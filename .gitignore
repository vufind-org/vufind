--- conflicted
+++ resolved
@@ -4,11 +4,8 @@
 *~
 
 .php_cs_cache
-<<<<<<< HEAD
+.phpstan_cache
 .psalm_cache
-=======
-.phpstan_cache
->>>>>>> f255d84d
 .vagrant
 .vscode/*
 /downloads
