--- conflicted
+++ resolved
@@ -13,16 +13,12 @@
 import/solrmarc.log*
 node_modules
 public/swagger-ui
-<<<<<<< HEAD
-/import/marc_local.properties
 .vagrant
-.idea
+lessphp_*.list
 
 # CUSTOM TUEFIND IGNORES START HERE
+/import/marc_local.properties
 nbproject
-
-# active instance flag
-tuefind.instance
 
 # Schema files & links
 schema_local_types.xml
@@ -40,8 +36,4 @@
 # other logs & temporary files
 *.log
 *.log.*
-compiled.css
-=======
-.vagrant
-lessphp_*.list
->>>>>>> 94a095f8
+compiled.css