--- conflicted
+++ resolved
@@ -2,14 +2,9 @@
 
 // Set up modules:
 $modules = [
-<<<<<<< HEAD
     'Laminas\Form', 'Laminas\Router', 'LmcRbacMvc', 'Laminas\I18n',
     'Laminas\Mvc\I18n', 'SlmLocale', 'VuFindTheme', 'VuFindSearch',
     'VuFind', 'VuFindAdmin', 'VuFindApi'
-=======
-    'Laminas\Form', 'Laminas\Router', 'LmcRbacMvc', 'SlmLocale', 'VuFindTheme',
-    'VuFindSearch', 'VuFind', 'VuFindAdmin', 'VuFindApi'
->>>>>>> bcf90bf8
 ];
 if (!extension_loaded('intl')) {
     // Disable SlmLocale module if intl extension is missing:
