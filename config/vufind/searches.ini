--- conflicted
+++ resolved
@@ -261,18 +261,14 @@
 ; CatalogResults:[GET parameter]:[result limit]:[custom heading]:[ini section]
 ;       Display catalog search results matching the terms found in the specified
 ;       GET parameter (default = "lookfor"), limited to a specified number of
-<<<<<<< HEAD
 ;       matches (default = 5). This is designed for use with non-catalog modules.
 ;       The optional custom heading overrides the default for this recommendation.
 ;       Filters may be defined in the specified section of the searches.ini
 ;       file; see [CatalogResultsVideoFilter] below for an example of this.
-=======
-;       matches (default = 5).  This is designed for use with non-catalog modules.
 ; Databases:[result limit]:[ini name]
 ;       Displays a list of the databases referenced in EDS or similar facets, each
 ;       linking to its individual website.  The .ini file must contain a [Databases]
 ;       section with the relevant configuration; see example in EDS.ini.
->>>>>>> 954d5acf
 ; DPLATerms:[collapsed]
 ;       Display results from the DPLA catalog. Provide a boolean to have the sidebar
 ;       collapsed or open on page load.
