; This section contains global settings affecting search behavior.
[General]
default_handler      = AllFields    ; Search handler to use if none is specified

; This setting controls the default sort order of search results if no search-
; specific setting was present in the [DefaultSortingByType] section below; the
; selected option should be one of the options present in the [Sorting] section
; below.
default_sort         = relevance

; This setting controls the sort order to be used for empty search when relevance
; sort is selected. Since relevance doesn't have a meaningful function with an empty
; search, this can be set to e.g. "title".
;empty_search_relevance_override = title

; This setting controls the default view for search results; the selected option
; should be one of the options present in the [Views] section below.
default_view         = list

; This section controls the result limit options for search results. default_limit
; sets the default number of results per page. limit_options is a comma-separated
; list of numbers to be presented to the end-user. If only one limit is required,
; set default_limit and leave limit_options commented out.
; WARNING: using large limits may require you to raise your PHP memory limits to
; avoid errors.
default_limit        = 20
;limit_options        = 10,20,40,60,80,100

; This setting allows to limit pagination of a search result as deep pagination
; costs a lot of performance and most users are not very likely to navigate
; further down than 20 pages of a search result.
; This is especially useful to prevent webcrawlers from descending too deep and
; eating up search backend performance. Default is set to unlimited.
;result_limit = 400

; If this setting is true, boolean operators in searches (AND/OR/NOT) will only
; be recognized if they are ALL UPPERCASE.  If set to false, they will be
; recognized regardless of case.  If set to a comma-separated list of operators
; (e.g. "AND,NOT") then only the listed operators will be case-sensitive.
case_sensitive_bools = true

; If this setting is true, range operators in searches ([a TO b] or {a TO b})
; will only be recognized if the word "TO" is ALL UPPERCASE.  Additionally, the
; edges of the range may be treated in a case sensitive manner.  If set to false,
; ranges will be recognized regardless of case -- this will allow better matching
; at the cost of a bit of extra server-side processing.
case_sensitive_ranges = true

; These are the default recommendations modules to use when no specific setting
; are found in the [TopRecommendations], [SideRecommendations] or
; [NoResultsRecommendations] sections below.
; See the comments above those sections for details on legal settings.  You may
; repeat these lines to load multiple recommendations.
;default_top_recommend[] = MapSelection ; see [MapSelection] below for details
default_top_recommend[] = TopFacets:ResultsTop
default_top_recommend[] = SpellingSuggestions
;default_top_recommend[] = VisualFacets:Visual_Settings
default_side_recommend[] = SideFacets:Results:CheckboxFacets
;default_noresults_recommend[] = SwitchTab
default_noresults_recommend[] = SwitchType
default_noresults_recommend[] = SwitchQuery:::fuzzy
default_noresults_recommend[] = SpellingSuggestions
default_noresults_recommend[] = RemoveFilters

; Set this to true in order to highlight keywords from the search query when they
; appear in fields displayed in search results.
highlighting = true

; Set this to restrict the list of fields that will be highlighted (the hl.fl
; Solr parameter); default = '*' for all fields:
;highlighting_fields = *

; Set this to true in order to include a text snippet in the search results when
; a keyword match is found in a field that is not normally displayed as part of
; the listing.  For finer control over which fields are used for snippets, see
; the record driver code (web/RecordDrivers/IndexRecord.php).
;
; For control over snippet captions, see the [Snippet_Captions] section below.
snippets = true

; When you filter a search using facets, VuFind will present a checkbox that can
; be used to apply those filters to the next search you perform.  This setting
; controls its default state: on (true) or off (false).
retain_filters_by_default = true

; The filters listed below will be applied to all new searches by default. Omit
; this setting to have no default filters applied. These differ from hidden
; filters because they are visible in the UI and may be removed by the user.
;
; You can use complex filters (for example with boolean operators inside).
; In order to do that, just set the filter into parentheses (as in the third sample line).
;
; NOTE: If you are setting a default filter on a field that is used for OR
; facets (see the orFacets setting in facets.ini), be sure to prefix the field
; name with a tilde (~)... e.g. "~format:Book"
;default_filters[] = "format:Book"
;default_filters[] = "institution:MyInstitution"
;default_filters[] = "(format:Book AND institution:MyInstitution)"

[Cache]
; This controls whether the parsed searchspecs.yaml file will be stored to
; improve search performance; legal options are APC (use APC cache), File (store
; on disk) or false (do not cache).
type = File

; This section shows which search types will display in the basic search box at
; the top of most pages.  The name of each setting below corresponds with a
; search handler (either DisMax or from conf/searchspecs.yaml).  The value of
; each setting is the text to display on screen.  All on-screen text will be run
; through the translator, so be sure to update language files if necessary.  The
; order of these settings will be maintained in the drop-down list in the UI.
;
; Note: The search type of "tag" is a special case that gets handled differently
;       because tags are not stored in the same index as everything else.  Treat
;       this as a reserved word if you create your own custom search handlers.
[Basic_Searches]
AllFields           = "All Fields"
Title               = Title
;JournalTitle        = "Journal Title"
Author              = Author
Subject             = Subject
CallNumber          = "Call Number"
ISN                 = "ISBN/ISSN"
;Coordinate        = Coordinates
tag                 = Tag

; This section defines which search options will be included on the advanced
; search screen.  All the notes above [Basic_Searches] also apply here.
[Advanced_Searches]
AllFields           = adv_search_all
Title               = adv_search_title
;JournalTitle        = adv_search_journaltitle
Author              = adv_search_author
Subject             = adv_search_subject
CallNumber          = adv_search_callnumber
ISN                 = adv_search_isn
publisher           = adv_search_publisher
Series              = adv_search_series
year                = adv_search_year
toc                 = adv_search_toc
;Coordinate        = Coordinates


; This section defines the sort options available on standard search results.
; Values on the left of the equal sign are either the reserved term "relevance"
; or the name of a Solr index to use for sorting; asc and desc modifiers may be
; used in combination with index names, but not relevance.  To allow secondary
; sorting, you may include a comma-separated list of options (for example,
; "year desc,title asc"), but this list may NOT include the special "relevance"
; value.  Values on the right of the equal sign are text that will be run
; through the translation module and displayed on screen.
;
; Note: "year", "author" and "title" are special shortcut aliases for the
;       "publishDateSort", "author_sort" and "title_sort" Solr fields; you can
;       use either form in this file.
[Sorting]
relevance = sort_relevance
year = sort_year
year asc = "sort_year asc"

; Use the "callnumber-sort" line for LC or the "dewey-sort" line for Dewey Decimal.
; If you want to enable both systems for sorting, you can uncomment both lines,
; but you will need to add some custom text to distinguish between the two.
callnumber-sort = sort_callnumber
;dewey-sort = sort_callnumber

author = sort_author
title = sort_title

; This section allows you to specify the default sort order for specific types of
; searches.  Each key in this section should correspond with a key in the
; [Basic_Searches] section above.  Each value should correspond with a key in the
; [Sorting] section above.  Any search type that is not listed here will be sorted
; using the default_sort setting in the [General] section above.
[DefaultSortingByType]
CallNumber = callnumber-sort

; Each search type defined in searchspecs.yaml can have one or more "recommendations
; modules" associated with it in the following sections.  These plug-ins will cause
; boxes of suggestions to appear beside (in [SideRecommendations]) or above (in
; [TopRecommendations]) the search results.  The special [NoResultsRecommendations]
; are only displayed for empty search results.  You can repeat the line to display a
; series of recommendations boxes in a particular section -- just be sure to include
; brackets ("[]") after the search type name.  If you do not want recommendations
; for a particular search type, set the value to "false" in either or both sections.
; Any search types not listed here will use the default value -- see the
; default_top_recommend and default_side_recommend settings in the [General]
; section above.  It is legal to set the default options to false if you want no
; default value.
;
; Available modules recommended for use in the side area:
;
; CatalogResults:[GET parameter]:[result limit]
;       Display catalog search results matching the terms found in the specified
;       GET parameter (default = "lookfor"), limited to a specified number of
;       matches (default = 5).  This is designed for use with non-catalog modules.
; DPLATerms:[collapsed]
;       Display results from the DPLA catalog. Provide a boolean to have the sidebar
;       collapsed or open on page load.
; EuropeanaResults:[url]:[requestParam]:[limit]:[unwanted data providers]
;       Display search results from Europeana.eu API.
;       Parameters (all are optional):
;         [url] = base search URL, default api.europeana.eu/api/v2/opensearch.rss
;         [requestParam] = parameter name for passing lookup value in url, default is
;             "searchTerms"
;         [limit] = the number of result items to display (defaults to 5)
;         [unwanted data providers] = comma separated list of dataproviders to ignore
;             results from; useful for excluding your own results that are also in
;             Europeana.
;       An API key must be set in config.ini (see europeanaAPI setting in [Content]
;       section).
; EuropeanaResultsDeferred:[url]:[requestParam]:[limit]:[unwanted data providers]
;       See EuropeanaResults, but this version uses AJAX for asynchronous loading.
; ExpandFacets:[ini section]:[ini name]
;       Display facets listed in the specified section of the specified ini file;
;       if [ini name] is left out, it defaults to "facets."  Rather than using
;       facets to limit the existing search, this module uses them to start a new
;       search showing all records matching the selected facet value.
; FacetCloud:[ini section]:[ini name]
;       Same functionality as ExpandFacets, but with a more compact interface to
;       allow the display of more values.
; OpenLibrarySubjects:[GET parameter]:[limit]:[date filter]:[Subject types]
;       Display full-text, public scans from the Open Library (OL) Subjects API.
;       [GET parameter] (default = "lookfor"), [limit] (default = 5),
;       [date filter] The name of a date filter (from facet settings) to apply to
;           searches.  Defaults to "publishDate" if blank; set to "false" to disable.
;       [Subject types] (default = "topic") comma-separated list of subject types to
;           test. Open Library distinguishes between the following subject types:
;           topic,place,person,time
;       Note: an API call will be made for each type until valid data is returned
;           which will slow down the loading of the main VuFind result set,
;           see OpenLibrarySubjectsDeferred
; OpenLibrarySubjectsDeferred:[GET parameter]:[limit]:[date filter]:[Subject types]
;       The same as OpenLibrarySubjects but uses AJAX to make the API calls after the
;           main result set has loaded
; RandomRecommend:[backend]:[limit]:[display mode]:[random mode]:[minimumset]
;        :[facet1]:[facetvalue1]:[facet2]:[facetvalue2]:...:[facet-n]:[facetvalue-n]
;       This module offers random records either from the whole backend or within
;       the current resultset.
;       [backend] is the name of the search backend currently in use,
;       which will help with accurate analysis (default = Solr)
;       [limit] is the number of records to display (default = 10)
;       [display mode] determines how the records are displayed. Valid values are
;       "standard" (for a basic display including titles and authors),
;       "images" for just images or "mixed" for both. (default = standard)
;       [random mode] determines if the records are selected from the entire backend
;       or from the current result set. Valid values are "retain" to limit results
;       to the current result set or "disregard" to use the entire backend.
;       (default = retain)
;       [minimumset] is the minimum result set count required to display random items,
;       0 = no minimum required. This setting can be used to prevent random items
;       displaying in a small result set. (default = 0)
;       [facet-n] A facet to apply to the random selection
;       [facetvalue-n] The facet value to apply to the random selection
; SideFacets:[regular facet section]:[checkbox facet section]:[ini name]
;       Display the specified facets, where [ini name] is the name of an ini file
;       in your config directory (defaults to "facets" if not supplied),
;       [regular facet section] is the name of a section of the ini file containing
;       standard facet settings (defaults to "Results" if not specified),
;       and [checkbox facet section] is the name of a section of the ini file
;       containing checkbox facet settings (leave blank for no checkbox facets).
;       Checkbox facets are normally in filter => label format; prefix the section
;       name with ~ to reverse this and use label => filter format (useful if your
;       filters contain values that are illegal in configuration keys -- e.g. []).
;       Note that if you take advantage of this ~ feature, you will also need to
;       adjust the facets.ini Advanced_Settings/special_facets checkboxes setting
;       in order to properly display checkboxes on the advanced search screen.
; SpellingSuggestions
;       Display spelling suggestions (also requires Spelling settings to be turned
;       on in config.ini).
; SummonBestBets:[GET parameter]
;       Display Summon-generated "best bets" recommendations matching the terms found
;       in the specified GET parameter.  NOTE: If you are using this module with a
;       Summon search, the [GET parameter] setting will be ignored and the actual
;       current Summon search will be used instead.  The parameter only needs to be
;       specified when combining this module with a non-Summon-based search module.
; SummonBestBetsDeferred:[GET parameter]
;       Same as SummonBestBets, but loaded via AJAX.
; SummonDatabases:[GET parameter]
;       Display Summon-generated database recommendations matching the terms found
;       in the specified GET parameter.  NOTE: If you are using this module with a
;       Summon search, the [GET parameter] setting will be ignored and the actual
;       current Summon search will be used instead.  The parameter only needs to be
;       specified when combining this module with a non-Summon-based search module.
; SummonDatabasesDeferred:[GET parameter]
;       Same as SummonDatabases, but loaded via AJAX.
; SummonResults:[GET parameter]:[result limit]
;       Display Summon search results matching the terms found in the specified
;       GET parameter (default = "lookfor"), limited to a specified number of
;       matches (default = 5).
; SummonResultsDeferred:[GET parameter]:[result limit]
;       Same as SummonResults, but loaded via AJAX.
; SummonTopics:[GET parameter]
;       Display Summon-generated topic recommendations matching the terms found
;       in the specified GET parameter.  NOTE: If you are using this module with a
;       Summon search, the [GET parameter] setting will be ignored and the actual
;       current Summon search will be used instead.  The parameter only needs to be
;       specified when combining this module with a non-Summon-based search module.
; WebResults:[GET parameter]:[result limit]
;       Display website search results matching the terms found in the specified
;       GET parameter (default = "lookfor"), limited to a specified number of
;       matches (default = 5).  This requires the website Solr core to be active.
;
; Available modules recommended for use in the top area:
;
; AuthorFacets
;       Display author names based on the search term.
; AuthorInfo:[use_viaf]
;       Load author information from external providers based on the current search
;       and the "authors" setting in the [Content] section of config.ini.
;       The [use_viaf] setting may be set to true to use the VIAF web service in
;       combination with your Solr authority index to pick more appropriate authors;
;       this defaults to false if unset.  If you do not have local authority records
;       to draw on, the OCLC FAST data works well with the [use_viaf] option; see:
;       https://vufind.org/wiki/indexing:open_data_sources#oclc_fast
; AuthorityRecommend:[field1]:[query1]:[field2]:[query2]:...:[field-n]:[query-n]
;       Displays see and see also results to user based on search of Authority Index.
;       Any number of filter queries may be specified as parameters to limit which
;       set of authority records is used for recommendations; for example:
;           AuthorityRecommend:record_type:Heading* OR Topical*:source:FAST
;       limits record_type to strings starting with "Heading" or "Topical" and
;       limits source to FAST.  A special field name of "__resultlimit__" may be
;       used to suppress authority results when the result set contains more items
;       than the number specified as the corresponding value (e.g. if you configure
;       AuthorityRecommend:__resultlimit__:50 then authority recommendations will
;       only display on result screens displaying fewer than 50 hits; by default,
;       recommendations will always display). Filtering is optional.
; Channels
;       Display a link to the Channeled Browse functionality leading to channels of
;       records related to the current search.
; MapSelection:[ini section]:[ini name]
;       Enable geographic searching capability via OpenLayers3 API by activating
;       this module. Records must be indexed using the geographic search and display
;       fields. See the marc_local.properties file for more information on indexing.
;       Default settings and more comments may be found in the  [MapSelection]
;       section in this file. The section name and ini file name loaded by the
;       module may be overridden through the [ini section]/[ini name] parameters.
; PubDateVisAjax:[zooming]:[facet field 1]:[facet field 2]:...:[facet field n]
;       Display a visualization of publication dates for each of the specified facet
;       fields.  This is designed for a field containing four-digit years.  Zooming
;       is set to either true or false and controls whether or not selecting part of
;       the graph zooms in to greater detail.
; TopFacets:[ini section]:[ini name]
;       Display facets listed in the specified section of the specified ini file;
;       if [ini name] is left out, it defaults to "facets."
; VisualFacets:[ini section]:[ini name]
;        Supports visualizing pivot facet information as a treemap or circle
;        packing visualization. It must be used in combination with the "visual"
;        view in the [Views] section below -- it will only display in Visual mode.
;        [ini section] and [ini name] control where the module will load field
;        configurations from; it defaults to Visual_Settings in facets.ini.
; WorldCatIdentities
;       Use the WorldCat Identities API to find names and related subjects based
;       on the current search.
;
; Available modules recommended for use in the "no results" area:
;
; AlphaBrowseLink:index
;       Use the query to generate a link to the specified alphabrowse index
; DOI:[prefix]
;       Detect DOIs in the user search query. If a DOI makes up part of the search,
;       display a link to resolve it. If it makes up the entire query, redirect to
;       the resolver automatically. [prefix] is the URL of the resolver to which
;       the DOI itself will be appended.
; Libraryh3lp:[type]:[id]:[skin]
;       Display a chat box for the Libraryh3lp service. [type] indicats the type
;       of chat being used (either "queue" or "user"). [id] is the name of the
;       queue or user. [skin] is optional and specifies a skin number to use.
; RemoveFilters
;       Suggests removing facet filters to retrieve more results.
; SwitchQuery:[backend]:[opt-out checks to skip]:[opt-in checks to add]
;       This module analyzes the user's query and offers suggestions for ways to
;       improve it. [backend] is the name of the search backend currently in use,
;       which will help with accurate analysis (default = Solr). [opt-out checks
;       to skip] is a comma-separated list of checks which are on by default but
;       which you wish to disable. [opt-in checks to add] is a comma-separated
;       list of transforms that are off by default but which you wish to enable.
;       See the check*() methods in the module's code for a complete list of
;       available checks. The $optInMethods property specifies which checks are
;       turned off by default.
; SwitchTab
;       If multiple tabs are active, suggest that the user try searching in a
;       different one.
; SwitchType:[field]:[field description]
;       If the current search type is not the same as [field], display a link
;       suggesting that the user try switching to [field].  [field description]
;       is the human-readable description of [field].  Default values are
;       'AllFields' and 'All Fields' respectively.
;
; You can build your own recommendations modules if you wish.  See the developer's
; guide here:
;
;       https://vufind.org/wiki/development:plugins:recommendation_modules
[SideRecommendations]
; No search-specific settings by default -- add your own here.
;Subject[]          = SideFacets
;Subject[]          = OpenLibrarySubjectsDeferred:lookfor:5:true:topic,place,person,time

[TopRecommendations]
Author[]            = AuthorFacets
Author[]            = SpellingSuggestions
;Author[]           = WorldCatIdentities
CallNumber[]        = "TopFacets:ResultsTop"    ; disable spelling in this context

[NoResultsRecommendations]
CallNumber[] = SwitchQuery::wildcard:truncatechar
CallNumber[] = RemoveFilters
;CallNumber[] = AlphaBrowseLink:lcc

; These settings control the top and side recommendations within the special Author
; module (the page accessed by clicking on an author's name within the search
; results).  The Author module ignores the default_top_recommend and
; default_side_recommend settings and only uses this section.
[AuthorModuleRecommendations]
;top[] = TopFacets:ResultsTop
;side[] = SideFacets:Results:CheckboxFacets
top[] = AuthorInfo
side[] = "ExpandFacets:Author"

; This section controls the "New Items" search.
[NewItem]
; New item information can be retrieved from Solr or from the ILS; this setting
; controls which mechanism is used. If using Solr, change tracking must be enabled
; (see https://vufind.org/wiki/indexing:tracking_record_changes). If using the ILS,
; your driver must support the getNewItems() method.
; Valid options: ils, solr; default: ils
method = ils
; Comma-separated list of date ranges to offer to the user (i.e. 1,5,30 = one day
; old, or five days old, or thirty days old). If using the "ils" method, be careful
; about raising the maximum age too high -- searching very long date ranges may put
; a load on your ILS.
ranges = 1,5,30
; This setting only applies when using the "ils" method. It controls the maximum
; number of pages of results that will show up when doing a new item search.
; It is necessary to limit the number of results to avoid getting a "too many boolean
; clauses" error from the Solr index (see notes at
; https://vufind.org/jira/browse/VUFIND-128 for more details).  However, if you
; set the value too low, you may get the same results no matter which range setting
; is selected!
result_pages = 10
; This setting can be used to automatically apply filter queries to the New Item
; results.  For example, you might want to filter out certain content types.  You
; can add multiple filters by repeating the "filter[] =" line, or you can skip
; filtering entirely by leaving the line commented out.
; filter[] = "format:Book"

; This section controls RSS feed behavior
[RSS]
; If set, this setting will override sort settings associated with RSS feeds.  This
; allows you to ensure that newly added or changed items in your index appear at
; the top of the feed.  Use "first_indexed desc" if you only want newly-added items
; to be listed first.  Use "last_indexed desc" if you want newly-added-or-changed
; items.  Comment out the whole setting if you do not want custom RSS sorting.
; IMPORTANT: In order for first_indexed and last_indexed sorting to work properly,
;            you need to index record change dates; see the Wiki page at
;            https://vufind.org/wiki/indexing:tracking_record_changes
sort = "last_indexed desc"

; The following two sections control the behavior of the autocomplete drop-downs
; associated with search boxes.  The [Autocomplete] section contains global default
; settings, while the [Autocomplete_Types] section allows you to associate different
; autocomplete handlers with different search handlers.
;
; The available autocomplete handlers are:
;
; None
;       Do not provide any suggestions.  You should use this handler if you want to
;       disable suggestions for one search type while still providing suggestions
;       for other search types.  To disable suggestions completely, it is better to
;       use the "enabled" setting in the [Autocomplete] section.
; SolrAuth:[Search Handler]:[Display Field]:[Sort Field]:[Filters]
;       See Solr below -- this handler behaves exactly the same, except
;       it uses the Solr authority data index rather than the bibliographic index,
;       and its default [Display Field] value is "heading".
; Solr:[Search Handler]:[Display Field]:[Sort Field]:[Filters]
;       Perform a wildcarded search against [Search Handler], using the contents of
;       [Display Field] (a comma-separated, priority-ordered field list) as
;       suggestions and sorting by [Sort Field].  Any additional parameters at the
;       end of the string are treated as an alternating sequence of field names and
;       values for use as filters against the suggestion list.  All parameters are
;       optional.  If omitted, [Search Handler] will use the default Solr field,
;       [Display Field] will use "title", [Sort Field] will use relevance and no
;       filters will be applied.
; SolrCN
;       A customized version of Solr designed for smart handling of
;       call numbers using the custom CallNumber search handler.
; Tag
;       Provide suggestions from the local database of tags.
;
; You can build your own autocomplete modules if you wish.  See the developer's
; guide here:
;
;       https://vufind.org/wiki/development:plugins:autosuggesters
[Autocomplete]
; Set this to false to disable all autocomplete behavior
enabled = true
; This handler will be used for all search types not covered by [Autocomplete_Types]
default_handler = Solr

; In this section, set the key equal to a search handler from searchspecs.yaml and
; the value equal to an autocomplete handler in order to customize autocompletion
; behavior when that search type is selected.
[Autocomplete_Types]
Title = "Solr:Title"
JournalTitle = "Solr:JournalTitle"
Author = "Solr:Author:author,author2"
Subject = "Solr:Subject:topic,genre,geographic,era"
CallNumber = "SolrCN"
ISN = "Solr:ISN:isbn,issn"
Coordinate = "None"
tag = "Tag"

; When snippets are enabled, this section can be used to display captions based on
; the Solr fields from which the snippets were obtained.  Keys are the names of Solr
; fields and values are strings to display to the user.  Note that all displayed
; strings are subject to translation and should be accounted for in the language
; files found in web/lang if you are in a multilingual environment.  Fields that are
; not listed in this section will be displayed without captions, so you can comment
; out the whole section to disable captions.
[Snippet_Captions]
author2 = "Other Authors"
contents = "Table of Contents"
topic = "Subjects"
container_title = "Journal Title"

; This section allows sharding to be used to pull in content from additional Solr
; servers.  All servers used in sharding must contain the same index fields needed
; to satisfy queries sent to them AND they must all include different ID numbers!
; Leave this commented out to disable sharding.
; To use sharding, simply fill in lines using the format:
; [display name of shard] = [URL of shard (without http://)]
;[IndexShards]
;Library Catalog = localhost:8080/solr/biblio
;Website = localhost:8080/solr/website

; This section allows you to set preferences for shards display.  You only need to
; set these if you want to use shards.  See also the [StripFields] section below
; if your shards have non-identical schemas.
;[ShardPreferences]
; This setting controls whether or not to display checkboxes to allow the user to
; select which shard(s) to search (default if commented out = false)
;showCheckboxes = true
; These lines determine which shards are searched by default if the user hasn't
; specified preferences using checkboxes (default if commented out = all shards):
;defaultChecked[] = "Library Catalog"
;defaultChecked[] = "Website"

; Fields must be stripped if you have a field in your main index which is missing
; from any index includable by shards.  This section can be ignored if you are
; not using sharding or if all of your shards have identical schemas.
;
; Put in the fields to strip here in the following format:
; shard name = fieldname,another fieldname,...
[StripFields]

; This section defines the view options available on standard search results.
; If only one view is required, set default_view under [General] above, and
; leave this section commented out.
;
; Note -- when using visual view, you must also turn on the VisualFacets
; recommendation module in the top area.
;[Views]
;list = List
;grid = Grid
;visual = Visual

; This section controls what happens when a record title in a search result list
; is clicked. VuFind can either embed the full result directly in the list using
; AJAX or can display it at its own separate URL as a full HTML page.
; full - separate page (default)
; tabs - embedded using tabs (see record/ajaxview-tabs.phtml)
; accordion - embedded using an accordion (see record/ajaxview-accordion.phtml)
; NOTE: This feature is incompatible with SyndeticsPlus content; please use
;       regular Syndetics if necessary.
[List]
view=full

; This section allows for adding hidden filters. Each filter will be translated
; to format 'key:"value"' and added by Solr.php as a hidden filter (a facet that
; is always applied but is not seen by the user).  This is useful if you use a
; shared Solr index and need to display different subsets in different contexts
; (for example, a union catalog with separate VuFind instances each member).
[HiddenFilters]
;institution = "MyInstitution"

; This section is an alternative to [HiddenFilters] when you need to create more
; advanced types of filters -- i.e. complex boolean queries.  Keys are ignored,
; but increasing numeric values (1, 2, 3...) are recommended.  Values are fully-
; formed filter queries.
[RawHiddenFilters]
;0 = "format:\"Book\" OR format:\"Journal\""
;1 = "language:\"English\" OR language:\"French\""

; This section can get used to define conditional filters, i.e. filters
; that are applied under certain conditions.
; You can use a permission set as condition, which has to be defined in
; permissions.ini.
; Keys are ignored, but increasing numeric values (1, 2, 3...) are recommended.
; Values need to be formatted using this schema:
; [-]permission|filter-query
; Prefixing the condition with a minus (-) means that the filter is applied
; when the condition does not match (the permission is not granted).
; The filter may be any filter query valid for Solr.
; Examples:
; -conditionalFilter.MyUniversity|format:Book
; apply filter "format:Book" if permission conditionalFilter.MyUniversity
; (from permissions.ini) is not granted
; conditionalFilter.MyUniversity|format:Article
; apply filter "format:Article" if permission conditionalFilter.MyUniversity
; (from permissions.ini) is granted
[ConditionalHiddenFilters]
;0 = "-conditionalFilter.MyUniversity|format:Book"
;1 = "conditionalFilter.MyUniversity|format:Article"

; This section defines how records are handled when being fetched from Solr.
[Records]
; Boolean value indicating if deduplication is enabled. If true, deduplication is
; enabled. If false, dedup records are filtered out. If unspecified, deduplication
; support is completely disabled.
;deduplication = true
; Priority order (descending) for record sources (record ID prefixes separated
; from the actual record by period, e.g. testsrc.12345)
;sources = alli,testsrc

; This section defines the default parameters for the geographic search
; functionality found in the MapSelection recommendation module.
; To enable this feature, uncomment the default_top_recommend[] = MapSelection
; in the default recommendations section. To set the configuration settings 
; for this feature, adjust the parameters below.
[MapSelection]
; This defines the coordinates of a search region that will be highlighted when
; the user clicks the "Geographic Search" link next to the VuFind search box.
; This should ideally cover a large area of the map where most/all of your
; geographic points are located. If your dataset is not concentrated in one 
; geographic area, it is advised that you pick a default area, and do not use
; the entire extent of the map for searching (otherwise the search may be slow).
; Options:
; default_coordinates:  The default coordinates specified below are in decimal
<<<<<<< HEAD
;            degrees, and are ordered as WENS (west, east, north, south). Ranges of
;            valid values are:; -180 to 180 (longitude) and -85 to 85 (latitude).
;            Note, to search from and to the international date line, use
;            west = -179 and east = -180.
=======
;        degrees, and are ordered as WENS (west, east, north, south). Ranges of
;        valid values are:; -180 to 180 (longitude) and -85 to 85 (latitude).
;        Note, to search from and to the international date line, use
;        west = -179 and east = -180.
>>>>>>> 8fd46414
;
; height:    Height in pixels of the map selection interface.
default_coordinates = "-95, 30, 72, 15"
height           = 320

; This section defines settings used to fetch similar records.
[MoreLikeThis]
; Boolean value indicating whether the newer MoreLikeThis query handler should be
; used instead of the traditional MoreLikeThis component (default). Only the
; MoreLikeThis query handler supports sharded indexes, but as of this writing, the
; traditional component offers more nuanced relevance ranking. Results from these
; methods may differ.
;useMoreLikeThisHandler = true
; If the MoreLikeThis handler is used, this setting can be used to adjust its
; behavior. See https://cwiki.apache.org/confluence/display/solr/Other+Parsers#OtherParsers-MoreLikeThisQueryParser
; for more information regarding the possible parameters.
;params = "qf=title,title_short,callnumber-label,topic,language,author,publishDate mintf=1 mindf=1";
; This setting can be used to limit the maximum number of suggestions. Default is 5.
;count = 5<|MERGE_RESOLUTION|>--- conflicted
+++ resolved
@@ -636,17 +636,10 @@
 ; the entire extent of the map for searching (otherwise the search may be slow).
 ; Options:
 ; default_coordinates:  The default coordinates specified below are in decimal
-<<<<<<< HEAD
-;            degrees, and are ordered as WENS (west, east, north, south). Ranges of
-;            valid values are:; -180 to 180 (longitude) and -85 to 85 (latitude).
-;            Note, to search from and to the international date line, use
-;            west = -179 and east = -180.
-=======
 ;        degrees, and are ordered as WENS (west, east, north, south). Ranges of
 ;        valid values are:; -180 to 180 (longitude) and -85 to 85 (latitude).
 ;        Note, to search from and to the international date line, use
 ;        west = -179 and east = -180.
->>>>>>> 8fd46414
 ;
 ; height:    Height in pixels of the map selection interface.
 default_coordinates = "-95, 30, 72, 15"
