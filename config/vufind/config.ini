;
; VuFind Configuration
;

; This section controls global system behavior and can usually be left unmodified.
[System]
; Change to false to take the system offline and show an unavailability message;
; note that you can use the NoILS driver (in [Catalog] section below) to keep VuFind
; up during ILS maintenance.
available       = true
; Change to true to see messages about the behavior of the system as part of the
; output -- only for use when troubleshooting problems. See also the access.DebugMode
; setting in permissions.ini to turn on debug using a GET parameter in the request.
debug           = false
; This setting should be set to false after auto-configuration is complete
autoConfigure = true
; This setting specifies a health check file location. If a health check file exists,
; the getServerStatus AJAX call will return an error regardless of actual status
; allowing the server to be disabled from a load-balancer.
;healthCheckFile = /tmp/disable_vufind

; This section will need to be customized for your installation
[Site]
; Base URL is normally auto-detected, but this setting is used when autodetection is
; not possible (i.e. during sitemap generation at the command line).
url             = http://library.myuniversity.edu/vufind
; Set to true if VuFind is behind a reverse proxy (typically Apache with mod_proxy),
; make sure your reverse proxy sets the necessary headers.
;reverse_proxy    = true
email           = support@myuniversity.edu
; The title of your site, used in some messages and (by default) page <title> tags.
; Including site title in page titles is recommended to improve browser tab
; navigation for users with screen readers. However, if you wish to remove this from
; titles or change the order/layout, you can customize the title_wrapper translation
; in your language files to remove or relocate the %%siteTitle%% token.
title           = "Library Catalog"
; The separator used between page name and site name in the <title> tag of pages.
titleSeparator = "::"
; This is the default theme for non-mobile devices (or all devices if mobile_theme
; is disabled below). Available standard themes:
;   bootstrap3 = HTML5 theme using Bootstrap 3 + jQuery libraries, with minimal styling
;   bootprint3 = bootstrap3 theme with more attractive default styling applied
;                (named after the earlier, now-deprecated blueprint theme)
;   sandal     = bootstrap3 theme with a "flat" styling applied (a newer look
;                than bootprint3).
theme           = bootprint3

; Uncomment the following line to use a different default theme for mobile devices.
; You may not wish to use this setting if you are using one of the Bootstrap-based
; standard themes since they support responsive design.
;mobile_theme    = mobile

; Automatic asset minification and concatenation setting. When active, HeadScript
; and HeadLink will concatenate and minify all viable files to reduce requests and
; load times. This setting is off by default.
;
; This configuration takes the form of a semi-colon separated list of
; environment:configuration pairs where "environment" is a possible APPLICATION_ENV
; value (e.g. 'production' or 'development') or '*'/no prefix for all contexts.
; Possible values for 'configuration' within each environment are 'js', 'css',
; 'off'/false, 'on'/true/'*'. This allows global enabling/disabling of the pipeline
; or separate configurations for different types of resources. Multiple configuration
; values may be comma-separated -- e.g. 'js,css'.
;
; Example: "development:off; production:js,css"
;asset_pipeline = "production:js"

; File size limit for inlining of css @import resources in kilobytes when the asset
; pipeline is enabled (see above) for css files. Set to 0 to disable inlining. Note
; that you will need to delete any css files from local/cache/public directory for
; changes to this setting to take effect.
;
; N.B. The default here is 0 for compatibility with the content security policy.
; A suggested non-zero value is 5, which improves performance by avoiding http
; requests for small images, but any non-zero value requires that data: URIs are
; added as allowed for images in contentsecuritypolicy.ini e.g. with the following
; line:
; img-src[] = "data:"
asset_pipeline_max_css_import_size = 0

; This is a comma-separated list of themes that may be accessed via the ?ui GET
; parameter.  Each entry has two parts: the value used on the URL followed by the
; actual theme name.  For example, http://library.myuniversity.edu/vufind?ui=theme1
; would load the myTheme1 theme with the setting shown below.  Note that the values
; of "standard" and "mobile" are reserved for the default and mobile themes defined
; above.
;alternate_themes = theme1:myTheme1,theme2:myTheme2

; This is a comma-separated list of theme options that will be displayed to the user
; as a drop-down.  Each entry has two parts: a value for the "ui" GET parameter and
; an on-screen description.  "standard" refers to the "theme" setting above, "mobile"
; refers to the "mobile_theme" setting, and all other values must be defined in
; alternate_themes above.  When commented out, no drop-down theme list will display.
;selectable_themes = "standard:Standard Theme,mobile:Mobile Theme"

; Use the browser language setting to set the VuFind language.
browserDetectLanguage = true
language        = en    ; default -- more options available in [Languages] below.
locale          = en_US
; Set this to specify a default ISO 4217 currency code (used on the fines screen).
; If omitted, the default currency for the locale above will be used.
;defaultCurrency = USD
; Find valid timezone values here:
;   http://www.php.net/manual/en/timezones.php
timezone        = "America/New_York"
; A string used to format user interface date strings using the PHP date() function
; default is m-d-Y (MM-DD-YYYY 01-01-2010)
displayDateFormat = "m-d-Y"
; A string used to format user interface time strings using the PHP date() function
; default is H:i (HH:MM 23:01)
displayTimeFormat = "H:i"
; The base VuFind URL will load this controller unless the user is logged in:
defaultModule   = Search
; When defaultModule is used, this action will be triggered (default = Home)
;defaultAction = Home
; The base VuFind URL will load this controller when the user is logged in:
defaultLoggedInModule = MyResearch
; When defaultLoggedInModule is used, this action will be triggered (default = Home)
;defaultLoggedInAction = Home
; The search backend that VuFind will use in search boxes when nothing else is
; specified (e.g. on user account pages, search history, etc.). Default = Solr
;defaultSearchBackend = Solr
; The route VuFind will send users to following a log out operation. Set to false
; or omit to attempt to retain the user's current context after log out.
;logOutRoute = home
; Default tab to display when a record is viewed (see also RecordTabs.ini):
defaultRecordTab = Holdings
; Hide the holdings tab if no holdings are available from the ILS; note that this
; feature requires your ILS driver to support the hasHoldings() method.
hideHoldingsTabWhenEmpty = false
; Whether to load the default tab through AJAX (which brings some performance
; gain but breaks compatibility with non-Javascript-enabled browsers; off by default)
;loadInitialTabWithAjax = true
; The holdingsTemplate to use to display the ILS holdings (defaults to standard).
; See the templates/RecordTab/holdingsils subdirectory of your theme for options.
;holdingsTemplate = extended
; This page will show by default when a user accesses the MyResearch module:
defaultAccountPage = Favorites
; Allow access to the Admin module? (See the access.AdminModule setting in
; permissions.ini for more granular ways to restrict Admin access).
admin_enabled = false
; Show sidebar on the left side instead of right
sidebarOnLeft = false
; Invert the sidebarOnLeft setting for right-to-left languages?
mirrorSidebarInRTL = true
; Put search result thumbnails on the left (true) or right (false)
resultThumbnailsOnLeft = true
; Put favorites list thumbnails on the left (true) or right (false)
listThumbnailsOnLeft = true
; Put hold/checkedout/ILL/etc. item thumbnails on the left (true) or right (false)
accountThumbnailsOnLeft = true
; Show thumbnail on opposite side in right-to-left languages?
mirrorThumbnailsRTL = true
; Handle menu as an offcanvas slider at mobile sizes (in bootstrap3-based themes)
offcanvas = false
; Show (true) / Hide (false) Book Bag - Default is Hide.
showBookBag = false
; Set the maximum amount of items allowed in the Book Bag - Default is 100
bookBagMaxSize = 100
; Show individual add/remove bookbag buttons in search results? (Supersedes cart
; checkboxes and bulk action buttons unless showBulkOptions is true).
bookbagTogglesInSearch = true
; Display bulk items (export, save, etc.) and checkboxes on search result screens?
showBulkOptions = false
; Should users be allowed to save searches in their accounts?
allowSavedSearches = true
; Some VuFind features can be made compatible with non-Javascript browsers at
; a performance cost. By default, this compatibility is disabled, but it can
; be turned on here. Note that even with this setting turned on, some features
; still require Javascript; this simply improves compatibility for certain
; features (such as display of hierarchies).
nonJavascriptSupportEnabled = false
; Generator value to display in an HTML header <meta> tag:
generator = "VuFind 8.0.4"

; This section allows you to configure the mechanism used for storing user
; sessions.  Available types: File, Memcache, Database, Redis.
; Some of the settings below only apply to specific session handlers;
; such settings are named with an obvious prefix.  Non-prefixed settings
; are global to all handlers.
[Session]
type                        = File
lifetime                    = 3600 ; Session lasts for 1 hour
; Should stored session data be encrypted?
secure = false
; Keep-alive interval in seconds. When set to a positive value, the session is kept
; alive with a JavaScript call as long as a VuFind page is open in the browser.
; Default is 0 (disabled). When keep-alive is enabled, session lifetime above can be
; reduced to e.g. 600.
;keepAlive = 60
;file_save_path              = /tmp/vufind_sessions
;memcache_host               = localhost
;memcache_port               = 11211
;memcache_connection_timeout = 1
; The name of the PHP client library to use for connecting to Memcache (can be either
; "Memcache" or "Memcached"); default is "Memcache". Note that if you change from one
; library to another, you should flush your cache to avoid problems caused by
; inconsistencies in data encoding between the two libraries.
;memcache_client             = Memcache
;
; Settings related to Redis-based sessions; default values are listed below
;redis_host               = localhost
;redis_port               = 6379
;redis_connection_timeout = 0.5
;redis_db                 = 0
;redis_auth               = some_secret_password
;redis_version            = 3
;redis_standalone         = true

; This section controls how VuFind creates cookies (to store session IDs, bookbag
; contents, theme/language settings, etc.)
[Cookies]
; In case there are multiple VuFind instances on the same server and they should not
; share cookies/sessions, this option can be enabled to limit the session to the
; current path. Default is false, which will place cookies at the root directory.
;limit_by_path = true
; If VuFind is only accessed via HTTPS, this setting can be enabled to disallow
; the browser from ever sending cookies over an unencrypted connection (i.e.
; before being redirected to HTTPS). Default is false.
;only_secure = true
; Whether to set cookies set by the server (apart from cart function) "HTTP only" so
; that they cannot be accessed by scripts. Default is true.
;http_only = false
; Set the domain used for cookies (sometimes useful for sharing the cookies across
; subdomains); by default, cookies will be restricted to the current hostname.
;domain = ".example.edu"
; This sets the session cookie's name. Comment this out to use the default
; PHP_SESS_ID value. If running multiple versions of VuFind (or multiple PHP
; applications) on the same host, it is strongly recommended to give each a
; different session_name setting to avoid data contamination.
session_name = VUFIND_SESSION
; Set the SameSite attribute used for cookies. Default is Lax. See e.g.
; https://developer.mozilla.org/en-US/docs/Web/HTTP/Headers/Set-Cookie/SameSite for
; more information
;sameSite = "Lax"

; Please set the ILS that VuFind will interact with.
;
; Available drivers:
;   - Aleph
;   - Alma
;   - Amicus
;   - DAIA (using either XML or JSON API)
;   - Demo (fake ILS driver returning complex responses)
;   - Evergreen
;   - Folio
;   - GeniePlus
;   - Horizon (basic database access only)
;   - HorizonXMLAPI (more features via API)
;   - Innovative (for INNOPAC; see also Sierra/SierraRest)
;   - Koha (basic database access only)
;   - KohaILSDI (more features via ILS-DI API)
;   - KohaRest (the most feature-complete Koha driver using Koha's REST API. Requires
;     at least Koha 20.05 and the koha-plugin-rest-di extension found at:
;     https://github.com/natlibfi/koha-plugin-rest-di)
;   - MultiBackend (to chain together multiple drivers in a consortial setting)
;   - NewGenLib
;   - NoILS (for users with no ILS, or to disable ILS features during maintenance),
;   - PAIA
;   - Polaris
;   - Sample (fake ILS driver returning bare-minimum data)
;   - Sierra (basic database access only)
;   - SierraRest (more features via API)
;   - Symphony (uses native SirsiDynix APIs)
;   - Unicorn (also applies to Symphony; requires installation of connector found at:
;     http://code.google.com/p/vufind-unicorn/)
;   - Virtua
;   - Voyager (database access only; for Voyager 6+)
;   - VoyagerRestful (for Voyager 7+ w/ RESTful web services)
;   - XCNCIP2 (for XC NCIP Tookit v2.x)
;
; If you haven't set up your ILS yet, two fake drivers are available for testing
; purposes. "Sample" is fast but does very little; "Demo" simulates more
; functionality of a real ILS but may slow down your system by performing extra
; searches. If you don't plan to use an ILS, the NoILS driver is your best option.
;
; Note: Enabling most of the features in this section will only work if you use an
; ILS driver that supports them; not all drivers support holds/renewals.
[Catalog]
driver          = Sample

; loadNoILSOnFailure - Whether or not to load the NoILS driver if the main driver fails
loadNoILSOnFailure = false

; healthCheckId - When performing ILS health checks (see the IlsStatusMonitor block
; described in searches.ini for more details), VuFind will look up the status of a
; bibliographic record and ensure the response is well-formed. By default, it uses
; a bibliographic record ID of "1". If your ILS does not accept "1" as a valid
; identifier, you can specify a different health check record ID here.
;healthCheckId = 12345

; List of search backends that contain records from your ILS (defaults to Solr
; unless set otherwise). You can set ilsBackends = false to disable ILS status
; loading entirely.
;ilsBackends[] = Solr

; This setting determines how and when hold / recall links are displayed.
; Legal values:
; - all (Show links for all items - Place Hold for Available Items and Place Recall
;   for unavailable items)
; - availability (Only show recall links if ALL items on bib are currently
;   unavailable)
; - disabled (Never show hold/recall links)
; - driver (Use ILS driver to determine which items may be held/recalled; best option
;   if available, but not supported by all drivers)
; - holds (Only show links for available items)
; - recalls (Only show links for unavailable items)
; default is "all"
holds_mode = "all"

; Set this to true if you want to allow your ILS driver to override your holds_mode
; setting on a record-by-record basis; this may be useful for local customizations,
; but in most cases you should leave this setting unchanged.  Overrides are ignored
; for mode settings of "driver" or "disabled."
allow_holds_override = false

; Determines if holds can be cancelled or not. Options are true or false.
; default is false
cancel_holds_enabled = false

; Determines if storage retrieval requests can be cancelled or not.
; Options are true or false.
; default is false
cancel_storage_retrieval_requests_enabled = false

; Determines if ILL requests can be cancelled or not.
; Options are true or false.
; default is false
cancel_ill_requests_enabled = false

; Determines if item can be renewed or not. Options are true or false.
; default is false
renewals_enabled = false

; Determines if title level holds are displayed or not.
; Legal values:
; - disabled (Never show title Holds - Default)
; - always (Always show title Holds)
; - availability (Only show title holds if ALL items on bib are currently
;   unavailable)
; - driver (Use ILS driver to determine which items may be held/recalled; best option
;   if available, but not supported by all drivers)
title_level_holds_mode = "disabled"

; Determines how holdings are grouped in the record display, using fields from
; the item information provided by the ILS driver.
;
; Most commonly-used values:
; - holdings_id,location (Use holdings record id if available, location name as
;   secondary - Default)
; - location (Use location name)
;
; See https://vufind.org/wiki/development:plugins:ils_drivers#getholding for
; more options (though not every ILS driver supports every possible value).
;
; Note that there may also be driver-specific values outside of the specification,
; such as:
; - item_agency_id (XCNCIP2 driver's Agency ID, which may be useful in consortial
;   environments)
;
; You may use multiple group keys (delimited by comma), e.g.,
; - item_agency_id,location
;holdings_grouping = holdings_id,location

; Text fields such as holdings_notes gathered from items to be displayed in each
; holdings group in the display order.
; The default list is 'holdings_notes', 'summary', 'supplements' and 'indexes'. The
; deprecated field 'notes' is used as an alias for 'holdings_notes'.
; Note that displayed information depends on what the ILS driver returns.
;holdings_text_fields[] = 'holdings_notes'
;holdings_text_fields[] = 'summary'

; Whether support for multiple library cards is enabled. Default is false.
;library_cards = true

; Whether support for connecting multiple library cards via authentication is
; enabled. This is currently only supported for Shibboleth. Default is false.
; See https://vufind.org/wiki/configuration:shibboleth:library_cards for details.
;auth_based_library_cards = true

; The number of checked out items to display per page; 0 for no limit (may cause
; memory problems for users with huge numbers of items). Default = 50.
;checked_out_page_size = 50

; The number of historic loans to display per page; 0 for no limit (may cause
; memory problems for users with a large number of historic loans). Default = 50
;historic_loan_page_size = 50

; Whether to display the item barcode for each loan. Default is false.
;display_checked_out_item_barcode = true

; This section controls features related to user accounts
[Account]
; Allow the user to set a home library through the Profile screen, which will
; override ILS-provided default pickup locations throughout the system.
set_home_library = true

; Allow the user to "subscribe" to search history entries in order to receive
; email notifications of new search results.
schedule_searches = false

; Should we always send a scheduled search email the first time we run notices
; after a user has subscribed (true), or should we only send an email when there
; is actually something new (false, default)
force_first_scheduled_email = false

; When schedule_searches is set to true, you can customize the schedule frequencies
; here -- just use the number of days between notifications in the brackets. Labels
; will be run through the translator.
;scheduled_search_frequencies[0] = schedule_none
;scheduled_search_frequencies[1] = schedule_daily
;scheduled_search_frequencies[7] = schedule_weekly

; This section allows you to determine how the users will authenticate.
; You can use an LDAP directory, the local ILS (or multiple ILSes through
; the MultiILS option), the VuFind database (Database), a hard-coded list of
; access passwords (PasswordAccess), AlmaDatabase (combination
; of VuFind database and Alma account), Shibboleth, SIP2, CAS, Facebook, Email or
; some combination of these (via the MultiAuth or ChoiceAuth options).
;
; The Email method is special; it is intended to be used through ChoiceAuth in
; combination with Database authentication (or any other method that reliably stores
; the user's email address) to make it possible to log in by receiving an
; authentication link at the email address stored in VuFind's database. Email is
; also supported as the primary authentication mechanism for some ILS drivers (e.g.
; Alma). In these cases, ChoiceAuth is not needed, and ILS should be configured as
; the Authentication method; see the ILS driver's configuration for possible options.
;
; Also note that the Email method stores hashes in your database's auth_hash table.
; You should run the "php $VUFIND_HOME/public/index.php util expire_auth_hashes"
; utility periodically to clean out old data in this table.
[Authentication]
;method          = LDAP
;method         = ILS
method         = Database
;method         = AlmaDatabase
;method         = Shibboleth
;method         = SIP2
;method         = CAS
;method         = MultiAuth
;method         = ChoiceAuth
;method         = MultiILS
;method         = Facebook
;method         = PasswordAccess
;method         = Email

; This setting only applies when method is set to ILS.  It determines which
; field of the ILS driver's patronLogin() return array is used as the username
; in VuFind's user database.  If commented out, it defaults to cat_username
; (the recommended setting in most situations).
;ILS_username_field = cat_username

; Whether or not to hide the Login Options; note that even when this is set to
; false, ILS driver settings may be used to conditionally hide the login. See
; hideLogin in the [Settings] section of NoILS.ini for an example.
hideLogin = false

; When set to true, uses AJAX calls to annotate the account menu with
; notifications (overdue items, total fines, etc.)
enableAjax = true

; When set to true, replicates the account menu as a drop-down next to the
; account link in the header.
enableDropdown = false

; Set this to false if you would like to store local passwords in plain text
; (only applies when method = Database or AlmaDatabase above).
hash_passwords = false

; Allow users to recover passwords via email (if supported by Auth method)
; You can set the subject of recovery emails in your
; language files under the term "recovery_email_subject"
recover_password = false
; Time (seconds) before another recovery attempt can be made
recover_interval      = 60
; Length of time before a recovery hash can no longer be used (expires)
; Default: Two weeks
recover_hash_lifetime = 1209600

; Allow users to set change their email address (if supported by Auth method).
; When turning this on, it is also strongly recommended to turn on verify_email
; below.
change_email = false

; Allow users to set change their passwords (if supported by Auth method)
change_password = true

; Force users to verify their email address before being able to log in
; (only if method=Database) or make changes to it (if change_email=true).
; If you wish to customize the email messages used by the system, see the
; translation strings starting with verify and change_notification, as well as
; the notify-email-change.phtml and verify-email.phtml Email templates.
verify_email = false

; Set this to false if you would like to store catalog passwords in plain text
encrypt_ils_password = false

; This is the key used to encrypt and decrypt catalog passwords.  This must be
; filled in with a random string value when encrypt_ils_passwords is set to true.
ils_encryption_key = false

; This is the algorithm used to encrypt and decrypt catalog passwords.
; A symmetrical encryption algorithm must be used.
; You can use openssl_get_cipher_methods() to see available options on your system.
; Common choices: blowfish (default), aes
; If you want to convert from one algorithm to another, run this from $VUFIND_HOME:
;   php public/index.php util switch_db_hash oldhash:oldkey (or none) newhash:newkey
;ils_encryption_algo = "blowfish"

; This setting may optionally be uncommented to restrict the email domain(s) from
; which users are allowed to register when using the Database or AlmaDatabase method.
;legal_domains[] = "myuniversity.edu"
;legal_domains[] = "mail.myuniversity.edu"

; Specify default minimum and maximum password length (Auth method may override
; this).
;minimum_password_length = 4
;maximum_password_length = 32
; Specify default limit of accepted characters in the password. Allowed values
; are "numeric", "alphanumeric" or a regular expression
;password_pattern = "(?=.*\d)(?=.*[a-z])(?=.*[A-Z])"
; Specify default hint about what the password may contain when using a regexp
; pattern. May be text or a translation key. The "numeric" and "alphanumeric"
; patterns have translated default hints.
;password_hint = "Include both upper and lowercase letters and at least one number."

; Uncomment this line to switch on "privacy mode" in which no user information
; will be stored in the database. Note that this is incompatible with social
; features, password resets, and many other features. It is not recommended for
; use with "Database" or "AlmaDatabase" authentication, since the user will be
; forced to create a new account upon every login.
;privacy = true

; Allow a user to delete their account. Default is false.
;account_deletion = true
; Whether comments added by a user are deleted when they remove their account.
; Default is true.
;delete_comments_with_user = false

; See the comments in library/VF/Auth/MultiAuth.php for full details
; on using multiple authentication methods.  Note that MultiAuth assumes login
; with username and password, so some methods (i.e. Shibboleth) may not be
; compatible.
;[MultiAuth]
;method_order   = ILS,LDAP
;filters = "username:trim,password:trim"

; Present two auth options on the login screen. Each choice given must also be
; configured in its relevant section. (The code should allow for more than 2
; choices, but styling would need to be expanded / modified)
;
; WARNING! This module does not account for the possibility that the auth
; choices you present may return different usernames. You would want a user to
; be able to log in via any method and see the same account. To make sure that
; is the case, you should ensure that the usernames given by the authentication
; methods themselves are the same for any given user.
;[ChoiceAuth]
;choice_order = Shibboleth,Database

; This section defines the location/behavior of the Solr index and requires no
; changes for most installations
[Index]
; url can also be an array of servers. If so, VuFind will try the servers one by one
; until one can be reached. This is only useful for advanced fault-tolerant Solr
; installations.
url             = http://localhost:8983/solr
; Default bibliographic record core
default_core    = biblio
; Default authority record core
default_authority_core = authority
; This setting needs to match the <maxBooleanClauses> setting in your solrconfig.xml
; file; when VuFind has to look up large numbers of records using ID values, it may
; have to restrict the size of its result set based on this limitation.
maxBooleanClauses = 1024
; This is the timeout in seconds when communicating with the Solr server.
timeout = 30
; This is the Dismax handler to use if nothing is specified in searchspecs.yaml.
; You can choose dismax for standard Dismax (the default) or edismax for Extended
; Dismax, or you can configure your own custom handler in solrconfig.xml.
default_dismax_handler = dismax
; This is the number of records to retrieve in a batch e.g. when building a record
; hierarchy. A higher number results in fewer round-trips but may increase Solr's
; memory usage. Default is 1000. Set to false to disable use of cursors in retrieval
; (which is only necessary if your local custom code leverages Solr features which
; are incompatible with cursorMark usage).
;cursor_batch_size = 1000
; This limits the number of records to retrieve in a batch e.g. when retrieving
; records for a list. Default is 100 which should be a good number to avoid
; memory problems.
;record_batch_size = 100

; Enable/Disable searching reserves using the "reserves" Solr core.  When enabling
; this feature, you need to run the util/index_reserves.php script to populate the
; new index.
[Reserves]
search_enabled  = false

; This section requires no changes for most installations; if your SMTP server
; requires authentication, you can fill in a username and password below.
[Mail]
host            = localhost
port            = 25
;username       = user
;password       = pass
; The server name to report to the upstream mail server when sending mail.
;name = vufind.myuniversity.edu
; If a login is required you can define which protocol to use for securing the
; connection. If no explicit protocol ('tls' or 'ssl') is configured, a protocol
; based on the configured port is chosen (587 -> tls, 487 -> ssl).
;secure         = tls
; This setting enforces a limit (in seconds) on the lifetime of an SMTP
; connection, which can be useful when sending batches of emails, since it can
; help avoid errors caused by server timeouts. Comment out the setting to disable
; the limit.
connection_time_limit = 60
; Uncomment this setting to disable outbound mail but simulate success; this
; is useful for interface testing but should never be used in production!
;testOnly = true
; If set to false, users can send anonymous emails; otherwise, they must log in first
require_login   = true
; Should we put the logged-in user's address in the "from" field by default?
user_email_in_from = false
; Should we put the logged-in user's address in the "to" field by default?
user_email_in_to = false
; Should the user be allowed to edit email subject lines?
user_editable_subjects = false
; How many recipients is the user allowed to specify? (use 0 for no limit)
maximum_recipients = 1
; Populate the "from" field with this value if user_email_in_from is false and/or no
; user is logged in:
;default_from = "no-reply@myuniversity.edu"
; Should we hide the "from" field in email forms? If no from field is visible, emails
; will be sent based on user_email_in_from and default_from above, with the email
; setting from the [Site] section used as a last resort.
disable_from = false
; From field override. Setting this allows keeping the "from" field in email forms
; but will only use it as a reply-to address. The address defined here is used as the
; actual "from" address.
; Note: If a feature explicitly sets a different reply-to address (for example,
; Feedback forms), the original from address will NOT override that reply-to value.
;override_from = "no-reply@myuniversity.edu"

; Being a special case of mail message, sending record results via SMS ("Text this")
; may be "enabled" or "disabled" ("enabled" by default).
; Should you choose to leave it enabled, see also sms.ini for further
; configuration options.
sms = enabled

; Set this value to "database" to shorten links sent via email/SMS and
; store its path in the database (default "none").
url_shortener = none

; Which method to use for generating the short link key. Options:
; - base62: Base62-encode the database row ID (insecure, but makes very short URLs)
; - md5: Create a salted MD5 hash of the URL (DEFAULT: more private, but also longer)
; ...or any hash algorithm supported by PHP's hash() function.
url_shortener_key_type = md5

; Which redirect mechanism to use when shortlinks are resolved.
; threshold:1000 (default) : If the URL is shorter than the given size, HTTP is used, else HTML.
; html                     : HTML meta redirect after 3 seconds with infobox.
; http                     : Use HTTP location header for redirects.
;                            May cause problems if the HTTP header is longer than 8192 bytes
;                            due to long URL's.
;url_shortener_redirect_method = threshold:1000

; This section needs to be changed to match your database connection information
[Database]
; Connection string format is [platform]://[username]:[password]@[host]:[port]/[db]
; where:
; [platform] = database platform (mysql, oci8 or pgsql)
; [username] = username for connection
; [password] = password for connection (optional)
; [host] = host of database server
; [port] = port of database server (optional)
; [db] = database name
database          = mysql://root@localhost/vufind

; Should SSL be enabled on connections? (Currently only supported for MySQL).
; IMPORTANT: when using Linux, if your database connection string above uses
; "localhost", MySQL will automatically use a Unix socket connection. To force
; an SSL connection, change "localhost" to the IP address (e.g. "127.0.0.1").
use_ssl = false

; When use_ssl above is true, the SSL certificate used by MySQL will not be
; verified by default. This is usually a self-signed certificate that cannot be
; easily verified. Skipping verification will not prevent traffic from being
; securely encrypted, it simply means that you trust the validity of the
; certificate being used by your server. If you do switch this to true in order
; to force certificate verification, additional configuration may be needed to
; successfully connect and ensure actual certificate verification occurs.
; For PHP, you should fill in the security-related settings in extra_options
; below; for Java (used by the MARC import tool), see the "Connecting Securely
; Using SSL" section of the Connector/J manual for details.
verify_server_certificate = false

; This setting can be used to send additional options to the Laminas DB adapter.
; This is useful for advanced features unsupported by settings above, such as
; detailed SSL security configuration.
;extra_options[client_key] = "/path/to/key"
;extra_options[client_cert] = "/path/to/cert"
;extra_options[ca_cert] = "/path/to/ca_cert"
;extra_options[ca_path] = "/path/to/ca"

; If your database (e.g. PostgreSQL) uses a schema, you can set it here:
;schema = schema_name

; The character set of the database -- utf8 and utf8mb4 are currently the only
; supported values, and utf8mb4 is the default if no value is set here. If you have
; a legacy VuFind 1.x database encoded in latin1, please upgrade it to utf8 using
; VuFind 7.x or earlier.
;charset = utf8

; Reduce access to a set of single passwords
; This is only used when Authentication method is PasswordAccess. See above.
; Recommended to be used in conjunction with very restricted permissions.ini settings
; and with most social settings disabled
;[PasswordAccess]
; access_user is a map of users to passwords
; entering a correct password will login as that user
;access_user[user] = password
;access_user[admin] = superpassword

; LDAP is optional.  This section only needs to exist if the
; Authentication Method is set to LDAP.  When LDAP is active,
; host, port, basedn and username are required.
;[LDAP]
; Prefix the host with ldaps:// to use LDAPS; omit the prefix for standard
; LDAP with TLS.
;host            = ldap.myuniversity.edu
;port            = 389       ; LDAPS usually uses port 636 instead
; By default, when you use regular LDAP (not LDAPS), VuFind uses TLS security.
; You can set disable_tls to true to bypass TLS if your server does not support
; it. Note that this setting is ignored if you use ldaps:// in the host setting.
;disable_tls     = false
;basedn          = "o=myuniversity.edu"
;username        = uid
; separator string for mapping multi-valued ldap-fields to a user attribute
; if no separator is given, only the first value is mapped to the given attribute
;separator = ';'
; Optional settings to map fields in your LDAP schema to fields in the user table
; in VuFind's database -- the more you fill in, the more data will be imported
; from LDAP into VuFind:
;firstname       = givenname
;lastname        = sn
;email           = mail
;cat_username    =
;cat_password    =
;college         = studentcollege
;major           = studentmajor
; If you need to bind to LDAP with a particular account before
; it can be searched, you can enter the necessary credentials
; here.  If this extra security measure is not needed, leave
; these settings commented out.
;bind_username   = "uid=username o=myuniversity.edu"
;bind_password   = password

; SIP2 is optional.  This section only needs to exist if the
; Authentication Method is set to SIP2.
;[SIP2]
;host            = ils.myuniversity.edu
;port            = 6002

; Shibboleth is optional.  This section only needs to exist if the
; Authentication Method is set to Shibboleth. Be sure to set up authorization
; logic in the permissions.ini file to filter users by Shibboleth attributes.
;[Shibboleth]
; Server param with the identity provider entityID if a Shibboleth session exists.
; If omitted, Shib-Identity-Provider is used.
;idpserverparam = Shib-Identity-Provider
; Optional: Session ID parameter for SAML2 single logout support. If omitted, single
; logout support is disabled. Note that if SLO support is enabled, Shibboleth session
; ID's are tracked in external_session table which may need to be cleaned up with the
; util/expire_external_sessions command line utility. See
; https://vufind.org/wiki/configuration:shibboleth for more information on how
; to configure the single logout support.
;session_id = Shib-Session-ID
; Check for expired session - user is automatically logged out when Shibboleth
; session is not present (default = true if unset); note that expiration check
; also requires session_id to be set above.
;checkExpiredSession = false
; Optional: you may set attribute names and values to be used as a filter;
; users will only be logged into VuFind if they match these filters.
;userattribute_1       = entitlement
;userattribute_value_1 = urn:mace:dir:entitlement:common-lib-terms
;userattribute_2       = unscoped-affiliation
;userattribute_value_2 = member
; Set to true when shibboleth attributes must be read from headers instead of
; environment variables - for example if you use proxy server and shibboleth is
; running on proxy side. In that case you should protect against header spoofing:
; see https://wiki.shibboleth.net/confluence/display/SP3/SpoofChecking for details
;use_headers           = false
; Required: the attribute Shibboleth uses to uniquely identify users.
;username              = persistent-id
; Required: Shibboleth login URL.
;login                 = https://shib.myuniversity.edu/Shibboleth.sso/Login
; Optional: Shibboleth logout URL.
;logout                = https://shib.myuniversity.edu/Shibboleth.sso/Logout
; Optional: URL to forward to after Shibboleth login (if omitted,
; defaultLoggedInModule from [Site] section will be used).
;target                = https://shib.myuniversity.edu/vufind/MyResearch/Home
; Optional: provider_id (entityId) parameter to pass along to Shibboleth login.
;provider_id           = https://idp.example.edu/shibboleth-idp
; Some or all of the following entries may be uncommented to map Shibboleth
; attributes to user database columns:
;cat_username = HTTP_ALEPH_ID
;cat_password = HTTP_CAT_PASSWORD
;email = HTTP_MAIL
;firstname = HTTP_FIRST_NAME
;lastname = HTTP_LAST_NAME
;college = HTTP_COLLEGE
;major = HTTP_MAJOR
;home_library = HTTP_HOME_LIBRARY
; Enable if you want to override mapping or required attributes for specific IdP
; in Shibboleth.ini
;allow_configuration_override = true

; CAS is optional.  This section only needs to exist if the
; Authentication Method is set to CAS.
;[CAS]

; Optional: the attribute CAS uses to uniquely identify users. (Omit to use
; native CAS username instead of an attribute-based value).
;username              = uid

; Required: CAS Hostname.
;server                = cas.myuniversity.edu

; Required: CAS port.
;port                 = 443

; Required: CAS context.
;context                 = /cas

; Required: CAS Certificate Path. (Set to false to bypass authentication;
; BYPASSING AUTHENTICATION IS *NOT* RECOMMENDED IN PRODUCTION).
;CACert = /etc/pki/cert/cert.crt

; Required: CAS login URL.
;login                 = https://cas.myuniversity.edu/cas/login

; Required: CAS logout URL.
;logout                = https://cas.myuniversity.edu/cas/logout

; Optional: CAS logging.
;debug              = false
;log                = /tmp/casdebug

; Optional: URL to forward to after CAS login (if omitted,
; defaultLoggedInModule from [Site] section will be used).
;target                = http://lib.myuniversity.edu/vufind/MyResearch/Home

; Optional: protocol to follow (legal values include CAS_VERSION_1_0,
; CAS_VERSION_2_0, CAS_VERSION_3_0 and SAML_VERSION_1_1; default is
; SAML_VERSION_1_1)
;protocol = SAML_VERSION_1_1

; Some or all of the following entries may be uncommented to map CAS
; attributes to user database columns:
;cat_username = acctSyncUserID
;cat_password = catPassword
;email = mail
;firstname = givenName
;lastname = sn
;college = college
;major = major1
;home_library = library

; Facebook may be used for authentication; fill in this section in addition to
; turning it on in [Authentication] above to use it. You must register your
; VuFind instance as an application at http://developers.facebook.com to obtain
; credentials.
;[Facebook]
;appId = "your app ID"
;secret = "your app secret"

; External Content is Optional.
; To use multiple, separate with a comma.  Priority will be given by the order listed
; Account id is separated with a colon, if no id is used then no colon is necessary
;
; IMPORTANT: Review content providers' terms of service before turning them on.
;            Terms may change, and not all content sources are appropriate for all
;            applications.  The existence of functionality in VuFind does not imply
;            suitability for any particular situation.
[Content]
; You can define the cover size used by each template: false (to disable covers)
; or size (small, medium, or large). A colon separated list may be used to try
; multiple sizes in a particular order. All legal template values and default
; values are reflected in the examples below. Uncomment the appropriate lines to
; make changes.
;coversize[checkedout] = small
;coversize[collection-info] = medium
;coversize[core] = medium
;coversize[holds] = small
;coversize[illrequests] = small
;coversize[list-entry] = small
;coversize[RandomRecommend] = "small:medium"
;coversize[result-grid] = large
;coversize[result-list] = small
;coversize[similar-items] = large
;coversize[storageretrievalrequests] = small

; Alternatively, if you wish to disable covers completely, you may set the
; coversize setting to false:
;coversize = false

; You can select Syndetics, LibraryThing, Summon, Booksite, OpenLibrary,
; Contentcafe, Buchhandel.de, Google Books, BrowZine, ObalkyKnih, Orb and/or
; LocalFile.
;   Note: BrowZine requires you to have BrowZine.ini configured appropriately.
;   Note: ObalkyKnih could be configured in obalkyknih.ini file. You should also
;       add API URLs to img-src directive in contentsecuritypolicy.ini. As the
;       conditions of use of ObalkyKnih require backlinks to provider, you need to
;       also turn on ajaxcovers below - VuFind is able to show backlinks only
;       through AJAX at this time.
;   Note: Summon service takes a Serials Solutions client key, NOT Summon API key!
;   Note: For Orb, don't forget to complete [Orb] section.
;   For LocalFile:PathToFile, you may use a combination of directory path information
;        and tokens for filename and image type. If you have multiple directories
;        in which you have stored coverimages, you can specify multiple paths to search
;        by specifying multiple LocalFile:PathToFile in the coverage images list below.
;        Allowed tokens:
;          %anyimage%         - Match known image file extensions (gif, jpg, etc.)
;          %isbn10%           - 10-digit ISBN
;          %isbn13%           - 13-digit ISBN
;          %issn%             - ISSN
;          %oclc%             - OCLC Number
;          %recordid%         - Bibliographic record ID
;          %size%             - Size (small/medium/large)
;          %source%           - Search backend of record (e.g. Summon, Solr, etc.)
;          %upc%              - UPC Number
;          %vufind-home%      - The VUFIND_HOME environment variable
;          %vufind-local-dir% - The VUFIND_LOCAL_DIR environment variable
;        Example: LocalFile:%vufind-local-dir%/path/to/file/%size%/issn/%issn%.%anyimage%
;coverimages     = Syndetics:MySyndeticsId,Booksite,LibraryThing:MyLibraryThingId,Google,ObalkyKnih,OpenLibrary,Summon:MySerialsSolutionsClientKey,Contentcafe:MyContentCafeID,BrowZine,LocalFile:PathToFile,Orb

; This setting controls which services will have images cached on your local disk.
; Set to true to cache all applicable services. Set to false to disable caching. Set
; to a comma-separated list of services (e.g. "Syndetics,OpenLibrary") to cache only
; a subset of selected services. Default = true. Note that due to terms of service,
; some services will never have images cached even if caching is enabled.
coverimagesCache = true

; This setting controls which proxied image URLs will be cached to local disk (when
; using the ?proxy= parameter of the standard /Cover/Show routes). The setting may
; contain one or more regular expressions matching hostnames. The example
; below will match any images from the mylibrary.edu domain; you can also use
; "/.*/" to turn on caching for all proxied images.
;coverproxyCache[] = "/.*\.?mylibrary\.edu/"

; This setting controls how cover image URLs are loaded. They could be loaded as
; part of main request, or asynchronously. Asynchronous loading is disabled by
; default; to enable it, just uncomment the line below.
;ajaxcovers = true

; When ajaxcovers is set to true, this setting controls whether the AJAX Handler
; GetRecordCover renders a fallback template (record/coverReplacement.phtml) in case
; no cover image could be loaded.
;useCoverFallbacksOnFail = false

; These settings control the image to display when no book cover is available.
; If makeDynamicCovers is not false and the GD library is installed, VuFind will draw
; cover images on the fly. See [DynamicCovers] below for more settings. If set to
; a non-Boolean value, for legacy reasons, the makeDynamicCovers setting will
; be used as the backgroundMode setting of [DynamicCovers] if that setting is unset.
;makeDynamicCovers = true

; Otherwise, you can use noCoverAvailableImage to specify a
; path relative to the base of your theme directory for a static image to display.
noCoverAvailableImage = images/noCover2.gif

; You can select from Syndetics, SyndeticsPlus, Booksite and/or the Guardian
;   Note: If the API key is omitted, e.g. "Guardian:", only the review title, byline,
;         Guardian logo and a link to the full Guardian page will be displayed
;   Note: The Guardian API changed in 2014; if you signed up before that date, you
;         may need to obtain a new API key for continued access.
;reviews         = Syndetics:MySyndeticsId,SyndeticsPlus:MySyndeticsID,Booksite,Guardian:MyGuardianKeyId

; You can select from Syndetics or SyndeticsPlus
;excerpts        = Syndetics:MySyndeticsId,SyndeticsPlus:MySyndeticsId

; This setting can be used to hide review/excerpt tabs on the record page when
; no content is available from the providers. By default it is turned off. You
; can turn it on for all relevant tabs by setting it to true, or you can turn
; it on for a comma-separated list of values (e.g. "reviews" or "excerpts" or
; "reviews,excerpts") for selective activation. Note that hiding empty tabs will
; make your record pages slower, since it will require extra communication with
; content providers.
;hide_if_empty = reviews,excerpts

; You can select from Syndetics or SyndeticsPlus to add summary information to
; the description tab.
;summaries = Syndetics:MySyndeticsId,SyndeticsPlus:MySyndeticsId

; You can select from Syndetics or SyndeticsPlus to load Tables of Contents
;toc = Syndetics:MySyndeticsId,SyndeticsPlus:MySyndeticsId

; You can select from Syndetics or SyndeticsPlus
;authorNotes = Syndetics:MySyndeticsId,SyndeticsPlus:MySyndeticsId

; You can select from Wikipedia
; See also the AuthorInfo recommendation module setting in searches.ini; this
; includes notes on improving the accuracy of Wikipedia retrievals.
; Note for Windows users: If using Wikipedia, you may need to increase your Apache
; heap size settings.  For details, see: https://vufind.org/jira/browse/VUFIND-630
authors         = Wikipedia

; You can select from Google, OpenLibrary, HathiTrust.  You should consult
; https://developers.google.com/books/branding before using Google Book Search.
;previews       = Google,OpenLibrary,HathiTrust

; This setting controls whether or not cover images are linked to previews when
; available. Legal settings are false (never link), * (always link; default), or
; a comma-separated list of templates in which linking should occur (see coversize
; above for a list of legal values).
;linkPreviewsToCovers = *

; Possible HathiRights options = pd,ic,op,orph,und,umall,ic-world,nobody,pdus,cc-by,cc-by-nd,
; cc-by-nc-nd,cc-by-nc,cc-by-nc-sa,cc-by-sa,orphcand,cc-zero,und-world,icus
; Default is "pd,ic-world" if unset here.
; See www.hathitrust.org/rights_database#Attributes for full details
;HathiRights    = pd,ic-world,cc-by,cc-by-nd,cc-by-nc-nd,cc-by-nc,cc-by-nc-sa,cc-by-sa,cc-zero,und-world

; Possible GoogleBooks options full,partial,noview
; options can be set for each / either of link or tab
; Link makes a button appear in search results / record view
; Tab makes a tab with an embedded preview appear on record view
; Default is "GoogleOptions['link'] = full,partial" if nothing
; is set here.
; see https://developers.google.com/books/docs/dynamic-links#json-results-format
;GoogleOptions['link']  = full,partial
;GoogleOptions['tab']  = partial

; OpenLibrary currently offers the same options/default as GoogleBooks (above):
;OpenLibraryOptions  = full,partial

; An API key is needed to interact with the Europeana API (see the EuropeanaResults
; recommendation module in searches.ini for more information)
;europeanaAPI = INSERTKEY

; Geographic Display
; These configuration settings have been superseded by the geofeatures.ini file.
; See the [MapTab] section of the geofeatures.ini file for more information.

; This section controls the behavior of the cover generator when makeDynamicCovers
; above is non-false.
;
; Note that any of these settings may be filtered to be size-specific by subscripting
; the key with a size. You can use a key of * for a default to use when a specific
; size is not matched. This allows adjustment of certain elements for different
; thumbnail sizes. See the "size" setting below for an example.
[DynamicCovers]
; This controls the background layer of the generated image; options:
; - solid: display a solid color
; - grid: display a symmetrical random pattern seeded by title/callnumber
;backgroundMode = grid

; This controls the text layer of the generated image; options:
; - default: display a title at the top and an author at the bottom
; - initial: display only the first letter of the title as a stylized initial
;textMode = default

; Font files specified here should exist in the css/font subdirectory of a theme.
; Some options are available by default inside the root theme.
;authorFont = "Roboto-Light.ttf"
;titleFont = "RobotoCondensed-Bold.ttf"

; In 'default' textMode, covers are generated using title and author name; VuFind
; will try to display everything by doing the following: break the title into
; lines, and if the title is too long (more than maxTitleLines lines), it will
; display ellipses at the last line.
;
; All text will be drawn using the specified textAlign alignment value using the
; relevant titleFontSize or authorFontSize setting, except that author names will
; be reduced to the minAuthorFontSize option if needed, and if that doesn't make
; it fit, text will be aligned left and truncated.
;
; When using 'initial' textMode, maxTitleLines and author-related settings are
; ignored as they do not apply.
;textAlign = center
;titleFontSize = 9
;authorFontSize = 8
;minAuthorFontSize = 7
;maxTitleLines = 4

; All color options support the same basic set of values:
; - The 16 named colors from HTML4
; - Arbitrary HTML hex colors in the form #RRGGBB (e.g. #FFFF00 for yellow)
; Some color options also support additional options.
; - authorFillColor,titleFillColor: the main color used
; - authorBorderColor,titleBorderColor: the color used to make a border; "none" is
;   a legal option in addition to colors.
; - baseColor: When using grid backgrounds, you may also choose a base color drawn
;   beneath the grid. Default is white.
; - accentColor: When using solid backgrounds, this is the background color; when
;   using grid backgrounds, this is the color of the grid pattern beneath the text.
;   You may set this to "random" to select a random color seeded with text from
;   the cover and adjusted with the "lightness" and "saturation" settings below.
;titleFillColor = black
;titleBorderColor = none
;authorFillColor = white
;authorBorderColor = black
;baseColor = white
;accentColor = random
; Note: lightness and saturation are only used when accentColor = random. Legal
; ranges are 0-255 for each value.
;lightness = 220
;saturation = 80

; These settings control the size of the image -- if size is a single number, a
; square will be created; if it is a string containing an "x" (i.e. 160x190) it
; defines a WxH rectangle. wrapWidth constrains the text size (and must be no
; larger than the width of the canvas). topPadding and bottomPadding push the
; text away from the edges of the canvas.
;size[*] = 128
;size[medium] = 200
;size[large] = 500
;topPadding = 19
;bottomPadding = 3
;wrapWidth = 110

; This section is needed for Buchhandel.de cover loading. You need an authentication
; token. It may also be necessary to customize your templates in order to comply with
; terms of service; please look at http://info.buchhandel.de/handbuch_links for
; details before turning this on.
[Buchhandel]
url = "https://api.vlb.de/api/v1/cover/"
; token = "XXXXXX-XXXX-XXXXX-XXXXXXXXXXXX"

[QRCode]
; This setting controls the image to display when no qrcode is available.
; The path is relative to the base of your theme directory.
;noQRCodeAvailableImage = images/noQRCode.gif

; Should we show QR codes in search results?
;showInResults = true

; Should we show QR codes on record pages?
;showInCore = true

; If you are using Syndetics Plus for *any* content, set plus = true
; and set plus_id to your syndetics ID.  This loads the javascript file.
; Syndetics vs. SyndeticsPlus: SyndeticsPlus has nice formatting, but loads slower
; and requires javascript to be enabled in users' browsers.
; set use_ssl to true if you serve your site over ssl and you
; use SyndeticsPlus to avoid insecure content browser warnings
; (or if you just prefer ssl)
; NOTE: SyndeticsPlus is incompatible with the tabs/accordion [List] views in
;       searches.ini. Do not turn it on if you are using these optional features.
[Syndetics]
use_ssl = false
plus = false
;plus_id = "MySyndeticsId"
; timeout value (in seconds) for API calls:
timeout = 10

; Orb does stand for Outil de Recherche Biblbiographique (tool for bibliographic
; search). It's a french database of bibliographic information available by subscription.
; Web site: https://www.base-orb.fr
; API: http://doc.api.base-orb.fr/
; It could be used in VuFind as cover image provider.
[Orb]
url = "api.base-orb.fr/v1"
;user = api_test_user
;key = api_access_key

; Booksite CATS Enhanced Content - cover images, reviews, description, etc.
[Booksite]
url = "https://api.booksite.com"
;key = "XXXXXXXXXXXXXXXXX"

; Content Cafe is a subscription service from Baker & Taylor. If you are using this
; service (see the [Content] section above for details), you MUST uncomment and set
; the password (pw) setting. You may also change the API base URL (url) if needed.
[Contentcafe]
;url              = "http://contentcafe2.btol.com"
;pw               = "xxxxxx"

; Summon is optional; this section is used for your API credentials. apiId is the
; short, human-readable identifier for your Summon account; apiKey is the longer,
; non-human-readable secret key. See also the separate Summon.ini file.
;[Summon]
;apiId        = myAccessId
;apiKey       = mySecretKey

; This section must be filled in if you plan to use the optional WorldCat
; search module. Otherwise, it may be ignored.
;[WorldCat]
;Your WorldCat search API key
;apiKey          = "long-search-api-key-goes-here"
;Your holdings symbol (usually a three-letter code) - used for excluding your
; institution's holdings from the search results.
;OCLCCode        = MYCODE

; This section must be filled in to use Relais (E-ZBorrow) functionality. When
; activated, this function will allow users to place ILL requests on unavailable
; items through the record holdings tab.
;
; If you set apikey below, requests may be made from within VuFind through a
; pop-up; if you omit apikey but set loginUrl and symbol, links will be provided
; to Relais. Setting loginUrl and symbol is strongly recommended in all cases,
; since links will be used as a fallback if the API fails.
;[Relais]
; Your library's holdings symbol (e.g. PVU for Villanova)
;symbol="XYZ"
; The pickup location to use for your institution (currently multiple pickup
; locations are not supported here).
;pickupLocation = "DEFAULT"
; Barcode number (or other user ID) to use for lookups when none is provided
;patronForLookup="99999999"
; API key (may vary for testing vs. production)
;apikey="your-relais-api-key-goes-here"
; Timeout for HTTP requests (in seconds; set high, as Relais can be slow)
;timeout = 500
; Your institution's login URL for the remote Relais system (used to provide
; a link when the API fails)
;loginUrl = https://e-zborrow.relais-host.com/user/login.html

; TEST VALUES (uncomment for testing)
;group="DEMO"
;authenticateurl="https://demo.relais-host.com/portal-service/user/authentication"
;availableurl="https://demo.relais-host.com/dws/item/available"
;addurl="https://demo.relais-host.com/dws/item/add"

; PRODUCTION VALUES (uncomment for live use)
;group="EZB"
;authenticateurl="https://e-zborrow.relais-host.com/portal-service/user/authentication"
;availableurl="https://e-zborrow.relais-host.com/dws/item/available"
;addurl="https://e-zborrow.relais-host.com/dws/item/add"

; DPLA key -- uncomment and fill in to use DPLATerms recommendations (see also
; searches.ini).
;[DPLA]
;apiKey = http://dp.la/info/developers/codex/policies/#get-a-key

; These settings affect dynamic DOI-based link inclusion; this can provide links
; to full text or contextual information.
[DOI]
; This setting controls whether or not DOI-based links are enabled, and which
; API is used to fetch the data. Currently supported options: BrowZine (requires
; credentials to be configured in BrowZine.ini), Unpaywall or false (to disable).
; Disabled by default. You may also use a comma-separated list of resolvers if you
; want to try multiple sources.
;resolver = BrowZine

; If you use multiple values in the resolver setting above, you can determine how the
; software should behave when multiple resolvers return results for the same DOI.
; You can choose "first" (only return results from the first matching resolver --
; the default behavior) or "merge" (merge together all results and show them all).
;multi_resolver_mode = first

;unpaywall_api_url = "https://api.unpaywall.org/v2"
; Unpaywall needs an email adress, see https://unpaywall.org/products/api
;unpaywall_email = "your@email.org"

; The following settings control where DOI-based links are displayed:
show_in_results = true      ; include in search results
show_in_record = false      ; include in core record metadata
show_in_holdings = false    ; include in holdings tab of record view

; These settings affect OpenURL generation and presentation; OpenURLs are used to
; help users find resources through your link resolver and to manage citations in
; Zotero.
[OpenURL]
; If a resolver base URL is enabled, it will be used to link from records to your
; OpenURL resolver. An OpenURL resolver is typically used to e.g. link to full text
; from article metadata, but it may provide other services too. Extra parameters may
; be added if necessary.
;url             = "http://openurl.myuniversity.edu/sfx_local"

; This string will be included as part of your OpenURL referer ID (the full string
; will be "info:sid/[your rfr_id setting]:generator").  You may be able to configure
; special behavior in your link resolver based on this ID -- for example, you may
; wish to prevent the resolver from linking to VuFind when links came from VuFind
; (to avoid putting a user in an infinite loop).
rfr_id          = vufind.svn.sourceforge.net

; By specifying your link resolver type, you can allow VuFind to optimize its
; OpenURLs for a particular platform.  Current legal values: "sfx", "360link",
; "EZB", "Redi", "Alma", "demo" or "generic" (default is "generic" if commented out;
; "demo" generates fake values for use in testing the embed setting below).
;resolver        = sfx

; If you want OpenURL links to open in a new window, set this setting to the
; desired Javascript window.open parameters.  If you do not want a new window
; to open, set this to false or comment it out.
window_settings = "toolbar=no,location=no,directories=no,buttons=no,status=no,menubar=no,scrollbars=yes,resizable=yes,width=550,height=600"

; If you want to display a graphical link to your link resolver, uncomment the
; settings below.  graphic should be a URL; graphic_width and graphic_height
; should be sizes in pixels.
; Note: You will probably will need to add URL of image to img-src setting
; in contentsecuritypolicy.ini file
;graphic = "http://myuniversity.edu/images/findIt.gif"
;graphic_width = 50
;graphic_height = 20

; If your link resolver can render an image in response to an OpenURL, you can
; specify the base URL for image generation here:
;dynamic_graphic = "http://my-link-resolver/image"

; If dynamic_graphic is set above, the dynamic image can be used instead of the
; standard text or static-image-based OpenURL link (true), it can be disabled
; (false), or it can be displayed in addition to the regular link ("both").
;image_based_linking_mode = both

; The following settings control where OpenURL links are displayed:
show_in_results = true      ; include in search results
show_in_record = false      ; include in core record metadata
show_in_holdings = false    ; include in holdings tab of record view

; If set to true, this setting will attempt to embed results from the link
; resolver directly in search results instead of opening a new window or page.
; This will override the window_settings option if set! Embedding is currently
; unsupported when the resolver setting above is set to "other".
embed = false

; When embed is true and this is set to true results from the link resolver will
; be loaded automatically (default is false, which requires a user click to trigger
; the loading). Alternatively you can provide a comma-separated list of view areas
; (cf. show_in_* settings) to autoload embedded OpenURLs only in certain views.
; Notice: autoloading in results view might put some load on your linkresolver (each
; results view could perform searches.ini->[General]->default_limit requests). You
; might reduce load on the linkresolver by using the resolver_cache setting (see
; below).
embed_auto_load = false

; When embed is true, you can set this to an absolute path on your system in order
; to cache link resolver results to disk.  Be sure that the chosen directory has
; appropriate permissions set!  Leave the setting commented out to skip caching.
; Note that the contents of this cache will not be expired by VuFind; you should
; set up an external process like a cron job to clear out the directory from time
; to time.
;resolver_cache = /usr/local/vufind/resolver_cache

; This setting controls whether we should display an OpenURL link INSTEAD OF other
; URLs associated with a record (true) or IN ADDITION TO other URLs (false).
replace_other_urls = true

; EZproxy is optional.  This section only needs to exist if you
; are using EZProxy to provide off-site access to online materials.
;[EZproxy]
;host            = http://proxy.myuniversity.edu

; By default, when the 'host' setting above is active, VuFind will prefix links in
; records using EZproxy's "?qurl=" mechanism. If you need to set a host for ticket
; authentication (below) but you want to disable the prefixing behavior, set this
; to false.
;prefixLinks = true

; Uncomment the following line and change the password to something secret to enable
; EZproxy ticket authentication.
;secret = "verysecretpassword"
;
; To enable ticket authentication in EZproxy, you will also need the following in
; EZproxy's user.txt or ezproxy.usr for older versions (without the leading
; semicolons and spaces):
;
; ::CGI=https://vufind-server/ExternalAuth/EzproxyLogin?url=^R
; ::Ticket
; TimeValid 10
; SHA512 verysecretpassword
;
; Uncomment and modify the following line to use another hashing algorithm with the
; EZproxy authentication if necessary. SHA512 is the default, but it requires at
; least EZproxy version 6.1. Use "SHA1" for older EZproxy versions, and remember to
; replace SHA512 with SHA1 also in EZproxy's configuration file.
;secret_hash_method = "SHA512"

; Uncomment the following line to disable relaying of user name to EZproxy on ticket
; authentication:
;anonymous_ticket = true
; Uncomment the following line to disable logging of successful ticket
; authentication requests in VuFind:
;disable_ticket_auth_logging = true

; These settings affect RefWorks record exports.  They rarely need to be changed.
[RefWorks]
vendor          = VuFind
url             = https://www.refworks.com

; These settings affect EndNote Web record exports.  They rarely need to be changed.
[EndNoteWeb]
vendor          = VuFind
url             = https://www.myendnoteweb.com/EndNoteWeb.html

; These settings affect your OAI server if you choose to use it.
;
; If identifier is set, its value will be used as part of the standard OAI
; identifier prefix.  It should only ever be set to a domain name that you
; control!  If it is not set, your ID values will not be prefixed.
;
; If admin_email is not set, the main email under [Site] will be used instead.
;
; page_size may be used to specify the number of records returned per request.
; Default is 100. A higher number may improve overall harvesting performance, but
; will also make a single response page larger and slower to produce.
;
; If set_field is set, the named Solr field will be used to generate sets on
; your OAI-PMH server.  If it is not set, sets will not be supported.
;
; If set_query is set (as an array mapping set names to Solr queries -- see
; examples below), the specified queries will be exposed as OAI sets.  If
; you use both set_field and set_query, be careful about the names you choose
; for your set queries. set_query names will trump set_field values when
; there are collisions.
;
; default_query may be used to specify a filter for the default set, i.e. records
; returned when a set is not specified.
;
; If vufind_api_format_fields is set, the listed fields (as defined in
; SearchApiRecordFields.yaml) are returned when metadata prefix
; "oai_vufind_json" is used.
;
; record_format_filters allows mapping from requested OAI metadataPrefix to query
; filters. They can be used e.g. to limit results to records that can be returned in
; the requested format.
;
; delete_lifetime controls how many days' worth of deleted records to include in
; responses. Records deleted before the cut-off will not be included in responses.
; Omit this setting to return all deleted records. This can be useful for long-lived
; systems with many deleted records, to prevent full harvests from becoming unwieldy.
;
; use_cursor controls whether or not to use Solr's cursor functionality for deep
; pagination of results. This defaults to true and is normally the preferred option,
; but if you custom code to apply Solr features (such as result grouping/field
; collapsing) that are incompatible with cursor-based pagination, you should turn
; the feature off here.
;
;[OAI]
;identifier       = myuniversity.edu
;repository_name  = "MyUniversity Catalog"
;admin_email      = oai@myuniversity.edu
;page_size        = 1000
;set_field        = "format"
;set_query['eod_books'] = "institution:kfu AND publishDate:[1911 TO 1911]"
;set_query['eod_ebooks'] = "format:eBook"
;default_query = "institution:kfu"
;vufind_api_format_fields = "id,authors,cleanIsbn,cleanIssn,formats,title"
;record_format_filters[marc21] = "record_format:marc"
;delete_lifetime = 365
;use_cursor = true

; Proxy Server is Optional.
[Proxy]
;host = your.proxy.server
;port = 8000

; Uncomment one of the following lines to set proxy type to SOCKS 5 or SOCKS 5 with
; name resolution done by proxy. Setting either of these will make VuFind use the
; curl adapter for HTTP requests.
;type = socks5
;type = socks5_hostname

; If VuFind is running behind a proxy that uses X-Real-IP/X-Forwarded-For headers,
; you should configure this setting on so that VuFind reports correct user IP
; addresses, and sets permissions appropriately. CONFIGURE THIS WITH CARE! It is
; possible to spoof IP addresses, and configuring this to differentiate between
; legitimate headers from your proxy and spoofed values is critical to protecting
; your content.
;
; The setting should be an ordered, comma-separated list of headers, with optional
; colon-separated modifiers specifying behavior.
;
; Header values can be any keys in PHP's $_SERVER superglobal array; these are
; the most commonly used options:
; - HTTP_X_FORWARDED_FOR
; - HTTP_X_REAL_IP
;
; Supported behaviors (if unspecified, "single" is the default behavior):
; - first (pick the first comma-separated value; e.g. "a" in "a, b, c")
; - last (pick the last comma-separated value; e.g. "c" in "a, b, c")
; - single (enforce single values; completely ignore multi-valued headers)
;
; See also forwarded_ip_filter below for a way to filter out known IP addresses
; of internal network devices before applying first/last/single settings.
;
; When commented out or set to false, only the regular REMOTE_ADDR value will
; be used for IP detection. REMOTE_ADDR will also be used as the default value
; if none of the configured headers are populated.
;
; If you need to implement more nuanced functionality, you can extend or
; override the VuFind\Net\UserIpReader class to implement your own logic.
;
; You can use a header-modifying browser plugin to determine how your proxy
; will respond to spoofing attempts.
;
; See this wiki page for additional notes and comments:
; https://vufind.org/wiki/administration:security#proxies_and_ip_authentication
;
; The example below, if uncommented, will use X-Real-IP if found, and the
; rightmost value of X-Forwarded-For otherwise (resorting to REMOTE_ADDR only
; if no relevant X- headers are found).
;allow_forwarded_ips = "HTTP_X_REAL_IP:single,HTTP_X_FORWARDED_FOR:last"

; This setting can be used in combination with allow_forwarded_ips to prevent
; known IP addresses of internal proxies and network devices from being reported
; as end user IP addresses. You can repeat the setting for each IP address that
; you wish to exclude. The first/last/single processing parameters used by
; allow_forwarded_ips will be applied AFTER removing addresses filtered here.
;forwarded_ip_filter[] = 1.2.3.4

; Default HTTP settings can be loaded here. These values will be passed to
; the \Laminas\Http\Client's setOptions method.
[Http]
;sslcapath = "/etc/ssl/certs" ; e.g. for Debian systems
;sslcafile = "/etc/pki/tls/cert.pem" ; e.g. for CentOS systems

;timeout = 30 ; default timeout if not overridden by more specific code/settings

; Example: Using a CURL Adapter instead of the defaultAdapter (Socket); note
; that you may also need to install CURL and PHP/CURL packages on your server.
;adapter = 'Laminas\Http\Client\Adapter\Curl'

; Set curl options if required. See
; https://www.php.net/manual/en/function.curl-setopt.php for available options and
; https://github.com/curl/curl/blob/master/include/curl/curl.h for their numeric
; values.
;curloptions[52] = true

; Spelling Suggestions
;
; Note: These settings affect the VuFind side of spelling suggestions; you
; may also wish to adjust some Solr settings in solr/biblio/conf/schema.xml
; and solr/biblio/conf/solrconfig.xml.
[Spelling]
enabled = true
; Number of suggestions to display on screen. This list is filtered from
;   the number set in solr/biblio/conf/solrconfig.xml so they can differ.
limit   = 3
; Show the full modified search phrase on screen
;   rather then just the suggested word
phrase = false
; Offer expansions on terms as well as basic replacements
expand  = true
; Turning on 'simple' spell checking will improve performance,
;  by ignoring the more complicated 'shingle' (mini phrases)
;  based dictionary.
simple = false
; This setting skips spell checking for purely numeric searches; spelling
; suggestions on searches for ISBNs and OCLC numbers are not generally very
; useful.
skip_numeric = true

; These settings control what events are logged and where the information is
; stored.
;
; VuFind currently supports four logging levels: alert (severe fatal error),
; error (fatal error), notice (non-fatal warning) and debug (informational).
;
; Each logging level can be further broken down into five levels of verbosity.
; You can specify the desired level by adding a dash and a number after the
; level in the configuration string -- for example, alert-2 or error-5.
; The higher the number, the more detailed the logging messages.  If verbosity
; is not specified, it defaults to 1 (least detailed).
;
; Several logging methods are available, and each may be configured to log any
; combination of levels.
;
; You may enable multiple logging mechanisms if you want -- in fact, it is
; recommended, since the failure of one logging mechanism (i.e. database down,
; file system full) may then be reported to another.
;
; If database is uncommented, messages will be logged to the named MySQL table.
; The table can be created with this SQL statement:
; CREATE TABLE log_table ( id INT NOT NULL AUTO_INCREMENT,
;     logtime TIMESTAMP NOT NULL, ident CHAR(16) NOT NULL,
;     priority INT NOT NULL, message TEXT, PRIMARY KEY (id) );
;
; If file is uncommented, messages will be logged to the named file.  Be sure
; that Apache has permission to write to the specified file!
;
; If email is uncommented, messages will be sent to the provided email address.
; Be careful with this setting: a flood of errors can easily bog down your mail
; server!
[Logging]
;database       = log_table:alert,error,notice,debug
; NOTE : Make sure the log file exists and that Apache has write permission.
; NOTE : Windows users should avoid drive letters (eg. c:\vufind) because
;        the colon will be used in the string parsing. "/vufind" will work
;file           = /var/log/vufind.log:alert,error,notice,debug
;email          = alerts@myuniversity.edu:alert-5,error-5

; Get URL from https://YOURSLACK.slack.com/apps/manage/custom-integrations
;slack = #channel_name:alert,error
;slackurl = https://hooks.slack.com/services/your-private-details
;slackname = "VuFind Log" ; username messages are posted under
; You can also use the Slack settings to hook into Discord:
; - Get your url from Server Settings > Webhooks
; - Add /slack to the end of your url for Slack-compatible messages
; https://discordapp.com/developers/docs/resources/webhook#execute-slackcompatible-webhook

; You can use Office365 webhooks to send messages to a Microsoft Team channel.
; In the "Connectors" setting on a channel, you can add "Incoming Webhook." This
; will provide a URL that you can paste into the office365_url setting.
; If you are concerned about rate limits, you might also wish to set up the
; VuOwma message aggregator; see https://github.com/FalveyLibraryTechnology/VuOwma
;office365_url = "https://outlook.office.com/webhook/xxx/IncomingWebhook/yyy"
; This setting controls the error levels that will be logged to Office365; if
; commented out, Office365 logging will be disabled
;office365 = alert,error
; This setting controls the title on the messages displayed in Office365:
;office365_title = "VuFind Log"

; This section can be used to specify a "parent configuration" from which
; the current configuration file will inherit.  You can chain multiple
; configurations together if you wish.
[Parent_Config]
; Full path to parent configuration file:
;path = /usr/local/vufind/application/config/config.ini
; Path to parent configuration file (relative to the location of this file):
;relative_path = ../parentconfig/config.ini

; A comma-separated list of config sections from the parent which should be
; completely overwritten by the equivalent sections in this configuration;
; any sections not listed here will be merged on a section-by-section basis.
;override_full_sections = "Languages,AlphaBrowse_Types"

; This setting is for allowing arrays to be merged with the values of their parents
; arrays. If override_full_sections is set for a section the arrays will always be
; overridden.
; For legacy reasons merging of arrays is disabled by default.
;merge_array_settings = false

; This section controls which language options are available to your users.
; If you offer more than one option, a control will appear in the user
; interface to allow user selection.  If you only activate one language,
; the control will be hidden.
;
; The name of each setting below (i.e. en, de, fr) is a language code and
; corresponds with one of the translation files found in the web/lang
; directory.  The value of each setting is the on-screen name of the language,
; and will itself be subject to translation through the language files!
;
; The order of the settings is significant -- they will be displayed on screen
; in the same order they are defined here.
;
; Be sure that this section includes the default language set in the [Site]
; section above.
[Languages]
en          = "English"              ; American spellings
;en-gb       = "English"              ; British spellings
de          = "German"
es          = "Spanish"
fr          = "French"
it          = "Italian"
ja          = "Japanese"
nl          = "Dutch"
;nl-be       = "Flemish Dutch"
pt          = "Portuguese"
pt-br       = "Brazilian Portugese"
zh-cn       = "Simplified Chinese"
zh          = "Chinese"
tr          = "Turkish"
he          = "Hebrew"
ga          = "Irish"
cy          = "Welsh"
el          = "Greek"
ca          = "Catalan"
eu          = "Basque"
ru          = "Russian"
cs          = "Czech"
fi          = "Finnish"
sv          = "Swedish"
pl          = "Polish"
da          = "Danish"
sl          = "Slovene"
ar          = "Arabic"
bn          = "Bengali"
gl          = "Galician"
vi          = "Vietnamese"
hr          = "Croatian"
hi          = "Hindi"
hy          = "Armenian"
uk          = "Ukrainian"

; This section contains special cases for languages such as right-to-left support
[LanguageSettings]
; Comma-separated list of languages to display in right-to-left mode
rtl_langs = "ar,he"

; This section controls the behavior of the Browse module.  The result_limit
; setting controls the maximum number of results that may display in any given
; result box on the Browse screen.  You can set to -1 for no limit; however,
; setting a very high (or no) limit may result in "out of memory" errors if you
; have a large index!
[Browse]
result_limit    = 100

; These settings can be used to turn specific browse types on or off; the order
; of the settings in the configuration below will also control the order of the
; options displayed in the web interface:
tag             = true      ; allow browsing of Tags
dewey           = false     ; allow browsing of Dewey Decimal call numbers
lcc             = true      ; allow browsing of LC call numbers
author          = true      ; allow browsing of authors
topic           = true      ; allow browsing of subject headings
genre           = true      ; allow browsing of genre subdivisions
region          = true      ; allow browsing of region subdivisions
era             = true      ; allow browsing of era subdivisions

; You can use this setting to change the default alphabet provided for browsing:
;alphabet_letters = "ABCDEFGHIJKLMNOPQRSTUVWXYZ"
; Uncomment to sort lists alphabetically (instead of by popularity); note that
; this will not changed the values returned -- you will still get only the
; <result_limit> most popular entries -- it only affects display order.
;alphabetical_order = true

; This section controls the availability of export methods.
;
; Each entry may be a comma-separated list of contexts in which the export
; option will be presented. Valid options:
;
; bulk - Included in batch export contexts
; record - Included in single-record export contexts
;
; If you simply set a field to true, only "record" mode will be enabled.
; If you set a field to false, all export contexts will be disabled.
;
; Note that some options may be disabled for records that do not support them,
; regardless of the setting chosen here.  You can edit the separate export.ini
; file to add new export formats and change the behavior of existing ones.
[Export]
RefWorks = "record,bulk"
EndNote = "record,bulk"
EndNoteWeb = "record,bulk"
MARC = false
MARCXML = false
RDF = false
BibTeX = false
RIS = false

[BulkExport]
; Export behavior to use when no bulkExportType setting is found in the matching
; format section of export.ini; default is 'link' if not overridden below. See
; export.ini for more details on available options.
;defaultType = download

;AddThis is optional. It uses the Add This tool available from www.addthis.com
; and requires the username generated when an analytics account is registered.
;[AddThis]
;key = yourUsername

; This section controls how item status information is presented in search results.
[Item_Status]
; Usually, there is only one location or call number for each item; however, when
; multiple values are found, there are several possible behaviors:
;     first = display the first value found, ignore the rest
;     all   = show all of the values found, separated by commas
;     msg   = show a message like "Multiple Call Numbers" or "Multiple Locations"
;     group = show availability statuses for each location on a separate line,
;             followed by callnumber information (valid for multiple_locations only)
multiple_call_nos = first
multiple_locations = msg

; If your ILS driver supports services, VuFind will display a more detailed
; availability message. This setting may be used to indicate that one particular
; status is preferred over all others and should be displayed by itself when
; found. This is useful because some drivers will always provide both "loan" and
; "presentation" services, but most users will only care about "loan" (since in-
; library use is implied by the ability to borrow an item). Set this to false to
; always display all services.
preferred_service = "loan"

; Show the full location, call number, availability for each item.
; You can customize the way each item's status is displayed by overriding the
; ajax/status-full.phtml template.
; When enabled, this causes the multiple_call_nos, multiple_locations and
; preferred_service settings to be ignored.
show_full_status = false

; You can set this to the name of an alphabetic browse handler (see the
; [AlphaBrowse_Types] section) in order to link call numbers displayed on the
; holdings tab and in status messages to a specific browse list. Set to false
; to disable call number linking.
callnumber_handler = false

; This section controls the behavior of the Record module.
[Record]
; Set this to true in order to enable "next" and "previous" links to navigate
; through the current result set from within the record view.
next_prev_navigation = false

; Set this to true in order to enable "first" and "last" links to navigate
; through the content result set from within the record view. Note, this
; may cause slow behavior with some installations. The option will only work
; when next_prev_navigation is also set to true.
first_last_navigation = false

; Setting this to true will cause VuFind to skip the results page and
; proceed directly to the record page when a search has only one hit.
jump_to_single_search_result = false

; You can enable this setting to show links to related MARC records using certain
; 7XX fields. Just enter a comma-separated list of the MARC fields that you wish
; to make use of.
;marc_links = "760,762,765,767,770,772,773,774,775,776,777,780,785,787"
; In the marc_links_link_types enter the fields you want the module to use to
; construct the links. The module will run through the link types in order
; until it finds one that matches. If you don't have id numbers in the fields,
; you can also use title to construct a title based search. id represents a raw
; bib id, dlc represents an LCCN.  Default setting:
;marc_links_link_types = id,oclc,dlc,isbn,issn,title
; Set use_visibility_indicator to false if you want to show links that are marked as
; "Do not show" in the MARC record (indicator 1). Otherwise, these links will be
; suppressed. (Default = true)
;marc_links_use_visibility_indicator = false

; When displaying publication information from 260/264, this separator will be
; placed between repeating subfield values (default is to rely on existing ISBD
; punctuation, but this can be used when ISBD punctuation is absent (e.g. ", ").
;marcPublicationInfoSeparator = " "

; If you have a custom index, you might want to change the field where the full
; MARC record is supposed to be. The field will be checked and ignored, if it is
; not a valid index field or does not exist in the record or index schema.
; If you have multiple fields with MARC content, you may add all of them
; by using a comma sepated list. The first field is the preferred one, if it does not
; exist, the next ones are taken.
; (Default = "fullrecord")
preferredMarcFields = "fullrecord"

; When displaying publication information from 260/264, this can be set to true
; to make 264 information completely replace 260 information. Default is false,
; which will display information from 260 AND 264 when both fields are populated.
; Note that this only affects display, not indexing; both fields will always be
; made searchable.
;replaceMarc260 = false

; Set the URI-pattern of the server which serves the raw Marc-data. (see
; https://vufind.org/wiki/configuration:remote_marc_records for more information
; on how to set up a remote service for raw Marc-data)
;remote_marc_url = http://127.0.0.1/%s

; You can use this setting to hide holdings information for particular named locations
; as returned by the catalog.
hide_holdings[] = "World Wide Web"

; This array controls which Related modules are used to display sidebars on the
; record view page.
;
; Available options:
;    Channels - Display links to channels of content related to record
;    Bookplate - Display a bookplate image or something similar
;    Similar - Similarity based on Solr lookup
;    WorldCatSimilar - Similarity based on WorldCat lookup
related[] = "Similar"

; The following settings are for the related Bookplate module. They can be
; enabled here by uncommenting below or from another config file of your choice.
; To add them to another config file just pass the .ini file name and section
; where they are found to the related module like so:
;related[] = "Bookplate:Filename:Section"

; URLs for bookplates if enabled. The following tokens can be used:
;   %%img%% - image name, partial image name or full URL.
;   %%thumb%% - thumbnail image name, partial thumbnail image name or full URL.
; If you index the entire path to bookplate images, you will only need to use
; the token, e.g. bookplate_full = %%img%%, otherwise you can build URLs similar
; to the ones below.
;bookplate_full = https://your-institution.edu/bookplates/%%img%%-full.jpg
;bookplate_thumb = https://your-institution.edu/bookplates/%%thumb%%-thumb.jpg

; Data field with an array of image titles, parallel with bookplate_img_names_field.
; Is required for alt text, even if bookplate_display_title is set to false.
;bookplate_titles_field = "donor_str_mv"

; Data field with an array of strings that represent the unique parts of image names,
; or full URLs to images, parallel with bookplate_titles_field.
;bookplate_images_field = "donor_code_str_mv"

; Data field with an array of strings that represent the unique parts of thumbnail
; image names or full URLs to thumbnail images, parallel with bookplate_titles_field.
;bookplate_thumbnails_field = "donor_code_str_mv"

; Display bookplate titles below bookplate images
;bookplate_display_title = true

; This setting controls which citations are available; set to true for all supported
; options (default); set to false to disable citations; set to a comma-separated list
; to activate only selected formats (available options: APA, Chicago, MLA). The
; comma-separated list option may also be used to customize citation display order.
;citation_formats = APA,Chicago,MLA

; The following two sections control the Alphabetic Browse module.
[AlphaBrowse]
; This setting controls how many headings are displayed on each page of results:
page_size = 20
; How many headings to show before the match (or the spot where the match
; would have been found). Default is 0 for backwards compatibility.
rows_before = 0
; highlight the match row (or spot where match would have been)? default false
highlighting = false
; SEE ALSO: the General/includeAlphaBrowse setting in searchbox.ini, for including
; alphabrowse options in the main search drop-down options.

; This section controls the order and content of the browse type menu in the
; Alphabetic Browse module.  The key is the browse index to use, the value is the
; string to display to the user (subject to translation).
[AlphaBrowse_Types]
topic = "By Topic"
author = "By Author"
title = "By Title"
lcc = "By Call Number"
;dewey = "By Call Number"

; This section controls the return of extra columns for the different browses.
; The key is the browse index, the value is a colon-separated string of extra
; Solr fields to return for display to the user.
; Values should be in translation file as browse_value.
[AlphaBrowse_Extras]
title = "author:format:publishDate"
lcc = title
dewey = title

; This section allows you to configure the values used for Cryptography; the
; HMACkey can be set to any value you like and should never be shared.  It is used
; to prevent users from tampering with certain URLs (for example, "place hold" form
; submissions)
[Security]
HMACkey = mySuperSecretValue

; This section sets global defaults for caches; file caching is used by default.
; A custom directory for caching can be defined by the environment variable
; VUFIND_CACHE_DIR (see httpd-vufind.conf). The default location is inside the
; local settings directory.
[Cache]
; Set time to live value for caches (in seconds), 0 means maximum possible.
;ttl = 0
; Override umask for cache directories and files.
;umask = 022
; Permissions for framework-created cache directories and files, subject to umask
; Default dir_permission seems to be 0700.
;dir_permission = 0700
; Default file_permission seems to be 0600.
;file_permission = 0600

; This section controls the "Collections" module -- the special view for records
; that represent collections, and the mechanism for browsing these records.
[Collections]
; Control whether or not the collections module is enabled in search results.
; If set to true any search results which are collection level items will
; link to the respective collections page rather than the record page
; (default = false).
;collections = true
; Control default tab of Collection view (default = CollectionList); see also
; CollectionTabs.ini.
;defaultTab = CollectionList
; This controls where data is retrieved from to build the Collections/Home page.
; It can be set to Index (use the Solr index) or Alphabetic (use the AlphaBrowse
; index). Index is subject to "out of memory" errors if you have many (150000+)
; collections; Alphabetic has no memory restrictions but requires generation of
; a browse index using the index-alphabetic-browse tool.  (default = Index)
;browseType = Index
; This string is the delimiter used between title and ID in the hierarchy_browse
; field of the Solr index.  Default is "{{{_ID_}}}" but any string may be used;
; be sure the value is consistent between this configuration and your indexing
; routines.
;browseDelimiter = "{{{_ID_}}}"
; This controls the page size within the Collections/Home page (default = 20).
;browseLimit = 20
; List of record routes that are converted to collection routes (used to map
; route names when a record identifies itself as a collection and the collections
; setting above is true).
route[record] = collection
route[search2record] = search2collection

; This section addresses hierarchical records in the Solr index
[Hierarchy]
; Name of hierarchy driver to use if no value is specified in the hierarchytype
; field of the Solr index.
driver = Default
; Should we display hierarchy trees? (default = false)
;showTree = true
; "Search within trees" can be disabled here if set to "false" (default = true)
search = true
; You can limit the number of search results highlighted when searching the tree;
; a limit is recommended if you have large trees, as otherwise large numbers of
; results can cause performance problems.  If treeSearchLimit is -1 or not set,
; results will be unlimited.
treeSearchLimit = 100
; Whether hierarchy fields are used for linking between container records and their
; children (default = false). This is an alternative to the full collections support
; (see the [Collections] section), so only one of them should be enabled
; at a time e.g. unless custom record drivers are used. When using this setting,
; you may also wish to enable the ComponentParts tab in RecordTabs.ini.
;simpleContainerLinks = true

; This section will be used to configure the feedback module.
; Set "tab_enabled" to true in order to enable the feedback module.
; Forms are configured in FeedbackForms.yaml
[Feedback]
;tab_enabled       = true

; Default values for form recipient and email subject, if not overridden for a
; specific form in FeedbackForms.yaml
;recipient_email   = "feedback@myuniversity.edu"
;recipient_name    = "Your Library"
;email_subject     = "VuFind Feedback"

; This is the information for where feedback emails are sent from.
;sender_email      = "noreply@vufind.org"
;sender_name       = "VuFind Feedback"

; Note: for additional details about stats (including additional notes on Google
; Analytics and Matomo/Piwik), look at the wiki page:
;     https://vufind.org/wiki/configuration:usage_stats

; Uncomment this section and provide your API key to enable Google Analytics. Be
; sure to set the "universal" setting to true once your account is upgraded to
; Universal Analytics; see:
; https://developers.google.com/analytics/devguides/collection/upgrade/guide
;[GoogleAnalytics]
;apiKey = "mykey"
;universal = false
; Options to pass to the ga() function's create call; if omitted, defaults to
; 'auto'. The example below can be uncommented to work around a common problem
; with browsers complaining about problems with the samesite attribute. Note
; that the value of this setting must be valid Javascript code, so be careful
; about quoting and escaping.
; Note: only supported when universal is set to true.
;create_options_js = "{cookieFlags: 'max-age=7200;secure;samesite=none'}"

; Matomo analytics version 4 and later (for version 3 and earlier, use Piwik section
; below):
; Uncomment this section and provide your Matomo server address and site id to enable
; Matomo analytics.
[Matomo]
;url = "http://server.address/matomo/"
;site_id = 1
; Uncomment and modify the following settings to track additional information about
; searches and displayed records with Matomo's custom dimensions. Each entry maps an
; information field to a custom dimension. The list of settings below contains all
; the fields available. Note that you may need to increase the custom dimensions
; limit in Matomo to track all the information needed (see the custom dimensions
; configuration page in Matomo for more information).
;custom_dimensions[Facets] = 1
;custom_dimensions[FacetTypes] = 2
;custom_dimensions[SearchType] = 3
;custom_dimensions[SearchBackend] = 4
;custom_dimensions[Sort] = 5
;custom_dimensions[Page] = 6
;custom_dimensions[Limit] = 7
;custom_dimensions[View] = 8
;custom_dimensions[RecordFormat] = 9
;custom_dimensions[RecordData] = 10
;custom_dimensions[RecordInstitution] = 11
;custom_dimensions[Context] = 12
; Uncomment the following setting to track additional information about searches
; and displayed records with Matomo's custom variables. Matomo recommends using
; custom dimensions instead, but you can choose to use either or both.
; Note: To use custom variables you must reconfigure Matomo by making sure that the
; Custom Variables plugin is enabled, switching to Matomo's root directory and
; running this command to raise the default limit of custom variables from 5 to 10:
; ./console customvariables:set-max-custom-variables 10
;custom_variables = true
; By default, searches are tracked using the format "Backend|Search Terms."
; If you need to differentiate searches coming from multiple VuFind instances using
; a shared site_id, you can set the searchPrefix to add an additional prefix to
; the string, for example "SiteA|Backend|Search Terms." Most users will want to
; leave this disabled.
;searchPrefix = "SiteA|"
; Uncomment the following setting to disable cookies for privacy reasons.
; see https://matomo.org/faq/general/faq_157/ for more information.
;disableCookies = true

; Piwik and Matomo 3.x (for Matomo version 4 and later, use Matomo section above):
; The Piwik product has been renamed to Matomo, but for backward compatibility,
; the terminology has not yet been changed in VuFind. Uncomment this section and
; provide your Matomo or Piwik server address and site id to enable Matomo/Piwik
; analytics. Note: VuFind's Matomo/Piwik integration uses several custom variables;
; to take advantage of them, you must reconfigure Matomo/Piwik by switching
; to its root directory and running this command to raise a default limit:
; ./console customvariables:set-max-custom-variables 10
[Piwik]
;url = "http://server.address/piwik/"
;site_id = 1
; Uncomment the following setting to track additional information about searches
; and displayed records with Matomo/Piwik's custom variables
;custom_variables = true
; By default, searches are tracked using the format "Backend|Search Terms."
; If you need to differentiate searches coming from multiple VuFind instances using
; a shared site_id, you can set the searchPrefix to add an additional prefix to
; the string, for example "SiteA|Backend|Search Terms." Most users will want to
; leave this disabled.
;searchPrefix = "SiteA|"
; Uncomment the following setting to disable cookies for privacy reasons.
; see https://matomo.org/faq/general/faq_157/ for more information.
;disableCookies = true

; Uncomment portions of this section to activate tabs in the search box for switching
; between search modules. Keys are search backend names, values are labels for use in
; the user interface (subject to translation). If you need multiple tabs for a single
; backend, append a colon and a suffix to each backend name (e.g. Solr:main) and add
; the filters in the [SearchTabsFilters] section.
[SearchTabs]
;Solr = Catalog
;Summon = Summon
;WorldCat = WorldCat
;Solr:filtered = "Catalog (Main Building Books)"
;EDS = "EBSCO Discovery Service"
;EIT = "EBSCO Integration Toolkit"
;Primo = "Primo Central"

; Add any hidden filters in this section for search tab specific filtering
[SearchTabsFilters]
;Solr:filtered[] = 'building:"main library"'
;Solr:filtered[] = "format:book"

; You can bind a permission to a search tab in this section.
; This controls to whom the tab should be displayed.
; Use the format tabName = permission. The permission should be configured
; in permissions.ini (who should see the tab)
; and permissionBehavior.ini (what should be displayed instead of the tab).
; Note that this ONLY controls whether or not the tab is displayed; if you wish to
; restrict actual searching, you will also need to make sure that the relevant
; controller(s) are blocking access using the same named permission.
[SearchTabsPermissions]
;EIT = access.EITModule
;Primo = access.PrimoModule

; This section contains additional settings impacting Search Tabs behavior.
[SearchTabsSettings]
; If set to true, result counts will be displayed next to inactive tabs (by performing
; searches in the background using AJAX). Default = false.
;show_result_counts = false

; Uncomment portions of this section to label searches from particular sources in the
; search history display.  Keys are search backend names, values are labels for use in
; the user interface (subject to translation).
[SearchHistoryLabels]
;Solr = Catalog
;Summon = Summon
;WorldCat = WorldCat
;SolrWeb = "Library Website"
;EDS = "EBSCO Discovery Service"

; Activate Captcha validation on select forms
; VuFind can use Captcha validation to prevent bots from using certain actions of
; your instance.
;[Captcha]
; Valid type values:
; - figlet (generate a text-based message for the user to interpret)
; - image (generate a local image for the user to interpret)
; - interval (allow an action after a specified time has elapsed from session start
;   or previous action)
; - recaptcha (use Google's ReCaptcha service)
; If multiple values are given, the user will be able to pick his favorite.
; See below for additional type-specific settings.
;types[] = recaptcha

; The "forms" setting controls the contexts in which CAPTCHA will be presented. It
; can be either a comma-separated list of forms, or "*" to display CAPTCHA on all
; supported forms. Valid forms values:
;       changeEmail, changePassword, email, feedback, newAccount, passwordRecovery,
;       sms, userComments
; Note: when "feedback" is active, Captcha can be conditionally disabled on a
;       form-by-form basis with the useCaptcha setting in FeedbackForms.yaml.
;forms = *

; Figlet options, see:
;      https://docs.laminas.dev/laminas-captcha/adapters/#laminascaptchafiglet
;figlet_length = 8

; Image options, see:
;      https://docs.laminas.dev/laminas-captcha/adapters/#laminascaptchaimage
;image_length = 8
;image_width = 200
;image_height = 50
;image_fontSize = 24
;image_dotNoiseLevel = 100
;image_lineNoiseLevel = 5

; Interval options:
; Minimum interval between actions (seconds, default is 60):
;action_interval = 60
; Minimum time between session start and first action (seconds, default is
; action_interval):
;time_from_session_start = 0

; See http://www.google.com/recaptcha for more information on reCAPTCHA and to
; create keys for your domain. Make sure that SSL settings are correct in the
; [Http] section, or your Captcha may not work.
;recaptcha_siteKey  = "get your reCaptcha key at"
;recaptcha_secretKey = "https://www.google.com/recaptcha/admin/create"
; Valid theme values: dark, light
;recaptcha_theme      = light

; This section can be used to display default text inside the search boxes, useful
; for instructions. Format:
;
; backend = Placeholder text
;
; You can use a "default" setting if you want a standard string displayed across
; all backends not otherwise specified. You can qualify backend names with a
; colon-delimited suffix if you wish to use special placeholders in combination
; with filtered search tabs (see [SearchTabsFilters] above).
[SearchPlaceholder]
;default = "Enter search terms here..."
;Solr = "Search the catalog"
;Solr:filtered = "Search the filtered catalog"
;Summon = "Search Summon"

; This section controls VuFind's social features.
[Social]
; Comments may be "enabled" or "disabled" (default = "enabled")
comments = enabled
; Favorite lists may be "enabled", "disabled", "public_only" or "private_only"
; (default = "enabled")
; The public_only/private_only settings restrict the type of list users may
; create. If you change this to a more restrictive option, it is your responsibility
; to update the user_list database table to update the status of existing lists.
lists = enabled
; The following two settings are equivalent to default_limit / limit_options in
; searches.ini, but used to control the page sizes of lists of favorites:
lists_default_limit   = 20
;lists_limit_options   = 10,20,40,60,80,100
; This section controls what happens when a record title in a favorites list
; is clicked. VuFind can either embed the full result directly in the list using
; AJAX or can display it at its own separate URL as a full HTML page.
; See the [List] section of searches.ini for all available options.
lists_view=full
; Tags may be "enabled" or "disabled" (default = "enabled")
; When disabling tags, don't forget to also turn off tag search in searches.ini.
tags = enabled
; User list tags may be "enabled" or "disabled" (default = "disabled")
listTags = disabled
; This controls the maximum length of a single tag; it should correspond with the
; field size in the tags database table.
max_tag_length = 64
; This controls whether tags are case-sensitive (true) or always forced to be
; represented as lowercase strings (false -- the default).
case_sensitive_tags = false
; If this setting is set to false, users will not be presented with a search
; drop-down or advanced search link when searching/viewing tags. This is recommended
; when using a multi-backend system (e.g. Solr + Summon + WorldCat). If set to
; true, the standard Solr search options and advanced search link will be shown
; in the tag screens; this is recommended when using a Solr-only configuration.
show_solr_options_in_tag_search = false

<<<<<<< HEAD
[Sorting]
; Sorting in VuFind is case insensitive and does not respect locales. By setting
; this option to true, the sorting will be respecting locales but also case
; sensitive.
;use_locale_sorting = true
=======
; These settings control VuFind's APIs.
; See https://vufind.org/wiki/development:apis for more information.
[API]
; Description of the API displayed in the OpenAPI specification and Swagger UI
; (may contain Markdown, see https://spec.commonmark.org/):
description = "The REST API provides access to search functions and records contained in the search index."
; URL pointing to a Terms of Service page (optional, default is none):
;termsOfServiceUrl = "https://something"
>>>>>>> fbcca8f9
<|MERGE_RESOLUTION|>--- conflicted
+++ resolved
@@ -2238,13 +2238,6 @@
 ; in the tag screens; this is recommended when using a Solr-only configuration.
 show_solr_options_in_tag_search = false
 
-<<<<<<< HEAD
-[Sorting]
-; Sorting in VuFind is case insensitive and does not respect locales. By setting
-; this option to true, the sorting will be respecting locales but also case
-; sensitive.
-;use_locale_sorting = true
-=======
 ; These settings control VuFind's APIs.
 ; See https://vufind.org/wiki/development:apis for more information.
 [API]
@@ -2253,4 +2246,9 @@
 description = "The REST API provides access to search functions and records contained in the search index."
 ; URL pointing to a Terms of Service page (optional, default is none):
 ;termsOfServiceUrl = "https://something"
->>>>>>> fbcca8f9
+
+[Sorting]
+; Sorting in VuFind is case insensitive and does not respect locales. By setting
+; this option to true, the sorting will be respecting locales but also case
+; sensitive.
+;use_locale_sorting = true
