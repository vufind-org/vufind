;
; VuFind Configuration
;

; This section controls global system behavior and can usually be left unmodified.
[System]
; Change to false to take the system offline and show an unavailability message;
; note that you can use the NoILS driver (in [Catalog] section below) to keep VuFind
; up during ILS maintenance.
available       = true
; Change to true to see messages about the behavior of the system as part of the
; output -- only for use when troubleshooting problems. See also the access.DebugMode
; setting in permissions.ini to turn on debug using a GET parameter in the request.
debug           = false
; This setting should be set to false after auto-configuration is complete
autoConfigure = true
; This setting specifies a health check file location. If a health check file exists,
; the getServerStatus AJAX call will return an error regardless of actual status
; allowing the server to be disabled from a load-balancer.
;healthCheckFile = /tmp/disable_vufind

; This section will need to be customized for your installation
[Site]
; Base URL is normally auto-detected, but this setting is used when autodetection is
; not possible (i.e. during sitemap generation at the command line).
url             = http://library.myuniversity.edu/vufind
; Set to true if VuFind is behind a reverse proxy (typically Apache with mod_proxy),
; make sure your reverse proxy sets the necessary headers.
;reverse_proxy    = true
email           = support@myuniversity.edu
title           = "Library Catalog"
; This is the default theme for non-mobile devices (or all devices if mobile_theme
; is disabled below). Available standard themes:
;   bootstrap3 = HTML5 theme using Bootstrap 3 + jQuery libraries, with minimal styling
;   bootprint3 = bootstrap3 theme with more attractive default styling applied
;                (named after the earlier, now-deprecated blueprint theme)
;   sandal     = bootstrap3 theme with a "flat" styling applied (a newer look
;                than bootprint3).
theme           = bootprint3

; Uncomment the following line to use a different default theme for mobile devices.
; You may not wish to use this setting if you are using one of the Bootstrap-based
; standard themes since they support responsive design.
;mobile_theme    = mobile

; Automatic asset minification and concatenation setting. When active, HeadScript
; and HeadLink will concatenate and minify all viable files to reduce requests and
; load times. This setting is off by default.
;
; This configuration takes the form of a semi-colon separated list of
; environment:configuration pairs where "environment" is a possible APPLICATION_ENV
; value (e.g. 'production' or 'development') or '*'/no prefix for all contexts.
; Possible values for 'configuration' within each environment are 'js', 'css',
; 'off'/false, 'on'/true/'*'. This allows global enabling/disabling of the pipeline
; or separate configurations for different types of resources. Multiple configuration
; values may be comma-separated -- e.g. 'js,css'.
;
; Example: "development:off; production:js,css"
;asset_pipeline = "production:js"

; File size limit for inlining of css @import resources in kilobytes when the asset
; pipeline is enabled (see above) for css files. Set to 0 to disable inlining. Note
; that you will need to delete any css files from local/cache/public directory for
; changes to this setting to take effect.
;
; N.B. The default here is 0 for compatibility with the content security policy.
; A suggested non-zero value is 5, which improves performance by avoiding http
; requests for small images, but any non-zero value requires that data: URIs are
; added as allowed for images in contentsecuritypolicy.ini e.g. with the following
; line:
; img-src[] = "data:"
asset_pipeline_max_css_import_size = 0

; This is a comma-separated list of themes that may be accessed via the ?ui GET
; parameter.  Each entry has two parts: the value used on the URL followed by the
; actual theme name.  For example, http://library.myuniversity.edu/vufind?ui=theme1
; would load the myTheme1 theme with the setting shown below.  Note that the values
; of "standard" and "mobile" are reserved for the default and mobile themes defined
; above.
;alternate_themes = theme1:myTheme1,theme2:myTheme2

; This is a comma-separated list of theme options that will be displayed to the user
; as a drop-down.  Each entry has two parts: a value for the "ui" GET parameter and
; an on-screen description.  "standard" refers to the "theme" setting above, "mobile"
; refers to the "mobile_theme" setting, and all other values must be defined in
; alternate_themes above.  When commented out, no drop-down theme list will display.
;selectable_themes = "standard:Standard Theme,mobile:Mobile Theme"

; Use the browser language setting to set the VuFind language.
browserDetectLanguage = true
language        = en    ; default -- more options available in [Languages] below.
locale          = en_US
; Set this to specify a default ISO 4217 currency code (used on the fines screen).
; If omitted, the default currency for the locale above will be used.
;defaultCurrency = USD
; Find valid timezone values here:
;   http://www.php.net/manual/en/timezones.php
timezone        = "America/New_York"
; A string used to format user interface date strings using the PHP date() function
; default is m-d-Y (MM-DD-YYYY 01-01-2010)
displayDateFormat = "m-d-Y"
; A string used to format user interface time strings using the PHP date() function
; default is H:i (HH:MM 23:01)
displayTimeFormat = "H:i"
; The base VuFind URL will load this controller unless the user is logged in:
defaultModule   = Search
; When defaultModule is used, this action will be triggered (default = Home)
;defaultAction = Home
; The base VuFind URL will load this controller when the user is logged in:
defaultLoggedInModule = MyResearch
; When defaultLoggedInModule is used, this action will be triggered (default = Home)
;defaultLoggedInAction = Home
; The search backend that VuFind will use in search boxes when nothing else is
; specified (e.g. on user account pages, search history, etc.). Default = Solr
;defaultSearchBackend = Solr
; The route VuFind will send users to following a log out operation. Set to false
; or omit to attempt to retain the user's current context after log out.
;logOutRoute = home
; Default tab to display when a record is viewed (see also RecordTabs.ini):
defaultRecordTab = Holdings
; Hide the holdings tab if no holdings are available from the ILS; note that this
; feature requires your ILS driver to support the hasHoldings() method.
hideHoldingsTabWhenEmpty = false
; Whether to load the default tab through AJAX (which brings some performance
; gain but breaks compatibility with non-Javascript-enabled browsers; off by default)
;loadInitialTabWithAjax = true
; The holdingsTemplate to use to display the ILS holdings (defaults to standard).
; See the templates/RecordTab/holdingsils subdirectory of your theme for options.
;holdingsTemplate = extended
; This page will show by default when a user accesses the MyResearch module:
defaultAccountPage = Favorites
; Allow access to the Admin module? (See the access.AdminModule setting in
; permissions.ini for more granular ways to restrict Admin access).
admin_enabled = false
; Show sidebar on the left side instead of right
sidebarOnLeft = false
; Invert the sidebarOnLeft setting for right-to-left languages?
mirrorSidebarInRTL = true
; Put search result thumbnails on the left (true) or right (false)
resultThumbnailsOnLeft = true
; Put favorites list thumbnails on the left (true) or right (false)
listThumbnailsOnLeft = true
; Put hold/checkedout/ILL/etc. item thumbnails on the left (true) or right (false)
accountThumbnailsOnLeft = true
; Show thumbnail on opposite side in right-to-left languages?
mirrorThumbnailsRTL = true
; Handle menu as an offcanvas slider at mobile sizes (in bootstrap3-based themes)
offcanvas = false
; Show (true) / Hide (false) Book Bag - Default is Hide.
showBookBag = false
; Set the maximum amount of items allowed in the Book Bag - Default is 100
bookBagMaxSize = 100
; Show individual add/remove bookbag buttons in search results? (Supersedes cart
; checkboxes and bulk action buttons unless showBulkOptions is true).
bookbagTogglesInSearch = true
; Display bulk items (export, save, etc.) and checkboxes on search result screens?
showBulkOptions = false
; Should users be allowed to save searches in their accounts?
allowSavedSearches = true
; Some VuFind features can be made compatible with non-Javascript browsers at
; a performance cost. By default, this compatibility is disabled, but it can
; be turned on here. Note that even with this setting turned on, some features
; still require Javascript; this simply improves compatibility for certain
; features (such as display of hierarchies).
nonJavascriptSupportEnabled = false
; Generator value to display in an HTML header <meta> tag:
<<<<<<< HEAD
generator = "VuFind 7.1.1"
=======
generator = "VuFind 7.0.2"
>>>>>>> 70586784

; This section allows you to configure the mechanism used for storing user
; sessions.  Available types: File, Memcache, Database, Redis.
; Some of the settings below only apply to specific session handlers;
; such settings are named with an obvious prefix.  Non-prefixed settings
; are global to all handlers.
[Session]
type                        = File
lifetime                    = 3600 ; Session lasts for 1 hour
; Should stored session data be encrypted?
secure = false
; Keep-alive interval in seconds. When set to a positive value, the session is kept
; alive with a JavaScript call as long as a VuFind page is open in the browser.
; Default is 0 (disabled). When keep-alive is enabled, session lifetime above can be
; reduced to e.g. 600.
;keepAlive = 60
;file_save_path              = /tmp/vufind_sessions
;memcache_host               = localhost
;memcache_port               = 11211
;memcache_connection_timeout = 1
;
; Settings related to Redis-based sessions; default values are listed below
;redis_host               = localhost
;redis_port               = 6379
;redis_connection_timeout = 0.5
;redis_db                 = 0
;redis_auth               = some_secret_password
;redis_version            = 3
;redis_standalone         = true

; This section controls how VuFind creates cookies (to store session IDs, bookbag
; contents, theme/language settings, etc.)
[Cookies]
; In case there are multiple VuFind instances on the same server and they should not
; share cookies/sessions, this option can be enabled to limit the session to the
; current path. Default is false, which will place cookies at the root directory.
;limit_by_path = true
; If VuFind is only accessed via HTTPS, this setting can be enabled to disallow
; the browser from ever sending cookies over an unencrypted connection (i.e.
; before being redirected to HTTPS). Default is false.
;only_secure = true
; Whether to set cookies set by the server (apart from cart function) "HTTP only" so
; that they cannot be accessed by scripts. Default is true.
;http_only = false
; Set the domain used for cookies (sometimes useful for sharing the cookies across
; subdomains); by default, cookies will be restricted to the current hostname.
;domain = ".example.edu"
; This sets the session cookie's name. Comment this out to use the default
; PHP_SESS_ID value. If running multiple versions of VuFind (or multiple PHP
; applications) on the same host, it is strongly recommended to give each a
; different session_name setting to avoid data contamination.
session_name = VUFIND_SESSION
; Set the SameSite attribute used for cookies. Default is Lax. See e.g.
; https://developer.mozilla.org/en-US/docs/Web/HTTP/Headers/Set-Cookie/SameSite for
; more information
;sameSite = "Lax"

; Please set the ILS that VuFind will interact with.
;
; Available drivers:
;   - Aleph
;   - Alma
;   - Amicus
;   - DAIA (using either XML or JSON API)
;   - Demo (fake ILS driver returning complex responses)
;   - Evergreen
;   - Folio
;   - Horizon (basic database access only)
;   - HorizonXMLAPI (more features via API)
;   - Innovative (for INNOPAC; see also Sierra/SierraRest)
;   - Koha (basic database access only)
;   - KohaILSDI (more features via ILS-DI API)
;   - KohaRest (the most feature-complete Koha driver using Koha's REST API. Requires
;     at least Koha 20.05 and the koha-plugin-rest-di extension found at:
;     https://github.com/natlibfi/koha-plugin-rest-di)
;   - LBS4
;   - MultiBackend (to chain together multiple drivers in a consortial setting)
;   - NewGenLib
;   - NoILS (for users with no ILS, or to disable ILS features during maintenance),
;   - PAIA
;   - Polaris
;   - Sample (fake ILS driver returning bare-minimum data)
;   - Sierra (basic database access only)
;   - SierraRest (more features via API)
;   - Symphony (uses native SirsiDynix APIs)
;   - Unicorn (also applies to Symphony; requires installation of connector found at:
;     http://code.google.com/p/vufind-unicorn/)
;   - Virtua
;   - Voyager (database access only; for Voyager 6+)
;   - VoyagerRestful (for Voyager 7+ w/ RESTful web services)
;   - XCNCIP2 (for XC NCIP Tookit v2.x)
;
; If you haven't set up your ILS yet, two fake drivers are available for testing
; purposes. "Sample" is fast but does very little; "Demo" simulates more
; functionality of a real ILS but may slow down your system by performing extra
; searches. If you don't plan to use an ILS, the NoILS driver is your best option.
;
; Note: Enabling most of the features in this section will only work if you use an
; ILS driver that supports them; not all drivers support holds/renewals.
[Catalog]
driver          = Sample

; loadNoILSOnFailure - Whether or not to load the NoILS driver if the main driver fails
loadNoILSOnFailure = false

; List of search backends that contain records from your ILS (defaults to Solr
; unless set otherwise). You can set ilsBackends = false to disable ILS status
; loading entirely.
;ilsBackends[] = Solr

; This setting determines how and when hold / recall links are displayed.
; Legal values:
; - all (Show links for all items - Place Hold for Available Items and Place Recall
;   for unavailable items)
; - availability (Only show recall links if ALL items on bib are currently
;   unavailable)
; - disabled (Never show hold/recall links)
; - driver (Use ILS driver to determine which items may be held/recalled; best option
;   if available, but not supported by all drivers)
; - holds (Only show links for available items)
; - recalls (Only show links for unavailable items)
; default is "all"
holds_mode = "all"

; Set this to true if you want to allow your ILS driver to override your holds_mode
; setting on a record-by-record basis; this may be useful for local customizations,
; but in most cases you should leave this setting unchanged.  Overrides are ignored
; for mode settings of "driver" or "disabled."
allow_holds_override = false

; Determines if holds can be cancelled or not. Options are true or false.
; default is false
cancel_holds_enabled = false

; Determines if storage retrieval requests can be cancelled or not.
; Options are true or false.
; default is false
cancel_storage_retrieval_requests_enabled = false

; Determines if ILL requests can be cancelled or not.
; Options are true or false.
; default is false
cancel_ill_requests_enabled = false

; Determines if item can be renewed or not. Options are true or false.
; default is false
renewals_enabled = false

; Determines if title level holds are displayed or not.
; Legal values:
; - disabled (Never show title Holds - Default)
; - always (Always show title Holds)
; - availability (Only show title holds if ALL items on bib are currently
;   unavailable)
; - driver (Use ILS driver to determine which items may be held/recalled; best option
;   if available, but not supported by all drivers)
title_level_holds_mode = "disabled"

; Determines how holdings are grouped in the record display, using fields from
; the item information provided by the ILS driver.
;
; Most commonly-used values:
; - holdings_id,location (Use holdings record id if available, location name as
;   secondary - Default)
; - location (Use location name)
;
; See https://vufind.org/wiki/development:plugins:ils_drivers#getholding for
; more options (though not every ILS driver supports every possible value).
;
; Note that there may also be driver-specific values outside of the specification,
; such as:
; - item_agency_id (XCNCIP2 driver's Agency ID, which may be useful in consortial
;   environments)
;
; You may use multiple group keys (delimited by comma), e.g.,
; - item_agency_id,location
;holdings_grouping = holdings_id,location

; Text fields such as holdings_notes gathered from items to be displayed in each
; holdings group in the display order.
; The default list is 'holdings_notes', 'summary', 'supplements' and 'indexes'. The
; deprecated field 'notes' is used as an alias for 'holdings_notes'.
; Note that displayed information depends on what the ILS driver returns.
;holdings_text_fields[] = 'holdings_notes'
;holdings_text_fields[] = 'summary'

; Whether support for multiple library cards is enabled. Default is false.
;library_cards = true

; The number of checked out items to display per page; 0 for no limit (may cause
; memory problems for users with huge numbers of items). Default = 50.
;checked_out_page_size = 50

; The number of historic loans to display per page; 0 for no limit (may cause
; memory problems for users with a large number of historic loans). Default = 50
;historic_loan_page_size = 50

; Whether to display the item barcode for each loan. Default is false.
;display_checked_out_item_barcode = true

; This section controls features related to user accounts
[Account]
; Allow the user to set a home library through the Profile screen, which will
; override ILS-provided default pickup locations throughout the system.
set_home_library = true

; Allow the user to "subscribe" to search history entries in order to receive
; email notifications of new search results.
schedule_searches = false

; Should we always send a scheduled search email the first time we run notices
; after a user has subscribed (true), or should we only send an email when there
; is actually something new (false, default)
force_first_scheduled_email = false

; When schedule_searches is set to true, you can customize the schedule frequencies
; here -- just use the number of days between notifications in the brackets. Labels
; will be run through the translator.
;scheduled_search_frequencies[0] = schedule_none
;scheduled_search_frequencies[1] = schedule_daily
;scheduled_search_frequencies[7] = schedule_weekly

; This section allows you to determine how the users will authenticate.
; You can use an LDAP directory, the local ILS (or multiple ILSes through
; the MultiILS option), the VuFind database (Database), a hard-coded list of
; access passwords (PasswordAccess), AlmaDatabase (combination
; of VuFind database and Alma account), Shibboleth, SIP2, CAS, Facebook, Email or
; some combination of these (via the MultiAuth or ChoiceAuth options).
;
; The Email method is special; it is intended to be used through ChoiceAuth in
; combination with Database authentication (or any other method that reliably stores
; the user's email address) to make it possible to log in by receiving an
; authentication link at the email address stored in VuFind's database. Email is
; also supported as the primary authentication mechanism for some ILS drivers (e.g.
; Alma). In these cases, ChoiceAuth is not needed, and ILS should be configured as
; the Authentication method; see the ILS driver's configuration for possible options.
;
; Also note that the Email method stores hashes in your database's auth_hash table.
; You should run the "php $VUFIND_HOME/public/index.php util expire_auth_hashes"
; utility periodically to clean out old data in this table.
[Authentication]
;method          = LDAP
;method         = ILS
method         = Database
;method         = AlmaDatabase
;method         = Shibboleth
;method         = SIP2
;method         = CAS
;method         = MultiAuth
;method         = ChoiceAuth
;method         = MultiILS
;method         = Facebook
;method         = PasswordAccess
;method         = Email

; This setting only applies when method is set to ILS.  It determines which
; field of the ILS driver's patronLogin() return array is used as the username
; in VuFind's user database.  If commented out, it defaults to cat_username
; (the recommended setting in most situations).
;ILS_username_field = cat_username

; Whether or not to hide the Login Options; note that even when this is set to
; false, ILS driver settings may be used to conditionally hide the login. See
; hideLogin in the [Settings] section of NoILS.ini for an example.
hideLogin = false

; When set to true, uses AJAX calls to annotate the account menu with
; notifications (overdue items, total fines, etc.)
enableAjax = true

; When set to true, replicates the account menu as a drop-down next to the
; account link in the header.
enableDropdown = false

; Set this to false if you would like to store local passwords in plain text
; (only applies when method = Database or AlmaDatabase above).
hash_passwords = false

; Allow users to recover passwords via email (if supported by Auth method)
; You can set the subject of recovery emails in your
; language files under the term "recovery_email_subject"
recover_password = false
; Time (seconds) before another recovery attempt can be made
recover_interval      = 60
; Length of time before a recovery hash can no longer be used (expires)
; Default: Two weeks
recover_hash_lifetime = 1209600

; Allow users to set change their email address (if supported by Auth method).
; When turning this on, it is also strongly recommended to turn on verify_email
; below.
change_email = false

; Allow users to set change their passwords (if supported by Auth method)
change_password = true

; Force users to verify their email address before being able to log in
; (only if method=Database) or make changes to it (if change_email=true).
; If you wish to customize the email messages used by the system, see the
; translation strings starting with verify and change_notification, as well as
; the notify-email-change.phtml and verify-email.phtml Email templates.
verify_email = false

; Set this to false if you would like to store catalog passwords in plain text
encrypt_ils_password = false

; This is the key used to encrypt and decrypt catalog passwords.  This must be
; filled in with a random string value when encrypt_ils_passwords is set to true.
ils_encryption_key = false

; This is the algorithm used to encrypt and decrypt catalog passwords.
; A symmetrical encryption algorithm must be used.
; You can use openssl_get_cipher_methods() to see available options on your system.
; Common choices: blowfish (default), aes
; If you want to convert from one algorithm to another, run this from $VUFIND_HOME:
;   php public/index.php util switch_db_hash oldhash:oldkey (or none) newhash:newkey
;ils_encryption_algo = "blowfish"

; This setting may optionally be uncommented to restrict the email domain(s) from
; which users are allowed to register when using the Database or AlmaDatabase method.
;legal_domains[] = "myuniversity.edu"
;legal_domains[] = "mail.myuniversity.edu"

; Specify default minimum and maximum password length (Auth method may override
; this).
;minimum_password_length = 4
;maximum_password_length = 32
; Specify default limit of accepted characters in the password. Allowed values
; are "numeric", "alphanumeric" or a regular expression
;password_pattern = "(?=.*\d)(?=.*[a-z])(?=.*[A-Z])"
; Specify default hint about what the password may contain when using a regexp
; pattern. May be text or a translation key. The "numeric" and "alphanumeric"
; patterns have translated default hints.
;password_hint = "Include both upper and lowercase letters and at least one number."

; Uncomment this line to switch on "privacy mode" in which no user information
; will be stored in the database. Note that this is incompatible with social
; features, password resets, and many other features. It is not recommended for
; use with "Database" or "AlmaDatabase" authentication, since the user will be
; forced to create a new account upon every login.
;privacy = true

; Allow a user to delete their account. Default is false.
;account_deletion = true
; Whether comments added by a user are deleted when they remove their account.
; Default is true.
;delete_comments_with_user = false

; See the comments in library/VF/Auth/MultiAuth.php for full details
; on using multiple authentication methods.  Note that MultiAuth assumes login
; with username and password, so some methods (i.e. Shibboleth) may not be
; compatible.
;[MultiAuth]
;method_order   = ILS,LDAP
;filters = "username:trim,password:trim"

; Present two auth options on the login screen. Each choice given must also be
; configured in its relevant section. (The code should allow for more than 2
; choices, but styling would need to be expanded / modified)
;
; WARNING! This module does not account for the possibility that the auth
; choices you present may return different usernames. You would want a user to
; be able to log in via any method and see the same account. To make sure that
; is the case, you should ensure that the usernames given by the authentication
; methods themselves are the same for any given user.
;[ChoiceAuth]
;choice_order = Shibboleth,Database

; This section defines the location/behavior of the Solr index and requires no
; changes for most installations
[Index]
; url can also be an array of servers. If so, VuFind will try the servers one by one
; until one can be reached. This is only useful for advanced fault-tolerant Solr
; installations.
url             = http://localhost:8983/solr
; Default bibliographic record core
default_core    = biblio
; Default authority record core
default_authority_core = authority
; This setting needs to match the <maxBooleanClauses> setting in your solrconfig.xml
; file; when VuFind has to look up large numbers of records using ID values, it may
; have to restrict the size of its result set based on this limitation.
maxBooleanClauses = 1024
; This is the timeout in seconds when communicating with the Solr server.
timeout = 30
; This is the Dismax handler to use if nothing is specified in searchspecs.yaml.
; You can choose dismax for standard Dismax (the default) or edismax for Extended
; Dismax, or you can configure your own custom handler in solrconfig.xml.
default_dismax_handler = dismax
; This is the number of records to retrieve in a batch e.g. when building a record
; hierarchy. A higher number results in fewer round-trips but may increase Solr's
; memory usage. Default is 1000.
;cursor_batch_size = 1000
; This limits the number of records to retrieve in a batch e.g. when retrieving
; records for a list. Default is 100 which should be a good number to avoid
; memory problems.
;record_batch_size = 100

; Enable/Disable searching reserves using the "reserves" Solr core.  When enabling
; this feature, you need to run the util/index_reserves.php script to populate the
; new index.
[Reserves]
search_enabled  = false

; This section requires no changes for most installations; if your SMTP server
; requires authentication, you can fill in a username and password below.
[Mail]
host            = localhost
port            = 25
;username       = user
;password       = pass
; The server name to report to the upstream mail server when sending mail.
;name = vufind.myuniversity.edu
; If a login is required you can define which protocol to use for securing the
; connection. If no explicit protocol ('tls' or 'ssl') is configured, a protocol
; based on the configured port is chosen (587 -> tls, 487 -> ssl).
;secure         = tls
; This setting enforces a limit (in seconds) on the lifetime of an SMTP
; connection, which can be useful when sending batches of emails, since it can
; help avoid errors caused by server timeouts. Comment out the setting to disable
; the limit.
connection_time_limit = 60
; Uncomment this setting to disable outbound mail but simulate success; this
; is useful for interface testing but should never be used in production!
;testOnly = true
; If set to false, users can send anonymous emails; otherwise, they must log in first
require_login   = true
; Should we put the logged-in user's address in the "from" field by default?
user_email_in_from = false
; Should we put the logged-in user's address in the "to" field by default?
user_email_in_to = false
; Should the user be allowed to edit email subject lines?
user_editable_subjects = false
; How many recipients is the user allowed to specify? (use 0 for no limit)
maximum_recipients = 1
; Populate the "from" field with this value if user_email_in_from is false and/or no
; user is logged in:
;default_from = "no-reply@myuniversity.edu"
; Should we hide the "from" field in email forms? If no from field is visible, emails
; will be sent based on user_email_in_from and default_from above, with the email
; setting from the [Site] section used as a last resort.
disable_from = false
; From field override. Setting this allows keeping the "from" field in email forms
; but will only use it as a reply-to address. The address defined here is used as the
; actual "from" address.
; Note: If a feature explicitly sets a different reply-to address (for example,
; Feedback forms), the original from address will NOT override that reply-to value.
;override_from = "no-reply@myuniversity.edu"

; Being a special case of mail message, sending record results via SMS ("Text this")
; may be "enabled" or "disabled" ("enabled" by default).
; Should you choose to leave it enabled, see also sms.ini for further
; configuration options.
sms = enabled

; Set this value to "database" to shorten links sent via email/SMS and
; store its path in the database (default "none").
url_shortener = none

; Which method to use for generating the short link key. Options:
; - base62: Base62-encode the database row ID (insecure, but makes very short URLs)
; - md5: Create a salted MD5 hash of the URL (DEFAULT: more private, but also longer)
; ...or any hash algorithm supported by PHP's hash() function.
url_shortener_key_type = md5

; Which redirect mechanism to use when shortlinks are resolved.
; threshold:1000 (default) : If the URL is shorter than the given size, HTTP is used, else HTML.
; html                     : HTML meta redirect after 3 seconds with infobox.
; http                     : Use HTTP location header for redirects.
;                            May cause problems if the HTTP header is longer than 8192 bytes
;                            due to long URL's.
;url_shortener_redirect_method = threshold:1000

; This section needs to be changed to match your database connection information
[Database]
; Connection string format is [platform]://[username]:[password]@[host]:[port]/[db]
; where:
; [platform] = database platform (mysql, oci8 or pgsql)
; [username] = username for connection
; [password] = password for connection (optional)
; [host] = host of database server
; [port] = port of database server (optional)
; [db] = database name
database          = mysql://root@localhost/vufind

; If your database (e.g. PostgreSQL) uses a schema, you can set it here:
;schema = schema_name

; The character set of the database -- may be latin1 or utf8; utf8 is STRONGLY
; RECOMMENDED and is the default if no value is set here.  You may need latin1
; for compatibility with existing VuFind 1.x installations.
;charset = utf8

; Reduce access to a set of single passwords
; This is only used when Authentication method is PasswordAccess. See above.
; Recommended to be used in conjunction with very restricted permissions.ini settings
; and with most social settings disabled
;[PasswordAccess]
; access_user is a map of users to passwords
; entering a correct password will login as that user
;access_user[user] = password
;access_user[admin] = superpassword

; LDAP is optional.  This section only needs to exist if the
; Authentication Method is set to LDAP.  When LDAP is active,
; host, port, basedn and username are required.
;[LDAP]
; Prefix the host with ldaps:// to use LDAPS; omit the prefix for standard
; LDAP with TLS.
;host            = ldap.myuniversity.edu
;port            = 389       ; LDAPS usually uses port 636 instead
; By default, when you use regular LDAP (not LDAPS), VuFind uses TLS security.
; You can set disable_tls to true to bypass TLS if your server does not support
; it. Note that this setting is ignored if you use ldaps:// in the host setting.
;disable_tls     = false
;basedn          = "o=myuniversity.edu"
;username        = uid
; separator string for mapping multi-valued ldap-fields to a user attribute
; if no separator is given, only the first value is mapped to the given attribute
;separator = ';'
; Optional settings to map fields in your LDAP schema to fields in the user table
; in VuFind's database -- the more you fill in, the more data will be imported
; from LDAP into VuFind:
;firstname       = givenname
;lastname        = sn
;email           = mail
;cat_username    =
;cat_password    =
;college         = studentcollege
;major           = studentmajor
; If you need to bind to LDAP with a particular account before
; it can be searched, you can enter the necessary credentials
; here.  If this extra security measure is not needed, leave
; these settings commented out.
;bind_username   = "uid=username o=myuniversity.edu"
;bind_password   = password

; SIP2 is optional.  This section only needs to exist if the
; Authentication Method is set to SIP2.
;[SIP2]
;host            = ils.myuniversity.edu
;port            = 6002

; Shibboleth is optional.  This section only needs to exist if the
; Authentication Method is set to Shibboleth. Be sure to set up authorization
; logic in the permissions.ini file to filter users by Shibboleth attributes.
;[Shibboleth]
; Server param with the identity provider entityID if a Shibboleth session exists.
; If omitted, Shib-Identity-Provider is used.
;idpserverparam = Shib-Identity-Provider
; Optional: Session ID parameter for SAML2 single logout support. If omitted, single
; logout support is disabled. Note that if SLO support is enabled, Shibboleth session
; ID's are tracked in external_session table which may need to be cleaned up with the
; util/expire_external_sessions command line utility. See
; https://vufind.org/wiki/configuration:shibboleth for more information on how
; to configure the single logout support.
;session_id = Shib-Session-ID
; Check for expired session - user is automatically logged out when Shibboleth
; session is not present (default = true if unset); note that expiration check
; also requires session_id to be set above.
;checkExpiredSession = false
; Optional: you may set attribute names and values to be used as a filter;
; users will only be logged into VuFind if they match these filters.
;userattribute_1       = entitlement
;userattribute_value_1 = urn:mace:dir:entitlement:common-lib-terms
;userattribute_2       = unscoped-affiliation
;userattribute_value_2 = member
; Set to true when shibboleth attributes must be read from headers instead of
; environment variables - for example if you use proxy server and shibboleth is
; running on proxy side. In that case you should protect against header spoofing:
; see https://wiki.shibboleth.net/confluence/display/SP3/SpoofChecking for details
;use_headers           = false
; Required: the attribute Shibboleth uses to uniquely identify users.
;username              = persistent-id
; Required: Shibboleth login URL.
;login                 = https://shib.myuniversity.edu/Shibboleth.sso/Login
; Optional: Shibboleth logout URL.
;logout                = https://shib.myuniversity.edu/Shibboleth.sso/Logout
; Optional: URL to forward to after Shibboleth login (if omitted,
; defaultLoggedInModule from [Site] section will be used).
;target                = https://shib.myuniversity.edu/vufind/MyResearch/Home
; Optional: provider_id (entityId) parameter to pass along to Shibboleth login.
;provider_id           = https://idp.example.edu/shibboleth-idp
; Some or all of the following entries may be uncommented to map Shibboleth
; attributes to user database columns:
;cat_username = HTTP_ALEPH_ID
;cat_password = HTTP_CAT_PASSWORD
;email = HTTP_MAIL
;firstname = HTTP_FIRST_NAME
;lastname = HTTP_LAST_NAME
;college = HTTP_COLLEGE
;major = HTTP_MAJOR
;home_library = HTTP_HOME_LIBRARY
; Enable if you want to override mapping or required attributes for specific IdP
; in Shibboleth.ini
;allow_configuration_override = true

; CAS is optional.  This section only needs to exist if the
; Authentication Method is set to CAS.
;[CAS]

; Optional: the attribute CAS uses to uniquely identify users. (Omit to use
; native CAS username instead of an attribute-based value).
;username              = uid

; Required: CAS Hostname.
;server                = cas.myuniversity.edu

; Required: CAS port.
;port                 = 443

; Required: CAS context.
;context                 = /cas

; Required: CAS Certificate Path. (Set to false to bypass authentication;
; BYPASSING AUTHENTICATION IS *NOT* RECOMMENDED IN PRODUCTION).
;CACert = /etc/pki/cert/cert.crt

; Required: CAS login URL.
;login                 = https://cas.myuniversity.edu/cas/login

; Required: CAS logout URL.
;logout                = https://cas.myuniversity.edu/cas/logout

; Optional: CAS logging.
;debug              = false
;log                = /tmp/casdebug

; Optional: URL to forward to after CAS login (if omitted,
; defaultLoggedInModule from [Site] section will be used).
;target                = http://lib.myuniversity.edu/vufind/MyResearch/Home

; Optional: protocol to follow (legal values include CAS_VERSION_1_0,
; CAS_VERSION_2_0, CAS_VERSION_3_0 and SAML_VERSION_1_1; default is
; SAML_VERSION_1_1)
;protocol = SAML_VERSION_1_1

; Some or all of the following entries may be uncommented to map CAS
; attributes to user database columns:
;cat_username = acctSyncUserID
;cat_password = catPassword
;email = mail
;firstname = givenName
;lastname = sn
;college = college
;major = major1
;home_library = library

; Facebook may be used for authentication; fill in this section in addition to
; turning it on in [Authentication] above to use it. You must register your
; VuFind instance as an application at http://developers.facebook.com to obtain
; credentials.
;[Facebook]
;appId = "your app ID"
;secret = "your app secret"

; External Content is Optional.
; To use multiple, separate with a comma.  Priority will be given by the order listed
; Account id is separated with a colon, if no id is used then no colon is necessary
;
; IMPORTANT: Review content providers' terms of service before turning them on.
;            Terms may change, and not all content sources are appropriate for all
;            applications.  The existence of functionality in VuFind does not imply
;            suitability for any particular situation.
[Content]
; You can define the cover size used by each template: false (to disable covers)
; or size (small, medium, or large). A colon separated list may be used to try
; multiple sizes in a particular order. All legal template values and default
; values are reflected in the examples below. Uncomment the appropriate lines to
; make changes.
;coversize[checkedout] = small
;coversize[collection-info] = medium
;coversize[core] = medium
;coversize[holds] = small
;coversize[illrequests] = small
;coversize[list-entry] = small
;coversize[RandomRecommend] = "small:medium"
;coversize[result-grid] = large
;coversize[result-list] = small
;coversize[storageretrievalrequests] = small

; Alternatively, if you wish to disable covers completely, you may set the
; coversize setting to false:
;coversize = false

; You can select Syndetics, LibraryThing, Summon, Booksite, OpenLibrary,
; Contentcafe, Buchhandel.de, Google Books, BrowZine, ObalkyKnih and/or LocalFile.
;   Note: BrowZine requires you to have BrowZine.ini configured appropriately.
;   Note: ObalkyKnih could be configured in obalkyknih.ini file. You should also
;       add API URLs to img-src directive in contentsecuritypolicy.ini
;   Note: Summon service takes a Serials Solutions client key, NOT Summon API key!
;   For LocalFile:PathToFile, you may use a combination of directory path information
;        and tokens for filename and image type. If you have multiple directories
;        in which you have stored coverimages, you can specify multiple paths to search
;        by specifying multiple LocalFile:PathToFile in the coverage images list below.
;        Allowed tokens:
;          %anyimage%         - Match known image file extensions (gif, jpg, etc.)
;          %isbn10%           - 10-digit ISBN
;          %isbn13%           - 13-digit ISBN
;          %issn%             - ISSN
;          %oclc%             - OCLC Number
;          %recordid%         - Bibliographic record ID
;          %size%             - Size (small/medium/large)
;          %source%           - Search backend of record (e.g. Summon, Solr, etc.)
;          %upc%              - UPC Number
;          %vufind-home%      - The VUFIND_HOME environment variable
;          %vufind-local-dir% - The VUFIND_LOCAL_DIR environment variable
;        Example: LocalFile:%vufind-local-dir%/path/to/file/%size%/issn/%issn%.%anyimage%
;coverimages     = Syndetics:MySyndeticsId,Booksite,LibraryThing:MyLibraryThingId,Google,ObalkyKnih,OpenLibrary,Summon:MySerialsSolutionsClientKey,Contentcafe:MyContentCafeID,BrowZine,LocalFile:PathToFile

; This setting controls which services will have images cached on your local disk.
; Set to true to cache all applicable services. Set to false to disable caching. Set
; to a comma-separated list of services (e.g. "Syndetics,OpenLibrary") to cache only
; a subset of selected services. Default = true. Note that due to terms of service,
; some services will never have images cached even if caching is enabled.
coverimagesCache = true

; This setting controls which proxied image URLs will be cached to local disk (when
; using the ?proxy= parameter of the standard /Cover/Show routes). The setting may
; contain one or more regular expressions matching hostnames. The example
; below will match any images from the mylibrary.edu domain; you can also use
; "/.*/" to turn on caching for all proxied images.
;coverproxyCache[] = "/.*\.?mylibrary\.edu/"

<<<<<<< HEAD
=======
; This setting controls which hosts are allowed to provide cover images through
; the built-in cover proxy. Images from hostnames that do not match the regular
; expressions below will not be proxied. Be sure to define regular expressions
; using an end of string ($) marker to prevent abuse.
coverproxyAllowedHosts[] = "/assets\.thirdiron\.com$/"
coverproxyAllowedHosts[] = "/\.summon\.serialssolutions\.com$/"

; This setting controls the content types allowed through the cover proxy.
; Note that proxying SVG files is not recommended because of their potential for
; abuse in cross-site scripting attacks.
coverproxyAllowedTypes[] = "image/gif"
coverproxyAllowedTypes[] = "image/jpeg"
coverproxyAllowedTypes[] = "image/png"

>>>>>>> 70586784
; This setting controls how cover image URLs are loaded. They could be loaded as
; part of main request, or asynchronously. Asynchronous loading is disabled by
; default; to enable it, just uncomment the line below.
;ajaxcovers = true

<<<<<<< HEAD
; When ajaxcovers is set to true, this setting controls whether the AJAX Handler
; GetRecordCover renders a fallback template (record/coverReplacement.phtml) in case
; no cover image could be loaded.
;useCoverFallbacksOnFail = false

=======
>>>>>>> 70586784
; These settings control the image to display when no book cover is available.
; If makeDynamicCovers is not false and the GD library is installed, VuFind will draw
; cover images on the fly. See [DynamicCovers] below for more settings. If set to
; a non-Boolean value, for legacy reasons, the makeDynamicCovers setting will
; be used as the backgroundMode setting of [DynamicCovers] if that setting is unset.
;makeDynamicCovers = true

; Otherwise, you can use noCoverAvailableImage to specify a
; path relative to the base of your theme directory for a static image to display.
noCoverAvailableImage = images/noCover2.gif

; You can select from Syndetics, SyndeticsPlus, Booksite and/or the Guardian
;   Note: If the API key is omitted, e.g. "Guardian:", only the review title, byline,
;         Guardian logo and a link to the full Guardian page will be displayed
;   Note: The Guardian API changed in 2014; if you signed up before that date, you
;         may need to obtain a new API key for continued access.
;reviews         = Syndetics:MySyndeticsId,SyndeticsPlus:MySyndeticsID,Booksite,Guardian:MyGuardianKeyId

; You can select from Syndetics or SyndeticsPlus
;excerpts        = Syndetics:MySyndeticsId,SyndeticsPlus:MySyndeticsId

; This setting can be used to hide review/excerpt tabs on the record page when
; no content is available from the providers. By default it is turned off. You
; can turn it on for all relevant tabs by setting it to true, or you can turn
; it on for a comma-separated list of values (e.g. "reviews" or "excerpts" or
; "reviews,excerpts") for selective activation. Note that hiding empty tabs will
; make your record pages slower, since it will require extra communication with
; content providers.
;hide_if_empty = reviews,excerpts

; You can select from Syndetics or SyndeticsPlus to add summary information to
; the description tab.
;summaries = Syndetics:MySyndeticsId,SyndeticsPlus:MySyndeticsId

; You can select from Syndetics or SyndeticsPlus to load Tables of Contents
;toc = Syndetics:MySyndeticsId,SyndeticsPlus:MySyndeticsId

; You can select from Syndetics or SyndeticsPlus
;authorNotes = Syndetics:MySyndeticsId,SyndeticsPlus:MySyndeticsId

; You can select from Wikipedia
; See also the AuthorInfo recommendation module setting in searches.ini; this
; includes notes on improving the accuracy of Wikipedia retrievals.
; Note for Windows users: If using Wikipedia, you may need to increase your Apache
; heap size settings.  For details, see: https://vufind.org/jira/browse/VUFIND-630
authors         = Wikipedia

; You can select from Google, OpenLibrary, HathiTrust.  You should consult
; https://developers.google.com/books/branding before using Google Book Search.
;previews       = Google,OpenLibrary,HathiTrust

; This setting controls whether or not cover images are linked to previews when
; available. Legal settings are false (never link), * (always link; default), or
; a comma-separated list of templates in which linking should occur (see coversize
; above for a list of legal values).
;linkPreviewsToCovers = *

; Possible HathiRights options = pd,ic,op,orph,und,umall,ic-world,nobody,pdus,cc-by,cc-by-nd,
; cc-by-nc-nd,cc-by-nc,cc-by-nc-sa,cc-by-sa,orphcand,cc-zero,und-world,icus
; Default is "pd,ic-world" if unset here.
; See www.hathitrust.org/rights_database#Attributes for full details
;HathiRights    = pd,ic-world,cc-by,cc-by-nd,cc-by-nc-nd,cc-by-nc,cc-by-nc-sa,cc-by-sa,cc-zero,und-world

; Possible GoogleBooks options full,partial,noview
; options can be set for each / either of link or tab
; Link makes a button appear in search results / record view
; Tab makes a tab with an embedded preview appear on record view
; Default is "GoogleOptions['link'] = full,partial" if nothing
; is set here.
; see https://developers.google.com/books/docs/dynamic-links#json-results-format
;GoogleOptions['link']  = full,partial
;GoogleOptions['tab']  = partial

; OpenLibrary currently offers the same options/default as GoogleBooks (above):
;OpenLibraryOptions  = full,partial

; An API key is needed to interact with the Europeana API (see the EuropeanaResults
; recommendation module in searches.ini for more information)
;europeanaAPI = INSERTKEY

; Geographic Display
; These configuration settings have been superseded by the geofeatures.ini file.
; See the [MapTab] section of the geofeatures.ini file for more information.

; This section controls the behavior of the cover generator when makeDynamicCovers
; above is non-false.
;
; Note that any of these settings may be filtered to be size-specific by subscripting
; the key with a size. You can use a key of * for a default to use when a specific
; size is not matched. This allows adjustment of certain elements for different
; thumbnail sizes. See the "size" setting below for an example.
[DynamicCovers]
; This controls the background layer of the generated image; options:
; - solid: display a solid color
; - grid: display a symmetrical random pattern seeded by title/callnumber
;backgroundMode = grid

; This controls the text layer of the generated image; options:
; - default: display a title at the top and an author at the bottom
; - initial: display only the first letter of the title as a stylized initial
;textMode = default

; Font files specified here should exist in the css/font subdirectory of a theme.
; Some options are available by default inside the root theme.
;authorFont = "Roboto-Light.ttf"
;titleFont = "RobotoCondensed-Bold.ttf"

; In 'default' textMode, covers are generated using title and author name; VuFind
; will try to display everything by doing the following: break the title into
; lines, and if the title is too long (more than maxTitleLines lines), it will
; display ellipses at the last line.
;
; All text will be drawn using the specified textAlign alignment value using the
; relevant titleFontSize or authorFontSize setting, except that author names will
; be reduced to the minAuthorFontSize option if needed, and if that doesn't make
; it fit, text will be aligned left and truncated.
;
; When using 'initial' textMode, maxTitleLines and author-related settings are
; ignored as they do not apply.
;textAlign = center
;titleFontSize = 9
;authorFontSize = 8
;minAuthorFontSize = 7
;maxTitleLines = 4

; All color options support the same basic set of values:
; - The 16 named colors from HTML4
; - Arbitrary HTML hex colors in the form #RRGGBB (e.g. #FFFF00 for yellow)
; Some color options also support additional options.
; - authorFillColor,titleFillColor: the main color used
; - authorBorderColor,titleBorderColor: the color used to make a border; "none" is
;   a legal option in addition to colors.
; - baseColor: When using grid backgrounds, you may also choose a base color drawn
;   beneath the grid. Default is white.
; - accentColor: When using solid backgrounds, this is the background color; when
;   using grid backgrounds, this is the color of the grid pattern beneath the text.
;   You may set this to "random" to select a random color seeded with text from
;   the cover and adjusted with the "lightness" and "saturation" settings below.
;titleFillColor = black
;titleBorderColor = none
;authorFillColor = white
;authorBorderColor = black
;baseColor = white
;accentColor = random
; Note: lightness and saturation are only used when accentColor = random. Legal
; ranges are 0-255 for each value.
;lightness = 220
;saturation = 80

; These settings control the size of the image -- if size is a single number, a
; square will be created; if it is a string containing an "x" (i.e. 160x190) it
; defines a WxH rectangle. wrapWidth constrains the text size (and must be no
; larger than the width of the canvas). topPadding and bottomPadding push the
; text away from the edges of the canvas.
;size[*] = 128
;size[medium] = 200
;size[large] = 500
;topPadding = 19
;bottomPadding = 3
;wrapWidth = 110

; This section is needed for Buchhandel.de cover loading. You need an authentication
; token. It may also be necessary to customize your templates in order to comply with
; terms of service; please look at http://info.buchhandel.de/handbuch_links for
; details before turning this on.
[Buchhandel]
url = "https://api.vlb.de/api/v1/cover/"
; token = "XXXXXX-XXXX-XXXXX-XXXXXXXXXXXX"

[QRCode]
; This setting controls the image to display when no qrcode is available.
; The path is relative to the base of your theme directory.
;noQRCodeAvailableImage = images/noQRCode.gif

; Should we show QR codes in search results?
;showInResults = true

; Should we show QR codes on record pages?
;showInCore = true

; If you are using Syndetics Plus for *any* content, set plus = true
; and set plus_id to your syndetics ID.  This loads the javascript file.
; Syndetics vs. SyndeticsPlus: SyndeticsPlus has nice formatting, but loads slower
; and requires javascript to be enabled in users' browsers.
; set use_ssl to true if you serve your site over ssl and you
; use SyndeticsPlus to avoid insecure content browser warnings
; (or if you just prefer ssl)
; NOTE: SyndeticsPlus is incompatible with the tabs/accordion [List] views in
;       searches.ini. Do not turn it on if you are using these optional features.
[Syndetics]
use_ssl = false
plus = false
;plus_id = "MySyndeticsId"
; timeout value (in seconds) for API calls:
timeout = 10

; Booksite CATS Enhanced Content - cover images, reviews, description, etc.
[Booksite]
url = "https://api.booksite.com"
;key = "XXXXXXXXXXXXXXXXX"

; Content Cafe is a subscription service from Baker & Taylor. If you are using this
; service (see the [Content] section above for details), you MUST uncomment and set
; the password (pw) setting. You may also change the API base URL (url) if needed.
[Contentcafe]
;url              = "http://contentcafe2.btol.com"
;pw               = "xxxxxx"

; Summon is optional; this section is used for your API credentials. apiId is the
; short, human-readable identifier for your Summon account; apiKey is the longer,
; non-human-readable secret key. See also the separate Summon.ini file.
;[Summon]
;apiId        = myAccessId
;apiKey       = mySecretKey

; This section must be filled in if you plan to use the optional WorldCat
; search module. Otherwise, it may be ignored.
;[WorldCat]
;Your WorldCat search API key
;apiKey          = "long-search-api-key-goes-here"
;Your holdings symbol (usually a three-letter code) - used for excluding your
; institution's holdings from the search results.
;OCLCCode        = MYCODE

; This section must be filled in to use Relais (E-ZBorrow) functionality. When
; activated, this function will allow users to place ILL requests on unavailable
; items through the record holdings tab.
;
; If you set apikey below, requests may be made from within VuFind through a
; pop-up; if you omit apikey but set loginUrl and symbol, links will be provided
; to Relais. Setting loginUrl and symbol is strongly recommended in all cases,
; since links will be used as a fallback if the API fails.
;[Relais]
; Your library's holdings symbol (e.g. PVU for Villanova)
;symbol="XYZ"
; The pickup location to use for your institution (currently multiple pickup
; locations are not supported here).
;pickupLocation = "DEFAULT"
; Barcode number (or other user ID) to use for lookups when none is provided
;patronForLookup="99999999"
; API key (may vary for testing vs. production)
;apikey="your-relais-api-key-goes-here"
; Timeout for HTTP requests (in seconds; set high, as Relais can be slow)
;timeout = 500
; Your institution's login URL for the remote Relais system (used to provide
; a link when the API fails)
;loginUrl = https://e-zborrow.relais-host.com/user/login.html

; TEST VALUES (uncomment for testing)
;group="DEMO"
;authenticateurl="https://demo.relais-host.com/portal-service/user/authentication"
;availableurl="https://demo.relais-host.com/dws/item/available"
;addurl="https://demo.relais-host.com/dws/item/add"

; PRODUCTION VALUES (uncomment for live use)
;group="EZB"
;authenticateurl="https://e-zborrow.relais-host.com/portal-service/user/authentication"
;availableurl="https://e-zborrow.relais-host.com/dws/item/available"
;addurl="https://e-zborrow.relais-host.com/dws/item/add"

; DPLA key -- uncomment and fill in to use DPLATerms recommendations (see also
; searches.ini).
;[DPLA]
;apiKey = http://dp.la/info/developers/codex/policies/#get-a-key

; These settings affect dynamic DOI-based link inclusion; this can provide links
; to full text or contextual information.
[DOI]
; This setting controls whether or not DOI-based links are enabled, and which
; API is used to fetch the data. Currently supported options: BrowZine (requires
; credentials to be configured in BrowZine.ini), Unpaywall or false (to disable).
; Disabled by default. You may also use a comma-separated list of resolvers if you
; want to try multiple sources.
;resolver = BrowZine

; If you use multiple values in the resolver setting above, you can determine how the
; software should behave when multiple resolvers return results for the same DOI.
; You can choose "first" (only return results from the first matching resolver --
; the default behavior) or "merge" (merge together all results and show them all).
;multi_resolver_mode = first

;unpaywall_api_url = "https://api.unpaywall.org/v2"
; Unpaywall needs an email adress, see https://unpaywall.org/products/api
;unpaywall_email = "your@email.org"

; The following settings control where DOI-based links are displayed:
show_in_results = true      ; include in search results
show_in_record = false      ; include in core record metadata
show_in_holdings = false    ; include in holdings tab of record view

; These settings affect OpenURL generation and presentation; OpenURLs are used to
; help users find resources through your link resolver and to manage citations in
; Zotero.
[OpenURL]
; If a resolver base URL is enabled, it will be used to link from records to your
; OpenURL resolver. An OpenURL resolver is typically used to e.g. link to full text
; from article metadata, but it may provide other services too. Extra parameters may
; be added if necessary.
;url             = "http://openurl.myuniversity.edu/sfx_local"

; This string will be included as part of your OpenURL referer ID (the full string
; will be "info:sid/[your rfr_id setting]:generator").  You may be able to configure
; special behavior in your link resolver based on this ID -- for example, you may
; wish to prevent the resolver from linking to VuFind when links came from VuFind
; (to avoid putting a user in an infinite loop).
rfr_id          = vufind.svn.sourceforge.net

; By specifying your link resolver type, you can allow VuFind to optimize its
; OpenURLs for a particular platform.  Current legal values: "sfx", "360link",
; "EZB", "Redi", "Alma", "demo" or "generic" (default is "generic" if commented out;
; "demo" generates fake values for use in testing the embed setting below).
;resolver        = sfx

; If you want OpenURL links to open in a new window, set this setting to the
; desired Javascript window.open parameters.  If you do not want a new window
; to open, set this to false or comment it out.
window_settings = "toolbar=no,location=no,directories=no,buttons=no,status=no,menubar=no,scrollbars=yes,resizable=yes,width=550,height=600"

; If you want to display a graphical link to your link resolver, uncomment the
; settings below.  graphic should be a URL; graphic_width and graphic_height
; should be sizes in pixels.
; Note: You will probably will need to add URL of image to img-src setting
; in contentsecuritypolicy.ini file
;graphic = "http://myuniversity.edu/images/findIt.gif"
;graphic_width = 50
;graphic_height = 20

; If your link resolver can render an image in response to an OpenURL, you can
; specify the base URL for image generation here:
;dynamic_graphic = "http://my-link-resolver/image"

; If dynamic_graphic is set above, the dynamic image can be used instead of the
; standard text or static-image-based OpenURL link (true), it can be disabled
; (false), or it can be displayed in addition to the regular link ("both").
;image_based_linking_mode = both

; The following settings control where OpenURL links are displayed:
show_in_results = true      ; include in search results
show_in_record = false      ; include in core record metadata
show_in_holdings = false    ; include in holdings tab of record view

; If set to true, this setting will attempt to embed results from the link
; resolver directly in search results instead of opening a new window or page.
; This will override the window_settings option if set! Embedding is currently
; unsupported when the resolver setting above is set to "other".
embed = false

; When embed is true and this is set to true results from the link resolver will
; be loaded automatically (default is false, which requires a user click to trigger
; the loading). Alternatively you can provide a comma-separated list of view areas
; (cf. show_in_* settings) to autoload embedded OpenURLs only in certain views.
; Notice: autoloading in results view might put some load on your linkresolver (each
; results view could perform searches.ini->[General]->default_limit requests). You
; might reduce load on the linkresolver by using the resolver_cache setting (see
; below).
embed_auto_load = false

; When embed is true, you can set this to an absolute path on your system in order
; to cache link resolver results to disk.  Be sure that the chosen directory has
; appropriate permissions set!  Leave the setting commented out to skip caching.
; Note that the contents of this cache will not be expired by VuFind; you should
; set up an external process like a cron job to clear out the directory from time
; to time.
;resolver_cache = /usr/local/vufind/resolver_cache

; This setting controls whether we should display an OpenURL link INSTEAD OF other
; URLs associated with a record (true) or IN ADDITION TO other URLs (false).
replace_other_urls = true

; EZproxy is optional.  This section only needs to exist if you
; are using EZProxy to provide off-site access to online materials.
;[EZproxy]
;host            = http://proxy.myuniversity.edu

; By default, when the 'host' setting above is active, VuFind will prefix links in
; records using EZproxy's "?qurl=" mechanism. If you need to set a host for ticket
; authentication (below) but you want to disable the prefixing behavior, set this
; to false.
;prefixLinks = true

; Uncomment the following line and change the password to something secret to enable
; EZproxy ticket authentication.
;secret = "verysecretpassword"
;
; To enable ticket authentication in EZproxy, you will also need the following in
; EZproxy's user.txt or ezproxy.usr for older versions (without the leading
; semicolons and spaces):
;
; ::CGI=https://vufind-server/ExternalAuth/EzproxyLogin?url=^R
; ::Ticket
; TimeValid 10
; SHA512 verysecretpassword
;
; Uncomment and modify the following line to use another hashing algorithm with the
; EZproxy authentication if necessary. SHA512 is the default, but it requires at
; least EZproxy version 6.1. Use "SHA1" for older EZproxy versions, and remember to
; replace SHA512 with SHA1 also in EZproxy's configuration file.
;secret_hash_method = "SHA512"

; Uncomment the following line to disable relaying of user name to EZproxy on ticket
; authentication:
;anonymous_ticket = true
; Uncomment the following line to disable logging of successful ticket
; authentication requests in VuFind:
;disable_ticket_auth_logging = true

; These settings affect RefWorks record exports.  They rarely need to be changed.
[RefWorks]
vendor          = VuFind
url             = https://www.refworks.com

; These settings affect EndNote Web record exports.  They rarely need to be changed.
[EndNoteWeb]
vendor          = VuFind
url             = https://www.myendnoteweb.com/EndNoteWeb.html

; These settings affect your OAI server if you choose to use it.
;
; If identifier is set, its value will be used as part of the standard OAI
; identifier prefix.  It should only ever be set to a domain name that you
; control!  If it is not set, your ID values will not be prefixed.
;
; If admin_email is not set, the main email under [Site] will be used instead.
;
; page_size may be used to specify the number of records returned per request.
; Default is 100. A higher number may improve overall harvesting performance, but
; will also make a single response page larger and slower to produce.
;
; If set_field is set, the named Solr field will be used to generate sets on
; your OAI-PMH server.  If it is not set, sets will not be supported.
;
; If set_query is set (as an array mapping set names to Solr queries -- see
; examples below), the specified queries will be exposed as OAI sets.  If
; you use both set_field and set_query, be careful about the names you choose
; for your set queries. set_query names will trump set_field values when
; there are collisions.
;
; default_query may be used to specify a filter for the default set, i.e. records
; returned when a set is not specified.
;
; If vufind_api_format_fields is set, the listed fields (as defined in
; SearchApiRecordFields.yaml) are returned when metadata prefix
; "oai_vufind_json" is used.
;
; record_format_filters allows mapping from requested OAI metadataPrefix to query
; filters. They can be used e.g. to limit results to records that can be returned in
; the requested format.
;
; delete_lifetime controls how many days' worth of deleted records to include in
; responses. Records deleted before the cut-off will not be included in responses.
; Omit this setting to return all deleted records. This can be useful for long-lived
; systems with many deleted records, to prevent full harvests from becoming unwieldy.
;
;[OAI]
;identifier       = myuniversity.edu
;repository_name  = "MyUniversity Catalog"
;admin_email      = oai@myuniversity.edu
;page_size        = 1000
;set_field        = "format"
;set_query['eod_books'] = "institution:kfu AND publishDate:[1911 TO 1911]"
;set_query['eod_ebooks'] = "format:eBook"
;default_query = "institution:kfu"
;vufind_api_format_fields = "id,authors,cleanIsbn,cleanIssn,formats,title"
;record_format_filters[marc21] = "record_format:marc"
;delete_lifetime = 365

; Proxy Server is Optional.
[Proxy]
;host = your.proxy.server
;port = 8000

; Uncomment one of the following lines to set proxy type to SOCKS 5 or SOCKS 5 with
; name resolution done by proxy. Setting either of these will make VuFind use the
; curl adapter for HTTP requests.
;type = socks5
;type = socks5_hostname

; If VuFind is running behind a proxy that uses X-Real-IP/X-Forwarded-For headers,
; you should configure this setting on so that VuFind reports correct user IP
; addresses, and sets permissions appropriately. CONFIGURE THIS WITH CARE! It is
; possible to spoof IP addresses, and configuring this to differentiate between
; legitimate headers from your proxy and spoofed values is critical to protecting
; your content.
;
; The setting should be an ordered, comma-separated list of headers, with optional
; colon-separated modifiers specifying behavior.
;
; Header values can be any keys in PHP's $_SERVER superglobal array; these are
; the most commonly used options:
; - HTTP_X_FORWARDED_FOR
; - HTTP_X_REAL_IP
;
; Supported behaviors (if unspecified, "single" is the default behavior):
; - first (pick the first comma-separated value; e.g. "a" in "a, b, c")
; - last (pick the last comma-separated value; e.g. "c" in "a, b, c")
; - single (enforce single values; completely ignore multi-valued headers)
;
; See also forwarded_ip_filter below for a way to filter out known IP addresses
; of internal network devices before applying first/last/single settings.
;
; When commented out or set to false, only the regular REMOTE_ADDR value will
; be used for IP detection. REMOTE_ADDR will also be used as the default value
; if none of the configured headers are populated.
;
; If you need to implement more nuanced functionality, you can extend or
; override the VuFind\Net\UserIpReader class to implement your own logic.
;
; You can use a header-modifying browser plugin to determine how your proxy
; will respond to spoofing attempts.
;
; See this wiki page for additional notes and comments:
; https://vufind.org/wiki/administration:security#proxies_and_ip_authentication
;
; The example below, if uncommented, will use X-Real-IP if found, and the
; rightmost value of X-Forwarded-For otherwise (resorting to REMOTE_ADDR only
; if no relevant X- headers are found).
;allow_forwarded_ips = "HTTP_X_REAL_IP:single,HTTP_X_FORWARDED_FOR:last"

; This setting can be used in combination with allow_forwarded_ips to prevent
; known IP addresses of internal proxies and network devices from being reported
; as end user IP addresses. You can repeat the setting for each IP address that
; you wish to exclude. The first/last/single processing parameters used by
; allow_forwarded_ips will be applied AFTER removing addresses filtered here.
;forwarded_ip_filter[] = 1.2.3.4

; Default HTTP settings can be loaded here. These values will be passed to
; the \Laminas\Http\Client's setOptions method.
[Http]
;sslcapath = "/etc/ssl/certs" ; e.g. for Debian systems
;sslcafile = "/etc/pki/tls/cert.pem" ; e.g. for CentOS systems

;timeout = 30 ; default timeout if not overridden by more specific code/settings

; Example: Using a CURL Adapter instead of the the defaultAdapter (Socket); note
; that you may also need to install CURL and PHP/CURL packages on your server.
;adapter = 'Laminas\Http\Client\Adapter\Curl'

; Set curl options if required. See
; https://www.php.net/manual/en/function.curl-setopt.php for available options and
; https://github.com/curl/curl/blob/master/include/curl/curl.h for their numeric
; values.
;curloptions[52] = true

; Spelling Suggestions
;
; Note: These settings affect the VuFind side of spelling suggestions; you
; may also wish to adjust some Solr settings in solr/biblio/conf/schema.xml
; and solr/biblio/conf/solrconfig.xml.
[Spelling]
enabled = true
; Number of suggestions to display on screen. This list is filtered from
;   the number set in solr/biblio/conf/solrconfig.xml so they can differ.
limit   = 3
; Show the full modified search phrase on screen
;   rather then just the suggested word
phrase = false
; Offer expansions on terms as well as basic replacements
expand  = true
; Turning on 'simple' spell checking will improve performance,
;  by ignoring the more complicated 'shingle' (mini phrases)
;  based dictionary.
simple = false
; This setting skips spell checking for purely numeric searches; spelling
; suggestions on searches for ISBNs and OCLC numbers are not generally very
; useful.
skip_numeric = true

; These settings control what events are logged and where the information is
; stored.
;
; VuFind currently supports four logging levels: alert (severe fatal error),
; error (fatal error), notice (non-fatal warning) and debug (informational).
;
; Each logging level can be further broken down into five levels of verbosity.
; You can specify the desired level by adding a dash and a number after the
; level in the configuration string -- for example, alert-2 or error-5.
; The higher the number, the more detailed the logging messages.  If verbosity
; is not specified, it defaults to 1 (least detailed).
;
; Several logging methods are available, and each may be configured to log any
; combination of levels.
;
; You may enable multiple logging mechanisms if you want -- in fact, it is
; recommended, since the failure of one logging mechanism (i.e. database down,
; file system full) may then be reported to another.
;
; If database is uncommented, messages will be logged to the named MySQL table.
; The table can be created with this SQL statement:
; CREATE TABLE log_table ( id INT NOT NULL AUTO_INCREMENT,
;     logtime TIMESTAMP NOT NULL, ident CHAR(16) NOT NULL,
;     priority INT NOT NULL, message TEXT, PRIMARY KEY (id) );
;
; If file is uncommented, messages will be logged to the named file.  Be sure
; that Apache has permission to write to the specified file!
;
; If email is uncommented, messages will be sent to the provided email address.
; Be careful with this setting: a flood of errors can easily bog down your mail
; server!
[Logging]
;database       = log_table:alert,error,notice,debug
; NOTE : Make sure the log file exists and that Apache has write permission.
; NOTE : Windows users should avoid drive letters (eg. c:\vufind) because
;        the colon will be used in the string parsing. "/vufind" will work
;file           = /var/log/vufind.log:alert,error,notice,debug
;email          = alerts@myuniversity.edu:alert-5,error-5

; Get URL from https://YOURSLACK.slack.com/apps/manage/custom-integrations
;slack = #channel_name:alert,error
;slackurl = https://hooks.slack.com/services/your-private-details
;slackname = "VuFind Log" ; username messages are posted under
; You can also use the Slack settings to hook into Discord:
; - Get your url from Server Settings > Webhooks
; - Add /slack to the end of your url for Slack-compatible messages
; https://discordapp.com/developers/docs/resources/webhook#execute-slackcompatible-webhook

; You can use Office365 webhooks to send messages to a Microsoft Team channel.
; In the "Connectors" setting on a channel, you can add "Incoming Webhook." This
; will provide a URL that you can paste into the office365_url setting.
; If you are concerned about rate limits, you might also wish to set up the
; VuOwma message aggregator; see https://github.com/FalveyLibraryTechnology/VuOwma
;office365_url = "https://outlook.office.com/webhook/xxx/IncomingWebhook/yyy"
; This setting controls the error levels that will be logged to Office365; if
; commented out, Office365 logging will be disabled
;office365 = alert,error
; This setting controls the title on the messages displayed in Office365:
;office365_title = "VuFind Log"

; This section can be used to specify a "parent configuration" from which
; the current configuration file will inherit.  You can chain multiple
; configurations together if you wish.
[Parent_Config]
; Full path to parent configuration file:
;path = /usr/local/vufind/application/config/config.ini
; Path to parent configuration file (relative to the location of this file):
;relative_path = ../parentconfig/config.ini

; A comma-separated list of config sections from the parent which should be
; completely overwritten by the equivalent sections in this configuration;
; any sections not listed here will be merged on a section-by-section basis.
;override_full_sections = "Languages,AlphaBrowse_Types"

; This setting is for allowing arrays to be merged with the values of their parents
; arrays. If override_full_sections is set for a section the arrays will always be
; overridden.
; For legacy reasons merging of arrays is disabled by default.
;merge_array_settings = false

; This section controls which language options are available to your users.
; If you offer more than one option, a control will appear in the user
; interface to allow user selection.  If you only activate one language,
; the control will be hidden.
;
; The name of each setting below (i.e. en, de, fr) is a language code and
; corresponds with one of the translation files found in the web/lang
; directory.  The value of each setting is the on-screen name of the language,
; and will itself be subject to translation through the language files!
;
; The order of the settings is significant -- they will be displayed on screen
; in the same order they are defined here.
;
; Be sure that this section includes the default language set in the [Site]
; section above.
[Languages]
en          = "English"              ; American spellings
;en-gb       = "English"              ; British spellings
de          = "German"
es          = "Spanish"
fr          = "French"
it          = "Italian"
ja          = "Japanese"
nl          = "Dutch"
;nl-be       = "Flemish Dutch"
pt          = "Portuguese"
pt-br       = "Brazilian Portugese"
zh-cn       = "Simplified Chinese"
zh          = "Chinese"
tr          = "Turkish"
he          = "Hebrew"
ga          = "Irish"
cy          = "Welsh"
el          = "Greek"
ca          = "Catalan"
eu          = "Basque"
ru          = "Russian"
cs          = "Czech"
fi          = "Finnish"
sv          = "Swedish"
pl          = "Polish"
da          = "Danish"
sl          = "Slovene"
ar          = "Arabic"
bn          = "Bengali"
gl          = "Galician"
vi          = "Vietnamese"
hr          = "Croatian"
hi          = "Hindi"

; This section contains special cases for languages such as right-to-left support
[LanguageSettings]
; Comma-separated list of languages to display in right-to-left mode
rtl_langs = "ar,he"

; This section controls the behavior of the Browse module.  The result_limit
; setting controls the maximum number of results that may display in any given
; result box on the Browse screen.  You can set to -1 for no limit; however,
; setting a very high (or no) limit may result in "out of memory" errors if you
; have a large index!
[Browse]
result_limit    = 100

; These settings can be used to turn specific browse types on or off; the order
; of the settings in the configuration below will also control the order of the
; options displayed in the web interface:
tag             = true      ; allow browsing of Tags
dewey           = false     ; allow browsing of Dewey Decimal call numbers
lcc             = true      ; allow browsing of LC call numbers
author          = true      ; allow browsing of authors
topic           = true      ; allow browsing of subject headings
genre           = true      ; allow browsing of genre subdivisions
region          = true      ; allow browsing of region subdivisions
era             = true      ; allow browsing of era subdivisions

; You can use this setting to change the default alphabet provided for browsing:
;alphabet_letters = "ABCDEFGHIJKLMNOPQRSTUVWXYZ"
; Uncomment to sort lists alphabetically (instead of by popularity); note that
; this will not changed the values returned -- you will still get only the
; <result_limit> most popular entries -- it only affects display order.
;alphabetical_order = true

; This section controls the availability of export methods.
;
; Each entry may be a comma-separated list of contexts in which the export
; option will be presented. Valid options:
;
; bulk - Included in batch export contexts
; record - Included in single-record export contexts
;
; If you simply set a field to true, only "record" mode will be enabled.
; If you set a field to false, all export contexts will be disabled.
;
; Note that some options may be disabled for records that do not support them,
; regardless of the setting chosen here.  You can edit the separate export.ini
; file to add new export formats and change the behavior of existing ones.
[Export]
RefWorks = "record,bulk"
EndNote = "record,bulk"
EndNoteWeb = "record,bulk"
MARC = false
MARCXML = false
RDF = false
BibTeX = false
RIS = false

[BulkExport]
; Export behavior to use when no bulkExportType setting is found in the matching
; format section of export.ini; default is 'link' if not overridden below. See
; export.ini for more details on available options.
;defaultType = download

;AddThis is optional. It uses the Add This tool available from www.addthis.com
; and requires the username generated when an analytics account is registered.
;[AddThis]
;key = yourUsername

; This section controls how item status information is presented in search results.
[Item_Status]
; Usually, there is only one location or call number for each item; however, when
; multiple values are found, there are several possible behaviors:
;     first = display the first value found, ignore the rest
;     all   = show all of the values found, separated by commas
;     msg   = show a message like "Multiple Call Numbers" or "Multiple Locations"
;     group = show availability statuses for each location on a separate line,
;             followed by callnumber information (valid for multiple_locations only)
multiple_call_nos = first
multiple_locations = msg

; If your ILS driver supports services, VuFind will display a more detailed
; availability message. This setting may be used to indicate that one particular
; status is preferred over all others and should be displayed by itself when
; found. This is useful because some drivers will always provide both "loan" and
; "presentation" services, but most users will only care about "loan" (since in-
; library use is implied by the ability to borrow an item). Set this to false to
; always display all services.
preferred_service = "loan"

; Show the full location, call number, availability for each item.
; You can customize the way each item's status is displayed by overriding the
; ajax/status-full.phtml template.
; When enabled, this causes the multiple_call_nos, multiple_locations and
; preferred_service settings to be ignored.
show_full_status = false

; You can set this to the name of an alphabetic browse handler (see the
; [AlphaBrowse_Types] section) in order to link call numbers displayed on the
; holdings tab and in status messages to a specific browse list. Set to false
; to disable call number linking.
callnumber_handler = false

; This section controls the behavior of the Record module.
[Record]
; Set this to true in order to enable "next" and "previous" links to navigate
; through the current result set from within the record view.
next_prev_navigation = false

; Set this to true in order to enable "first" and "last" links to navigate
; through the content result set from within the record view. Note, this
; may cause slow behavior with some installations. The option will only work
; when next_prev_navigation is also set to true.
first_last_navigation = false

; Setting this to true will cause VuFind to skip the results page and
; proceed directly to the record page when a search has only one hit.
jump_to_single_search_result = false

; You can enable this setting to show links to related MARC records using certain
; 7XX fields. Just enter a comma-separated list of the MARC fields that you wish
; to make use of.
;marc_links = "760,762,765,767,770,772,773,774,775,776,777,780,785,787"
; In the marc_links_link_types enter the fields you want the module to use to
; construct the links. The module will run through the link types in order
; until it finds one that matches. If you don't have id numbers in the fields,
; you can also use title to construct a title based search. id represents a raw
; bib id, dlc represents an LCCN.  Default setting:
;marc_links_link_types = id,oclc,dlc,isbn,issn,title
; Set use_visibility_indicator to false if you want to show links that are marked as
; "Do not show" in the MARC record (indicator 1). Otherwise, these links will be
; suppressed. (Default = true)
;marc_links_use_visibility_indicator = false

; When displaying publication information from 260/264, this separator will be
; placed between repeating subfield values (default is to rely on existing ISBD
; punctuation, but this can be used when ISBD punctuation is absent (e.g. ", ").
;marcPublicationInfoSeparator = " "

; If you have a custom index, you might want to change the field where the full
; MARC record is supposed to be. The field will be checked and ignored, if it is
; not a valid index field or does not exist in the record or index schema.
; If you have multiple fields with MARC content, you may add all of them
; by using a comma sepated list. The first field is the preferred one, if it does not
; exist, the next ones are taken.
; (Default = "fullrecord")
preferredMarcFields = "fullrecord"

; When displaying publication information from 260/264, this can be set to true
; to make 264 information completely replace 260 information. Default is false,
; which will display information from 260 AND 264 when both fields are populated.
; Note that this only affects display, not indexing; both fields will always be
; made searchable.
;replaceMarc260 = false

; Set the URI-pattern of the server which serves the raw Marc-data. (see
; https://vufind.org/wiki/configuration:remote_marc_records for more information
; on how to set up a remote service for raw Marc-data)
;remote_marc_url = http://127.0.0.1/%s

; You can use this setting to hide holdings information for particular named locations
; as returned by the catalog.
hide_holdings[] = "World Wide Web"

; This array controls which Related modules are used to display sidebars on the
; record view page.
;
; Available options:
;    Channels - Display links to channels of content related to record
;    Similar - Similarity based on Solr lookup
;    WorldCatSimilar - Similarity based on WorldCat lookup
related[] = "Similar"

; This setting controls which citations are available; set to true for all supported
; options (default); set to false to disable citations; set to a comma-separated list
; to activate only selected formats (available options: APA, Chicago, MLA). The
; comma-separated list option may also be used to customize citation display order.
;citation_formats = APA,Chicago,MLA

; The following two sections control the Alphabetic Browse module.
[AlphaBrowse]
; This setting controls how many headings are displayed on each page of results:
page_size = 20
; How many headings to show before the match (or the spot where the match
; would have been found). Default is 0 for backwards compatibility.
rows_before = 0
; highlight the match row (or spot where match would have been)? default false
highlighting = false
; SEE ALSO: the General/includeAlphaBrowse setting in searchbox.ini, for including
; alphabrowse options in the main search drop-down options.

; This section controls the order and content of the browse type menu in the
; Alphabetic Browse module.  The key is the browse index to use, the value is the
; string to display to the user (subject to translation).
[AlphaBrowse_Types]
topic = "By Topic"
author = "By Author"
title = "By Title"
lcc = "By Call Number"
;dewey = "By Call Number"

; This section controls the return of extra columns for the different browses.
; The key is the browse index, the value is a colon-separated string of extra
; Solr fields to return for display to the user.
; Values should be in translation file as browse_value.
[AlphaBrowse_Extras]
title = "author:format:publishDate"
lcc = title
dewey = title

; This section allows you to configure the values used for Cryptography; the
; HMACkey can be set to any value you like and should never be shared.  It is used
; to prevent users from tampering with certain URLs (for example, "place hold" form
; submissions)
[Security]
HMACkey = mySuperSecretValue

; This section sets global defaults for caches; file caching is used by default.
; A custom directory for caching can be defined by the environment variable
; VUFIND_CACHE_DIR (see httpd-vufind.conf). The default location is inside the
; local settings directory.
[Cache]
; Set time to live value for caches (in seconds), 0 means maximum possible.
;ttl = 0
; Override umask for cache directories and files.
;umask = 022
; Permissions for framework-created cache directories and files, subject to umask
; Default dir_permission seems to be 0700.
;dir_permission = 0700
; Default file_permission seems to be 0600.
;file_permission = 0600

; This section controls the "Collections" module -- the special view for records
; that represent collections, and the mechanism for browsing these records.
[Collections]
; Control whether or not the collections module is enabled in search results.
; If set to true any search results which are collection level items will
; link to the respective collections page rather than the record page
; (default = false).
;collections = true
; Control default tab of Collection view (default = CollectionList); see also
; CollectionTabs.ini.
;defaultTab = CollectionList
; This controls where data is retrieved from to build the Collections/Home page.
; It can be set to Index (use the Solr index) or Alphabetic (use the AlphaBrowse
; index). Index is subject to "out of memory" errors if you have many (150000+)
; collections; Alphabetic has no memory restrictions but requires generation of
; a browse index using the index-alphabetic-browse tool.  (default = Index)
;browseType = Index
; This string is the delimiter used between title and ID in the hierarchy_browse
; field of the Solr index.  Default is "{{{_ID_}}}" but any string may be used;
; be sure the value is consistent between this configuration and your indexing
; routines.
;browseDelimiter = "{{{_ID_}}}"
; This controls the page size within the Collections/Home page (default = 20).
;browseLimit = 20
; List of record routes that are converted to collection routes (used to map
; route names when a record identifies itself as a collection and the collections
; setting above is true).
route[record] = collection
route[search2record] = search2collection

; This section addresses hierarchical records in the Solr index
[Hierarchy]
; Name of hierarchy driver to use if no value is specified in the hierarchytype
; field of the Solr index.
driver = Default
; Should we display hierarchy trees? (default = false)
;showTree = true
; "Search within trees" can be disabled here if set to "false" (default = true)
search = true
; You can limit the number of search results highlighted when searching the tree;
; a limit is recommended if you have large trees, as otherwise large numbers of
; results can cause performance problems.  If treeSearchLimit is -1 or not set,
; results will be unlimited.
treeSearchLimit = 100
; Whether hierarchy fields are used for linking between container records and their
; children (default = false). This is an alternative to the full collections support
; (see the [Collections] section), so only one of them should be enabled
; at a time e.g. unless custom record drivers are used. When using this setting,
; you may also wish to enable the ComponentParts tab in RecordTabs.ini.
;simpleContainerLinks = true

; This section will be used to configure the feedback module.
; Set "tab_enabled" to true in order to enable the feedback module.
; Forms are configured in FeedbackForms.yaml
[Feedback]
;tab_enabled       = true

; Default values for form recipient and email subject, if not overridden for a
; specific form in FeedbackForms.yaml
;recipient_email   = "feedback@myuniversity.edu"
;recipient_name    = "Your Library"
;email_subject     = "VuFind Feedback"

; This is the information for where feedback emails are sent from.
;sender_email      = "noreply@vufind.org"
;sender_name       = "VuFind Feedback"

; Note: for additional details about stats (including additional notes on Google
; Analytics and Matomo/Piwik), look at the wiki page:
;     https://vufind.org/wiki/configuration:usage_stats

; Uncomment this section and provide your API key to enable Google Analytics. Be
; sure to set the "universal" setting to true once your account is upgraded to
; Universal Analytics; see:
; https://developers.google.com/analytics/devguides/collection/upgrade/guide
;[GoogleAnalytics]
;apiKey = "mykey"
;universal = false

; The Piwik product has been renamed to Matomo, but for backward compatibility,
; the terminology has not yet been changed in VuFind. Uncomment this section and
; provide your Matomo or Piwik server address and site id to enable Matomo/Piwik
; analytics. Note: VuFind's Matomo/Piwik integration uses several custom variables;
; to take advantage of them, you must reconfigure Matomo/Piwik by switching
; to its root directory and running this command to raise a default limit:
; ./console customvariables:set-max-custom-variables 10
[Piwik]
;url = "http://server.address/piwik/"
;site_id = 1
; Uncomment the following setting to track additional information about searches
; and displayed records with Matomo/Piwik's custom variables
;custom_variables = true
; By default, searches are tracked using the format "Backend|Search Terms."
; If you need to differentiate searches coming from multiple VuFind instances using
; a shared site_id, you can set the searchPrefix to add an additional prefix to
; the string, for example "SiteA|Backend|Search Terms." Most users will want to
; leave this disabled.
;searchPrefix = "SiteA|"
; Uncomment the following setting to disable cookies for privacy reasons.
; see https://matomo.org/faq/general/faq_157/ for more information.
;disableCookies = true

; Uncomment portions of this section to activate tabs in the search box for switching
; between search modules. Keys are search backend names, values are labels for use in
; the user interface (subject to translation). If you need multiple tabs for a single
; backend, append a colon and a suffix to each backend name (e.g. Solr:main) and add
; the filters in the [SearchTabsFilters] section.
[SearchTabs]
;Solr = Catalog
;Summon = Summon
;WorldCat = WorldCat
;Solr:filtered = "Catalog (Main Building Books)"
;EDS = "EBSCO Discovery Service"
;EIT = "EBSCO Integration Toolkit"
;Primo = "Primo Central"

; Add any hidden filters in this section for search tab specific filtering
[SearchTabsFilters]
;Solr:filtered[] = 'building:"main library"'
;Solr:filtered[] = "format:book"

; You can bind a permission to a search tab in this section.
; This controls to whom the tab should be displayed.
; Use the format tabName = permission. The permission should be configured
; in permissions.ini (who should see the tab)
; and permissionBehavior.ini (what should be displayed instead of the tab).
; Note that this ONLY controls whether or not the tab is displayed; if you wish to
; restrict actual searching, you will also need to make sure that the relevant
; controller(s) are blocking access using the same named permission.
[SearchTabsPermissions]
;EIT = access.EITModule
;Primo = access.PrimoModule

; Uncomment portions of this section to label searches from particular sources in the
; search history display.  Keys are search backend names, values are labels for use in
; the user interface (subject to translation).
[SearchHistoryLabels]
;Solr = Catalog
;Summon = Summon
;WorldCat = WorldCat
;SolrWeb = "Library Website"
;EDS = "EBSCO Discovery Service"

; Activate Captcha validation on select forms
; VuFind can use Captcha validation to prevent bots from using certain actions of
; your instance.
;[Captcha]
; Valid type values:
; - figlet (generate a text-based message for the user to interpret)
; - image (generate a local image for the user to interpret)
; - recaptcha (use Google's ReCaptcha service)
; If multiple values are given, the user will be able to pick his favorite.
; See below for additional type-specific settings.
;types[] = recaptcha

; The "forms" setting controls the contexts in which CAPTCHA will be presented. It
; can be either a comma-separated list of forms, or "*" to display CAPTCHA on all
; supported forms. Valid forms values:
;       changeEmail, changePassword, email, feedback, newAccount, passwordRecovery,
;       sms, userComments
; Note: when "feedback" is active, Captcha can be conditionally disabled on a
;       form-by-form basis with the useCaptcha setting in FeedbackForms.yaml.
;forms = *

; Figlet options, see:
;      https://docs.laminas.dev/laminas-captcha/adapters/#laminascaptchafiglet
;figlet_length = 8

; Image options, see:
;      https://docs.laminas.dev/laminas-captcha/adapters/#laminascaptchaimage
;image_length = 8
;image_width = 200
;image_height = 50
;image_fontSize = 24
;image_dotNoiseLevel = 100
;image_lineNoiseLevel = 5

; See http://www.google.com/recaptcha for more information on reCAPTCHA and to
; create keys for your domain. Make sure that SSL settings are correct in the
; [Http] section, or your Captcha may not work.
;recaptcha_siteKey  = "get your reCaptcha key at"
;recaptcha_secretKey = "https://www.google.com/recaptcha/admin/create"
; Valid theme values: dark, light
;recaptcha_theme      = light

; This section can be used to display default text inside the search boxes, useful
; for instructions. Format:
;
; backend = Placeholder text
;
; You can use a "default" setting if you want a standard string displayed across
; all backends not otherwise specified. You can qualify backend names with a
; colon-delimited suffix if you wish to use special placeholders in combination
; with filtered search tabs (see [SearchTabsFilters] above).
[SearchPlaceholder]
;default = "Enter search terms here..."
;Solr = "Search the catalog"
;Solr:filtered = "Search the filtered catalog"
;Summon = "Search Summon"

; This section controls VuFind's social features.
[Social]
; Comments may be "enabled" or "disabled" (default = "enabled")
comments = enabled
; Favorite lists may be "enabled", "disabled", "public_only" or "private_only"
; (default = "enabled")
; The public_only/private_only settings restrict the type of list users may
; create. If you change this to a more restrictive option, it is your responsibility
; to update the user_list database table to update the status of existing lists.
lists = enabled
; The following two settings are equivalent to default_limit / limit_options in
; searches.ini, but used to control the page sizes of lists of favorites:
lists_default_limit   = 20
;lists_limit_options   = 10,20,40,60,80,100
; This section controls what happens when a record title in a favorites list
; is clicked. VuFind can either embed the full result directly in the list using
; AJAX or can display it at its own separate URL as a full HTML page.
; See the [List] section of searches.ini for all available options.
lists_view=full
; Tags may be "enabled" or "disabled" (default = "enabled")
; When disabling tags, don't forget to also turn off tag search in searches.ini.
tags = enabled
; User list tags may be "enabled" or "disabled" (default = "disabled")
listTags = disabled
; This controls the maximum length of a single tag; it should correspond with the
; field size in the tags database table.
max_tag_length = 64
; This controls whether tags are case-sensitive (true) or always forced to be
; represented as lowercase strings (false -- the default).
case_sensitive_tags = false
; If this setting is set to false, users will not be presented with a search
; drop-down or advanced search link when searching/viewing tags. This is recommended
; when using a multi-backend system (e.g. Solr + Summon + WorldCat). If set to
; true, the standard Solr search options and advanced search link will be shown
; in the tag screens; this is recommended when using a Solr-only configuration.
show_solr_options_in_tag_search = false<|MERGE_RESOLUTION|>--- conflicted
+++ resolved
@@ -164,11 +164,7 @@
 ; features (such as display of hierarchies).
 nonJavascriptSupportEnabled = false
 ; Generator value to display in an HTML header <meta> tag:
-<<<<<<< HEAD
 generator = "VuFind 7.1.1"
-=======
-generator = "VuFind 7.0.2"
->>>>>>> 70586784
 
 ; This section allows you to configure the mechanism used for storing user
 ; sessions.  Available types: File, Memcache, Database, Redis.
@@ -893,8 +889,6 @@
 ; "/.*/" to turn on caching for all proxied images.
 ;coverproxyCache[] = "/.*\.?mylibrary\.edu/"
 
-<<<<<<< HEAD
-=======
 ; This setting controls which hosts are allowed to provide cover images through
 ; the built-in cover proxy. Images from hostnames that do not match the regular
 ; expressions below will not be proxied. Be sure to define regular expressions
@@ -909,20 +903,16 @@
 coverproxyAllowedTypes[] = "image/jpeg"
 coverproxyAllowedTypes[] = "image/png"
 
->>>>>>> 70586784
 ; This setting controls how cover image URLs are loaded. They could be loaded as
 ; part of main request, or asynchronously. Asynchronous loading is disabled by
 ; default; to enable it, just uncomment the line below.
 ;ajaxcovers = true
 
-<<<<<<< HEAD
 ; When ajaxcovers is set to true, this setting controls whether the AJAX Handler
 ; GetRecordCover renders a fallback template (record/coverReplacement.phtml) in case
 ; no cover image could be loaded.
 ;useCoverFallbacksOnFail = false
 
-=======
->>>>>>> 70586784
 ; These settings control the image to display when no book cover is available.
 ; If makeDynamicCovers is not false and the GD library is installed, VuFind will draw
 ; cover images on the fly. See [DynamicCovers] below for more settings. If set to
