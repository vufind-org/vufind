;
; VuFind Configuration
;

; This section controls global system behavior and can usually be left unmodified.
[System]
; Change to false to take the system offline and show an unavailability message;
; note that you can use the NoILS driver (in [Catalog] section below) to keep VuFind
; up during ILS maintenance.
available       = true
; Change to true to see messages about the behavior of the system as part of the
; output -- only for use when troubleshooting problems. See also the access.DebugMode
; setting in permissions.ini to turn on debug using a GET parameter in the request.
debug           = false
; This setting should be set to false after auto-configuration is complete
autoConfigure = true
; This setting specifies a health check file location. If a health check file exists,
; the getServerStatus AJAX call will return an error regardless of actual status
; allowing the server to be disabled from a load-balancer.
;healthCheckFile = /tmp/disable_vufind

; This section will need to be customized for your installation
[Site]
; Base URL is normally auto-detected, but this setting is used when autodetection is
; not possible (i.e. during sitemap generation at the command line).
url             = http://library.myuniversity.edu/vufind
; Set to true if VuFind is behind a reverse proxy (typically Apache with mod_proxy),
; make sure your reverse proxy sets the necessary headers.
;reverse_proxy    = true
email           = support@myuniversity.edu
; The title of your site, used in some messages and (by default) page <title> tags.
; Including site title in page titles is recommended to improve browser tab
; navigation for users with screen readers. However, if you wish to remove this from
; titles or change the order/layout, you can customize the title_wrapper translation
; in your language files to remove or relocate the %%siteTitle%% token.
title           = "Library Catalog"
; The separator used between page name and site name in the <title> tag of pages.
titleSeparator = "::"
; This is the default theme for non-mobile devices (or all devices if mobile_theme
; is disabled below). Available standard themes:
;   bootstrap3 = HTML5 theme using Bootstrap 3 + jQuery libraries, with minimal styling
;   bootprint3 = bootstrap3 theme with more attractive default styling applied
;                (named after the earlier, now-deprecated blueprint theme)
;   sandal     = bootstrap3 theme with a "flat" styling applied (a newer look
;                than bootprint3).
theme           = sandal

; Uncomment the following line to use a different default theme for mobile devices.
; You may not wish to use this setting if you are using one of the Bootstrap-based
; standard themes since they support responsive design.
;mobile_theme    = mobile

; Automatic asset minification and concatenation setting. When active, HeadScript
; and HeadLink will concatenate and minify all viable files to reduce requests and
; load times. This setting is off by default.
;
; This configuration takes the form of a semi-colon separated list of
; environment:configuration pairs where "environment" is a possible APPLICATION_ENV
; value (e.g. 'production' or 'development') or '*'/no prefix for all contexts.
; Possible values for 'configuration' within each environment are 'js', 'css',
; 'off'/false, 'on'/true/'*'. This allows global enabling/disabling of the pipeline
; or separate configurations for different types of resources. Multiple configuration
; values may be comma-separated -- e.g. 'js,css'.
;
; Example: "development:off; production:js,css"
;asset_pipeline = "production:js"

; File size limit for inlining of css @import resources in kilobytes when the asset
; pipeline is enabled (see above) for css files. Set to 0 to disable inlining. Note
; that you will need to delete any css files from local/cache/public directory for
; changes to this setting to take effect.
;
; N.B. The default here is 0 for compatibility with the content security policy.
; A suggested non-zero value is 5, which improves performance by avoiding http
; requests for small images, but any non-zero value requires that data: URIs are
; added as allowed for images in contentsecuritypolicy.ini e.g. with the following
; line:
; img-src[] = "data:"
asset_pipeline_max_css_import_size = 0

; This is a comma-separated list of themes that may be accessed via the ?ui GET
; parameter.  Each entry has two parts: the value used on the URL followed by the
; actual theme name.  For example, http://library.myuniversity.edu/vufind?ui=theme1
; would load the myTheme1 theme with the setting shown below.  Note that the values
; of "standard" and "mobile" are reserved for the default and mobile themes defined
; above.
;alternate_themes = theme1:myTheme1,theme2:myTheme2

; This is a comma-separated list of theme options that will be displayed to the user
; as a drop-down.  Each entry has two parts: a value for the "ui" GET parameter and
; an on-screen description.  "standard" refers to the "theme" setting above, "mobile"
; refers to the "mobile_theme" setting, and all other values must be defined in
; alternate_themes above.  When commented out, no drop-down theme list will display.
;selectable_themes = "standard:Standard Theme,mobile:Mobile Theme"

; Use the browser language setting to set the VuFind language.
browserDetectLanguage = true
language        = en    ; default -- more options available in [Languages] below.
locale          = en_US
; Comma-separated list of fallback languages to check when a translation is missing
; from the active language. Default fallback languages are the default language above
; and "en". Note that for changes to take effect, the language cache directory may
; need to be cleared.
;fallback_languages = "en-gb,de"

; Set this to specify a default ISO 4217 currency code (used on the fines screen).
; If omitted, the default currency for the locale above will be used.
;defaultCurrency = USD
; Find valid timezone values here:
;   http://www.php.net/manual/en/timezones.php
timezone        = "America/New_York"
; A string used to format user interface date strings using the PHP date() function
; default is m-d-Y (MM-DD-YYYY 01-01-2010)
displayDateFormat = "m-d-Y"
; A string used to format user interface time strings using the PHP date() function
; default is H:i (HH:MM 23:01)
displayTimeFormat = "H:i"
; The base VuFind URL will load this controller unless the user is logged in:
defaultModule   = Search
; When defaultModule is used, this action will be triggered (default = Home)
;defaultAction = Home
; The base VuFind URL will load this controller when the user is logged in:
defaultLoggedInModule = MyResearch
; When defaultLoggedInModule is used, this action will be triggered (default = Home)
;defaultLoggedInAction = Home
; The search backend that VuFind will use in search boxes when nothing else is
; specified (e.g. on user account pages, search history, etc.). Default = Solr
;defaultSearchBackend = Solr
; The route VuFind will send users to following a log out operation. Set to false
; or omit to attempt to retain the user's current context after log out.
;logOutRoute = home
; Default tab to display when a record is viewed (see also RecordTabs.ini):
defaultRecordTab = Holdings
; Hide the holdings tab if no holdings are available from the ILS; note that this
; feature requires your ILS driver to support the hasHoldings() method.
hideHoldingsTabWhenEmpty = false
; Whether to load the default tab through AJAX (which brings some performance
; gain but breaks compatibility with non-Javascript-enabled browsers; off by default)
;loadInitialTabWithAjax = true
; The holdingsTemplate to use to display the ILS holdings (defaults to standard).
; See the templates/RecordTab/holdingsils subdirectory of your theme for options.
;holdingsTemplate = extended
; This page will show by default when a user accesses the MyResearch module:
defaultAccountPage = Favorites
; Allow access to the Admin module? (See the access.AdminModule setting in
; permissions.ini for more granular ways to restrict Admin access).
admin_enabled = false
; Show sidebar on the left side instead of right
sidebarOnLeft = false
; Invert the sidebarOnLeft setting for right-to-left languages?
mirrorSidebarInRTL = true
; Put search result thumbnails on the left (true) or right (false)
resultThumbnailsOnLeft = true
; Put favorites list thumbnails on the left (true) or right (false)
listThumbnailsOnLeft = true
; Put hold/checkedout/ILL/etc. item thumbnails on the left (true) or right (false)
accountThumbnailsOnLeft = true
; Show thumbnail on opposite side in right-to-left languages?
mirrorThumbnailsRTL = true
; Handle menu as an offcanvas slider at mobile sizes (in bootstrap3-based themes)
offcanvas = false
; Show (true) / Hide (false) Book Bag - Default is Hide.
showBookBag = false
; Set the maximum amount of items allowed in the Book Bag - Default is 100
bookBagMaxSize = 100
; Show individual add/remove bookbag buttons in search results? (Supersedes cart
; checkboxes and bulk action buttons unless showBulkOptions is true).
bookbagTogglesInSearch = true
; Display bulk items (export, save, etc.) and checkboxes on search result screens?
showBulkOptions = false
; Should users be allowed to save searches in their accounts?
allowSavedSearches = true
; Some VuFind features can be made compatible with non-Javascript browsers at
; a performance cost. By default, this compatibility is disabled, but it can
; be turned on here. Note that even with this setting turned on, some features
; still require Javascript; this simply improves compatibility for certain
; features (such as display of hierarchies).
nonJavascriptSupportEnabled = false
; Generator value to display in an HTML header <meta> tag:
generator = "VuFind 9.1.1"

; This section allows you to configure the mechanism used for storing user
; sessions.  Available types: File, Memcache, Database, Redis.
; Some of the settings below only apply to specific session handlers;
; such settings are named with an obvious prefix.  Non-prefixed settings
; are global to all handlers.
[Session]
type                        = File
lifetime                    = 3600 ; Session lasts for 1 hour
; Should stored session data be encrypted?
secure = false
; Keep-alive interval in seconds. When set to a positive value, the session is kept
; alive with a JavaScript call as long as a VuFind page is open in the browser.
; Default is 0 (disabled). When keep-alive is enabled, session lifetime above can be
; reduced to e.g. 600.
;keepAlive = 60
;file_save_path              = /tmp/vufind_sessions
;memcache_host               = localhost
;memcache_port               = 11211
;memcache_connection_timeout = 1
; The name of the PHP client library to use for connecting to Memcache (can be either
; "Memcache" or "Memcached"); default is "Memcache". Note that if you change from one
; library to another, you should flush your cache to avoid problems caused by
; inconsistencies in data encoding between the two libraries.
;memcache_client             = Memcache
;
; Settings related to Redis-based sessions; default values are listed below
;redis_host               = localhost
;redis_port               = 6379
;redis_connection_timeout = 0.5
;redis_db                 = 0
;redis_user               = username (optional)
;redis_auth               = some_secret_password
;redis_version            = 3
;redis_standalone         = true

; This section controls how VuFind creates cookies (to store session IDs, bookbag
; contents, theme/language settings, etc.)
[Cookies]
; In case there are multiple VuFind instances on the same server and they should not
; share cookies/sessions, this option can be enabled to limit the session to the
; current path. Default is false, which will place cookies at the root directory.
;limit_by_path = true
; If VuFind is only accessed via HTTPS, this setting can be enabled to disallow
; the browser from ever sending cookies over an unencrypted connection (i.e.
; before being redirected to HTTPS). Default is false.
;only_secure = true
; Whether to set cookies set by the server (apart from cart function) "HTTP only" so
; that they cannot be accessed by scripts. Default is true.
;http_only = false
; Set the domain used for cookies (sometimes useful for sharing the cookies across
; subdomains); by default, cookies will be restricted to the current hostname.
;domain = ".example.edu"
; This sets the session cookie's name. Comment this out to use the default
; PHP_SESS_ID value. If running multiple versions of VuFind (or multiple PHP
; applications) on the same host, it is strongly recommended to give each a
; different session_name setting to avoid data contamination.
session_name = VUFIND_SESSION
; Set the SameSite attribute used for cookies. Default is Lax. See e.g.
; https://developer.mozilla.org/en-US/docs/Web/HTTP/Headers/Set-Cookie/SameSite for
; more information
;sameSite = "Lax"
; Whether to ask for cookie consent (required e.g. for GDPR compliance). Default is
; false. See also CookieConsent.yaml for cookie categories and other settings.
;consent = false
; Categories to enable for cookie consent. This is a comma-separated list of
; categories defined in CookieConsent.yaml. Default is "essential".
;consentCategories = "essential,matomo"
; Cookie consent revision. If you change the categories or do any other major changes
; in CookieConsent.yaml, you will need to increase revision as well so that users get
; prompted for consent.
;consentRevision = 0

; Please set the ILS that VuFind will interact with.
;
; Available drivers:
;   - Aleph
;   - Alma
;   - Amicus
;   - ComposedDriver (combining multiple drivers)
;   - DAIA (using either XML or JSON API)
;   - Demo (fake ILS driver returning complex responses)
;   - Evergreen
;   - Folio
;   - GeniePlus
;   - Horizon (basic database access only)
;   - HorizonXMLAPI (more features via API)
;   - Innovative (for INNOPAC; see also SierraRest)
;   - Koha (basic database access only)
;   - KohaILSDI (more features via ILS-DI API)
;   - KohaRest (the most feature-complete Koha driver using Koha's REST API. Requires
;     at least Koha 20.05 and the koha-plugin-rest-di extension found at:
;     https://github.com/natlibfi/koha-plugin-rest-di)
;   - MultiBackend (to chain together multiple drivers in a consortial setting)
;   - NewGenLib
;   - NoILS (for users with no ILS, or to disable ILS features during maintenance),
;   - PAIA
;   - Polaris
;   - Sample (fake ILS driver returning bare-minimum data)
;   - SierraRest (accesses Sierra via REST API)
;   - Symphony (uses native SirsiDynix APIs)
;   - Unicorn (also applies to Symphony; requires installation of connector found at:
;     http://code.google.com/p/vufind-unicorn/)
;   - Virtua
;   - Voyager (database access only; for Voyager 6+)
;   - VoyagerRestful (for Voyager 7+ w/ RESTful web services)
;   - XCNCIP2 (for XC NCIP Tookit v2.x)
;
; If you haven't set up your ILS yet, two fake drivers are available for testing
; purposes. "Sample" is fast but does very little; "Demo" simulates more
; functionality of a real ILS but may slow down your system by performing extra
; searches. If you don't plan to use an ILS, the NoILS driver is your best option.
;
; Note: Enabling most of the features in this section will only work if you use an
; ILS driver that supports them; not all drivers support holds/renewals.
[Catalog]
driver          = Sample

; If true, the user will be presented with a login form for entering ILS credentials
; when attempting to access ILS functionality without working cached credentials.
; If false, the user will instead see an error screen. You should use the false value
; here when the user's ILS credentials are automatically loaded into the database via
; [Authentication] and related configuration, and you never expect a user to manually
; provide these details.
;
; Note: if you disable user login, this can also have implications for the
; library_cards setting (see below).
allowUserLogin = true

; loadNoILSOnFailure - Whether or not to load the NoILS driver if the main driver fails
loadNoILSOnFailure = false

; healthCheckId - When performing ILS health checks (see the IlsStatusMonitor block
; described in searches.ini for more details), VuFind will look up the status of a
; bibliographic record and ensure the response is well-formed. By default, it uses
; a bibliographic record ID of "1". If your ILS does not accept "1" as a valid
; identifier, you can specify a different health check record ID here.
;healthCheckId = 12345

; List of search backends that contain records from your ILS (defaults to Solr
; unless set otherwise). You can set ilsBackends = false to disable ILS status
; loading entirely.
;ilsBackends[] = Solr

; This setting determines how and when hold / recall links are displayed.
; Legal values:
; - all (Show links for all items - Place Hold for Available Items and Place Recall
;   for unavailable items)
; - availability (Only show recall links if ALL items on bib are currently
;   unavailable)
; - disabled (Never show hold/recall links)
; - driver (Use ILS driver to determine which items may be held/recalled; best option
;   if available, but not supported by all drivers)
; - holds (Only show links for available items)
; - recalls (Only show links for unavailable items)
; default is "all"
holds_mode = "all"

; Set this to true if you want to allow your ILS driver to override your holds_mode
; setting on a record-by-record basis; this may be useful for local customizations,
; but in most cases you should leave this setting unchanged.  Overrides are ignored
; for mode settings of "driver" or "disabled."
allow_holds_override = false

; Determines if holds can be cancelled or not. Options are true or false.
; default is false
cancel_holds_enabled = false

; Determines if storage retrieval requests can be cancelled or not.
; Options are true or false.
; default is false
cancel_storage_retrieval_requests_enabled = false

; Determines if ILL requests can be cancelled or not.
; Options are true or false.
; default is false
cancel_ill_requests_enabled = false

; Determines if item can be renewed or not. Options are true or false.
; default is false
renewals_enabled = false

; Determines if title level holds are displayed or not.
; Legal values:
; - disabled (Never show title Holds - Default)
; - always (Always show title Holds)
; - availability (Only show title holds if ALL items on bib are currently
;   unavailable)
; - driver (Use ILS driver to determine which items may be held/recalled; best option
;   if available, but not supported by all drivers)
title_level_holds_mode = "disabled"

; Determines how holdings are grouped in the record display, using fields from
; the item information provided by the ILS driver.
;
; Most commonly-used values:
; - holdings_id,location (Use holdings record id if available, location name as
;   secondary - Default)
; - location (Use location name)
;
; See https://vufind.org/wiki/development:plugins:ils_drivers#getholding for
; more options (though not every ILS driver supports every possible value).
;
; Note that there may also be driver-specific values outside of the specification,
; such as:
; - item_agency_id (XCNCIP2 driver's Agency ID, which may be useful in consortial
;   environments)
;
; You may use multiple group keys (delimited by comma), e.g.,
; - item_agency_id,location
;holdings_grouping = holdings_id,location

; Text fields such as holdings_notes gathered from items to be displayed in each
; holdings group in the display order.
; The default list is 'holdings_notes', 'summary', 'supplements' and 'indexes'. The
; deprecated field 'notes' is used as an alias for 'holdings_notes'.
; Note that displayed information depends on what the ILS driver returns.
;holdings_text_fields[] = 'holdings_notes'
;holdings_text_fields[] = 'summary'

; Whether support for multiple library cards is enabled. Default is false.
;
; Note: to create library cards through a manual form, users will require
; the allowUserLogin setting (see above) to be enabled as well.
;library_cards = true

; Whether support for connecting multiple library cards via authentication is
; enabled. This is currently only supported for Shibboleth. Default is false.
; See https://vufind.org/wiki/configuration:shibboleth:library_cards for details.
;auth_based_library_cards = true

; The number of checked out items to display per page; 0 for no limit (may cause
; memory problems for users with huge numbers of items). Default = 50.
;checked_out_page_size = 50

; The number of historic loans to display per page; 0 for no limit (may cause
; memory problems for users with a large number of historic loans). Default = 50
;historic_loan_page_size = 50

; Whether to display the item barcode for each loan. Default is false.
;display_checked_out_item_barcode = true

; Whether to display items without barcodes in the Holdings tab. Prior to VuFind
; 9.0, hiding items without barcodes was VuFind's default behavior. The current
; default value is true -- to always display ALL items.
; If you need to apply more complex filtering rules to Holdings display, you
; can extend/override the VuFind\View\Helper\Root\Holdings::holdingIsVisible method.
;display_items_without_barcodes = true

; This section controls features related to user accounts
[Account]
; Allow the user to set a home library through the Profile screen, which will
; override ILS-provided default pickup locations throughout the system.
set_home_library = true

; Allow the user to "subscribe" to search history entries in order to receive
; email notifications of new search results.
schedule_searches = false

; Should we always send a scheduled search email the first time we run notices
; after a user has subscribed (true), or should we only send an email when there
; is actually something new (false, default)
force_first_scheduled_email = false

; When schedule_searches is set to true, you can customize the schedule frequencies
; here -- just use the number of days between notifications in the brackets. Labels
; will be run through the translator.
;scheduled_search_frequencies[0] = schedule_none
;scheduled_search_frequencies[1] = schedule_daily
;scheduled_search_frequencies[7] = schedule_weekly

; This section allows you to determine how the users will authenticate.
; You can use an LDAP directory, the local ILS (or multiple ILSes through
; the MultiILS option), the VuFind database (Database), a hard-coded list of
; access passwords (PasswordAccess), AlmaDatabase (combination
; of VuFind database and Alma account), Shibboleth, SIP2, CAS, Facebook, Email or
; some combination of these (via the MultiAuth or ChoiceAuth options).
;
; The Email method is special; it is intended to be used through ChoiceAuth in
; combination with Database authentication (or any other method that reliably stores
; the user's email address) to make it possible to log in by receiving an
; authentication link at the email address stored in VuFind's database. Email is
; also supported as the primary authentication mechanism for some ILS drivers (e.g.
; Alma). In these cases, ChoiceAuth is not needed, and ILS should be configured as
; the Authentication method; see the ILS driver's configuration for possible options.
;
; Also note that the Email method stores hashes in your database's auth_hash table.
; You should run the "php $VUFIND_HOME/public/index.php util expire_auth_hashes"
; utility periodically to clean out old data in this table.
[Authentication]
;method          = LDAP
;method         = ILS
method         = Database
;method         = AlmaDatabase
;method         = Shibboleth
;method         = SIP2
;method         = CAS
;method         = MultiAuth
;method         = ChoiceAuth
;method         = MultiILS
;method         = Facebook
;method         = PasswordAccess
;method         = Email
;method         = SimulatedSSO ; FOR TESTING ONLY -- see SimulatedSSO.ini

; This setting only applies when method is set to ILS.  It determines which
; field of the ILS driver's patronLogin() return array is used as the username
; in VuFind's user database.  If commented out, it defaults to cat_username
; (the recommended setting in most situations).
;ILS_username_field = cat_username

; Whether or not to hide the Login Options; note that even when this is set to
; false, ILS driver settings may be used to conditionally hide the login. See
; hideLogin in the [Settings] section of NoILS.ini for an example.
hideLogin = false

; When set to true, uses AJAX calls to annotate the account menu with
; notifications (overdue items, total fines, etc.)
enableAjax = true

; When set to true, replicates the account menu as a drop-down next to the
; account link in the header.
enableDropdown = false

; Setting this to false will turn off password hashing and store user passwords
; in plain text, which is NOT RECOMMENDED, but may be useful if you are in the
; process of migrating data from a very old VuFind release that predates password
; hashing. DO NOT CHANGE under other circumstances. Also note that this setting
; only applies when method = Database or AlmaDatabase above.
hash_passwords = true

; Allow users to recover passwords via email (if supported by Auth method)
; You can set the subject of recovery emails in your
; language files under the term "recovery_email_subject"
recover_password = false
; Time (seconds) before another recovery attempt can be made
recover_interval      = 60
; Length of time before a recovery hash can no longer be used (expires)
; Default: Two weeks
recover_hash_lifetime = 1209600

; Allow users to set change their email address (if supported by Auth method).
; When turning this on, it is also strongly recommended to turn on verify_email
; below.
change_email = false

; Allow users to set change their passwords (if supported by Auth method)
change_password = true

; Force users to verify their email address before being able to log in
; (only if method=Database) or make changes to it (if change_email=true).
; If you wish to customize the email messages used by the system, see the
; translation strings starting with verify and change_notification, as well as
; the notify-email-change.phtml and verify-email.phtml Email templates.
verify_email = false

; Set this to false if you would like to store catalog passwords in plain text
encrypt_ils_password = false

; This is the key used to encrypt and decrypt catalog passwords.  This must be
; filled in with a random string value when encrypt_ils_passwords is set to true.
; Note: aes requires a key exactly 32 characters long.
; 32 chars ->        "--------------------------------"
ils_encryption_key = false

; This is the algorithm used to encrypt and decrypt catalog passwords.
; A symmetrical encryption algorithm must be used.
; You can use openssl_get_cipher_methods() to see available options on your system.
; Common choices: blowfish (deprecated -- do not use), aes (recommended), cast, sm4
; If you want to convert from one algorithm to another, run this from $VUFIND_HOME:
;   php public/index.php util switch_db_hash oldhash:oldkey (or none) newhash:newkey
ils_encryption_algo = "aes"

; This setting may optionally be uncommented to restrict the email domain(s) from
; which users are allowed to register when using the Database or AlmaDatabase method.
;legal_domains[] = "myuniversity.edu"
;legal_domains[] = "mail.myuniversity.edu"

; Specify default minimum and maximum new username length (Auth method may override
; this).
;minimum_username_length = 3
;maximum_username_length = 32
; Specify default limit of accepted characters in the username. Allowed values
; are "numeric", "alphanumeric" or a regular expression.
; The following default requires the username to consist of printable characters
; allowed in email addresses (i.e. !#$%&'*+-/=?^_`{|}~) and letters and decimal
; numbers in any script (see
; https://www.php.net/manual/en/regexp.reference.unicode.php for more information):
username_pattern = "([\\x21\\x23-\\x2B\\x2D-\\x2F\\x3D\\x3F\\x40\\x5E-\\x60\\x7B-\\x7E\\p{L}\\p{Nd}]+)"
; Specify default hint about what the username may contain when using a regexp
; pattern. May be text or a translation key. The "numeric" and "alphanumeric"
; patterns have translated default hints.
username_hint = username_only_letters_numbers_and_basic_punctuation

; Specify default minimum and maximum password length (Auth method may override
; this).
;minimum_password_length = 4
;maximum_password_length = 32
; Specify default limit of accepted characters in the password. Allowed values
; are "numeric", "alphanumeric" or a regular expression
;password_pattern = "(?=.*\d)(?=.*[a-z])(?=.*[A-Z])"
; Specify default hint about what the password may contain when using a regexp
; pattern. May be text or a translation key. The "numeric" and "alphanumeric"
; patterns have translated default hints.
;password_hint = "Include both upper and lowercase letters and at least one number."

; Uncomment this line to switch on "privacy mode" in which no user information
; will be stored in the database. Note that this is incompatible with social
; features, password resets, and many other features. It is not recommended for
; use with "Database" or "AlmaDatabase" authentication, since the user will be
; forced to create a new account upon every login.
;privacy = true

; Allow a user to delete their account. Default is false.
;account_deletion = true
; Whether comments added by a user are deleted when they remove their account.
; Default is true.
;delete_comments_with_user = false
; Whether ratings added by a user are deleted when they remove their account.
; Default is true.
;delete_ratings_with_user = false

<<<<<<< HEAD
; "Remember me" functionality for listed login methods. If the user chooses to save the login,
; a login token cookie and a database entry will be created. Users' browser information will be
; stored and browser detection is handled by get_browser(), so make sure to have a recent
; browscap.ini file configured in PHP. The implementation is based on Improved Persistent
; Login Cookie Best Practice, see https://gist.github.com/oleg-andreyev/9dcef18ca3687e12a071648c1abff782
=======
; "Remember me" functionality for listed login methods. If the user chooses to save
; the login, a login token cookie and a database entry will be created.
; The implementation is based on Improved Persistent Login Cookie Best Practice, see
; https://gist.github.com/oleg-andreyev/9dcef18ca3687e12a071648c1abff782
; User's browser information is stored with the login token. This requires an up to
; date browscap cache. The browscap cache can be updated in the Maintenance section
; of the admin UI or by using the util/browscap command line utility. If you use the
; command line utility, you will need to ensure that the user of the web server has
; read and write access to the cache directory and its contents as well.
>>>>>>> 1b52ac50
;persistent_login = "database,multiils"

; Persistent login token lifetime in days
;persistent_login_lifetime = 60

; Subject for the email sent after a suspicious login has been detected.
; Default email subject will be the translation for
; "login_warning_email_subject" and any custom value used here
; will also be run through the translator.
;login_warning_email_subject = "Alert: Suspicious login detected"

; See the comments in library/VF/Auth/MultiAuth.php for full details
; on using multiple authentication methods.  Note that MultiAuth assumes login
; with username and password, so some methods (i.e. Shibboleth) may not be
; compatible.
;[MultiAuth]
;method_order   = ILS,LDAP
;filters = "username:trim,password:trim"

; Present two auth options on the login screen. Each choice given must also be
; configured in its relevant section. (The code should allow for more than 2
; choices, but styling would need to be expanded / modified)
;
; WARNING! This module does not account for the possibility that the auth
; choices you present may return different usernames. You would want a user to
; be able to log in via any method and see the same account. To make sure that
; is the case, you should ensure that the usernames given by the authentication
; methods themselves are the same for any given user.
;[ChoiceAuth]
;choice_order = Shibboleth,Database

; This section defines the location/behavior of the Solr index and requires no
; changes for most installations
[Index]
; url can also be an array of servers. If so, VuFind will try the servers one by one
; until one can be reached. This is only useful for advanced fault-tolerant Solr
; installations.
url             = http://localhost:8983/solr
; Default bibliographic record index name (core or collection)
default_core    = biblio
; Default authority record index name (core or collection)
default_authority_core = authority
; This setting needs to match the <maxBooleanClauses> setting in your solrconfig.xml
; file; when VuFind has to look up large numbers of records using ID values, it may
; have to restrict the size of its result set based on this limitation.
maxBooleanClauses = 1024
; This is the timeout in seconds when communicating with the Solr server.
timeout = 30
; This is the Dismax handler to use if nothing is specified in searchspecs.yaml.
; You can choose dismax for standard Dismax (the default) or edismax for Extended
; Dismax, or you can configure your own custom handler in solrconfig.xml.
default_dismax_handler = dismax
; This is the number of records to retrieve in a batch e.g. when building a record
; hierarchy. A higher number results in fewer round-trips but may increase Solr's
; memory usage. Default is 1000. Set to false to disable use of cursors in retrieval
; (which is only necessary if your local custom code leverages Solr features which
; are incompatible with cursorMark usage).
;cursor_batch_size = 1000
; This limits the number of records to retrieve in a batch e.g. when retrieving
; records for a list. Default is 100 which should be a good number to avoid
; memory problems.
;record_batch_size = 100

; Enable/Disable searching reserves using the "reserves" Solr index.  When enabling
; this feature, you need to run the util/index_reserves.php script to populate the
; new index.
[Reserves]
search_enabled  = false

; This section requires no changes for most installations; if your SMTP server
; requires authentication, you can fill in a username and password below.
[Mail]
host            = localhost
port            = 25
;username       = user
;password       = pass
; The server name to report to the upstream mail server when sending mail.
;name = vufind.myuniversity.edu
; If a login is required you can define which protocol to use for securing the
; connection. If no explicit protocol ('tls' or 'ssl') is configured, a protocol
; based on the configured port is chosen (587 -> tls, 487 -> ssl).
;secure         = tls
; This setting enforces a limit (in seconds) on the lifetime of an SMTP
; connection, which can be useful when sending batches of emails, since it can
; help avoid errors caused by server timeouts. Comment out the setting to disable
; the limit.
connection_time_limit = 60
; Uncomment this setting to disable outbound mail but simulate success; this
; is useful for interface testing but should never be used in production!
;testOnly = true
; If set to false, users can send anonymous emails; otherwise, they must log in first
require_login   = true
; Should we put the logged-in user's address in the "from" field by default?
user_email_in_from = false
; Should we put the logged-in user's address in the "to" field by default?
user_email_in_to = false
; Should the user be allowed to edit email subject lines?
user_editable_subjects = false
; How many recipients is the user allowed to specify? (use 0 for no limit)
maximum_recipients = 1
; Populate the "from" field with this value if user_email_in_from is false and/or no
; user is logged in:
;default_from = "no-reply@myuniversity.edu"
; Should we hide the "from" field in email forms? If no from field is visible, emails
; will be sent based on user_email_in_from and default_from above, with the email
; setting from the [Site] section used as a last resort.
disable_from = false
; From field override. Setting this allows keeping the "from" field in email forms
; but will only use it as a reply-to address. The address defined here is used as the
; actual "from" address.
; Note: If a feature explicitly sets a different reply-to address (for example,
; Feedback forms), the original from address will NOT override that reply-to value.
;override_from = "no-reply@myuniversity.edu"

; Being a special case of mail message, sending record results via SMS ("Text this")
; may be "enabled" or "disabled" ("enabled" by default).
; Should you choose to leave it enabled, see also sms.ini for further
; configuration options.
sms = enabled

; Set this value to "database" to shorten links sent via email/SMS and
; store its path in the database (default "none").
url_shortener = none

; Which method to use for generating the short link key. Options:
; - base62: Base62-encode the database row ID (insecure, but makes very short URLs)
; - md5: Create a salted MD5 hash of the URL (DEFAULT: more private, but also longer)
; ...or any hash algorithm supported by PHP's hash() function.
url_shortener_key_type = md5

; Which redirect mechanism to use when shortlinks are resolved.
; threshold:1000 (default) : If the URL is shorter than the given size, HTTP is used, else HTML.
; html                     : HTML meta redirect after 3 seconds with infobox.
; http                     : Use HTTP location header for redirects.
;                            May cause problems if the HTTP header is longer than 8192 bytes
;                            due to long URL's.
;url_shortener_redirect_method = threshold:1000

; This section needs to be changed to match your database connection information
[Database]
; Connection string format is [platform]://[username]:[password]@[host]:[port]/[db]
; where:
; [platform] = database platform (mysql, oci8 or pgsql)
; [username] = username for connection
; [password] = password for connection (optional)
; [host] = host of database server
; [port] = port of database server (optional)
; [db] = database name
database          = mysql://root@localhost/vufind

; Should SSL be enabled on connections? (Currently only supported for MySQL).
; IMPORTANT: when using Linux, if your database connection string above uses
; "localhost", MySQL will automatically use a Unix socket connection. To force
; an SSL connection, change "localhost" to the IP address (e.g. "127.0.0.1").
use_ssl = false

; When use_ssl above is true, the SSL certificate used by MySQL will not be
; verified by default. This is usually a self-signed certificate that cannot be
; easily verified. Skipping verification will not prevent traffic from being
; securely encrypted, it simply means that you trust the validity of the
; certificate being used by your server. If you do switch this to true in order
; to force certificate verification, additional configuration may be needed to
; successfully connect and ensure actual certificate verification occurs.
; For PHP, you should fill in the security-related settings in extra_options
; below; for Java (used by the MARC import tool), see the "Connecting Securely
; Using SSL" section of the Connector/J manual for details.
verify_server_certificate = false

; This setting can be used to send additional options to the Laminas DB adapter.
; This is useful for advanced features unsupported by settings above, such as
; detailed SSL security configuration.
;extra_options[client_key] = "/path/to/key"
;extra_options[client_cert] = "/path/to/cert"
;extra_options[ca_cert] = "/path/to/ca_cert"
;extra_options[ca_path] = "/path/to/ca"

; If your database (e.g. PostgreSQL) uses a schema, you can set it here:
;schema = schema_name

; The character set of the database -- utf8 and utf8mb4 are currently the only
; supported values, and utf8mb4 is the default if no value is set here. If you have
; a legacy VuFind 1.x database encoded in latin1, please upgrade it to utf8 using
; VuFind 7.x or earlier.
;charset = utf8

; Reduce access to a set of single passwords
; This is only used when Authentication method is PasswordAccess. See above.
; Recommended to be used in conjunction with very restricted permissions.ini settings
; and with most social settings disabled
;[PasswordAccess]
; access_user is a map of users to passwords
; entering a correct password will login as that user
;access_user[user] = password
;access_user[admin] = superpassword

; LDAP is optional.  This section only needs to exist if the
; Authentication Method is set to LDAP.  When LDAP is active,
; host, port, basedn and username are required.
;[LDAP]
; Prefix the host with ldaps:// to use LDAPS; omit the prefix for standard
; LDAP with TLS.
;host            = ldap.myuniversity.edu
;port            = 389       ; LDAPS usually uses port 636 instead
; By default, when you use regular LDAP (not LDAPS), VuFind uses TLS security.
; You can set disable_tls to true to bypass TLS if your server does not support
; it. Note that this setting is ignored if you use ldaps:// in the host setting.
;disable_tls     = false
;basedn          = "o=myuniversity.edu"
;username        = uid
; separator string for mapping multi-valued ldap-fields to a user attribute
; if no separator is given, only the first value is mapped to the given attribute
;separator = ';'
; Optional settings to map fields in your LDAP schema to fields in the user table
; in VuFind's database -- the more you fill in, the more data will be imported
; from LDAP into VuFind:
;firstname       = givenname
;lastname        = sn
;email           = mail
;cat_username    =
;cat_password    =
;college         = studentcollege
;major           = studentmajor
; If you need to bind to LDAP with a particular account before
; it can be searched, you can enter the necessary credentials
; here.  If this extra security measure is not needed, leave
; these settings commented out.
;bind_username   = "uid=username o=myuniversity.edu"
;bind_password   = password

; SIP2 is optional.  This section only needs to exist if the
; Authentication Method is set to SIP2.
;[SIP2]
;host            = ils.myuniversity.edu
;port            = 6002

; Shibboleth is optional.  This section only needs to exist if the
; Authentication Method is set to Shibboleth. Be sure to set up authorization
; logic in the permissions.ini file to filter users by Shibboleth attributes.
;[Shibboleth]
; Server param with the identity provider entityID if a Shibboleth session exists.
; If omitted, Shib-Identity-Provider is used.
;idpserverparam = Shib-Identity-Provider
; Optional: Session ID parameter for SAML2 single logout support. If omitted, single
; logout support is disabled. Note that if SLO support is enabled, Shibboleth session
; ID's are tracked in external_session table which may need to be cleaned up with the
; util/expire_external_sessions command line utility. See
; https://vufind.org/wiki/configuration:shibboleth for more information on how
; to configure the single logout support.
;session_id = Shib-Session-ID
; Check for expired session - user is automatically logged out when Shibboleth
; session is not present (default = true if unset); note that expiration check
; also requires session_id to be set above.
;checkExpiredSession = false
; Optional: you may set attribute names and values to be used as a filter;
; users will only be logged into VuFind if they match these filters.
;userattribute_1       = entitlement
;userattribute_value_1 = urn:mace:dir:entitlement:common-lib-terms
;userattribute_2       = unscoped-affiliation
;userattribute_value_2 = member
; Set to true when shibboleth attributes must be read from headers instead of
; environment variables - for example if you use proxy server and shibboleth is
; running on proxy side. In that case you should protect against header spoofing:
; see https://wiki.shibboleth.net/confluence/display/SP3/SpoofChecking for details
;use_headers           = false
; Required: the attribute Shibboleth uses to uniquely identify users.
;username              = persistent-id
; Required: Shibboleth login URL.
;login                 = https://shib.myuniversity.edu/Shibboleth.sso/Login
; Optional: Shibboleth logout URL.
;logout                = https://shib.myuniversity.edu/Shibboleth.sso/Logout
; Optional: URL to forward to after Shibboleth login (if omitted,
; defaultLoggedInModule from [Site] section will be used).
;target                = https://shib.myuniversity.edu/vufind/MyResearch/Home
; Optional: provider_id (entityId) parameter to pass along to Shibboleth login.
;provider_id           = https://idp.example.edu/shibboleth-idp
; Some or all of the following entries may be uncommented to map Shibboleth
; attributes to user database columns:
;cat_username = HTTP_ALEPH_ID
;cat_password = HTTP_CAT_PASSWORD
;email = HTTP_MAIL
;firstname = HTTP_FIRST_NAME
;lastname = HTTP_LAST_NAME
;college = HTTP_COLLEGE
;major = HTTP_MAJOR
;home_library = HTTP_HOME_LIBRARY
; Enable if you want to override mapping or required attributes for specific IdP
; in Shibboleth.ini
;allow_configuration_override = true

; CAS is optional.  This section only needs to exist if the
; Authentication Method is set to CAS.
;[CAS]

; Optional: the attribute CAS uses to uniquely identify users. (Omit to use
; native CAS username instead of an attribute-based value).
;username              = uid

; Required: CAS Hostname.
;server                = cas.myuniversity.edu

; Required: CAS port.
;port                 = 443

; Required: CAS context.
;context                 = /cas

; Required: CAS Certificate Path. (Set to false to bypass authentication;
; BYPASSING AUTHENTICATION IS *NOT* RECOMMENDED IN PRODUCTION).
;CACert = /etc/pki/cert/cert.crt

; Required: CAS login URL.
;login                 = https://cas.myuniversity.edu/cas/login

; Required: CAS logout URL.
;logout                = https://cas.myuniversity.edu/cas/logout

; Optional: CAS logging.
;debug              = false
;log                = /tmp/casdebug

; Optional: URL to forward to after CAS login (if omitted,
; defaultLoggedInModule from [Site] section will be used).
;target                = http://lib.myuniversity.edu/vufind/MyResearch/Home

; Optional: protocol to follow (legal values include CAS_VERSION_1_0,
; CAS_VERSION_2_0, CAS_VERSION_3_0 and SAML_VERSION_1_1; default is
; SAML_VERSION_1_1)
;protocol = SAML_VERSION_1_1

; Some or all of the following entries may be uncommented to map CAS
; attributes to user database columns:
;cat_username = acctSyncUserID
;cat_password = catPassword
;email = mail
;firstname = givenName
;lastname = sn
;college = college
;major = major1
;home_library = library

; Facebook may be used for authentication; fill in this section in addition to
; turning it on in [Authentication] above to use it. You must register your
; VuFind instance as an application at http://developers.facebook.com to obtain
; credentials.
;[Facebook]
;appId = "your app ID"
;secret = "your app secret"

; External Content is Optional.
; To use multiple, separate with a comma.  Priority will be given by the order listed
; Account id is separated with a colon, if no id is used then no colon is necessary
;
; IMPORTANT: Review content providers' terms of service before turning them on.
;            Terms may change, and not all content sources are appropriate for all
;            applications.  The existence of functionality in VuFind does not imply
;            suitability for any particular situation.
[Content]
; You can define the cover size used by each template: false (to disable covers)
; or size (small, medium, or large). A colon separated list may be used to try
; multiple sizes in a particular order. All legal template values and default
; values are reflected in the examples below. Uncomment the appropriate lines to
; make changes.
;coversize[checkedout] = small
;coversize[collection-info] = medium
;coversize[core] = medium
;coversize[holds] = small
;coversize[illrequests] = small
;coversize[list-entry] = small
;coversize[RandomRecommend] = "small:medium"
;coversize[result-grid] = large
;coversize[result-list] = small
;coversize[similar-items] = large
;coversize[storageretrievalrequests] = small

; Alternatively, if you wish to disable covers completely, you may set the
; coversize setting to false:
;coversize = false

; You can select Syndetics, LibraryThing, Summon, Booksite, OpenLibrary,
; Contentcafe, Buchhandel.de, Google, BrowZine, ObalkyKnih, Orb, Koha and/or
; LocalFile. Service-specific notes:
;   - BrowZine requires you to have BrowZine.ini configured appropriately.
;   - Google Books caching behavior can be customized in the [Cache_GoogleCover]
;       section.
;   - Koha requires the koha_cover_url setting below. Additionally, for
;       Koha to be a source of covers, its LocalCoverImages and
;       OPACLocalCoverImages system preferences must be turned on and local cover
;       images uploaded to the Koha system. Koha emits only two sizes of cover
;       images, so small and medium are treated the same in VuFind.
;   - LocalFile:PathToFile supports a combination of directory path information
;       and tokens for filename and image type. If you have multiple directories
;       in which you have stored coverimages, you can specify multiple paths to search
;       by specifying multiple LocalFile:PathToFile in the coverage images list below.
;       Allowed tokens:
;          %anyimage%         - Match known image file extensions (gif, jpg, etc.)
;          %isbn10%           - 10-digit ISBN
;          %isbn13%           - 13-digit ISBN
;          %issn%             - ISSN
;          %oclc%             - OCLC Number
;          %recordid%         - Bibliographic record ID
;          %size%             - Size (small/medium/large)
;          %source%           - Search backend of record (e.g. Summon, Solr, etc.)
;          %upc%              - UPC Number
;          %vufind-home%      - The VUFIND_HOME environment variable
;          %vufind-local-dir% - The VUFIND_LOCAL_DIR environment variable
;        Example: LocalFile:%vufind-local-dir%/path/to/file/%size%/issn/%issn%.%anyimage%
;   - ObalkyKnih could be configured in obalkyknih.ini file. You should also
;       add API URLs to img-src directive in contentsecuritypolicy.ini. As the
;       conditions of use of ObalkyKnih require backlinks to provider, you need to
;       also turn on ajaxcovers below - VuFind is able to show backlinks only
;       through AJAX at this time.
;   - Orb requires that you complete the [Orb] section. Cache settings can be
;       adjusted in the [Cache_OrbCover] section.
;   - Summon service takes a Serials Solutions client key, NOT Summon API key!
;coverimages     = Syndetics:MySyndeticsId,Booksite,LibraryThing:MyLibraryThingId,Google,ObalkyKnih,OpenLibrary,Summon:MySerialsSolutionsClientKey,Contentcafe:MyContentCafeID,BrowZine,LocalFile:PathToFile,Koha,Orb

; When using the Koha cover provider, you should fill in this setting:
;koha_cover_url = "https://localhost/cgi-bin/koha/opac-image.pl"

; This setting controls which services will have images cached on your local disk.
; Set to true to cache all applicable services. Set to false to disable caching. Set
; to a comma-separated list of services (e.g. "Syndetics,OpenLibrary") to cache only
; a subset of selected services. Default = true. Note that due to terms of service,
; some services will never have images cached even if caching is enabled.
coverimagesCache = true

; This setting controls which proxied image URLs will be cached to local disk (when
; using the ?proxy= parameter of the standard /Cover/Show routes). The setting may
; contain one or more regular expressions matching hostnames. The example
; below will match any images from the mylibrary.edu domain; you can also use
; "/.*/" to turn on caching for all proxied images.
;coverproxyCache[] = "/.*\.?mylibrary\.edu/"
; BrowZine DOI icons:
coverproxyCache[] = "/assets\.thirdiron\.com/"

; This setting controls which hosts are allowed to provide cover images through
; the built-in cover proxy. Images from hostnames that do not match the regular
; expressions below will not be proxied. Be sure to define regular expressions
; using an end of string ($) marker to prevent abuse.
coverproxyAllowedHosts[] = "/assets\.thirdiron\.com$/"
coverproxyAllowedHosts[] = "/\.summon\.serialssolutions\.com$/"

; This setting controls the content types allowed through the cover proxy.
; Note that proxying SVG files is not recommended because of their potential for
; abuse in cross-site scripting attacks.
coverproxyAllowedTypes[] = "image/gif"
coverproxyAllowedTypes[] = "image/jpeg"
coverproxyAllowedTypes[] = "image/png"

; This setting controls how cover image URLs are loaded. They could be loaded as
; part of main request, or asynchronously. Asynchronous loading is disabled by
; default; to enable it, just uncomment the line below.
;ajaxcovers = true

; When ajaxcovers is set to true, this setting controls whether the AJAX Handler
; GetRecordCover renders a fallback template (record/coverReplacement.phtml) in case
; no cover image could be loaded.
;useCoverFallbacksOnFail = false

; These settings control the image to display when no book cover is available.
; If makeDynamicCovers is not false and the GD library is installed, VuFind will draw
; cover images on the fly. See [DynamicCovers] below for more settings. If set to
; a non-Boolean value, for legacy reasons, the makeDynamicCovers setting will
; be used as the backgroundMode setting of [DynamicCovers] if that setting is unset.
;makeDynamicCovers = true

; Otherwise, you can use noCoverAvailableImage to specify a
; path relative to the base of your theme directory for a static image to display.
noCoverAvailableImage = images/noCover2.gif

; You can select from Syndetics, SyndeticsPlus, Booksite and/or the Guardian
;   Note: If the API key is omitted, e.g. "Guardian:", only the review title, byline,
;         Guardian logo and a link to the full Guardian page will be displayed
;   Note: The Guardian API changed in 2014; if you signed up before that date, you
;         may need to obtain a new API key for continued access.
;reviews         = Syndetics:MySyndeticsId,SyndeticsPlus:MySyndeticsID,Booksite,Guardian:MyGuardianKeyId

; You can select from Syndetics or SyndeticsPlus
;excerpts        = Syndetics:MySyndeticsId,SyndeticsPlus:MySyndeticsId

; This setting can be used to hide review/excerpt tabs on the record page when
; no content is available from the providers. By default it is turned off. You
; can turn it on for all relevant tabs by setting it to true, or you can turn
; it on for a comma-separated list of values (e.g. "reviews" or "excerpts" or
; "reviews,excerpts") for selective activation. Note that hiding empty tabs will
; make your record pages slower, since it will require extra communication with
; content providers.
;hide_if_empty = reviews,excerpts

; You can select from Syndetics or SyndeticsPlus to add summary information to
; the description tab.
;summaries = Syndetics:MySyndeticsId,SyndeticsPlus:MySyndeticsId

; You can select from Syndetics or SyndeticsPlus to load Tables of Contents
;toc = Syndetics:MySyndeticsId,SyndeticsPlus:MySyndeticsId

; You can select from Syndetics or SyndeticsPlus
;authorNotes = Syndetics:MySyndeticsId,SyndeticsPlus:MySyndeticsId

; You can select from Wikipedia
; See also the AuthorInfo recommendation module setting in searches.ini; this
; includes notes on improving the accuracy of Wikipedia retrievals.
; Note for Windows users: If using Wikipedia, you may need to increase your Apache
; heap size settings.  For details, see: https://vufind.org/jira/browse/VUFIND-630
authors         = Wikipedia

; You can select from Google, OpenLibrary, HathiTrust.  You should consult
; https://developers.google.com/books/branding before using Google Book Search.
;previews       = Google,OpenLibrary,HathiTrust

; This setting controls whether or not cover images are linked to previews when
; available. Legal settings are false (never link), * (always link; default), or
; a comma-separated list of templates in which linking should occur (see coversize
; above for a list of legal values).
;linkPreviewsToCovers = *

; Possible HathiRights options = pd,ic,op,orph,und,umall,ic-world,nobody,pdus,cc-by,cc-by-nd,
; cc-by-nc-nd,cc-by-nc,cc-by-nc-sa,cc-by-sa,orphcand,cc-zero,und-world,icus
; Default is "pd,ic-world" if unset here.
; See www.hathitrust.org/rights_database#Attributes for full details
;HathiRights    = pd,ic-world,cc-by,cc-by-nd,cc-by-nc-nd,cc-by-nc,cc-by-nc-sa,cc-by-sa,cc-zero,und-world

; Possible GoogleBooks options full,partial,noview
; options can be set for each / either of link or tab
; Link makes a button appear in search results / record view
; Tab makes a tab with an embedded preview appear on record view
; Default is "GoogleOptions['link'] = full,partial" if nothing
; is set here.
; see https://developers.google.com/books/docs/dynamic-links#json-results-format
;GoogleOptions['link']  = full,partial
;GoogleOptions['tab']  = partial

; OpenLibrary currently offers the same options/default as GoogleBooks (above):
;OpenLibraryOptions  = full,partial

; An API key is needed to interact with the Europeana API (see the EuropeanaResults
; recommendation module in searches.ini for more information)
;europeanaAPI = INSERTKEY

; Geographic Display
; These configuration settings have been superseded by the geofeatures.ini file.
; See the [MapTab] section of the geofeatures.ini file for more information.

; This section controls the behavior of the cover generator when makeDynamicCovers
; above is non-false.
;
; Note that any of these settings may be filtered to be size-specific by subscripting
; the key with a size. You can use a key of * for a default to use when a specific
; size is not matched. This allows adjustment of certain elements for different
; thumbnail sizes. See the "size" setting below for an example.
[DynamicCovers]
; This controls the background layer of the generated image; options:
; - solid: display a solid color
; - grid: display a symmetrical random pattern seeded by title/callnumber
;backgroundMode = grid

; This controls the text layer of the generated image; options:
; - default: display a title at the top and an author at the bottom
; - initial: display only the first letter of the title as a stylized initial
;textMode = default

; Font files specified here should exist in the css/font subdirectory of a theme.
; Some options are available by default inside the root theme.
;authorFont = "Roboto-Light.ttf"
;titleFont = "RobotoCondensed-Bold.ttf"

; In 'default' textMode, covers are generated using title and author name; VuFind
; will try to display everything by doing the following: break the title into
; lines, and if the title is too long (more than maxTitleLines lines), it will
; display ellipses at the last line.
;
; All text will be drawn using the specified textAlign alignment value using the
; relevant titleFontSize or authorFontSize setting, except that author names will
; be reduced to the minAuthorFontSize option if needed, and if that doesn't make
; it fit, text will be aligned left and truncated.
;
; When using 'initial' textMode, maxTitleLines and author-related settings are
; ignored as they do not apply.
;textAlign = center
;titleFontSize = 9
;authorFontSize = 8
;minAuthorFontSize = 7
;maxTitleLines = 4

; All color options support the same basic set of values:
; - The 16 named colors from HTML4
; - Arbitrary HTML hex colors in the form #RRGGBB (e.g. #FFFF00 for yellow)
; Some color options also support additional options.
; - authorFillColor,titleFillColor: the main color used
; - authorBorderColor,titleBorderColor: the color used to make a border; "none" is
;   a legal option in addition to colors.
; - baseColor: When using grid backgrounds, you may also choose a base color drawn
;   beneath the grid. Default is white.
; - accentColor: When using solid backgrounds, this is the background color; when
;   using grid backgrounds, this is the color of the grid pattern beneath the text.
;   You may set this to "random" to select a random color seeded with text from
;   the cover and adjusted with the "lightness" and "saturation" settings below.
;titleFillColor = black
;titleBorderColor = none
;authorFillColor = white
;authorBorderColor = black
;baseColor = white
;accentColor = random
; Note: lightness and saturation are only used when accentColor = random. Legal
; ranges are 0-255 for each value.
;lightness = 220
;saturation = 80

; These settings control the size of the image -- if size is a single number, a
; square will be created; if it is a string containing an "x" (i.e. 160x190) it
; defines a WxH rectangle. wrapWidth constrains the text size (and must be no
; larger than the width of the canvas). topPadding and bottomPadding push the
; text away from the edges of the canvas.
;size[*] = 128
;size[medium] = 200
;size[large] = 500
;topPadding = 19
;bottomPadding = 3
;wrapWidth = 110

; This section is needed for Buchhandel.de cover loading. You need an authentication
; token. It may also be necessary to customize your templates in order to comply with
; terms of service; please look at http://info.buchhandel.de/handbuch_links for
; details before turning this on.
[Buchhandel]
url = "https://api.vlb.de/api/v1/cover/"
; token = "XXXXXX-XXXX-XXXXX-XXXXXXXXXXXX"

[QRCode]
; This setting controls the image to display when no qrcode is available.
; The path is relative to the base of your theme directory.
;noQRCodeAvailableImage = images/noQRCode.gif

; Should we show QR codes in search results?
;showInResults = true

; Should we show QR codes on record pages?
;showInCore = true

; If you are using Syndetics Plus for *any* content, set plus = true
; and set plus_id to your syndetics ID.  This loads the javascript file.
; Syndetics vs. SyndeticsPlus: SyndeticsPlus has nice formatting, but loads slower
; and requires javascript to be enabled in users' browsers.
; set use_ssl to true if you serve your site over ssl and you
; use SyndeticsPlus to avoid insecure content browser warnings
; (or if you just prefer ssl)
; NOTE: SyndeticsPlus is incompatible with the tabs/accordion [List] views in
;       searches.ini. Do not turn it on if you are using these optional features.
[Syndetics]
; When the Syndetics cover image fallback is enabled, it will return generic covers based
; on information Syndetics has related to the ISBN number or other number given. This
; will prevent other fallbacks in VuFind from being tried, such as other cover image sources.
; If the Syndetics cover image fallback is disabled, VuFind will query for the metadata first,
; and only return an image if the Syndetics metadata returns a real cover image.
use_syndetics_cover_image_fallback = false
use_ssl = false
plus = false
;plus_id = "MySyndeticsId"
; timeout value (in seconds) for API calls:
timeout = 10

; Orb does stand for Outil de Recherche Biblbiographique (tool for bibliographic
; search). It's a french database of bibliographic information available by subscription.
; Web site: https://www.base-orb.fr
; API: http://doc.api.base-orb.fr/
; It could be used in VuFind as cover image provider.
[Orb]
url = "api.base-orb.fr/v1"
;user = api_test_user
;key = api_access_key

; Booksite CATS Enhanced Content - cover images, reviews, description, etc.
[Booksite]
url = "https://api.booksite.com"
;key = "XXXXXXXXXXXXXXXXX"

; Content Cafe is a subscription service from Baker & Taylor. If you are using this
; service (see the [Content] section above for details), you MUST uncomment and set
; the password (pw) setting. You may also change the API base URL (url) if needed.
[Contentcafe]
;url              = "http://contentcafe2.btol.com"
;pw               = "xxxxxx"

; Summon is optional; this section is used for your API credentials. apiId is the
; short, human-readable identifier for your Summon account; apiKey is the longer,
; non-human-readable secret key. See also the separate Summon.ini file.
;[Summon]
;apiId        = myAccessId
;apiKey       = mySecretKey

; This section must be filled in if you plan to use the optional WorldCat
; search module. Otherwise, it may be ignored.
;[WorldCat]
;Your WorldCat search API key
;apiKey          = "long-search-api-key-goes-here"
;Your holdings symbol (usually a three-letter code) - used for excluding your
; institution's holdings from the search results.
;OCLCCode        = MYCODE

; This section must be filled in to use Relais functionality. When
; activated, this function will allow users to place ILL requests on unavailable
; items through the record holdings tab.
;
; If you set apikey below, requests may be made from within VuFind through a
; pop-up; if you omit apikey but set loginUrl and symbol, links will be provided
; to Relais. Setting loginUrl and symbol is strongly recommended in all cases,
; since links will be used as a fallback if the API fails.
;[Relais]
; Your library's holdings symbol (e.g. PVU for Villanova)
;symbol="XYZ"
; The pickup location to use for your institution (currently multiple pickup
; locations are not supported here).
;pickupLocation = "DEFAULT"
; Barcode number (or other user ID) to use for lookups when none is provided
;patronForLookup="99999999"
; API key (may vary for testing vs. production)
;apikey="your-relais-api-key-goes-here"
; Timeout for HTTP requests (in seconds; set high, as Relais can be slow)
;timeout = 500
; Your institution's login URL for the remote Relais system (used to provide
; a link when the API fails)
;loginUrl = https://mysite.relais-host.com/user/login.html

; TEST VALUES (uncomment for testing)
;group="DEMO"
;authenticateurl="https://demo.relais-host.com/portal-service/user/authentication"
;availableurl="https://demo.relais-host.com/dws/item/available"
;addurl="https://demo.relais-host.com/dws/item/add"

; PRODUCTION VALUES (uncomment for live use)
;group="EZB"
;authenticateurl="https://mysite.relais-host.com/portal-service/user/authentication"
;availableurl="https://mysite.relais-host.com/dws/item/available"
;addurl="https://mysite.relais-host.com/dws/item/add"

; DPLA key -- uncomment and fill in to use DPLATerms recommendations (see also
; searches.ini).
;[DPLA]
;apiKey = http://dp.la/info/developers/codex/policies/#get-a-key

; These settings affect dynamic DOI-based link inclusion; this can provide links
; to full text or contextual information.
[DOI]
; This setting controls whether or not DOI-based links are enabled, and which
; API is used to fetch the data. Currently supported options: BrowZine (requires
; credentials to be configured in BrowZine.ini), Demo (which generates fake data
; to simulate use of a real service, for testing), Unpaywall or false (to disable).
; Disabled by default. You may also use a comma-separated list of resolvers if you
; want to try multiple sources.
;resolver = BrowZine

; If you use multiple values in the resolver setting above, you can determine how the
; software should behave when multiple resolvers return results for the same DOI.
; You can choose "first" (only return results from the first matching resolver --
; the default behavior) or "merge" (merge together all results and show them all).
;multi_resolver_mode = first

;unpaywall_api_url = "https://api.unpaywall.org/v2"
; Unpaywall needs an email adress, see https://unpaywall.org/products/api
;unpaywall_email = "your@email.org"

; The following settings control where DOI-based links are displayed:
show_in_results = true      ; include in search results
show_in_record = false      ; include in core record metadata
show_in_holdings = false    ; include in holdings tab of record view

; Whether to load any third-party icons for the DOI services via VuFind's cover
; loader proxy to avoid any privacy implications. Ensure that the necessary domains
; are allowed in Content/coverproxyCache[] setting. Default is false.
proxy_icons = true

; Whether to open links in a new window. Default is false.
;new_window = false

; These settings affect OpenURL generation and presentation; OpenURLs are used to
; help users find resources through your link resolver and to manage citations in
; Zotero.
[OpenURL]
; If a resolver base URL is enabled, it will be used to link from records to your
; OpenURL resolver. An OpenURL resolver is typically used to e.g. link to full text
; from article metadata, but it may provide other services too. Extra parameters may
; be added if necessary.
;url             = "http://openurl.myuniversity.edu/sfx_local"

; This string will be included as part of your OpenURL referer ID (the full string
; will be "info:sid/[your rfr_id setting]:generator").  You may be able to configure
; special behavior in your link resolver based on this ID -- for example, you may
; wish to prevent the resolver from linking to VuFind when links came from VuFind
; (to avoid putting a user in an infinite loop).
rfr_id          = vufind.svn.sourceforge.net

; By specifying your link resolver type, you can allow VuFind to optimize its
; OpenURLs for a particular platform.  Current legal values: "sfx", "360link",
; "JOP", "Redi", "Alma", "demo" or "generic" (default is "generic" if commented out;
; "demo" generates fake values for use in testing the embed setting below).
;resolver        = sfx

; Some link resolver drivers can filter resource links based on specific criteria.
; This setting indicates which filter reasons should NOT be used to exclude
; resource links. This is currently ONLY supported by the Alma resolver driver.
; (default is "Date Filter" if commented out, for backwards compatibility)
; You may add new filters to the array by adding new lines in the format shown below
; Currently known valid values include: Date Filter
; ignoredFilterReasons[] = "Date Filter"
; To deactivate this setting you can set
; ignoredFilterReasons = false or one line ignoredFilterReasons = ""

; If you want OpenURL links to open in a new window, set this setting to the
; desired Javascript window.open parameters.  If you do not want a new window
; to open, set this to false or comment it out.
window_settings = "toolbar=no,location=no,directories=no,buttons=no,status=no,menubar=no,scrollbars=yes,resizable=yes,width=550,height=600"

; If you want to display a graphical link to your link resolver, uncomment the
; settings below.  graphic should be a URL; graphic_width and graphic_height
; should be sizes in pixels.
; Note: You will probably will need to add URL of image to img-src setting
; in contentsecuritypolicy.ini file
;graphic = "http://myuniversity.edu/images/findIt.gif"
;graphic_width = 50
;graphic_height = 20

; If your link resolver can render an image in response to an OpenURL, you can
; specify the base URL for image generation here:
;dynamic_graphic = "http://my-link-resolver/image"

; If dynamic_graphic is set above, the dynamic image can be used instead of the
; standard text or static-image-based OpenURL link (true), it can be disabled
; (false), or it can be displayed in addition to the regular link ("both").
;image_based_linking_mode = both

; The following settings control where OpenURL links are displayed:
show_in_results = true      ; include in search results
show_in_record = false      ; include in core record metadata
show_in_holdings = false    ; include in holdings tab of record view

; If set to true, this setting will attempt to embed results from the link
; resolver directly in search results instead of opening a new window or page.
; This will override the window_settings option if set! Embedding is currently
; unsupported when the resolver setting above is set to "other".
embed = false

; When embed is true and this is set to true results from the link resolver will
; be loaded automatically (default is false, which requires a user click to trigger
; the loading). Alternatively you can provide a comma-separated list of view areas
; (cf. show_in_* settings) to autoload embedded OpenURLs only in certain views.
; Notice: autoloading in results view might put some load on your linkresolver (each
; results view could perform searches.ini->[General]->default_limit requests). You
; might reduce load on the linkresolver by using the resolver_cache setting (see
; below).
embed_auto_load = false

; When embed is true, you can set this to an absolute path on your system in order
; to cache link resolver results to disk.  Be sure that the chosen directory has
; appropriate permissions set!  Leave the setting commented out to skip caching.
; Note that the contents of this cache will not be expired by VuFind; you should
; set up an external process like a cron job to clear out the directory from time
; to time.
;resolver_cache = /usr/local/vufind/resolver_cache

; This setting controls whether we should display an OpenURL link INSTEAD OF other
; URLs associated with a record (true) or IN ADDITION TO other URLs (false).
replace_other_urls = true

; EZproxy is optional.  This section only needs to exist if you
; are using EZProxy to provide off-site access to online materials.
;[EZproxy]
;host            = http://proxy.myuniversity.edu

; By default, when the 'host' setting above is active, VuFind will prefix links in
; records using EZproxy's "?qurl=" mechanism. If you need to set a host for ticket
; authentication (below) but you want to disable the prefixing behavior, set this
; to false.
;prefixLinks = true

; Use a web service to determine whether to prefix each link, ignoring prefixLinks
; above unless the web service call fails.  Query the configured URL via HTTP GET
; and a single query parameter, 'url', set to the link domain. The web service
; should return a body with a single number, '1' to prefix and '0' if not.  The
; web service should be hosted closely such that query time is minimal. See
; https://github.com/lehigh-university-libraries/ezproxy-url-checker for an OSS
; implementation of this protocol that extracts the answers from EZproxy config.
;prefixLinksWebServiceUrl = http://localhost:8888/proxyUrl

; Duration (seconds) to cache web service response data.  Default is 600.
;prefixLinksWebServiceCacheLifetime = 600

; Uncomment the following line and change the password to something secret to enable
; EZproxy ticket authentication.
;secret = "verysecretpassword"
;
; To enable ticket authentication in EZproxy, you will also need the following in
; EZproxy's user.txt or ezproxy.usr for older versions (without the leading
; semicolons and spaces):
;
; ::CGI=https://vufind-server/ExternalAuth/EzproxyLogin?url=^R
; ::Ticket
; TimeValid 10
; SHA512 verysecretpassword
;
; Uncomment and modify the following line to use another hashing algorithm with the
; EZproxy authentication if necessary. SHA512 is the default, but it requires at
; least EZproxy version 6.1. Use "SHA1" for older EZproxy versions, and remember to
; replace SHA512 with SHA1 also in EZproxy's configuration file.
;secret_hash_method = "SHA512"

; Uncomment the following line to disable relaying of user name to EZproxy on ticket
; authentication:
;anonymous_ticket = true
; Uncomment the following line to disable logging of successful ticket
; authentication requests in VuFind:
;disable_ticket_auth_logging = true

; These settings affect RefWorks record exports.  They rarely need to be changed.
[RefWorks]
vendor          = VuFind
url             = https://www.refworks.com

; These settings affect EndNote Web record exports.  They rarely need to be changed.
[EndNoteWeb]
vendor          = VuFind
url             = https://www.myendnoteweb.com/EndNoteWeb.html

; These settings affect your OAI server if you choose to use it.
;
; If identifier is set, its value will be used as part of the standard OAI
; identifier prefix.  It should only ever be set to a domain name that you
; control!  If it is not set, your ID values will not be prefixed.
;
; If admin_email is not set, the main email under [Site] will be used instead.
;
; page_size may be used to specify the number of records returned per request.
; Default is 100. A higher number may improve overall harvesting performance, but
; will also make a single response page larger and slower to produce.
;
; If set_field is set, the named Solr field will be used to generate sets on
; your OAI-PMH server.  If it is not set, sets will not be supported.
;
; If set_query is set (as an array mapping set names to Solr queries -- see
; examples below), the specified queries will be exposed as OAI sets.  If
; you use both set_field and set_query, be careful about the names you choose
; for your set queries. set_query names will trump set_field values when
; there are collisions.
;
; default_query may be used to specify a filter for the default set, i.e. records
; returned when a set is not specified.
;
; If vufind_api_format_fields is set, the listed fields (as defined in
; SearchApiRecordFields.yaml) are returned when metadata prefix
; "oai_vufind_json" is used.
;
; record_format_filters allows mapping from requested OAI metadataPrefix to query
; filters. They can be used e.g. to limit results to records that can be returned in
; the requested format.
;
; delete_lifetime controls how many days' worth of deleted records to include in
; responses. Records deleted before the cut-off will not be included in responses.
; Omit this setting to return all deleted records. This can be useful for long-lived
; systems with many deleted records, to prevent full harvests from becoming unwieldy.
;
; use_cursor controls whether or not to use Solr's cursor functionality for deep
; pagination of results. This defaults to true and is normally the preferred option,
; but if you custom code to apply Solr features (such as result grouping/field
; collapsing) that are incompatible with cursor-based pagination, you should turn
; the feature off here.
;
;[OAI]
;identifier       = myuniversity.edu
;repository_name  = "MyUniversity Catalog"
;admin_email      = oai@myuniversity.edu
;page_size        = 1000
;set_field        = "format"
;set_query['eod_books'] = "institution:kfu AND publishDate:[1911 TO 1911]"
;set_query['eod_ebooks'] = "format:eBook"
;default_query = "institution:kfu"
;vufind_api_format_fields = "id,authors,cleanIsbn,cleanIssn,formats,title"
;record_format_filters[marc21] = "record_format:marc"
;delete_lifetime = 365
;use_cursor = true

; Proxy Server is Optional.
[Proxy]
;host = your.proxy.server
;port = 8000

; Uncomment one of the following lines to set proxy type to SOCKS 5 or SOCKS 5 with
; name resolution done by proxy. Setting either of these will make VuFind use the
; curl adapter for HTTP requests.
;type = socks5
;type = socks5_hostname
; This setting can be used to define a reqular expression pattern for addresses that
; should be considered local and bypass proxy when making requests. Default is:
;local_addresses = "@^(localhost|127(\.\d+){3}|\[::1\])@"
; Following example bypasses also any address starting with '192.168.':
;local_addresses = "@^(localhost|127(\.\d+){3}|\[::1\]|192\.168\.)@"

; If VuFind is running behind a proxy that uses X-Real-IP/X-Forwarded-For headers,
; you should configure this setting on so that VuFind reports correct user IP
; addresses, and sets permissions appropriately. CONFIGURE THIS WITH CARE! It is
; possible to spoof IP addresses, and configuring this to differentiate between
; legitimate headers from your proxy and spoofed values is critical to protecting
; your content.
;
; The setting should be an ordered, comma-separated list of headers, with optional
; colon-separated modifiers specifying behavior.
;
; Header values can be any keys in PHP's $_SERVER superglobal array; these are
; the most commonly used options:
; - HTTP_X_FORWARDED_FOR
; - HTTP_X_REAL_IP
;
; Supported behaviors (if unspecified, "single" is the default behavior):
; - first (pick the first comma-separated value; e.g. "a" in "a, b, c")
; - last (pick the last comma-separated value; e.g. "c" in "a, b, c")
; - single (enforce single values; completely ignore multi-valued headers)
;
; See also forwarded_ip_filter below for a way to filter out known IP addresses
; of internal network devices before applying first/last/single settings.
;
; When commented out or set to false, only the regular REMOTE_ADDR value will
; be used for IP detection. REMOTE_ADDR will also be used as the default value
; if none of the configured headers are populated.
;
; If you need to implement more nuanced functionality, you can extend or
; override the VuFind\Net\UserIpReader class to implement your own logic.
;
; You can use a header-modifying browser plugin to determine how your proxy
; will respond to spoofing attempts.
;
; See this wiki page for additional notes and comments:
; https://vufind.org/wiki/administration:security#proxies_and_ip_authentication
;
; The example below, if uncommented, will use X-Real-IP if found, and the
; rightmost value of X-Forwarded-For otherwise (resorting to REMOTE_ADDR only
; if no relevant X- headers are found).
;allow_forwarded_ips = "HTTP_X_REAL_IP:single,HTTP_X_FORWARDED_FOR:last"

; This setting can be used in combination with allow_forwarded_ips to prevent
; known IP addresses of internal proxies and network devices from being reported
; as end user IP addresses. You can repeat the setting for each IP address that
; you wish to exclude. The first/last/single processing parameters used by
; allow_forwarded_ips will be applied AFTER removing addresses filtered here.
;forwarded_ip_filter[] = 1.2.3.4

; Default HTTP settings can be loaded here. These values will be passed to
; the \Laminas\Http\Client's setOptions method.
[Http]
;sslcapath = "/etc/ssl/certs" ; e.g. for Debian systems
;sslcafile = "/etc/pki/tls/cert.pem" ; e.g. for CentOS systems

;timeout = 30 ; default timeout if not overridden by more specific code/settings

; Example: Using a CURL Adapter instead of the defaultAdapter (Socket); note
; that you may also need to install CURL and PHP/CURL packages on your server.
;adapter = 'Laminas\Http\Client\Adapter\Curl'

; Set curl options if required. See
; https://www.php.net/manual/en/function.curl-setopt.php for available options and
; https://github.com/curl/curl/blob/master/include/curl/curl.h for their numeric
; values.
;curloptions[52] = true

; Spelling Suggestions
;
; Note: These settings affect the VuFind side of spelling suggestions; you
; may also wish to adjust some Solr settings in solr/biblio/conf/schema.xml
; and solr/biblio/conf/solrconfig.xml.
[Spelling]
enabled = true
; Number of suggestions to display on screen. This list is filtered from
;   the number set in solr/biblio/conf/solrconfig.xml so they can differ.
limit   = 3
; Show the full modified search phrase on screen
;   rather then just the suggested word
phrase = false
; Offer expansions on terms as well as basic replacements
expand  = true
; Turning on 'simple' spell checking will improve performance,
;  by ignoring the more complicated 'shingle' (mini phrases)
;  based dictionary.
simple = false
; This setting skips spell checking for purely numeric searches; spelling
; suggestions on searches for ISBNs and OCLC numbers are not generally very
; useful.
skip_numeric = true

; These settings control what events are logged and where the information is
; stored.
;
; VuFind currently supports four logging levels: alert (severe fatal error),
; error (fatal error), notice (non-fatal warning) and debug (informational).
;
; Each logging level can be further broken down into five levels of verbosity.
; You can specify the desired level by adding a dash and a number after the
; level in the configuration string -- for example, alert-2 or error-5.
; The higher the number, the more detailed the logging messages.  If verbosity
; is not specified, it defaults to 1 (least detailed).
;
; Several logging methods are available, and each may be configured to log any
; combination of levels.
;
; You may enable multiple logging mechanisms if you want -- in fact, it is
; recommended, since the failure of one logging mechanism (i.e. database down,
; file system full) may then be reported to another.
;
; If database is uncommented, messages will be logged to the named MySQL table.
; The table can be created with this SQL statement:
; CREATE TABLE log_table ( id INT NOT NULL AUTO_INCREMENT,
;     logtime TIMESTAMP NOT NULL, ident CHAR(16) NOT NULL,
;     priority INT NOT NULL, message TEXT, PRIMARY KEY (id) );
;
; If file is uncommented, messages will be logged to the named file.  Be sure
; that Apache has permission to write to the specified file!
;
; If email is uncommented, messages will be sent to the provided email address.
; Be careful with this setting: a flood of errors can easily bog down your mail
; server!
[Logging]
;database       = log_table:alert,error,notice,debug
; NOTE : Make sure the log file exists and that Apache has write permission.
; NOTE : Windows users should avoid drive letters (eg. c:\vufind) because
;        the colon will be used in the string parsing. "/vufind" will work
;file           = /var/log/vufind.log:alert,error,notice,debug
;email          = alerts@myuniversity.edu:alert-5,error-5

; Get URL from https://YOURSLACK.slack.com/apps/manage/custom-integrations
;slack = #channel_name:alert,error
;slackurl = https://hooks.slack.com/services/your-private-details
;slackname = "VuFind Log" ; username messages are posted under
; You can also use the Slack settings to hook into Discord:
; - Get your url from Server Settings > Webhooks
; - Add /slack to the end of your url for Slack-compatible messages
; https://discordapp.com/developers/docs/resources/webhook#execute-slackcompatible-webhook

; You can use Office365 webhooks to send messages to a Microsoft Team channel.
; In the "Connectors" setting on a channel, you can add "Incoming Webhook." This
; will provide a URL that you can paste into the office365_url setting.
; If you are concerned about rate limits, you might also wish to set up the
; VuOwma message aggregator; see https://github.com/FalveyLibraryTechnology/VuOwma
;office365_url = "https://outlook.office.com/webhook/xxx/IncomingWebhook/yyy"
; This setting controls the error levels that will be logged to Office365; if
; commented out, Office365 logging will be disabled
;office365 = alert,error
; This setting controls the title on the messages displayed in Office365:
;office365_title = "VuFind Log"

; Specify a reference id to inject in all log messages, for use later in querying
; the logs.  See https://docs.laminas.dev/laminas-log/processors/#referenceid.
; May be useful in tracking excessive use violations of licensed content.
; - Default, false, includes no reference id.
; - 'username' logs the currently logged-in username, if there is one.
;reference_id = false

; This section can be used to specify a "parent configuration" from which
; the current configuration file will inherit.  You can chain multiple
; configurations together if you wish.
[Parent_Config]
; Full path to parent configuration file:
;path = /usr/local/vufind/application/config/config.ini
; Path to parent configuration file (relative to the location of this file):
;relative_path = ../parentconfig/config.ini

; A comma-separated list of config sections from the parent which should be
; completely overwritten by the equivalent sections in this configuration;
; any sections not listed here will be merged on a section-by-section basis.
;override_full_sections = "Languages,AlphaBrowse_Types"

; This setting is for allowing arrays to be merged with the values of their parents
; arrays. If override_full_sections is set for a section the arrays will always be
; overridden.
; For legacy reasons merging of arrays is disabled by default.
;merge_array_settings = false

; This section controls which language options are available to your users.
; If you offer more than one option, a control will appear in the user
; interface to allow user selection.  If you only activate one language,
; the control will be hidden.
;
; The name of each setting below (i.e. en, de, fr) is a language code and
; corresponds with one of the translation files found in the web/lang
; directory.  The value of each setting is the on-screen name of the language,
; and will itself be subject to translation through the language files!
;
; Enable "debug" to see the keys of the translation instead of a translation.
; This can be helpful in development environments but should be deactivated
; in production.
;
; The order of the settings is significant -- they will be displayed on screen
; in the same order they are defined here.
;
; Be sure that this section includes the default language set in the [Site]
; section above.
[Languages]
;debug       = "Debug"
en          = "English"              ; American spellings
;en-gb       = "English"              ; British spellings
de          = "German"
es          = "Spanish"
fr          = "French"
it          = "Italian"
ja          = "Japanese"
nl          = "Dutch"
;nl-be       = "Flemish Dutch"
pt          = "Portuguese"
pt-br       = "Brazilian Portugese"
zh-cn       = "Simplified Chinese"
zh          = "Chinese"
tr          = "Turkish"
he          = "Hebrew"
ga          = "Irish"
cy          = "Welsh"
el          = "Greek"
ca          = "Catalan"
eu          = "Basque"
ru          = "Russian"
cs          = "Czech"
fi          = "Finnish"
sv          = "Swedish"
pl          = "Polish"
da          = "Danish"
sl          = "Slovene"
ar          = "Arabic"
bn          = "Bengali"
gl          = "Galician"
vi          = "Vietnamese"
hr          = "Croatian"
hi          = "Hindi"
hy          = "Armenian"
uk          = "Ukrainian"
se          = "Northern Sámi"
mn          = "Mongolian"
mi          = "Maaori"

; This section contains special cases for languages such as right-to-left support
[LanguageSettings]
; Comma-separated list of languages to display in right-to-left mode
rtl_langs = "ar,he"

; This section controls the behavior of the Browse module.  The result_limit
; setting controls the maximum number of results that may display in any given
; result box on the Browse screen.  You can set to -1 for no limit; however,
; setting a very high (or no) limit may result in "out of memory" errors if you
; have a large index!
[Browse]
result_limit    = 100

; These settings can be used to turn specific browse types on or off; the order
; of the settings in the configuration below will also control the order of the
; options displayed in the web interface:
tag             = true      ; allow browsing of Tags
dewey           = false     ; allow browsing of Dewey Decimal call numbers
lcc             = true      ; allow browsing of LC call numbers
author          = true      ; allow browsing of authors
topic           = true      ; allow browsing of subject headings
genre           = true      ; allow browsing of genre subdivisions
region          = true      ; allow browsing of region subdivisions
era             = true      ; allow browsing of era subdivisions

; You can use this setting to change the default alphabet provided for browsing:
;alphabet_letters = "ABCDEFGHIJKLMNOPQRSTUVWXYZ"
; Uncomment to sort lists alphabetically (instead of by popularity); note that
; this will not changed the values returned -- you will still get only the
; <result_limit> most popular entries -- it only affects display order.
;alphabetical_order = true

; This section is used to configure bulk actions.
[BulkActions]
; Set the limit of items for each action. Set 0 to disable the action and hide the button.
; Depending on your setup you may be able to increase the limits or have to decrease them
; for the actions to work properly. limits["default"] is used for all actions that do not have
; a limit themselves.
limits["default"] = 100
limits["email"] = 100
limits["export"] = 100
limits["print"] = 100
limits["saveCart"] = 100
limits["delete"] = 100

; This section controls the availability of export methods.
;
; Each entry may be a comma-separated list of contexts in which the export
; option will be presented. Valid options:
;
; bulk - Included in batch export contexts
; record - Included in single-record export contexts
;
; If you simply set a field to true, only "record" mode will be enabled.
; If you set a field to false, all export contexts will be disabled.
;
; Note that some options may be disabled for records that do not support them,
; regardless of the setting chosen here.  You can edit the separate export.ini
; file to add new export formats and change the behavior of existing ones.
[Export]
RefWorks = "record,bulk"
EndNote = "record,bulk"
EndNoteWeb = "record,bulk"
MARC = false
MARCXML = false
RDF = false
BibTeX = false
RIS = false

[BulkExport]
; Export behavior to use when no bulkExportType setting is found in the matching
; format section of export.ini; default is 'link' if not overridden below. See
; export.ini for more details on available options.
;defaultType = download

;AddThis is optional. It uses the Add This tool available from www.addthis.com
; and requires the username generated when an analytics account is registered.
;[AddThis]
;key = yourUsername

; This section controls how item status information is presented in search results.
[Item_Status]
; Usually, there is only one location or call number for each item; however, when
; multiple values are found, there are several possible behaviors:
;     first = display the first value found, ignore the rest
;     all   = show all of the values found, separated by commas
;     msg   = show a message like "Multiple Call Numbers" or "Multiple Locations"
;     group = show availability statuses for each location on a separate line,
;             followed by callnumber information (valid for multiple_locations only)
multiple_call_nos = first
multiple_locations = msg

; If your ILS driver supports services, VuFind will display a more detailed
; availability message. This setting may be used to indicate that one particular
; status is preferred over all others and should be displayed by itself when
; found. This is useful because some drivers will always provide both "loan" and
; "presentation" services, but most users will only care about "loan" (since in-
; library use is implied by the ability to borrow an item). Set this to false to
; always display all services.
preferred_service = "loan"

; Show the full location, call number, availability for each item.
; You can customize the way each item's status is displayed by overriding the
; ajax/status-full.phtml template.
; When enabled, this causes the multiple_call_nos, multiple_locations and
; preferred_service settings to be ignored.
show_full_status = false

; You can set this to the name of an alphabetic browse handler (see the
; [AlphaBrowse_Types] section) in order to link call numbers displayed on the
; holdings tab and in status messages to a specific browse list. Set to false
; to disable call number linking.
callnumber_handler = false

; This section controls the behavior of the Record module.
[Record]
; Set this to true in order to enable "next" and "previous" links to navigate
; through the current result set from within the record view.
next_prev_navigation = false

; Set this to true in order to enable "first" and "last" links to navigate
; through the content result set from within the record view. Note, this
; may cause slow behavior with some installations. The option will only work
; when next_prev_navigation is also set to true.
first_last_navigation = false

; Setting this to true will cause VuFind to skip the results page and
; proceed directly to the record page when a search has only one hit.
jump_to_single_search_result = false

; You can enable this setting to show links to related MARC records using certain
; 7XX fields. Just enter a comma-separated list of the MARC fields that you wish
; to make use of.
;marc_links = "760,762,765,767,770,772,773,774,775,776,777,780,785,787"
; In the marc_links_link_types enter the fields you want the module to use to
; construct the links. The module will run through the link types in order
; until it finds one that matches. If you don't have id numbers in the fields,
; you can also use title to construct a title based search. id represents a raw
; bib id, dlc represents an LCCN.  Default setting:
;marc_links_link_types = id,oclc,dlc,isbn,issn,title
; Set use_visibility_indicator to false if you want to show links that are marked as
; "Do not show" in the MARC record (indicator 1). Otherwise, these links will be
; suppressed. (Default = true)
;marc_links_use_visibility_indicator = false

; When displaying publication information from 260/264, this separator will be
; placed between repeating subfield values (default is to rely on existing ISBD
; punctuation, but this can be used when ISBD punctuation is absent (e.g. ", ").
;marcPublicationInfoSeparator = " "

; If you have a custom index, you might want to change the field where the full
; MARC record is supposed to be. The field will be checked and ignored, if it is
; not a valid index field or does not exist in the record or index schema.
; If you have multiple fields with MARC content, you may add all of them
; by using a comma sepated list. The first field is the preferred one, if it does not
; exist, the next ones are taken.
; (Default = "fullrecord")
preferredMarcFields = "fullrecord"

; When displaying publication information from 260/264, this can be set to true
; to make 264 information completely replace 260 information. Default is false,
; which will display information from 260 AND 264 when both fields are populated.
; Note that this only affects display, not indexing; both fields will always be
; made searchable.
;replaceMarc260 = false

; Set the URI-pattern of the server which serves the raw Marc-data. (see
; https://vufind.org/wiki/configuration:remote_marc_records for more information
; on how to set up a remote service for raw Marc-data)
;remote_marc_url = http://127.0.0.1/%s

; You can use this setting to hide holdings information for particular named locations
; as returned by the catalog.
hide_holdings[] = "World Wide Web"

; This array controls which Related modules are used to display sidebars on the
; record view page.
;
; Available options:
;    Channels - Display links to channels of content related to record
;    Bookplate - Display a bookplate image or something similar
;    Similar - Similarity based on Solr lookup
;    WorldCatSimilar - Similarity based on WorldCat lookup
related[] = "Similar"

; The following settings are for the related Bookplate module. They can be
; enabled here by uncommenting below or from another config file of your choice.
; To add them to another config file just pass the .ini file name and section
; where they are found to the related module like so:
;related[] = "Bookplate:Filename:Section"

; How many items are displayed on the similar items carousel record tab.
; Default is 40.
;similar_carousel_items = 40

; URLs for bookplates if enabled. The following tokens can be used:
;   %%img%% - image name, partial image name or full URL.
;   %%thumb%% - thumbnail image name, partial thumbnail image name or full URL.
; If you index the entire path to bookplate images, you will only need to use
; the token, e.g. bookplate_full = %%img%%, otherwise you can build URLs similar
; to the ones below.
;bookplate_full = https://your-institution.edu/bookplates/%%img%%-full.jpg
;bookplate_thumb = https://your-institution.edu/bookplates/%%thumb%%-thumb.jpg

; Data field with an array of image titles, parallel with bookplate_images_field.
; Is required for alt text, even if bookplate_display_title is set to false.
;bookplate_titles_field = "donor_str_mv"

; Data field with an array of strings that represent the unique parts of image names,
; or full URLs to images, parallel with bookplate_titles_field.
;bookplate_images_field = "donor_code_str_mv"

; Data field with an array of strings that represent the unique parts of thumbnail
; image names or full URLs to thumbnail images, parallel with bookplate_titles_field.
;bookplate_thumbnails_field = "donor_code_str_mv"

; Display bookplate titles below bookplate images
;bookplate_display_title = true

; This setting controls which citations are available; set to true for all supported
; options (default); set to false to disable citations; set to a comma-separated list
; to activate only selected formats (available options: APA, Chicago, MLA). The
; comma-separated list option may also be used to customize citation display order.
;citation_formats = APA,Chicago,MLA

; Only display x number of subjects in the bib display on the full record by default.
; Additional subjects are hidden by default and expandable via a "more..." button.
; Enable by setting to a number, e.g. 3, to display 3 subjects and hide the rest.
;subjectLimit = false
; Only display x number of items in the holdings tab on the full record by default.
; Additional items are hidden by default and expandable via a "more..." button.
; Enable by setting to a number, e.g. 3, to display 3 items and hide the rest.
;holdingsItemLimit = false

; Whether to always display the index fields in staff view (i.e. also for MARC
; records). Default is false.
;alwaysDisplayIndexRecordInStaffView = false

; The following two sections control the Alphabetic Browse module.
[AlphaBrowse]
; This setting controls how many headings are displayed on each page of results:
page_size = 20
; How many headings to show before the match (or the spot where the match
; would have been found). Default is 0 for backwards compatibility.
rows_before = 0
; highlight the match row (or spot where match would have been)? default false
highlighting = false
; AlphaBrowse results are not subject to dynamic filtering. If you have default
; filters defined in searches.ini, you most likely will want to disable them when
; users navigate from browse results to search results, to ensure that the result
; count is consistent between the browse listing and the search listing. However,
; in the rare situation that you have configured default filters that BROADEN
; rather than NARROW search results, you will likely want to change this setting
; to false to avoid inconsistencies.
bypass_default_filters = true
; SEE ALSO: the General/includeAlphaBrowse setting in searchbox.ini, for including
; alphabrowse options in the main search drop-down options.

; This section controls the order and content of the browse type menu in the
; Alphabetic Browse module.  The key is the browse index to use, the value is the
; string to display to the user (subject to translation).
[AlphaBrowse_Types]
topic = "By Topic"
author = "By Author"
title = "By Title"
lcc = "By Call Number"
;dewey = "By Call Number"

; This section controls the return of extra columns for the different browses.
; The key is the browse index, the value is a colon-separated string of extra
; Solr fields to return for display to the user.
; Values should be in translation file as browse_value.
[AlphaBrowse_Extras]
title = "author:format:publishDate"
lcc = title
dewey = title

; This section allows you to configure the values used for Cryptography; the
; HMACkey can be set to any value you like and should never be shared.  It is used
; to prevent users from tampering with certain URLs (for example, "place hold" form
; submissions)
[Security]
HMACkey = mySuperSecretValue

; This section sets global defaults for caches; file caching is used by default.
; A custom directory for caching can be defined by the environment variable
; VUFIND_CACHE_DIR (see httpd-vufind.conf). The default location is inside the
; local settings directory.
[Cache]
; Uncomment the following line to disable all caching
;disabled = true
; Set time to live value for caches (in seconds), 0 means maximum possible.
;ttl = 0
; Override umask for cache directories and files.
;umask = 022
; Permissions for framework-created cache directories and files, subject to umask
; Default dir_permission seems to be 0700.
;dir_permission = 0700
; Default file_permission seems to be 0600.
;file_permission = 0600

; The following Cache_ sections are empty. You can use them to override the
; default settings from the [Cache] section in the given context if necessary.
[Cache_GoogleCover]
[Cache_OrbCover]

; This section controls the "Collections" module -- the special view for records
; that represent collections, and the mechanism for browsing these records.
[Collections]
; Control whether or not the collections module is enabled in search results.
; If set to true any search results which are collection level items will
; link to the respective collections page rather than the record page
; (default = false).
;collections = true
; Control default tab of Collection view (default = CollectionList); see also
; CollectionTabs.ini.
;defaultTab = CollectionList
; This controls where data is retrieved from to build the Collections/Home page.
; It can be set to Index (use the Solr index) or Alphabetic (use the AlphaBrowse
; index). Index is subject to "out of memory" errors if you have many (150000+)
; collections; Alphabetic has no memory restrictions but requires generation of
; a browse index using the index-alphabetic-browse tool.  (default = Index)
;browseType = Index
; This string is the delimiter used between title and ID in the hierarchy_browse
; field of the Solr index.  Default is "{{{_ID_}}}" but any string may be used;
; be sure the value is consistent between this configuration and your indexing
; routines.
;browseDelimiter = "{{{_ID_}}}"
; This controls the page size within the Collections/Home page (default = 20).
;browseLimit = 20
; List of record routes that are converted to collection routes (used to map
; route names when a record identifies itself as a collection and the collections
; setting above is true).
route[record] = collection
route[search2record] = search2collection

; This section addresses hierarchical records in the Solr index
[Hierarchy]
; Name of hierarchy driver to use if no value is specified in the hierarchytype
; field of the Solr index.
driver = Default
; Should we display hierarchy trees? (default = false)
;showTree = true
; "Search within trees" can be disabled here if set to "false" (default = true)
search = true
; You can limit the number of search results highlighted when searching the tree;
; a limit is recommended if you have large trees, as otherwise large numbers of
; results can cause performance problems.  If treeSearchLimit is -1 or not set,
; results will be unlimited.
treeSearchLimit = 100
; Whether hierarchy fields are used for linking between container records and their
; children (default = false). This is an alternative to the full collections support
; (see the [Collections] section), so only one of them should be enabled
; at a time e.g. unless custom record drivers are used. When using this setting,
; you may also wish to enable the ComponentParts tab in RecordTabs.ini.
;simpleContainerLinks = true
; If true, throw an exception if hierarchy parent and sequence data is out of sync.
validateHierarchySequences = true

; This section will be used to configure the feedback module.
; Set "tab_enabled" to true in order to enable the feedback module.
; Forms are configured in FeedbackForms.yaml
[Feedback]
;tab_enabled       = true

; Default values for form recipient and email subject, if not overridden for a
; specific form in FeedbackForms.yaml
;recipient_email   = "feedback@myuniversity.edu"
;recipient_name    = "Your Library"
;email_subject     = "VuFind Feedback"

; This is the information for where feedback emails are sent from.
;sender_email      = "noreply@vufind.org"
;sender_name       = "VuFind Feedback"

; Note: for additional details about stats (including additional notes on Google
; Analytics and Matomo/Piwik), look at the wiki page:
;     https://vufind.org/wiki/configuration:usage_stats

; Uncomment this section and provide your Container ID key to enable Google Tag Manager.
; For information on installing GTM and identifying your GTM Container ID, see:
; https://support.google.com/tagmanager/answer/6103696
;[GoogleTagManager]
;gtmContainerId = "GTM-1234567"

; Uncomment this section and provide your API key to enable Google Analytics.
;[GoogleAnalytics]
;apiKey = "mykey"
; Options to pass to the ga() function's create call; if omitted, defaults to
; 'auto'. The example below can be uncommented to work around a common problem
; with browsers complaining about problems with the samesite attribute. Note
; that the value of this setting must be valid Javascript code, so be careful
; about quoting and escaping.
; Note: only supported when universal is set to true.
;create_options_js = "{cookie_flags: 'max-age=7200;secure;samesite=none'}"

; Matomo analytics version 4 and later (for version 3 and earlier, use Piwik section
; below):
; Uncomment this section and provide your Matomo server address and site id to enable
; Matomo analytics.
[Matomo]
;url = "http://server.address/matomo/"
;site_id = 1
; Uncomment and modify the following settings to track additional information about
; searches and displayed records with Matomo's custom dimensions. Each entry maps an
; information field to a custom dimension. The list of settings below contains all
; the fields available. Note that you may need to increase the custom dimensions
; limit in Matomo to track all the information needed (see the custom dimensions
; configuration page in Matomo for more information).
;custom_dimensions[Facets] = 1
;custom_dimensions[FacetTypes] = 2
;custom_dimensions[SearchType] = 3
;custom_dimensions[SearchBackend] = 4
;custom_dimensions[Sort] = 5
;custom_dimensions[Page] = 6
;custom_dimensions[Limit] = 7
;custom_dimensions[View] = 8
;custom_dimensions[RecordFormat] = 9
;custom_dimensions[RecordData] = 10
;custom_dimensions[RecordInstitution] = 11
;custom_dimensions[Context] = 12
; Uncomment the following setting to track additional information about searches
; and displayed records with Matomo's custom variables. Matomo recommends using
; custom dimensions instead, but you can choose to use either or both.
; Note: To use custom variables you must reconfigure Matomo by making sure that the
; Custom Variables plugin is enabled, switching to Matomo's root directory and
; running this command to raise the default limit of custom variables from 5 to 10:
; ./console customvariables:set-max-custom-variables 10
;custom_variables = true
; By default, searches are tracked using the format "Backend|Search Terms."
; If you need to differentiate searches coming from multiple VuFind instances using
; a shared site_id, you can set the searchPrefix to add an additional prefix to
; the string, for example "SiteA|Backend|Search Terms." Most users will want to
; leave this disabled.
;searchPrefix = "SiteA|"
; Uncomment the following setting to disable cookies for privacy reasons.
; see https://matomo.org/faq/general/faq_157/ for more information.
;disableCookies = true

; Piwik and Matomo 3.x (for Matomo version 4 and later, use Matomo section above):
; The Piwik product has been renamed to Matomo, but for backward compatibility,
; the terminology has not yet been changed in VuFind. Uncomment this section and
; provide your Matomo or Piwik server address and site id to enable Matomo/Piwik
; analytics. Note: VuFind's Matomo/Piwik integration uses several custom variables;
; to take advantage of them, you must reconfigure Matomo/Piwik by switching
; to its root directory and running this command to raise a default limit:
; ./console customvariables:set-max-custom-variables 10
[Piwik]
;url = "http://server.address/piwik/"
;site_id = 1
; Uncomment the following setting to track additional information about searches
; and displayed records with Matomo/Piwik's custom variables
;custom_variables = true
; By default, searches are tracked using the format "Backend|Search Terms."
; If you need to differentiate searches coming from multiple VuFind instances using
; a shared site_id, you can set the searchPrefix to add an additional prefix to
; the string, for example "SiteA|Backend|Search Terms." Most users will want to
; leave this disabled.
;searchPrefix = "SiteA|"
; Uncomment the following setting to disable cookies for privacy reasons.
; see https://matomo.org/faq/general/faq_157/ for more information.
;disableCookies = true

; Uncomment portions of this section to activate tabs in the search box for switching
; between search modules. Keys are search backend names, values are labels for use in
; the user interface (subject to translation). If you need multiple tabs for a single
; backend, append a colon and a suffix to each backend name (e.g. Solr:main) and add
; the filters in the [SearchTabsFilters] section.
[SearchTabs]
;Solr = Catalog
;Summon = Summon
;WorldCat = WorldCat
;Solr:filtered = "Catalog (Main Building Books)"
;EDS = "EBSCO Discovery Service"
;EIT = "EBSCO Integration Toolkit"
;Primo = "Primo Central"

; Add any hidden filters in this section for search tab specific filtering
[SearchTabsFilters]
;Solr:filtered[] = 'building:"main library"'
;Solr:filtered[] = "format:book"

; You can bind a permission to a search tab in this section.
; This controls to whom the tab should be displayed.
; Use the format tabName = permission. The permission should be configured
; in permissions.ini (who should see the tab)
; and permissionBehavior.ini (what should be displayed instead of the tab).
; Note that this ONLY controls whether or not the tab is displayed; if you wish to
; restrict actual searching, you will also need to make sure that the relevant
; controller(s) are blocking access using the same named permission.
[SearchTabsPermissions]
;EIT = access.EITModule
;Primo = access.PrimoModule

; This section contains additional settings impacting Search Tabs behavior.
[SearchTabsSettings]
; If set to true, result counts will be displayed next to inactive tabs (by performing
; searches in the background using AJAX). Default = false.
;show_result_counts = false

; Uncomment portions of this section to label searches from particular sources in the
; search history display.  Keys are search backend names, values are labels for use in
; the user interface (subject to translation).
[SearchHistoryLabels]
;Solr = Catalog
;Summon = Summon
;WorldCat = WorldCat
;SolrWeb = "Library Website"
;EDS = "EBSCO Discovery Service"

; Activate Captcha validation on select forms
; VuFind can use Captcha validation to prevent bots from using certain actions of
; your instance.
;[Captcha]
; Valid type values:
; - dumb (ask the user to reverse a random string; only recommended for testing)
; - figlet (generate a text-based message for the user to interpret)
; - image (generate a local image for the user to interpret)
; - interval (allow an action after a specified time has elapsed from session start
;   or previous action)
; - recaptcha (use Google's ReCaptcha service)
; If multiple values are given, the user will be able to pick his favorite.
; See below for additional type-specific settings.
;types[] = recaptcha

; The "forms" setting controls the contexts in which CAPTCHA will be presented. It
; can be either a comma-separated list of forms, or "*" to display CAPTCHA on all
; supported forms. Valid forms values:
;       changeEmail, changePassword, email, feedback, newAccount, passwordRecovery,
;       sms, userComments
; Note: when "feedback" is active, Captcha can be conditionally disabled on a
;       form-by-form basis with the useCaptcha setting in FeedbackForms.yaml.
;forms = *

; Figlet options, see:
;      https://docs.laminas.dev/laminas-captcha/adapters/#laminascaptchafiglet
;figlet_length = 8

; Image options, see:
;      https://docs.laminas.dev/laminas-captcha/adapters/#laminascaptchaimage
;image_length = 8
;image_width = 200
;image_height = 50
;image_fontSize = 24
;image_dotNoiseLevel = 100
;image_lineNoiseLevel = 5

; Interval options:
; Minimum interval between actions (seconds, default is 60):
;action_interval = 60
; Minimum time between session start and first action (seconds, default is
; action_interval):
;time_from_session_start = 0

; See http://www.google.com/recaptcha for more information on reCAPTCHA and to
; create keys for your domain. Make sure that SSL settings are correct in the
; [Http] section, or your Captcha may not work.
;recaptcha_siteKey  = "get your reCaptcha key at"
;recaptcha_secretKey = "https://www.google.com/recaptcha/admin/create"
; Valid theme values: dark, light
;recaptcha_theme      = light

; This section can be used to display default text inside the search boxes, useful
; for instructions. Format:
;
; backend = Placeholder text
;
; You can use a "default" setting if you want a standard string displayed across
; all backends not otherwise specified. You can qualify backend names with a
; colon-delimited suffix if you wish to use special placeholders in combination
; with filtered search tabs (see [SearchTabsFilters] above).
[SearchPlaceholder]
;default = "Enter search terms here..."
;Solr = "Search the catalog"
;Solr:filtered = "Search the filtered catalog"
;Summon = "Search Summon"

; This section controls VuFind's social features.
[Social]
; Comments may be "enabled" or "disabled" (default = "enabled")
comments = enabled
; Whether rating is enabled (true or false, default is false)
rating = false
; Whether the user is allowed to remove a rating (true or false, default is true)
remove_rating = true
; Favorite lists may be "enabled", "disabled", "public_only" or "private_only"
; (default = "enabled")
; The public_only/private_only settings restrict the type of list users may
; create. If you change this to a more restrictive option, it is your responsibility
; to update the user_list database table to update the status of existing lists.
lists = enabled
; The following two settings are equivalent to default_limit / limit_options in
; searches.ini, but used to control the page sizes of lists of favorites:
lists_default_limit   = 20
;lists_limit_options   = 10,20,40,60,80,100
; If multi page selection is activated one can select elements on one page in the favorite list
; and the elements will stay selected when switching to another page.
multi_page_favorites_selection = true
; Choose which type of select_all checkbox should be shown in the favorite list.
; on_page - selects all elements on the current page
; global - selects all elements of the current list (only works if multi page selection is enabled)
; both - shows on_page and global (only works if multi page selection is enabled)
; none - disable select_all checkboxes
checkbox_select_all_favorites_type = both
; This section controls what happens when a record title in a favorites list
; is clicked. VuFind can either embed the full result directly in the list using
; AJAX or can display it at its own separate URL as a full HTML page.
; See the [List] section of searches.ini for all available options.
lists_view=full
; Tags may be "enabled" or "disabled" (default = "enabled")
; When disabling tags, don't forget to also turn off tag search in searches.ini.
tags = enabled
; User list tags may be "enabled" or "disabled" (default = "disabled")
listTags = disabled
; This controls the maximum length of a single tag; it should correspond with the
; field size in the tags database table.
max_tag_length = 64
; This controls whether tags are case-sensitive (true) or always forced to be
; represented as lowercase strings (false -- the default).
case_sensitive_tags = false
; If this setting is set to false, users will not be presented with a search
; drop-down or advanced search link when searching/viewing tags. This is recommended
; when using a multi-backend system (e.g. Solr + Summon + WorldCat). If set to
; true, the standard Solr search options and advanced search link will be shown
; in the tag screens; this is recommended when using a Solr-only configuration.
show_solr_options_in_tag_search = false

; These settings control VuFind's APIs.
; See https://vufind.org/wiki/development:apis for more information.
[API]
; Description of the API displayed in the OpenAPI specification and Swagger UI
; (may contain Markdown, see https://spec.commonmark.org/):
description = "The REST API provides access to search functions and records contained in the search index."
; URL pointing to a Terms of Service page (optional, default is none):
;termsOfServiceUrl = "https://something"

[Sorting]
; By default, VuFind sorts text in a locale-agnostic way; if this setting is
; turned on, the current user-selected locale will impact sort order.
;use_locale_sorting = true<|MERGE_RESOLUTION|>--- conflicted
+++ resolved
@@ -600,13 +600,6 @@
 ; Default is true.
 ;delete_ratings_with_user = false
 
-<<<<<<< HEAD
-; "Remember me" functionality for listed login methods. If the user chooses to save the login,
-; a login token cookie and a database entry will be created. Users' browser information will be
-; stored and browser detection is handled by get_browser(), so make sure to have a recent
-; browscap.ini file configured in PHP. The implementation is based on Improved Persistent
-; Login Cookie Best Practice, see https://gist.github.com/oleg-andreyev/9dcef18ca3687e12a071648c1abff782
-=======
 ; "Remember me" functionality for listed login methods. If the user chooses to save
 ; the login, a login token cookie and a database entry will be created.
 ; The implementation is based on Improved Persistent Login Cookie Best Practice, see
@@ -616,7 +609,6 @@
 ; of the admin UI or by using the util/browscap command line utility. If you use the
 ; command line utility, you will need to ensure that the user of the web server has
 ; read and write access to the cache directory and its contents as well.
->>>>>>> 1b52ac50
 ;persistent_login = "database,multiils"
 
 ; Persistent login token lifetime in days
