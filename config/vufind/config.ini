;
; VuFind Configuration
;

; This section controls global system behavior and can usually be left unmodified.
[System]
; Change to false to take the system offline and show an unavailability message;
; note that you can use the NoILS driver (in [Catalog] section below) to keep VuFind
; up during ILS maintenance.
available       = true
; Change to true to see messages about the behavior of the system as part of the
; output -- only for use when troubleshooting problems. See also the access.DebugMode
; setting in permissions.ini to turn on debug using a GET parameter in the request.
debug           = false
; This setting should be set to false after auto-configuration is complete
autoConfigure = true
; This setting specifies a health check file location. If a health check file exists,
; the getServerStatus AJAX call will return an error regardless of actual status
; allowing the server to be disabled from a load-balancer.
;healthCheckFile = /tmp/disable_vufind

; This section will need to be customized for your installation
[Site]
; Base URL is normally auto-detected, but this setting is used when autodetection is
; not possible (i.e. during sitemap generation at the command line).
url             = http://library.myuniversity.edu/vufind
; Set to true if VuFind is behind a reverse proxy (typically Apache with mod_proxy),
; make sure your reverse proxy sets the necessary headers.
;reverse_proxy    = true
email           = support@myuniversity.edu
title           = "Library Catalog"
; This is the default theme for non-mobile devices (or all devices if mobile_theme
; is disabled below). Available standard themes:
;   bootstrap3 = HTML5 theme using Bootstrap 3 + jQuery libraries, with minimal styling
;   bootprint3 = bootstrap3 theme with more attractive default styling applied
;                (named after the earlier, now-deprecated blueprint theme)
;   sandal     = bootstrap3 theme with a "flat" styling applied (a newer look
;                than bootprint3).
theme           = bootprint3

; Uncomment the following line to use a different default theme for mobile devices.
; You may not wish to use this setting if you are using one of the Bootstrap-based
; standard themes since they support responsive design.
;mobile_theme    = mobile

; Automatic asset minification and concatenation setting. When active, HeadScript
; and HeadLink will concatenate and minify all viable files to reduce requests and
; load times. This setting is off by default.
;
; This configuration takes the form of a semi-colon separated list of
; environment:configuration pairs where "environment" is a possible APPLICATION_ENV
; value (e.g. 'production' or 'development') or '*'/no prefix for all contexts.
; Possible values for 'configuration' within each environment are 'js', 'css',
; 'off'/false, 'on'/true/'*'. This allows global enabling/disabling of the pipeline
; or separate configurations for different types of resources. Multiple configuration
; values may be comma-separated -- e.g. 'js,css'.
;
; Example: "development:off; production:js,css"
;asset_pipeline = "production:js"

; This is a comma-separated list of themes that may be accessed via the ?ui GET
; parameter.  Each entry has two parts: the value used on the URL followed by the
; actual theme name.  For example, http://library.myuniversity.edu/vufind?ui=theme1
; would load the myTheme1 theme with the setting shown below.  Note that the values
; of "standard" and "mobile" are reserved for the default and mobile themes defined
; above.
;alternate_themes = theme1:myTheme1,theme2:myTheme2

; This is a comma-separated list of theme options that will be displayed to the user
; as a drop-down.  Each entry has two parts: a value for the "ui" GET parameter and
; an on-screen description.  "standard" refers to the "theme" setting above, "mobile"
; refers to the "mobile_theme" setting, and all other values must be defined in
; alternate_themes above.  When commented out, no drop-down theme list will display.
;selectable_themes = "standard:Standard Theme,mobile:Mobile Theme"

; Use the browser language setting to set the VuFind language.
browserDetectLanguage = true
language        = en    ; default -- more options available in [Languages] below.
locale          = en_US
; Set this to specify a default ISO 4217 currency code (used on the fines screen).
; If omitted, the default currency for the locale above will be used.
;defaultCurrency = USD
; Find valid timezone values here:
;   http://www.php.net/manual/en/timezones.php
timezone        = "America/New_York"
; A string used to format user interface date strings using the PHP date() function
; default is m-d-Y (MM-DD-YYYY 01-01-2010)
displayDateFormat = "m-d-Y"
; A string used to format user interface time strings using the PHP date() function
; default is H:i (HH:MM 23:01)
displayTimeFormat = "H:i"
; The base VuFind URL will load this controller unless the user is logged in:
defaultModule   = Search
; When defaultModule is used, this action will be triggered (default = Home)
;defaultAction = Home
; The base VuFind URL will load this controller when the user is logged in:
defaultLoggedInModule = MyResearch
; When defaultLoggedInModule is used, this action will be triggered (default = Home)
;defaultLoggedInAction = Home
; The search backend that VuFind will use in search boxes when nothing else is
; specified (e.g. on user account pages, search history, etc.). Default = Solr
;defaultSearchBackend = Solr
; The route VuFind will send users to following a log out operation. Set to false
; or omit to attempt to retain the user's current context after log out.
;logOutRoute = home
; Default tab to display when a record is viewed (see also RecordTabs.ini):
defaultRecordTab = Holdings
; Hide the holdings tab if no holdings are available from the ILS; note that this
; feature requires your ILS driver to support the hasHoldings() method.
hideHoldingsTabWhenEmpty = false
; Whether to load the default tab through AJAX (which brings some performance
; gain but breaks compatibility with non-Javascript-enabled browsers; off by default)
;loadInitialTabWithAjax = true
; The holdingsTemplate to use to display the ILS holdings (defaults to standard).
; See the templates/RecordTab/holdingsils subdirectory of your theme for options.
;holdingsTemplate = extended
; This page will show by default when a user accesses the MyResearch module:
defaultAccountPage = Favorites
; Allow access to the Admin module? (See the access.AdminModule setting in
; permissions.ini for more granular ways to restrict Admin access).
admin_enabled = false
; Show sidebar on the left side instead of right
sidebarOnLeft = false
; Invert the sidebarOnLeft setting for right-to-left languages?
mirrorSidebarInRTL = true
; Put search result thumbnails on the left (true) or right (false)
resultThumbnailsOnLeft = true
; Put favorites list thumbnails on the left (true) or right (false)
listThumbnailsOnLeft = true
; Put hold/checkedout/ILL/etc. item thumbnails on the left (true) or right (false)
accountThumbnailsOnLeft = true
; Show thumbnail on opposite side in right-to-left languages?
mirrorThumbnailsRTL = true
; Handle menu as an offcanvas slider at mobile sizes (in bootstrap3-based themes)
offcanvas = false
; Show (true) / Hide (false) Book Bag - Default is Hide.
showBookBag = false
; Set the maximum amount of items allowed in the Book Bag - Default is 100
bookBagMaxSize = 100
; Show individual add/remove bookbag buttons in search results? (Supersedes cart
; checkboxes and bulk action buttons unless showBulkOptions is true).
bookbagTogglesInSearch = true
; Display bulk items (export, save, etc.) and checkboxes on search result screens?
showBulkOptions = false
; Should users be allowed to save searches in their accounts?
allowSavedSearches = true
; Some VuFind features can be made compatible with non-Javascript browsers at
; a performance cost. By default, this compatibility is disabled, but it can
; be turned on here. Note that even with this setting turned on, some features
; still require Javascript; this simply improves compatibility for certain
; features (such as display of hierarchies).
nonJavascriptSupportEnabled = false
; Generator value to display in an HTML header <meta> tag:
generator = "VuFind 6.1.1"

; This section allows you to configure the mechanism used for storing user
; sessions.  Available types: File, Memcache, Database, Redis.
; Some of the settings below only apply to specific session handlers;
; such settings are named with an obvious prefix.  Non-prefixed settings
; are global to all handlers.
[Session]
type                        = File
lifetime                    = 3600 ; Session lasts for 1 hour
; Should stored session data be encrypted?
secure = false
; Keep-alive interval in seconds. When set to a positive value, the session is kept
; alive with a JavaScript call as long as a VuFind page is open in the browser.
; Default is 0 (disabled). When keep-alive is enabled, session lifetime above can be
; reduced to e.g. 600.
;keepAlive = 60
;file_save_path              = /tmp/vufind_sessions
;memcache_host               = localhost
;memcache_port               = 11211
;memcache_connection_timeout = 1
;
; Settings related to Redis-based sessions; default values are listed below
;redis_host               = localhost
;redis_port               = 6379
;redis_connection_timeout = 0.5
;redis_db                 = 0
;redis_auth               = some_secret_password
;redis_version            = 3
;redis_standalone         = true

; This section controls how VuFind creates cookies (to store session IDs, bookbag
; contents, theme/language settings, etc.)
[Cookies]
; In case there are multiple VuFind instances on the same server and they should not
; share cookies/sessions, this option can be enabled to limit the session to the
; current path. Default is false, which will place cookies at the root directory.
;limit_by_path = true
; If VuFind is only accessed via HTTPS, this setting can be enabled to disallow
; the browser from ever sending cookies over an unencrypted connection (i.e.
; before being redirected to HTTPS). Default is false.
;only_secure = true
; Whether to set cookies set by the server (apart from cart function) "HTTP only" so
; that they cannot be accessed by scripts. Default is true.
;http_only = false
; Set the domain used for cookies (sometimes useful for sharing the cookies across
; subdomains); by default, cookies will be restricted to the current hostname.
;domain = ".example.edu"
; This sets the session cookie's name. Comment this out to use the default
; PHP_SESS_ID value. If running multiple versions of VuFind (or multiple PHP
; applications) on the same host, it is strongly recommended to give each a
; different session_name setting to avoid data contamination.
session_name = VUFIND_SESSION

; Please set the ILS that VuFind will interact with.
;
; Available drivers:
;   - Aleph
;   - Alma
;   - Amicus
;   - DAIA (using either XML or JSON API)
;   - Demo (fake ILS driver returning complex responses)
;   - Evergreen
;   - Folio
;   - Horizon (basic database access only)
;   - HorizonXMLAPI (more features via API)
;   - Innovative (for INNOPAC; see also Sierra/SierraRest)
;   - Koha (basic database access only)
;   - KohaILSDI (more features via ILS-DI API)
;   - KohaRest (the most feature-complete Koha driver using Koha's REST API. Requires
;     at least Koha 20.05 and the koha-plugin-rest-di extension found at:
;     https://github.com/natlibfi/koha-plugin-rest-di)
;   - LBS4
;   - MultiBackend (to chain together multiple drivers in a consortial setting)
;   - NewGenLib
;   - NoILS (for users with no ILS, or to disable ILS features during maintenance),
;   - PAIA
;   - Polaris
;   - Sample (fake ILS driver returning bare-minimum data)
;   - Sierra (basic database access only)
;   - SierraRest (more features via API)
;   - Symphony (uses native SirsiDynix APIs)
;   - Unicorn (also applies to Symphony; requires installation of connector found at:
;     http://code.google.com/p/vufind-unicorn/)
;   - Virtua
;   - Voyager (database access only; for Voyager 6+)
;   - VoyagerRestful (for Voyager 7+ w/ RESTful web services)
;   - XCNCIP2 (for XC NCIP Tookit v2.x)
;
; If you haven't set up your ILS yet, two fake drivers are available for testing
; purposes. "Sample" is fast but does very little; "Demo" simulates more
; functionality of a real ILS but may slow down your system by performing extra
; searches. If you don't plan to use an ILS, the NoILS driver is your best option.
;
; Note: Enabling most of the features in this section will only work if you use an
; ILS driver that supports them; not all drivers support holds/renewals.
[Catalog]
driver          = Sample

; loadNoILSOnFailure - Whether or not to load the NoILS driver if the main driver fails
loadNoILSOnFailure = false

; List of search backends that contain records from your ILS (defaults to Solr
; unless set otherwise). You can set ilsBackends = false to disable ILS status
; loading entirely.
;ilsBackends[] = Solr

; This setting determines how and when hold / recall links are displayed.
; Legal values:
; - all (Show links for all items - Place Hold for Available Items and Place Recall
;   for unavailable items)
; - availability (Only show recall links if ALL items on bib are currently
;   unavailable)
; - disabled (Never show hold/recall links)
; - driver (Use ILS driver to determine which items may be held/recalled; best option
;   if available, but not supported by all drivers)
; - holds (Only show links for available items)
; - recalls (Only show links for unavailable items)
; default is "all"
holds_mode = "all"

; Set this to true if you want to allow your ILS driver to override your holds_mode
; setting on a record-by-record basis; this may be useful for local customizations,
; but in most cases you should leave this setting unchanged.  Overrides are ignored
; for mode settings of "driver" or "disabled."
allow_holds_override = false

; Determines if holds can be cancelled or not. Options are true or false.
; default is false
cancel_holds_enabled = false

; Determines if storage retrieval requests can be cancelled or not.
; Options are true or false.
; default is false
cancel_storage_retrieval_requests_enabled = false

; Determines if ILL requests can be cancelled or not.
; Options are true or false.
; default is false
cancel_ill_requests_enabled = false

; Determines if item can be renewed or not. Options are true or false.
; default is false
renewals_enabled = false

; Determines if title level holds are displayed or not.
; Legal values:
; - disabled (Never show title Holds - Default)
; - always (Always show title Holds)
; - availability (Only show title holds if ALL items on bib are currently
;   unavailable)
; - driver (Use ILS driver to determine which items may be held/recalled; best option
;   if available, but not supported by all drivers)
title_level_holds_mode = "disabled"

; Determines how holdings are grouped in the record display, using fields from
; the item information provided by the ILS driver.
;
; Most commonly-used values:
; - holdings_id,location (Use holdings record id if available, location name as
;   secondary - Default)
; - location (Use location name)
;
; See https://vufind.org/wiki/development:plugins:ils_drivers#getholding for
; more options (though not every ILS driver supports every possible value).
;
; Note that there may also be driver-specific values outside of the specification,
; such as:
; - item_agency_id (XCNCIP2 driver's Agency ID, which may be useful in consortial
;   environments)
;
; You may use multiple group keys (delimited by comma), e.g.,
; - item_agency_id,location
;holdings_grouping = holdings_id,location

; Text fields such as holdings_notes gathered from items to be displayed in each
; holdings group in the display order.
; The default list is 'holdings_notes', 'summary', 'supplements' and 'indexes'. The
; deprecated field 'notes' is used as an alias for 'holdings_notes'.
; Note that displayed information depends on what the ILS driver returns.
;holdings_text_fields[] = 'holdings_notes'
;holdings_text_fields[] = 'summary'

; Whether support for multiple library cards is enabled. Default is false.
;library_cards = true

; The number of checked out items to display per page; 0 for no limit (may cause
; memory problems for users with huge numbers of items). Default = 50.
;checked_out_page_size = 50

; The number of historic loans to display per page; 0 for no limit (may cause
; memory problems for users with a large number of historic loans). Default = 50
;historic_loan_page_size = 50

; Whether to display the item barcode for each loan. Default is false.
;display_checked_out_item_barcode = true

; This section controls features related to user accounts
[Account]
; Allow the user to set a home library through the Profile screen, which will
; override ILS-provided default pickup locations throughout the system.
set_home_library = true

; Allow the user to "subscribe" to search history entries in order to receive
; email notifications of new search results.
schedule_searches = false

; Should we always send a scheduled search email the first time we run notices
; after a user has subscribed (true), or should we only send an email when there
; is actually something new (false, default)
force_first_scheduled_email = false

; When schedule_searches is set to true, you can customize the schedule frequencies
; here -- just use the number of days between notifications in the brackets. Labels
; will be run through the translator.
;scheduled_search_frequencies[0] = schedule_none
;scheduled_search_frequencies[1] = schedule_daily
;scheduled_search_frequencies[7] = schedule_weekly

; This section allows you to determine how the users will authenticate.
; You can use an LDAP directory, the local ILS (or multiple ILSes through
; the MultiILS option), the VuFind database (Database), a hard-coded list of
; access passwords (PasswordAccess), AlmaDatabase (combination
; of VuFind database and Alma account), Shibboleth, SIP2, CAS, Facebook, Email or
; some combination of these (via the MultiAuth or ChoiceAuth options).
;
; The Email method is special; it is intended to be used through ChoiceAuth in
; combination with Database authentication (or any other method that reliably stores
; the user's email address) to make it possible to log in by receiving an
; authentication link at the email address stored in VuFind's database. Email is
; also supported as the primary authentication mechanism for some ILS drivers (e.g.
; Alma). In these cases, ChoiceAuth is not needed, and ILS should be configured as
; the Authentication method; see the ILS driver's configuration for possible options.
;
; Also note that the Email method stores hashes in your database's auth_hash table.
; You should run the "php $VUFIND_HOME/public/index.php util expire_auth_hashes"
; utility periodically to clean out old data in this table.
[Authentication]
;method          = LDAP
;method         = ILS
method         = Database
;method         = AlmaDatabase
;method         = Shibboleth
;method         = SIP2
;method         = CAS
;method         = MultiAuth
;method         = ChoiceAuth
;method         = MultiILS
;method         = Facebook
;method         = PasswordAccess
;method         = Email

; This setting only applies when method is set to ILS.  It determines which
; field of the ILS driver's patronLogin() return array is used as the username
; in VuFind's user database.  If commented out, it defaults to cat_username
; (the recommended setting in most situations).
;ILS_username_field = cat_username

; Whether or not to hide the Login Options; note that even when this is set to
; false, ILS driver settings may be used to conditionally hide the login. See
; hideLogin in the [Settings] section of NoILS.ini for an example.
hideLogin = false

; When set to true, uses AJAX calls to annotate the account menu with
; notifications (overdue items, total fines, etc.)
enableAjax = true

; When set to true, replicates the account menu as a drop-down next to the
; account link in the header.
enableDropdown = false

; Set this to false if you would like to store local passwords in plain text
; (only applies when method = Database or AlmaDatabase above).
hash_passwords = false

; Allow users to recover passwords via email (if supported by Auth method)
; You can set the subject of recovery emails in your
; language files under the term "recovery_email_subject"
recover_password = false
; Time (seconds) before another recovery attempt can be made
recover_interval      = 60
; Length of time before a recovery hash can no longer be used (expires)
; Default: Two weeks
recover_hash_lifetime = 1209600

; Allow users to set change their email address (if supported by Auth method).
; When turning this on, it is also strongly recommended to turn on verify_email
; below.
change_email = false

; Allow users to set change their passwords (if supported by Auth method)
change_password = true

; Force users to verify their email address before being able to log in
; (only if method=Database) or make changes to it (if change_email=true).
; If you wish to customize the email messages used by the system, see the
; translation strings starting with verify and change_notification, as well as
; the notify-email-change.phtml and verify-email.phtml Email templates.
verify_email = false

; Set this to false if you would like to store catalog passwords in plain text
encrypt_ils_password = false

; This is the key used to encrypt and decrypt catalog passwords.  This must be
; filled in with a random string value when encrypt_ils_passwords is set to true.
ils_encryption_key = false

; This is the algorithm used to encrypt and decrypt catalog passwords.
; A symmetrical encryption algorithm must be used.
; You can use openssl_get_cipher_methods() to see available options on your system.
; Common choices: blowfish (default), aes
; If you want to convert from one algorithm to another, run this from $VUFIND_HOME:
;   php public/index.php util switch_db_hash oldhash:oldkey (or none) newhash:newkey
;ils_encryption_algo = "blowfish"

; This setting may optionally be uncommented to restrict the email domain(s) from
; which users are allowed to register when using the Database or AlmaDatabase method.
;domain_whitelist[] = "myuniversity.edu"
;domain_whitelist[] = "mail.myuniversity.edu"

; Specify default minimum and maximum password length (Auth method may override
; this).
;minimum_password_length = 4
;maximum_password_length = 32
; Specify default limit of accepted characters in the password. Allowed values
; are "numeric", "alphanumeric" or a regular expression
;password_pattern = "(?=.*\d)(?=.*[a-z])(?=.*[A-Z])"
; Specify default hint about what the password may contain when using a regexp
; pattern. May be text or a translation key. The "numeric" and "alphanumeric"
; patterns have translated default hints.
;password_hint = "Include both upper and lowercase letters and at least one number."

; Uncomment this line to switch on "privacy mode" in which no user information
; will be stored in the database. Note that this is incompatible with social
; features, password resets, and many other features. It is not recommended for
; use with "Database" or "AlmaDatabase" authentication, since the user will be
; forced to create a new account upon every login.
;privacy = true

; Allow a user to delete their account. Default is false.
;account_deletion = true
; Whether comments added by a user are deleted when they remove their account.
; Default is true.
;delete_comments_with_user = false

; See the comments in library/VF/Auth/MultiAuth.php for full details
; on using multiple authentication methods.  Note that MultiAuth assumes login
; with username and password, so some methods (i.e. Shibboleth) may not be
; compatible.
;[MultiAuth]
;method_order   = ILS,LDAP
;filters = "username:trim,password:trim"

; Present two auth options on the login screen. Each choice given must also be
; configured in its relevant section. (The code should allow for more than 2
; choices, but styling would need to be expanded / modified)
;
; WARNING! This module does not account for the possibility that the auth
; choices you present may return different usernames. You would want a user to
; be able to log in via any method and see the same account. To make sure that
; is the case, you should ensure that the usernames given by the authentication
; methods themselves are the same for any given user.
;[ChoiceAuth]
;choice_order = Shibboleth,Database

; This section defines the location/behavior of the Solr index and requires no
; changes for most installations
[Index]
; url can also be an array of servers. If so, VuFind will try the servers one by one
; until one can be reached. This is only useful for advanced fault-tolerant Solr
; installations.
url             = http://localhost:8983/solr
; Default bibliographic record core
default_core    = biblio
; Default authority record core
default_authority_core = authority
; This setting needs to match the <maxBooleanClauses> setting in your solrconfig.xml
; file; when VuFind has to look up large numbers of records using ID values, it may
; have to restrict the size of its result set based on this limitation.
maxBooleanClauses = 1024
; This is the timeout in seconds when communicating with the Solr server.
timeout = 30
; This is the Dismax handler to use if nothing is specified in searchspecs.yaml.
; You can choose dismax for standard Dismax (the default) or edismax for Extended
; Dismax, or you can configure your own custom handler in solrconfig.xml.
default_dismax_handler = dismax
; This is the number of records to retrieve in a batch e.g. when building a record
; hierarchy. A higher number results in fewer round-trips but may increase Solr's
; memory usage. Default is 1000.
;cursor_batch_size = 1000


; Enable/Disable searching reserves using the "reserves" Solr core.  When enabling
; this feature, you need to run the util/index_reserves.php script to populate the
; new index.
[Reserves]
search_enabled  = false

; This section requires no changes for most installations; if your SMTP server
; requires authentication, you can fill in a username and password below.
[Mail]
host            = localhost
port            = 25
;username       = user
;password       = pass
; The server name to report to the upstream mail server when sending mail.
;name = vufind.myuniversity.edu
; If a login is required you can define which protocol to use for securing the
; connection. If no explicit protocol ('tls' or 'ssl') is configured, a protocol
; based on the configured port is chosen (587 -> tls, 487 -> ssl).
;secure         = tls
; This setting enforces a limit (in seconds) on the lifetime of an SMTP
; connection, which can be useful when sending batches of emails, since it can
; help avoid errors caused by server timeouts. Comment out the setting to disable
; the limit.
connection_time_limit = 60
; Uncomment this setting to disable outbound mail but simulate success; this
; is useful for interface testing but should never be used in production!
;testOnly = true
; If set to false, users can send anonymous emails; otherwise, they must log in first
require_login   = true
; Should we put the logged-in user's address in the "from" field by default?
user_email_in_from = false
; Should we put the logged-in user's address in the "to" field by default?
user_email_in_to = false
; Should the user be allowed to edit email subject lines?
user_editable_subjects = false
; How many recipients is the user allowed to specify? (use 0 for no limit)
maximum_recipients = 1
; Populate the "from" field with this value if user_email_in_from is false and/or no
; user is logged in:
;default_from = "no-reply@myuniversity.edu"
; Should we hide the "from" field in email forms? If no from field is visible, emails
; will be sent based on user_email_in_from and default_from above, with the email
; setting from the [Site] section used as a last resort.
disable_from = false
; From field override. Setting this allows keeping the "from" field in email forms
; but will only use it as a reply-to address. The address defined here is used as the
; actual "from" address.
; Note: If a feature explicitly sets a different reply-to address (for example,
; Feedback forms), the original from address will NOT override that reply-to value.
;override_from = "no-reply@myuniversity.edu"

; Being a special case of mail message, sending record results via SMS ("Text this")
; may be "enabled" or "disabled" ("enabled" by default).
; Should you choose to leave it enabled, see also sms.ini for further
; configuration options.
sms = enabled

; Set this value to "database" to shorten links sent via email/SMS and
; store its path in the database (default "none").
url_shortener = none

; Which method to use for generating the short link key. Options:
; - base62: Base62-encode the database row ID (insecure, but makes very short URLs)
; - md5: Create a salted MD5 hash of the URL (DEFAULT: more private, but also longer)
; ...or any hash algorithm supported by PHP's hash() function.
url_shortener_key_type = md5

; Which redirect mechanism to use when shortlinks are resolved.
; threshold:1000 (default) : If the URL is shorter than the given size, HTTP is used, else HTML.
; html                     : HTML meta redirect after 3 seconds with infobox.
; http                     : Use HTTP location header for redirects.
;                            May cause problems if the HTTP header is longer than 8192 bytes
;                            due to long URL's.
;url_shortener_redirect_method = threshold:1000

; This section needs to be changed to match your database connection information
[Database]
; Connection string format is [platform]://[username]:[password]@[host]:[port]/[db]
; where:
; [platform] = database platform (mysql, oci8 or pgsql)
; [username] = username for connection
; [password] = password for connection (optional)
; [host] = host of database server
; [port] = port of database server (optional)
; [db] = database name
database          = mysql://root@localhost/vufind

; If your database (e.g. PostgreSQL) uses a schema, you can set it here:
;schema = schema_name

; The character set of the database -- may be latin1 or utf8; utf8 is STRONGLY
; RECOMMENDED and is the default if no value is set here.  You may need latin1
; for compatibility with existing VuFind 1.x installations.
;charset = utf8

; Reduce access to a set of single passwords
; This is only used when Authentication method is PasswordAccess. See above.
; Recommended to be used in conjunction with very restricted permissions.ini settings
; and with most social settings disabled
;[PasswordAccess]
; access_user is a map of users to passwords
; entering a correct password will login as that user
;access_user[user] = password
;access_user[admin] = superpassword

; LDAP is optional.  This section only needs to exist if the
; Authentication Method is set to LDAP.  When LDAP is active,
; host, port, basedn and username are required.
;[LDAP]
; Prefix the host with ldaps:// to use LDAPS; omit the prefix for standard
; LDAP with TLS.
;host            = ldap.myuniversity.edu
;port            = 389       ; LDAPS usually uses port 636 instead
; By default, when you use regular LDAP (not LDAPS), VuFind uses TLS security.
; You can set disable_tls to true to bypass TLS if your server does not support
; it. Note that this setting is ignored if you use ldaps:// in the host setting.
;disable_tls     = false
;basedn          = "o=myuniversity.edu"
;username        = uid
; separator string for mapping multi-valued ldap-fields to a user attribute
; if no separator is given, only the first value is mapped to the given attribute
;separator = ';'
; Optional settings to map fields in your LDAP schema to fields in the user table
; in VuFind's database -- the more you fill in, the more data will be imported
; from LDAP into VuFind:
;firstname       = givenname
;lastname        = sn
;email           = mail
;cat_username    =
;cat_password    =
;college         = studentcollege
;major           = studentmajor
; If you need to bind to LDAP with a particular account before
; it can be searched, you can enter the necessary credentials
; here.  If this extra security measure is not needed, leave
; these settings commented out.
;bind_username   = "uid=username o=myuniversity.edu"
;bind_password   = password

; SIP2 is optional.  This section only needs to exist if the
; Authentication Method is set to SIP2.
;[SIP2]
;host            = ils.myuniversity.edu
;port            = 6002

; Shibboleth is optional.  This section only needs to exist if the
; Authentication Method is set to Shibboleth. Be sure to set up authorization
; logic in the permissions.ini file to filter users by Shibboleth attributes.
;[Shibboleth]
; Server param with the identity provider entityID if a Shibboleth session exists.
; If omitted, Shib-Identity-Provider is used.
;idpserverparam = Shib-Identity-Provider
; Optional: Session ID parameter for SAML2 single logout support. If omitted, single
; logout support is disabled. Note that if SLO support is enabled, Shibboleth session
; ID's are tracked in external_session table which may need to be cleaned up with the
; expire_session_mappings command line utility. See
; https://vufind.org/wiki/configuration:shibboleth for more information on how
; to configure the single logout support.
;session_id = Shib-Session-ID
; Optional: you may set attribute names and values to be used as a filter;
; users will only be logged into VuFind if they match these filters.
;userattribute_1       = entitlement
;userattribute_value_1 = urn:mace:dir:entitlement:common-lib-terms
;userattribute_2       = unscoped-affiliation
;userattribute_value_2 = member
; Required: the attribute Shibboleth uses to uniquely identify users.
;username              = persistent-id
; Required: Shibboleth login URL.
;login                 = https://shib.myuniversity.edu/Shibboleth.sso/Login
; Optional: Shibboleth logout URL.
;logout                = https://shib.myuniversity.edu/Shibboleth.sso/Logout
; Optional: URL to forward to after Shibboleth login (if omitted,
; defaultLoggedInModule from [Site] section will be used).
;target                = https://shib.myuniversity.edu/vufind/MyResearch/Home
; Optional: provider_id (entityId) parameter to pass along to Shibboleth login.
;provider_id           = https://idp.example.edu/shibboleth-idp
; Some or all of the following entries may be uncommented to map Shibboleth
; attributes to user database columns:
;cat_username = HTTP_ALEPH_ID
;cat_password = HTTP_CAT_PASSWORD
;email = HTTP_MAIL
;firstname = HTTP_FIRST_NAME
;lastname = HTTP_LAST_NAME
;college = HTTP_COLLEGE
;major = HTTP_MAJOR
;home_library = HTTP_HOME_LIBRARY

; CAS is optional.  This section only needs to exist if the
; Authentication Method is set to CAS.
;[CAS]

; Optional: the attribute CAS uses to uniquely identify users. (Omit to use
; native CAS username instead of an attribute-based value).
;username              = uid

; Required: CAS Hostname.
;server                = cas.myuniversity.edu

; Required: CAS port.
;port                 = 443

; Required: CAS context.
;context                 = /cas

; Required: CAS Certificate Path. (Set to false to bypass authentication;
; BYPASSING AUTHENTICATION IS *NOT* RECOMMENDED IN PRODUCTION).
;CACert = /etc/pki/cert/cert.crt

; Required: CAS login URL.
;login                 = https://cas.myuniversity.edu/cas/login

; Required: CAS logout URL.
;logout                = https://cas.myuniversity.edu/cas/logout

; Optional: CAS logging.
;debug              = false
;log                = /tmp/casdebug

; Optional: URL to forward to after CAS login (if omitted,
; defaultLoggedInModule from [Site] section will be used).
;target                = http://lib.myuniversity.edu/vufind/MyResearch/Home

; Optional: protocol to follow (legal values include CAS_VERSION_1_0,
; CAS_VERSION_2_0, CAS_VERSION_3_0 and SAML_VERSION_1_1; default is
; SAML_VERSION_1_1)
;protocol = SAML_VERSION_1_1

; Some or all of the following entries may be uncommented to map CAS
; attributes to user database columns:
;cat_username = acctSyncUserID
;cat_password = catPassword
;email = mail
;firstname = givenName
;lastname = sn
;college = college
;major = major1
;home_library = library

; Facebook may be used for authentication; fill in this section in addition to
; turning it on in [Authentication] above to use it. You must register your
; VuFind instance as an application at http://developers.facebook.com to obtain
; credentials.
;[Facebook]
;appId = "your app ID"
;secret = "your app secret"

; External Content is Optional.
; To use multiple, separate with a comma.  Priority will be given by the order listed
; Account id is separated with a colon, if no id is used then no colon is necessary
;
; IMPORTANT: Review content providers' terms of service before turning them on.
;            Terms may change, and not all content sources are appropriate for all
;            applications.  The existence of functionality in VuFind does not imply
;            suitability for any particular situation.
[Content]
; You can define the cover size used by each template: false (to disable covers)
; or size (small, medium, or large). A colon separated list may be used to try
; multiple sizes in a particular order. All legal template values and default
; values are reflected in the examples below. Uncomment the appropriate lines to
; make changes.
;coversize[checkedout] = small
;coversize[collection-info] = medium
;coversize[core] = medium
;coversize[holds] = small
;coversize[illrequests] = small
;coversize[list-entry] = small
;coversize[RandomRecommend] = "small:medium"
;coversize[result-grid] = large
;coversize[result-list] = small
;coversize[storageretrievalrequests] = small

; Alternatively, if you wish to disable covers completely, you may set the
; coversize setting to false:
;coversize = false

<<<<<<< HEAD
; You can select Syndetics, LibraryThing, Summon, Amazon, Booksite, Obalkynih,
; OpenLibrary, Contentcafe, Buchhandel.de, Google Books, BrowZine and/or LocalFile.
=======
; You can select Syndetics, LibraryThing, Summon, Booksite, OpenLibrary,
; Contentcafe, Buchhandel.de, Google Books, BrowZine and/or LocalFile.
>>>>>>> 47784e16
;   Note: BrowZine requires you to have BrowZine.ini configured appropriately.
;   Note: ObalkyKnih could be configured in obalkyknih.ini file.
;   Note: Summon service takes a Serials Solutions client key, NOT Summon API key!
;   For LocalFile:PathToFile, you may use a combination of directory path information
;        and tokens for filename and image type. If you have multiple directories
;        in which you have stored coverimages, you can specify multiple paths to search
;        by specifying multiple LocalFile:PathToFile in the coverage images list below.
;        Allowed tokens:
;          %anyimage%         - Match known image file extensions (gif, jpg, etc.)
;          %isbn10%           - 10-digit ISBN
;          %isbn13%           - 13-digit ISBN
;          %issn%             - ISSN
;          %oclc%             - OCLC Number
;          %recordid%         - Bibliographic record ID
;          %size%             - Size (small/medium/large)
;          %source%           - Search backend of record (e.g. Summon, Solr, etc.)
;          %upc%              - UPC Number
;          %vufind-home%      - The VUFIND_HOME environment variable
;          %vufind-local-dir% - The VUFIND_LOCAL_DIR environment variable
;        Example: LocalFile:%vufind-local-dir%/path/to/file/%size%/issn/%issn%.%anyimage%
<<<<<<< HEAD
;coverimages     = Syndetics:MySyndeticsId,Amazon:MyAccessKeyId,Booksite,LibraryThing:MyLibraryThingId,Google,ObalkyKnih,OpenLibrary,Summon:MySerialsSolutionsClientKey,Contentcafe:MyContentCafeID,BrowZine,LocalFile:PathToFile
=======
;coverimages     = Syndetics:MySyndeticsId,Booksite,LibraryThing:MyLibraryThingId,Google,OpenLibrary,Summon:MySerialsSolutionsClientKey,Contentcafe:MyContentCafeID,BrowZine,LocalFile:PathToFile
>>>>>>> 47784e16

; This setting controls which services will have images cached on your local disk.
; Set to true to cache all applicable services. Set to false to disable caching. Set
; to a comma-separated list of services (e.g. "Syndetics,OpenLibrary") to cache only
; a subset of selected services. Default = true. Note that due to terms of service,
; some services will never have images cached even if caching is enabled.
coverimagesCache = true

; This setting controls which proxied image URLs will be cached to local disk (when
; using the ?proxy= parameter of the standard /Cover/Show routes). The setting may
; contain one or more regular expressions matching hostnames. The example
; below will match any images from the mylibrary.edu domain; you can also use
; "/.*/" to turn on caching for all proxied images.
;coverproxyCache[] = "/.*\.?mylibrary\.edu/"

; This setting controls how are cover images urls loaded. They could be loaded as
; part of main request, or asynchronously. Asynchronous loading is disabled by
; default, to enable it, just uncomment line below.
;ajaxcovers = true

; These settings control the image to display when no book cover is available.
; If makeDynamicCovers is not false and the GD library is installed, VuFind will draw
; cover images on the fly. See [DynamicCovers] below for more settings. If set to
; a non-Boolean value, for legacy reasons, the makeDynamicCovers setting will
; be used as the backgroundMode setting of [DynamicCovers] if that setting is unset.
;makeDynamicCovers = true

; Otherwise, you can use noCoverAvailableImage to specify a
; path relative to the base of your theme directory for a static image to display.
noCoverAvailableImage = images/noCover2.gif

; You can select from Syndetics, SyndeticsPlus, Booksite and/or the Guardian
;   Note: If the API key is omitted, e.g. "Guardian:", only the review title, byline,
;         Guardian logo and a link to the full Guardian page will be displayed
;   Note: The Guardian API changed in 2014; if you signed up before that date, you
;         may need to obtain a new API key for continued access.
;reviews         = Syndetics:MySyndeticsId,SyndeticsPlus:MySyndeticsID,Booksite,Guardian:MyGuardianKeyId

; You can select from Syndetics or SyndeticsPlus
;excerpts        = Syndetics:MySyndeticsId,SyndeticsPlus:MySyndeticsId

; This setting can be used to hide review/excerpt tabs on the record page when
; no content is available from the providers. By default it is turned off. You
; can turn it on for all relevant tabs by setting it to true, or you can turn
; it on for a comma-separated list of values (e.g. "reviews" or "excerpts" or
; "reviews,excerpts") for selective activation. Note that hiding empty tabs will
; make your record pages slower, since it will require extra communication with
; content providers.
;hide_if_empty = reviews,excerpts

; You can select from Syndetics or SyndeticsPlus to add summary information to
; the description tab.
;summaries = Syndetics:MySyndeticsId,SyndeticsPlus:MySyndeticsId

; You can select from Syndetics or SyndeticsPlus to load Tables of Contents
;toc = Syndetics:MySyndeticsId,SyndeticsPlus:MySyndeticsId

; You can select from Syndetics or SyndeticsPlus
;authorNotes = Syndetics:MySyndeticsId,SyndeticsPlus:MySyndeticsId

; You can select from Wikipedia
; See also the AuthorInfo recommendation module setting in searches.ini; this
; includes notes on improving the accuracy of Wikipedia retrievals.
; Note for Windows users: If using Wikipedia, you may need to increase your Apache
; heap size settings.  For details, see: https://vufind.org/jira/browse/VUFIND-630
authors         = Wikipedia

; You can select from Google, OpenLibrary, HathiTrust.  You should consult
; https://developers.google.com/books/branding before using Google Book Search.
;previews       = Google,OpenLibrary,HathiTrust

; This setting controls whether or not cover images are linked to previews when
; available. Legal settings are false (never link), * (always link; default), or
; a comma-separated list of templates in which linking should occur (see coversize
; above for a list of legal values).
;linkPreviewsToCovers = *

; Possible HathiRights options = pd,ic,op,orph,und,umall,ic-world,nobody,pdus,cc-by,cc-by-nd,
; cc-by-nc-nd,cc-by-nc,cc-by-nc-sa,cc-by-sa,orphcand,cc-zero,und-world,icus
; Default is "pd,ic-world" if unset here.
; See www.hathitrust.org/rights_database#Attributes for full details
;HathiRights    = pd,ic-world,cc-by,cc-by-nd,cc-by-nc-nd,cc-by-nc,cc-by-nc-sa,cc-by-sa,cc-zero,und-world

; Possible GoogleBooks options full,partial,noview
; options can be set for each / either of link or tab
; Link makes a button appear in search results / record view
; Tab makes a tab with an embedded preview appear on record view
; Default is "GoogleOptions['link'] = full,partial" if nothing
; is set here.
; see https://developers.google.com/books/docs/dynamic-links#json-results-format
;GoogleOptions['link']  = full,partial
;GoogleOptions['tab']  = partial

; OpenLibrary currently offers the same options/default as GoogleBooks (above):
;OpenLibraryOptions  = full,partial

; An API key is needed to interact with the Europeana API (see the EuropeanaResults
; recommendation module in searches.ini for more information)
;europeanaAPI = INSERTKEY

; Geographic Display
; These configuration settings have been superseded by the geofeatures.ini file.
; See the [MapTab] section of the geofeatures.ini file for more information.

; This section controls the behavior of the cover generator when makeDynamicCovers
; above is non-false.
;
; Note that any of these settings may be filtered to be size-specific by subscripting
; the key with a size. You can use a key of * for a default to use when a specific
; size is not matched. This allows adjustment of certain elements for different
; thumbnail sizes. See the "size" setting below for an example.
[DynamicCovers]
; This controls the background layer of the generated image; options:
; - solid: display a solid color
; - grid: display a symmetrical random pattern seeded by title/callnumber
;backgroundMode = grid

; This controls the text layer of the generated image; options:
; - default: display a title at the top and an author at the bottom
; - initial: display only the first letter of the title as a stylized initial
;textMode = default

; Font files specified here should exist in the css/font subdirectory of a theme.
; Some options are available by default inside the root theme.
;authorFont = "Roboto-Light.ttf"
;titleFont = "RobotoCondensed-Bold.ttf"

; In 'default' textMode, covers are generated using title and author name; VuFind
; will try to display everything by doing the following: break the title into
; lines, and if the title is too long (more than maxTitleLines lines), it will
; display ellipses at the last line.
;
; All text will be drawn using the specified textAlign alignment value using the
; relevant titleFontSize or authorFontSize setting, except that author names will
; be reduced to the minAuthorFontSize option if needed, and if that doesn't make
; it fit, text will be aligned left and truncated.
;
; When using 'initial' textMode, maxTitleLines and author-related settings are
; ignored as they do not apply.
;textAlign = center
;titleFontSize = 9
;authorFontSize = 8
;minAuthorFontSize = 7
;maxTitleLines = 4

; All color options support the same basic set of values:
; - The 16 named colors from HTML4
; - Arbitrary HTML hex colors in the form #RRGGBB (e.g. #FFFF00 for yellow)
; Some color options also support additional options.
; - authorFillColor,titleFillColor: the main color used
; - authorBorderColor,titleBorderColor: the color used to make a border; "none" is
;   a legal option in addition to colors.
; - baseColor: When using grid backgrounds, you may also choose a base color drawn
;   beneath the grid. Default is white.
; - accentColor: When using solid backgrounds, this is the background color; when
;   using grid backgrounds, this is the color of the grid pattern beneath the text.
;   You may set this to "random" to select a random color seeded with text from
;   the cover and adjusted with the "lightness" and "saturation" settings below.
;titleFillColor = black
;titleBorderColor = none
;authorFillColor = white
;authorBorderColor = black
;baseColor = white
;accentColor = random
; Note: lightness and saturation are only used when accentColor = random. Legal
; ranges are 0-255 for each value.
;lightness = 220
;saturation = 80

; These settings control the size of the image -- if size is a single number, a
; square will be created; if it is a string containing an "x" (i.e. 160x190) it
; defines a WxH rectangle. wrapWidth constrains the text size (and must be no
; larger than the width of the canvas). topPadding and bottomPadding push the
; text away from the edges of the canvas.
;size[*] = 128
;size[medium] = 200
;size[large] = 500
;topPadding = 19
;bottomPadding = 3
;wrapWidth = 110

; This section is needed for Buchhandel.de cover loading. You need an authentication
; token. It may also be necessary to customize your templates in order to comply with
; terms of service; please look at http://info.buchhandel.de/handbuch_links for
; details before turning this on.
[Buchhandel]
url = "https://api.vlb.de/api/v1/cover/"
; token = "XXXXXX-XXXX-XXXXX-XXXXXXXXXXXX"

[QRCode]
; This setting controls the image to display when no qrcode is available.
; The path is relative to the base of your theme directory.
;noQRCodeAvailableImage = images/noQRCode.gif

; Should we show QR codes in search results?
;showInResults = true

; Should we show QR codes on record pages?
;showInCore = true

; If you are using Syndetics Plus for *any* content, set plus = true
; and set plus_id to your syndetics ID.  This loads the javascript file.
; Syndetics vs. SyndeticsPlus: SyndeticsPlus has nice formatting, but loads slower
; and requires javascript to be enabled in users' browsers.
; set use_ssl to true if you serve your site over ssl and you
; use SyndeticsPlus to avoid insecure content browser warnings
; (or if you just prefer ssl)
; NOTE: SyndeticsPlus is incompatible with the tabs/accordion [List] views in
;       searches.ini. Do not turn it on if you are using these optional features.
[Syndetics]
use_ssl = false
plus = false
;plus_id = "MySyndeticsId"
; timeout value (in seconds) for API calls:
timeout = 10

; Booksite CATS Enhanced Content - cover images, reviews, description, etc.
[Booksite]
url = "https://api.booksite.com"
;key = "XXXXXXXXXXXXXXXXX"

; Content Cafe is a subscription service from Baker & Taylor. If you are using this
; service (see the [Content] section above for details), you MUST uncomment and set
; the password (pw) setting. You may also change the API base URL (url) if needed.
[Contentcafe]
;url              = "http://contentcafe2.btol.com"
;pw               = "xxxxxx"

; Summon is optional; this section is used for your API credentials. apiId is the
; short, human-readable identifier for your Summon account; apiKey is the longer,
; non-human-readable secret key. See also the separate Summon.ini file.
;[Summon]
;apiId        = myAccessId
;apiKey       = mySecretKey

; This section must be filled in if you plan to use the optional WorldCat
; search module. Otherwise, it may be ignored.
;[WorldCat]
;Your WorldCat search API key
;apiKey          = "long-search-api-key-goes-here"
;Your holdings symbol (usually a three-letter code) - used for excluding your
; institution's holdings from the search results.
;OCLCCode        = MYCODE

; This section must be filled in to use Relais (E-ZBorrow) functionality. When
; activated, this function will allow users to place ILL requests on unavailable
; items through the record holdings tab.
;
; If you set apikey below, requests may be made from within VuFind through a
; pop-up; if you omit apikey but set loginUrl and symbol, links will be provided
; to Relais. Setting loginUrl and symbol is strongly recommended in all cases,
; since links will be used as a fallback if the API fails.
;[Relais]
; Your library's holdings symbol (e.g. PVU for Villanova)
;symbol="XYZ"
; The pickup location to use for your institution (currently multiple pickup
; locations are not supported here).
;pickupLocation = "DEFAULT"
; Barcode number (or other user ID) to use for lookups when none is provided
;patronForLookup="99999999"
; API key (may vary for testing vs. production)
;apikey="your-relais-api-key-goes-here"
; Timeout for HTTP requests (in seconds; set high, as Relais can be slow)
;timeout = 500
; Your institution's login URL for the remote Relais system (used to provide
; a link when the API fails)
;loginUrl = https://e-zborrow.relais-host.com/user/login.html

; TEST VALUES (uncomment for testing)
;group="DEMO"
;authenticateurl="https://demo.relais-host.com/portal-service/user/authentication"
;availableurl="https://demo.relais-host.com/dws/item/available"
;addurl="https://demo.relais-host.com/dws/item/add"

; PRODUCTION VALUES (uncomment for live use)
;group="EZB"
;authenticateurl="https://e-zborrow.relais-host.com/portal-service/user/authentication"
;availableurl="https://e-zborrow.relais-host.com/dws/item/available"
;addurl="https://e-zborrow.relais-host.com/dws/item/add"

; DPLA key -- uncomment and fill in to use DPLATerms recommendations (see also
; searches.ini).
;[DPLA]
;apiKey = http://dp.la/info/developers/codex/policies/#get-a-key

; These settings affect dynamic DOI-based link inclusion; this can provide links
; to full text or contextual information.
[DOI]
; This setting controls whether or not DOI-based links are enabled, and which
; API is used to fetch the data. Currently supported options: BrowZine (requires
; credentials to be configured in BrowZine.ini), Unpaywall or false (to disable).
; Disabled by default. You may also use a comma-separated list of resolvers if you
; want to try multiple sources.
;resolver = BrowZine

; If you use multiple values in the resolver setting above, you can determine how the
; software should behave when multiple resolvers return results for the same DOI.
; You can choose "first" (only return results from the first matching resolver --
; the default behavior) or "merge" (merge together all results and show them all).
;multi_resolver_mode = first

;unpaywall_api_url = "https://api.unpaywall.org/v2"
; Unpaywall needs an email adress, see https://unpaywall.org/products/api
;unpaywall_email = "your@email.org"

; The following settings control where DOI-based links are displayed:
show_in_results = true      ; include in search results
show_in_record = false      ; include in core record metadata
show_in_holdings = false    ; include in holdings tab of record view

; These settings affect OpenURL generation and presentation; OpenURLs are used to
; help users find resources through your link resolver and to manage citations in
; Zotero.
[OpenURL]
; If a resolver base URL is enabled, it will be used to link from records to your
; OpenURL resolver. An OpenURL resolver is typically used to e.g. link to full text
; from article metadata, but it may provide other services too. Extra parameters may
; be added if necessary.
;url             = "http://openurl.myuniversity.edu/sfx_local"

; This string will be included as part of your OpenURL referer ID (the full string
; will be "info:sid/[your rfr_id setting]:generator").  You may be able to configure
; special behavior in your link resolver based on this ID -- for example, you may
; wish to prevent the resolver from linking to VuFind when links came from VuFind
; (to avoid putting a user in an infinite loop).
rfr_id          = vufind.svn.sourceforge.net

; By specifying your link resolver type, you can allow VuFind to optimize its
; OpenURLs for a particular platform.  Current legal values: "sfx", "360link",
; "EZB", "Redi", "Alma", "demo" or "generic" (default is "generic" if commented out;
; "demo" generates fake values for use in testing the embed setting below).
;resolver        = sfx

; If you want OpenURL links to open in a new window, set this setting to the
; desired Javascript window.open parameters.  If you do not want a new window
; to open, set this to false or comment it out.
window_settings = "toolbar=no,location=no,directories=no,buttons=no,status=no,menubar=no,scrollbars=yes,resizable=yes,width=550,height=600"

; If you want to display a graphical link to your link resolver, uncomment the
; settings below.  graphic should be a URL; graphic_width and graphic_height
; should be sizes in pixels.
;graphic = "http://myuniversity.edu/images/findIt.gif"
;graphic_width = 50
;graphic_height = 20

; If your link resolver can render an image in response to an OpenURL, you can
; specify the base URL for image generation here:
;dynamic_graphic = "http://my-link-resolver/image"

; If dynamic_graphic is set above, the dynamic image can be used instead of the
; standard text or static-image-based OpenURL link (true), it can be disabled
; (false), or it can be displayed in addition to the regular link ("both").
;image_based_linking_mode = both

; The following settings control where OpenURL links are displayed:
show_in_results = true      ; include in search results
show_in_record = false      ; include in core record metadata
show_in_holdings = false    ; include in holdings tab of record view

; If set to true, this setting will attempt to embed results from the link
; resolver directly in search results instead of opening a new window or page.
; This will override the window_settings option if set! Embedding is currently
; unsupported when the resolver setting above is set to "other".
embed = false

; When embed is true and this is set to true results from the link resolver will
; be loaded automatically (default is false, which requires a user click to trigger
; the loading). Alternatively you can provide a comma-separated list of view areas
; (cf. show_in_* settings) to autoload embedded OpenURLs only in certain views.
; Notice: autoloading in results view might put some load on your linkresolver (each
; results view could perform searches.ini->[General]->default_limit requests). You
; might reduce load on the linkresolver by using the resolver_cache setting (see
; below).
embed_auto_load = false

; When embed is true, you can set this to an absolute path on your system in order
; to cache link resolver results to disk.  Be sure that the chosen directory has
; appropriate permissions set!  Leave the setting commented out to skip caching.
; Note that the contents of this cache will not be expired by VuFind; you should
; set up an external process like a cron job to clear out the directory from time
; to time.
;resolver_cache = /usr/local/vufind/resolver_cache

; This setting controls whether we should display an OpenURL link INSTEAD OF other
; URLs associated with a record (true) or IN ADDITION TO other URLs (false).
replace_other_urls = true

; EZproxy is optional.  This section only needs to exist if you
; are using EZProxy to provide off-site access to online materials.
;[EZproxy]
;host            = http://proxy.myuniversity.edu

; By default, when the 'host' setting above is active, VuFind will prefix links in
; records using EZproxy's "?qurl=" mechanism. If you need to set a host for ticket
; authentication (below) but you want to disable the prefixing behavior, set this
; to false.
;prefixLinks = true

; Uncomment the following line and change the password to something secret to enable
; EZproxy ticket authentication.
;secret = "verysecretpassword"
;
; To enable ticket authentication in EZproxy, you will also need the following in
; EZproxy's user.txt or ezproxy.usr for older versions (without the leading
; semicolons and spaces):
;
; ::CGI=https://vufind-server/ExternalAuth/EzproxyLogin?url=^R
; ::Ticket
; TimeValid 10
; SHA512 verysecretpassword
;
; Uncomment and modify the following line to use another hashing algorithm with the
; EZproxy authentication if necessary. SHA512 is the default, but it requires at
; least EZproxy version 6.1. Use "SHA1" for older EZproxy versions, and remember to
; replace SHA512 with SHA1 also in EZproxy's configuration file.
;secret_hash_method = "SHA512"

; Uncomment the following line to disable relaying of user name to EZproxy on ticket
; authentication:
;anonymous_ticket = true
; Uncomment the following line to disable logging of successful ticket
; authentication requests in VuFind:
;disable_ticket_auth_logging = true

; These settings affect RefWorks record exports.  They rarely need to be changed.
[RefWorks]
vendor          = VuFind
url             = https://www.refworks.com

; These settings affect EndNote Web record exports.  They rarely need to be changed.
[EndNoteWeb]
vendor          = VuFind
url             = https://www.myendnoteweb.com/EndNoteWeb.html

; These settings affect your OAI server if you choose to use it.
;
; If identifier is set, its value will be used as part of the standard OAI
; identifier prefix.  It should only ever be set to a domain name that you
; control!  If it is not set, your ID values will not be prefixed.
;
; If admin_email is not set, the main email under [Site] will be used instead.
;
; page_size may be used to specify the number of records returned per request.
; Default is 100. A higher number may improve overall harvesting performance, but
; will also make a single response page larger and slower to produce.
;
; If set_field is set, the named Solr field will be used to generate sets on
; your OAI-PMH server.  If it is not set, sets will not be supported.
;
; If set_query is set (as an array mapping set names to Solr queries -- see
; examples below), the specified queries will be exposed as OAI sets.  If
; you use both set_field and set_query, be careful about the names you choose
; for your set queries. set_query names will trump set_field values when
; there are collisions.
;
; default_query may be used to specify a filter for the default set, i.e. records
; returned when a set is not specified.
;
; If vufind_api_format_fields is set, the listed fields (as defined in
; SearchApiRecordFields.yaml) are returned when metadata prefix
; "oai_vufind_json" is used.
;
; record_format_filters allows mapping from requested OAI metadataPrefix to query
; filters. They can be used e.g. to limit results to records that can be returned in
; the requested format.
;
; delete_lifetime controls how many days' worth of deleted records to include in
; responses. Records deleted before the cut-off will not be included in responses.
; Omit this setting to return all deleted records. This can be useful for long-lived
; systems with many deleted records, to prevent full harvests from becoming unwieldy.
;
;[OAI]
;identifier       = myuniversity.edu
;repository_name  = "MyUniversity Catalog"
;admin_email      = oai@myuniversity.edu
;page_size        = 1000
;set_field        = "format"
;set_query['eod_books'] = "institution:kfu AND publishDate:[1911 TO 1911]"
;set_query['eod_ebooks'] = "format:eBook"
;default_query = "institution:kfu"
;vufind_api_format_fields = "id,authors,cleanIsbn,cleanIssn,formats,title"
;record_format_filters[marc21] = "record_format:marc"
;delete_lifetime = 365

; Proxy Server is Optional.
[Proxy]
;host = your.proxy.server
;port = 8000

; Uncomment following line to set proxy type to SOCKS 5
;type = socks5

; Default HTTP settings can be loaded here. These values will be passed to
; the \Laminas\Http\Client's setOptions method.
[Http]
;sslcapath = "/etc/ssl/certs" ; e.g. for Debian systems
;sslcafile = "/etc/pki/tls/cert.pem" ; e.g. for CentOS systems

;timeout = 30 ; default timeout if not overridden by more specific code/settings

; Example: Using a CURL Adapter instead of the the defaultAdapter (Socket); note
; that you may also need to install CURL and PHP/CURL packages on your server.
;adapter = 'Laminas\Http\Client\Adapter\Curl'

; Spelling Suggestions
;
; Note: These settings affect the VuFind side of spelling suggestions; you
; may also wish to adjust some Solr settings in solr/biblio/conf/schema.xml
; and solr/biblio/conf/solrconfig.xml.
[Spelling]
enabled = true
; Number of suggestions to display on screen. This list is filtered from
;   the number set in solr/biblio/conf/solrconfig.xml so they can differ.
limit   = 3
; Show the full modified search phrase on screen
;   rather then just the suggested word
phrase = false
; Offer expansions on terms as well as basic replacements
expand  = true
; Turning on 'simple' spell checking will improve performance,
;  by ignoring the more complicated 'shingle' (mini phrases)
;  based dictionary.
simple = false
; This setting skips spell checking for purely numeric searches; spelling
; suggestions on searches for ISBNs and OCLC numbers are not generally very
; useful.
skip_numeric = true

; These settings control what events are logged and where the information is
; stored.
;
; VuFind currently supports four logging levels: alert (severe fatal error),
; error (fatal error), notice (non-fatal warning) and debug (informational).
;
; Each logging level can be further broken down into five levels of verbosity.
; You can specify the desired level by adding a dash and a number after the
; level in the configuration string -- for example, alert-2 or error-5.
; The higher the number, the more detailed the logging messages.  If verbosity
; is not specified, it defaults to 1 (least detailed).
;
; Several logging methods are available, and each may be configured to log any
; combination of levels.
;
; You may enable multiple logging mechanisms if you want -- in fact, it is
; recommended, since the failure of one logging mechanism (i.e. database down,
; file system full) may then be reported to another.
;
; If database is uncommented, messages will be logged to the named MySQL table.
; The table can be created with this SQL statement:
; CREATE TABLE log_table ( id INT NOT NULL AUTO_INCREMENT,
;     logtime TIMESTAMP NOT NULL, ident CHAR(16) NOT NULL,
;     priority INT NOT NULL, message TEXT, PRIMARY KEY (id) );
;
; If file is uncommented, messages will be logged to the named file.  Be sure
; that Apache has permission to write to the specified file!
;
; If email is uncommented, messages will be sent to the provided email address.
; Be careful with this setting: a flood of errors can easily bog down your mail
; server!
[Logging]
;database       = log_table:alert,error,notice,debug
; NOTE : Make sure the log file exists and that Apache has write permission.
; NOTE : Windows users should avoid drive letters (eg. c:\vufind) because
;        the colon will be used in the string parsing. "/vufind" will work
;file           = /var/log/vufind.log:alert,error,notice,debug
;email          = alerts@myuniversity.edu:alert-5,error-5

; Get URL from https://YOURSLACK.slack.com/apps/manage/custom-integrations
;slack = #channel_name:alert,error
;slackurl = https://hooks.slack.com/services/your-private-details
;slackname = "VuFind Log" ; username messages are posted under
; You can also use the Slack settings to hook into Discord:
; - Get your url from Server Settings > Webhooks
; - Add /slack to the end of your url for Slack-compatible messages
; https://discordapp.com/developers/docs/resources/webhook#execute-slackcompatible-webhook

; This section can be used to specify a "parent configuration" from which
; the current configuration file will inherit.  You can chain multiple
; configurations together if you wish.
[Parent_Config]
; Full path to parent configuration file:
;path = /usr/local/vufind/application/config/config.ini
; Path to parent configuration file (relative to the location of this file):
;relative_path = ../masterconfig/config.ini

; A comma-separated list of config sections from the parent which should be
; completely overwritten by the equivalent sections in this configuration;
; any sections not listed here will be merged on a section-by-section basis.
;override_full_sections = "Languages,AlphaBrowse_Types"

; This setting is for allowing arrays to be merged with the values of their parents
; arrays. If override_full_sections is set for a section the arrays will always be
; overridden.
; For legacy reasons merging of arrays is disabled by default.
;merge_array_settings = false

; This section controls which language options are available to your users.
; If you offer more than one option, a control will appear in the user
; interface to allow user selection.  If you only activate one language,
; the control will be hidden.
;
; The name of each setting below (i.e. en, de, fr) is a language code and
; corresponds with one of the translation files found in the web/lang
; directory.  The value of each setting is the on-screen name of the language,
; and will itself be subject to translation through the language files!
;
; The order of the settings is significant -- they will be displayed on screen
; in the same order they are defined here.
;
; Be sure that this section includes the default language set in the [Site]
; section above.
[Languages]
en          = "English"              ; American spellings
;en-gb       = "English"              ; British spellings
de          = "German"
es          = "Spanish"
fr          = "French"
it          = "Italian"
ja          = "Japanese"
nl          = "Dutch"
;nl-be       = "Flemish Dutch"
pt          = "Portuguese"
pt-br       = "Brazilian Portugese"
zh-cn       = "Simplified Chinese"
zh          = "Chinese"
tr          = "Turkish"
he          = "Hebrew"
ga          = "Irish"
cy          = "Welsh"
el          = "Greek"
ca          = "Catalan"
eu          = "Basque"
ru          = "Russian"
cs          = "Czech"
fi          = "Finnish"
sv          = "Swedish"
pl          = "Polish"
da          = "Danish"
sl          = "Slovene"
ar          = "Arabic"
bn          = "Bengali"
gl          = "Galician"
vi          = "Vietnamese"
hr          = "Croatian"
hi          = "Hindi"

; This section contains special cases for languages such as right-to-left support
[LanguageSettings]
; Comma-separated list of languages to display in right-to-left mode
rtl_langs = "ar,he"

; This section controls the behavior of the Browse module.  The result_limit
; setting controls the maximum number of results that may display in any given
; result box on the Browse screen.  You can set to -1 for no limit; however,
; setting a very high (or no) limit may result in "out of memory" errors if you
; have a large index!
[Browse]
result_limit    = 100

; These settings can be used to turn specific browse types on or off; the order
; of the settings in the configuration below will also control the order of the
; options displayed in the web interface:
tag             = true      ; allow browsing of Tags
dewey           = false     ; allow browsing of Dewey Decimal call numbers
lcc             = true      ; allow browsing of LC call numbers
author          = true      ; allow browsing of authors
topic           = true      ; allow browsing of subject headings
genre           = true      ; allow browsing of genre subdivisions
region          = true      ; allow browsing of region subdivisions
era             = true      ; allow browsing of era subdivisions

; You can use this setting to change the default alphabet provided for browsing:
;alphabet_letters = "ABCDEFGHIJKLMNOPQRSTUVWXYZ"
; Uncomment to sort lists alphabetically (instead of by popularity); note that
; this will not changed the values returned -- you will still get only the
; <result_limit> most popular entries -- it only affects display order.
;alphabetical_order = true

; This section controls the availability of export methods.
;
; Each entry may be a comma-separated list of contexts in which the export
; option will be presented. Valid options:
;
; bulk - Included in batch export contexts
; record - Included in single-record export contexts
;
; If you simply set a field to true, only "record" mode will be enabled.
; If you set a field to false, all export contexts will be disabled.
;
; Note that some options may be disabled for records that do not support them,
; regardless of the setting chosen here.  You can edit the separate export.ini
; file to add new export formats and change the behavior of existing ones.
[Export]
RefWorks = "record,bulk"
EndNote = "record,bulk"
EndNoteWeb = "record,bulk"
MARC = false
MARCXML = false
RDF = false
BibTeX = false
RIS = false

[BulkExport]
; Export behavior to use when no bulkExportType setting is found in the matching
; format section of export.ini; default is 'link' if not overridden below. See
; export.ini for more details on available options.
;defaultType = download

;AddThis is optional. It uses the Add This tool available from www.addthis.com
; and requires the username generated when an analytics account is registered.
;[AddThis]
;key = yourUsername

; This section controls how item status information is presented in search results.
[Item_Status]
; Usually, there is only one location or call number for each item; however, when
; multiple values are found, there are several possible behaviors:
;     first = display the first value found, ignore the rest
;     all   = show all of the values found, separated by commas
;     msg   = show a message like "Multiple Call Numbers" or "Multiple Locations"
;     group = show availability statuses for each location on a separate line,
;             followed by callnumber information (valid for multiple_locations only)
multiple_call_nos = first
multiple_locations = msg

; If your ILS driver supports services, VuFind will display a more detailed
; availability message. This setting may be used to indicate that one particular
; status is preferred over all others and should be displayed by itself when
; found. This is useful because some drivers will always provide both "loan" and
; "presentation" services, but most users will only care about "loan" (since in-
; library use is implied by the ability to borrow an item). Set this to false to
; always display all services.
preferred_service = "loan"

; Show the full location, call number, availability for each item.
; You can customize the way each item's status is displayed by overriding the
; ajax/status-full.phtml template.
; When enabled, this causes the multiple_call_nos, multiple_locations and
; preferred_service settings to be ignored.
show_full_status = false

; You can set this to the name of an alphabetic browse handler (see the
; [AlphaBrowse_Types] section) in order to link call numbers displayed on the
; holdings tab and in status messages to a specific browse list. Set to false
; to disable call number linking.
callnumber_handler = false

; This section controls the behavior of the Record module.
[Record]
; Set this to true in order to enable "next" and "previous" links to navigate
; through the current result set from within the record view.
next_prev_navigation = false

; Set this to true in order to enable "first" and "last" links to navigate
; through the content result set from within the record view. Note, this
; may cause slow behavior with some installations. The option will only work
; when next_prev_navigation is also set to true.
first_last_navigation = false

; Setting this to true will cause VuFind to skip the results page and
; proceed directly to the record page when a search has only one hit.
jump_to_single_search_result = false

; You can enable this setting to show links to related MARC records using certain
; 7XX fields. Just enter a comma-separated list of the MARC fields that you wish
; to make use of.
;marc_links = "760,762,765,767,770,772,773,774,775,776,777,780,785,787"
; In the marc_links_link_types enter the fields you want the module to use to
; construct the links. The module will run through the link types in order
; until it finds one that matches. If you don't have id numbers in the fields,
; you can also use title to construct a title based search. id represents a raw
; bib id, dlc represents an LCCN.  Default setting:
;marc_links_link_types = id,oclc,dlc,isbn,issn,title
; Set use_visibility_indicator to false if you want to show links that are marked as
; "Do not show" in the MARC record (indicator 1). Otherwise, these links will be
; suppressed. (Default = true)
;marc_links_use_visibility_indicator = false

; When displaying publication information from 260/264, this separator will be
; placed between repeating subfield values (default is to rely on existing ISBD
; punctuation, but this can be used when ISBD punctuation is absent (e.g. ", ").
;marcPublicationInfoSeparator = " "

; When displaying publication information from 260/264, this can be set to true
; to make 264 information completely replace 260 information. Default is false,
; which will display information from 260 AND 264 when both fields are populated.
; Note that this only affects display, not indexing; both fields will always be
; made searchable.
;replaceMarc260 = false

; Set the URI-pattern of the server which serves the raw Marc-data. (see
; https://vufind.org/wiki/configuration:remote_marc_records for more information
; on how to set up a remote service for raw Marc-data)
;remote_marc_url = http://127.0.0.1/%s

; You can use this setting to hide holdings information for particular named locations
; as returned by the catalog.
hide_holdings[] = "World Wide Web"

; This array controls which Related modules are used to display sidebars on the
; record view page.
;
; Available options:
;    Channels - Display links to channels of content related to record
;    Similar - Similarity based on Solr lookup
;    WorldCatSimilar - Similarity based on WorldCat lookup
related[] = "Similar"

; This setting controls which citations are available; set to true for all supported
; options (default); set to false to disable citations; set to a comma-separated list
; to activate only selected formats (available options: APA, Chicago, MLA). The
; comma-separated list option may also be used to customize citation display order.
;citation_formats = APA,Chicago,MLA

; The following two sections control the Alphabetic Browse module.
[AlphaBrowse]
; This setting controls how many headings are displayed on each page of results:
page_size = 20
; How many headings to show before the match (or the spot where the match
; would have been found). Default is 0 for backwards compatibility.
rows_before = 0
; highlight the match row (or spot where match would have been)? default false
highlighting = false
; SEE ALSO: the General/includeAlphaBrowse setting in searchbox.ini, for including
; alphabrowse options in the main search drop-down options.

; This section controls the order and content of the browse type menu in the
; Alphabetic Browse module.  The key is the browse index to use, the value is the
; string to display to the user (subject to translation).
[AlphaBrowse_Types]
topic = "By Topic"
author = "By Author"
title = "By Title"
lcc = "By Call Number"
;dewey = "By Call Number"

; This section controls the return of extra columns for the different browses.
; The key is the browse index, the value is a colon-separated string of extra
; Solr fields to return for display to the user.
; Values should be in translation file as browse_value.
[AlphaBrowse_Extras]
title = "author:format:publishDate"
lcc = title
dewey = title

; This section allows you to configure the values used for Cryptography; the
; HMACkey can be set to any value you like and should never be shared.  It is used
; to prevent users from tampering with certain URLs (for example, "place hold" form
; submissions)
[Security]
HMACkey = mySuperSecretValue

; This section sets global defaults for caches; file caching is used by default.
; A custom directory for caching can be defined by the environment variable
; VUFIND_CACHE_DIR (see httpd-vufind.conf). The default location is inside the
; local settings directory.
[Cache]
; Set time to live value for caches (in seconds), 0 means maximum possible.
;ttl = 0
; Override umask for cache directories and files.
;umask = 022
; Permissions for framework-created cache directories and files, subject to umask
; Default dir_permission seems to be 0700.
;dir_permission = 0700
; Default file_permission seems to be 0600.
;file_permission = 0600

; This section controls the "Collections" module -- the special view for records
; that represent collections, and the mechanism for browsing these records.
[Collections]
; Control whether or not the collections module is enabled in search results.
; If set to true any search results which are collection level items will
; link to the respective collections page rather than the record page
; (default = false).
;collections = true
; Control default tab of Collection view (default = CollectionList); see also
; CollectionTabs.ini.
;defaultTab = CollectionList
; This controls where data is retrieved from to build the Collections/Home page.
; It can be set to Index (use the Solr index) or Alphabetic (use the AlphaBrowse
; index). Index is subject to "out of memory" errors if you have many (150000+)
; collections; Alphabetic has no memory restrictions but requires generation of
; a browse index using the index-alphabetic-browse tool.  (default = Index)
;browseType = Index
; This string is the delimiter used between title and ID in the hierarchy_browse
; field of the Solr index.  Default is "{{{_ID_}}}" but any string may be used;
; be sure the value is consistent between this configuration and your indexing
; routines.
;browseDelimiter = "{{{_ID_}}}"
; This controls the page size within the Collections/Home page (default = 20).
;browseLimit = 20
; List of record routes that are converted to collection routes (used to map
; route names when a record identifies itself as a collection and the collections
; setting above is true).
route[record] = collection
route[search2record] = search2collection

; This section addresses hierarchical records in the Solr index
[Hierarchy]
; Name of hierarchy driver to use if no value is specified in the hierarchytype
; field of the Solr index.
driver = Default
; Should we display hierarchy trees? (default = false)
;showTree = true
; "Search within trees" can be disabled here if set to "false" (default = true)
search = true
; You can limit the number of search results highlighted when searching the tree;
; a limit is recommended if you have large trees, as otherwise large numbers of
; results can cause performance problems.  If treeSearchLimit is -1 or not set,
; results will be unlimited.
treeSearchLimit = 100
; Whether hierarchy fields are used for linking between container records and their
; children (default = false). This is an alternative to the full collections support
; (see the [Collections] section), so only one of them should be enabled
; at a time e.g. unless custom record drivers are used. When using this setting,
; you may also wish to enable the ComponentParts tab in RecordTabs.ini.
;simpleContainerLinks = true

; This section will be used to configure the feedback module.
; Set "tab_enabled" to true in order to enable the feedback module.
; Forms are configured in FeedbackForms.yaml
[Feedback]
;tab_enabled       = true

; Default values for form recipient and email subject, if not overridden for a
; specific form in FeedbackForms.yaml
;recipient_email   = "feedback@myuniversity.edu"
;recipient_name    = "Your Library"
;email_subject     = "VuFind Feedback"

; This is the information for where feedback emails are sent from.
;sender_email      = "noreply@vufind.org"
;sender_name       = "VuFind Feedback"

; Note: for additional details about stats (including additional notes on Google
; Analytics and Matomo/Piwik), look at the wiki page:
;     https://vufind.org/wiki/configuration:usage_stats

; Uncomment this section and provide your API key to enable Google Analytics. Be
; sure to set the "universal" setting to true once your account is upgraded to
; Universal Analytics; see:
; https://developers.google.com/analytics/devguides/collection/upgrade/guide
;[GoogleAnalytics]
;apiKey = "mykey"
;universal = false

; The Piwik product has been renamed to Matomo, but for backward compatibility,
; the terminology has not yet been changed in VuFind. Uncomment this section and
; provide your Matomo or Piwik server address and site id to enable Matomo/Piwik
; analytics. Note: VuFind's Matomo/Piwik integration uses several custom variables;
; to take advantage of them, you must reconfigure Matomo/Piwik by switching
; to its root directory and running this command to raise a default limit:
; ./console customvariables:set-max-custom-variables 10
[Piwik]
;url = "http://server.address/piwik/"
;site_id = 1
; Uncomment the following setting to track additional information about searches
; and displayed records with Matomo/Piwik's custom variables
;custom_variables = true
; By default, searches are tracked using the format "Backend|Search Terms."
; If you need to differentiate searches coming from multiple VuFind instances using
; a shared site_id, you can set the searchPrefix to add an additional prefix to
; the string, for example "SiteA|Backend|Search Terms." Most users will want to
; leave this disabled.
;searchPrefix = "SiteA|"
; Uncomment the following setting to disable cookies for privacy reasons.
; see https://matomo.org/faq/general/faq_157/ for more information.
;disableCookies = true

; Uncomment portions of this section to activate tabs in the search box for switching
; between search modules. Keys are search backend names, values are labels for use in
; the user interface (subject to translation). If you need multiple tabs for a single
; backend, append a colon and a suffix to each backend name (e.g. Solr:main) and add
; the filters in the [SearchTabsFilters] section.
[SearchTabs]
;Solr = Catalog
;Summon = Summon
;WorldCat = WorldCat
;Solr:filtered = "Catalog (Main Building Books)"
;EDS = "EBSCO Discovery Service"
;EIT = "EBSCO Integration Toolkit"
;Primo = "Primo Central"

; Add any hidden filters in this section for search tab specific filtering
[SearchTabsFilters]
;Solr:filtered[] = 'building:"main library"'
;Solr:filtered[] = "format:book"

; You can bind a permission to a search tab in this section.
; This controls to whom the tab should be displayed.
; Use the format tabName = permission. The permission should be configured
; in permissions.ini (who should see the tab)
; and permissionBehavior.ini (what should be displayed instead of the tab).
; Note that this ONLY controls whether or not the tab is displayed; if you wish to
; restrict actual searching, you will also need to make sure that the relevant
; controller(s) are blocking access using the same named permission.
[SearchTabsPermissions]
;EIT = access.EITModule
;Primo = access.PrimoModule

; Uncomment portions of this section to label searches from particular sources in the
; search history display.  Keys are search backend names, values are labels for use in
; the user interface (subject to translation).
[SearchHistoryLabels]
;Solr = Catalog
;Summon = Summon
;WorldCat = WorldCat
;SolrWeb = "Library Website"
;EDS = "EBSCO Discovery Service"

; Activate Captcha validation on select forms
; VuFind will use reCaptcha validation to prevent bots from using certain actions of
; your instance. See http://www.google.com/recaptcha for more information on Captcha
; and create keys for your domain.
; You will need to provide a sslcapath in the [Http] section for your Captcha to work.
;[Captcha]
;siteKey  = "get your reCaptcha key at"
;secretKey = "https://www.google.com/recaptcha/admin/create"
; Valid theme values: dark, light
;theme      = light
; Valid forms values: changePassword, email, feedback, newAccount, passwordRecovery,
;                     sms, userComments
; Use * for all supported forms
; Note: when "feedback" is active, Captcha can be conditionally disabled on a
;       form-by-form basis with the useCaptcha setting in FeedbackForms.yaml.
;forms = changeEmail, changePassword, email, newAccount, passwordRecovery, sms


; This section can be used to display default text inside the search boxes, useful
; for instructions. Format:
;
; backend = Placeholder text
;
; You can use a "default" setting if you want a standard string displayed across
; all backends not otherwise specified. You can qualify backend names with a
; colon-delimited suffix if you wish to use special placeholders in combination
; with filtered search tabs (see [SearchTabsFilters] above).
[SearchPlaceholder]
;default = "Enter search terms here..."
;Solr = "Search the catalog"
;Solr:filtered = "Search the filtered catalog"
;Summon = "Search Summon"

; This section controls VuFind's social features.
[Social]
; Comments may be "enabled" or "disabled" (default = "enabled")
comments = enabled
; Favorite lists may be "enabled", "disabled", "public_only" or "private_only"
; (default = "enabled")
; The public_only/private_only settings restrict the type of list users may
; create. If you change this to a more restrictive option, it is your responsibility
; to update the user_list database table to update the status of existing lists.
lists = enabled
; The following two settings are equivalent to default_limit / limit_options in
; searches.ini, but used to control the page sizes of lists of favorites:
lists_default_limit   = 20
;lists_limit_options   = 10,20,40,60,80,100
; This section controls what happens when a record title in a favorites list
; is clicked. VuFind can either embed the full result directly in the list using
; AJAX or can display it at its own separate URL as a full HTML page.
; See the [List] section of searches.ini for all available options.
lists_view=full
; Tags may be "enabled" or "disabled" (default = "enabled")
; When disabling tags, don't forget to also turn off tag search in searches.ini.
tags = enabled
; This controls the maximum length of a single tag; it should correspond with the
; field size in the tags database table.
max_tag_length = 64
; This controls whether tags are case-sensitive (true) or always forced to be
; represented as lowercase strings (false -- the default).
case_sensitive_tags = false
; If this setting is set to false, users will not be presented with a search
; drop-down or advanced search link when searching/viewing tags. This is recommended
; when using a multi-backend system (e.g. Solr + Summon + WorldCat). If set to
; true, the standard Solr search options and advanced search link will be shown
; in the tag screens; this is recommended when using a Solr-only configuration.
show_solr_options_in_tag_search = false<|MERGE_RESOLUTION|>--- conflicted
+++ resolved
@@ -818,13 +818,8 @@
 ; coversize setting to false:
 ;coversize = false
 
-<<<<<<< HEAD
-; You can select Syndetics, LibraryThing, Summon, Amazon, Booksite, Obalkynih,
-; OpenLibrary, Contentcafe, Buchhandel.de, Google Books, BrowZine and/or LocalFile.
-=======
 ; You can select Syndetics, LibraryThing, Summon, Booksite, OpenLibrary,
-; Contentcafe, Buchhandel.de, Google Books, BrowZine and/or LocalFile.
->>>>>>> 47784e16
+; Contentcafe, Buchhandel.de, Google Books, BrowZine, ObalkyKnih and/or LocalFile.
 ;   Note: BrowZine requires you to have BrowZine.ini configured appropriately.
 ;   Note: ObalkyKnih could be configured in obalkyknih.ini file.
 ;   Note: Summon service takes a Serials Solutions client key, NOT Summon API key!
@@ -845,11 +840,7 @@
 ;          %vufind-home%      - The VUFIND_HOME environment variable
 ;          %vufind-local-dir% - The VUFIND_LOCAL_DIR environment variable
 ;        Example: LocalFile:%vufind-local-dir%/path/to/file/%size%/issn/%issn%.%anyimage%
-<<<<<<< HEAD
-;coverimages     = Syndetics:MySyndeticsId,Amazon:MyAccessKeyId,Booksite,LibraryThing:MyLibraryThingId,Google,ObalkyKnih,OpenLibrary,Summon:MySerialsSolutionsClientKey,Contentcafe:MyContentCafeID,BrowZine,LocalFile:PathToFile
-=======
-;coverimages     = Syndetics:MySyndeticsId,Booksite,LibraryThing:MyLibraryThingId,Google,OpenLibrary,Summon:MySerialsSolutionsClientKey,Contentcafe:MyContentCafeID,BrowZine,LocalFile:PathToFile
->>>>>>> 47784e16
+;coverimages     = Syndetics:MySyndeticsId,Booksite,LibraryThing:MyLibraryThingId,Google,ObalkyKnih,OpenLibrary,Summon:MySerialsSolutionsClientKey,Contentcafe:MyContentCafeID,BrowZine,LocalFile:PathToFile
 
 ; This setting controls which services will have images cached on your local disk.
 ; Set to true to cache all applicable services. Set to false to disable caching. Set
