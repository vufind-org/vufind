--- conflicted
+++ resolved
@@ -874,12 +874,6 @@
 ; "/.*/" to turn on caching for all proxied images.
 ;coverproxyCache[] = "/.*\.?mylibrary\.edu/"
 
-<<<<<<< HEAD
-; This setting controls how cover image URLs are loaded. They could be loaded as
-; part of main request, or asynchronously. Asynchronous loading is disabled by
-; default; to enable it, just uncomment the line below.
-;ajaxcovers = true
-=======
 ; This setting controls which hosts are allowed to provide cover images through
 ; the built-in cover proxy. Images from hostnames that do not match the regular
 ; expressions below will not be proxied. Be sure to define regular expressions
@@ -893,7 +887,11 @@
 coverproxyAllowedTypes[] = "image/gif"
 coverproxyAllowedTypes[] = "image/jpeg"
 coverproxyAllowedTypes[] = "image/png"
->>>>>>> bac65717
+
+; This setting controls how cover image URLs are loaded. They could be loaded as
+; part of main request, or asynchronously. Asynchronous loading is disabled by
+; default; to enable it, just uncomment the line below.
+;ajaxcovers = true
 
 ; These settings control the image to display when no book cover is available.
 ; If makeDynamicCovers is not false and the GD library is installed, VuFind will draw
