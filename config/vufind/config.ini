--- conflicted
+++ resolved
@@ -314,7 +314,12 @@
 ; library_cards setting (see below).
 allowUserLogin = true
 
-<<<<<<< HEAD
+; If true (default), any ILS credentials stored with the user are checked up-front
+; when the user logs in to VuFind. If the credentials don't work, they're cleared,
+; and the user will be prompted for new credentials when accessing a page that
+; needs them. This setting is ignored if allowUserLogin is false.
+checkILSCredentialsOnLogin = true
+
 ; ILS data cache life time in seconds per function. The cache is used to avoid
 ; repeating requests too often (but often enough to not use stale data).
 ; Currently supported for the functions listed below. Default is 60 seconds.
@@ -322,15 +327,7 @@
 ;cacheLifeTime[patronLogin] = 60
 ;cacheLifeTime[getProxiedUsers] = 60
 ;cacheLifeTime[getProxyingUsers] = 60
-;cacheLifeTime[getPickUpLocations] = 60
 ;cacheLifeTime[getPurchaseHistory] = 60
-=======
-; If true (default), any ILS credentials stored with the user are checked up-front
-; when the user logs in to VuFind. If the credentials don't work, they're cleared,
-; and the user will be prompted for new credentials when accessing a page that
-; needs them. This setting is ignored if allowUserLogin is false.
-checkILSCredentialsOnLogin = true
->>>>>>> 35cee3a2
 
 ; loadNoILSOnFailure - Whether or not to load the NoILS driver if the main driver fails
 loadNoILSOnFailure = false
