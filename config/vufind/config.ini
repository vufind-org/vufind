--- conflicted
+++ resolved
@@ -2098,15 +2098,13 @@
 ; records). Default is false.
 ;alwaysDisplayIndexRecordInStaffView = false
 
-<<<<<<< HEAD
 ; Embed schema.org RDFa metadata into record displays?
 includeSchemaOrgMetadata = true
-=======
+
 ; This setting controls the display order of subject headings from MARC records.
 ; If set to "record" (the default) it will retain the order of headings from the MARC record.
 ; If set to "numerical", it will sort numerically by MARC tag.
 ;marcSubjectHeadingsSort = "numerical"
->>>>>>> b537da40
 
 ; The following two sections control the Alphabetic Browse module.
 [AlphaBrowse]
