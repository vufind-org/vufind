;
; VuFind Configuration
;

; This section controls global system behavior and can usually be left unmodified.
[System]
; Change to false to take the system offline and show an unavailability message;
; note that you can use the NoILS driver (in [Catalog] section below) to keep VuFind
; up during ILS maintenance.
available       = true
; Change to true to see messages about the behavior of the system as part of the
; output -- only for use when troubleshooting problems. See also the access.DebugMode
; setting in permissions.ini to turn on debug using a GET parameter in the request.
debug           = false
; This setting should be set to false after auto-configuration is complete
autoConfigure = true
; This setting specifies a health check file location. If a health check file exists,
; the getServerStatus AJAX call will return an error regardless of actual status
; allowing the server to be disabled from a load-balancer.
;healthCheckFile = /tmp/disable_vufind

; This section will need to be customized for your installation
[Site]
; Base URL is normally auto-detected, but this setting is used when autodetection is
; not possible (i.e. during sitemap generation at the command line).
url             = http://library.myuniversity.edu/vufind
; Set to true if VuFind is behind a reverse proxy (typically Apache with mod_proxy),
; make sure your reverse proxy sets the necessary headers.
;reverse_proxy    = true
email           = support@myuniversity.edu
title           = "Library Catalog"
; This is the default theme for non-mobile devices (or all devices if mobile_theme
; is disabled below). Available standard themes:
;   bootstrap3 = HTML5 theme using Bootstrap 3 + jQuery libraries, with minimal styling
;   bootprint3 = bootstrap3 theme with more attractive default styling applied
;                (named after the earlier, now-deprecated blueprint theme)
;   sandal     = bootstrap3 theme with a "flat" styling applied (a newer look
;                than bootprint3).
theme           = bootprint3

; Uncomment the following line to use a different default theme for mobile devices.
; You may not wish to use this setting if you are using one of the Bootstrap-based
; standard themes since they support responsive design.
;mobile_theme    = mobile

; Automatic asset minification and concatenation setting. When active, HeadScript
; and HeadLink will concatenate and minify all viable files to reduce requests and
; load times. This setting is off by default.
;
; This configuration takes the form of a semi-colon separated list of
; environment:configuration pairs where "environment" is a possible APPLICATION_ENV
; value (e.g. 'production' or 'development') or '*'/no prefix for all contexts.
; Possible values for 'configuration' within each environment are 'js', 'css',
; 'off'/false, 'on'/true/'*'. This allows global enabling/disabling of the pipeline
; or separate configurations for different types of resources. Multiple configuration
; values may be comma-separated -- e.g. 'js,css'.
;
; Example: "development:off; production:js,css"
;asset_pipeline = "production:js"

; This is a comma-separated list of themes that may be accessed via the ?ui GET
; parameter.  Each entry has two parts: the value used on the URL followed by the
; actual theme name.  For example, http://library.myuniversity.edu/vufind?ui=theme1
; would load the myTheme1 theme with the setting shown below.  Note that the values
; of "standard" and "mobile" are reserved for the default and mobile themes defined
; above.
;alternate_themes = theme1:myTheme1,theme2:myTheme2

; This is a comma-separated list of theme options that will be displayed to the user
; as a drop-down.  Each entry has two parts: a value for the "ui" GET parameter and
; an on-screen description.  "standard" refers to the "theme" setting above, "mobile"
; refers to the "mobile_theme" setting, and all other values must be defined in
; alternate_themes above.  When commented out, no drop-down theme list will display.
;selectable_themes = "standard:Standard Theme,mobile:Mobile Theme"

; Use the browser language setting to set the VuFind language.
browserDetectLanguage = true
language        = en    ; default -- more options available in [Languages] below.
locale          = en_US
; Set this to specify a default ISO 4217 currency code (used on the fines screen).
; If omitted, the default currency for the locale above will be used.
;defaultCurrency = USD
; Find valid timezone values here:
;   http://www.php.net/manual/en/timezones.php
timezone        = "America/New_York"
; A string used to format user interface date strings using the PHP date() function
; default is m-d-Y (MM-DD-YYYY 01-01-2010)
displayDateFormat = "m-d-Y"
; A string used to format user interface time strings using the PHP date() function
; default is H:i (HH:MM 23:01)
displayTimeFormat = "H:i"
; The base VuFind URL will load this controller unless the user is logged in:
defaultModule   = Search
; When defaultModule is used, this action will be triggered (default = Home)
;defaultAction = Home
; The base VuFind URL will load this controller when the user is logged in:
defaultLoggedInModule = MyResearch
; When defaultLoggedInModule is used, this action will be triggered (default = Home)
;defaultLoggedInAction = Home
; The search backend that VuFind will use in search boxes when nothing else is
; specified (e.g. on user account pages, search history, etc.). Default = Solr
;defaultSearchBackend = Solr
; The route VuFind will send users to following a log out operation. Set to false
; or omit to attempt to retain the user's current context after log out.
;logOutRoute = home
; Default tab to display when a record is viewed (see also RecordTabs.ini):
defaultRecordTab = Holdings
; Hide the holdings tab if no holdings are available from the ILS; note that this
; feature requires your ILS driver to support the hasHoldings() method.
hideHoldingsTabWhenEmpty = false
; Whether to load the default tab through AJAX (which brings some performance
; gain but breaks compatibility with non-Javascript-enabled browsers; off by default)
;loadInitialTabWithAjax = true
; The holdingsTemplate to use to display the ILS holdings (defaults to standard).
; See the templates/RecordTab/holdingsils subdirectory of your theme for options.
;holdingsTemplate = extended
; This page will show by default when a user accesses the MyResearch module:
defaultAccountPage = Favorites
; Allow access to the Admin module? (See the access.AdminModule setting in
; permissions.ini for more granular ways to restrict Admin access).
admin_enabled = false
; Show sidebar on the left side instead of right
sidebarOnLeft = false
; Invert the sidebarOnLeft setting for right-to-left languages?
mirrorSidebarInRTL = true
; Put search result thumbnails on the left (true) or right (false)
resultThumbnailsOnLeft = true
; Put favorites list thumbnails on the left (true) or right (false)
listThumbnailsOnLeft = true
; Put hold/checkedout/ILL/etc. item thumbnails on the left (true) or right (false)
accountThumbnailsOnLeft = true
; Show thumbnail on opposite side in right-to-left languages?
mirrorThumbnailsRTL = true
; Handle menu as an offcanvas slider at mobile sizes (in bootstrap3-based themes)
offcanvas = false
; Show (true) / Hide (false) Book Bag - Default is Hide.
showBookBag = false
; Set the maximum amount of items allowed in the Book Bag - Default is 100
bookBagMaxSize = 100
; Show individual add/remove bookbag buttons in search results? (Supersedes cart
; checkboxes and bulk action buttons unless showBulkOptions is true).
bookbagTogglesInSearch = true
; Display bulk items (export, save, etc.) and checkboxes on search result screens?
showBulkOptions = false
; Should users be allowed to save searches in their accounts?
allowSavedSearches = true
; Some VuFind features can be made compatible with non-Javascript browsers at
; a performance cost. By default, this compatibility is disabled, but it can
; be turned on here. Note that even with this setting turned on, some features
; still require Javascript; this simply improves compatibility for certain
; features (such as display of hierarchies).
nonJavascriptSupportEnabled = false
; Generator value to display in an HTML header <meta> tag:
generator = "VuFind 6.1"

; This section allows you to configure the mechanism used for storing user
; sessions.  Available types: File, Memcache, Database, Redis.
; Some of the settings below only apply to specific session handlers;
; such settings are named with an obvious prefix.  Non-prefixed settings
; are global to all handlers.
[Session]
type                        = File
lifetime                    = 3600 ; Session lasts for 1 hour
; Should stored session data be encrypted?
secure = false
; Keep-alive interval in seconds. When set to a positive value, the session is kept
; alive with a JavaScript call as long as a VuFind page is open in the browser.
; Default is 0 (disabled). When keep-alive is enabled, session lifetime above can be
; reduced to e.g. 600.
;keepAlive = 60
;file_save_path              = /tmp/vufind_sessions
;memcache_host               = localhost
;memcache_port               = 11211
;memcache_connection_timeout = 1
;
; Settings related to Redis-based sessions; default values are listed below
;redis_host               = localhost
;redis_port               = 6379
;redis_connection_timeout = 0.5
;redis_db                 = 0
;redis_auth               = some_secret_password
;redis_version            = 3
;redis_standalone         = true

; This section controls how VuFind creates cookies (to store session IDs, bookbag
; contents, theme/language settings, etc.)
[Cookies]
; In case there are multiple VuFind instances on the same server and they should not
; share cookies/sessions, this option can be enabled to limit the session to the
; current path. Default is false, which will place cookies at the root directory.
;limit_by_path = true
; If VuFind is only accessed via HTTPS, this setting can be enabled to disallow
; the browser from ever sending cookies over an unencrypted connection (i.e.
; before being redirected to HTTPS). Default is false.
;only_secure = true
; Whether to set cookies set by the server (apart from cart function) "HTTP only" so
; that they cannot be accessed by scripts. Default is true.
;http_only = false
; Set the domain used for cookies (sometimes useful for sharing the cookies across
; subdomains); by default, cookies will be restricted to the current hostname.
;domain = ".example.edu"
; This sets the session cookie's name. Comment this out to use the default
; PHP_SESS_ID value. If running multiple versions of VuFind (or multiple PHP
; applications) on the same host, it is strongly recommended to give each a
; different session_name setting to avoid data contamination.
session_name = VUFIND_SESSION

; Please set the ILS that VuFind will interact with.
;
; Available drivers:
;   - Aleph
;   - Alma
;   - Amicus
;   - DAIA (using either XML or JSON API)
;   - Demo (fake ILS driver returning complex responses)
;   - Evergreen
;   - Folio
;   - Horizon (basic database access only)
;   - HorizonXMLAPI (more features via API)
;   - Innovative (for INNOPAC; see also Sierra/SierraRest)
;   - Koha (basic database access only)
;   - KohaILSDI (more features via ILS-DI API)
;   - LBS4
;   - MultiBackend (to chain together multiple drivers in a consortial setting)
;   - NewGenLib
;   - NoILS (for users with no ILS, or to disable ILS features during maintenance),
;   - PAIA
;   - Polaris
;   - Sample (fake ILS driver returning bare-minimum data)
;   - Sierra (basic database access only)
;   - SierraRest (more features via API)
;   - Symphony (uses native SirsiDynix APIs)
;   - Unicorn (also applies to Symphony; requires installation of connector found at:
;     http://code.google.com/p/vufind-unicorn/)
;   - Virtua
;   - Voyager (database access only; for Voyager 6+)
;   - VoyagerRestful (for Voyager 7+ w/ RESTful web services)
;   - XCNCIP2 (for XC NCIP Tookit v2.x)
;
; If you haven't set up your ILS yet, two fake drivers are available for testing
; purposes. "Sample" is fast but does very little; "Demo" simulates more
; functionality of a real ILS but may slow down your system by performing extra
; searches. If you don't plan to use an ILS, the NoILS driver is your best option.
;
; Note: Enabling most of the features in this section will only work if you use an
; ILS driver that supports them; not all drivers support holds/renewals.
[Catalog]
driver          = Sample

; loadNoILSOnFailure - Whether or not to load the NoILS driver if the main driver fails
loadNoILSOnFailure = false

; List of search backends that contain records from your ILS (defaults to Solr
; unless set otherwise). You can set ilsBackends = false to disable ILS status
; loading entirely.
;ilsBackends[] = Solr

; This setting determines how and when hold / recall links are displayed.
; Legal values:
; - all (Show links for all items - Place Hold for Available Items and Place Recall
;   for unavailable items)
; - availability (Only show recall links if ALL items on bib are currently
;   unavailable)
; - disabled (Never show hold/recall links)
; - driver (Use ILS driver to determine which items may be held/recalled; best option
;   if available, but not supported by all drivers)
; - holds (Only show links for available items)
; - recalls (Only show links for unavailable items)
; default is "all"
holds_mode = "all"

; Set this to true if you want to allow your ILS driver to override your holds_mode
; setting on a record-by-record basis; this may be useful for local customizations,
; but in most cases you should leave this setting unchanged.  Overrides are ignored
; for mode settings of "driver" or "disabled."
allow_holds_override = false

; Determines if holds can be cancelled or not. Options are true or false.
; default is false
cancel_holds_enabled = false

; Determines if storage retrieval requests can be cancelled or not.
; Options are true or false.
; default is false
cancel_storage_retrieval_requests_enabled = false

; Determines if ILL requests can be cancelled or not.
; Options are true or false.
; default is false
cancel_ill_requests_enabled = false

; Determines if item can be renewed or not. Options are true or false.
; default is false
renewals_enabled = false

; Determines if title level holds are displayed or not.
; Legal values:
; - disabled (Never show title Holds - Default)
; - always (Always show title Holds)
; - availability (Only show title holds if ALL items on bib are currently
;   unavailable)
; - driver (Use ILS driver to determine which items may be held/recalled; best option
;   if available, but not supported by all drivers)
title_level_holds_mode = "disabled"

; Determines how holdings are grouped in the record display, using fields from
; the item information provided by the ILS driver.
;
; Most commonly-used values:
; - holdings_id,location (Use holdings record id if available, location name as
;   secondary - Default)
; - location (Use location name)
;
; See https://vufind.org/wiki/development:plugins:ils_drivers#getholding for
; more options (though not every ILS driver supports every possible value).
;
; Note that there may also be driver-specific values outside of the specification,
; such as:
; - item_agency_id (XCNCIP2 driver's Agency ID, which may be useful in consortial
;   environments)
;
; You may use multiple group keys (delimited by comma), e.g.,
; - item_agency_id,location
;holdings_grouping = holdings_id,location

; Text fields such as holdings_notes gathered from items to be displayed in each
; holdings group in the display order.
; The default list is 'holdings_notes', 'summary', 'supplements' and 'indexes'. The
; deprecated field 'notes' is used as an alias for 'holdings_notes'.
; Note that displayed information depends on what the ILS driver returns.
;holdings_text_fields[] = 'holdings_notes'
;holdings_text_fields[] = 'summary'

; Whether support for multiple library cards is enabled. Default is false.
;library_cards = true

; The number of checked out items to display per page; 0 for no limit (may cause
; memory problems for users with huge numbers of items). Default = 50.
;checked_out_page_size = 50

; The number of historic loans to display per page; 0 for no limit (may cause
; memory problems for users with a large number of historic loans). Default = 50
;historic_loan_page_size = 50

; Whether to display the item barcode for each loan. Default is false.
;display_checked_out_item_barcode = true

; This section controls features related to user accounts
[Account]
; Allow the user to set a home library through the Profile screen, which will
; override ILS-provided default pickup locations throughout the system.
set_home_library = true

; Allow the user to "subscribe" to search history entries in order to receive
; email notifications of new search results.
schedule_searches = false

; Should we always send a scheduled search email the first time we run notices
; after a user has subscribed (true), or should we only send an email when there
; is actually something new (false, default)
force_first_scheduled_email = false

; When schedule_searches is set to true, you can customize the schedule frequencies
; here -- just use the number of days between notifications in the brackets. Labels
; will be run through the translator.
;scheduled_search_frequencies[0] = schedule_none
;scheduled_search_frequencies[1] = schedule_daily
;scheduled_search_frequencies[7] = schedule_weekly

; This section allows you to determine how the users will authenticate.
; You can use an LDAP directory, the local ILS (or multiple ILSes through
; the MultiILS option), the VuFind database (Database), a hard-coded list of
; access passwords (PasswordAccess), AlmaDatabase (combination
; of VuFind database and Alma account), Shibboleth, SIP2, CAS, Facebook, Email or
; some combination of these (via the MultiAuth or ChoiceAuth options).
;
; The Email method is special; it is intended to be used through ChoiceAuth in
; combination with Database authentication (or any other method that reliably stores
; the user's email address) to make it possible to log in by receiving an
; authentication link at the email address stored in VuFind's database. Email is
; also supported as the primary authentication mechanism for some ILS drivers (e.g.
; Alma). In these cases, ChoiceAuth is not needed, and ILS should be configured as
; the Authentication method; see the ILS driver's configuration for possible options.
;
; Also note that the Email method stores hashes in your database's auth_hash table.
; You should run the "php $VUFIND_HOME/public/index.php util expire_auth_hashes"
; utility periodically to clean out old data in this table.
[Authentication]
;method          = LDAP
;method         = ILS
method         = Database
;method         = AlmaDatabase
;method         = Shibboleth
;method         = SIP2
;method         = CAS
;method         = MultiAuth
;method         = ChoiceAuth
;method         = MultiILS
;method         = Facebook
;method         = PasswordAccess
<<<<<<< HEAD
;method         = OpenIDConnect
=======
;method         = Email
>>>>>>> bdc37b07

; This setting only applies when method is set to ILS.  It determines which
; field of the ILS driver's patronLogin() return array is used as the username
; in VuFind's user database.  If commented out, it defaults to cat_username
; (the recommended setting in most situations).
;ILS_username_field = cat_username

; Whether or not to hide the Login Options; not that even when this is set to
; false, ILS driver settings may be used to conditionally hide the login. See
; hideLogin in the [Settings] section of NoILS.ini for an example.
hideLogin = false

; When set to true, uses AJAX calls to annotate the account menu with
; notifications (overdue items, total fines, etc.)
enableAjax = true

; When set to true, replicates the account menu as a drop-down next to the
; account link in the header.
enableDropdown = false

; Set this to false if you would like to store local passwords in plain text
; (only applies when method = Database or AlmaDatabase above).
hash_passwords = false

; Allow users to recover passwords via email (if supported by Auth method)
; You can set the subject of recovery emails in your
; language files under the term "recovery_email_subject"
recover_password = false
; Time (seconds) before another recovery attempt can be made
recover_interval      = 60
; Length of time before a recovery hash can no longer be used (expires)
; Default: Two weeks
recover_hash_lifetime = 1209600

; Allow users to set change their email address (if supported by Auth method).
; When turning this on, it is also strongly recommended to turn on verify_email
; below.
change_email = false

; Allow users to set change their passwords (if supported by Auth method)
change_password = true

; Force users to verify their email address before being able to log in
; (only if method=Database) or make changes to it (if change_email=true).
; If you wish to customize the email messages used by the system, see the
; translation strings starting with verify and change_notification, as well as
; the notify-email-change.phtml and verify-email.phtml Email templates.
verify_email = false

; Set this to false if you would like to store catalog passwords in plain text
encrypt_ils_password = false

; This is the key used to encrypt and decrypt catalog passwords.  This must be
; filled in with a random string value when encrypt_ils_passwords is set to true.
ils_encryption_key = false

; This is the algorithm used to encrypt and decrypt catalog passwords.
; A symmetrical encryption algorithm must be used.
; You can use openssl_get_cipher_methods() to see available options on your system.
; Common choices: blowfish (default), aes
; If you want to convert from one algorithm to another, run this from $VUFIND_HOME:
;   php public/index.php util switch_db_hash oldhash:oldkey (or none) newhash:newkey
;ils_encryption_algo = "blowfish"

; This setting may optionally be uncommented to restrict the email domain(s) from
; which users are allowed to register when using the Database or AlmaDatabase method.
;domain_whitelist[] = "myuniversity.edu"
;domain_whitelist[] = "mail.myuniversity.edu"

; Specify default minimum and maximum password length (Auth method may override
; this).
;minimum_password_length = 4
;maximum_password_length = 32
; Specify default limit of accepted characters in the password. Allowed values
; are "numeric", "alphanumeric" or a regular expression
;password_pattern = "(?=.*\d)(?=.*[a-z])(?=.*[A-Z])"
; Specify default hint about what the password may contain when using a regexp
; pattern. May be text or a translation key. The "numeric" and "alphanumeric"
; patterns have translated default hints.
;password_hint = "Include both upper and lowercase letters and at least one number."

; Uncomment this line to switch on "privacy mode" in which no user information
; will be stored in the database. Note that this is incompatible with social
; features, password resets, and many other features. It is not recommended for
; use with "Database" or "AlmaDatabase" authentication, since the user will be
; forced to create a new account upon every login.
;privacy = true

; Allow a user to delete their account. Default is false.
;account_deletion = true
; Whether comments added by a user are deleted when they remove their account.
; Default is true.
;delete_comments_with_user = false

; See the comments in library/VF/Auth/MultiAuth.php for full details
; on using multiple authentication methods.  Note that MultiAuth assumes login
; with username and password, so some methods (i.e. Shibboleth) may not be
; compatible.
;[MultiAuth]
;method_order   = ILS,LDAP
;filters = "username:trim,password:trim"

; Present two auth options on the login screen. Each choice given must also be
; configured in its relevant section. (The code should allow for more than 2
; choices, but styling would need to be expanded / modified)
;
; WARNING! This module does not account for the possibility that the auth
; choices you present may return different usernames. You would want a user to
; be able to log in via any method and see the same account. To make sure that
; is the case, you should ensure that the usernames given by the authentication
; methods themselves are the same for any given user.
;[ChoiceAuth]
;choice_order = Shibboleth,Database

; This section defines the location/behavior of the Solr index and requires no
; changes for most installations
[Index]
; url can also be an array of servers. If so, VuFind will try the servers one by one
; until one can be reached. This is only useful for advanced fault-tolerant Solr
; installations.
url             = http://localhost:8080/solr
; Default bibliographic record core
default_core    = biblio
; Default authority record core
default_authority_core = authority
; This setting needs to match the <maxBooleanClauses> setting in your solrconfig.xml
; file; when VuFind has to look up large numbers of records using ID values, it may
; have to restrict the size of its result set based on this limitation.
maxBooleanClauses = 1024
; This is the timeout in seconds when communicating with the Solr server.
timeout = 30
; This is the Dismax handler to use if nothing is specified in searchspecs.yaml.
; You can choose dismax for standard Dismax (the default) or edismax for Extended
; Dismax, or you can configure your own custom handler in solrconfig.xml.
default_dismax_handler = dismax
; This is the number of records to retrieve in a batch e.g. when building a record
; hierarchy. A higher number results in fewer round-trips but may increase Solr's
; memory usage. Default is 1000.
;cursor_batch_size = 1000


; Enable/Disable searching reserves using the "reserves" Solr core.  When enabling
; this feature, you need to run the util/index_reserves.php script to populate the
; new index.
[Reserves]
search_enabled  = false

; This section requires no changes for most installations; if your SMTP server
; requires authentication, you can fill in a username and password below.
[Mail]
host            = localhost
port            = 25
;username       = user
;password       = pass
; The server name to report to the upstream mail server when sending mail.
;name = vufind.myuniversity.edu
; If a login is required you can define which protocol to use for securing the
; connection. If no explicit protocol ('tls' or 'ssl') is configured, a protocol
; based on the configured port is chosen (587 -> tls, 487 -> ssl).
;secure         = tls
; This setting enforces a limit (in seconds) on the lifetime of an SMTP
; connection, which can be useful when sending batches of emails, since it can
; help avoid errors caused by server timeouts. Comment out the setting to disable
; the limit.
connection_time_limit = 60
; Uncomment this setting to disable outbound mail but simulate success; this
; is useful for interface testing but should never be used in production!
;testOnly = true
; If set to false, users can send anonymous emails; otherwise, they must log in first
require_login   = true
; Should we put the logged-in user's address in the "from" field by default?
user_email_in_from = false
; Should we put the logged-in user's address in the "to" field by default?
user_email_in_to = false
; Should the user be allowed to edit email subject lines?
user_editable_subjects = false
; How many recipients is the user allowed to specify? (use 0 for no limit)
maximum_recipients = 1
; Populate the "from" field with this value if user_email_in_from is false and/or no
; user is logged in:
;default_from = "no-reply@myuniversity.edu"
; Should we hide the "from" field in email forms? If no from field is visible, emails
; will be sent based on user_email_in_from and default_from above, with the email
; setting from the [Site] section used as a last resort.
disable_from = false
; From field override. Setting this allows keeping the "from" field in email forms
; but will only use it as a reply-to address. The address defined here is used as the
; actual "from" address.
; Note: If a feature explicitly sets a different reply-to address (for example,
; Feedback forms), the original from address will NOT override that reply-to value.
;override_from = "no-reply@myuniversity.edu"

; Being a special case of mail message, sending record results via SMS ("Text this")
; may be "enabled" or "disabled" ("enabled" by default).
; Should you choose to leave it enabled, see also sms.ini for further
; configuration options.
sms = enabled

; Set this value to "database" to shorten links sent via email/SMS and
; store its path in the database (default "none").
url_shortener = none

; This section needs to be changed to match your database connection information
[Database]
; Connection string format is [platform]://[username]:[password]@[host]:[port]/[db]
; where:
; [platform] = database platform (mysql, oci8 or pgsql)
; [username] = username for connection
; [password] = password for connection (optional)
; [host] = host of database server
; [port] = port of database server (optional)
; [db] = database name
database          = mysql://root@localhost/vufind

; If your database (e.g. PostgreSQL) uses a schema, you can set it here:
;schema = schema_name

; The character set of the database -- may be latin1 or utf8; utf8 is STRONGLY
; RECOMMENDED and is the default if no value is set here.  You may need latin1
; for compatibility with existing VuFind 1.x installations.
;charset = utf8

; Reduce access to a set of single passwords
; This is only used when Authentication method is PasswordAccess. See above.
; Recommended to be used in conjunction with very restricted permissions.ini settings
; and with most social settings disabled
;[PasswordAccess]
; access_user is a map of users to passwords
; entering a correct password will login as that user
;access_user[user] = password
;access_user[admin] = superpassword

; LDAP is optional.  This section only needs to exist if the
; Authentication Method is set to LDAP.  When LDAP is active,
; host, port, basedn and username are required.
;[LDAP]
; Prefix the host with ldaps:// to use LDAPS; omit the prefix for standard
; LDAP with TLS.
;host            = ldap.myuniversity.edu
;port            = 389       ; LDAPS usually uses port 636 instead
; By default, when you use regular LDAP (not LDAPS), VuFind uses TLS security.
; You can set disable_tls to true to bypass TLS if your server does not support
; it. Note that this setting is ignored if you use ldaps:// in the host setting.
;disable_tls     = false
;basedn          = "o=myuniversity.edu"
;username        = uid
; separator string for mapping multi-valued ldap-fields to a user attribute
; if no separator is given, only the first value is mapped to the given attribute
;separator = ';'
; Optional settings to map fields in your LDAP schema to fields in the user table
; in VuFind's database -- the more you fill in, the more data will be imported
; from LDAP into VuFind:
;firstname       = givenname
;lastname        = sn
;email           = mail
;cat_username    =
;cat_password    =
;college         = studentcollege
;major           = studentmajor
; If you need to bind to LDAP with a particular account before
; it can be searched, you can enter the necessary credentials
; here.  If this extra security measure is not needed, leave
; these settings commented out.
;bind_username   = "uid=username o=myuniversity.edu"
;bind_password   = password

; SIP2 is optional.  This section only needs to exist if the
; Authentication Method is set to SIP2.
;[SIP2]
;host            = ils.myuniversity.edu
;port            = 6002

; Shibboleth is optional.  This section only needs to exist if the
; Authentication Method is set to Shibboleth. Be sure to set up authorization
; logic in the permissions.ini file to filter users by Shibboleth attributes.
;[Shibboleth]
; Server param with the identity provider entityID if a Shibboleth session exists.
; If omitted, Shib-Identity-Provider is used.
;idpserverparam = Shib-Identity-Provider
; Optional: Session ID parameter for SAML2 single logout support. If omitted, single
; logout support is disabled. Note that if SLO support is enabled, Shibboleth session
; ID's are tracked in external_session table which may need to be cleaned up with the
; expire_session_mappings command line utility. See
; https://vufind.org/wiki/configuration:shibboleth for more information on how
; to configure the single logout support.
;session_id = Shib-Session-ID
; Optional: you may set attribute names and values to be used as a filter;
; users will only be logged into VuFind if they match these filters.
;userattribute_1       = entitlement
;userattribute_value_1 = urn:mace:dir:entitlement:common-lib-terms
;userattribute_2       = unscoped-affiliation
;userattribute_value_2 = member
; Required: the attribute Shibboleth uses to uniquely identify users.
;username              = persistent-id
; Required: Shibboleth login URL.
;login                 = https://shib.myuniversity.edu/Shibboleth.sso/Login
; Optional: Shibboleth logout URL.
;logout                = https://shib.myuniversity.edu/Shibboleth.sso/Logout
; Optional: URL to forward to after Shibboleth login (if omitted,
; defaultLoggedInModule from [Site] section will be used).
;target                = https://shib.myuniversity.edu/vufind/MyResearch/Home
; Optional: provider_id (entityId) parameter to pass along to Shibboleth login.
;provider_id           = https://idp.example.edu/shibboleth-idp
; Some or all of the following entries may be uncommented to map Shibboleth
; attributes to user database columns:
;cat_username = HTTP_ALEPH_ID
;cat_password = HTTP_CAT_PASSWORD
;email = HTTP_MAIL
;firstname = HTTP_FIRST_NAME
;lastname = HTTP_LAST_NAME
;college = HTTP_COLLEGE
;major = HTTP_MAJOR
;home_library = HTTP_HOME_LIBRARY

; CAS is optional.  This section only needs to exist if the
; Authentication Method is set to CAS.
;[CAS]

; Optional: the attribute CAS uses to uniquely identify users. (Omit to use
; native CAS username instead of an attribute-based value).
;username              = uid

; Required: CAS Hostname.
;server                = cas.myuniversity.edu

; Required: CAS port.
;port                 = 443

; Required: CAS context.
;context                 = /cas

; Required: CAS Certificate Path. (Set to false to bypass authentication;
; BYPASSING AUTHENTICATION IS *NOT* RECOMMENDED IN PRODUCTION).
;CACert = /etc/pki/cert/cert.crt

; Required: CAS login URL.
;login                 = https://cas.myuniversity.edu/cas/login

; Required: CAS logout URL.
;logout                = https://cas.myuniversity.edu/cas/logout

; Optional: CAS logging.
;debug              = false
;log                = /tmp/casdebug

; Optional: URL to forward to after CAS login (if omitted,
; defaultLoggedInModule from [Site] section will be used).
;target                = http://lib.myuniversity.edu/vufind/MyResearch/Home

; Optional: protocol to follow (legal values include CAS_VERSION_1_0,
; CAS_VERSION_2_0, CAS_VERSION_3_0 and SAML_VERSION_1_1; default is
; SAML_VERSION_1_1)
;protocol = SAML_VERSION_1_1

; Some or all of the following entries may be uncommented to map CAS
; attributes to user database columns:
;cat_username = acctSyncUserID
;cat_password = catPassword
;email = mail
;firstname = givenName
;lastname = sn
;college = college
;major = major1
;home_library = library

; Facebook may be used for authentication; fill in this section in addition to
; turning it on in [Authentication] above to use it. You must register your
; VuFind instance as an application at http://developers.facebook.com to obtain
; credentials.
;[Facebook]
;appId = "your app ID"
;secret = "your app secret"

; External Content is Optional.
; To use multiple, separate with a comma.  Priority will be given by the order listed
; Account id is separated with a colon, if no id is used then no colon is necessary
; For Amazon, use your 20-character access key in the coverimages and reviews values;
; you must also provide your 40-character secret key in the amazonsecret value and
; your associate ID in the amazonassociate value.
;
; IMPORTANT: Review content providers' terms of service before turning them on.
;            Terms may change, and not all content sources are appropriate for all
;            applications.  The existence of functionality in VuFind does not imply
;            suitability for any particular situation.
[Content]
; You can define the cover size used by each template: false (to disable covers)
; or size (small, medium, or large). A colon separated list may be used to try
; multiple sizes in a particular order. All legal template values and default
; values are reflected in the examples below. Uncomment the appropriate lines to
; make changes.
;coversize[checkedout] = small
;coversize[collection-info] = medium
;coversize[core] = medium
;coversize[holds] = small
;coversize[illrequests] = small
;coversize[list-entry] = small
;coversize[RandomRecommend] = "small:medium"
;coversize[result-grid] = large
;coversize[result-list] = small
;coversize[storageretrievalrequests] = small

; Alternatively, if you wish to disable covers completely, you may set the
; coversize setting to false:
;coversize = false

; You can select Syndetics, LibraryThing, Summon, Amazon, Booksite, OpenLibrary,
; Contentcafe, Buchhandel.de, Google Books, BrowZine and/or LocalFile.
;   Note: BrowZine requires you to have BrowZine.ini configured appropriately.
;   Note: Summon service takes a Serials Solutions client key, NOT Summon API key!
;   For LocalFile:PathToFile, you may use a combination of directory path information
;        and tokens for filename and image type. If you have multiple directories
;        in which you have stored coverimages, you can specify multiple paths to search
;        by specifying multiple LocalFile:PathToFile in the coverage images list below.
;        Allowed tokens:
;          %anyimage%         - Match known image file extensions (gif, jpg, etc.)
;          %isbn10%           - 10-digit ISBN
;          %isbn13%           - 13-digit ISBN
;          %issn%             - ISSN
;          %oclc%             - OCLC Number
;          %recordid%         - Bibliographic record ID
;          %size%             - Size (small/medium/large)
;          %source%           - Search backend of record (e.g. Summon, Solr, etc.)
;          %upc%              - UPC Number
;          %vufind-home%      - The VUFIND_HOME environment variable
;          %vufind-local-dir% - The VUFIND_LOCAL_DIR environment variable
;        Example: LocalFile:%vufind-local-dir%/path/to/file/%size%/issn/%issn%.%anyimage%
;coverimages     = Syndetics:MySyndeticsId,Amazon:MyAccessKeyId,Booksite,LibraryThing:MyLibraryThingId,Google,OpenLibrary,Summon:MySerialsSolutionsClientKey,Contentcafe:MyContentCafeID,BrowZine,LocalFile:PathToFile

; This setting controls which services will have images cached on your local disk.
; Set to true to cache all applicable services. Set to false to disable caching. Set
; to a comma-separated list of services (e.g. "Syndetics,OpenLibrary") to cache only
; a subset of selected services. Default = true. Note that due to terms of service,
; some services will never have images cached even if caching is enabled.
coverimagesCache = true

; This setting controls which proxied image URLs will be cached to local disk (when
; using the ?proxy= parameter of the standard /Cover/Show routes). The setting may
; contain one or more regular expressions matching hostnames. The example
; below will match any images from the mylibrary.edu domain; you can also use
; "/.*/" to turn on caching for all proxied images.
;coverproxyCache[] = "/.*\.?mylibrary\.edu/"

; These settings control the image to display when no book cover is available.
; If makeDynamicCovers is not false and the GD library is installed, VuFind will draw
; cover images on the fly. See [DynamicCovers] below for more settings. If set to
; a non-Boolean value, for legacy reasons, the makeDynamicCovers setting will
; be used as the backgroundMode setting of [DynamicCovers] if that setting is unset.
;makeDynamicCovers = true

; Otherwise, you can use noCoverAvailableImage to specify a
; path relative to the base of your theme directory for a static image to display.
noCoverAvailableImage = images/noCover2.gif

; You can select from Syndetics, SyndeticsPlus, Amazon Editorial, Amazon, Booksite
; and/or the Guardian
;   Note: If the API key is omitted, e.g. "Guardian:", only the review title, byline,
;         Guardian logo and a link to the full Guardian page will be displayed
;   Note: The Guardian API changed in 2014; if you signed up before that date, you
;         may need to obtain a new API key for continued access.
;reviews         = Syndetics:MySyndeticsId,SyndeticsPlus:MySyndeticsID,AmazonEditorial:MyAccessKeyId,Amazon:MyAccessKeyId,Booksite,Guardian:MyGuardianKeyId

; You can select from Syndetics or SyndeticsPlus
;excerpts        = Syndetics:MySyndeticsId,SyndeticsPlus:MySyndeticsId

; This setting can be used to hide review/excerpt tabs on the record page when
; no content is available from the providers. By default it is turned off. You
; can turn it on for all relevant tabs by setting it to true, or you can turn
; it on for a comma-separated list of values (e.g. "reviews" or "excerpts" or
; "reviews,excerpts") for selective activation. Note that hiding empty tabs will
; make your record pages slower, since it will require extra communication with
; content providers.
;hide_if_empty = reviews,excerpts

; You can select from Syndetics or SyndeticsPlus to add summary information to
; the description tab.
;summaries = Syndetics:MySyndeticsId,SyndeticsPlus:MySyndeticsId

; You can select from Syndetics or SyndeticsPlus to load Tables of Contents
;toc = Syndetics:MySyndeticsId,SyndeticsPlus:MySyndeticsId

; You can select from Syndetics or SyndeticsPlus
;authorNotes = Syndetics:MySyndeticsId,SyndeticsPlus:MySyndeticsId

; You can select from Wikipedia
; See also the AuthorInfo recommendation module setting in searches.ini; this
; includes notes on improving the accuracy of Wikipedia retrievals.
; Note for Windows users: If using Wikipedia, you may need to increase your Apache
; heap size settings.  For details, see: https://vufind.org/jira/browse/VUFIND-630
authors         = Wikipedia

; You can look up your secret key by logging into http://aws.amazon.com and clicking
; "Access Identifiers" under "Your Account".
;amazonsecret    = MyAmazonSecretKey

; You can sign up for an associate ID by logging into
; https://affiliate-program.amazon.com .  Please make sure your instance of VuFind
; complies with Amazon's agreements before enabling this feature.
;amazonassociate = MyAmazonAssociateID

; You can select from Google, OpenLibrary, HathiTrust.  You should consult
; https://developers.google.com/books/branding before using Google Book Search.
;previews       = Google,OpenLibrary,HathiTrust

; This setting controls whether or not cover images are linked to previews when
; available. Legal settings are false (never link), * (always link; default), or
; a comma-separated list of templates in which linking should occur (see coversize
; above for a list of legal values).
;linkPreviewsToCovers = *

; Possible HathiRights options = pd,ic,op,orph,und,umall,ic-world,nobody,pdus,cc-by,cc-by-nd,
; cc-by-nc-nd,cc-by-nc,cc-by-nc-sa,cc-by-sa,orphcand,cc-zero,und-world,icus
; Default is "pd,ic-world" if unset here.
; See www.hathitrust.org/rights_database#Attributes for full details
;HathiRights    = pd,ic-world,cc-by,cc-by-nd,cc-by-nc-nd,cc-by-nc,cc-by-nc-sa,cc-by-sa,cc-zero,und-world

; Possible GoogleBooks options full,partial,noview
; options can be set for each / either of link or tab
; Link makes a button appear in search results / record view
; Tab makes a tab with an embedded preview appear on record view
; Default is "GoogleOptions['link'] = full,partial" if nothing
; is set here.
; see https://developers.google.com/books/docs/dynamic-links#json-results-format
;GoogleOptions['link']  = full,partial
;GoogleOptions['tab']  = partial

; OpenLibrary currently offers the same options/default as GoogleBooks (above):
;OpenLibraryOptions  = full,partial

; An API key is needed to interact with the Europeana API (see the EuropeanaResults
; recommendation module in searches.ini for more information)
;europeanaAPI = INSERTKEY

; Geographic Display
; These configuration settings have been superseded by the geofeatures.ini file.
; See the [MapTab] section of the geofeatures.ini file for more information.

; This section controls the behavior of the cover generator when makeDynamicCovers
; above is non-false.
;
; Note that any of these settings may be filtered to be size-specific by subscripting
; the key with a size. You can use a key of * for a default to use when a specific
; size is not matched. This allows adjustment of certain elements for different
; thumbnail sizes. See the "size" setting below for an example.
[DynamicCovers]
; This controls the background layer of the generated image; options:
; - solid: display a solid color
; - grid: display a symmetrical random pattern seeded by title/callnumber
;backgroundMode = grid

; This controls the text layer of the generated image; options:
; - default: display a title at the top and an author at the bottom
; - initial: display only the first letter of the title as a stylized initial
;textMode = default

; Font files specified here should exist in the css/font subdirectory of a theme.
; Some options are available by default inside the root theme.
;authorFont = "Roboto-Light.ttf"
;titleFont = "RobotoCondensed-Bold.ttf"

; In 'default' textMode, covers are generated using title and author name; VuFind
; will try to display everything by doing the following: break the title into
; lines, and if the title is too long (more than maxTitleLines lines), it will
; display ellipses at the last line.
;
; All text will be drawn using the specified textAlign alignment value using the
; relevant titleFontSize or authorFontSize setting, except that author names will
; be reduced to the minAuthorFontSize option if needed, and if that doesn't make
; it fit, text will be aligned left and truncated.
;
; When using 'initial' textMode, maxTitleLines and author-related settings are
; ignored as they do not apply.
;textAlign = center
;titleFontSize = 9
;authorFontSize = 8
;minAuthorFontSize = 7
;maxTitleLines = 4

; All color options support the same basic set of values:
; - The 16 named colors from HTML4
; - Arbitrary HTML hex colors in the form #RRGGBB (e.g. #FFFF00 for yellow)
; Some color options also support additional options.
; - authorFillColor,titleFillColor: the main color used
; - authorBorderColor,titleBorderColor: the color used to make a border; "none" is
;   a legal option in addition to colors.
; - baseColor: When using grid backgrounds, you may also choose a base color drawn
;   beneath the grid. Default is white.
; - accentColor: When using solid backgrounds, this is the background color; when
;   using grid backgrounds, this is the color of the grid pattern beneath the text.
;   You may set this to "random" to select a random color seeded with text from
;   the cover and adjusted with the "lightness" and "saturation" settings below.
;titleFillColor = black
;titleBorderColor = none
;authorFillColor = white
;authorBorderColor = black
;baseColor = white
;accentColor = random
; Note: lightness and saturation are only used when accentColor = random. Legal
; ranges are 0-255 for each value.
;lightness = 220
;saturation = 80

; These settings control the size of the image -- if size is a single number, a
; square will be created; if it is a string containing an "x" (i.e. 160x190) it
; defines a WxH rectangle. wrapWidth constrains the text size (and must be no
; larger than the width of the canvas). topPadding and bottomPadding push the
; text away from the edges of the canvas.
;size[*] = 128
;size[medium] = 200
;size[large] = 500
;topPadding = 19
;bottomPadding = 3
;wrapWidth = 110

; This section is needed for Buchhandel.de cover loading. You need an authentication
; token. It may also be necessary to customize your templates in order to comply with
; terms of service; please look at http://info.buchhandel.de/handbuch_links for
; details before turning this on.
[Buchhandel]
url = "https://api.vlb.de/api/v1/cover/"
; token = "XXXXXX-XXXX-XXXXX-XXXXXXXXXXXX"

[QRCode]
; This setting controls the image to display when no qrcode is available.
; The path is relative to the base of your theme directory.
;noQRCodeAvailableImage = images/noQRCode.gif

; Should we show QR codes in search results?
;showInResults = true

; Should we show QR codes on record pages?
;showInCore = true

; If you are using Syndetics Plus for *any* content, set plus = true
; and set plus_id to your syndetics ID.  This loads the javascript file.
; Syndetics vs. SyndeticsPlus: SyndeticsPlus has nice formatting, but loads slower
; and requires javascript to be enabled in users' browsers.
; set use_ssl to true if you serve your site over ssl and you
; use SyndeticsPlus to avoid insecure content browser warnings
; (or if you just prefer ssl)
; NOTE: SyndeticsPlus is incompatible with the tabs/accordion [List] views in
;       searches.ini. Do not turn it on if you are using these optional features.
[Syndetics]
use_ssl = false
plus = false
;plus_id = "MySyndeticsId"
; timeout value (in seconds) for API calls:
timeout = 10

; Booksite CATS Enhanced Content - cover images, reviews, description, etc.
[Booksite]
url = "https://api.booksite.com"
;key = "XXXXXXXXXXXXXXXXX"

; Content Cafe is a subscription service from Baker & Taylor. If you are using this
; service (see the [Content] section above for details), you MUST uncomment and set
; the password (pw) setting. You may also change the API base URL (url) if needed.
[Contentcafe]
;url              = "http://contentcafe2.btol.com"
;pw               = "xxxxxx"

; Summon is optional; this section is used for your API credentials. apiId is the
; short, human-readable identifier for your Summon account; apiKey is the longer,
; non-human-readable secret key. See also the separate Summon.ini file.
;[Summon]
;apiId        = myAccessId
;apiKey       = mySecretKey

; This section must be filled in if you plan to use the optional WorldCat
; search module. Otherwise, it may be ignored.
;[WorldCat]
;Your WorldCat search API key
;apiKey          = "long-search-api-key-goes-here"
;Your holdings symbol (usually a three-letter code) - used for excluding your
; institution's holdings from the search results.
;OCLCCode        = MYCODE

; This section must be filled in to use Relais (E-ZBorrow) functionality. When
; activated, this function will allow users to place ILL requests on unavailable
; items through the record holdings tab.
;
; If you set apikey below, requests may be made from within VuFind through a
; pop-up; if you omit apikey but set loginUrl and symbol, links will be provided
; to Relais. Setting loginUrl and symbol is strongly recommended in all cases,
; since links will be used as a fallback if the API fails.
;[Relais]
; Your library's holdings symbol (e.g. PVU for Villanova)
;symbol="XYZ"
; The pickup location to use for your institution (currently multiple pickup
; locations are not supported here).
;pickupLocation = "DEFAULT"
; Barcode number (or other user ID) to use for lookups when none is provided
;patronForLookup="99999999"
; API key (may vary for testing vs. production)
;apikey="your-relais-api-key-goes-here"
; Timeout for HTTP requests (in seconds; set high, as Relais can be slow)
;timeout = 500
; Your institution's login URL for the remote Relais system (used to provide
; a link when the API fails)
;loginUrl = https://e-zborrow.relais-host.com/user/login.html

; TEST VALUES (uncomment for testing)
;group="DEMO"
;authenticateurl="https://demo.relais-host.com/portal-service/user/authentication"
;availableurl="https://demo.relais-host.com/dws/item/available"
;addurl="https://demo.relais-host.com/dws/item/add"

; PRODUCTION VALUES (uncomment for live use)
;group="EZB"
;authenticateurl="https://e-zborrow.relais-host.com/portal-service/user/authentication"
;availableurl="https://e-zborrow.relais-host.com/dws/item/available"
;addurl="https://e-zborrow.relais-host.com/dws/item/add"

; DPLA key -- uncomment and fill in to use DPLATerms recommendations (see also
; searches.ini).
;[DPLA]
;apiKey = http://dp.la/info/developers/codex/policies/#get-a-key

; These settings affect dynamic DOI-based link inclusion; this can provide links
; to full text or contextual information.
[DOI]
; This setting controls whether or not DOI-based links are enabled, and which
; API is used to fetch the data. Currently supported options: BrowZine (requires
; credentials to be configured in BrowZine.ini), Unpaywall or false (to disable). Disabled
; by default.
;resolver = BrowZine

;unpaywall_api_url = "https://api.unpaywall.org/v2"
; Unpaywall needs an email adress, see https://unpaywall.org/products/api
;unpaywall_email = "your@email.org"

; The following settings control where DOI-based links are displayed:
show_in_results = true      ; include in search results
show_in_record = false      ; include in core record metadata
show_in_holdings = false    ; include in holdings tab of record view

; These settings affect OpenURL generation and presentation; OpenURLs are used to
; help users find resources through your link resolver and to manage citations in
; Zotero.
[OpenURL]
; If a resolver base URL is enabled, it will be used to link from records to your
; OpenURL resolver. An OpenURL resolver is typically used to e.g. link to full text
; from article metadata, but it may provide other services too. Extra parameters may
; be added if necessary.
;url             = "http://openurl.myuniversity.edu/sfx_local"

; This string will be included as part of your OpenURL referer ID (the full string
; will be "info:sid/[your rfr_id setting]:generator").  You may be able to configure
; special behavior in your link resolver based on this ID -- for example, you may
; wish to prevent the resolver from linking to VuFind when links came from VuFind
; (to avoid putting a user in an infinite loop).
rfr_id          = vufind.svn.sourceforge.net

; By specifying your link resolver type, you can allow VuFind to optimize its
; OpenURLs for a particular platform.  Current legal values: "sfx", "360link",
; "EZB", "Redi", "Alma", "demo" or "generic" (default is "generic" if commented out;
; "demo" generates fake values for use in testing the embed setting below).
;resolver        = sfx

; If you want OpenURL links to open in a new window, set this setting to the
; desired Javascript window.open parameters.  If you do not want a new window
; to open, set this to false or comment it out.
window_settings = "toolbar=no,location=no,directories=no,buttons=no,status=no,menubar=no,scrollbars=yes,resizable=yes,width=550,height=600"

; If you want to display a graphical link to your link resolver, uncomment the
; settings below.  graphic should be a URL; graphic_width and graphic_height
; should be sizes in pixels.
;graphic = "http://myuniversity.edu/images/findIt.gif"
;graphic_width = 50
;graphic_height = 20

; If your link resolver can render an image in response to an OpenURL, you can
; specify the base URL for image generation here:
;dynamic_graphic = "http://my-link-resolver/image"

; If dynamic_graphic is set above, the dynamic image can be used instead of the
; standard text or static-image-based OpenURL link (true), it can be disabled
; (false), or it can be displayed in addition to the regular link ("both").
;image_based_linking_mode = both

; The following settings control where OpenURL links are displayed:
show_in_results = true      ; include in search results
show_in_record = false      ; include in core record metadata
show_in_holdings = false    ; include in holdings tab of record view

; If set to true, this setting will attempt to embed results from the link
; resolver directly in search results instead of opening a new window or page.
; This will override the window_settings option if set! Embedding is currently
; unsupported when the resolver setting above is set to "other".
embed = false

; When embed is true and this is set to true results from the link resolver will
; be loaded automatically (default is false, which requires a user click to trigger
; the loading). Alternatively you can provide a comma-separated list of view areas
; (cf. show_in_* settings) to autoload embedded OpenURLs only in certain views.
; Notice: autoloading in results view might put some load on your linkresolver (each
; results view could perform searches.ini->[General]->default_limit requests). You
; might reduce load on the linkresolver by using the resolver_cache setting (see
; below).
embed_auto_load = false

; When embed is true, you can set this to an absolute path on your system in order
; to cache link resolver results to disk.  Be sure that the chosen directory has
; appropriate permissions set!  Leave the setting commented out to skip caching.
; Note that the contents of this cache will not be expired by VuFind; you should
; set up an external process like a cron job to clear out the directory from time
; to time.
;resolver_cache = /usr/local/vufind/resolver_cache

; This setting controls whether we should display an OpenURL link INSTEAD OF other
; URLs associated with a record (true) or IN ADDITION TO other URLs (false).
replace_other_urls = true

; EZproxy is optional.  This section only needs to exist if you
; are using EZProxy to provide off-site access to online materials.
;[EZproxy]
;host            = http://proxy.myuniversity.edu

; By default, when the 'host' setting above is active, VuFind will prefix links in
; records using EZproxy's "?qurl=" mechanism. If you need to set a host for ticket
; authentication (below) but you want to disable the prefixing behavior, set this
; to false.
;prefixLinks = true

; Uncomment the following line and change the password to something secret to enable
; EZproxy ticket authentication.
;secret = "verysecretpassword"
;
; To enable ticket authentication in EZproxy, you will also need the following in
; EZproxy's user.txt or ezproxy.usr for older versions (without the leading
; semicolons and spaces):
;
; ::CGI=https://vufind-server/ExternalAuth/EzproxyLogin?url=^R
; ::Ticket
; TimeValid 10
; SHA512 verysecretpassword
;
; Uncomment and modify the following line to use another hashing algorithm with the
; EZproxy authentication if necessary. SHA512 is the default, but it requires at
; least EZproxy version 6.1. Use "SHA1" for older EZproxy versions, and remember to
; replace SHA512 with SHA1 also in EZproxy's configuration file.
;secret_hash_method = "SHA512"

; Uncomment the following line to disable relaying of user name to EZproxy on ticket
; authentication:
;anonymous_ticket = true
; Uncomment the following line to disable logging of successful ticket
; authentication requests in VuFind:
;disable_ticket_auth_logging = true

; These settings affect RefWorks record exports.  They rarely need to be changed.
[RefWorks]
vendor          = VuFind
url             = https://www.refworks.com

; These settings affect EndNote Web record exports.  They rarely need to be changed.
[EndNoteWeb]
vendor          = VuFind
url             = https://www.myendnoteweb.com/EndNoteWeb.html

; These settings affect your OAI server if you choose to use it.
;
; If identifier is set, its value will be used as part of the standard OAI
; identifier prefix.  It should only ever be set to a domain name that you
; control!  If it is not set, your ID values will not be prefixed.
;
; If admin_email is not set, the main email under [Site] will be used instead.
;
; page_size may be used to specify the number of records returned per request.
; Default is 100. A higher number may improve overall harvesting performance, but
; will also make a single response page larger and slower to produce.
;
; If set_field is set, the named Solr field will be used to generate sets on
; your OAI-PMH server.  If it is not set, sets will not be supported.
;
; If set_query is set (as an array mapping set names to Solr queries -- see
; examples below), the specified queries will be exposed as OAI sets.  If
; you use both set_field and set_query, be careful about the names you choose
; for your set queries. set_query names will trump set_field values when
; there are collisions.
;
; default_query may be used to specify a filter for the default set, i.e. records
; returned when a set is not specified.
;
; If vufind_api_format_fields is set, the listed fields (as defined in
; SearchApiRecordFields.yaml) are returned when metadata prefix
; "oai_vufind_json" is used.
;
; record_format_filters allows mapping from requested OAI metadataPrefix to query
; filters. They can be used e.g. to limit results to records that can be returned in
; the requested format.
;
; delete_lifetime controls how many days' worth of deleted records to include in
; responses. Records deleted before the cut-off will not be included in responses.
; Omit this setting to return all deleted records. This can be useful for long-lived
; systems with many deleted records, to prevent full harvests from becoming unwieldy.
;
;[OAI]
;identifier       = myuniversity.edu
;repository_name  = "MyUniversity Catalog"
;admin_email      = oai@myuniversity.edu
;page_size        = 1000
;set_field        = "format"
;set_query['eod_books'] = "institution:kfu AND publishDate:[1911 TO 1911]"
;set_query['eod_ebooks'] = "format:eBook"
;default_query = "institution:kfu"
;vufind_api_format_fields = "id,authors,cleanIsbn,cleanIssn,formats,title"
;record_format_filters[marc21] = "record_format:marc"
;delete_lifetime = 365

; Proxy Server is Optional.
[Proxy]
;host = your.proxy.server
;port = 8000

; Uncomment following line to set proxy type to SOCKS 5
;type = socks5

; Default HTTP settings can be loaded here. These values will be passed to
; the \Zend\Http\Client's setOptions method.
[Http]
;sslcapath = "/etc/ssl/certs" ; e.g. for Debian systems
;sslcafile = "/etc/pki/tls/cert.pem" ; e.g. for CentOS systems

;timeout = 30 ; default timeout if not overridden by more specific code/settings

; Example: Using a CURL Adapter instead of the the defaultAdapter (Socket); note
; that you may also need to install CURL and PHP/CURL packages on your server.
;adapter = 'Zend\Http\Client\Adapter\Curl'

; Spelling Suggestions
;
; Note: These settings affect the VuFind side of spelling suggestions; you
; may also wish to adjust some Solr settings in solr/biblio/conf/schema.xml
; and solr/biblio/conf/solrconfig.xml.
[Spelling]
enabled = true
; Number of suggestions to display on screen. This list is filtered from
;   the number set in solr/biblio/conf/solrconfig.xml so they can differ.
limit   = 3
; Show the full modified search phrase on screen
;   rather then just the suggested word
phrase = false
; Offer expansions on terms as well as basic replacements
expand  = true
; Turning on 'simple' spell checking will improve performance,
;  by ignoring the more complicated 'shingle' (mini phrases)
;  based dictionary.
simple = false
; This setting skips spell checking for purely numeric searches; spelling
; suggestions on searches for ISBNs and OCLC numbers are not generally very
; useful.
skip_numeric = true

; These settings control what events are logged and where the information is
; stored.
;
; VuFind currently supports four logging levels: alert (severe fatal error),
; error (fatal error), notice (non-fatal warning) and debug (informational).
;
; Each logging level can be further broken down into five levels of verbosity.
; You can specify the desired level by adding a dash and a number after the
; level in the configuration string -- for example, alert-2 or error-5.
; The higher the number, the more detailed the logging messages.  If verbosity
; is not specified, it defaults to 1 (least detailed).
;
; Several logging methods are available, and each may be configured to log any
; combination of levels.
;
; You may enable multiple logging mechanisms if you want -- in fact, it is
; recommended, since the failure of one logging mechanism (i.e. database down,
; file system full) may then be reported to another.
;
; If database is uncommented, messages will be logged to the named MySQL table.
; The table can be created with this SQL statement:
; CREATE TABLE log_table ( id INT NOT NULL AUTO_INCREMENT,
;     logtime TIMESTAMP NOT NULL, ident CHAR(16) NOT NULL,
;     priority INT NOT NULL, message TEXT, PRIMARY KEY (id) );
;
; If file is uncommented, messages will be logged to the named file.  Be sure
; that Apache has permission to write to the specified file!
;
; If email is uncommented, messages will be sent to the provided email address.
; Be careful with this setting: a flood of errors can easily bog down your mail
; server!
[Logging]
;database       = log_table:alert,error,notice,debug
; NOTE : Make sure the log file exists and that Apache has write permission.
; NOTE : Windows users should avoid drive letters (eg. c:\vufind) because
;        the colon will be used in the string parsing. "/vufind" will work
;file           = /var/log/vufind.log:alert,error,notice,debug
;email          = alerts@myuniversity.edu:alert-5,error-5

; Get URL from https://YOURSLACK.slack.com/apps/manage/custom-integrations
;slack = #channel_name:alert,error
;slackurl = https://hooks.slack.com/services/your-private-details
;slackname = "VuFind Log" ; username messages are posted under
; You can also use the Slack settings to hook into Discord:
; - Get your url from Server Settings > Webhooks
; - Add /slack to the end of your url for Slack-compatible messages
; https://discordapp.com/developers/docs/resources/webhook#execute-slackcompatible-webhook

; This section can be used to specify a "parent configuration" from which
; the current configuration file will inherit.  You can chain multiple
; configurations together if you wish.
[Parent_Config]
; Full path to parent configuration file:
;path = /usr/local/vufind/application/config/config.ini
; Path to parent configuration file (relative to the location of this file):
;relative_path = ../masterconfig/config.ini

; A comma-separated list of config sections from the parent which should be
; completely overwritten by the equivalent sections in this configuration;
; any sections not listed here will be merged on a section-by-section basis.
;override_full_sections = "Languages,AlphaBrowse_Types"

; This setting is for allowing arrays to be merged with the values of their parents
; arrays. If override_full_sections is set for a section the arrays will always be
; overridden.
; For legacy reasons merging of arrays is disabled by default.
;merge_array_settings = false

; This section controls which language options are available to your users.
; If you offer more than one option, a control will appear in the user
; interface to allow user selection.  If you only activate one language,
; the control will be hidden.
;
; The name of each setting below (i.e. en, de, fr) is a language code and
; corresponds with one of the translation files found in the web/lang
; directory.  The value of each setting is the on-screen name of the language,
; and will itself be subject to translation through the language files!
;
; The order of the settings is significant -- they will be displayed on screen
; in the same order they are defined here.
;
; Be sure that this section includes the default language set in the [Site]
; section above.
[Languages]
en          = "English"              ; American spellings
;en-gb       = "English"              ; British spellings
de          = "German"
es          = "Spanish"
fr          = "French"
it          = "Italian"
ja          = "Japanese"
nl          = "Dutch"
;nl-be       = "Flemish Dutch"
pt          = "Portuguese"
pt-br       = "Brazilian Portugese"
zh-cn       = "Simplified Chinese"
zh          = "Chinese"
tr          = "Turkish"
he          = "Hebrew"
ga          = "Irish"
cy          = "Welsh"
el          = "Greek"
ca          = "Catalan"
eu          = "Basque"
ru          = "Russian"
cs          = "Czech"
fi          = "Finnish"
sv          = "Swedish"
pl          = "Polish"
da          = "Danish"
sl          = "Slovene"
ar          = "Arabic"
bn          = "Bengali"
gl          = "Galician"
vi          = "Vietnamese"
hr          = "Croatian"
hi          = "Hindi"

; This section contains special cases for languages such as right-to-left support
[LanguageSettings]
; Comma-separated list of languages to display in right-to-left mode
rtl_langs = "ar,he"

; This section controls the behavior of the Browse module.  The result_limit
; setting controls the maximum number of results that may display in any given
; result box on the Browse screen.  You can set to -1 for no limit; however,
; setting a very high (or no) limit may result in "out of memory" errors if you
; have a large index!
[Browse]
result_limit    = 100
tag             = true      ; allow browsing of Tags
dewey           = false     ; allow browsing of Dewey Decimal call numbers
lcc             = true      ; allow browsing of LC call numbers
author          = true      ; allow browsing of authors
topic           = true      ; allow browsing of subject headings
genre           = true      ; allow browsing of genre subdivisions
region          = true      ; allow browsing of region subdivisions
era             = true      ; allow browsing of era subdivisions
; You can use this setting to change the default alphabet provided for browsing:
;alphabet_letters = "ABCDEFGHIJKLMNOPQRSTUVWXYZ"
; Uncomment to sort lists alphabetically (instead of by popularity); note that
; this will not changed the values returned -- you will still get only the
; <result_limit> most popular entries -- it only affects display order.
;alphabetical_order = true

; This section controls the availability of export methods.
;
; Each entry may be a comma-separated list of contexts in which the export
; option will be presented. Valid options:
;
; bulk - Included in batch export contexts
; record - Included in single-record export contexts
;
; If you simply set a field to true, only "record" mode will be enabled.
; If you set a field to false, all export contexts will be disabled.
;
; Note that some options may be disabled for records that do not support them,
; regardless of the setting chosen here.  You can edit the separate export.ini
; file to add new export formats and change the behavior of existing ones.
[Export]
RefWorks = "record,bulk"
EndNote = "record,bulk"
EndNoteWeb = "record,bulk"
MARC = false
MARCXML = false
RDF = false
BibTeX = false
RIS = false

[BulkExport]
; Export behavior to use when no bulkExportType setting is found in the matching
; format section of export.ini; default is 'link' if not overridden below. See
; export.ini for more details on available options.
;defaultType = download

;AddThis is optional. It uses the Add This tool available from www.addthis.com
; and requires the username generated when an analytics account is registered.
;[AddThis]
;key = yourUsername

; This section controls how item status information is presented in search results.
[Item_Status]
; Usually, there is only one location or call number for each item; however, when
; multiple values are found, there are several possible behaviors:
;     first = display the first value found, ignore the rest
;     all   = show all of the values found, separated by commas
;     msg   = show a message like "Multiple Call Numbers" or "Multiple Locations"
;     group = show availability statuses for each location on a separate line,
;             followed by callnumber information (valid for multiple_locations only)
multiple_call_nos = first
multiple_locations = msg

; If your ILS driver supports services, VuFind will display a more detailed
; availability message. This setting may be used to indicate that one particular
; status is preferred over all others and should be displayed by itself when
; found. This is useful because some drivers will always provide both "loan" and
; "presentation" services, but most users will only care about "loan" (since in-
; library use is implied by the ability to borrow an item). Set this to false to
; always display all services.
preferred_service = "loan"

; Show the full location, call number, availability for each item.
; You can customize the way each item's status is displayed by overriding the
; ajax/status-full.phtml template.
; When enabled, this causes the multiple_call_nos, multiple_locations and
; preferred_service settings to be ignored.
show_full_status = false

; You can set this to the name of an alphabetic browse handler (see the
; [AlphaBrowse_Types] section) in order to link call numbers displayed on the
; holdings tab and in status messages to a specific browse list. Set to false
; to disable call number linking.
callnumber_handler = false

; This section controls the behavior of the Record module.
[Record]
; Set this to true in order to enable "next" and "previous" links to navigate
; through the current result set from within the record view.
next_prev_navigation = false

; Set this to true in order to enable "first" and "last" links to navigate
; through the content result set from within the record view. Note, this
; may cause slow behavior with some installations. The option will only work
; when next_prev_navigation is also set to true.
first_last_navigation = false

; Setting this to true will cause VuFind to skip the results page and
; proceed directly to the record page when a search has only one hit.
jump_to_single_search_result = false

; You can enable this setting to show links to related MARC records using certain
; 7XX fields. Just enter a comma-separated list of the MARC fields that you wish
; to make use of.
;marc_links = "760,762,765,767,770,772,773,774,775,776,777,780,785,787"
; In the marc_links_link_types enter the fields you want the module to use to
; construct the links. The module will run through the link types in order
; until it finds one that matches. If you don't have id numbers in the fields,
; you can also use title to construct a title based search. id represents a raw
; bib id, dlc represents an LCCN.  Default setting:
;marc_links_link_types = id,oclc,dlc,isbn,issn,title
; Set use_visibility_indicator to false if you want to show links that are marked as
; "Do not show" in the MARC record (indicator 1). Otherwise, these links will be
; suppressed. (Default = true)
;marc_links_use_visibility_indicator = false

; When displaying publication information from 260/264, this separator will be
; placed between repeating subfield values (default is to rely on existing ISBD
; punctuation, but this can be used when ISBD punctuation is absent (e.g. ", ").
;marcPublicationInfoSeparator = " "

; When displaying publication information from 260/264, this can be set to true
; to make 264 information completely replace 260 information. Default is false,
; which will display information from 260 AND 264 when both fields are populated.
; Note that this only affects display, not indexing; both fields will always be
; made searchable.
;replaceMarc260 = false

; Set the URI-pattern of the server which serves the raw Marc-data. (see
; https://vufind.org/wiki/configuration:remote_marc_records for more information
; on how to set up a remote service for raw Marc-data)
;remote_marc_url = http://127.0.0.1/%s

; You can use this setting to hide holdings information for particular named locations
; as returned by the catalog.
hide_holdings[] = "World Wide Web"

; This array controls which Related modules are used to display sidebars on the
; record view page.
;
; Available options:
;    Channels - Display links to channels of content related to record
;    Similar - Similarity based on Solr lookup
;    WorldCatSimilar - Similarity based on WorldCat lookup
related[] = "Similar"

; This setting controls which citations are available; set to true for all supported
; options (default); set to false to disable citations; set to a comma-separated list
; to activate only selected formats (available options: APA, Chicago, MLA). The
; comma-separated list option may also be used to customize citation display order.
;citation_formats = APA,Chicago,MLA

; The following two sections control the Alphabetic Browse module.
[AlphaBrowse]
; This setting controls how many headings are displayed on each page of results:
page_size = 20
; How many headings to show before the match (or the spot where the match
; would have been found). Default is 0 for backwards compatibility.
rows_before = 0
; highlight the match row (or spot where match would have been)? default false
highlighting = false
; SEE ALSO: the General/includeAlphaBrowse setting in searchbox.ini, for including
; alphabrowse options in the main search drop-down options.

; This section controls the order and content of the browse type menu in the
; Alphabetic Browse module.  The key is the browse index to use, the value is the
; string to display to the user (subject to translation).
[AlphaBrowse_Types]
topic = "By Topic"
author = "By Author"
title = "By Title"
lcc = "By Call Number"
;dewey = "By Call Number"

; This section controls the return of extra columns for the different browses.
; The key is the browse index, the value is a colon-separated string of extra
; Solr fields to return for display to the user.
; Values should be in translation file as browse_value.
[AlphaBrowse_Extras]
title = "author:format:publishDate"
lcc = title
dewey = title

; This section allows you to configure the values used for Cryptography; the
; HMACkey can be set to any value you like and should never be shared.  It is used
; to prevent users from tampering with certain URLs (for example, "place hold" form
; submissions)
[Security]
HMACkey = mySuperSecretValue

; This section sets global defaults for caches; file caching is used by default.
; A custom directory for caching can be defined by the environment variable
; VUFIND_CACHE_DIR (see httpd-vufind.conf). The default location is inside the
; local settings directory.
[Cache]
; Set time to live value for Zend caches (in seconds), 0 means maximum possible.
;ttl = 0
; Override umask for cache directories and files.
;umask = 022
; Permissions for Zend-created cache directories and files, subject to umask
; Default dir_permission seems to be 0700.
;dir_permission = 0700
; Default file_permission seems to be 0600.
;file_permission = 0600

; This section controls the "Collections" module -- the special view for records
; that represent collections, and the mechanism for browsing these records.
[Collections]
; Control whether or not the collections module is enabled in search results.
; If set to true any search results which are collection level items will
; link to the respective collections page rather than the record page
; (default = false).
;collections = true
; Control default tab of Collection view (default = CollectionList); see also
; CollectionTabs.ini.
;defaultTab = CollectionList
; This controls where data is retrieved from to build the Collections/Home page.
; It can be set to Index (use the Solr index) or Alphabetic (use the AlphaBrowse
; index). Index is subject to "out of memory" errors if you have many (150000+)
; collections; Alphabetic has no memory restrictions but requires generation of
; a browse index using the index-alphabetic-browse tool.  (default = Index)
;browseType = Index
; This string is the delimiter used between title and ID in the hierarchy_browse
; field of the Solr index.  Default is "{{{_ID_}}}" but any string may be used;
; be sure the value is consistent between this configuration and your indexing
; routines.
;browseDelimiter = "{{{_ID_}}}"
; This controls the page size within the Collections/Home page (default = 20).
;browseLimit = 20
; List of record routes that are converted to collection routes (used to map
; route names when a record identifies itself as a collection and the collections
; setting above is true).
route[record] = collection
route[search2record] = search2collection

; This section addresses hierarchical records in the Solr index
[Hierarchy]
; Name of hierarchy driver to use if no value is specified in the hierarchytype
; field of the Solr index.
driver = Default
; Should we display hierarchy trees? (default = false)
;showTree = true
; "Search within trees" can be disabled here if set to "false" (default = true)
search = true
; You can limit the number of search results highlighted when searching the tree;
; a limit is recommended if you have large trees, as otherwise large numbers of
; results can cause performance problems.  If treeSearchLimit is -1 or not set,
; results will be unlimited.
treeSearchLimit = 100
; Whether hierarchy fields are used for linking between container records and their
; children (default = false). This is an alternative to the full collections support
; (see the [Collections] section), so only one of them should be enabled
; at a time e.g. unless custom record drivers are used. When using this setting,
; you may also wish to enable the ComponentParts tab in RecordTabs.ini.
;simpleContainerLinks = true

; This section will be used to configure the feedback module.
; Set "tab_enabled" to true in order to enable the feedback module.
; Forms are configured in FeedbackForms.yaml
[Feedback]
;tab_enabled       = true

; Default values for form recipient and email subject, if not overridden for a
; specific form in FeedbackForms.yaml
;recipient_email   = "feedback@myuniversity.edu"
;recipient_name    = "Your Library"
;email_subject     = "VuFind Feedback"

; This is the information for where feedback emails are sent from.
;sender_email      = "noreply@vufind.org"
;sender_name       = "VuFind Feedback"

; Note: for additional details about stats (including additional notes on Google
; Analytics and Piwik), look at the wiki page:
;     https://vufind.org/wiki/configuration:usage_stats

; Uncomment this section and provide your API key to enable Google Analytics. Be
; sure to set the "universal" setting to true once your account is upgraded to
; Universal Analytics; see:
; https://developers.google.com/analytics/devguides/collection/upgrade/guide
;[GoogleAnalytics]
;apiKey = "mykey"
;universal = false

; Uncomment this section and provide your Piwik server address and site id to
; enable Piwik analytics. Note: VuFind's Piwik integration uses several custom
; variables; to take advantage of them, you must reconfigure Piwik by switching
; to its root directory and running this command to raise a default limit:
; ./console customvariables:set-max-custom-variables 10
[Piwik]
;url = "http://server.address/piwik/"
;site_id = 1
; Uncomment the following setting to track additional information about searches
; and displayed records with Piwik's custom variables
;custom_variables = true
; By default, Piwik searches are tracked using the format "Backend|Search Terms."
; If you need to differentiate searches coming from multiple VuFind instances using
; a shared site_id, you can set the searchPrefix to add an additional prefix to
; the string, for example "SiteA|Backend|Search Terms." Most users will want to
; leave this disabled.
;searchPrefix = "SiteA|"
; Uncomment the following setting to disable cookies for privacy reasons.
; see https://matomo.org/faq/general/faq_157/ for more information.
;disableCookies = true

; Uncomment portions of this section to activate tabs in the search box for switching
; between search modules. Keys are search backend names, values are labels for use in
; the user interface (subject to translation). If you need multiple tabs for a single
; backend, append a colon and a suffix to each backend name (e.g. Solr:main) and add
; the filters in the [SearchTabsFilters] section.
[SearchTabs]
;Solr = Catalog
;Summon = Summon
;WorldCat = WorldCat
;Solr:filtered = "Catalog (Main Building Books)"
;EDS = "EBSCO Discovery Service"
;EIT = "EBSCO Integration Toolkit"
;Primo = "Primo Central"

; Add any hidden filters in this section for search tab specific filtering
[SearchTabsFilters]
;Solr:filtered[] = 'building:"main library"'
;Solr:filtered[] = "format:book"

; You can bind a permission to a search tab in this section.
; This controls to whom the tab should be displayed.
; Use the format tabName = permission. The permission should be configured
; in permissions.ini (who should see the tab)
; and permissionBehavior.ini (what should be displayed instead of the tab).
; Note that this ONLY controls whether or not the tab is displayed; if you wish to
; restrict actual searching, you will also need to make sure that the relevant
; controller(s) are blocking access using the same named permission.
[SearchTabsPermissions]
;EIT = access.EITModule
;Primo = access.PrimoModule

; Uncomment portions of this section to label searches from particular sources in the
; search history display.  Keys are search backend names, values are labels for use in
; the user interface (subject to translation).
[SearchHistoryLabels]
;Solr = Catalog
;Summon = Summon
;WorldCat = WorldCat
;SolrWeb = "Library Website"
;EDS = "EBSCO Discovery Service"

; Activate Captcha validation on select forms
; VuFind will use reCaptcha validation to prevent bots from using certain actions of
; your instance. See http://www.google.com/recaptcha for more information on Captcha
; and create keys for your domain.
; You will need to provide a sslcapath in the [Http] section for your Captcha to work.
;[Captcha]
;siteKey  = "get your reCaptcha key at"
;secretKey = "https://www.google.com/recaptcha/admin/create"
; Valid theme values: dark, light
;theme      = light
; Valid forms values: changePassword, email, feedback, newAccount, passwordRecovery,
;                     sms, userComments
; Use * for all supported forms
; Note: when "feedback" is active, Captcha can be conditionally disabled on a
;       form-by-form basis with the useCaptcha setting in FeedbackForms.yaml.
;forms = changeEmail, changePassword, email, newAccount, passwordRecovery, sms


; This section can be used to display default text inside the search boxes, useful
; for instructions. Format:
;
; backend = Placeholder text
;
; You can use a "default" setting if you want a standard string displayed across
; all backends not otherwise specified. You can qualify backend names with a
; colon-delimited suffix if you wish to use special placeholders in combination
; with filtered search tabs (see [SearchTabsFilters] above).
[SearchPlaceholder]
;default = "Enter search terms here..."
;Solr = "Search the catalog"
;Solr:filtered = "Search the filtered catalog"
;Summon = "Search Summon"

; This section controls VuFind's social features.
[Social]
; Comments may be "enabled" or "disabled" (default = "enabled")
comments = enabled
; Favorite lists may be "enabled", "disabled", "public_only" or "private_only"
; (default = "enabled")
; The public_only/private_only settings restrict the type of list users may
; create. If you change this to a more restrictive option, it is your responsibility
; to update the user_list database table to update the status of existing lists.
lists = enabled
; The following two settings are equivalent to default_limit / limit_options in
; searches.ini, but used to control the page sizes of lists of favorites:
lists_default_limit   = 20
;lists_limit_options   = 10,20,40,60,80,100
; This section controls what happens when a record title in a favorites list
; is clicked. VuFind can either embed the full result directly in the list using
; AJAX or can display it at its own separate URL as a full HTML page.
; See the [List] section of searches.ini for all available options.
lists_view=full
; Tags may be "enabled" or "disabled" (default = "enabled")
; When disabling tags, don't forget to also turn off tag search in searches.ini.
tags = enabled
; This controls the maximum length of a single tag; it should correspond with the
; field size in the tags database table.
max_tag_length = 64
; This controls whether tags are case-sensitive (true) or always forced to be
; represented as lowercase strings (false -- the default).
case_sensitive_tags = false
; If this setting is set to false, users will not be presented with a search
; drop-down or advanced search link when searching/viewing tags. This is recommended
; when using a multi-backend system (e.g. Solr + Summon + WorldCat). If set to
; true, the standard Solr search options and advanced search link will be shown
; in the tag screens; this is recommended when using a Solr-only configuration.
show_solr_options_in_tag_search = false<|MERGE_RESOLUTION|>--- conflicted
+++ resolved
@@ -398,11 +398,8 @@
 ;method         = MultiILS
 ;method         = Facebook
 ;method         = PasswordAccess
-<<<<<<< HEAD
 ;method         = OpenIDConnect
-=======
 ;method         = Email
->>>>>>> bdc37b07
 
 ; This setting only applies when method is set to ILS.  It determines which
 ; field of the ILS driver's patronLogin() return array is used as the username
