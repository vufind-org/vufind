--- conflicted
+++ resolved
@@ -338,11 +338,7 @@
 ;method          = LDAP
 ;method         = ILS
 method         = Database
-<<<<<<< HEAD
 ;method			= AlmaDatabase
-=======
-;method         = AlmaDatabase
->>>>>>> 48ad157b
 ;method         = Shibboleth
 ;method         = SIP2
 ;method         = CAS
@@ -414,11 +410,7 @@
 ; Uncomment this line to switch on "privacy mode" in which no user information
 ; will be stored in the database. Note that this is incompatible with social
 ; features, password resets, and many other features. It is not recommended for
-<<<<<<< HEAD
 ; use with "Database" or "AlmaDatabase" authentication, since the user will be 
-=======
-; use with "Database" or "AlmaDatabase" authentication, since the user will be
->>>>>>> 48ad157b
 ; forced to create a new account upon every login.
 ;privacy = true
 
