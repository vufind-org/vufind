;
; VuFind Configuration
;

; This section controls global system behavior and can usually be left unmodified.
[System]
; Change to false to take the system offline and show an unavailability message;
; note that you can use the NoILS driver (in [Catalog] section below) to keep VuFind
; up during ILS maintenance.
available       = true
; Change to true to see messages about the behavior of the system as part of the
; output -- only for use when troubleshooting problems. See also the access.DebugMode
; setting in permissions.ini to turn on debug using a GET parameter in the request.
debug           = false
; This setting should be set to false after auto-configuration is complete
autoConfigure = true
; This setting specifies a health check file location. If a health check file exists,
; the getServerStatus AJAX call will return an error regardless of actual status
; allowing the server to be disabled from a load-balancer.
;healthCheckFile = /tmp/disable_vufind

; This section will need to be customized for your installation
[Site]
; Base URL is normally auto-detected, but this setting is used when autodetection is
; not possible (i.e. during sitemap generation at the command line).
url             = http://library.myuniversity.edu/vufind
email           = support@myuniversity.edu
title           = "Library Catalog"
; This is the default theme for non-mobile devices (or all devices if mobile_theme
; is disabled below). Available standard themes:
;   bootstrap3 = HTML5 theme using Bootstrap 3 + jQuery libraries, with minimal styling
;   bootprint3 = bootstrap3 theme with more attractive default styling applied
;                (named after the earlier, now-deprecated blueprint theme)
;   sandal     = bootstrap3 theme with a "flat" styling applied (a newer look
;                than bootprint3).
theme           = bootprint3

; Uncomment the following line to use a different default theme for mobile devices.
; You may not wish to use this setting if you are using one of the Bootstrap-based
; standard themes since they support responsive design.
;mobile_theme    = mobile

; Automatic asset minification and concatenation setting. When active, HeadScript
; and HeadLink will concatenate and minify all viable files to reduce requests and
; load times. This setting is off by default.
;
; This configuration takes the form of a semi-colon separated list of
; environment:configuration pairs where "environment" is a possible APPLICATION_ENV
; value (e.g. 'production' or 'development') or '*'/no prefix for all contexts.
; Possible values for 'configuration' within each environment are 'js', 'css',
; 'off'/false, 'on'/true/'*'. This allows global enabling/disabling of the pipeline
; or separate configurations for different types of resources. Multiple configuration
; values may be comma-separated -- e.g. 'js,css'.
;
; Example: "development:off; production:js,css"
;asset_pipeline = "production:js"

; This is a comma-separated list of themes that may be accessed via the ?ui GET
; parameter.  Each entry has two parts: the value used on the URL followed by the
; actual theme name.  For example, http://library.myuniversity.edu/vufind?ui=theme1
; would load the myTheme1 theme with the setting shown below.  Note that the values
; of "standard" and "mobile" are reserved for the default and mobile themes defined
; above.
;alternate_themes = theme1:myTheme1,theme2:myTheme2

; This is a comma-separated list of theme options that will be displayed to the user
; as a drop-down.  Each entry has two parts: a value for the "ui" GET parameter and
; an on-screen description.  "standard" refers to the "theme" setting above, "mobile"
; refers to the "mobile_theme" setting, and all other values must be defined in
; alternate_themes above.  When commented out, no drop-down theme list will display.
;selectable_themes = "standard:Standard Theme,mobile:Mobile Theme"

; Use the browser language setting to set the VuFind language.
browserDetectLanguage = true
language        = en    ; default -- more options available in [Languages] below.
locale          = en_US
; Set this to specify a default ISO 4217 currency code (used on the fines screen).
; If omitted, the default currency for the locale above will be used.
;defaultCurrency = USD
; Find valid timezone values here:
;   http://www.php.net/manual/en/timezones.php
timezone        = "America/New_York"
; A string used to format user interface date strings using the PHP date() function
; default is m-d-Y (MM-DD-YYYY 01-01-2010)
displayDateFormat = "m-d-Y"
; A string used to format user interface time strings using the PHP date() function
; default is H:i (HH:MM 23:01)
displayTimeFormat = "H:i"
; The base VuFind URL will load this controller unless the user is logged in:
defaultModule   = Search
; When defaultModule is used, this action will be triggered (default = Home)
;defaultAction = Home
; The base VuFind URL will load this controller when the user is logged in:
defaultLoggedInModule = MyResearch
; When defaultLoggedInModule is used, this action will be triggered (default = Home)
;defaultLoggedInAction = Home
; The route VuFind will send users to following a log out operation. Set to false
; or omit to attempt to retain the user's current context after log out.
;logOutRoute = home
; Default tab to display when a record is viewed (see also RecordTabs.ini):
defaultRecordTab = Holdings
; Hide the holdings tab if no holdings are available from the ILS; note that this
; feature requires your ILS driver to support the hasHoldings() method.
hideHoldingsTabWhenEmpty = false
; Whether to load the default tab through AJAX (which brings some performance
; gain but breaks compatibility with non-Javascript-enabled browsers; off by default)
;loadInitialTabWithAjax = true
; The holdingsTemplate to use to display the ILS holdings (defaults to standard).
; See the templates/RecordTab/holdingsils subdirectory of your theme for options.
;holdingsTemplate = extended
; This page will show by default when a user accesses the MyResearch module:
defaultAccountPage = Favorites
; Allow access to the Admin module? (See the access.AdminModule setting in
; permissions.ini for more granular ways to restrict Admin access).
admin_enabled = false
; Show sidebar on the left side instead of right
sidebarOnLeft = false
; Invert the sidebarOnLeft setting for right-to-left languages?
mirrorSidebarInRTL = true
; Put search result thumbnails on the left (true) or right (false)
resultThumbnailsOnLeft = true
; Put favorites list thumbnails on the left (true) or right (false)
listThumbnailsOnLeft = true
; Put hold/checkedout/ILL/etc. item thumbnails on the left (true) or right (false)
accountThumbnailsOnLeft = true
; Show thumbnail on opposite side in right-to-left languages?
mirrorThumbnailsRTL = true
; Handle menu as an offcanvas slider at mobile sizes (in bootstrap3-based themes)
offcanvas = false
; Show (true) / Hide (false) Book Bag - Default is Hide.
showBookBag = false
; Set the maximum amount of items allowed in the Book Bag - Default is 100
bookBagMaxSize = 100
; Show individual add/remove bookbag buttons in search results? (Supersedes cart
; checkboxes and bulk action buttons unless showBulkOptions is true).
bookbagTogglesInSearch = true
; Display bulk items (export, save, etc.) and checkboxes on search result screens?
showBulkOptions = false
; Should users be allowed to save searches in their accounts?
allowSavedSearches = true
; Some VuFind features can be made compatible with non-Javascript browsers at
; a performance cost. By default, this compatibility is disabled, but it can
; be turned on here. Note that even with this setting turned on, some features
; still require Javascript; this simply improves compatibility for certain
; features (such as display of hierarchies).
nonJavascriptSupportEnabled = false
; Generator value to display in an HTML header <meta> tag:
generator = "VuFind 6.0"

; This section allows you to configure the mechanism used for storing user
; sessions.  Available types: File, Memcache, Database.
; Some of the settings below only apply to specific session handlers;
; such settings are named with an obvious prefix.  Non-prefixed settings
; are global to all handlers.
[Session]
type                        = File
lifetime                    = 3600 ; Session lasts for 1 hour
; Should stored session data be encrypted?
secure = false
; Keep-alive interval in seconds. When set to a positive value, the session is kept
; alive with a JavaScript call as long as a VuFind page is open in the browser.
; Default is 0 (disabled). When keep-alive is enabled, session lifetime above can be
; reduced to e.g. 600.
;keepAlive = 60
;file_save_path              = /tmp/vufind_sessions
;memcache_host               = localhost
;memcache_port               = 11211
;memcache_connection_timeout = 1

; This section controls how VuFind creates cookies (to store session IDs, bookbag
; contents, theme/language settings, etc.)
[Cookies]
; In case there are multiple VuFind instances on the same server and they should not
; share cookies/sessions, this option can be enabled to limit the session to the
; current path. Default is false, which will place cookies at the root directory.
;limit_by_path = true
; If VuFind is only accessed via HTTPS, this setting can be enabled to disallow
; the browser from ever sending cookies over an unencrypted connection (i.e.
; before being redirected to HTTPS). Default is false.
;only_secure = true
; Whether to set cookies set by the server (apart from cart function) "HTTP only" so
; that they cannot be accessed by scripts. Default is true.
;http_only = false
; Set the domain used for cookies (sometimes useful for sharing the cookies across
; subdomains); by default, cookies will be restricted to the current hostname.
;domain = ".example.edu"
; This sets the session cookie's name. Comment this out to use the default
; PHP_SESS_ID value. If running multiple versions of VuFind (or multiple PHP
; applications) on the same host, it is strongly recommended to give each a
; different session_name setting to avoid data contamination.
session_name = VUFIND_SESSION

; Please set the ILS that VuFind will interact with.
;
; Available drivers:
;   - Aleph
;   - Alma
;   - Amicus
;   - DAIA (using either XML or JSON API)
;   - Demo (fake ILS driver returning complex responses)
;   - Evergreen
;   - Horizon (basic database access only)
;   - HorizonXMLAPI (more features via API)
;   - Innovative (for INNOPAC; see also Sierra/SierraRest)
;   - Koha (basic database access only)
;   - KohaILSDI (more features via ILS-DI API)
;   - LBS4
;   - MultiBackend (to chain together multiple drivers in a consortial setting)
;   - NewGenLib
;   - NoILS (for users with no ILS, or to disable ILS features during maintenance),
;   - PAIA
;   - Polaris
;   - Sample (fake ILS driver returning bare-minimum data)
;   - Sierra (basic database access only)
;   - SierraRest (more features via API)
;   - Symphony (uses native SirsiDynix APIs)
;   - Unicorn (also applies to Symphony; requires installation of connector found at:
;     http://code.google.com/p/vufind-unicorn/)
;   - Virtua
;   - Voyager (database access only; for Voyager 6+)
;   - VoyagerRestful (for Voyager 7+ w/ RESTful web services)
;   - XCNCIP2 (for XC NCIP Tookit v2.x)
;
; If you haven't set up your ILS yet, two fake drivers are available for testing
; purposes. "Sample" is fast but does very little; "Demo" simulates more
; functionality of a real ILS but may slow down your system by performing extra
; searches. If you don't plan to use an ILS, the NoILS driver is your best option.
;
; Note: Enabling most of the features in this section will only work if you use an
; ILS driver that supports them; not all drivers support holds/renewals.
[Catalog]
driver          = Sample

; loadNoILSOnFailure - Whether or not to load the NoILS driver if the main driver fails
loadNoILSOnFailure = false

; List of search backends that contain records from your ILS (defaults to Solr
; unless set otherwise). You can set ilsBackends = false to disable ILS status
; loading entirely.
;ilsBackends[] = Solr

; This setting determines how and when hold / recall links are displayed.
; Legal values:
; - all (Show links for all items - Place Hold for Available Items and Place Recall
;   for unavailable items)
; - availability (Only show recall links if ALL items on bib are currently
;   unavailable)
; - disabled (Never show hold/recall links)
; - driver (Use ILS driver to determine which items may be held/recalled; best option
;   if available, but not supported by all drivers)
; - holds (Only show links for available items)
; - recalls (Only show links for unavailable items)
; default is "all"
holds_mode = "all"

; Set this to true if you want to allow your ILS driver to override your holds_mode
; setting on a record-by-record basis; this may be useful for local customizations,
; but in most cases you should leave this setting unchanged.  Overrides are ignored
; for mode settings of "driver" or "disabled."
allow_holds_override = false

; Determines if holds can be cancelled or not. Options are true or false.
; default is false
cancel_holds_enabled = false

; Determines if storage retrieval requests can be cancelled or not.
; Options are true or false.
; default is false
cancel_storage_retrieval_requests_enabled = false

; Determines if ILL requests can be cancelled or not.
; Options are true or false.
; default is false
cancel_ill_requests_enabled = false

; Determines if item can be renewed or not. Options are true or false.
; default is false
renewals_enabled = false

; Determines if title level holds are displayed or not.
; Legal values:
; - disabled (Never show title Holds - Default)
; - always (Always show title Holds)
; - availability (Only show title holds if ALL items on bib are currently
;   unavailable)
; - driver (Use ILS driver to determine which items may be held/recalled; best option
;   if available, but not supported by all drivers)
title_level_holds_mode = "disabled"

; Determines how holdings are grouped in the record display, using fields from
; the item information provided by the ILS driver.
;
; Most commonly-used values:
; - holdings_id,location (Use holdings record id if available, location name as
;   secondary - Default)
; - location (Use location name)
;
; See https://vufind.org/wiki/development:plugins:ils_drivers#getholding for
; more options (though not every ILS driver supports every possible value).
;
; Note that there may also be driver-specific values outside of the specification,
; such as:
; - item_agency_id (XCNCIP2 driver's Agency ID, which may be useful in consortial
;   environments)
;
; You may use multiple group keys (delimited by comma), e.g.,
; - item_agency_id,location
;holdings_grouping = holdings_id,location

; Text fields such as holdings_notes gathered from items to be displayed in each
; holdings group in the display order.
; The default list is 'holdings_notes', 'summary', 'supplements' and 'indexes'. The
; deprecated field 'notes' is used as an alias for 'holdings_notes'.
; Note that displayed information depends on what the ILS driver returns.
;holdings_text_fields[] = 'holdings_notes'
;holdings_text_fields[] = 'summary'

; Whether support for multiple library cards is enabled. Default is false.
;library_cards = true

; The number of checked out items to display per page; 0 for no limit (may cause
; memory problems for users with huge numbers of items). Default = 50.
;checked_out_page_size = 50

; The number of historic loans to display per page; 0 for no limit (may cause
; memory problems for users with a large number of historic loans). Default = 50
;historic_loan_page_size = 50

; Whether to display the item barcode for each loan. Default is false.
;display_checked_out_item_barcode = true

; This section controls features related to user accounts
[Account]
; Allow the user to set a home library through the Profile screen, which will
; override ILS-provided default pickup locations throughout the system.
set_home_library = true

; This section allows you to determine how the users will authenticate.
; You can use an LDAP directory, the local ILS (or multiple ILSes through
; the MultiILS option), the VuFind database (Database), a hard-coded list of
; access passwords (PasswordAccess), AlmaDatabase (combination
; of VuFind database and Alma account), Shibboleth, SIP2, CAS, Facebook or some
; combination of these (via the MultiAuth or ChoiceAuth options).
[Authentication]
;method          = LDAP
;method         = ILS
method         = Database
;method         = AlmaDatabase
;method         = Shibboleth
;method         = SIP2
;method         = CAS
;method         = MultiAuth
;method         = ChoiceAuth
;method         = MultiILS
;method         = Facebook
<<<<<<< HEAD
;method         = OpenIDConnect
=======
;method         = PasswordAccess
>>>>>>> 733ce696

; This setting only applies when method is set to ILS.  It determines which
; field of the ILS driver's patronLogin() return array is used as the username
; in VuFind's user database.  If commented out, it defaults to cat_username
; (the recommended setting in most situations).
;ILS_username_field = cat_username

; Whether or not to hide the Login Options; not that even when this is set to
; false, ILS driver settings may be used to conditionally hide the login. See
; hideLogin in the [Settings] section of NoILS.ini for an example.
hideLogin = false

; When set to true, uses AJAX calls to annotate the account menu with
; notifications (overdue items, total fines, etc.)
enableAjax = true

; When set to true, replicates the account menu as a drop-down next to the
; account link in the header.
enableDropdown = false

; Set this to false if you would like to store local passwords in plain text
; (only applies when method = Database or AlmaDatabase above).
hash_passwords = false

; Allow users to recover passwords via email (if supported by Auth method)
; You can set the subject of recovery emails in your
; language files under the term "recovery_email_subject"
recover_password = false
; Time (seconds) before another recovery attempt can be made
recover_interval      = 60
; Length of time before a recovery hash can no longer be used (expires)
; Default: Two weeks
recover_hash_lifetime = 1209600

; Allow users to set change their email address (if supported by Auth method).
; When turning this on, it is also strongly recommended to turn on verify_email
; below.
change_email = false

; Allow users to set change their passwords (if supported by Auth method)
change_password = true

; Force users to verify their email address before being able to log in
; (only if method=Database) or make changes to it (if change_email=true).
; If you wish to customize the email messages used by the system, see the
; translation strings starting with verify and change_notification, as well as
; the notify-email-change.phtml and verify-email.phtml Email templates.
verify_email = false

; Set this to false if you would like to store catalog passwords in plain text
encrypt_ils_password = false

; This is the key used to encrypt and decrypt catalog passwords.  This must be
; filled in with a random string value when encrypt_ils_passwords is set to true.
ils_encryption_key = false

; This is the algorithm used to encrypt and decrypt catalog passwords.
; A symmetrical encryption algorithm must be used.
; You can use mcrypt_list_algorithms() to see available options on your system.
; Common choices: blowfish (default), aes
; If you want to convert from one algorithm to another, run this from $VUFIND_HOME:
;   php public/index.php util switch_db_hash oldhash:oldkey (or none) newhash:newkey
;ils_encryption_algo = "blowfish"

; This setting may optionally be uncommented to restrict the email domain(s) from
; which users are allowed to register when using the Database or AlmaDatabase method.
;domain_whitelist[] = "myuniversity.edu"
;domain_whitelist[] = "mail.myuniversity.edu"

; Specify default minimum and maximum password length (Auth method may override
; this).
;minimum_password_length = 4
;maximum_password_length = 32
; Specify default limit of accepted characters in the password. Allowed values
; are "numeric", "alphanumeric" or a regular expression
;password_pattern = "(?=.*\d)(?=.*[a-z])(?=.*[A-Z])"
; Specify default hint about what the password may contain when using a regexp
; pattern. May be text or a translation key. The "numeric" and "alphanumeric"
; patterns have translated default hints.
;password_hint = "Include both upper and lowercase letters and at least one number."

; Uncomment this line to switch on "privacy mode" in which no user information
; will be stored in the database. Note that this is incompatible with social
; features, password resets, and many other features. It is not recommended for
; use with "Database" or "AlmaDatabase" authentication, since the user will be
; forced to create a new account upon every login.
;privacy = true

; Allow a user to delete their account. Default is false.
;account_deletion = true
; Whether comments added by a user are deleted when they remove their account.
; Default is true.
;delete_comments_with_user = false

; See the comments in library/VF/Auth/MultiAuth.php for full details
; on using multiple authentication methods.  Note that MultiAuth assumes login
; with username and password, so some methods (i.e. Shibboleth) may not be
; compatible.
;[MultiAuth]
;method_order   = ILS,LDAP
;filters = "username:trim,password:trim"

; Present two auth options on the login screen. Each choice given must also be
; configured in its relevant section. (The code should allow for more than 2
; choices, but styling would need to be expanded / modified)
;
; WARNING! This module does not account for the possibility that the auth
; choices you present may return different usernames. You would want a user to
; be able to log in via any method and see the same account. To make sure that
; is the case, you should ensure that the usernames given by the authentication
; methods themselves are the same for any given user.
;[ChoiceAuth]
;choice_order = Shibboleth,Database

; This section defines the location/behavior of the Solr index and requires no
; changes for most installations
[Index]
; url can also be an array of servers. If so, VuFind will try the servers one by one
; until one can be reached. This is only useful for advanced fault-tolerant Solr
; installations.
url             = http://localhost:8080/solr
; Default bibliographic record core
default_core    = biblio
; Default authority record core
default_authority_core = authority
; This setting needs to match the <maxBooleanClauses> setting in your solrconfig.xml
; file; when VuFind has to look up large numbers of records using ID values, it may
; have to restrict the size of its result set based on this limitation.
maxBooleanClauses = 1024
; This is the timeout in seconds when communicating with the Solr server.
timeout = 30
; This is the Dismax handler to use if nothing is specified in searchspecs.yaml.
; You can choose dismax for standard Dismax (the default) or edismax for Extended
; Dismax, or you can configure your own custom handler in solrconfig.xml.
default_dismax_handler = dismax
; This is the number of records to retrieve in a batch e.g. when building a record
; hierarchy. A higher number results in fewer round-trips but may increase Solr's
; memory usage. Default is 1000.
;cursor_batch_size = 1000


; Enable/Disable searching reserves using the "reserves" Solr core.  When enabling
; this feature, you need to run the util/index_reserves.php script to populate the
; new index.
[Reserves]
search_enabled  = false

; This section requires no changes for most installations; if your SMTP server
; requires authentication, you can fill in a username and password below.
[Mail]
host            = localhost
port            = 25
;username       = user
;password       = pass
; The server name to report to the upstream mail server when sending mail.
;name = vufind.myuniversity.edu
; If a login is required you can define which protocol to use for securing the
; connection. If no explicit protocol ('tls' or 'ssl') is configured, a protocol
; based on the configured port is chosen (587 -> tls, 487 -> ssl).
;secure         = tls
; Uncomment this setting to disable outbound mail but simulate success; this
; is useful for interface testing but should never be used in production!
;testOnly = true
; If set to false, users can send anonymous emails; otherwise, they must log in first
require_login   = true
; Should we put the logged-in user's address in the "from" field by default?
user_email_in_from = false
; Should we put the logged-in user's address in the "to" field by default?
user_email_in_to = false
; Should the user be allowed to edit email subject lines?
user_editable_subjects = false
; How many recipients is the user allowed to specify? (use 0 for no limit)
maximum_recipients = 1
; Populate the "from" field with this value if user_email_in_from is false and/or no
; user is logged in:
;default_from = "no-reply@myuniversity.edu"
; Should we hide the "from" field in email forms? If no from field is visible, emails
; will be sent based on user_email_in_from and default_from above, with the email
; setting from the [Site] section used as a last resort.
disable_from = false
; From field override. Setting this allows keeping the "from" field in email forms
; but will only use it as a reply-to address. The address defined here is used as the
; actual "from" address.
; Note: If a feature explicitly sets a different reply-to address (for example,
; Feedback forms), the original from address will NOT override that reply-to value.
;override_from = "no-reply@myuniversity.edu"

; Being a special case of mail message, sending record results via SMS ("Text this")
; may be "enabled" or "disabled" ("enabled" by default).
; Should you choose to leave it enabled, see also sms.ini for further
; configuration options.
sms = enabled

; Set this value to "database" to shorten links sent via email/SMS and
; store its path in the database (default "none").
url_shortener = none

; This section needs to be changed to match your database connection information
[Database]
; Connection string format is [platform]://[username]:[password]@[host]:[port]/[db]
; where:
; [platform] = database platform (mysql, oci8 or pgsql)
; [username] = username for connection
; [password] = password for connection (optional)
; [host] = host of database server
; [port] = port of database server (optional)
; [db] = database name
database          = mysql://root@localhost/vufind

; If your database (e.g. PostgreSQL) uses a schema, you can set it here:
;schema = schema_name

; The character set of the database -- may be latin1 or utf8; utf8 is STRONGLY
; RECOMMENDED and is the default if no value is set here.  You may need latin1
; for compatibility with existing VuFind 1.x installations.
;charset = utf8

; Reduce access to a set of single passwords
; This is only used when Authentication method is PasswordAccess. See above.
; Recommended to be used in conjunction with very restricted permissions.ini settings
; and with most social settings disabled
;[PasswordAccess]
; access_user is a map of users to passwords
; entering a correct password will login as that user
;access_user[user] = password
;access_user[admin] = superpassword

; LDAP is optional.  This section only needs to exist if the
; Authentication Method is set to LDAP.  When LDAP is active,
; host, port, basedn and username are required.
;[LDAP]
; Prefix the host with ldaps:// to use LDAPS; omit the prefix for standard
; LDAP with TLS.
;host            = ldap.myuniversity.edu
;port            = 389       ; LDAPS usually uses port 636 instead
; By default, when you use regular LDAP (not LDAPS), VuFind uses TLS security.
; You can set disable_tls to true to bypass TLS if your server does not support
; it. Note that this setting is ignored if you use ldaps:// in the host setting.
;disable_tls     = false
;basedn          = "o=myuniversity.edu"
;username        = uid
; separator string for mapping multi-valued ldap-fields to a user attribute
; if no separator is given, only the first value is mapped to the given attribute
;separator = ';'
; Optional settings to map fields in your LDAP schema to fields in the user table
; in VuFind's database -- the more you fill in, the more data will be imported
; from LDAP into VuFind:
;firstname       = givenname
;lastname        = sn
;email           = mail
;cat_username    =
;cat_password    =
;college         = studentcollege
;major           = studentmajor
; If you need to bind to LDAP with a particular account before
; it can be searched, you can enter the necessary credentials
; here.  If this extra security measure is not needed, leave
; these settings commented out.
;bind_username   = "uid=username o=myuniversity.edu"
;bind_password   = password

; SIP2 is optional.  This section only needs to exist if the
; Authentication Method is set to SIP2.
;[SIP2]
;host            = ils.myuniversity.edu
;port            = 6002

; Shibboleth is optional.  This section only needs to exist if the
; Authentication Method is set to Shibboleth. Be sure to set up authorization
; logic in the permissions.ini file to filter users by Shibboleth attributes.
;[Shibboleth]
; Server param with the identity provider entityID if a Shibboleth session exists.
; If omitted, Shib-Identity-Provider is used.
;idpserverparam = Shib-Identity-Provider
; Optional: Session ID parameter for SAML2 single logout support. If omitted, single
; logout support is disabled. Note that if SLO support is enabled, Shibboleth session
; ID's are tracked in external_session table which may need to be cleaned up with the
; expire_session_mappings command line utility. See
; https://vufind.org/wiki/configuration:shibboleth for more information on how
; to configure the single logout support.
;session_id = Shib-Session-ID
; Optional: you may set attribute names and values to be used as a filter;
; users will only be logged into VuFind if they match these filters.
;userattribute_1       = entitlement
;userattribute_value_1 = urn:mace:dir:entitlement:common-lib-terms
;userattribute_2       = unscoped-affiliation
;userattribute_value_2 = member
; Required: the attribute Shibboleth uses to uniquely identify users.
;username              = persistent-id
; Required: Shibboleth login URL.
;login                 = https://shib.myuniversity.edu/Shibboleth.sso/Login
; Optional: Shibboleth logout URL.
;logout                = https://shib.myuniversity.edu/Shibboleth.sso/Logout
; Optional: URL to forward to after Shibboleth login (if omitted,
; defaultLoggedInModule from [Site] section will be used).
;target                = https://shib.myuniversity.edu/vufind/MyResearch/Home
; Optional: provider_id (entityId) parameter to pass along to Shibboleth login.
;provider_id           = https://idp.example.edu/shibboleth-idp
; Some or all of the following entries may be uncommented to map Shibboleth
; attributes to user database columns:
;cat_username = HTTP_ALEPH_ID
;cat_password = HTTP_CAT_PASSWORD
;email = HTTP_MAIL
;firstname = HTTP_FIRST_NAME
;lastname = HTTP_LAST_NAME
;college = HTTP_COLLEGE
;major = HTTP_MAJOR
;home_library = HTTP_HOME_LIBRARY

; CAS is optional.  This section only needs to exist if the
; Authentication Method is set to CAS.
;[CAS]

; Optional: the attribute CAS uses to uniquely identify users. (Omit to use
; native CAS username instead of an attribute-based value).
;username              = uid

; Required: CAS Hostname.
;server                = cas.myuniversity.edu

; Required: CAS port.
;port                 = 443

; Required: CAS context.
;context                 = /cas

; Required: CAS Certificate Path. (Set to false to bypass authentication;
; BYPASSING AUTHENTICATION IS *NOT* RECOMMENDED IN PRODUCTION).
;CACert = /etc/pki/cert/cert.crt

; Required: CAS login URL.
;login                 = https://cas.myuniversity.edu/cas/login

; Required: CAS logout URL.
;logout                = https://cas.myuniversity.edu/cas/logout

; Optional: CAS logging.
;debug              = false
;log                = /tmp/casdebug

; Optional: URL to forward to after CAS login (if omitted,
; defaultLoggedInModule from [Site] section will be used).
;target                = http://lib.myuniversity.edu/vufind/MyResearch/Home

; Optional: protocol to follow (legal values include CAS_VERSION_1_0,
; CAS_VERSION_2_0, CAS_VERSION_3_0 and SAML_VERSION_1_1; default is
; SAML_VERSION_1_1)
;protocol = SAML_VERSION_1_1

; Some or all of the following entries may be uncommented to map CAS
; attributes to user database columns:
;cat_username = acctSyncUserID
;cat_password = catPassword
;email = mail
;firstname = givenName
;lastname = sn
;college = college
;major = major1
;home_library = library

; Facebook may be used for authentication; fill in this section in addition to
; turning it on in [Authentication] above to use it. You must register your
; VuFind instance as an application at http://developers.facebook.com to obtain
; credentials.
;[Facebook]
;appId = "your app ID"
;secret = "your app secret"

; External Content is Optional.
; To use multiple, separate with a comma.  Priority will be given by the order listed
; Account id is separated with a colon, if no id is used then no colon is necessary
; For Amazon, use your 20-character access key in the coverimages and reviews values;
; you must also provide your 40-character secret key in the amazonsecret value and
; your associate ID in the amazonassociate value.
;
; IMPORTANT: Review content providers' terms of service before turning them on.
;            Terms may change, and not all content sources are appropriate for all
;            applications.  The existence of functionality in VuFind does not imply
;            suitability for any particular situation.
[Content]
; You can define the cover size used by each template: false (to disable covers)
; or size (small, medium, or large). A colon separated list may be used to try
; multiple sizes in a particular order. All legal template values and default
; values are reflected in the examples below. Uncomment the appropriate lines to
; make changes.
;coversize[checkedout] = small
;coversize[collection-info] = medium
;coversize[core] = medium
;coversize[holds] = small
;coversize[illrequests] = small
;coversize[list-entry] = small
;coversize[RandomRecommend] = "small:medium"
;coversize[result-grid] = large
;coversize[result-list] = small
;coversize[storageretrievalrequests] = small

; Alternatively, if you wish to disable covers completely, you may set the
; coversize setting to false:
;coversize = false

; You can select Syndetics, LibraryThing, Summon, Amazon, Booksite, OpenLibrary,
; Contentcafe, Buchhandel.de, Google Books, BrowZine and/or LocalFile.
;   Note: BrowZine requires you to have BrowZine.ini configured appropriately.
;   Note: Summon service takes a Serials Solutions client key, NOT Summon API key!
;   For LocalFile:PathToFile, you may use a combination of directory path information
;        and tokens for filename and image type. If you have multiple directories
;        in which you have stored coverimages, you can specify multiple paths to search
;        by specifying multiple LocalFile:PathToFile in the coverage images list below.
;        Allowed tokens:
;          %anyimage%         - Match known image file extensions (gif, jpg, etc.)
;          %isbn10%           - 10-digit ISBN
;          %isbn13%           - 13-digit ISBN
;          %issn%             - ISSN
;          %oclc%             - OCLC Number
;          %recordid%         - Bibliographic record ID
;          %size%             - Size (small/medium/large)
;          %source%           - Search backend of record (e.g. Summon, Solr, etc.)
;          %upc%              - UPC Number
;          %vufind-home%      - The VUFIND_HOME environment variable
;          %vufind-local-dir% - The VUFIND_LOCAL_DIR environment variable
;        Example: LocalFile:%vufind-local-dir%/path/to/file/%size%/issn/%issn%.%anyimage%
;coverimages     = Syndetics:MySyndeticsId,Amazon:MyAccessKeyId,Booksite,LibraryThing:MyLibraryThingId,Google,OpenLibrary,Summon:MySerialsSolutionsClientKey,Contentcafe:MyContentCafeID,BrowZine,LocalFile:PathToFile

; This setting controls which services will have images cached on your local disk.
; Set to true to cache all applicable services. Set to false to disable caching. Set
; to a comma-separated list of services (e.g. "Syndetics,OpenLibrary") to cache only
; a subset of selected services. Default = true. Note that due to terms of service,
; some services will never have images cached even if caching is enabled.
coverimagesCache = true

; This setting controls which proxied image URLs will be cached to local disk (when
; using the ?proxy= parameter of the standard /Cover/Show routes). The setting may
; contain one or more regular expressions matching hostnames. The example
; below will match any images from the mylibrary.edu domain; you can also use
; "/.*/" to turn on caching for all proxied images.
;coverproxyCache[] = "/.*\.?mylibrary\.edu/"

; These settings control the image to display when no book cover is available.
; If makeDynamicCovers is not false and the GD library is installed, VuFind will draw
; cover images on the fly. See [DynamicCovers] below for more settings. If set to
; a non-Boolean value, for legacy reasons, the makeDynamicCovers setting will
; be used as the backgroundMode setting of [DynamicCovers] if that setting is unset.
;makeDynamicCovers = true

; Otherwise, you can use noCoverAvailableImage to specify a
; path relative to the base of your theme directory for a static image to display.
noCoverAvailableImage = images/noCover2.gif

; You can select from Syndetics, SyndeticsPlus, Amazon Editorial, Amazon, Booksite
; and/or the Guardian
;   Note: If the API key is omitted, e.g. "Guardian:", only the review title, byline,
;         Guardian logo and a link to the full Guardian page will be displayed
;   Note: The Guardian API changed in 2014; if you signed up before that date, you
;         may need to obtain a new API key for continued access.
;reviews         = Syndetics:MySyndeticsId,SyndeticsPlus:MySyndeticsID,AmazonEditorial:MyAccessKeyId,Amazon:MyAccessKeyId,Booksite,Guardian:MyGuardianKeyId

; You can select from Syndetics or SyndeticsPlus
;excerpts        = Syndetics:MySyndeticsId,SyndeticsPlus:MySyndeticsId

; This setting can be used to hide review/excerpt tabs on the record page when
; no content is available from the providers. By default it is turned off. You
; can turn it on for all relevant tabs by setting it to true, or you can turn
; it on for a comma-separated list of values (e.g. "reviews" or "excerpts" or
; "reviews,excerpts") for selective activation. Note that hiding empty tabs will
; make your record pages slower, since it will require extra communication with
; content providers.
;hide_if_empty = reviews,excerpts

; You can select from Syndetics or SyndeticsPlus to add summary information to
; the description tab.
;summaries = Syndetics:MySyndeticsId,SyndeticsPlus:MySyndeticsId

; You can select from Syndetics or SyndeticsPlus to load Tables of Contents
;toc = Syndetics:MySyndeticsId,SyndeticsPlus:MySyndeticsId

; You can select from Syndetics or SyndeticsPlus
;authorNotes = Syndetics:MySyndeticsId,SyndeticsPlus:MySyndeticsId

; You can select from Wikipedia
; See also the AuthorInfo recommendation module setting in searches.ini; this
; includes notes on improving the accuracy of Wikipedia retrievals.
; Note for Windows users: If using Wikipedia, you may need to increase your Apache
; heap size settings.  For details, see: https://vufind.org/jira/browse/VUFIND-630
authors         = Wikipedia

; You can look up your secret key by logging into http://aws.amazon.com and clicking
; "Access Identifiers" under "Your Account".
;amazonsecret    = MyAmazonSecretKey

; You can sign up for an associate ID by logging into
; https://affiliate-program.amazon.com .  Please make sure your instance of VuFind
; complies with Amazon's agreements before enabling this feature.
;amazonassociate = MyAmazonAssociateID

; You can select from Google, OpenLibrary, HathiTrust.  You should consult
; https://developers.google.com/books/branding before using Google Book Search.
;previews       = Google,OpenLibrary,HathiTrust

; This setting controls whether or not cover images are linked to previews when
; available. Legal settings are false (never link), * (always link; default), or
; a comma-separated list of templates in which linking should occur (see coversize
; above for a list of legal values).
;linkPreviewsToCovers = *

; Possible HathiRights options = pd,ic,op,orph,und,umall,ic-world,nobody,pdus,cc-by,cc-by-nd,
; cc-by-nc-nd,cc-by-nc,cc-by-nc-sa,cc-by-sa,orphcand,cc-zero,und-world,icus
; Default is "pd,ic-world" if unset here.
; See www.hathitrust.org/rights_database#Attributes for full details
;HathiRights    = pd,ic-world,cc-by,cc-by-nd,cc-by-nc-nd,cc-by-nc,cc-by-nc-sa,cc-by-sa,cc-zero,und-world

; Possible GoogleBooks options full,partial,noview
; options can be set for each / either of link or tab
; Link makes a button appear in search results / record view
; Tab makes a tab with an embedded preview appear on record view
; Default is "GoogleOptions['link'] = full,partial" if nothing
; is set here.
; see https://developers.google.com/books/docs/dynamic-links#json-results-format
;GoogleOptions['link']  = full,partial
;GoogleOptions['tab']  = partial

; OpenLibrary currently offers the same options/default as GoogleBooks (above):
;OpenLibraryOptions  = full,partial

; An API key is needed to interact with the Europeana API (see the EuropeanaResults
; recommendation module in searches.ini for more information)
;europeanaAPI = INSERTKEY

; Geographic Display
; These configuration settings have been superseded by the geofeatures.ini file.
; See the [MapTab] section of the geofeatures.ini file for more information.

; This section controls the behavior of the cover generator when makeDynamicCovers
; above is non-false.
;
; Note that any of these settings may be filtered to be size-specific by subscripting
; the key with a size. You can use a key of * for a default to use when a specific
; size is not matched. This allows adjustment of certain elements for different
; thumbnail sizes. See the "size" setting below for an example.
[DynamicCovers]
; This controls the background layer of the generated image; options:
; - solid: display a solid color
; - grid: display a symmetrical random pattern seeded by title/callnumber
;backgroundMode = grid

; This controls the text layer of the generated image; options:
; - default: display a title at the top and an author at the bottom
; - initial: display only the first letter of the title as a stylized initial
;textMode = default

; Font files specified here should exist in the css/font subdirectory of a theme.
; Some options are available by default inside the root theme.
;authorFont = "Roboto-Light.ttf"
;titleFont = "RobotoCondensed-Bold.ttf"

; In 'default' textMode, covers are generated using title and author name; VuFind
; will try to display everything by doing the following: break the title into
; lines, and if the title is too long (more than maxTitleLines lines), it will
; display ellipses at the last line.
;
; All text will be drawn using the specified textAlign alignment value using the
; relevant titleFontSize or authorFontSize setting, except that author names will
; be reduced to the minAuthorFontSize option if needed, and if that doesn't make
; it fit, text will be aligned left and truncated.
;
; When using 'initial' textMode, maxTitleLines and author-related settings are
; ignored as they do not apply.
;textAlign = center
;titleFontSize = 9
;authorFontSize = 8
;minAuthorFontSize = 7
;maxTitleLines = 4

; All color options support the same basic set of values:
; - The 16 named colors from HTML4
; - Arbitrary HTML hex colors in the form #RRGGBB (e.g. #FFFF00 for yellow)
; Some color options also support additional options.
; - authorFillColor,titleFillColor: the main color used
; - authorBorderColor,titleBorderColor: the color used to make a border; "none" is
;   a legal option in addition to colors.
; - baseColor: When using grid backgrounds, you may also choose a base color drawn
;   beneath the grid. Default is white.
; - accentColor: When using solid backgrounds, this is the background color; when
;   using grid backgrounds, this is the color of the grid pattern beneath the text.
;   You may set this to "random" to select a random color seeded with text from
;   the cover and adjusted with the "lightness" and "saturation" settings below.
;titleFillColor = black
;titleBorderColor = none
;authorFillColor = white
;authorBorderColor = black
;baseColor = white
;accentColor = random
; Note: lightness and saturation are only used when accentColor = random. Legal
; ranges are 0-255 for each value.
;lightness = 220
;saturation = 80

; These settings control the size of the image -- if size is a single number, a
; square will be created; if it is a string containing an "x" (i.e. 160x190) it
; defines a WxH rectangle. wrapWidth constrains the text size (and must be no
; larger than the width of the canvas). topPadding and bottomPadding push the
; text away from the edges of the canvas.
;size[*] = 128
;size[medium] = 200
;size[large] = 500
;topPadding = 19
;bottomPadding = 3
;wrapWidth = 110

; This section is needed for Buchhandel.de cover loading. You need an authentication
; token. It may also be necessary to customize your templates in order to comply with
; terms of service; please look at http://info.buchhandel.de/handbuch_links for
; details before turning this on.
[Buchhandel]
url = "https://api.vlb.de/api/v1/cover/"
; token = "XXXXXX-XXXX-XXXXX-XXXXXXXXXXXX"

[QRCode]
; This setting controls the image to display when no qrcode is available.
; The path is relative to the base of your theme directory.
;noQRCodeAvailableImage = images/noQRCode.gif

; Should we show QR codes in search results?
;showInResults = true

; Should we show QR codes on record pages?
;showInCore = true

; If you are using Syndetics Plus for *any* content, set plus = true
; and set plus_id to your syndetics ID.  This loads the javascript file.
; Syndetics vs. SyndeticsPlus: SyndeticsPlus has nice formatting, but loads slower
; and requires javascript to be enabled in users' browsers.
; set use_ssl to true if you serve your site over ssl and you
; use SyndeticsPlus to avoid insecure content browser warnings
; (or if you just prefer ssl)
; NOTE: SyndeticsPlus is incompatible with the tabs/accordion [List] views in
;       searches.ini. Do not turn it on if you are using these optional features.
[Syndetics]
use_ssl = false
plus = false
;plus_id = "MySyndeticsId"
; timeout value (in seconds) for API calls:
timeout = 10

; Booksite CATS Enhanced Content - cover images, reviews, description, etc.
[Booksite]
url = "https://api.booksite.com"
;key = "XXXXXXXXXXXXXXXXX"

; Content Cafe is a subscription service from Baker & Taylor. If you are using this
; service (see the [Content] section above for details), you MUST uncomment and set
; the password (pw) setting. You may also change the API base URL (url) if needed.
[Contentcafe]
;url              = "http://contentcafe2.btol.com"
;pw               = "xxxxxx"

; Summon is optional; this section is used for your API credentials. apiId is the
; short, human-readable identifier for your Summon account; apiKey is the longer,
; non-human-readable secret key. See also the separate Summon.ini file.
;[Summon]
;apiId        = myAccessId
;apiKey       = mySecretKey

; This section must be filled in if you plan to use the optional WorldCat
; search module. Otherwise, it may be ignored.
;[WorldCat]
;Your WorldCat search API key
;apiKey          = "long-search-api-key-goes-here"
;Your holdings symbol (usually a three-letter code) - used for excluding your
; institution's holdings from the search results.
;OCLCCode        = MYCODE

; This section must be filled in to use Relais (E-ZBorrow) functionality. When
; activated, this function will allow users to place ILL requests on unavailable
; items through the record holdings tab.
;
; If you set apikey below, requests may be made from within VuFind through a
; pop-up; if you omit apikey but set loginUrl and symbol, links will be provided
; to Relais. Setting loginUrl and symbol is strongly recommended in all cases,
; since links will be used as a fallback if the API fails.
;[Relais]
; Your library's holdings symbol (e.g. PVU for Villanova)
;symbol="XYZ"
; The pickup location to use for your institution (currently multiple pickup
; locations are not supported here).
;pickupLocation = "DEFAULT"
; Barcode number (or other user ID) to use for lookups when none is provided
;patronForLookup="99999999"
; API key (may vary for testing vs. production)
;apikey="your-relais-api-key-goes-here"
; Timeout for HTTP requests (in seconds; set high, as Relais can be slow)
;timeout = 500
; Your institution's login URL for the remote Relais system (used to provide
; a link when the API fails)
;loginUrl = https://e-zborrow.relais-host.com/user/login.html

; TEST VALUES (uncomment for testing)
;group="DEMO"
;authenticateurl="https://demo.relais-host.com/portal-service/user/authentication"
;availableurl="https://demo.relais-host.com/dws/item/available"
;addurl="https://demo.relais-host.com/dws/item/add"

; PRODUCTION VALUES (uncomment for live use)
;group="EZB"
;authenticateurl="https://e-zborrow.relais-host.com/portal-service/user/authentication"
;availableurl="https://e-zborrow.relais-host.com/dws/item/available"
;addurl="https://e-zborrow.relais-host.com/dws/item/add"

; DPLA key -- uncomment and fill in to use DPLATerms recommendations (see also
; searches.ini).
;[DPLA]
;apiKey = http://dp.la/info/developers/codex/policies/#get-a-key

; These settings affect dynamic DOI-based link inclusion; this can provide links
; to full text or contextual information.
[DOI]
; This setting controls whether or not DOI-based links are enabled, and which
; API is used to fetch the data. Currently supported options: BrowZine (requires
; credentials to be configured in BrowZine.ini) or false (to disable). Disabled
; by default.
;resolver = BrowZine

; The following settings control where DOI-based links are displayed:
show_in_results = true      ; include in search results
show_in_record = false      ; include in core record metadata
show_in_holdings = false    ; include in holdings tab of record view

; These settings affect OpenURL generation and presentation; OpenURLs are used to
; help users find resources through your link resolver and to manage citations in
; Zotero.
[OpenURL]
; If a resolver base URL is enabled, it will be used to link from records to your
; OpenURL resolver. An OpenURL resolver is typically used to e.g. link to full text
; from article metadata, but it may provide other services too. Extra parameters may
; be added if necessary.
;url             = "http://openurl.myuniversity.edu/sfx_local"

; This string will be included as part of your OpenURL referer ID (the full string
; will be "info:sid/[your rfr_id setting]:generator").  You may be able to configure
; special behavior in your link resolver based on this ID -- for example, you may
; wish to prevent the resolver from linking to VuFind when links came from VuFind
; (to avoid putting a user in an infinite loop).
rfr_id          = vufind.svn.sourceforge.net

; By specifying your link resolver type, you can allow VuFind to optimize its
; OpenURLs for a particular platform.  Current legal values: "sfx", "360link",
; "EZB", "Redi", "Alma", "demo" or "generic" (default is "generic" if commented out;
; "demo" generates fake values for use in testing the embed setting below).
;resolver        = sfx

; If you want OpenURL links to open in a new window, set this setting to the
; desired Javascript window.open parameters.  If you do not want a new window
; to open, set this to false or comment it out.
window_settings = "toolbar=no,location=no,directories=no,buttons=no,status=no,menubar=no,scrollbars=yes,resizable=yes,width=550,height=600"

; If you want to display a graphical link to your link resolver, uncomment the
; settings below.  graphic should be a URL; graphic_width and graphic_height
; should be sizes in pixels.
;graphic = "http://myuniversity.edu/images/findIt.gif"
;graphic_width = 50
;graphic_height = 20

; If your link resolver can render an image in response to an OpenURL, you can
; specify the base URL for image generation here:
;dynamic_graphic = "http://my-link-resolver/image"

; If dynamic_graphic is set above, the dynamic image can be used instead of the
; standard text or static-image-based OpenURL link (true), it can be disabled
; (false), or it can be displayed in addition to the regular link ("both").
;image_based_linking_mode = both

; The following settings control where OpenURL links are displayed:
show_in_results = true      ; include in search results
show_in_record = false      ; include in core record metadata
show_in_holdings = false    ; include in holdings tab of record view

; If set to true, this setting will attempt to embed results from the link
; resolver directly in search results instead of opening a new window or page.
; This will override the window_settings option if set! Embedding is currently
; unsupported when the resolver setting above is set to "other".
embed = false

; When embed is true and this is set to true results from the link resolver will
; be loaded automatically (default is false, which requires a user click to trigger
; the loading). Alternatively you can provide a comma-separated list of view areas
; (cf. show_in_* settings) to autoload embedded OpenURLs only in certain views.
; Notice: autoloading in results view might put some load on your linkresolver (each
; results view could perform searches.ini->[General]->default_limit requests). You
; might reduce load on the linkresolver by using the resolver_cache setting (see
; below).
embed_auto_load = false

; When embed is true, you can set this to an absolute path on your system in order
; to cache link resolver results to disk.  Be sure that the chosen directory has
; appropriate permissions set!  Leave the setting commented out to skip caching.
; Note that the contents of this cache will not be expired by VuFind; you should
; set up an external process like a cron job to clear out the directory from time
; to time.
;resolver_cache = /usr/local/vufind/resolver_cache

; This setting controls whether we should display an OpenURL link INSTEAD OF other
; URLs associated with a record (true) or IN ADDITION TO other URLs (false).
replace_other_urls = true

; EZproxy is optional.  This section only needs to exist if you
; are using EZProxy to provide off-site access to online materials.
;[EZproxy]
;host            = http://proxy.myuniversity.edu

; By default, when the 'host' setting above is active, VuFind will prefix links in
; records using EZproxy's "?qurl=" mechanism. If you need to set a host for ticket
; authentication (below) but you want to disable the prefixing behavior, set this
; to false.
;prefixLinks = true

; Uncomment the following line and change the password to something secret to enable
; EZproxy ticket authentication.
;secret = "verysecretpassword"
;
; To enable ticket authentication in EZproxy, you will also need the following in
; EZproxy's user.txt or ezproxy.usr for older versions (without the leading
; semicolons and spaces):
;
; ::CGI=https://vufind-server/ExternalAuth/EzproxyLogin?url=^R
; ::Ticket
; TimeValid 10
; SHA512 verysecretpassword
;
; Uncomment and modify the following line to use another hashing algorithm with the
; EZproxy authentication if necessary. SHA512 is the default, but it requires at
; least EZproxy version 6.1. Use "SHA1" for older EZproxy versions, and remember to
; replace SHA512 with SHA1 also in EZproxy's configuration file.
;secret_hash_method = "SHA512"

; Uncomment the following line to disable relaying of user name to EZproxy on ticket
; authentication:
;anonymous_ticket = true
; Uncomment the following line to disable logging of successful ticket
; authentication requests in VuFind:
;disable_ticket_auth_logging = true

; These settings affect RefWorks record exports.  They rarely need to be changed.
[RefWorks]
vendor          = VuFind
url             = https://www.refworks.com

; These settings affect EndNote Web record exports.  They rarely need to be changed.
[EndNoteWeb]
vendor          = VuFind
url             = https://www.myendnoteweb.com/EndNoteWeb.html

; These settings affect your OAI server if you choose to use it.
;
; If identifier is set, its value will be used as part of the standard OAI
; identifier prefix.  It should only ever be set to a domain name that you
; control!  If it is not set, your ID values will not be prefixed.
;
; If admin_email is not set, the main email under [Site] will be used instead.
;
; page_size may be used to specify the number of records returned per request.
; Default is 100. A higher number may improve overall harvesting performance, but
; will also make a single response page larger and slower to produce.
;
; If set_field is set, the named Solr field will be used to generate sets on
; your OAI-PMH server.  If it is not set, sets will not be supported.
;
; If set_query is set (as an array mapping set names to Solr queries -- see
; examples below), the specified queries will be exposed as OAI sets.  If
; you use both set_field and set_query, be careful about the names you choose
; for your set queries. set_query names will trump set_field values when
; there are collisions.
;
; default_query may be used to specify a filter for the default set, i.e. records
; returned when a set is not specified.
;
; If vufind_api_format_fields is set, the listed fields (as defined in
; SearchApiRecordFields.yaml) are returned when metadata prefix
; "oai_vufind_json" is used.
;
; record_format_filters allows mapping from requested OAI metadataPrefix to query
; filters. They can be used e.g. to limit results to records that can be returned in
; the requested format.
;
;[OAI]
;identifier       = myuniversity.edu
;repository_name  = "MyUniversity Catalog"
;admin_email      = oai@myuniversity.edu
;page_size        = 1000
;set_field        = "format"
;set_query['eod_books'] = "institution:kfu AND publishDate:[1911 TO 1911]"
;set_query['eod_ebooks'] = "format:eBook"
;default_query = "institution:kfu"
;vufind_api_format_fields = "id,authors,cleanIsbn,cleanIssn,formats,title"
;record_format_filters[marc21] = "record_format:marc"

; Proxy Server is Optional.
[Proxy]
;host = your.proxy.server
;port = 8000

; Uncomment following line to set proxy type to SOCKS 5
;type = socks5

; Default HTTP settings can be loaded here. These values will be passed to
; the \Zend\Http\Client's setOptions method.
[Http]
;sslcapath = "/etc/ssl/certs" ; e.g. for Debian systems
;sslcafile = "/etc/pki/tls/cert.pem" ; e.g. for CentOS systems

;timeout = 30 ; default timeout if not overridden by more specific code/settings

; Example: Using a CURL Adapter instead of the the defaultAdapter (Socket); note
; that you may also need to install CURL and PHP/CURL packages on your server.
;adapter = 'Zend\Http\Client\Adapter\Curl'

; Spelling Suggestions
;
; Note: These settings affect the VuFind side of spelling suggestions; you
; may also wish to adjust some Solr settings in solr/biblio/conf/schema.xml
; and solr/biblio/conf/solrconfig.xml.
[Spelling]
enabled = true
; Number of suggestions to display on screen. This list is filtered from
;   the number set in solr/biblio/conf/solrconfig.xml so they can differ.
limit   = 3
; Show the full modified search phrase on screen
;   rather then just the suggested word
phrase = false
; Offer expansions on terms as well as basic replacements
expand  = true
; Turning on 'simple' spell checking will improve performance,
;  by ignoring the more complicated 'shingle' (mini phrases)
;  based dictionary.
simple = false
; This setting skips spell checking for purely numeric searches; spelling
; suggestions on searches for ISBNs and OCLC numbers are not generally very
; useful.
skip_numeric = true

; These settings control what events are logged and where the information is
; stored.
;
; VuFind currently supports four logging levels: alert (severe fatal error),
; error (fatal error), notice (non-fatal warning) and debug (informational).
;
; Each logging level can be further broken down into five levels of verbosity.
; You can specify the desired level by adding a dash and a number after the
; level in the configuration string -- for example, alert-2 or error-5.
; The higher the number, the more detailed the logging messages.  If verbosity
; is not specified, it defaults to 1 (least detailed).
;
; Several logging methods are available, and each may be configured to log any
; combination of levels.
;
; You may enable multiple logging mechanisms if you want -- in fact, it is
; recommended, since the failure of one logging mechanism (i.e. database down,
; file system full) may then be reported to another.
;
; If database is uncommented, messages will be logged to the named MySQL table.
; The table can be created with this SQL statement:
; CREATE TABLE log_table ( id INT NOT NULL AUTO_INCREMENT,
;     logtime TIMESTAMP NOT NULL, ident CHAR(16) NOT NULL,
;     priority INT NOT NULL, message TEXT, PRIMARY KEY (id) );
;
; If file is uncommented, messages will be logged to the named file.  Be sure
; that Apache has permission to write to the specified file!
;
; If email is uncommented, messages will be sent to the provided email address.
; Be careful with this setting: a flood of errors can easily bog down your mail
; server!
[Logging]
;database       = log_table:alert,error,notice,debug
; NOTE : Make sure the log file exists and that Apache has write permission.
; NOTE : Windows users should avoid drive letters (eg. c:\vufind) because
;        the colon will be used in the string parsing. "/vufind" will work
;file           = /var/log/vufind.log:alert,error,notice,debug
;email          = alerts@myuniversity.edu:alert-5,error-5

; Get URL from https://YOURSLACK.slack.com/apps/manage/custom-integrations
;slack = #channel_name:alert,error
;slackurl = https://hooks.slack.com/services/your-private-details
;slackname = "VuFind Log" ; username messages are posted under
; You can also use the Slack settings to hook into Discord:
; - Get your url from Server Settings > Webhooks
; - Add /slack to the end of your url for Slack-compatible messages
; https://discordapp.com/developers/docs/resources/webhook#execute-slackcompatible-webhook

; This section can be used to specify a "parent configuration" from which
; the current configuration file will inherit.  You can chain multiple
; configurations together if you wish.
[Parent_Config]
; Full path to parent configuration file:
;path = /usr/local/vufind/application/config/config.ini
; Path to parent configuration file (relative to the location of this file):
;relative_path = ../masterconfig/config.ini

; A comma-separated list of config sections from the parent which should be
; completely overwritten by the equivalent sections in this configuration;
; any sections not listed here will be merged on a section-by-section basis.
;override_full_sections = "Languages,AlphaBrowse_Types"

; This setting is for allowing arrays to be merged with the values of their parents
; arrays. If override_full_sections is set for a section the arrays will always be
; overridden.
; For legacy reasons merging of arrays is disabled by default.
;merge_array_settings = false

; This section controls which language options are available to your users.
; If you offer more than one option, a control will appear in the user
; interface to allow user selection.  If you only activate one language,
; the control will be hidden.
;
; The name of each setting below (i.e. en, de, fr) is a language code and
; corresponds with one of the translation files found in the web/lang
; directory.  The value of each setting is the on-screen name of the language,
; and will itself be subject to translation through the language files!
;
; The order of the settings is significant -- they will be displayed on screen
; in the same order they are defined here.
;
; Be sure that this section includes the default language set in the [Site]
; section above.
[Languages]
en          = "English"              ; American spellings
;en-gb       = "English"              ; British spellings
de          = "German"
es          = "Spanish"
fr          = "French"
it          = "Italian"
ja          = "Japanese"
nl          = "Dutch"
;nl-be       = "Flemish Dutch"
pt          = "Portuguese"
pt-br       = "Brazilian Portugese"
zh-cn       = "Simplified Chinese"
zh          = "Chinese"
tr          = "Turkish"
he          = "Hebrew"
ga          = "Irish"
cy          = "Welsh"
el          = "Greek"
ca          = "Catalan"
eu          = "Basque"
ru          = "Russian"
cs          = "Czech"
fi          = "Finnish"
sv          = "Swedish"
pl          = "Polish"
da          = "Danish"
sl          = "Slovene"
ar          = "Arabic"
bn          = "Bengali"
gl          = "Galician"
vi          = "Vietnamese"

; This section contains special cases for languages such as right-to-left support
[LanguageSettings]
; Comma-separated list of languages to display in right-to-left mode
rtl_langs = "ar,he"

; This section controls the behavior of the Browse module.  The result_limit
; setting controls the maximum number of results that may display in any given
; result box on the Browse screen.  You can set to -1 for no limit; however,
; setting a very high (or no) limit may result in "out of memory" errors if you
; have a large index!
[Browse]
result_limit    = 100
tag             = true      ; allow browsing of Tags
dewey           = false     ; allow browsing of Dewey Decimal call numbers
lcc             = true      ; allow browsing of LC call numbers
author          = true      ; allow browsing of authors
topic           = true      ; allow browsing of subject headings
genre           = true      ; allow browsing of genre subdivisions
region          = true      ; allow browsing of region subdivisions
era             = true      ; allow browsing of era subdivisions
; You can use this setting to change the default alphabet provided for browsing:
;alphabet_letters = "ABCDEFGHIJKLMNOPQRSTUVWXYZ"
; Uncomment to sort lists alphabetically (instead of by popularity); note that
; this will not changed the values returned -- you will still get only the
; <result_limit> most popular entries -- it only affects display order.
;alphabetical_order = true

; This section controls the availability of export methods.
;
; Each entry may be a comma-separated list of contexts in which the export
; option will be presented. Valid options:
;
; bulk - Included in batch export contexts
; record - Included in single-record export contexts
;
; If you simply set a field to true, only "record" mode will be enabled.
; If you set a field to false, all export contexts will be disabled.
;
; Note that some options may be disabled for records that do not support them,
; regardless of the setting chosen here.  You can edit the separate export.ini
; file to add new export formats and change the behavior of existing ones.
[Export]
RefWorks = "record,bulk"
EndNote = "record,bulk"
EndNoteWeb = "record,bulk"
MARC = false
MARCXML = false
RDF = false
BibTeX = false
RIS = false

[BulkExport]
; Export behavior to use when no bulkExportType setting is found in the matching
; format section of export.ini; default is 'link' if not overridden below. See
; export.ini for more details on available options.
;defaultType = download

;AddThis is optional. It uses the Add This tool available from www.addthis.com
; and requires the username generated when an analytics account is registered.
;[AddThis]
;key = yourUsername

; This section controls how item status information is presented in search results.
[Item_Status]
; Usually, there is only one location or call number for each item; however, when
; multiple values are found, there are several possible behaviors:
;     first = display the first value found, ignore the rest
;     all   = show all of the values found, separated by commas
;     msg   = show a message like "Multiple Call Numbers" or "Multiple Locations"
;     group = show availability statuses for each location on a separate line,
;             followed by callnumber information (valid for multiple_locations only)
multiple_call_nos = first
multiple_locations = msg

; If your ILS driver supports services, VuFind will display a more detailed
; availability message. This setting may be used to indicate that one particular
; status is preferred over all others and should be displayed by itself when
; found. This is useful because some drivers will always provide both "loan" and
; "presentation" services, but most users will only care about "loan" (since in-
; library use is implied by the ability to borrow an item). Set this to false to
; always display all services.
preferred_service = "loan"

; Show the full location, call number, availability for each item.
; You can customize the way each item's status is displayed by overriding the
; ajax/status-full.phtml template.
; When enabled, this causes the multiple_call_nos, multiple_locations and
; preferred_service settings to be ignored.
show_full_status = false

; You can set this to the name of an alphabetic browse handler (see the
; [AlphaBrowse_Types] section) in order to link call numbers displayed on the
; holdings tab and in status messages to a specific browse list. Set to false
; to disable call number linking.
callnumber_handler = false

; This section controls the behavior of the Record module.
[Record]
; Set this to true in order to enable "next" and "previous" links to navigate
; through the current result set from within the record view.
next_prev_navigation = false

; Set this to true in order to enable "first" and "last" links to navigate
; through the content result set from within the record view. Note, this
; may cause slow behavior with some installations. The option will only work
; when next_prev_navigation is also set to true.
first_last_navigation = false

; Setting this to true will cause VuFind to skip the results page and
; proceed directly to the record page when a search has only one hit.
jump_to_single_search_result = false

; You can enable this setting to show links to related MARC records using certain
; 7XX fields. Just enter a comma-separated list of the MARC fields that you wish
; to make use of.
;marc_links = "760,762,765,767,770,772,773,774,775,776,777,780,785,787"
; In the marc_links_link_types enter the fields you want the module to use to
; construct the links. The module will run through the link types in order
; until it finds one that matches. If you don't have id numbers in the fields,
; you can also use title to construct a title based search. id represents a raw
; bib id, dlc represents an LCCN.  Default setting:
;marc_links_link_types = id,oclc,dlc,isbn,issn,title
; Set use_visibility_indicator to false if you want to show links that are marked as
; "Do not show" in the MARC record (indicator 1). Otherwise, these links will be
; suppressed. (Default = true)
;marc_links_use_visibility_indicator = false

; When displaying publication information from 260/264, this separator will be
; placed between repeating subfield values (default is to rely on existing ISBD
; punctuation, but this can be used when ISBD punctuation is absent (e.g. ", ").
;marcPublicationInfoSeparator = " "

; When displaying publication information from 260/264, this can be set to true
; to make 264 information completely replace 260 information. Default is false,
; which will display information from 260 AND 264 when both fields are populated.
; Note that this only affects display, not indexing; both fields will always be
; made searchable.
;replaceMarc260 = false

; Set the URI-pattern of the server which serves the raw Marc-data. (see
; https://vufind.org/wiki/configuration:remote_marc_records for more information
; on how to set up a remote service for raw Marc-data)
;remote_marc_url = http://127.0.0.1/%s

; You can use this setting to hide holdings information for particular named locations
; as returned by the catalog.
hide_holdings[] = "World Wide Web"

; This array controls which Related modules are used to display sidebars on the
; record view page.
;
; Available options:
;    Channels - Display links to channels of content related to record
;    Similar - Similarity based on Solr lookup
;    WorldCatSimilar - Similarity based on WorldCat lookup
related[] = "Similar"

; This setting controls which citations are available; set to true for all supported
; options (default); set to false to disable citations; set to a comma-separated list
; to activate only selected formats (available options: APA, Chicago, MLA). The
; comma-separated list option may also be used to customize citation display order.
;citation_formats = APA,Chicago,MLA

; The following two sections control the Alphabetic Browse module.
[AlphaBrowse]
; This setting controls how many headings are displayed on each page of results:
page_size = 20
; How many headings to show before the match (or the spot where the match
; would have been found). Default is 0 for backwards compatibility.
rows_before = 0
; highlight the match row (or spot where match would have been)? default false
highlighting = false
; SEE ALSO: the General/includeAlphaBrowse setting in searchbox.ini, for including
; alphabrowse options in the main search drop-down options.

; This section controls the order and content of the browse type menu in the
; Alphabetic Browse module.  The key is the browse index to use, the value is the
; string to display to the user (subject to translation).
[AlphaBrowse_Types]
topic = "By Topic"
author = "By Author"
title = "By Title"
lcc = "By Call Number"
;dewey = "By Call Number"

; This section controls the return of extra columns for the different browses.
; The key is the browse index, the value is a colon-separated string of extra
; Solr fields to return for display to the user.
; Values should be in translation file as browse_value.
[AlphaBrowse_Extras]
title = "author:format:publishDate"
lcc = title
dewey = title

; This section allows you to configure the values used for Cryptography; the
; HMACkey can be set to any value you like and should never be shared.  It is used
; to prevent users from tampering with certain URLs (for example, "place hold" form
; submissions)
[Security]
HMACkey = mySuperSecretValue

; This section sets global defaults for caches; file caching is used by default.
; A custom directory for caching can be defined by the environment variable
; VUFIND_CACHE_DIR (see httpd-vufind.conf). The default location is inside the
; local settings directory.
[Cache]
; Set time to live value for Zend caches (in seconds), 0 means maximum possible.
;ttl = 0
; Override umask for cache directories and files.
;umask = 022
; Permissions for Zend-created cache directories and files, subject to umask
; Default dir_permission seems to be 0700.
;dir_permission = 0700
; Default file_permission seems to be 0600.
;file_permission = 0600

; This section controls the "Collections" module -- the special view for records
; that represent collections, and the mechanism for browsing these records.
[Collections]
; Control whether or not the collections module is enabled in search results.
; If set to true any search results which are collection level items will
; link to the respective collections page rather than the record page
; (default = false).
;collections = true
; Control default tab of Collection view (default = CollectionList); see also
; CollectionTabs.ini.
;defaultTab = CollectionList
; This controls where data is retrieved from to build the Collections/Home page.
; It can be set to Index (use the Solr index) or Alphabetic (use the AlphaBrowse
; index). Index is subject to "out of memory" errors if you have many (150000+)
; collections; Alphabetic has no memory restrictions but requires generation of
; a browse index using the index-alphabetic-browse tool.  (default = Index)
;browseType = Index
; This string is the delimiter used between title and ID in the hierarchy_browse
; field of the Solr index.  Default is "{{{_ID_}}}" but any string may be used;
; be sure the value is consistent between this configuration and your indexing
; routines.
;browseDelimiter = "{{{_ID_}}}"
; This controls the page size within the Collections/Home page (default = 20).
;browseLimit = 20
; List of record routes that are converted to collection routes (used to map
; route names when a record identifies itself as a collection and the collections
; setting above is true).
route[record] = collection

; This section addresses hierarchical records in the Solr index
[Hierarchy]
; Name of hierarchy driver to use if no value is specified in the hierarchytype
; field of the Solr index.
driver = Default
; Should we display hierarchy trees? (default = false)
;showTree = true
; "Search within trees" can be disabled here if set to "false" (default = true)
search = true
; You can limit the number of search results highlighted when searching the tree;
; a limit is recommended if you have large trees, as otherwise large numbers of
; results can cause performance problems.  If treeSearchLimit is -1 or not set,
; results will be unlimited.
treeSearchLimit = 100
; Whether hierarchy fields are used for linking between container records and their
; children (default = false). This is an alternative to the full collections support
; (see the [Collections] section), so only one of them should be enabled
; at a time e.g. unless custom record drivers are used. When using this setting,
; you may also wish to enable the ComponentParts tab in RecordTabs.ini.
;simpleContainerLinks = true

; This section will be used to configure the feedback module.
; Set "tab_enabled" to true in order to enable the feedback module.
; Forms are configured in FeedbackForms.yaml
[Feedback]
;tab_enabled       = true

; Default values for form recipient and email subject, if not overridden for a
; specific form in FeedbackForms.yaml
;recipient_email   = "feedback@myuniversity.edu"
;recipient_name    = "Your Library"
;email_subject     = "VuFind Feedback"

; This is the information for where feedback emails are sent from.
;sender_email      = "noreply@vufind.org"
;sender_name       = "VuFind Feedback"

; Note: for additional details about stats (including additional notes on Google
; Analytics and Piwik), look at the wiki page:
;     https://vufind.org/wiki/configuration:usage_stats

; Uncomment this section and provide your API key to enable Google Analytics. Be
; sure to set the "universal" setting to true once your account is upgraded to
; Universal Analytics; see:
; https://developers.google.com/analytics/devguides/collection/upgrade/guide
;[GoogleAnalytics]
;apiKey = "mykey"
;universal = false

; Uncomment this section and provide your Piwik server address and site id to
; enable Piwik analytics. Note: VuFind's Piwik integration uses several custom
; variables; to take advantage of them, you must reconfigure Piwik by switching
; to its root directory and running this command to raise a default limit:
; ./console customvariables:set-max-custom-variables 10
[Piwik]
;url = "http://server.address/piwik/"
;site_id = 1
; Uncomment the following setting to track additional information about searches
; and displayed records with Piwik's custom variables
;custom_variables = true
; By default, Piwik searches are tracked using the format "Backend|Search Terms."
; If you need to differentiate searches coming from multiple VuFind instances using
; a shared site_id, you can set the searchPrefix to add an additional prefix to
; the string, for example "SiteA|Backend|Search Terms." Most users will want to
; leave this disabled.
;searchPrefix = "SiteA|"
; Uncomment the following setting to disable cookies for privacy reasons.
; see https://matomo.org/faq/general/faq_157/ for more information.
;disableCookies = true

; Uncomment portions of this section to activate tabs in the search box for switching
; between search modules. Keys are search backend names, values are labels for use in
; the user interface (subject to translation). If you need multiple tabs for a single
; backend, append a colon and a suffix to each backend name (e.g. Solr:main) and add
; the filters in the [SearchTabsFilters] section.
[SearchTabs]
;Solr = Catalog
;Summon = Summon
;WorldCat = WorldCat
;Solr:filtered = "Catalog (Main Building Books)"
;EDS = "EBSCO Discovery Service"
;EIT = "EBSCO Integration Toolkit"
;Primo = "Primo Central"

; Add any hidden filters in this section for search tab specific filtering
[SearchTabsFilters]
;Solr:filtered[] = 'building:"main library"'
;Solr:filtered[] = "format:book"

; You can bind a permission to a search tab in this section.
; This controls to whom the tab should be displayed.
; Use the format tabName = permission. The permission should be configured
; in permissions.ini (who should see the tab)
; and permissionBehavior.ini (what should be displayed instead of the tab).
; Note that this ONLY controls whether or not the tab is displayed; if you wish to
; restrict actual searching, you will also need to make sure that the relevant
; controller(s) are blocking access using the same named permission.
[SearchTabsPermissions]
;EIT = access.EITModule
;Primo = access.PrimoModule

; Uncomment portions of this section to label searches from particular sources in the
; search history display.  Keys are search backend names, values are labels for use in
; the user interface (subject to translation).
[SearchHistoryLabels]
;Solr = Catalog
;Summon = Summon
;WorldCat = WorldCat
;SolrWeb = "Library Website"
;EDS = "EBSCO Discovery Service"

; Activate Captcha validation on select forms
; VuFind will use reCaptcha validation to prevent bots from using certain actions of
; your instance. See http://www.google.com/recaptcha for more information on Captcha
; and create keys for your domain.
; You will need to provide a sslcapath in the [Http] section for your Captcha to work.
;[Captcha]
;siteKey  = "get your reCaptcha key at"
;secretKey = "https://www.google.com/recaptcha/admin/create"
; Valid theme values: dark, light
;theme      = light
; Valid forms values: changePassword, email, feedback, newAccount, passwordRecovery,
;                     sms, userComments
; Use * for all supported forms
; Note: when "feedback" is active, Captcha can be conditionally disabled on a
;       form-by-form basis with the useCaptcha setting in FeedbackForms.yaml.
;forms = changeEmail, changePassword, email, newAccount, passwordRecovery, sms


; This section can be used to display default text inside the search boxes, useful
; for instructions. Format:
;
; backend = Placeholder text
;
; You can use a "default" setting if you want a standard string displayed across
; all backends not otherwise specified. You can qualify backend names with a
; colon-delimited suffix if you wish to use special placeholders in combination
; with filtered search tabs (see [SearchTabsFilters] above).
[SearchPlaceholder]
;default = "Enter search terms here..."
;Solr = "Search the catalog"
;Solr:filtered = "Search the filtered catalog"
;Summon = "Search Summon"

; This section controls VuFind's social features.
[Social]
; Comments may be "enabled" or "disabled" (default = "enabled")
comments = enabled
; Favorite lists may be "enabled", "disabled", "public_only" or "private_only"
; (default = "enabled")
; The public_only/private_only settings restrict the type of list users may
; create. If you change this to a more restrictive option, it is your responsibility
; to update the user_list database table to update the status of existing lists.
lists = enabled
; The following two settings are equivalent to default_limit / limit_options in
; searches.ini, but used to control the page sizes of lists of favorites:
lists_default_limit   = 20
;lists_limit_options   = 10,20,40,60,80,100
; This section controls what happens when a record title in a favorites list
; is clicked. VuFind can either embed the full result directly in the list using
; AJAX or can display it at its own separate URL as a full HTML page.
; See the [List] section of searches.ini for all available options.
lists_view=full
; Tags may be "enabled" or "disabled" (default = "enabled")
; When disabling tags, don't forget to also turn off tag search in searches.ini.
tags = enabled
; This controls the maximum length of a single tag; it should correspond with the
; field size in the tags database table.
max_tag_length = 64
; This controls whether tags are case-sensitive (true) or always forced to be
; represented as lowercase strings (false -- the default).
case_sensitive_tags = false
; If this setting is set to false, users will not be presented with a search
; drop-down or advanced search link when searching/viewing tags. This is recommended
; when using a multi-backend system (e.g. Solr + Summon + WorldCat). If set to
; true, the standard Solr search options and advanced search link will be shown
; in the tag screens; this is recommended when using a Solr-only configuration.
show_solr_options_in_tag_search = false<|MERGE_RESOLUTION|>--- conflicted
+++ resolved
@@ -353,11 +353,8 @@
 ;method         = ChoiceAuth
 ;method         = MultiILS
 ;method         = Facebook
-<<<<<<< HEAD
+;method         = PasswordAccess
 ;method         = OpenIDConnect
-=======
-;method         = PasswordAccess
->>>>>>> 733ce696
 
 ; This setting only applies when method is set to ILS.  It determines which
 ; field of the ILS driver's patronLogin() return array is used as the username
