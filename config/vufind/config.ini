--- conflicted
+++ resolved
@@ -177,11 +177,7 @@
 ; features (such as display of hierarchies).
 nonJavascriptSupportEnabled = false
 ; Generator value to display in an HTML header <meta> tag:
-<<<<<<< HEAD
-generator = "VuFind 9.0.3"
-=======
 generator = "VuFind 9.1"
->>>>>>> 25e62f5a
 
 ; This section allows you to configure the mechanism used for storing user
 ; sessions.  Available types: File, Memcache, Database, Redis.
