--- conflicted
+++ resolved
@@ -2419,13 +2419,8 @@
 lists_default_limit   = 20
 ;lists_limit_options   = 10,20,40,60,80,100
 ; If multi page selection is activated one can select elements on one page in the favorite list
-<<<<<<< HEAD
-; and the elements are stay selected when switching to another page.
+; and the elements will stay selected when switching to another page.
 multi_page_favorites_selection = true
-=======
-; and the elements will stay selected when switching to another page.
-multi_page_selection = true
->>>>>>> a800090b
 ; Choose which type of select_all checkbox should be shown in the favorite list.
 ; on_page - selects all elements on the current page
 ; global - selects all elements of the current list (only works if multi page selection is enabled)
