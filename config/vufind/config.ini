--- conflicted
+++ resolved
@@ -1064,19 +1064,25 @@
 ;WorldCat = WorldCat
 ;SolrWeb = "Library Website"
 
-<<<<<<< HEAD
-; Activate Captcha validation on forms
-; Custom styling should target #custom_recaptcha_widget
-; See root/templates/Service/recaptcha.phtml
+; Activate Captcha validation on select forms
+; VuFind will use reCaptcha validation to prevent bots from using certain actions of
+; your instance. See http://www.google.com/recaptcha for more information on reCaptcha
+; and create keys for your domain.
 ;[Captcha]
 ;publicKey  = "get your reCaptcha key at"
 ;privateKey = "https://www.google.com/recaptcha/admin/create"
+
+; The theme of the captcha form. Options are the default reCaptcha themes:
+; red, white, blackglass, clean, and custom
+; custom can be themed in Service/recaptcha.phtml
+; See the root theme for an example and classes.
 ;theme      = red
-; red, white, blackglass, clean, custom
+
+; Individually activate validation by form
 ;forms[]    = newAccount
 ;forms[]    = email
 ;forms[]    = sms
-=======
+
 ; This section controls VuFind's social features.
 [Social]
 ; Comments may be "enabled" or "disabled" (default = "enabled")
@@ -1089,5 +1095,4 @@
 lists = enabled
 ; Tags may be "enabled" or "disabled" (default = "enabled")
 ; When disabling tags, don't forget to also turn off tag search in searches.ini.
-tags = enabled
->>>>>>> be347559
+tags = enabled