--- conflicted
+++ resolved
@@ -1000,14 +1000,12 @@
 [BulkExport]
 enabled = true
 options = MARC:MARCXML:EndNote:EndNoteWeb:RefWorks:BibTeX:RIS
-<<<<<<< HEAD
 email   = MARC:MARCXML:EndNote:EndNoteWeb:RefWorks:BibTeX:RIS:URL
-=======
+
 ; Export behavior to use when no bulkExportType setting is found in the matching
 ; format section of export.ini; default is 'link' if not overridden below. See
 ; export.ini for more details on available options.
 ;defaultType = download
->>>>>>> eb545396
 
 ;AddThis is optional. It uses the Add This tool available from www.addthis.com
 ; and requires the username generated when an analytics account is registered.
