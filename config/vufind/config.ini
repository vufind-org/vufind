;
; VuFind Configuration
;

; This section controls global system behavior and can usually be left unmodified.
[System]
; Change to false to take the system offline and show an unavailability message;
; note that you can use the NoILS driver (in [Catalog] section below) to keep VuFind
; up during ILS maintenance.
available       = true
; Change to true to see messages about the behavior of the system as part of the
; output -- only for use when troubleshooting problems. See also the access.DebugMode
; setting in permissions.ini to turn on debug using a GET parameter in the request.
debug           = false
; This setting should be set to false after auto-configuration is complete
autoConfigure = true
; This setting specifies a health check file location. If a health check file exists,
; the getServerStatus AJAX call will return an error regardless of actual status
; allowing the server to be disabled from a load-balancer.
;healthCheckFile = /tmp/disable_vufind

; This section will need to be customized for your installation
[Site]
; Base URL is normally auto-detected, but this setting is used when autodetection is
; not possible (i.e. during sitemap generation at the command line).
url             = http://library.myuniversity.edu/vufind
email           = support@myuniversity.edu
title           = "Library Catalog"
; This is the default theme for non-mobile devices (or all devices if mobile_theme
; is disabled below). Available standard themes:
;   bootstrap3 = HTML5 theme using Bootstrap 3 + jQuery libraries, with minimal
;               styling
;   bootprint3 = bootstrap3 theme with more attractive default styling applied
;                (named after the earlier, now-deprecated blueprint theme)
theme           = bootprint3
; Uncomment the following line to use a different default theme for mobile devices.
; You may not wish to use this setting if you are using one of the Bootstrap-based
; standard themes since they support responsive design. Available mobile theme:
;   jquerymobile = Theme built using jQuery Mobile framework
;mobile_theme    = jquerymobile
; This is a comma-separated list of themes that may be accessed via the ?ui GET
; parameter.  Each entry has two parts: the value used on the URL followed by the
; actual theme name.  For example, http://library.myuniversity.edu/vufind?ui=theme1
; would load the myTheme1 theme with the setting shown below.  Note that the values
; of "standard" and "mobile" are reserved for the default and mobile themes defined
; above.
;alternate_themes = theme1:myTheme1,theme2:myTheme2
; This is a comma-separated list of theme options that will be displayed to the user
; as a drop-down.  Each entry has two parts: a value for the "ui" GET parameter and
; an on-screen description.  "standard" refers to the "theme" setting above, "mobile"
; refers to the "mobile_theme" setting, and all other values must be defined in
; alternate_themes above.  When commented out, no drop-down theme list will display.
;selectable_themes = "standard:Standard Theme,mobile:Mobile Theme"
; Use the browser language setting to set the VuFind language.
browserDetectLanguage = true
language        = en    ; default -- more options available in [Languages] below.
locale          = en_US
; Set this to specify a default ISO 4217 currency code (used on the fines screen).
; If omitted, the default currency for the locale above will be used.
;defaultCurrency = USD
; Find valid timezone values here:
;   http://www.php.net/manual/en/timezones.php
timezone        = "America/New_York"
; A string used to format user interface date strings using the PHP date() function
; default is m-d-Y (MM-DD-YYYY 01-01-2010)
displayDateFormat = "m-d-Y"
; A string used to format user interface time strings using the PHP date() function
; default is H:i (HH:MM 23:01)
displayTimeFormat = "H:i"
; The base VuFind URL will load the "Home" action of this module unless the user
; is logged in:
defaultModule   = Search
; The base VuFind URL will load the "Home" action of this module when the user
; is logged in:
defaultLoggedInModule = MyResearch
; The route VuFind will send users to following a log out operation. Set to false
; or omit to attempt to retain the user's current context after log out.
;logOutRoute = home
; This tab will show by default when a record is viewed:
defaultRecordTab = Holdings
; Hide the holdings tab if no holdings are available from the ILS
hideHoldingsTabWhenEmpty = false
; Whether to load all tabs (including default tab) via ajax (default is false):
;ajaxTabs = true
; This page will show by default when a user accesses the MyResearch module:
defaultAccountPage = Favorites
; Allow access to the Admin module? (See the access.AdminModule setting in
; permissions.ini for more granular ways to restrict Admin access).
admin_enabled = false
; Show sidebar on the left side instead of right
sidebarOnLeft = false
; Invert the sidebarOnLeft setting for right-to-left languages?
mirrorSidebarInRTL = true
; Handle menu as an offcanvas slider at mobile sizes (in bootstrap3-based themes)
offcanvas = false
; Show (true) / Hide (false) Book Bag - Default is Hide.
showBookBag = false
; Set the maximum amount of items allowed in the Book Bag - Default is 100
bookBagMaxSize = 100
; Display bulk items (export, save, etc.) and checkboxes on search result screens?
showBulkOptions = false
; Should users be allowed to save searches in their accounts?
allowSavedSearches = true
; Generator value to display in an HTML header <meta> tag:
generator = "VuFind 2.5"

; This section allows you to configure the mechanism used for storing user
; sessions.  Available types: File, Memcache, Database.
; Some of the settings below only apply to specific session handlers;
; such settings are named with an obvious prefix.  Non-prefixed settings
; are global to all handlers.
[Session]
type                        = File
lifetime                    = 3600 ; Session lasts for 1 hour
; Keep-alive interval in seconds. When set to a positive value, the session is kept
; alive with a JavaScript call as long as a VuFind page is open in the browser.
; Default is 0 (disabled). When keep-alive is enabled, session lifetime above can be
; reduced to e.g. 600.
;keepAlive = 60
;file_save_path              = /tmp/vufind_sessions
;memcache_host               = localhost
;memcache_port               = 11211
;memcache_connection_timeout = 1

; This section controls how VuFind creates cookies (to store session IDs, bookbag
; contents, theme/language settings, etc.)
[Cookies]
; In case there are multiple VuFind instances on the same server and they should not
; share cookies/sessions, this option can be enabled to limit the session to the
; current path. Default is false, which will place cookies at the root directory.
;limit_by_path = true
; If VuFind is only accessed via HTTPS, this setting can be enabled to disallow
; the browser from ever sending cookies over an unencrypted connection (i.e.
; before being redirected to HTTPS). Default is false.
;only_secure = true
; Set the domain used for cookies (sometimes useful for sharing the cookies across
; subdomains); by default, cookies will be restricted to the current hostname.
;domain = ".example.edu"

; Please set the ILS that VuFind will interact with.
;
; Available drivers: Aleph, Amicus, ClaviusSQL, Evergreen, Horizon (basic database
;       access only), HorizonXMLAPI (more features via API), Innovative, Koha, LBS4,
;       MultiBackend (to chain together multiple drivers in a consortial setting),
;       NewGenLib, NoILS (for users without an ILS, or to disable ILS functionality
;       during maintenance), Polaris, Unicorn (which also applies to SirsiDynix
;       Symphony), Virtua, Voyager (for Voyager 6+), VoyagerRestful (for Voyager 7+
;       w/ RESTful web services), XCNCIP2 (for XC NCIP Tookit v2.x)
; Note: Unicorn users should visit the vufind-unicorn project for more details:
;       http://code.google.com/p/vufind-unicorn/
; Note: DAIA supports XML or JSON results (since release 2.4).
;       For details look in the driver code and the corresponding ini file.
;
; If you haven't set up your ILS yet, two fake drivers are available for testing
; purposes.  "Sample" is fast but does very little; "Demo" simulates more
; functionality of a real ILS but may slow down your system by performing extra
; searches.  If you don't plan to use an ILS, the NoILS driver is your best option.
;
; Note: Enabling most of the features in this section will only work if you use an
; ILS driver that supports them; not all drivers support holds/renewals.
[Catalog]
driver          = Sample

;loadNoILSOnFailure - Whether or not to load the NoILS driver if the main driver fails
loadNoILSOnFailure = false

; This setting determines how and when hold / recall links are displayed.
; Legal values:
; - all (Show links for all items - Place Hold for Available Items and Place Recall
;   for unavailable items)
; - availability (Only show recall links if ALL items on bib are currently
;   unavailable)
; - disabled (Never show hold/recall links)
; - driver (Use ILS driver to determine which items may be held/recalled; best option
;   if available, but not supported by all drivers)
; - holds (Only show links for available items)
; - recalls (Only show links for unavailable items)
; default is "all"
holds_mode = "all"

; Set this to true if you want to allow your ILS driver to override your holds_mode
; setting on a record-by-record basis; this may be useful for local customizations,
; but in most cases you should leave this setting unchanged.  Overrides are ignored
; for mode settings of "driver" or "disabled."
allow_holds_override = false

; Determines if holds can be cancelled or not. Options are true or false.
; default is false
cancel_holds_enabled = false

; Determines if storage retrieval requests can be cancelled or not.
; Options are true or false.
; default is false
cancel_storage_retrieval_requests_enabled = false

; Determines if ILL requests can be cancelled or not.
; Options are true or false.
; default is false
cancel_ill_requests_enabled = false

; Determines if item can be renewed or not. Options are true or false.
; default is false
renewals_enabled = false

; Determines if title level holds are displayed or not.
; Legal values:
; - disabled (Never show title Holds - Default)
; - always (Always show title Holds)
; - availability (Only show title holds if ALL items on bib are currently
;   unavailable)
; - driver (Use ILS driver to determine which items may be held/recalled; best option
;   if available, but not supported by all drivers)
title_level_holds_mode = "disabled"

; Determines how holdings are grouped in the record display.
; Legal values:
; - holdings_id (Use holdings record id if available, location name otherwise - Default)
; - location_name (Use location name)
;holdings_grouping = holdings_id

; Text fields such as notes gathered from items to be displayed in each
; holdings group in the display order.
; The default list is 'notes', 'summary', 'supplements' and 'indexes'.
; Note that displayed information depends on what the ILS driver returns.
;holdings_text_fields[] = 'notes'
;holdings_text_fields[] = 'summary'

; Whether support for multiple library cards is enabled. Default is false.
;library_cards = true

; The number of checked out items to display per page; 0 for no limit (may cause
; memory problems for users with huge numbers of items). Default = 50.
;checked_out_page_size = 50

; This section allows you to determine how the users will authenticate.
; You can use an LDAP directory, the local ILS (or multiple ILSes through
; the MultiILS option), the VuFind database (Database), Shibboleth, SIP2,
; CAS, Facebook or some combination of these (via the MultiAuth or ChoiceAuth
; options).
[Authentication]
;method          = LDAP
;method         = ILS
method         = Database
;method         = Shibboleth
;method         = SIP2
;method         = CAS
;method         = MultiAuth
;method         = ChoiceAuth
;method         = MultiILS
;method         = Facebook

; This setting only applies when method is set to ILS.  It determines which
; field of the ILS driver's patronLogin() return array is used as the username
; in VuFind's user database.  If commented out, it defaults to cat_username
; (the recommended setting in most situations).
;ILS_username_field = cat_username

; Whether or not to hide the Login Options
hideLogin = false

; Set this to false if you would like to store local passwords in plain text
; (only applies when method = Database above).
hash_passwords = false

; Allow users to recover passwords via email (if supported by Auth method)
; You can set the subject of recovery emails in your
; language files under the term "recovery_email_subject"
recover_password = false
; Time (seconds) before another recovery attempt can be made
recover_interval      = 60
; Length of time before a recovery hash can no longer be used (expires)
; Default: Two weeks
recover_hash_lifetime = 1209600

; Allow users to set change their passwords (if supported by Auth method)
change_password = true

; Set this to false if you would like to store catalog passwords in plain text
encrypt_ils_password = false

; This is the key used to encrypt and decrypt catalog passwords.  This must be
; filled in with a random string value when encrypt_ils_passwords is set to true.
ils_encryption_key = false

; This setting may optionally be uncommented to restrict the email domain(s) from
; which users are allowed to register when using the Database method.
;domain_whitelist[] = "myuniversity.edu"
;domain_whitelist[] = "mail.myuniversity.edu"

; Specify default minimum and maximum password length (Auth method may override
; this).
;minimum_password_length = 4
;maximum_password_length = 32

; Uncomment this line to switch on "privacy mode" in which no user information
; will be stored in the database. Note that this is incompatible with social
; features, password resets, and many other features. It is not recommended for
; use with "Database" authentication, since the user will be forced to create a
; new account upon every login.
;privacy = true

; See the comments in library/VF/Auth/MultiAuth.php for full details
; on using multiple authentication methods.  Note that MultiAuth assumes login
; with username and password, so some methods (i.e. Shibboleth) may not be
; compatible.
;[MultiAuth]
;method_order   = ILS,LDAP
;filters = "username:trim,password:trim"

; Present two auth options on the login screen. Each choice given must also be
; configured in its relevant section. (The code should allow for more than 2
; choices, but styling would need to be expanded / modified)
;
; WARNING! This module does not account for the possibility that the auth
; choices you present may return different usernames. You would want a user to
; be able to log in via any method and see the same account. To make sure that
; is the case, you should ensure that the usernames given by the authentication
; methods themselves are the same for any given user.
;[ChoiceAuth]
;choice_order = Shibboleth,Database

; This section will allow you to control whether VuFind should record usage
; statistics.
[Statistics]
; You can uncomment one or more of these lines to enable statistics tracking.
; Each enabled mode will write stats to a different target (Solr stats index,
; flat file, or database tables).  Some modes require additional settings below.
;
; Currently, VuFind stores statistics in two different contexts: searches and
; record views.  By default, an enabled mode will log both types of stats.  If
; you want to log different types of stats to different targets, you can use a
; qualifier -- for example, "mode[] = Solr:Record" and "mode[] = Db:Search".
; Multiple targets may be separated by commas.  Do not use qualifiers unless you
; really need to -- logging all statistics to the same target makes reporting
; more effective.
;
; Note: Statistics gathering includes browser detection.  For best results, make
; sure you have a recent browscap.ini file configured in PHP.  See
; http://php.net/manual/en/function.get-browser.php#refsect1-function.get-browser-notes
;mode[] = Solr
;mode[] = File
;mode[] = Db

; When using the Solr mode, specify the address of a Solr server containing a
; "stats" core here; if no URL is specified, [Index]/url below will be used.
;solr            = http://localhost:8080/solr

; When using the File mode, specify a directory for saving stat files here:
;file            = /usr/local/vufind/local/logs

; When displaying search statistics in the Admin module, do you want to see a single
; merged list, or separate grouped lists by module (Solr, Summon, etc.)
searchesBySource = false

; When display record view statistics in the Admin module, do you want to see a
; single merged list, or separate grouped lists by module (Solr, Summon, etc.)
recordsBySource = false

; This section defines the location/behavior of the Solr index and requires no
; changes for most installations
[Index]
; url can also be an array of servers. If so, VuFind will try the servers one by one
; until one can be reached. This is only useful for advanced fault-tolerant Solr
; installations.
url             = http://localhost:8080/solr
default_core    = biblio
; This setting needs to match the <maxBooleanClauses> setting in your solrconfig.xml
; file; when VuFind has to look up large numbers of records using ID values, it may
; have to restrict the size of its result set based on this limitation.
maxBooleanClauses = 1024
; This is the timeout in seconds when communicating with the Solr server.
timeout = 30
; This is the Dismax handler to use if nothing is specified in searchspecs.yaml.
; You can choose dismax for standard Dismax (the default) or edismax for Extended
; Dismax, or you can configure your own custom handler in solrconfig.xml.
default_dismax_handler = dismax

; Enable/Disable searching reserves using the "reserves" Solr core.  When enabling
; this feature, you need to run the util/index_reserves.php script to populate the
; new index.
[Reserves]
search_enabled  = false

; This section requires no changes for most installations; if your SMTP server
; requires authentication, you can fill in a username and password below.
[Mail]
host            = localhost
port            = 25
;username       = user
;password       = pass
; If a login is required you can define which protocol to use for securing the
; connection. If no explicit protocol ('tls' or 'ssl') is configured, a protocol
; based on the configured port is chosen (587 -> tls, 487 -> ssl).
;secure         = tls
; If set to false, users can send anonymous emails; otherwise, they must log in first
require_login   = true
; Should we put the logged-in user's address in the "from" field by default?
user_email_in_from = false
; Should we put the logged-in user's address in the "to" field by default?
user_email_in_to = false
; Should the user be allowed to edit email subject lines?
user_editable_subjects = false
; How many recipients is the user allowed to specify? (use 0 for no limit)
maximum_recipients = 1
; Populate the "from" field with this value if user_email_in_from is false and/or no
; user is logged in:
;default_from = "no-reply@myuniversity.edu"
; Should we hide the "from" field in email forms? If no from field is visible, emails
; will be sent based on user_email_in_from and default_from above, with the email
; setting from the [Site] section used as a last resort.
disable_from = false

; This section needs to be changed to match your database connection information
[Database]
database          = mysql://root@localhost/vufind

; If your database (e.g. PostgreSQL) uses a schema, you can set it here:
;schema = schema_name

; The character set of the database -- may be latin1 or utf8; utf8 is STRONGLY
; RECOMMENDED and is the default if no value is set here.  You may need latin1
; for compatibility with existing VuFind 1.x installations.
;charset = utf8

; LDAP is optional.  This section only needs to exist if the
; Authentication Method is set to LDAP.  When LDAP is active,
; host, port, basedn and username are required.  The remaining
; settings are optional, mapping fields in your LDAP schema
; to fields in VuFind's database -- the more you fill in, the more
; data will be imported from LDAP into VuFind.
;[LDAP]
; Prefix the host with ldaps:// to use LDAPS; omit the prefix for standard
; LDAP with TLS.
;host            = ldap.myuniversity.edu
;port            = 389       ; LDAPS usually uses port 636 instead
;basedn          = "o=myuniversity.edu"
;username        = uid
;firstname       = givenname
;lastname        = sn
;email           = mail
;cat_username    =
;cat_password    =
;college         = studentcollege
;major           = studentmajor
; If you need to bind to LDAP with a particular account before
; it can be searched, you can enter the necessary credentials
; here.  If this extra security measure is not needed, leave
; these settings commented out.
;bind_username   = "uid=username o=myuniversity.edu"
;bind_password   = password

; SIP2 is optional.  This section only needs to exist if the
; Authentication Method is set to SIP2.
;[SIP2]
;host            = ils.myuniversity.edu
;port            = 6002

; Shibboleth is optional.  This section only needs to exist if the
; Authentication Method is set to Shibboleth. Be sure to set up authorization
; logic in the permissions.ini file to filter users by Shibboleth attributes.
;[Shibboleth]
; Server param with the identity provider entityID if a Shibboleth session exists.
; If omitted, Shib-Identity-Provider is used.
;idpserverparam = Shib-Identity-Provider
; Optional: you may set attribute names and values to be used as a filter;
; users will only be logged into VuFind if they match these filters.
;userattribute_1       = entitlement
;userattribute_value_1 = urn:mace:dir:entitlement:common-lib-terms
;userattribute_2       = unscoped-affiliation
;userattribute_value_2 = member
; Required: the attribute Shibboleth uses to uniquely identify users.
;username              = persistent-id
; Required: Shibboleth login URL.
;login                 = https://shib.myuniversity.edu/Shibboleth.sso/Login
; Optional: Shibboleth logout URL.
;logout                = https://shib.myuniversity.edu/Shibboleth.sso/Logout
; Optional: URL to forward to after Shibboleth login (if omitted,
; defaultLoggedInModule from [Site] section will be used).
;target                = https://shib.myuniversity.edu/vufind/MyResearch/Home
; Optional: provider_id (entityId) parameter to pass along to Shibboleth login.
;provider_id           = https://idp.example.edu/shibboleth-idp
; Some or all of the following entries may be uncommented to map Shibboleth
; attributes to user database columns:
;cat_username = HTTP_ALEPH_ID
;cat_password = HTTP_CAT_PASSWORD
;email = HTTP_MAIL
;firstname = HTTP_FIRST_NAME
;lastname = HTTP_LAST_NAME
;college = HTTP_COLLEGE
;major = HTTP_MAJOR
;home_library = HTTP_HOME_LIBRARY

; CAS is optional.  This section only needs to exist if the
; Authentication Method is set to CAS.
;[CAS]

; Required: the attribute CAS uses to uniquely identify users.
;username              = uid

; Required: CAS Hostname.
;server                = cas.myuniversity.edu

; Required: CAS port.
;port                 = 443

; Required: CAS context.
;context                 = /cas

; Required: CAS Certificate Path.
;CACert = /etc/pki/cert/cert.crt

; Required: CAS login URL.
;login                 = https://cas.myuniversity.edu/cas/login


; Required: CAS logout URL.
;logout                = https://cas.myuniversity.edu/cas/logout

; Optional: CAS logging.
;debug              = false
;log                = /tmp/casdebug

; Optional: URL to forward to after CAS login (if omitted,
; defaultLoggedInModule from [Site] section will be used).
;target                = http://lib.myuniversity.edu/vufind/MyResearch/Home

; Some or all of the following entries may be uncommented to map CAS
; attributes to user database columns:
;cat_username = acctSyncUserID
;cat_password = catPassword
;email = mail
;firstname = givenName
;lastname = sn
;college = college
;major = major1
;home_library = library

; Facebook may be used for authentication; fill in this section in addition to
; turning it on in [Authentication] above to use it. You must register your
; VuFind instance as an application at http://developers.facebook.com to obtain
; credentials.
;[Facebook]
;appId = "your app ID"
;secret = "your app secret"

; External Content is Optional.
; To use multiple, separate with a comma.  Priority will be given by the order listed
; Account id is separated with a colon, if no id is used then no colon is necessary
; For Amazon, use your 20-character access key in the coverimages and reviews values;
; you must also provide your 40-character secret key in the amazonsecret value and
; your associate ID in the amazonassociate value.
;
; IMPORTANT: Review content providers' terms of service before turning them on.
;            Terms may change, and not all content sources are appropriate for all
;            applications.  The existence of functionality in VuFind does not imply
;            suitability for any particular situation.
[Content]
; You can define the cover size used by each template: false (to disable covers)
; or size (small, medium, or large). A colon separated list may be used to try
; multiple sizes in a particular order. All legal template values and default
; values are reflected in the examples below. Uncomment the appropriate lines to
; make changes.
;coversize[checkedout] = small
;coversize[collection-info] = medium
;coversize[core] = medium
;coversize[holds] = small
;coversize[illrequests] = small
;coversize[list-entry] = small
;coversize[RandomRecommend] = "small:medium"
;coversize[result-grid] = large
;coversize[result-list] = small
;coversize[storageretrievalrequests] = small

; Alternatively, if you wish to disable covers completely, you may set the
; coversize setting to false:
;coversize = false

; You can select Syndetics, LibraryThing, Summon, Amazon, Booksite, OpenLibrary,
; Contentcafe, Buchhandel.de and/or Google Books.
;   Note: Summon service takes a Serials Solutions client key, NOT Summon API key!
;coverimages     = Syndetics:MySyndeticsId,Amazon:MyAccessKeyId,Booksite,LibraryThing:MyLibraryThingId,Google,OpenLibrary,Summon:MySerialsSolutionsClientKey,Contentcafe:MyContentCafeID

; This setting controls which services will have images cached on your local disk.
; Set to true to cache all applicable services. Set to false to disable caching. Set
; to a comma-separated list of services (e.g. "Syndetics,OpenLibrary") to cache only
; a subset of selected services. Default = true. Note that due to terms of service,
; some services will never have images cached even if caching is enabled.
coverimagesCache = true

; This setting controls which proxied image URLs will be cached to local disk (when
; using the ?proxy= parameter of the standard /Cover/Show routes). The setting may
; contain one or more regular expressions matching hostnames. The example
; below will match any images from the mylibrary.edu domain; you can also use
; "/.*/" to turn on caching for all proxied images.
;coverproxyCache[] = "/.*\.?mylibrary\.edu/"

; These settings control the image to display when no book cover is available.
; If makeDynamicCovers is not false and the GD library is installed, VuFind will draw
; cover images on the fly. Possible values: false, solid, grid
;makeDynamicCovers = true

; Otherwise, you can use noCoverAvailableImage to specify a
; path relative to the base of your theme directory for a static image to display.
noCoverAvailableImage = images/noCover2.gif

; You can select from Syndetics, SyndeticsPlus, Amazon Editorial, Amazon, Booksite
; and/or the Guardian
;   Note: If the API key is omitted, e.g. "Guardian:", only the review title, byline,
;         Guardian logo and a link to the full Guardian page will be displayed
;   Note: The Guardian API changed in 2014; if you signed up before that date, you
;         may need to obtain a new API key for continued access.
;reviews         = Syndetics:MySyndeticsId,SyndeticsPlus:MySyndeticsID,AmazonEditorial:MyAccessKeyId,Amazon:MyAccessKeyId,Booksite,Guardian:MyGuardianKeyId

; You can select from Syndetics or SyndeticsPlus
;excerpts        = Syndetics:MySyndeticsId,SyndeticsPlus:MySyndeticsId

; This setting can be used to hide review/excerpt tabs on the record page when
; no content is available from the providers. By default it is turned off. You
; can turn it on for all relevant tabs by setting it to true, or you can turn
; it on for a comma-separated list of values (e.g. "reviews" or "excerpts" or
; "reviews,excerpts") for selective activation. Note that hiding empty tabs will
; make your record pages slower, since it will require extra communication with
; content providers.
;hide_if_empty = reviews,excerpts

; You can select from Syndetics or SyndeticsPlus
;authorNotes = Syndetics:MySyndeticsId,SyndeticsPlus:MySyndeticsId

; You can select from Wikipedia
; See also the AuthorInfo recommendation module setting in searches.ini; this
; includes notes on improving the accuracy of Wikipedia retrievals.
; Note for Windows users: If using Wikipedia, you may need to increase your Apache
; heap size settings.  For details, see: http://vufind.org/jira/browse/VUFIND-630
authors         = Wikipedia

; You can look up your secret key by logging into http://aws.amazon.com and clicking
; "Access Identifiers" under "Your Account".
;amazonsecret    = MyAmazonSecretKey

; You can sign up for an associate ID by logging into
; https://affiliate-program.amazon.com .  Please make sure your instance of VuFind
; complies with Amazon's agreements before enabling this feature.
;amazonassociate = MyAmazonAssociateID

; You can select from Google, OpenLibrary, HathiTrust.  You should consult
; http://code.google.com/apis/books/branding.html before using Google Book Search.
; previews       = Google,OpenLibrary,HathiTrust
 
; This section is needed for Buchhandel.de cover loading. You need an authentication
; token. It may also be necessary to customize your templates in order to comply with
; terms of service; please look at http://info.buchhandel.de/handbuch_links for
; details before turning this on.
[Buchhandel]
url = "https://api.vlb.de/api/v1/cover/"
; token = "XXXXXX-XXXX-XXXXX-XXXXXXXXXXXX" 

; Possible HathiRights options = pd,ic,op,orph,und,umall,ic-world,nobody,pdus,cc-by,cc-by-nd,
; cc-by-nc-nd,cc-by-nc,cc-by-nc-sa,cc-by-sa,orphcand,cc-zero,und-world,icus
; Default is "pd,ic-world" if unset here.
; See www.hathitrust.org/rights_database#Attributes for full details
;HathiRights    = pd,ic-world,cc-by,cc-by-nd,cc-by-nc-nd,cc-by-nc,cc-by-nc-sa,cc-by-sa,cc-zero,und-world

; Possible GoogleBooks options full,partial,noview
; options can be set for each / either of link or tab
; Link makes a button appear in search results / record view
; Tab makes a tab with an embedded preview appear on record view
; Default is "GoogleOptions['link'] = full,partial" if nothing
; is set here.
; see code.google.com/apis/books/docs/dynamic-links.html#JSONformat
;GoogleOptions['link']  = full,partial
;GoogleOptions['tab']  = partial

; OpenLibrary currently offers the same options/default as GoogleBooks (above):
;OpenLibraryOptions  = full,partial

; An API key is needed to interact with the Europeana API (see the EuropeanaResults
; recommendation module in searches.ini for more information)
;europeanaAPI = INSERTKEY

; If this is set, a new map tab will show on the record page for records which
; have long_lat data (see import/marc_local.properties for more information).
; The setting specifies the type of map; currently, the only supported value is
; "google"
;recordMap = google

[QRCode]
; This setting controls the image to display when no qrcode is available.
; The path is relative to the base of your theme directory.
;noQRCodeAvailableImage = images/noQRCode.gif

; Should we show QR codes in search results?
;showInResults = true

; Should we show QR codes on record pages?
;showInCore = true

; If you are using Syndetics Plus for *any* content, set plus = true
; and set plus_id to your syndetics ID.  This loads the javascript file.
; Syndetics vs. SyndeticsPlus: SyndeticsPlus has nice formatting, but loads slower
; and requires javascript to be enabled in users' browsers.
; set use_ssl to true if you serve your site over ssl and you
; use SyndeticsPlus to avoid insecure content browser warnings
; (or if you just prefer ssl)
[Syndetics]
use_ssl = false
plus = false
;plus_id = "MySyndeticsId"
; timeout value (in seconds) for API calls:
timeout = 10

; Booksite CATS Enhanced Content - cover images, reviews, description, etc.
[Booksite]
url = "https://api.booksite.com"
;key = "XXXXXXXXXXXXXXXXX"

; You can change the base Content Cafe URL used by the content services here.  Most
; users will not need to change this setting.  You also need to set your password,
; "pw".  Note that Content Cafe is a subscription service from Baker & Taylor.
[Contentcafe]
url              = "http://contentcafe2.btol.com"
pw               = "xxxxxx"

; Summon is optional; this section is used for your API credentials. apiId is the
; short, human-readable identifier for your Summon account; apiKey is the longer,
; non-human-readable secret key. See also the separate Summon.ini file.
;[Summon]
;apiId        = myAccessId
;apiKey       = mySecretKey

; This section must be filled in if you plan to use the optional WorldCat
; search module. Otherwise, it may be ignored.
;[WorldCat]
;Your WorldCat search API key
;apiKey          = "long-search-api-key-goes-here"
;Your holdings symbol (usually a three-letter code) - used for excluding your
; institution's holdings from the search results.
;OCLCCode        = MYCODE

; DPLA key -- uncomment and fill in to use DPLATerms recommendations (see also
; searches.ini).
;[DPLA]
;apiKey = http://dp.la/info/developers/codex/policies/#get-a-key

; These settings affect OpenURL generation and presentation; OpenURLs are used to
; help users find resources through your link resolver and to manage citations in
; Zotero.
[OpenURL]
; If a resolver base URL is enabled, it will be used to link ISSNs to your link
; resolver and to access articles in Summon if that module is enabled.  Earlier
; versions of VuFind included some parameters as part of the URL; at this point,
; any extra parameters will be ignored -- please provide only the base URL.
;url             = "http://openurl.myuniversity.edu/sfx_local"

; This string will be included as part of your OpenURL referer ID (the full string
; will be "info:sid/[your rfr_id setting]:generator").  You may be able to configure
; special behavior in your link resolver based on this ID -- for example, you may
; wish to prevent the resolver from linking to VuFind when links came from VuFind
; (to avoid putting a user in an infinite loop).
rfr_id          = vufind.svn.sourceforge.net

; By specifying your link resolver type, you can allow VuFind to optimize its
; OpenURLs for a particular platform.  Current legal values: "sfx", "360link",
; "EZB", "Redi" or "other" (default is "other" if commented out).
;resolver        = sfx

; If you want OpenURL links to open in a new window, set this setting to the
; desired Javascript window.open parameters.  If you do not want a new window
; to open, set this to false or comment it out.
window_settings = "toolbar=no,location=no,directories=no,buttons=no,status=no,menubar=no,scrollbars=yes,resizable=yes,width=550,height=600"

; If you want to display a graphical link to your link resolver, uncomment the
; settings below.  graphic should be a URL; graphic_width and graphic_height
; should be sizes in pixels.
;graphic = "http://myuniversity.edu/images/findIt.gif"
;graphic_width = 50
;graphic_height = 20

; If your link resolver can render an image in response to an OpenURL, you can
; specify the base URL for image generation here:
;dynamic_graphic = "http://my-link-resolver/image"

; If dynamic_graphic is set above, the dynamic image can be used instead of the
; standard text or static-image-based OpenURL link (true), it can be disabled
; (false), or it can be displayed in addition to the regular link ("both").
;image_based_linking_mode = both

; The following settings control where OpenURL links are displayed:
show_in_results = true      ; include in search results
show_in_record = false      ; include in core record metadata
show_in_holdings = false    ; include in holdings tab of record view

; If set to true, this setting will attempt to embed results from the link
; resolver directly in search results instead of opening a new window or page.
; This will override the window_settings option if set! Embedding is currently
; unsupported when the resolver setting above is set to "other".
embed = false

; When embed is true and this is set to true results from the link resolver will
; be loaded automatically (default is false, which requires a user click to trigger
; the loading). Alternatively you can provide a comma-separated list of view areas
; (cf. show_in_* settings) to autoload embedded OpenURLs only in certain views.
; Notice: autoloading in results view might put some load on your linkresolver (each
; results view could perform searches.ini->[General]->default_limit requests). You
; might reduce load on the linkresolver by using the resolver_cache setting (see
; below).
embed_auto_load = false

; When embed is true, you can set this to an absolute path on your system in order
; to cache link resolver results to disk.  Be sure that the chosen directory has
; appropriate permissions set!  Leave the setting commented out to skip caching.
; Note that the contents of this cache will not be expired by VuFind; you should
; set up an external process like a cron job to clear out the directory from time
; to time.
;resolver_cache = /usr/local/vufind/resolver_cache

; This setting controls whether we should display an OpenURL link INSTEAD OF other
; URLs associated with a record (true) or IN ADDITION TO other URLs (false).
replace_other_urls = true

; EZproxy is optional.  This section only needs to exist if you
; are using EZProxy to provide off-site access to online materials.
;[EZproxy]
;host            = http://proxy.myuniversity.edu

; These settings affect RefWorks record exports.  They rarely need to be changed.
[RefWorks]
vendor          = VuFind
url             = http://www.refworks.com

; These settings affect EndNote Web record exports.  They rarely need to be changed.
[EndNoteWeb]
vendor          = VuFind
url             = https://www.myendnoteweb.com/EndNoteWeb.html

; These settings affect your OAI server if you choose to use it.
;
; If identifier is set, its value will be used as part of the standard OAI
; identifier prefix.  It should only ever be set to a domain name that you
; control!  If it is not set, your ID values will not be prefixed.
;
; If admin_email is not set, the main email under [Site] will be used instead.
;
; If set_field is set, the named Solr field will be used to generate sets on
; your OAI-PMH server.  If it is not set, sets will not be supported.
;
; If set_query is set (as an array mapping set names to Solr queries -- see
; examples below), the specified queries will be exposed as OAI sets.  If
; you use both set_field and set_query, be careful about the names you choose
; for your set queries. set_query names will trump set_field values when
; there are collisions.
;[OAI]
;identifier       = myuniversity.edu
;repository_name  = "MyUniversity Catalog"
;admin_email      = oai@myuniversity.edu
;set_field        = "format"
;set_query['eod_books'] = "institution:kfu AND publishDate:[1911 TO 1911]"
;set_query['eod_ebooks'] = "format:eBook"

; Proxy Server is Optional.
[Proxy]
;host = your.proxy.server
;port = 8000

; Uncomment following line to set proxy type to SOCKS 5
;type = socks5

; Default HTTP settings can be loaded here. These values will be passed to
; the \Zend\Http\Client's setOptions method.
[Http]
;sslcapath = "/etc/ssl/certs" ; e.g. for Debian systems
;sslcafile = "/etc/pki/tls/cert.pem" ; e.g. for CentOS systems

;timeout = 30 ; default timeout if not overridden by more specific code/settings

; Using a curl Adapter instead of the the defaultAdapter (Socket)
; adapter = 'Zend\Http\Client\Adapter\Curl'

; Spelling Suggestions
;
; Note: These settings affect the VuFind side of spelling suggestions; you
; may also wish to adjust some Solr settings in solr/biblio/conf/schema.xml
; and solr/biblio/conf/solrconfig.xml.
[Spelling]
enabled = true
; Number of suggestions to display on screen. This list is filtered from
;   the number set in solr/biblio/conf/solrconfig.xml so they can differ.
limit   = 3
; Show the full modified search phrase on screen
;   rather then just the suggested word
phrase = false
; Offer expansions on terms as well as basic replacements
expand  = true
; Turning on 'simple' spell checking will improve performance,
;  by ignoring the more complicated 'shingle' (mini phrases)
;  based dictionary.
simple = false
; This setting skips spell checking for purely numeric searches; spelling
; suggestions on searches for ISBNs and OCLC numbers are not generally very
; useful.
skip_numeric = true

; These settings control what events are logged and where the information is
; stored.
;
; VuFind currently supports four logging levels: alert (severe fatal error),
; error (fatal error), notice (non-fatal warning) and debug (informational).
;
; Each logging level can be further broken down into five levels of verbosity.
; You can specify the desired level by adding a dash and a number after the
; level in the configuration string -- for example, alert-2 or error-5.
; The higher the number, the more detailed the logging messages.  If verbosity
; is not specified, it defaults to 1 (least detailed).
;
; Several logging methods are available, and each may be configured to log any
; combination of levels.
;
; You may enable multiple logging mechanisms if you want -- in fact, it is
; recommended, since the failure of one logging mechanism (i.e. database down,
; file system full) may then be reported to another.
;
; If database is uncommented, messages will be logged to the named MySQL table.
; The table can be created with this SQL statement:
; CREATE TABLE log_table ( id INT NOT NULL AUTO_INCREMENT,
;     logtime TIMESTAMP NOT NULL, ident CHAR(16) NOT NULL,
;     priority INT NOT NULL, message TEXT, PRIMARY KEY (id) );
;
; If file is uncommented, messages will be logged to the named file.  Be sure
; that Apache has permission to write to the specified file!
;
; If email is uncommented, messages will be sent to the provided email address.
; Be careful with this setting: a flood of errors can easily bog down your mail
; server!
[Logging]
;database       = log_table:alert,error,notice,debug
; NOTE : Make sure the log file exists and that Apache has write permission.
; NOTE : Windows users should avoid drive letters (eg. c:\vufind) because
;        the colon will be used in the string parsing. "/vufind" will work
;file           = /var/log/vufind.log:alert,error,notice,debug
;email          = alerts@myuniversity.edu:alert-5,error-5

; This section can be used to specify a "parent configuration" from which
; the current configuration file will inherit.  You can chain multiple
; configurations together if you wish.
[Parent_Config]
; Full path to parent configuration file:
;path = /usr/local/vufind/application/config/config.ini
; Path to parent configuration file (relative to the location of this file):
;relative_path = ../masterconfig/config.ini

; A comma-separated list of config sections from the parent which should be
; completely overwritten by the equivalent sections in this configuration;
; any sections not listed here will be merged on a section-by-section basis.
;override_full_sections = "Languages,AlphaBrowse_Types"

; This section controls which language options are available to your users.
; If you offer more than one option, a control will appear in the user
; interface to allow user selection.  If you only activate one language,
; the control will be hidden.
;
; The name of each setting below (i.e. en, de, fr) is a language code and
; corresponds with one of the translation files found in the web/lang
; directory.  The value of each setting is the on-screen name of the language,
; and will itself be subject to translation through the language files!
;
; The order of the settings is significant -- they will be displayed on screen
; in the same order they are defined here.
;
; Be sure that this section includes the default language set in the [Site]
; section above.
[Languages]
en          = "English"              ; American spellings
;en-gb       = "English"              ; British spellings
de          = "German"
es          = "Spanish"
fr          = "French"
it          = "Italian"
ja          = "Japanese"
nl          = "Dutch"
pt          = "Portuguese"
pt-br       = "Brazilian Portugese"
zh-cn       = "Simplified Chinese"
zh          = "Chinese"
tr          = "Turkish"
he          = "Hebrew"
ga          = "Irish"
cy          = "Welsh"
el          = "Greek"
ca          = "Catalan"
eu          = "Basque"
ru          = "Russian"
cs          = "Czech"
fi          = "Finnish"
sv          = "Swedish"
pl          = "Polish"
da          = "Danish"
sl          = "Slovene"
ar          = "Arabic"

; This section contains special cases for languages such as right-to-left support
[LanguageSettings]
; Comma-separated list of languages to display in right-to-left mode
rtl_langs = "ar,he"

; This section controls the behavior of the Browse module.  The result_limit
; setting controls the maximum number of results that may display in any given
; result box on the Browse screen.  You can set to -1 for no limit; however,
; setting a very high (or no) limit may result in "out of memory" errors if you
; have a large index!
[Browse]
result_limit    = 100
tag             = true      ; allow browsing of Tags
dewey           = false     ; allow browsing of Dewey Decimal call numbers
lcc             = true      ; allow browsing of LC call numbers
author          = true      ; allow browsing of authors
topic           = true      ; allow browsing of subject headings
genre           = true      ; allow browsing of genre subdivisions
region          = true      ; allow browsing of region subdivisions
era             = true      ; allow browsing of era subdivisions
; You can use this setting to change the default alphabet provided for browsing:
;alphabet_letters = "ABCDEFGHIJKLMNOPQRSTUVWXYZ"
; Uncomment to sort lists alphabetically (instead of by popularity); note that
; this will not changed the values returned -- you will still get only the
; <result_limit> most popular entries -- it only affects display order.
;alphabetical_order = true

; This section controls the availability of export methods. 
;
; Each entry may be a comma-separated list of contexts in which the export
; option will be presented. Valid options:
;
; bulk - Included in batch export contexts
; record - Included in single-record export contexts
;
; If you simply set a field to true, only "record" mode will be enabled.
; If you set a field to false, all export contexts will be disabled.
;
; Note that some options may be disabled for records that do not support them,
; regardless of the setting chosen here.  You can edit the separate export.ini
; file to add new export formats and change the behavior of existing ones.
[Export]
RefWorks = "record,bulk"
EndNote = "record,bulk"
EndNoteWeb = "record,bulk"
MARC = false
MARCXML = false
RDF = false
BibTeX = false
RIS = false

[BulkExport]
; Export behavior to use when no bulkExportType setting is found in the matching
; format section of export.ini; default is 'link' if not overridden below. See
; export.ini for more details on available options.
;defaultType = download

;AddThis is optional. It uses the Add This tool available from www.addthis.com
; and requires the username generated when an analytics account is registered.
;[AddThis]
;key = yourUsername

; This section controls how item status information is presented in search results.
[Item_Status]
; Usually, there is only one location or call number for each item; however, when
; multiple values are found, there are several possible behaviors:
;     first = display the first value found, ignore the rest
;     all   = show all of the values found, separated by commas
;     msg   = show a message like "Multiple Call Numbers" or "Multiple Locations"
;     group = show availability statuses for each location on a separate line,
;             followed by callnumber information (valid for multiple_locations only)
multiple_call_nos = first
multiple_locations = msg
; Show the full location,call number, availability for each item
; You can customize the way each item's status is display in AJAX/status-full.tpl
; When enabled, this largely overrides multiple_call_nos and multiple_locations
show_full_status = false

; This section controls the behavior of the Record module.
[Record]
; Set this to true in order to enable "next" and "previous" links to navigate
; through the current result set from within the record view.
next_prev_navigation = false

; You can enable this setting to show links to related MARC records using certain
; 7XX fields. Just enter a comma-separated list of the MARC fields that you wish
; to make use of.
;marc_links = "760,765,770,772,774,773,775,777,780,785"
; In the marc_links_link_types enter the fields you want the module to use to
; construct the links. The module will run through the link types in order
; until it finds one that matches. If you don't have id numbers in the fields,
; you can also use title to construct a title based search. id represents a raw
; bib id, dlc represents an LCCN.  Default setting:
;marc_links_link_types = id,oclc,dlc,isbn,issn,title
; Set use_visibility_indicator to false if you want to show links that are marked as
; "Do not show" in the MARC record (indicator 1). Otherwise, these links will be
; suppressed. (Default = true)
;marc_links_use_visibility_indicator = false

; Set the URI-pattern of the server which serves the raw Marc-data. (see
; https://vufind.org/wiki/remote_marc_records for more information on how to set up a
; remote service for raw Marc-data)
;remote_marc_url = http://127.0.0.1/%s

; You can use this setting to hide holdings information for particular named locations
; as returned by the catalog.
hide_holdings[] = "World Wide Web"

; This array controls which Related modules are used to display sidebars on the
; record view page.
;
; Available options:
;    Similar - Similarity based on Solr lookup
;    WorldCatSimilar - Similarity based on WorldCat lookup
related[] = "Similar"

; This setting controls which citations are available; set to true for all supported
; options (default); set to false to disable citations; set to a comma-separated list
; to activate only selected formats (available options: APA, Chicago, MLA). The
; comma-separated list option may also be used to customize citation display order.
;citation_formats = APA,Chicago,MLA

; The following two sections control the Alphabetic Browse module.
[AlphaBrowse]
; This setting controls how many headings are displayed on each page of results:
page_size = 20
; How many headings to show before the match (or the spot where the match
; would have been found). Default is 0 for backwards compatibility.
rows_before = 0
; highlight the match row (or spot where match would have been)? default false
highlighting = false

; This section controls the order and content of the browse type menu in the
; Alphabetic Browse module.  The key is the browse index to use, the value is the
; string to display to the user (subject to translation).
[AlphaBrowse_Types]
topic = "By Topic"
author = "By Author"
title = "By Title"
lcc = "By Call Number"
;dewey = "By Call Number"

; This section controls the return of extra columns for the different browses.
; The key is the browse index, the value is a colon-separated string of extra
; Solr fields to return for display to the user.
; Values should be in translation file as browse_value.
[AlphaBrowse_Extras]
title = "author:format:publishDate"
lcc = title
dewey = title

; This section allows you to configure the values used for Cryptography; the
; HMACkey can be set to any value you like and should never be shared.  It is used
; to prevent users from tampering with certain URLs (for example, "place hold" form
; submissions)
[Security]
HMACkey = mySuperSecretValue

; This section sets global defaults for caches; file caching is used by default.
; A custom directory for caching can be defined by the environment variable
; VUFIND_CACHE_DIR (see httpd-vufind.conf). The default location is inside the
; local settings directory.
;[Cache]
; Set time to live value for Zend caches (in seconds), 0 means maximum possible.
;ttl = 0
; Override umask for cache directories and files.
;umask = 022
; Permissions for Zend-created cache directories and files, subject to umask
; Default dir_permission seems to be 0700.
;dir_permission = 0700
; Default file_permission seems to be 0600.
;file_permission = 0600

; This section controls the "Collections" module -- the special view for records
; that represent collections, and the mechanism for browsing these records.
;[Collections]
; Control whether or not the collections module is enabled in search results.
; If set to true any search results which are collection level items will
; link to the respective collections page rather than the record page
; (default = false).
;collections = true
; Control default tab of Collection view (default = CollectionList)
;defaultTab = CollectionList
; This controls where data is retrieved from to build the Collections/Home page.
; It can be set to Index (use the Solr index) or Alphabetic (use the AlphaBrowse
; index). Index is subject to "out of memory" errors if you have many (150000+)
; collections; Alphabetic has no memory restrictions but requires generation of
; a browse index using the index-alphabetic-browse tool.  (default = Index)
;browseType = Index
; This string is the delimiter used between title and ID in the hierarchy_browse
; field of the Solr index.  Default is "{{{_ID_}}}" but any string may be used;
; be sure the value is consistent between this configuration and your indexing
; routines.
;browseDelimiter = "{{{_ID_}}}"
; This controls the page size within the Collections/Home page (default = 20).
;browseLimit = 20

; This section addresses hierarchical records in the Solr index
[Hierarchy]
; Name of hierarchy driver to use if no value is specified in the hierarchytype
; field of the Solr index.
driver = Default
; Should we display hierarchy trees? (default = false)
;showTree = true
; "Search within trees" can be disabled here if set to "false" (default = true)
search = true
; You can limit the number of search results highlighted when searching the tree;
; a limit is recommended if you have large trees, as otherwise large numbers of
; results can cause performance problems.  If treeSearchLimit is -1 or not set,
; results will be unlimited.
treeSearchLimit = 100
; Whether hierarchy fields are used for linking between container records and their
; children (default = false). This is an alternative to the full collections support
; (see the [Collections] section), so only one of them should be enabled
; at a time e.g. unless custom record drivers are used.
;simpleContainerLinks = true

; This section will be used to configure the feedback module.
; Set "tab_enabled" to true in order to enable the feedback module.
[Feedback]
;tab_enabled       = true
;recipient_email   = "feedback@myuniversity.edu"
;recipient_name    = "Your Library"
;email_subject     = "VuFind Feedback"
; This is the information for where feedback emails are sent from.
;sender_email      = "noreply@vufind.org"
;sender_name       = "VuFind Feedback"

; Uncomment this section and provide your API key to enable Google Analytics. Be
; sure to set the "universal" setting to true once your account is upgraded to
; Universal Analytics; see:
; https://developers.google.com/analytics/devguides/collection/upgrade/guide
;[GoogleAnalytics]
;apiKey = "mykey"
;universal = false

; Uncomment this section and provide your Piwik server address and site id to
; enable Piwik analytics. Note: VuFind's Piwik integration uses several custom
; variables; to take advantage of them, you must reconfigure Piwik by switching
; to its root directory and running this command to raise a default limit:
; ./console customvariables:set-max-custom-variables 10
[Piwik]
;url = "http://server.address/piwik/"
;site_id = 1
; Uncomment the following setting to track additional information about searches
; and displayed records with Piwik's custom variables
;custom_variables = true

; Uncomment portions of this section to activate tabs in the search box for switching
; between search modules. Keys are search backend names, values are labels for use in
; the user interface (subject to translation). If you need multiple tabs for a single
; backend, append a colon and a suffix to each backend name (e.g. Solr:main) and add
; the filters in the [SearchTabsFilters] section.
[SearchTabs]
;Solr = Catalog
;Summon = Summon
;WorldCat = WorldCat
<<<<<<< HEAD
;Solr:filtered = "Catalog (Main Building Books)"

; Add any hidden filters in this section for search tab specific filtering
[SearchTabsFilters]
;Solr:filtered[] = 'building:"main library"'
;Solr:filtered[] = "format:book"
=======
;EDS = "EBSCO Discovery Service"
>>>>>>> 0d6b63a5

; Uncomment portions of this section to label searches from particular sources in the
; search history display.  Keys are search backend names, values are labels for use in
; the user interface (subject to translation).
[SearchHistoryLabels]
;Solr = Catalog
;Summon = Summon
;WorldCat = WorldCat
;SolrWeb = "Library Website"
;EDS = "EBSCO Discovery Service"

; Activate Captcha validation on select forms
; VuFind will use reCaptcha validation to prevent bots from using certain actions of
; your instance. See http://www.google.com/recaptcha for more information on Captcha
; and create keys for your domain.
; You will need to provide a sslcapath in the [Http] section for your Captcha to work.
;[Captcha]
;siteKey  = "get your reCaptcha key at"
;secretKey = "https://www.google.com/recaptcha/admin/create"
; Valid theme values: dark, light
;theme      = light
; Valid forms values: changePassword, email, newAccount, passwordRecovery, sms
; Use * for all supported forms
;forms = changePassword, email, newAccount, passwordRecovery, sms

; This section controls VuFind's social features.
[Social]
; Comments may be "enabled" or "disabled" (default = "enabled")
comments = enabled
; Favorite lists may be "enabled", "disabled", "public_only" or "private_only"
; (default = "enabled")
; The public_only/private_only settings restrict the type of list users may
; create. If you change this to a more restrictive option, it is your responsibility
; to update the user_list database table to update the status of existing lists.
lists = enabled
; Tags may be "enabled" or "disabled" (default = "enabled")
; When disabling tags, don't forget to also turn off tag search in searches.ini.
tags = enabled
; This controls the maximum length of a single tag; it should correspond with the
; field size in the tags database table.
max_tag_length = 64<|MERGE_RESOLUTION|>--- conflicted
+++ resolved
@@ -1253,16 +1253,13 @@
 ;Solr = Catalog
 ;Summon = Summon
 ;WorldCat = WorldCat
-<<<<<<< HEAD
 ;Solr:filtered = "Catalog (Main Building Books)"
+;EDS = "EBSCO Discovery Service"
 
 ; Add any hidden filters in this section for search tab specific filtering
 [SearchTabsFilters]
 ;Solr:filtered[] = 'building:"main library"'
 ;Solr:filtered[] = "format:book"
-=======
-;EDS = "EBSCO Discovery Service"
->>>>>>> 0d6b63a5
 
 ; Uncomment portions of this section to label searches from particular sources in the
 ; search history display.  Keys are search backend names, values are labels for use in
