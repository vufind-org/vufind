--- conflicted
+++ resolved
@@ -131,14 +131,10 @@
 ; You may include any number of id/tag/userIds lines; a channel will be created for each list
 ; ID specified, and these IDs will be displayed first.
 ;ids[] = 1
-<<<<<<< HEAD
 ;tags[] = tag1
-;userIds = 1
+;userIds[] = 1
 
 ; Should we include public lists not included in the whitelist above?
-=======
-; Should we include public lists not included in the list above?
->>>>>>> f61bd36a
 displayPublicLists = true
 ; How many lists should we display initially? (The rest can be added on demand)
 initialListsToDisplay = 2
