; This configuration file controls the channeled browse functionality.

; This section contains general global settings.
[General]
; If no "source" value is passed as a GET parameter to the Channels/Home screen,
; this section controls which source will be used:
default_home_source = "Solr"

; Should we cache channel results on the Channels/Home screen?
cache_home_channels = true

; This section controls which providers are used for Solr searches/records.
; Providers may be followed by a colon and the name of a configuration section
; to use. If no configuration section is provided, the default of
; "provider.[providername]" will be used.
;
; Available providers:
;
; alphabrowse - Find nearby records in the alphabetical browse index; only
; supported for Solr; requires you to generate the index as described at
; https://vufind.org/wiki/indexing:alphabetical_heading_browse
;
; facets - Find records matching facet values from search results (or try to find
; other records matching the facet values of a specific record).
;
; listitems - Display items from specific public user lists.
;
; newilsitems - Display items that were recently added to the ILS; requires an
; ILS driver that supports this feature.
;
; random - Pick random results from the result set (in search results) or from
; the search backend from which the record was retrieved (in record results).
;
; recentlyreturned - Display items that were recently returned by patrons;
; requires an ILS driver that supports this feature.
;
; similaritems - Find records similar to a specific record, or to top hits in a
; set of search results.
;
; trendingilsitems - Display items that have displayed a lot of recent activity in
; the ILS. (Exact definition of "trending" may vary from system to system).
[source.Solr]
; Providers to use on the home page (these will be populated with a blank search
; by default; order matters!)
home[] = "facets:provider.facets.home"
;home[] = "random"
;home[] = "newilsitems"
<<<<<<< HEAD
;home[] = "recentlyreturned"
;home[] = "trendingilsitems"
=======
>>>>>>> 099abdc5
;home[] = "listitems"
; Providers to use for record-based channels (order matters!)
record[] = "similaritems"
record[] = "facets"
;record[] = "alphabrowse"
; Providers to use for search-based channels (order matters!)
search[] = "facets"
search[] = "similaritems"
;search[] = "alphabrowse"

; This section controls which providers are used for Summon searches/records.
; See [source.Solr] above for more details.
[source.Summon]
; Providers to use on the home page (these will be populated with a blank search
; by default; order matters!)
home[] = "facets:provider.facets.Summon.home"
; Providers to use for record-based channels (order matters!)
record[] = "facets:provider.facets.Summon"
; Providers to use for search-based channels (order matters!)
search[] = "facets:provider.facets.Summon"

; This section contains default settings for the AlphaBrowse channel provider
[provider.alphabrowse]
; Which index to use (recommended: lcc or dewey for call number browsing)
browseIndex = lcc
; Which Solr field should we use to seed the index search? (recommended:
; callnumber-raw for lcc, dewey-raw for dewey).
solrField = callnumber-raw
; How many rows before the current record to display
rows_before = 10
; Maximum number of records to examine for similar results.
maxRecordsToExamine = 2
; Number of results to include in each channel.
channelSize = 20

; This section contains home-page-specific settings for the Facets channel provider
[provider.facets.home]
; Facet fields to use (field name => description).
fields[topic_facet] = "Topic"
fields[author_facet] = "Author"
fields[format] = "Format"
; Maximum number of different fields to suggest in the channel list.
maxFieldsToSuggest = 3
; Maximum number of values to suggest per field.
maxValuesToSuggestPerField = 2

; This section contains default settings for the Facets channel provider
[provider.facets]
; Facet fields to use (field name => description).
fields[topic_facet] = "Topic"
fields[author_facet] = "Author"
; Maximum number of different fields to suggest in the channel list.
maxFieldsToSuggest = 2
; Maximum number of values to suggest per field.
maxValuesToSuggestPerField = 2

; This section contains home-page-specific settings for the Facets channel provider
; used by Summon searches.
[provider.facets.Summon.home]
; Facet fields to use (field name => description).
fields[SubjectTerms] = "Topic"
fields[DatabaseName] = "Database"
fields[ContentType] = "Format"
; Maximum number of different fields to suggest in the channel list.
maxFieldsToSuggest = 3
; Maximum number of values to suggest per field.
maxValuesToSuggestPerField = 1

; This section contains default settings for the Facets channel provider used by
; Summon searches.
[provider.facets.Summon]
; Facet fields to use (field name => description).
fields[SubjectTerms] = "Topic"
fields[DatabaseName] = "Database"
; Maximum number of different fields to suggest in the channel list.
maxFieldsToSuggest = 2
; Maximum number of values to suggest per field.
maxValuesToSuggestPerField = 2

; This section contains default settings for the List channel provider
[provider.listitems]
; You may include any number of id lines; a channel will be created for each list
; ID specified, and these IDs will be displayed first.
;ids[] = 1
; Should we include public lists not included in the whitelist above?
displayPublicLists = true
; How many lists should we display initially? (The rest can be added on demand)
initialListsToDisplay = 2

; This section contains default settings for the NewILSItems channel provider
[provider.newilsitems]
; Number of results to include in the channel.
channelSize = 100
; Maximum age of results to return (in days)
maxAge = 60

; This section contains default settings for the Random channel provider
[provider.random]
; Number of results to include in the channel.
channelSize = 20
; Determines if the records are selected from the entire backend or from the current
; result set (if applicable -- only applies to search-driven channels). Valid values
; are "retain" to limit results to the current result set or "disregard" to use the
; entire backend.
mode = "retain"

; This section contains default settings for the RecentlyReturned channel provider
[provider.recentlyreturned]
; Number of results to include in the channel.
channelSize = 20
; Maximum age of results to return (in days)
maxAge = 30

; This section contains default settings for the SimilarItems channel provider
[provider.similaritems]
; Number of results to include in each channel.
channelSize = 20
; Maximum number of records to examine for similar results.
maxRecordsToExamine = 2

; This section contains default settings for the TrendingILSItems channel provider
[provider.trendingilsitems]
; Number of results to include in the channel.
channelSize = 20
; Maximum age of results to return (in days)
maxAge = 90<|MERGE_RESOLUTION|>--- conflicted
+++ resolved
@@ -45,11 +45,8 @@
 home[] = "facets:provider.facets.home"
 ;home[] = "random"
 ;home[] = "newilsitems"
-<<<<<<< HEAD
 ;home[] = "recentlyreturned"
 ;home[] = "trendingilsitems"
-=======
->>>>>>> 099abdc5
 ;home[] = "listitems"
 ; Providers to use for record-based channels (order matters!)
 record[] = "similaritems"
