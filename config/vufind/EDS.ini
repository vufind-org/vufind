; IMPORTANT NOTE: By default, VuFind will block access to certain EDS content
; unless it knows which users are authorized (by IP, etc.). Please configure the
; access.EDSExtendedResults permission in permissions.ini to allow users to
; see this content. You are responsible for complying with your license.

; This section contains global settings affecting search behavior.
[General]
; This setting controls the default sort order of search results; the selected
; option should be one of the options present in the [Sorting] section below.
default_sort         = relevance
; These settings control the result limit options for search results. default_limit
; sets the default number of results per page. limit_options is a comma-separated
; list of numbers to be presented to the end-user. If only one limit is required,
; set default_limit and leave limit_options commented out.
limit_options        = 5,10,20,30,40,50
default_limit        = 20
; Set this to true in order to highlight keywords from the search query when they
; appear in fields displayed in search results.
highlighting         = true
; Common limiters are select type limiters to display on the basic search screen;
; the order of values in this comma-separated list will impact display order.
common_limiters      = FC,FT,RV
; Advanced limiters are select type limiters to show on the advanced search screen;
; omit this to display all available limiters. See [Facets] below for a list of legal
; values. Order of values here controls display order in the form.
;advanced_limiters    = RV,FC,FT
common_expanders     = fulltext
default_view         = brief

; These are the default recommendations modules to use when no specific setting
; are found in the [TopRecommendations], [SideRecommendations] or
; [NoResultsRecommendations] sections below.
; See the comments above those sections for details on legal settings.  You may
; repeat these lines to load multiple recommendations.
;
; Right now, VuFind is configured to use all facets ON the side. You can reconfigure
; this by changing the default_top_recommend setting and [Facets] / [FacetsTop]
; sections below.
;default_top_recommend[] = TopFacets:FacetsTop:EDS
default_side_recommend[] = SideFacets:Facets:CheckboxFacets:EDS
;default_side_recommend[] = Databases:5:EDS
;default_noresults_recommend[] = SwitchTab
default_noresults_recommend[] = SwitchType
default_noresults_recommend[] = RemoveFilters

; When you filter a search using facets, should VuFind retain your current filters
; on the next search and provide a reset button to clear them (true), or should it
; always perform new searches unfiltered (false)?
retain_filters_by_default = true

; Whether to always (when there are active filters) display the "Reset Filters"
; button regardless of the retain_filters_by_default setting. Default is false.
always_display_reset_filters = false

; This is the timeout in seconds when communicating with the EDS server.
timeout = 120

; By default the SSL certificate needs to be valid for the server. Uncomment this
; setting to allow an untrusted certificate.
;sslverifypeer = false

; This is the HTTP method to use for EDS search operations; legal options are GET
; or POST (the default). GET and POST use significantly different APIs, so it
; may be useful to switch between methods for troubleshooting purposes. Under
; normal circumstances, POST is preferred because GET has some character length
; limits that do not affect the POST-based API.
search_http_method = POST

; This is the URL of the EDS API endpoint:
api_url = "https://eds-api.ebscohost.com/edsapi/rest"

; This is the URL of the EBSCO authorization endpoint:
auth_url = "https://eds-api.ebscohost.com/authservice/rest"

; This is the URL of the EBSCO session creation endpoint:
session_url = "https://eds-api.ebscohost.com/edsapi/rest"

; This controls whether results are loaded with JavaScript when paging or changing
; settings. Loading results this way improves performance and accessibility, and is
; enabled by default. Loading will automatically fall back to non-JS mode if
; JavaScript is not supported by the browser.
load_results_with_js = true

; This setting can be used to configure pagination control on top of results.
; Possible options are:
; empty string or false  No top pagination (default)
; simple                 Simple next/prev button pagination
; full                   Full pagination alike to the one at the bottom of results
;top_paginator = simple

; The following two sections can be used to associate specific recommendations
; modules with specific search types defined in the [Basic_Searches] section
; below.  For all the details on how these sections work, see the comments above
; the equivalent sections of searches.ini.  Recommendations work the same in
; EDS as they do in the regular Search module.
[SideRecommendations]
; No search-specific settings by default -- add your own here.
[TopRecommendations]
; No search-specific settings by default -- add your own here.
[NoResultsRecommendations]
; No search-specific settings by default -- add your own here.

; This section is used to identify facets for special treatment by the SideFacets
; recommendations module.
[SpecialFacets]
; Any fields listed below will be treated as date ranges rather than plain facets:
dateRange[] = PublicationDate

; This section is reserved for special boolean facets.  These are displayed
; as checkboxes.  If the box is checked, the filter on the left side of the
; equal sign is applied.  If the box is not checked, the filter is not applied.
; The value on the right side of the equal sign is the text to display to the
; user.  It will be run through the translation code, so be sure to update the
; language files appropriately.
[CheckboxFacets]

; The order of display is controlled by EBSCO's administrative system.
; The name of the index field is on the left
; The display name of the field is on the right
[Facets]
SourceType = Format
SubjectEDS = Subject
Publisher = Publisher
Journal = "Published in"
ContentProvider = Source
SubjectGeographic = Geography
CollectionLibrary = Collection
LocationLibrary = Location
PublicationDate = adv_search_year

; These are limiter identifiers that are treated as facets in VuFind. They are
; listed here to assist in translation of the interface.
AU   = "Author"
DT1  = "Published"
FC   = eds_limiter_FC   ; Catalog Only
FC1  = eds_limiter_FC1  ; Institutional Repository Only
FM6  = eds_limiter_FM6  ; Audio Available
FR   = eds_limiter_FR   ; References Available
FT   = eds_limiter_FT   ; Full text
FT1  = eds_limiter_FT1  ; Available in Library Collection
GZ   = "Collection"
LA99 = "Language"
LB   = "Location"
RV   = eds_limiter_RV   ; Peer Reviewed
SO   = "Journal Title"
TI   = "Title"

; search mode
SEARCHMODE = "Search Mode"

; These facets will be shown above search results if the TopFacets recommendations
; module is used, as opposed to the [Facets] section, which is shown to the side
; of search results when the SideFacets module is used.
;
; NOTE: This section is not used by default -- see default_top_recommend setting
; above for more details.
[FacetsTop]

; This section controls where facet labels are retrieved from when facets are not
; explicitly configured.
[FacetLabels]
; This setting lists configuration sections containing facet field => label
; mappings. Later values will override earlier values. These mappings will be used
; only when a label is not explicitly configured (i.e. through SideFacets settings).
; If you customize your facet display, be sure to add any new facet configuration
; sections to this list to ensure proper display in search history, etc.
labelSections[] = FacetsTop
labelSections[] = Facets

; This setting lists configuration settings defining checkbox facets. If you use
; a custom section to configure additional facets, be sure to add it to this list
; so labels display correctly in history, the advanced search editor, etc. If you
; are using the reverse label => filter format rather than filter => label, you
; should prefix the section name with a ~ character to ensure proper loading.
checkboxSections[] = CheckboxFacets

; Facet display settings
[Results_Settings]
; By default, the side facets will only show 6 facets and then the "show more"
; button. This can get configured with the showMore settings.
; You can use the * to set a new default setting.
showMore[*] = 6
; Or you can set a facet specific value by using the facet name as index.
;showMore['SourceType'] = 10
; Number of rows of values for top facets to show above the "more" button
top_rows = 2
; Should we OR together facets rather than ANDing them? Set to * for
; all facets, use a comma-separated list to apply to some of the facets, set
; to false or omit to disable ORed facets.
; Note that ContentProvider and SourceType are forced to be OR facets, ignoring
; this setting, due to special handling by the EDS API.
; Also note that there is incorrect behavior on any OR facet (other than the
; forced OR facets) that already has one or more values applied to it, due to the
; EDS API believing incorrectly that any additional applied values will be
; combined with AND.  1) The additional values provided will only include those
; that happen to have overlapping results with the already-applied values.
; And 2) the facet value counts will be wrong.
;orFacets = *

<<<<<<< HEAD
; Enable JS feature to select multiple facets without reloading the result page
; default : false (behaviour disabled)
;multiFacetsSelection = true

; These settings affect the way facets are displayed on the advanced screen
=======
>>>>>>> 1915b6b4
[Advanced_Facet_Settings]
; Any facets named in the list below will have their values run through the
; translation code; unlisted facets will displayed as-is without translation. For
; translated facets, be sure that all of the necessary strings are included in the
; language files found in the languages directory. You may add a colon and the
; name of a text domain after the field name to specify translations in a specific
; text domain (subdirectory of the languages folder). If you comment out the lines
; below, no facets will be translated.
translated_facets[] = SourceType

; Prevent specific facet values from being displayed to the user.
; Use facet field names as keys and untranslated facet values as values.
[HideFacetValue]
;SourceType[] = "Book"

; Prevent all but specific facet values from being displayed to the user.
; Use facet field names as keys and untranslated facet values as values.
[ShowFacetValue]
;SourceType[] = "Book"

; This section controls the behavior of the EDS/Home screen.
[HomePage]
; Content blocks can be selected from the list in searches.ini.

; This section shows which search types will display in the basic search box at
; the top of EDS pages.  The name of each setting below corresponds with an
; index defined in the EDS API.  The value of each setting is the text to
; display on screen.  All on-screen text will be run through the translator, so
; be sure to update language files if necessary.  The order of these settings
; will be maintained in the drop-down list in the UI.
;
; Note: The search type of "AllFields" is a special case that searches all
;       fields.
;
; If left empty, these will be populated from a call to the EDS API Info Method.
[Basic_Searches]
AllFields           = "All Fields"
TI                  = Title
AU                  = Author
SU                  = Subject

; This section defines which search options will be included on the advanced
; search screen.  All the notes above [Basic_Searches] also apply here.
[Advanced_Searches]

; This section defines the sort options available on EDS search results.
; Values on the left of the equal sign are either the reserved term "relevance"
; or the name of an EDS index to use for sorting.  Values on the right
; of the equal sign are text that will be run through the translation module and
; displayed on screen. If no values are provided here, default sort options will
; be dynamically loaded from the API.
[Sorting]

; This section allows you to specify hidden sorting options. They can be used to create a
; whitelist of sort values using regular expressions. If you want to do this add regexes to
; the pattern[] array. All sort values that match at least one of these pattern are allowed
; in searches. But they will not be shown in the sort selection in the result list.
[HiddenSorting]
;pattern[] = .* ; E.g. uncomment this line to allow any value

; This section controls the behavior of the EDSRecord module.
[Record]
; Set this to true in order to enable "next" and "previous" links to navigate
; through the current result set from within the record view.
next_prev_navigation = false

; This section represents the EBSCO EDS API Account credentials.
; If using IP Authentication, then the user_name and password should remain blank
; and ip_auth should be set to true.
[EBSCO_Account]
; IP authentication for the API
ip_auth = false
user_name = "USERNAME"
password  = "PASSWORD"
profile   = "PROFILE"
organization_id = "VuFind from MyUniversity"

; This section controls what happens when a record title in a search result list
; is clicked. VuFind can either embed the full result directly in the list using
; AJAX or can display it at its own separate URL as a full HTML page.
; full - separate page (default)
; tabs - embedded using tabs (see record/tabs.phtml)
; accordion - embedded using an accordion (see record/accordion.phtml)
; NOTE: To turn this feature on for favorite lists, see the lists_view setting
; in the [Social] section of config.ini.
; NOTE: This feature is incompatible with SyndeticsPlus content; please use
;       regular Syndetics if necessary.
[List]
view=full

; This section controls the behavior of the Autocomplete of EDS
; If enabled the option "autocomplete" is send for UIDAuth to get the token
; and the url.
[Autocomplete]
; Set this to false to disable all autocomplete behavior
enabled = true

; Define a default_handler
default_handler = Eds

; Auto-submit autocomplete on click or enter
auto_submit = true

; Query formatting rules for autocomplete, indexed by search handler name;
; formatting_rule[*] defines a rule that is used by default if a more specific type
; is not provided. Currently supported rules:
; - phrase: Put the value in double quotes, and backslash-escape quotes in the phrase
; - none:   Search for the term exactly as-is, with no manipulation.
formatting_rule[*] = "phrase"

; In this section, set the key equal to a search type from [Basic_Searches] and
; the value equal to an autocomplete handler in order to customize autocompletion
; behavior when that search type is selected. (default: Eds:rawqueries)
; These values are available: None, Eds:rawqueries and Eds:holdings
; Use None to disable autocomplete for a specific search type
; Use Eds:holdings for title completion in PubFinder.
; Use Eds:rawqueries for completion of basic textual queries.
[Autocomplete_Types]
;AllFields = Eds:rawqueries
;TI = Eds:holdings
AU = None

; This section can be used to filter out unwanted items from display in any context.
[ItemGlobalFilter]
; This repeatable setting can be used to filter out values based on their labels:
;excludeLabel[] = 'Availability'
; This repeatable setting can be used to filter out values using group codes:
;excludeGroup[] = 'URL'

; Similar to [ItemGlobalFilter] but applied only for record view.
[ItemCoreFilter]
; This repeatable setting can be used to filter out values based on their labels:
;excludeLabel[] = 'Availability'
; This repeatable setting can be used to filter out values using group codes:
;excludeGroup[] = 'URL'

; Similar to [ItemGlobalFilter] but applied only for search result view.
[ItemResultListFilter]
; This repeatable setting can be used to filter out values based on their labels:
;excludeLabel[] = 'Availability'
; This repeatable setting can be used to filter out values using group codes:
;excludeGroup[] = 'URL'

; This section can be used to order items fields, based on their labels, in both the record view and results pages.
; You should order item fields consecutively, starting from 1, like the Title field is below.
[ItemGlobalOrder]
; Note the order on the left of the equals and the item field label from the EDS API on the right.
;1 = Title
;2 = Authors
;3 = Source
;4 = Abstract
;5 = Subject Terms

; This section provides settings for optional caching of search requests.
[SearchCache]
; Supported adapters: Memcached, Filesystem. Others may also work, but have not been
; tested.
;adapter = Memcached
; Comma-separated list of servers for Memcached adapter:
;options[servers] = "localhost:11211"
; Cache directory for Filesystem adapter:
;options[cache_dir] = "/tmp/search-cache"
; Other options. See https://docs.laminas.dev/laminas-cache/storage/adapter/ for
; documentation on options for different adapters.
; ttl, Time to Live, i.e. cache entry life time in seconds. 300 seconds by default.
;options[ttl] = 300

; This section supports the Databases recommendation module,
; which displays a list of the results' databases, each linking
; to that database's individual website.
[Databases]

; Define the facet hierarchy path leading to each database.
; For EDS (the databases are at ContentProvider/list):
;resultFacet[] = 'ContentProvider'
;resultFacet[] = 'list'

; For each database facet, define the key to the database name
; For EDS:
;resultFacetNameKey = 'value'

; Also display databases whose names contain the search query.
; Default is true.  These are displayed above facet matches.
;useQuery = true

; Ignore the search query if it is below this length, ignoring
; useQuery above.
;useQueryMinLength = 3

; Display a link to an external list of all databases, below the
; results. Default (false) omits the link.
;linkToAllDatabases = https://some.url

; Load database URLs from LibGuides.  Default is false.
; Requires configuration in LibGuidesAPI.ini.
;useLibGuides = true

; Find database URLs by the LibGuides alternate names field in addition
; to the primary name. Default is true. Requires useLibGuides = true.
;useLibGuidesAlternateNames = false

; Map of database name (matching EDS API 'DbLabel' value) to website URL.
; These databases are added to any retrieved from LibGuides, and override
; the LibGuides URLs if the same name is present here.
;url[Expensive Science Database] = https://some.url
;url[Cool Humanities Database] = https://another.url<|MERGE_RESOLUTION|>--- conflicted
+++ resolved
@@ -197,14 +197,10 @@
 ; And 2) the facet value counts will be wrong.
 ;orFacets = *
 
-<<<<<<< HEAD
 ; Enable JS feature to select multiple facets without reloading the result page
 ; default : false (behaviour disabled)
 ;multiFacetsSelection = true
 
-; These settings affect the way facets are displayed on the advanced screen
-=======
->>>>>>> 1915b6b4
 [Advanced_Facet_Settings]
 ; Any facets named in the list below will have their values run through the
 ; translation code; unlisted facets will displayed as-is without translation. For
