; IMPORTANT NOTE: By default, VuFind will block access to certain EDS content
; unless it knows which users are authorized (by IP, etc.). Please configure the
; access.EDSExtendedResults permission in permissions.ini to allow users to
; see this content. You are responsible for complying with your license.

; This section contains global settings affecting search behavior.
[General]
; This setting controls the default sort order of search results; the selected
; option should be one of the options present in the [Sorting] section below.
default_sort         = relevance
; These settings control the result limit options for search results. default_limit
; sets the default number of results per page. limit_options is a comma-separated
; list of numbers to be presented to the end-user. If only one limit is required,
; set default_limit and leave limit_options commented out.
limit_options        = 5,10,20,30,40,50
default_limit        = 20
; Set this to true in order to highlight keywords from the search query when they
; appear in fields displayed in search results.
highlighting         = true
; Common limiters are select type limiters to display on the basic search screen;
; the order of values in this comma-separated list will impact display order.
common_limiters      = FC,FT,RV
; Advanced limiters are select type limiters to show on the advanced search screen;
; omit this to display all available limiters. See [Facets] below for a list of legal
; values. Order of values here controls display order in the form.
;advanced_limiters    = RV,FC,FT
common_expanders     = fulltext
default_view         = brief

; These are the default recommendations modules to use when no specific setting
; are found in the [TopRecommendations], [SideRecommendations] or
; [NoResultsRecommendations] sections below.
; See the comments above those sections for details on legal settings.  You may
; repeat these lines to load multiple recommendations.
;
; Right now, VuFind is configured to use all facets ON the side. You can reconfigure
; this by changing the default_top_recommend setting and [Facets] / [FacetsTop]
; sections below.
;default_top_recommend[] = TopFacets:FacetsTop:EDS
default_side_recommend[] = SideFacets:Facets:CheckboxFacets:EDS
;default_noresults_recommend[] = SwitchTab
default_noresults_recommend[] = SwitchType
default_noresults_recommend[] = RemoveFilters

; When you filter a search using facets, should VuFind retain your current filters
; on the next search and provide a reset button to clear them (true), or should it
; always perform new searches unfiltered (false)?
retain_filters_by_default = true

; This is the timeout in seconds when communicating with the EDS server.
timeout = 120

; By default the SSL certificate needs to be valid for the server. Uncomment this
; setting to allow an untrusted certificate.
;sslverifypeer = false

; This is the HTTP method to use for EDS search operations; legal options are GET
; or POST (the default). GET and POST use significantly different APIs, so it
; may be useful to switch between methods for troubleshooting purposes. Under
; normal circumstances, POST is preferred because GET has some character length
; limits that do not affect the POST-based API.
search_http_method = POST

; This is the URL of the EDS API endpoint:
api_url = "https://eds-api.ebscohost.com/edsapi/rest"

; This is the URL of the EBSCO authorization endpoint:
auth_url = "https://eds-api.ebscohost.com/authservice/rest"

; This is the URL of the EBSCO session creation endpoint:
session_url = "https://eds-api.ebscohost.com/edsapi/rest"

<<<<<<< HEAD
=======
; This setting can be used to configure pagination control on top of results.
; Possible options are:
; empty string or false  No top pagination (default)
; simple                 Simple next/prev button pagination
; full                   Full pagination alike to the one at the bottom of results
;top_paginator = simple

>>>>>>> 25e62f5a
; The following two sections can be used to associate specific recommendations
; modules with specific search types defined in the [Basic_Searches] section
; below.  For all the details on how these sections work, see the comments above
; the equivalent sections of searches.ini.  Recommendations work the same in
; EDS as they do in the regular Search module.
[SideRecommendations]
; No search-specific settings by default -- add your own here.
[TopRecommendations]
; No search-specific settings by default -- add your own here.
[NoResultsRecommendations]
; No search-specific settings by default -- add your own here.

; This section is used to identify facets for special treatment by the SideFacets
; recommendations module.
[SpecialFacets]
; Any fields listed below will be treated as date ranges rather than plain facets:
dateRange[] = PublicationDate

; This section is reserved for special boolean facets.  These are displayed
; as checkboxes.  If the box is checked, the filter on the left side of the
; equal sign is applied.  If the box is not checked, the filter is not applied.
; The value on the right side of the equal sign is the text to display to the
; user.  It will be run through the translation code, so be sure to update the
; language files appropriately.
[CheckboxFacets]

; The order of display is controlled by EBSCO's administrative system.
; The name of the index field is on the left
; The display name of the field is on the right
[Facets]
SourceType = Format
SubjectEDS = Subject
Publisher = Publisher
Journal = "Published in"
ContentProvider = Source
SubjectGeographic = Geography
CollectionLibrary = Collection
LocationLibrary = Location
PublicationDate = adv_search_year

; These are limiter identifiers that are treated as facets in VuFind. They are
; listed here to assist in translation of the interface.
AU   = "Author"
DT1  = "Published"
FC   = eds_limiter_FC   ; Catalog Only
FC1  = eds_limiter_FC1  ; Institutional Repository Only
FM6  = eds_limiter_FM6  ; Audio Available
FR   = eds_limiter_FR   ; References Available
FT   = eds_limiter_FT   ; Full text
FT1  = eds_limiter_FT1  ; Available in Library Collection
GZ   = "Collection"
LA99 = "Language"
LB   = "Location"
RV   = eds_limiter_RV   ; Peer Reviewed
SO   = "Journal Title"
TI   = "Title"

; search mode
SEARCHMODE = "Search Mode"

; These facets will be shown above search results if the TopFacets recommendations
; module is used, as opposed to the [Facets] section, which is shown to the side
; of search results when the SideFacets module is used.
;
; NOTE: This section is not used by default -- see default_top_recommend setting
; above for more details.
[FacetsTop]

; This section controls where facet labels are retrieved from when facets are not
; explicitly configured.
[FacetLabels]
; This setting lists configuration sections containing facet field => label
; mappings. Later values will override earlier values. These mappings will be used
; only when a label is not explicitly configured (i.e. through SideFacets settings).
; If you customize your facet display, be sure to add any new facet configuration
; sections to this list to ensure proper display in search history, etc.
labelSections[] = FacetsTop
labelSections[] = Facets

; This setting lists configuration settings defining checkbox facets. If you use
; a custom section to configure additional facets, be sure to add it to this list
; so labels display correctly in history, the advanced search editor, etc. If you
; are using the reverse label => filter format rather than filter => label, you
; should prefix the section name with a ~ character to ensure proper loading.
checkboxSections[] = CheckboxFacets

; Facet display settings
[Results_Settings]
; By default, the side facets will only show 6 facets and then the "show more"
; button. This can get configured with the showMore settings.
; You can use the * to set a new default setting.
showMore[*] = 6
; Or you can set a facet specific value by using the facet name as index.
;showMore['SourceType'] = 10
; Number of rows of values for top facets to show above the "more" button
top_rows = 2
; Should we OR together facets rather than ANDing them? Set to * for
; all facets, use a comma-separated list to apply to some of the facets, set
; to false or omit to disable ORed facets.
; NOTE: In EDS, facet behavior is controlled through the EBSCO admin panel,
; but you should configure this setting to match the EBSCO settings so that
; VuFind displays match actual behavior.
;orFacets = *

; These settings affect the way facets are displayed on the advanced screen
[Advanced_Facet_Settings]
; Should we OR together facets rather than ANDing them? Set to * for
; all facets, use a comma-separated list to apply to some of the facets, set
; to false or omit to disable ORed facets.
orFacets = *

; Any facets named in the list below will have their values run through the
; translation code; unlisted facets will displayed as-is without translation. For
; translated facets, be sure that all of the necessary strings are included in the
; language files found in the languages directory. You may add a colon and the
; name of a text domain after the field name to specify translations in a specific
; text domain (subdirectory of the languages folder). If you comment out the lines
; below, no facets will be translated.
translated_facets[] = SourceType

; Prevent specific facet values from being displayed to the user.
; Use facet field names as keys and untranslated facet values as values.
[HideFacetValue]
;SourceType[] = "Book"

; Prevent all but specific facet values from being displayed to the user.
; Use facet field names as keys and untranslated facet values as values.
[ShowFacetValue]
;SourceType[] = "Book"

; This section controls the behavior of the EDS/Home screen.
[HomePage]
; Content blocks can be selected from the list in searches.ini.

; This section shows which search types will display in the basic search box at
; the top of EDS pages.  The name of each setting below corresponds with an
; index defined in the EDS API.  The value of each setting is the text to
; display on screen.  All on-screen text will be run through the translator, so
; be sure to update language files if necessary.  The order of these settings
; will be maintained in the drop-down list in the UI.
;
; Note: The search type of "AllFields" is a special case that searches all
;       fields.
;
; If left empty, these will be populated from a call to the EDS API Info Method.
[Basic_Searches]
AllFields           = "All Fields"
TI                  = Title
AU                  = Author
SU                  = Subject

; This section defines which search options will be included on the advanced
; search screen.  All the notes above [Basic_Searches] also apply here.
[Advanced_Searches]

; This section defines the sort options available on EDS search results.
; Values on the left of the equal sign are either the reserved term "relevance"
; or the name of an EDS index to use for sorting.  Values on the right
; of the equal sign are text that will be run through the translation module and
; displayed on screen. If no values are provided here, default sort options will
; be dynamically loaded from the API.
[Sorting]

; This section controls the behavior of the EDSRecord module.
[Record]
; Set this to true in order to enable "next" and "previous" links to navigate
; through the current result set from within the record view.
next_prev_navigation = false

; This section represents the EBSCO EDS API Account credentials.
; If using IP Authentication, then the user_name and password should remain blank
; and ip_auth should be set to true.
[EBSCO_Account]
; IP authentication for the API
ip_auth = false
user_name = [USERNAME]
password  = [PASSWORD]
profile   = [PROFILE]
organization_id = "VuFind from MyUniversity"

; This section controls what happens when a record title in a search result list
; is clicked. VuFind can either embed the full result directly in the list using
; AJAX or can display it at its own separate URL as a full HTML page.
; full - separate page (default)
; tabs - embedded using tabs (see record/tabs.phtml)
; accordion - embedded using an accordion (see record/accordion.phtml)
; NOTE: To turn this feature on for favorite lists, see the lists_view setting
; in the [Social] section of config.ini.
; NOTE: This feature is incompatible with SyndeticsPlus content; please use
;       regular Syndetics if necessary.
[List]
view=full

; This section controls the behavior of the Autocomplete of EDS
; If enabled the option "autocomplete" is send for UIDAuth to get the token
; and the url.
[Autocomplete]
; Set this to false to disable all autocomplete behavior
enabled = true

; Define a default_handler
default_handler = Eds

; Auto-submit autocomplete on click or enter
auto_submit = true

; Query formatting rules for autocomplete, indexed by search handler name;
; formatting_rule[*] defines a rule that is used by default if a more specific type
; is not provided. Currently supported rules:
; - phrase: Put the value in double quotes, and backslash-escape quotes in the phrase
; - none:   Search for the term exactly as-is, with no manipulation.
formatting_rule[*] = "phrase"

; In this section, set the key equal to a search type from [Basic_Searches] and
; the value equal to an autocomplete handler in order to customize autocompletion
; behavior when that search type is selected. (default: Eds:rawqueries)
; These values are available: None, Eds:rawqueries and Eds:holdings
; Use None to disable autocomplete for a specific search type
; Use Eds:holdings for title completion in PubFinder.
; Use Eds:rawqueries for completion of basic textual queries.
[Autocomplete_Types]
;AllFields = Eds:rawqueries
;TI = Eds:holdings
AU = None

; This section can be used to filter out unwanted items from display in any context.
[ItemGlobalFilter]
; This repeatable setting can be used to filter out values based on their labels:
;excludeLabel[] = 'Availability'
; This repeatable setting can be used to filter out values using group codes:
;excludeGroup[] = 'URL'

; Similar to [ItemGlobalFilter] but applied only for record view.
[ItemCoreFilter]
; This repeatable setting can be used to filter out values based on their labels:
;excludeLabel[] = 'Availability'
; This repeatable setting can be used to filter out values using group codes:
;excludeGroup[] = 'URL'

; Similar to [ItemGlobalFilter] but applied only for search result view.
[ItemResultListFilter]
; This repeatable setting can be used to filter out values based on their labels:
;excludeLabel[] = 'Availability'
; This repeatable setting can be used to filter out values using group codes:
;excludeGroup[] = 'URL'

; This section provides settings for optional caching of search requests.
[SearchCache]
; Supported adapters: Memcached, Filesystem. Others may also work, but have not been
; tested.
;adapter = Memcached
; Comma-separated list of servers for Memcached adapter:
;options[servers] = "localhost:11211"
; Cache directory for Filesystem adapter:
;options[cache_dir] = "/tmp/search-cache"
; Other options. See https://docs.laminas.dev/laminas-cache/storage/adapter/ for
; documentation on options for different adapters.
; ttl, Time to Live, i.e. cache entry life time in seconds. 300 seconds by default.
;options[ttl] = 300<|MERGE_RESOLUTION|>--- conflicted
+++ resolved
@@ -70,8 +70,6 @@
 ; This is the URL of the EBSCO session creation endpoint:
 session_url = "https://eds-api.ebscohost.com/edsapi/rest"
 
-<<<<<<< HEAD
-=======
 ; This setting can be used to configure pagination control on top of results.
 ; Possible options are:
 ; empty string or false  No top pagination (default)
@@ -79,7 +77,6 @@
 ; full                   Full pagination alike to the one at the bottom of results
 ;top_paginator = simple
 
->>>>>>> 25e62f5a
 ; The following two sections can be used to associate specific recommendations
 ; modules with specific search types defined in the [Basic_Searches] section
 ; below.  For all the details on how these sections work, see the comments above
