--- conflicted
+++ resolved
@@ -28,19 +28,11 @@
 ;                           specified recommendations will be loaded into the top
 ;                           area of the column. If set to false, recommendations
 ;                           will be suppressed (default).
-<<<<<<< HEAD
-; include_recommendations_side = If set to true, standard 'side' recommendations
-;        will be displayed in the sidebar column. If set to an array of
-;        recommendation settings (as per searches.ini), the specified recommendations
-;        will be loaded into the side column. If set to false, side recommendations
-;        will be suppressed (default).
-=======
 ; include_recommendations_side = If set to an array of recommendation settings
 ;         (as per searches.ini), the specified recommendations will be loaded into
 ;         the side column. If set to false, side recommendations will be suppressed
 ;         (default). Adding the same recommendation module to multiple sections is
 ;         unsupported.
->>>>>>> 91cda317
 ; filter = One or more filters to apply to search results displayed in the column.
 ;          Use multiple "filter[] = ..." lines if multiple filters are needed.
 ; hiddenFilter = One or more hidden filters to apply to search results displayed in
