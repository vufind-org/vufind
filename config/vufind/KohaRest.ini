; KohaRest driver configuration
;
; The KohaRest driver uses only Koha's REST APIs for all functionality. It does not
; need the ILS-DI API or database access. However, there are some prerequisites for
; Koha that must be completed on the Koha server first:
;
; 1. Plugins are enabled. See
;    https://koha-community.org/manual/20.11/en/html/plugins.html
; 2. REST plugin for discovery interfaces
;    (https://github.com/natlibfi/koha-plugin-rest-di) is installed and enabled in
;    Koha. Verify by visiting /api/v1 on Koha server and check that there are routes
;    beginning with /contrib/kohasuomi .
; 3. OAuth2 is enabled for the REST API in Koha (see below).
; 4. A user account with sufficient privileges is created, and an API
;    key is added to the user (see below).

[Catalog]
; The API address without any version such as v1
host = "http://koha-server/api"
; N.B. The KohaRest driver uses OAuth2 authentication with Koha. Please follow the
; steps below to configure OAuth2 in Koha and setup the credentials for a patron
; account. Patron's user name and password are not used here, as OAuth2 relies on a
; key/secret pair for authentication.
;
; Make sure the RestOAuth2ClientCredentials preference is enabled in Koha, and
; that the Koha server has the Net::OAuth2::AuthorizationServer cpan module
; installed (minimum version 0.16).
; See https://bugs.koha-community.org/bugzilla3/show_bug.cgi?id=20624 for more
; information.
;
; If an API request to Koha returns an error with HTTP status 401 (the error message
; may vary), Koha's Apache server may be removing the Authorization header from
; incoming requests. Add the following line to the virtual host configuration(s) in
; Koha's Apache server configuration to make it pass the header through to Koha:
;
; SetEnvIf Authorization .+ HTTP_AUTHORIZATION=$0
;
; You should create a Koha user for the API with at least the following privileges:
; - circulate_remaining_permissions
; - catalogue
; - borrowers
;   - edit_borrowers
;   - view_borrower_infos_from_any_libraries
; - reserveforothers
; - modify_holds_priority
; - place_holds
; - updatecharges
;   - payout
;   - remaining_permissions
;
; Add an API key to the user and copy the values for Client ID and Secret below.
; To add an API key in Koha, go to the patron screen and click More -> Manage API
; keys. On this screen you can generate a new ID/Secret pair for OAuth2
; authentication.
;
; Koha API Client ID for OAuth2 authentication
clientId = ""
; Koha API Client Secret for OAuth2 authentication
clientSecret = ""
; Your Koha OPAC record display URL, if you want to provide direct links to your Koha
; OPAC. You can include a %%id%% placeholder to indicate where a URL-encoded bib ID
; should be inserted; if the placeholder is omitted, the ID will be appended on the
; end. Leave this commented out to omit OPAC links.
;opacURL = "http://koha-server/cgi-bin/koha/opac-detail.pl?biblionumber=%%id%%"

; If we trust our authentication source and know it to be the same as the one used by
; Koha then we can choose to not validate our patron's passwords (Useful if you are
; using SAML/Shibboleth for authentication for both VuFind and Koha)
;
; It is strongly recommended that you set allowUserLogin to false in the [Catalog] section
; of config.ini when setting this value to true.
dontValidatePasswords = false

; This section controls hold behavior; note that you must also ensure that Holds are
; enabled in the [Catalog] section of config.ini in order to take advantage of these
; settings. Additional notes about some of these settings are available in the wiki:
; https://vufind.org/wiki/configuration:ils:holds
[Holds]
; HMACKeys - A list of hold form element names that will be analyzed for consistency
; during hold form processing. Most users should not need to change this setting.
HMACKeys = item_id:holdtype:level

; defaultRequiredDate - A colon-separated list used to set the default "not required
; after" date for holds in the format days:months:years
; e.g. 0:1:0 will set a "not required after" date of 1 month from the current date.
; Set to empty for no default.
defaultRequiredDate = 0:0:2

; extraHoldFields - A colon-separated list used to display extra visible fields in the
; place holds form. Supported values are "startDate", "requiredByDate",
; "requiredByDateOptional" and "pickUpLocation"
extraHoldFields = requiredByDate:pickUpLocation

; A Pick Up Location Code used to pre-select the pick up location drop down list and
; provide a default option if others are not available. Must be one of the following:
; 1) empty string to indicate that the first location is default (default setting)
; 2) "user-selected" to indicate that the user always has to choose the location
; 3) a value within the Location IDs returned by getPickUpLocations()
defaultPickUpLocation = ""

; By default the pick up location list is sorted alphabetically. This setting can be
; used to manually set the order by entering location IDs as a colon-separated list.
; You can also disable sorting by setting this to false.
;pickUpLocationOrder = 158:155

; This setting can be used to exclude locations from the pickup location list
;excludePickupLocations = 1:6:10:15

; Fields that can be updated for holds (unless the hold is already in transit or
; available for pickup). Supported values are "frozen", "frozenThrough" and
; "pickUpLocation"
updateFields = frozen:frozenThrough:pickUpLocation

; Optional help texts that can be displayed on the hold form. Displayed as is;
; HTML tags can be used, and everything needs to be properly escaped.
;helpText[*] = "Default help text used if not overridden."
;helpText[en-gb] = "Help text for British English localization."

; Optional help texts that can be displayed on the hold update form. Displayed as is;
; HTML tags can be used, and everything needs to be properly escaped.
;updateHelpText[*] = "Hold update default help text used if not overridden."
;updateHelpText[en-gb] = "Hold update help text for British English localization."

; Whether to allow canceling of holds while in transit to pick up location. Default
; is false.
;allowCancelInTransit = false

; This section controls article request behavior. To enable, uncomment (at minimum)
; the HMACKeys and extraFields settings below.
[StorageRetrievalRequests]
; Whether to allow article requests on checked out items. Default is false.
;allow_checked_out = true

; HMACKeys - A list of form element names that will be analyzed for consistency
; during form processing. Most users should not need to change this setting.
HMACKeys = item_id:holdings_id:StorageRetrievalRequest

; extraFields - A colon-separated list used to display extra visible fields in the
; place request form. Supported values are "comments", "pickUpLocation",
; "item-issue" and "acceptTerms"
extraFields = item-issue:acceptTerms:pickUpLocation

; Optional help texts that can be displayed on the request form. Displayed as is;
; HTML tags can be used, and everything needs to be properly escaped.
;helpText[*] = "Help text for all languages."
;helpText[en-gb] = "Help text for British English localization."

; This section allows modification of the default mappings from item status codes to
; VuFind item statuses
[ItemStatusMappings]
;Item::Held = "Held"
; "Not For Loan" or "Lost" statuses can be mapped by appending the authorized value
; to the status key like this (first one is a negative authorized value, next ones
; are positive):
;Item::NotForLoan-1 = "Ordered"
;Item::NotForLoan4 = "At Bindery"
;Item::Lost4 = "Lost--Library Applied"
; Also "Not For Loan" item types can be mapped by appending the authorized value to
; the status key like this:
;ItemType::NotForLoan1 = "Reference Desk"

; Uncomment the following lines to enable password (PIN) change
;[changePassword]
; PIN change parameters. The default limits are taken from the interface documentation.
;minLength = 4
;maxLength = 4
; See the password_pattern/password_hint settings in the [Authentication] section
; of config.ini for notes on these settings. When set here, these will override the
; config.ini defaults when Voyager is used for authentication.
;pattern = "numeric"
;hint = "Your optional custom hint can go here."

[TransactionHistory]
; By default the loan history is disabled. Uncomment the following line to enable it.
;enabled = true
; By default purging of all loan history is enabled. Uncomment the following line
; to disable it:
;purgeAll = false

; This section allows libraries to define custom renewal block messages for specific item types.
; The first string is the item type. In the below example, ILL.
; Then the [] should contain the Koha returned renewal block reason
; The second string after the equal sign is the renewal block message to display in VuFind - defined in the relevant language file in the ILSMessages directory.
[ItemTypeRenewalBlockMappings]
; ILL[too_many] = "ILSMessages::ill_item_renewal_limit"
; ILL[too_soon] = "ILSMessages::ill_renewal_too_soon"

<<<<<<< HEAD
; This section allows libraries to define different custom itemLimit rules for 
; different biblio-level item types.
; In Koha the biblio-level item type is defined in the 942$c subfield.
; Set 'itemLimit' to set a fallback value that will be used for any item types not given a more 
; specific setting.
; Set 'itemLimitByType' followed by a [] containing a string for the Koha biblio-level item type.
; The string after the equal sign is the number of items to display in the holdings tab.
; By default, all items are displayed in the holdings tab, unless a rule has been defined.
[Holdings]
;itemLimit = 10
;itemLimitByType[J] = 3
=======
; This section controls how the location field in the holdings/status results is populated.
; It can either be Branch (Koha library branch/physical location) or Shelving (Koha
; permanent shelving location of an item).
; The default value is Branch.
[Holdings]
locationField = Branch
>>>>>>> b3574df0
<|MERGE_RESOLUTION|>--- conflicted
+++ resolved
@@ -185,7 +185,6 @@
 ; ILL[too_many] = "ILSMessages::ill_item_renewal_limit"
 ; ILL[too_soon] = "ILSMessages::ill_renewal_too_soon"
 
-<<<<<<< HEAD
 ; This section allows libraries to define different custom itemLimit rules for 
 ; different biblio-level item types.
 ; In Koha the biblio-level item type is defined in the 942$c subfield.
@@ -197,11 +196,9 @@
 [Holdings]
 ;itemLimit = 10
 ;itemLimitByType[J] = 3
-=======
+
 ; This section controls how the location field in the holdings/status results is populated.
 ; It can either be Branch (Koha library branch/physical location) or Shelving (Koha
 ; permanent shelving location of an item).
 ; The default value is Branch.
-[Holdings]
-locationField = Branch
->>>>>>> b3574df0
+locationField = Branch