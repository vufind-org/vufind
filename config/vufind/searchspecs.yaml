---
# Listing of search types and their component parts and weights.
#
# Format is:
#  searchType:
#    # CustomMunge is an optional section to define custom pre-processing of
#    #     user input.  See below for details of munge actions.
#    CustomMunge:
#      MungeName1:
#        - [action1, actionParams]
#        - [action2, actionParams]
#        - [action3, actionParams]
#      MungeName2:
#        - [action1, actionParams]
#    # DismaxFields is optional and defines the fields sent to the Dismax handler
#    #     when we are able to use it.  QueryFields will be used for advanced
#    #     searches that Dismax cannot support.  QueryFields is always used if no
#    #     DismaxFields section is defined.
#    DismaxFields:
#      - field1^boost
#      - field2^boost
#      - field3^boost
#    # DismaxParams is optional and allows you to override default Dismax settings
#    #     (i.e. mm / bf) on a search-by-search basis. Enclose the parameter values
#    #     in quotes for proper behavior. If you want global default values for these
#    #     settings, you can edit the appropriate search handler in
#    #     solr/biblio/conf/solrconfig.xml.
#    DismaxParams:
#      - [param1_name, param1_value]
#      - [param2_name, param2_value]
#      - [param3_name, param3_value]
#    # This optional setting may be used to specify which Dismax handler to use. By
#    #     default, VuFind provides two options: dismax (for the old, standard
#    #     Dismax) and edismax (for Extended Dismax). You can also configure your own
#    #     in solrconfig.xml, but VuFind relies on the name "edismax" to identify an
#    #     Extended Dismax handler. If you omit this setting, the default value from
#    #     the default_dismax_handler setting in the [Index] section of config.ini
#    #     will be used.
#    DismaxHandler: dismax|edismax
#    # QueryFields define the fields we are searching when not using Dismax; VuFind
#    #     detects queries that will not work with Dismax and switches to QueryFields
#    #     as needed.
#    QueryFields:
#      SolrField:
#        - [howToMungeSearchstring, weight]
#        - [differentMunge, weight]
#      DifferentSolrField:
#        - [howToMunge, weight]
#    # The optional FilterQuery section allows you to AND a static query to the
#    #     dynamic query generated using the QueryFields; see JournalTitle below
#    #     for an example.  This is applied whether we use DismaxFields or
#    #     QueryFields.
#    FilterQuery: (optional Lucene filter query)
#    ExactSettings:
#      DismaxFields: ...
#      QueryFields: ...
#    # All the same settings as above, but for exact searches, i.e. search terms
#    #     enclosed in quotes. Allows different fields or weights for exact
#    #     searches. See below for commented-out examples.
#
# ...etc.
#
#-----------------------------------------------------------------------------------
#
# Within the QueryFields area, fields are OR'd together, unless they're in an
# anonymous array with a numeric instead of alphanumeric key, in which case the
# first element is a two-value array that tells us what the type (AND or OR) and
# weight of the whole group should be.
#
# So, given:
#
# test:
#   QueryFields:
#     A:
#       - [onephrase, 500]
#       - [and, 200]
#     B:
#       - [and, 100]
#       - [or, 50]
#     # Start an anonymous array to group; first element indicates AND grouping
#     #     and a weight of 50
#     0:
#       0:
#         - AND
#         - 50
#       C:
#         - [onephrase, 200]
#       D:
#         - [onephrase, 300]
#       # Note the "not" attached to the field name as a minus, and the use of ~
#       #     to mean null ("no special weight")
#       -E:
#         - [or, ~]
#     D:
#       - [or, 100]
#
#  ...and the search string
#
#      test "one two"
#
#  ...we'd get
#
#   (A:"test one two"^500 OR
#    A:(test AND "one two")^ 200 OR
#    B:(test AND "one two")^100 OR
#    B:(test OR "one two")^50
#    (
#      C:("test one two")^200 AND
#      D:"test one two"^300 AND
#      -E:(test OR "one two")
#    )^50 OR
#    D:(test OR "one two")^100
#   )
#
#-----------------------------------------------------------------------------------
#
# Munge types are based on the original Solr.php code, and consist of:
#
# onephrase: eliminate all quotes and do it as a single phrase.
#   testing "one two"
#    ...becomes ("testing one two")
#
# and: AND the terms together
#  testing "one two"
#   ...becomes (testing AND "one two")
#
# or: OR the terms together
#  testing "one two"
#   ...becomes (testing OR "one two")
#
# identity: Use the search as-is
#  testing "one two"
#   ...becomes (testing "one two")
#
# Additional Munge types can be defined in the CustomMunge section.  Each array
# entry under CustomMunge defines a new named munge type.  Each array entry under
# the name of the munge type specifies a string manipulation operation.  Operations
# will be applied in the order listed, and different operations take different
# numbers of parameters.
#
# Munge operations:
#
# [append, text] - Append text to the end of the user's search string
# [lowercase] - Convert string to lowercase
# [preg_replace, pattern, replacement] - Perform a regular expression replace
#     using the preg_replace() PHP function.  If you use backreferences in your
#     replacement phrase, be sure to escape dollar signs (i.e. \$1, not $1).
# [uppercase] - Convert string to uppercase
#
# See the CallNumber search below for an example of custom munging in action.
#
#-----------------------------------------------------------------------------------
#
# Note that you may create a "@parent_yaml" entry at the very top of the file to
# inherit sections from another file. For example:
#
# @parent_yaml: "/path/to/my/file.yaml"
#
# Only sections not found in this file will be loaded in from the parent file.
# In some complex scenarios, this can be a useful way of sharing settings
# between multiple configured VuFind instances. You can create a chain of parent
# files if necessary.
#
#-----------------------------------------------------------------------------------

# These searches use Dismax when possible:
Author:
  DismaxFields:
    - author^100
    - author_fuller^50
    - author2
    - author2_fuller
    - author_additional
    - author_corporate
    - author_variant
    - author2_variant
  DismaxHandler: edismax

ISN:
  DismaxFields:
    - isbn
    - issn
  DismaxHandler: edismax

Subject:
  DismaxFields:
    - topic_unstemmed^150
    - topic^100
    - geographic^50
    - genre^50
    - era
<<<<<<< HEAD
  QueryFields:
    topic_unstemmed:
      - [onephrase, 350]
      - [and, 150]
      - [or, ~]
    topic:
      - [onephrase, 300]
      - [and, 100]
      - [or, ~]
    geographic:
      - [onephrase, 300]
      - [and, 100]
      - [or, ~]
    genre:
      - [onephrase, 300]
      - [and, 100]
      - [or, ~]
    era:
      - [and, 100]
      - [or, ~]

  Coordinate:
    DismaxFields:
      - long_lat_display
    QueryFields:
      long_lat_display:
        - [and, 100]
        - [or, ~]
      
=======
  DismaxHandler: edismax
>>>>>>> b8a19b66
#  ExactSettings:
#    DismaxFields:
#      - topic_unstemmed^150

# This field definition is a compromise that supports both journal-level and
# article-level data.  The disadvantage is that hits in article titles will
# be mixed in.  If you are building a purely article-oriented index, you should
# customize this to remove all of the title_* fields and focus entirely on the
# container_title field.
JournalTitle:
  DismaxFields:
    - title_short^500
    - title_full_unstemmed^450
    - title_full^400
    - title^300
    - container_title^250
    - title_alt^200
    - title_new^100
    - title_old
    - series^100
    - series2
  DismaxHandler: edismax
  FilterQuery: "format:Journal OR format:Article"
#  ExactSettings:
#    DismaxFields:
#      - title_full_unstemmed^450
#    FilterQuery: "format:Journal OR format:Article"

Title:
  DismaxFields:
    - title_short^500
    - title_full_unstemmed^450
    - title_full^400
    - title^300
    - title_alt^200
    - title_new^100
    - title_old
    - series^100
    - series2
  DismaxHandler: edismax
#  ExactSettings:
#    DismaxFields:
#      - title_full_unstemmed^450

Series:
  DismaxFields:
    - series^100
    - series2
  DismaxHandler: edismax

AllFields:
  DismaxFields:
    - title_short^750
    - title_full_unstemmed^600
    - title_full^400
    - title^500
    - title_alt^200
    - title_new^100
    - series^50
    - series2^30
    - author^300
    - author_fuller^150
    - contents^10
    - topic_unstemmed^550
    - topic^500
    - geographic^300
    - genre^300
    - allfields_unstemmed^10
    - fulltext_unstemmed^10
    - allfields
    - fulltext
    - description
    - isbn
    - issn
<<<<<<< HEAD
    - long_lat_display
  QueryFields:
    0:
      0:
        - OR
        - 50
      title_short:
        - [onephrase, 750]
      title_full_unstemmed:
        - [onephrase, 600]
        - [and, 500]
      title_full:
        - [onephrase, 400]
      title:
        - [onephrase, 300]
        - [and, 250]
      title_alt:
        - [and, 200]
      title_new:
        - [and, 100]
    series:
      - [and, 50]
    series2:
      - [and, 30]
    author:
      - [onephrase, 300]
      - [and, 250]
    author_fuller:
      - [onephrase, 150]
      - [and, 125]
    author2:
      - [and, 50]
    author_additional:
      - [and, 50]
    contents:
      - [and, 10]
    topic_unstemmed:
      - [onephrase, 550]
      - [and, 500]
    topic:
      - [onephrase, 500]
    geographic:
      - [onephrase, 300]
    genre:
      - [onephrase, 300]
    allfields_unstemmed:
      - [or, 10]
    fulltext_unstemmed:
      - [or, 10]
    allfields:
      - [or, ~]
    fulltext:
      - [or, ~]
    description:
      - [or, ~]
    isbn:
      - [onephrase, ~]
    issn:
      - [onephrase, ~]
    long_lat_display:
      - [onephrase, ~]
=======
  DismaxHandler: edismax
>>>>>>> b8a19b66
#  ExactSettings:
#    DismaxFields:
#      - title_full_unstemmed^600
#      - topic_unstemmed^550
#      - allfields_unstemmed^10
#      - fulltext_unstemmed^10
#      - isbn
#      - issn

# These are advanced searches that never use Dismax:
id:
  QueryFields:
    id:
      - [onephrase, ~]

ParentID:
  QueryFields:
    hierarchy_parent_id:
      - [onephrase, ~]

# Fields for exact matches originating from alphabetic browse
ids:
  QueryFields:
    id:
      - [or, ~]

TopicBrowse:
  QueryFields:
    topic_browse:
      - [onephrase, ~]

AuthorBrowse:
  QueryFields:
    author_browse:
      - [onephrase, ~]

TitleBrowse:
  QueryFields:
    title_full:
      - [onephrase, ~]

DeweyBrowse:
  QueryFields:
    dewey-raw:
      - [onephrase, ~]

LccBrowse:
  QueryFields:
    callnumber-raw:
      - [onephrase, ~]

CallNumber:
  # We use two similar munges here -- one for exact matches, which will get
  # a very high boost factor, and one for left-anchored wildcard searches,
  # which will return a larger number of hits at a lower boost.
  CustomMunge:
    callnumber_exact:
      # Strip whitespace and quotes:
      - [preg_replace, '/[ "]/', '']
      # Escape colons (unescape first to avoid double-escapes):
      - [preg_replace, '/(\\:)/', ':']
      - [preg_replace, '/:/', '\:']
      # Strip pre-existing trailing asterisks:
      - [preg_replace, '/\*+$/', '']
    callnumber_fuzzy:
      # Strip whitespace and quotes:
      - [preg_replace, '/[ "]/', '']
      # Escape colons (unescape first to avoid double-escapes):
      - [preg_replace, '/(\\:)/', ':']
      - [preg_replace, '/:/', '\:']
      # Strip pre-existing trailing asterisks, then add a new one:
      - [preg_replace, '/\*+$/', '']
      - [append, "*"]
  QueryFields:
    callnumber-search:
      - [callnumber_exact, 1000]
      - [callnumber_fuzzy, ~]
    dewey-search:
      - [callnumber_exact, 1000]
      - [callnumber_fuzzy, ~]

publisher:
  DismaxFields:
    - publisher^100
  QueryFields:
    publisher:
      - [and, 100]
      - [or, ~]

year:
  DismaxFields:
    - publishDate^100
  QueryFields:
    publishDate:
      - [and, 100]
      - [or, ~]

language:
  QueryFields:
    language:
      - [and, ~]

toc:
  DismaxFields:
    - contents^100
  QueryFields:
    contents:
      - [and, 100]
      - [or, ~]

topic:
  QueryFields:
    topic:
      - [and, 50]
    topic_facet:
      - [and, ~]

geographic:
  QueryFields:
    geographic:
      - [and, 50]
    geographic_facet:
      - [and, ~]

genre:
  QueryFields:
    genre:
      - [and, 50]
    genre_facet:
      - [and, ~]

era:
  QueryFields:
    era:
      - [and, ~]

oclc_num:
  CustomMunge:
    oclc_num:
      - [preg_replace, "/[^0-9]/", ""]
      # trim leading zeroes:
      - [preg_replace, "/^0*/", ""]
  QueryFields:
    oclc_num:
      - [oclc_num, ~]<|MERGE_RESOLUTION|>--- conflicted
+++ resolved
@@ -189,42 +189,16 @@
     - geographic^50
     - genre^50
     - era
-<<<<<<< HEAD
-  QueryFields:
-    topic_unstemmed:
-      - [onephrase, 350]
-      - [and, 150]
-      - [or, ~]
-    topic:
-      - [onephrase, 300]
-      - [and, 100]
-      - [or, ~]
-    geographic:
-      - [onephrase, 300]
-      - [and, 100]
-      - [or, ~]
-    genre:
-      - [onephrase, 300]
-      - [and, 100]
-      - [or, ~]
-    era:
-      - [and, 100]
-      - [or, ~]
-
-  Coordinate:
-    DismaxFields:
-      - long_lat_display
-    QueryFields:
-      long_lat_display:
-        - [and, 100]
-        - [or, ~]
-      
-=======
-  DismaxHandler: edismax
->>>>>>> b8a19b66
+  DismaxHandler: edismax
 #  ExactSettings:
 #    DismaxFields:
 #      - topic_unstemmed^150
+
+
+Coordinate:
+  DismaxFields:
+    - long_lat_display
+  DismaxHandler: edismax
 
 # This field definition is a compromise that supports both journal-level and
 # article-level data.  The disadvantage is that hits in article titles will
@@ -296,71 +270,8 @@
     - description
     - isbn
     - issn
-<<<<<<< HEAD
     - long_lat_display
-  QueryFields:
-    0:
-      0:
-        - OR
-        - 50
-      title_short:
-        - [onephrase, 750]
-      title_full_unstemmed:
-        - [onephrase, 600]
-        - [and, 500]
-      title_full:
-        - [onephrase, 400]
-      title:
-        - [onephrase, 300]
-        - [and, 250]
-      title_alt:
-        - [and, 200]
-      title_new:
-        - [and, 100]
-    series:
-      - [and, 50]
-    series2:
-      - [and, 30]
-    author:
-      - [onephrase, 300]
-      - [and, 250]
-    author_fuller:
-      - [onephrase, 150]
-      - [and, 125]
-    author2:
-      - [and, 50]
-    author_additional:
-      - [and, 50]
-    contents:
-      - [and, 10]
-    topic_unstemmed:
-      - [onephrase, 550]
-      - [and, 500]
-    topic:
-      - [onephrase, 500]
-    geographic:
-      - [onephrase, 300]
-    genre:
-      - [onephrase, 300]
-    allfields_unstemmed:
-      - [or, 10]
-    fulltext_unstemmed:
-      - [or, 10]
-    allfields:
-      - [or, ~]
-    fulltext:
-      - [or, ~]
-    description:
-      - [or, ~]
-    isbn:
-      - [onephrase, ~]
-    issn:
-      - [onephrase, ~]
-    long_lat_display:
-      - [onephrase, ~]
-=======
-  DismaxHandler: edismax
->>>>>>> b8a19b66
+  DismaxHandler: edismax
 #  ExactSettings:
 #    DismaxFields:
 #      - title_full_unstemmed^600
