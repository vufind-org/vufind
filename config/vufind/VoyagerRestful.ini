--- conflicted
+++ resolved
@@ -140,50 +140,30 @@
 ; uncomment (at minimum) the HMACKeys and extraFields settings below. See also
 ; section ILLRequestSources for mapping between patron ID's and UB libraries.
 [ILLRequests]
-<<<<<<< HEAD
-
-; HMACKeys - A list of form element names that will be analyzed for consistency
-; during form processing. Most users should not need to change this setting.
-HMACKeys = item_id:holdings_id
-=======
 ; HMACKeys - A list of form element names that will be analyzed for consistency
 ; during form processing. Most users should not need to change this setting.
 ;HMACKeys = item_id:holdings_id
->>>>>>> 8faff182
 
 ; extraFields - A colon-separated list used to display extra visible fields in the
 ; request form. Supported values are "pickUpLibrary", 
 ; "pickUpLibraryLocation", "requiredByDate" and "comments" (although comments are
 ; not properly stored for UB requests at least in version 8.1)
-<<<<<<< HEAD
-extraFields = pickUpLibrary:pickUpLibraryLocation:requiredByDate
-=======
 ;extraFields = pickUpLibrary:pickUpLibraryLocation:requiredByDate
->>>>>>> 8faff182
 
 ; defaultRequiredDate - A colon-separated list used to set the default "not required
 ; after" date for holds in the format days:months:years
 ; e.g. 0:1:0 will set a "not required after" date of 1 month from the current date
-<<<<<<< HEAD
-defaultRequiredDate = 0:1:0
-
-; Optional help texts that can be displayed on the ILL form
-helpText = "ILL Help text for all languages."
-helpText[en-gb] = "ILL Help text for English language."
-=======
 ;defaultRequiredDate = 0:1:0
 
 ; Optional help texts that can be displayed on the ILL form
 ;helpText = "ILL Help text for all languages."
 ;helpText[en-gb] = "ILL Help text for English language."
->>>>>>> 8faff182
 
 ; This section lists the valid patron id prefixes for UB (ILL in VuFind) requests,
 ; and maps them to the their Voyager UB library IDs. Any patron of another library
 ; with a prefix listed here may attempt a UB request in this system. 
 [ILLRequestSources]
 ;devdb = "1@DEVDB20011102161616"
-<<<<<<< HEAD
 ;otherdb = "1@OTHERDB20011030191919"
 
 ; Status rankings can be used to either promote or demote certain item statuses when
@@ -208,7 +188,4 @@
 ; Fields to include in supplements. Default is none.
 ;supplements = "867az"
 ; Fields to include in indexes. Default is none.
-;indexes = "867az"
-=======
-;otherdb = "1@OTHERDB20011030191919"
->>>>>>> 8faff182
+;indexes = "867az"