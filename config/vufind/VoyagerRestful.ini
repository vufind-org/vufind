--- conflicted
+++ resolved
@@ -102,43 +102,26 @@
 ; link. Use "0" to check all items via ajax. Default is 15.
 holdCheckLimit = 15
 
-<<<<<<< HEAD
-; This section controls call slip behavior.
-=======
 ; This section controls call slip behavior. To enable, uncomment (at minimum) the
 ; HMACKeys and extraFields settings below.
->>>>>>> ef08ee22
 [StorageRetrievalRequests]
 ; Colon-separated list of item types where call slip is allowed
 ;valid_item_types = 1:2:3
 
 ; HMACKeys - A list of form element names that will be analyzed for consistency
 ; during form processing. Most users should not need to change this setting.
-<<<<<<< HEAD
-HMACKeys = item_id:holdings_id
-
-; extraFields - A colon-separated list used to display extra visible fields in the
-; place call slip request form. Supported values are "comments", "pickUpLocation" 
-; and "item-issue" 
-extraFields = item-issue:comments
-=======
 ;HMACKeys = item_id:holdings_id
 
 ; extraFields - A colon-separated list used to display extra visible fields in the
 ; place call slip request form. Supported values are "comments", "pickUpLocation"
 ; and "item-issue"
 ;extraFields = item-issue:comments
->>>>>>> ef08ee22
 
 ; The maximum number of holding items to generate request links for. The process of
 ; checking the API for a valid call slip is intensive. Any items above this this
 ; limit will have their status checked via ajax or when a user clicks on the
 ; link. Use "0" to check all items via ajax. Default is 15.
-<<<<<<< HEAD
-checkLimit = 0
-=======
 ;checkLimit = 0
->>>>>>> ef08ee22
 
 ; Optional help texts that can be displayed on the call slip form
 ;helpText = "Help text for all languages."
