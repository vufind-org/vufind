--- conflicted
+++ resolved
@@ -127,13 +127,11 @@
 ;helpText[*] = "Default help text used if not overridden."
 ;helpText[en-gb] = "Help text for British English localization."
 
-<<<<<<< HEAD
 [CourseReserves]
 ; If set to true, the course number will be prefixed on the course name; if false,
 ; only the name will be displayed:
 displayCourseCodes = false
-=======
+
 [TAMU]
 ;This feature is currently disabled. Uncomment below to reenable:
-;bound_with_locations = "stk:blcc,stk:BookStacks:psel,stk:udoc:txdoc"
->>>>>>> a14d7ac2
+;bound_with_locations = "stk:blcc,stk:BookStacks:psel,stk:udoc:txdoc"