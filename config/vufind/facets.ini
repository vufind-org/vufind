--- conflicted
+++ resolved
@@ -70,18 +70,10 @@
 ; These settings affect the way the [Results] facets are displayed
 ; If using facets at the top of search results you have more room for text.
 [Results_Settings]
-<<<<<<< HEAD
-facet_limit        = 30     ; how many values should we show for each facet?
-;taylor the list displayed as default for dedicated facets
-facet_limit_format         = 5
-facet_limit_language       = 7
-
-=======
 ; By default, how many values should we show for each facet? (-1 for no limit)
 facet_limit = 30
 ; Override facet_limit on a per-field basis using this array:
 ;facet_limit_by_field[format] = 50
->>>>>>> 61efd3b0
 ; Rows and columns for table used by top facets
 top_rows = 2
 top_cols = 3
@@ -155,7 +147,7 @@
 ; translated -- uncomment or add lines below to turn on this feature.
 ;translated_facets[] = institution
 ;translated_facets[] = building
-translated_facets[] = format
+;translated_facets[] = format
 
 ; These facets will be displayed on the Home Page.  If this section is omitted,
 ; the [Advanced] section will be used instead.
