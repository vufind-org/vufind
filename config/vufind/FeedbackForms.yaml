--- conflicted
+++ resolved
@@ -40,14 +40,9 @@
 #     required (boolean) Is the element required?
 #     settings (array)   HTML attributes as key-value pairs, for example:
 #       - [class, "custom-css-class another-class"]
-<<<<<<< HEAD
 #     type (string)      Element type (text|textarea|email|url|select)
 #     help (string)      Element help text (translation key).
 #                        May contain HTML-formatting if postfixed with '_html'.
-=======
-#     type (string)      Element type (text|textarea|email|url|select|radio)
-#     help (string)      Element help text (translation key)
->>>>>>> 799a8b02
 #     
 #     And for select and radio elements:
 # 
