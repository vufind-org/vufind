--- conflicted
+++ resolved
@@ -76,16 +76,12 @@
 
 ; Examples for Shibboleth
 ;
-<<<<<<< HEAD
-; users with a persistent-id may use the favorites
+; Users with a persistent-id may use the favorites
 ;[shibboleth.Favorites]
 ;shibboleth = "persistent-id ~ ^.+$"
 ;permission = access.Favorites
 ;
-; only users that have either common-lib-terms and entityid from idp1 or 
-=======
 ; Only users that have either common-lib-terms and entityid from idp1 or 
->>>>>>> 9549ec93
 ; member and entityid from idp2 may have access to EITModule
 ;[shibboleth.EITModule1]
 ;shibboleth[] = "entityid https://testidp1.example.org/idp/shibboleth"
@@ -97,10 +93,7 @@
 ;shibboleth[] = "entitlement urn:mace:dir:entitlement:common-lib-terms"
 ;permission = access.EITModule
 ;
-<<<<<<< HEAD
-=======
 ; Only users with a staff affiliation can access the staff view tab
->>>>>>> 9549ec93
 ;[shibboleth.StaffView]
 ;shibboleth = "affiliation staff@example.org"
 ;permission = access.StaffViewTab