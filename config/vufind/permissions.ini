; This file controls how permissions are assigned to roles within VuFind.
;
; Each section of the file contains a group of rules that grant permissions. The name
; of the section is unimportant as long as each section has a unique name. This
; section contains several keys:
;
; require    - Set to 'ALL' to require all conditions in the section to be met in
;              order to grant the permission(s). Set to 'ANY' to allow any one or 
;              more of the conditions to grant the permission(s). Defaults to 'ALL'
;              if unset. Note that this rule is used for combining the output of
;              permission provider services. When a single permission provider
;              accepts multiple lines of configuration, the way those lines are
;              combined may vary from provider to provider (see below).
; permission - The name(s) of the permission(s) to grant. May be a single string or
;              an array of strings.
;
; Any other keys in the section should be the names of permission provider services.
; The values associated with these keys will be passed along to the services.
; You can define your own permission providers, or use some of the following:
;
; ipRange     - Grant the permission to the single IP adresse or to the range.
;               Accepts a single IP adresse or a range with a minus character without
;               blanks as seperator.
; ipRegEx     - Grant the permission to IP addresses matching the provided regular
;               expression(s). Accepts a string or an array; if an array is passed,
;               permission will be granted if ANY one of the expressions matches.
; role        - Grant the permission automatically to the role or roles specified
;               (accepts a string or an array). Note that VuFind uses 'guest' for
;               logged-out users and 'loggedin' for all logged-in users. You may
;               define additional roles with custom code.
; serverParam - Grant the permission if request server params match the given rules.
;               Accepts a string or an array; if an array is passed permission will
;               be granted if ALL of the rules match. Rules are specified as
;               <server param name> [modifier] <value> [<value 2> ... <value n>]
;               with optional modifier ~ (match instead of string comparison, values
;               are treated as regular expressions), ! (not) or !~ (no match). Only
;               one of the values must match (OR).
; shibboleth  - Same as serverParam with support for Shibboleth multi-valued
;               attributes (values separated by semicolons). The IdP entityId can be
;               referenced with idpentityid. Please note that only checking the IdP
;               entityId is dangerous (no authorization, anybody with a valid login
;               gets the permission) so this should always be combined with a second
;               rule that checks an attribute.
; username    - Grant the permission to logged-in users whose usernames match the
;               specified value(s). Accepts a string or an array.
;
; Example configuration (grants the "sample.permission" permission to users named
; admin1 or admin2, or anyone coming from the IP addresses 1.2.3.4 or 1.2.3.5):
;
; [sample.rules]
; require = ANY
; username[] = admin1
; username[] = admin2
; ipRegEx = "/1\.2\.3\.4|1\.2\.3\.5/"
; ipRange[] = "1.2.3.4"
; ipRange[] = "1.2.3.7-1.2.5.254"
; permission = sample.permission
;
; List of permissions that you may wish to configure:
;
; access.AdminModule - Controls access to the admin panel (if enabled in config.ini)
; access.EITModule - Controls access to the EBSCO EIT module (if active)
; access.StaffViewTab - Controls access to the staff view tab in record mode
; access.SummonExtendedResults - Controls visibility of protected Summon results

; Default configuration for the EIT module; see EIT.ini for some notes on this.
[default.EITModule]
role = loggedin
permission = access.EITModule

<<<<<<< HEAD
; show staffview for all logged-in users
[default.StaffViewTab]
role[] = guest
role[] = loggedin
permission = access.StaffViewTab

; more examples for shibboleth
;
; users with a persistent-id may use the favorites
; [shibboleth.Favorites]
; shibboleth = "persistent-id ~ ^.+$"
; permission = access.Favorites
;
; only users that have either common-lib-terms and entityid from idp1 or 
; member and entityid from idp2 may have access to EITModule
; [shibboleth.EITModule1]
; shibboleth[] = "entityid https://testidp1.example.org/idp/shibboleth"
; shibboleth[] = "affiliation member@example.org"
; permission = access.EITModule
;
; [shibboleth.EITModule2]
; shibboleth[] = "entityid https://testidp2.example.org/idp/shibboleth"
; shibboleth[] = "entitlement urn:mace:dir:entitlement:common-lib-terms"
; permission = access.EITModule
;
; [shibboleth.StaffView]
; shibboleth = "affiliation staff@example.org"
; permission = access.StaffView
=======
; Show staff view for all users by default
[default.StaffViewTab]
role[] = guest
role[] = loggedin
permission = access.StaffViewTab
>>>>>>> 59a4bbae
<|MERGE_RESOLUTION|>--- conflicted
+++ resolved
@@ -68,8 +68,7 @@
 role = loggedin
 permission = access.EITModule
 
-<<<<<<< HEAD
-; show staffview for all logged-in users
+; Show staff view for all users by default
 [default.StaffViewTab]
 role[] = guest
 role[] = loggedin
@@ -96,11 +95,4 @@
 ;
 ; [shibboleth.StaffView]
 ; shibboleth = "affiliation staff@example.org"
-; permission = access.StaffView
-=======
-; Show staff view for all users by default
-[default.StaffViewTab]
-role[] = guest
-role[] = loggedin
-permission = access.StaffViewTab
->>>>>>> 59a4bbae
+; permission = access.StaffView