--- conflicted
+++ resolved
@@ -61,11 +61,8 @@
 ; List of permissions that you may wish to configure:
 ;
 ; access.AdminModule - Controls access to the admin panel (if enabled in config.ini)
-<<<<<<< HEAD
+; access.DebugMode - Allows ?debug=true GET parameter to turn on debug mode
 ; access.EDSExtendedResults - Controls visibility of protected EDS results
-=======
-; access.DebugMode - Allows ?debug=true GET parameter to turn on debug mode
->>>>>>> c9de4580
 ; access.EITModule - Controls access to the EBSCO EIT module (if active)
 ; access.StaffViewTab - Controls access to the staff view tab in record mode
 ; access.SummonExtendedResults - Controls visibility of protected Summon results
@@ -81,18 +78,16 @@
 role[] = loggedin
 permission = access.StaffViewTab
 
-<<<<<<< HEAD
+; Example for dynamic debug mode
+;[default.DebugMode]
+;username[] = admin
+;permission = access.DebugMode
+
 ; Example for EDS
 ;[default.EDSModule]
 ;ipRange[] = "127.0.0.1"
 ;ipRange[] = "192.168.11"
 ;permission = access.EDSExtendedResults
-=======
-; Example for dynamic debug mode
-;[default.DebugMode]
-;username[] = admin
-;permission = access.DebugMode
->>>>>>> c9de4580
 
 ; Examples for Shibboleth
 ;
