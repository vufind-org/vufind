--- conflicted
+++ resolved
@@ -138,11 +138,7 @@
 fi
 
 # Process all the files in the target directory:
-<<<<<<< HEAD
-find $BASEPATH -maxdepth 1 \( -iname "*.xml" -o -iname "*.mrc" -o -iname "*.marc" \) -type f -print0 | xargs -0 -n $MAX_BATCH_COUNT | \
-=======
 find -L $BASEPATH -maxdepth 1 \( -iname "*.xml" -o -iname "*.mrc" -o -iname "*.marc" \) -type f -print0 | sort -z | xargs -0 -r -n $MAX_BATCH_COUNT | \
->>>>>>> 25e62f5a
   while read -d $'\n' files
 do
   # Logging output handled by log() function
