--- conflicted
+++ resolved
@@ -32,11 +32,7 @@
        that you fully re-index after changing this setting as it can
        affect both how text is indexed and queried.
     -->
-<<<<<<< HEAD
-  <luceneMatchVersion>8.2.0</luceneMatchVersion>
-=======
-  <luceneMatchVersion>7.7.3</luceneMatchVersion>
->>>>>>> fa39d8a6
+  <luceneMatchVersion>8.9.0</luceneMatchVersion>
 
   <!-- Use the classic schema style by default for VuFind -->
   <schemaFactory class="ClassicIndexSchemaFactory"/>
