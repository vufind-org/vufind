<?xml version="1.0" encoding="UTF-8"?>
<fields>
    <!-- COMMON fields -->
    <field name="gnd" type="string" indexed="true" stored="true"/>
    <field name="isni" type="string" indexed="true" stored="true"/>
    <field name="literary_remains" type="string" indexed="true" stored="true" multiValued="true"/>
    <field name="orcid" type="string" indexed="true" stored="true"/>
<<<<<<< HEAD
=======
    <field name="place" type="string" indexed="true" stored="true" multiValued="true"/>
    <field name="profession" type="string" indexed="true" stored="true" multiValued="true"/>
>>>>>>> 970e9820
    <field name="type" type="string" indexed="true" stored="true"/>
    <field name="viaf" type="string" indexed="true" stored="true"/>
    <field name="wikidata" type="string" indexed="true" stored="true"/>
</fields><|MERGE_RESOLUTION|>--- conflicted
+++ resolved
@@ -5,11 +5,7 @@
     <field name="isni" type="string" indexed="true" stored="true"/>
     <field name="literary_remains" type="string" indexed="true" stored="true" multiValued="true"/>
     <field name="orcid" type="string" indexed="true" stored="true"/>
-<<<<<<< HEAD
-=======
     <field name="place" type="string" indexed="true" stored="true" multiValued="true"/>
-    <field name="profession" type="string" indexed="true" stored="true" multiValued="true"/>
->>>>>>> 970e9820
     <field name="type" type="string" indexed="true" stored="true"/>
     <field name="viaf" type="string" indexed="true" stored="true"/>
     <field name="wikidata" type="string" indexed="true" stored="true"/>
