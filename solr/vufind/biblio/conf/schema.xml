--- conflicted
+++ resolved
@@ -14,12 +14,8 @@
     <fieldType name="text" class="solr.TextField" positionIncrementGap="100">
       <analyzer type="index">
         <tokenizer class="solr.ICUTokenizerFactory"/>
-<<<<<<< HEAD
-        <filter class="solr.WordDelimiterFilterFactory" generateWordParts="1" generateNumberParts="1" catenateWords="1" catenateNumbers="1" catenateAll="0" splitOnCaseChange="1"/>
-=======
         <filter class="solr.WordDelimiterGraphFilterFactory" generateWordParts="1" generateNumberParts="1" catenateWords="1" catenateNumbers="1" catenateAll="0" splitOnCaseChange="1"/>
         <filter class="solr.StopFilterFactory" ignoreCase="true" words="stopwords.txt"/>
->>>>>>> 94a095f8
         <filter class="solr.ICUFoldingFilterFactory"/>
         <filter class="solr.KeywordMarkerFilterFactory" protected="protwords.txt"/>
         <filter class="solr.SnowballPorterFilterFactory" language="German2"/>
@@ -27,14 +23,9 @@
       </analyzer>
       <analyzer type="query">
         <tokenizer class="solr.ICUTokenizerFactory"/>
-<<<<<<< HEAD
-        <filter class="solr.SynonymFilterFactory" synonyms="synonyms.txt" ignoreCase="true" expand="true"/>
-        <filter class="solr.WordDelimiterFilterFactory" generateWordParts="1" generateNumberParts="1" catenateWords="0" catenateNumbers="0" catenateAll="0" splitOnCaseChange="1"/>
-=======
         <filter class="solr.SynonymGraphFilterFactory" synonyms="synonyms.txt" ignoreCase="true" expand="true"/>
         <filter class="solr.WordDelimiterGraphFilterFactory" generateWordParts="1" generateNumberParts="1" catenateWords="0" catenateNumbers="0" catenateAll="0" splitOnCaseChange="1"/>
         <filter class="solr.StopFilterFactory" ignoreCase="true" words="stopwords.txt"/>
->>>>>>> 94a095f8
         <filter class="solr.ICUFoldingFilterFactory"/>
         <filter class="solr.KeywordMarkerFilterFactory" protected="protwords.txt"/>
         <filter class="solr.SnowballPorterFilterFactory" language="German2"/>
@@ -268,12 +259,7 @@
  <copyField source="dewey-raw" dest="dewey-search"/>
  <copyField source="callnumber-raw" dest="callnumber-search"/>
 
-
   <!-- TueFind custom settings, field types and fields -->
-  <!-- Default Boolean Operator -->
-  <solrQueryParser defaultOperator="AND"/>
-  <defaultSearchField>allfields</defaultSearchField>
-
   <!-- the following files are not supposed to be in git, need to be symlinks to database description xml on machine -->
   <xi:include href="schema_local_types.xml" xmlns:xi="http://www.w3.org/2001/XInclude"/>
   <xi:include href="schema_local_fields.xml" xmlns:xi="http://www.w3.org/2001/XInclude"/>
