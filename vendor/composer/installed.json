--- conflicted
+++ resolved
@@ -173,18 +173,18 @@
     },
     {
         "name": "symfony/process",
-        "version": "v2.6.6",
-        "version_normalized": "2.6.6.0",
+        "version": "v2.6.7",
+        "version_normalized": "2.6.7.0",
         "target-dir": "Symfony/Component/Process",
         "source": {
             "type": "git",
             "url": "https://github.com/symfony/Process.git",
-            "reference": "a8bebaec1a9dc6cde53e0250e32917579b0be552"
-        },
-        "dist": {
-            "type": "zip",
-            "url": "https://api.github.com/repos/symfony/Process/zipball/a8bebaec1a9dc6cde53e0250e32917579b0be552",
-            "reference": "a8bebaec1a9dc6cde53e0250e32917579b0be552",
+            "reference": "9f3c4baaf840ed849e1b1f7bfd5ae246e8509562"
+        },
+        "dist": {
+            "type": "zip",
+            "url": "https://api.github.com/repos/symfony/Process/zipball/9f3c4baaf840ed849e1b1f7bfd5ae246e8509562",
+            "reference": "9f3c4baaf840ed849e1b1f7bfd5ae246e8509562",
             "shasum": ""
         },
         "require": {
@@ -193,7 +193,7 @@
         "require-dev": {
             "symfony/phpunit-bridge": "~2.7"
         },
-        "time": "2015-03-30 15:54:10",
+        "time": "2015-05-02 15:18:45",
         "type": "library",
         "extra": {
             "branch-alias": {
@@ -212,31 +212,31 @@
         ],
         "authors": [
             {
-                "name": "Symfony Community",
-                "homepage": "http://symfony.com/contributors"
-            },
-            {
                 "name": "Fabien Potencier",
                 "email": "fabien@symfony.com"
+            },
+            {
+                "name": "Symfony Community",
+                "homepage": "https://symfony.com/contributors"
             }
         ],
         "description": "Symfony Process Component",
-        "homepage": "http://symfony.com"
+        "homepage": "https://symfony.com"
     },
     {
         "name": "symfony/css-selector",
-        "version": "v2.6.6",
-        "version_normalized": "2.6.6.0",
+        "version": "v2.6.7",
+        "version_normalized": "2.6.7.0",
         "target-dir": "Symfony/Component/CssSelector",
         "source": {
             "type": "git",
             "url": "https://github.com/symfony/CssSelector.git",
-            "reference": "db2c48df9658423a8c168d89f7b971b73d3d74a4"
-        },
-        "dist": {
-            "type": "zip",
-            "url": "https://api.github.com/repos/symfony/CssSelector/zipball/db2c48df9658423a8c168d89f7b971b73d3d74a4",
-            "reference": "db2c48df9658423a8c168d89f7b971b73d3d74a4",
+            "reference": "189cf0f7f56d7c4be3b778df15a7f16a29f3680d"
+        },
+        "dist": {
+            "type": "zip",
+            "url": "https://api.github.com/repos/symfony/CssSelector/zipball/189cf0f7f56d7c4be3b778df15a7f16a29f3680d",
+            "reference": "189cf0f7f56d7c4be3b778df15a7f16a29f3680d",
             "shasum": ""
         },
         "require": {
@@ -245,7 +245,7 @@
         "require-dev": {
             "symfony/phpunit-bridge": "~2.7"
         },
-        "time": "2015-03-22 16:55:57",
+        "time": "2015-05-02 15:18:45",
         "type": "library",
         "extra": {
             "branch-alias": {
@@ -264,20 +264,20 @@
         ],
         "authors": [
             {
-                "name": "Symfony Community",
-                "homepage": "http://symfony.com/contributors"
-            },
-            {
                 "name": "Jean-François Simon",
                 "email": "jeanfrancois.simon@sensiolabs.com"
             },
             {
                 "name": "Fabien Potencier",
                 "email": "fabien@symfony.com"
+            },
+            {
+                "name": "Symfony Community",
+                "homepage": "https://symfony.com/contributors"
             }
         ],
         "description": "Symfony CssSelector Component",
-        "homepage": "http://symfony.com"
+        "homepage": "https://symfony.com"
     },
     {
         "name": "behat/mink",
@@ -408,7 +408,7 @@
         "dist": {
             "type": "zip",
             "url": "https://packages.zendframework.com/composer/zendframework-zendxml-559b34f426d33a11c3db118e00ce14bb8dc64e5f-zip-6cf7a2.zip",
-            "reference": "1.0.0",
+            "reference": "559b34f426d33a11c3db118e00ce14bb8dc64e5f",
             "shasum": "39abc614b5c26bcbf8102e203c52dee73c4460a8"
         },
         "require": {
@@ -458,7 +458,7 @@
         "dist": {
             "type": "zip",
             "url": "https://packages.zendframework.com/composer/zendframework-zendframework-a1aae5fdd27a422beb32c56ddf5a197654a0f94a-zip-06d4c7.zip",
-            "reference": "2.3.7",
+            "reference": "a1aae5fdd27a422beb32c56ddf5a197654a0f94a",
             "shasum": "7033dd58d94b0c75fae8a00001f8a7275c218209"
         },
         "require": {
@@ -555,6 +555,11 @@
                 "Zend\\": "library/"
             }
         },
+        "autoload-dev": {
+            "psr-0": {
+                "ZendTest\\": "tests/"
+            }
+        },
         "license": [
             "BSD-3-Clause"
         ],
@@ -568,6 +573,68 @@
             "source": "https://github.com/zendframework/zf2/tree/release-2.3.7",
             "issues": "https://github.com/zendframework/zf2/issues"
         }
+    },
+    {
+        "name": "los/losrecaptcha",
+        "version": "1.0.0",
+        "version_normalized": "1.0.0.0",
+        "source": {
+            "type": "git",
+            "url": "https://github.com/Lansoweb/LosReCaptcha.git",
+            "reference": "2e18af8d57286c28c1951c7305f8379e7304b203"
+        },
+        "dist": {
+            "type": "zip",
+            "url": "https://api.github.com/repos/Lansoweb/LosReCaptcha/zipball/2e18af8d57286c28c1951c7305f8379e7304b203",
+            "reference": "2e18af8d57286c28c1951c7305f8379e7304b203",
+            "shasum": ""
+        },
+        "require": {
+            "php": ">=5.4.0",
+            "zendframework/zendframework": ">=2.3.2,<3.0.0"
+        },
+        "require-dev": {
+            "satooshi/php-coveralls": "dev-master"
+        },
+        "suggest": {
+            "los/losbase": "los/losbase for some abstract classes to speed development ",
+            "los/loslog": "los/loslog for logging",
+            "los/losui": "los/losui for twitter bootstrap 3 styling, jquery, chosen and other libraries"
+        },
+        "time": "2015-04-28 15:40:23",
+        "type": "library",
+        "installation-source": "dist",
+        "autoload": {
+            "psr-4": {
+                "LosReCaptcha\\": "src/"
+            },
+            "psr-0": {
+                "LosReCaptcha\\": "src/"
+            },
+            "classmap": [
+                "./"
+            ]
+        },
+        "notification-url": "https://packagist.org/downloads/",
+        "license": [
+            "BSD-3-Clause"
+        ],
+        "authors": [
+            {
+                "name": "Leandro Silva",
+                "email": "leandro@leandrosilva.info",
+                "homepage": "http://leandrosilva.info"
+            }
+        ],
+        "description": "ZF2 module for integration with new ReCaptcha service form Google",
+        "homepage": "http://github.com/Lansoweb/LosReCaptcha",
+        "keywords": [
+            "captcha",
+            "los",
+            "module",
+            "recaptcha",
+            "zf2"
+        ]
     },
     {
         "name": "ocramius/proxy-manager",
@@ -957,18 +1024,18 @@
     },
     {
         "name": "symfony/yaml",
-        "version": "v2.6.6",
-        "version_normalized": "2.6.6.0",
+        "version": "v2.6.7",
+        "version_normalized": "2.6.7.0",
         "target-dir": "Symfony/Component/Yaml",
         "source": {
             "type": "git",
             "url": "https://github.com/symfony/Yaml.git",
-            "reference": "174f009ed36379a801109955fc5a71a49fe62dd4"
-        },
-        "dist": {
-            "type": "zip",
-            "url": "https://api.github.com/repos/symfony/Yaml/zipball/174f009ed36379a801109955fc5a71a49fe62dd4",
-            "reference": "174f009ed36379a801109955fc5a71a49fe62dd4",
+            "reference": "f157ab074e453ecd4c0fa775f721f6e67a99d9e2"
+        },
+        "dist": {
+            "type": "zip",
+            "url": "https://api.github.com/repos/symfony/Yaml/zipball/f157ab074e453ecd4c0fa775f721f6e67a99d9e2",
+            "reference": "f157ab074e453ecd4c0fa775f721f6e67a99d9e2",
             "shasum": ""
         },
         "require": {
@@ -977,7 +1044,7 @@
         "require-dev": {
             "symfony/phpunit-bridge": "~2.7"
         },
-        "time": "2015-03-30 15:54:10",
+        "time": "2015-05-02 15:18:45",
         "type": "library",
         "extra": {
             "branch-alias": {
@@ -996,16 +1063,16 @@
         ],
         "authors": [
             {
-                "name": "Symfony Community",
-                "homepage": "http://symfony.com/contributors"
-            },
-            {
                 "name": "Fabien Potencier",
                 "email": "fabien@symfony.com"
+            },
+            {
+                "name": "Symfony Community",
+                "homepage": "https://symfony.com/contributors"
             }
         ],
         "description": "Symfony Yaml Component",
-        "homepage": "http://symfony.com"
+        "homepage": "https://symfony.com"
     },
     {
         "name": "vufind-org/vufindcode",
@@ -1105,7 +1172,7 @@
         "dist": {
             "type": "zip",
             "url": "https://packages.zendframework.com/composer/zendframework-zendrest-7427d242b4546e5aef1206d2c97e402109d8843e-zip-da96cc.zip",
-            "reference": "2.0.2",
+            "reference": "7427d242b4546e5aef1206d2c97e402109d8843e",
             "shasum": "cd304d9e2fccccbd98348bfbead7d42b102e565a"
         },
         "require": {
@@ -1148,7 +1215,7 @@
         "dist": {
             "type": "zip",
             "url": "https://packages.zendframework.com/composer/zendframework-zendservice-amazon-f3d44e3488908323c34bf040c045ee71e1196796-zip-31bbc0.zip",
-            "reference": "2.0.3",
+            "reference": "f3d44e3488908323c34bf040c045ee71e1196796",
             "shasum": "b7f77cced220f6738248fc827952ab2c6604a08f"
         },
         "require": {
@@ -1197,7 +1264,6 @@
         }
     },
     {
-<<<<<<< HEAD
         "name": "zfr/rbac",
         "version": "1.2.0",
         "version_normalized": "1.2.0.0",
@@ -1250,8 +1316,6 @@
         ]
     },
     {
-=======
->>>>>>> 082e5d38
         "name": "zf-commons/zfc-rbac",
         "version": "v2.5.1",
         "version_normalized": "2.5.1.0",
@@ -1328,240 +1392,5 @@
             "rbac",
             "zf2"
         ]
-    },
-    {
-<<<<<<< HEAD
-        "name": "los/losrecaptcha",
-        "version": "dev-master",
-        "version_normalized": "9999999-dev",
-        "source": {
-            "type": "git",
-            "url": "https://github.com/Lansoweb/LosReCaptcha.git",
-            "reference": "2e18af8d57286c28c1951c7305f8379e7304b203"
-        },
-        "dist": {
-            "type": "zip",
-            "url": "https://api.github.com/repos/Lansoweb/LosReCaptcha/zipball/2e18af8d57286c28c1951c7305f8379e7304b203",
-            "reference": "2e18af8d57286c28c1951c7305f8379e7304b203",
-=======
-        "name": "pear-pear.php.net/Archive_Tar",
-        "version": "1.3.16",
-        "version_normalized": "1.3.16.0",
-        "dist": {
-            "type": "file",
-            "url": "http://pear.php.net/get/Archive_Tar-1.3.16.tgz",
-            "reference": null,
-            "shasum": null
-        },
-        "require": {
-            "php": ">=4.3.0.0"
-        },
-        "replace": {
-            "pear-pear/archive_tar": "== 1.3.16.0"
-        },
-        "type": "pear-library",
-        "installation-source": "dist",
-        "autoload": {
-            "classmap": [
-                ""
-            ]
-        },
-        "include-path": [
-            "/"
-        ],
-        "license": [
-            "New BSD\n License"
-        ],
-        "description": "This class provides handling of tar files in PHP.\nIt supports creating, listing, extracting and adding to tar files.\nGzip support is available if PHP has the zlib extension built-in or\nloaded. Bz2 compression is also supported with the bz2 extension loaded."
-    },
-    {
-        "name": "symfony/yaml",
-        "version": "v2.6.7",
-        "version_normalized": "2.6.7.0",
-        "target-dir": "Symfony/Component/Yaml",
-        "source": {
-            "type": "git",
-            "url": "https://github.com/symfony/Yaml.git",
-            "reference": "f157ab074e453ecd4c0fa775f721f6e67a99d9e2"
-        },
-        "dist": {
-            "type": "zip",
-            "url": "https://api.github.com/repos/symfony/Yaml/zipball/f157ab074e453ecd4c0fa775f721f6e67a99d9e2",
-            "reference": "f157ab074e453ecd4c0fa775f721f6e67a99d9e2",
-            "shasum": ""
-        },
-        "require": {
-            "php": ">=5.3.3"
-        },
-        "require-dev": {
-            "symfony/phpunit-bridge": "~2.7"
-        },
-        "time": "2015-05-02 15:18:45",
-        "type": "library",
-        "extra": {
-            "branch-alias": {
-                "dev-master": "2.6-dev"
-            }
-        },
-        "installation-source": "dist",
-        "autoload": {
-            "psr-0": {
-                "Symfony\\Component\\Yaml\\": ""
-            }
-        },
-        "notification-url": "https://packagist.org/downloads/",
-        "license": [
-            "MIT"
-        ],
-        "authors": [
-            {
-                "name": "Fabien Potencier",
-                "email": "fabien@symfony.com"
-            },
-            {
-                "name": "Symfony Community",
-                "homepage": "https://symfony.com/contributors"
-            }
-        ],
-        "description": "Symfony Yaml Component",
-        "homepage": "https://symfony.com"
-    },
-    {
-        "name": "symfony/process",
-        "version": "v2.6.7",
-        "version_normalized": "2.6.7.0",
-        "target-dir": "Symfony/Component/Process",
-        "source": {
-            "type": "git",
-            "url": "https://github.com/symfony/Process.git",
-            "reference": "9f3c4baaf840ed849e1b1f7bfd5ae246e8509562"
-        },
-        "dist": {
-            "type": "zip",
-            "url": "https://api.github.com/repos/symfony/Process/zipball/9f3c4baaf840ed849e1b1f7bfd5ae246e8509562",
-            "reference": "9f3c4baaf840ed849e1b1f7bfd5ae246e8509562",
->>>>>>> 082e5d38
-            "shasum": ""
-        },
-        "require": {
-            "php": ">=5.4.0",
-            "zendframework/zendframework": ">=2.3.2,<3.0.0"
-        },
-        "require-dev": {
-<<<<<<< HEAD
-            "satooshi/php-coveralls": "dev-master"
-=======
-            "symfony/phpunit-bridge": "~2.7"
-        },
-        "time": "2015-05-02 15:18:45",
-        "type": "library",
-        "extra": {
-            "branch-alias": {
-                "dev-master": "2.6-dev"
-            }
-        },
-        "installation-source": "dist",
-        "autoload": {
-            "psr-0": {
-                "Symfony\\Component\\Process\\": ""
-            }
-        },
-        "notification-url": "https://packagist.org/downloads/",
-        "license": [
-            "MIT"
-        ],
-        "authors": [
-            {
-                "name": "Fabien Potencier",
-                "email": "fabien@symfony.com"
-            },
-            {
-                "name": "Symfony Community",
-                "homepage": "https://symfony.com/contributors"
-            }
-        ],
-        "description": "Symfony Process Component",
-        "homepage": "https://symfony.com"
-    },
-    {
-        "name": "symfony/css-selector",
-        "version": "v2.6.7",
-        "version_normalized": "2.6.7.0",
-        "target-dir": "Symfony/Component/CssSelector",
-        "source": {
-            "type": "git",
-            "url": "https://github.com/symfony/CssSelector.git",
-            "reference": "189cf0f7f56d7c4be3b778df15a7f16a29f3680d"
-        },
-        "dist": {
-            "type": "zip",
-            "url": "https://api.github.com/repos/symfony/CssSelector/zipball/189cf0f7f56d7c4be3b778df15a7f16a29f3680d",
-            "reference": "189cf0f7f56d7c4be3b778df15a7f16a29f3680d",
-            "shasum": ""
-        },
-        "require": {
-            "php": ">=5.3.3"
->>>>>>> 082e5d38
-        },
-        "suggest": {
-            "los/losbase": "los/losbase for some abstract classes to speed development ",
-            "los/loslog": "los/loslog for logging",
-            "los/losui": "los/losui for twitter bootstrap 3 styling, jquery, chosen and other libraries"
-        },
-<<<<<<< HEAD
-        "time": "2015-04-28 15:40:23",
-=======
-        "time": "2015-05-02 15:18:45",
->>>>>>> 082e5d38
-        "type": "library",
-        "installation-source": "source",
-        "autoload": {
-            "psr-4": {
-                "LosReCaptcha\\": "src/"
-            },
-            "psr-0": {
-                "LosReCaptcha\\": "src/"
-            },
-            "classmap": [
-                "./"
-            ]
-        },
-        "notification-url": "https://packagist.org/downloads/",
-        "license": [
-            "BSD-3-Clause"
-        ],
-        "authors": [
-            {
-<<<<<<< HEAD
-                "name": "Leandro Silva",
-                "email": "leandro@leandrosilva.info",
-                "homepage": "http://leandrosilva.info"
-            }
-        ],
-        "description": "ZF2 module for integration with new ReCaptcha service form Google",
-        "homepage": "http://github.com/Lansoweb/LosReCaptcha",
-        "keywords": [
-            "captcha",
-            "los",
-            "module",
-            "recaptcha",
-            "zf2"
-        ]
-=======
-                "name": "Jean-François Simon",
-                "email": "jeanfrancois.simon@sensiolabs.com"
-            },
-            {
-                "name": "Fabien Potencier",
-                "email": "fabien@symfony.com"
-            },
-            {
-                "name": "Symfony Community",
-                "homepage": "https://symfony.com/contributors"
-            }
-        ],
-        "description": "Symfony CssSelector Component",
-        "homepage": "https://symfony.com"
->>>>>>> 082e5d38
     }
 ]