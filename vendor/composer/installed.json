[
    {
        "name": "aferrandini/phpqrcode",
        "version": "1.0.1",
        "version_normalized": "1.0.1.0",
        "source": {
            "type": "git",
            "url": "https://github.com/aferrandini/PHPQRCode.git",
            "reference": "3c1c0454d43710ab5bbe19a51ad4cb41c22e3d46"
        },
        "dist": {
            "type": "zip",
            "url": "https://api.github.com/repos/aferrandini/PHPQRCode/zipball/3c1c0454d43710ab5bbe19a51ad4cb41c22e3d46",
            "reference": "3c1c0454d43710ab5bbe19a51ad4cb41c22e3d46",
            "shasum": ""
        },
        "require": {
            "php": ">=5.3.0"
        },
        "time": "2013-07-08 09:39:08",
        "type": "library",
        "installation-source": "dist",
        "autoload": {
            "psr-0": {
                "PHPQRCode": "lib/"
            }
        },
        "notification-url": "https://packagist.org/downloads/",
        "license": [
            "MIT"
        ],
        "authors": [
            {
                "name": "Ariel Ferrandini",
                "email": "arielferrandini@gmail.com",
                "homepage": "http://www.ferrandini.com/",
                "role": "Developer"
            }
        ],
        "description": "PHPQRCode porting and changed for PHP 5.3 compatibility",
        "homepage": "https://github.com/aferrandini/PHPQRCode",
        "keywords": [
            "barcode",
            "php",
            "qrcode"
        ]
    },
    {
        "name": "jasig/phpcas",
        "version": "1.3.3",
        "version_normalized": "1.3.3.0",
        "source": {
            "type": "git",
            "url": "https://github.com/Jasig/phpCAS.git",
            "reference": "b6f5d484735d3b0e80b068a87bd1eabac04b2cbe"
        },
        "dist": {
            "type": "zip",
            "url": "https://api.github.com/repos/Jasig/phpCAS/zipball/b6f5d484735d3b0e80b068a87bd1eabac04b2cbe",
            "reference": "b6f5d484735d3b0e80b068a87bd1eabac04b2cbe",
            "shasum": ""
        },
        "require": {
            "php": ">=5.0.0"
        },
        "require-dev": {
            "phpunit/phpunit": "~3.7.10"
        },
        "time": "2014-07-24 20:29:29",
        "type": "library",
        "extra": {
            "branch-alias": {
                "dev-master": "1.3.x-dev"
            }
        },
        "installation-source": "dist",
        "autoload": {
            "classmap": [
                "source/"
            ]
        },
        "notification-url": "https://packagist.org/downloads/",
        "license": [
            "Apache-2.0"
        ],
        "authors": [
            {
                "name": "Joachim Fritschi",
                "homepage": "https://wiki.jasig.org/display/~fritschi"
            },
            {
                "name": "Adam Franco",
                "homepage": "https://wiki.jasig.org/display/~adamfranco"
            }
        ],
        "description": "Provides a simple API for authenticating users against a CAS server",
        "homepage": "https://wiki.jasig.org/display/CASC/phpCAS",
        "keywords": [
            "cas",
            "jasig"
        ]
    },
    {
        "name": "johnwohlers/sip2",
        "version": "dev-master",
        "version_normalized": "9999999-dev",
        "dist": {
            "type": "file",
            "url": "https://php-sip2.googlecode.com/svn/trunk/sip2.class.php",
            "reference": null,
            "shasum": null
        },
        "type": "library",
        "installation-source": "dist",
        "autoload": {
            "classmap": [
                "/"
            ]
        }
    },
    {
        "name": "mobileesp/mdetect",
        "version": "dev-master",
        "version_normalized": "9999999-dev",
        "dist": {
            "type": "file",
            "url": "http://mobileesp.googlecode.com/svn/PHP/mdetect.php",
            "reference": null,
            "shasum": null
        },
        "type": "library",
        "installation-source": "dist",
        "autoload": {
            "classmap": [
                "/"
            ]
        }
    },
    {
        "name": "serialssolutions/summon",
        "version": "v1.0.0",
        "version_normalized": "1.0.0.0",
        "source": {
            "type": "git",
            "url": "https://github.com/summon/Summon.php.git",
            "reference": "ce26752adfded96aff2f4422991078eedfc740a5"
        },
        "dist": {
            "type": "zip",
            "url": "https://api.github.com/repos/summon/Summon.php/zipball/ce26752adfded96aff2f4422991078eedfc740a5",
            "reference": "ce26752adfded96aff2f4422991078eedfc740a5",
            "shasum": ""
        },
        "time": "2013-11-13 19:07:09",
        "type": "library",
        "installation-source": "dist",
        "autoload": {
            "psr-0": {
                "SerialsSolutions": ""
            }
        },
        "notification-url": "https://packagist.org/downloads/",
        "license": [
            "GPL-2.0"
        ],
        "authors": [
            {
                "name": "Demian Katz",
                "email": "demian.katz@villanova.edu"
            }
        ],
        "description": "Library for interacting with Serials Solutions' Summon API."
    },
    {
        "name": "zendframework/zendxml",
        "version": "1.0.0",
        "version_normalized": "1.0.0.0",
        "source": {
            "type": "git",
            "url": "https://github.com/zendframework/ZendXml.git",
            "reference": "559b34f426d33a11c3db118e00ce14bb8dc64e5f"
        },
        "dist": {
            "type": "zip",
            "url": "https://packages.zendframework.com/composer/zendframework-zendxml-559b34f426d33a11c3db118e00ce14bb8dc64e5f-zip-6cf7a2.zip",
            "reference": "1.0.0",
            "shasum": "39abc614b5c26bcbf8102e203c52dee73c4460a8"
        },
        "require": {
            "php": ">=5.3.3"
        },
        "require-dev": {
            "fabpot/php-cs-fixer": "*@dev",
            "phpunit/phpunit": "~3.7"
        },
        "time": "2014-03-05 22:25:44",
        "type": "library",
        "extra": {
            "branch-alias": {
                "dev-master": "1.0-dev"
            }
        },
        "installation-source": "dist",
        "autoload": {
            "psr-0": {
                "ZendXml": "library/"
            }
        },
        "license": [
            "BSD-3-Clause"
        ],
        "description": "Utility library for XML usage, best practices, and security in PHP",
        "homepage": "http://packages.zendframework.com/",
        "keywords": [
            "security",
            "xml",
            "zf2"
        ],
        "support": {
            "source": "https://github.com/zendframework/ZendXml/tree/master",
            "issues": "https://github.com/zendframework/ZendXml/issues"
        }
    },
    {
        "name": "zendframework/zendframework",
        "version": "2.2.7",
        "version_normalized": "2.2.7.0",
        "source": {
            "type": "git",
            "url": "https://github.com/zendframework/zf2.git",
            "reference": "ffca3e3eefd7fbe0f316ed0224edff368949223d"
        },
        "dist": {
            "type": "zip",
            "url": "https://packages.zendframework.com/composer/zendframework-zendframework-ffca3e3eefd7fbe0f316ed0224edff368949223d-zip-486378.zip",
            "reference": "2.2.7",
            "shasum": "0e386ea1eed09bbb50be7d957f8f3d7cefb7bd3d"
        },
        "require": {
            "php": ">=5.3.3",
            "zendframework/zendxml": "~1.0-dev"
        },
        "replace": {
            "zendframework/zend-authentication": "self.version",
            "zendframework/zend-barcode": "self.version",
            "zendframework/zend-cache": "self.version",
            "zendframework/zend-captcha": "self.version",
            "zendframework/zend-code": "self.version",
            "zendframework/zend-config": "self.version",
            "zendframework/zend-console": "self.version",
            "zendframework/zend-crypt": "self.version",
            "zendframework/zend-db": "self.version",
            "zendframework/zend-debug": "self.version",
            "zendframework/zend-di": "self.version",
            "zendframework/zend-dom": "self.version",
            "zendframework/zend-escaper": "self.version",
            "zendframework/zend-eventmanager": "self.version",
            "zendframework/zend-feed": "self.version",
            "zendframework/zend-file": "self.version",
            "zendframework/zend-filter": "self.version",
            "zendframework/zend-form": "self.version",
            "zendframework/zend-http": "self.version",
            "zendframework/zend-i18n": "self.version",
            "zendframework/zend-inputfilter": "self.version",
            "zendframework/zend-json": "self.version",
            "zendframework/zend-ldap": "self.version",
            "zendframework/zend-loader": "self.version",
            "zendframework/zend-log": "self.version",
            "zendframework/zend-mail": "self.version",
            "zendframework/zend-math": "self.version",
            "zendframework/zend-memory": "self.version",
            "zendframework/zend-mime": "self.version",
            "zendframework/zend-modulemanager": "self.version",
            "zendframework/zend-mvc": "self.version",
            "zendframework/zend-navigation": "self.version",
            "zendframework/zend-paginator": "self.version",
            "zendframework/zend-permissions-acl": "self.version",
            "zendframework/zend-permissions-rbac": "self.version",
            "zendframework/zend-progressbar": "self.version",
            "zendframework/zend-resources": "self.version",
            "zendframework/zend-serializer": "self.version",
            "zendframework/zend-server": "self.version",
            "zendframework/zend-servicemanager": "self.version",
            "zendframework/zend-session": "self.version",
            "zendframework/zend-soap": "self.version",
            "zendframework/zend-stdlib": "self.version",
            "zendframework/zend-tag": "self.version",
            "zendframework/zend-test": "self.version",
            "zendframework/zend-text": "self.version",
            "zendframework/zend-uri": "self.version",
            "zendframework/zend-validator": "self.version",
            "zendframework/zend-version": "self.version",
            "zendframework/zend-view": "self.version",
            "zendframework/zend-xmlrpc": "self.version"
        },
        "require-dev": {
            "doctrine/annotations": ">=1.0",
            "fabpot/php-cs-fixer": "*@dev",
            "ircmaxell/random-lib": "dev-master",
            "ircmaxell/security-lib": "dev-master",
            "ocramius/proxy-manager": "0.4.*",
            "phpunit/phpunit": "3.7.*"
        },
        "suggest": {
            "doctrine/annotations": "Doctrine Annotations >=1.0 for annotation features",
            "ext-intl": "ext/intl for i18n features (included in default builds of PHP)",
            "ircmaxell/random-lib": "Fallback random byte generator for Zend\\Math\\Rand if OpenSSL/Mcrypt extensions are unavailable",
            "ocramius/proxy-manager": "ProxyManager to handle lazy initialization of services",
            "zendframework/zendpdf": "ZendPdf for creating PDF representations of barcodes",
            "zendframework/zendservice-recaptcha": "ZendService\\ReCaptcha for rendering ReCaptchas in Zend\\Captcha and/or Zend\\Form"
        },
        "time": "2014-04-15 14:31:59",
        "bin": [
            "bin/classmap_generator.php",
            "bin/pluginmap_generator.php",
            "bin/templatemap_generator.php"
        ],
        "type": "library",
        "extra": {
            "branch-alias": {
                "dev-master": "2.2-dev",
                "dev-develop": "2.3-dev"
            }
        },
        "installation-source": "dist",
        "autoload": {
            "psr-0": {
                "Zend\\": "library/"
            }
        },
        "license": [
            "BSD-3-Clause"
        ],
        "description": "Zend Framework 2",
        "homepage": "http://framework.zend.com/",
        "keywords": [
            "framework",
            "zf2"
        ],
        "support": {
            "source": "https://github.com/zendframework/zf2/tree/release-2.2.7",
            "issues": "https://github.com/zendframework/zf2/issues"
        }
    },
    {
        "name": "vufind-org/vufindhttp",
        "version": "v1.0.0",
        "version_normalized": "1.0.0.0",
        "source": {
            "type": "git",
            "url": "https://github.com/vufind-org/vufindhttp.git",
            "reference": "2f56535bd3c306747ecf89ecea33c798f16f8c4e"
        },
        "dist": {
            "type": "zip",
            "url": "https://api.github.com/repos/vufind-org/vufindhttp/zipball/2f56535bd3c306747ecf89ecea33c798f16f8c4e",
            "reference": "2f56535bd3c306747ecf89ecea33c798f16f8c4e",
            "shasum": ""
        },
        "require": {
            "zendframework/zend-http": "2.2.*"
        },
        "require-dev": {
            "zendframework/zend-uri": "2.2.*"
        },
        "time": "2014-10-16 14:38:35",
        "type": "library",
        "installation-source": "dist",
        "autoload": {
            "psr-0": {
                "VuFindHttp\\": "src/"
            }
        },
        "notification-url": "https://packagist.org/downloads/",
        "license": [
            "GPL-2.0"
        ],
        "authors": [
            {
                "name": "David Maus",
                "email": "maus@hab.de",
                "role": "Developer"
            },
            {
                "name": "Demian Katz",
                "email": "demian.katz@villanova.edu",
                "role": "Maintainer"
            }
        ],
        "description": "VuFind 2.x HTTP service library",
        "homepage": "http://vufind.org/"
    },
    {
        "name": "symfony/event-dispatcher",
        "version": "v2.6.0",
        "version_normalized": "2.6.0.0",
        "target-dir": "Symfony/Component/EventDispatcher",
        "source": {
            "type": "git",
            "url": "https://github.com/symfony/EventDispatcher.git",
            "reference": "697331d4ac78668cf6d21a2bb009b3faae92814f"
        },
        "dist": {
            "type": "zip",
            "url": "https://api.github.com/repos/symfony/EventDispatcher/zipball/697331d4ac78668cf6d21a2bb009b3faae92814f",
            "reference": "697331d4ac78668cf6d21a2bb009b3faae92814f",
            "shasum": ""
        },
        "require": {
            "php": ">=5.3.3"
        },
        "require-dev": {
            "psr/log": "~1.0",
            "symfony/config": "~2.0",
            "symfony/dependency-injection": "~2.6",
            "symfony/expression-language": "~2.6",
            "symfony/stopwatch": "~2.2"
        },
        "suggest": {
            "symfony/dependency-injection": "",
            "symfony/http-kernel": ""
        },
        "time": "2014-11-28 10:00:40",
        "type": "library",
        "extra": {
            "branch-alias": {
                "dev-master": "2.6-dev"
            }
        },
        "installation-source": "dist",
        "autoload": {
            "psr-0": {
                "Symfony\\Component\\EventDispatcher\\": ""
            }
        },
        "notification-url": "https://packagist.org/downloads/",
        "license": [
            "MIT"
        ],
        "authors": [
            {
                "name": "Symfony Community",
                "homepage": "http://symfony.com/contributors"
            },
            {
                "name": "Fabien Potencier",
                "email": "fabien@symfony.com"
            }
        ],
        "description": "Symfony EventDispatcher Component",
        "homepage": "http://symfony.com"
    },
    {
        "name": "guzzle/guzzle",
        "version": "v3.8.1",
        "version_normalized": "3.8.1.0",
        "source": {
            "type": "git",
            "url": "https://github.com/guzzle/guzzle.git",
            "reference": "4de0618a01b34aa1c8c33a3f13f396dcd3882eba"
        },
        "dist": {
            "type": "zip",
            "url": "https://api.github.com/repos/guzzle/guzzle/zipball/4de0618a01b34aa1c8c33a3f13f396dcd3882eba",
            "reference": "4de0618a01b34aa1c8c33a3f13f396dcd3882eba",
            "shasum": ""
        },
        "require": {
            "ext-curl": "*",
            "php": ">=5.3.3",
            "symfony/event-dispatcher": ">=2.1"
        },
        "replace": {
            "guzzle/batch": "self.version",
            "guzzle/cache": "self.version",
            "guzzle/common": "self.version",
            "guzzle/http": "self.version",
            "guzzle/inflection": "self.version",
            "guzzle/iterator": "self.version",
            "guzzle/log": "self.version",
            "guzzle/parser": "self.version",
            "guzzle/plugin": "self.version",
            "guzzle/plugin-async": "self.version",
            "guzzle/plugin-backoff": "self.version",
            "guzzle/plugin-cache": "self.version",
            "guzzle/plugin-cookie": "self.version",
            "guzzle/plugin-curlauth": "self.version",
            "guzzle/plugin-error-response": "self.version",
            "guzzle/plugin-history": "self.version",
            "guzzle/plugin-log": "self.version",
            "guzzle/plugin-md5": "self.version",
            "guzzle/plugin-mock": "self.version",
            "guzzle/plugin-oauth": "self.version",
            "guzzle/service": "self.version",
            "guzzle/stream": "self.version"
        },
        "require-dev": {
            "doctrine/cache": "*",
            "monolog/monolog": "1.*",
            "phpunit/phpunit": "3.7.*",
            "psr/log": "1.0.*",
            "symfony/class-loader": "*",
            "zendframework/zend-cache": "<2.3",
            "zendframework/zend-log": "<2.3"
        },
        "time": "2014-01-28 22:29:15",
        "type": "library",
        "extra": {
            "branch-alias": {
                "dev-master": "3.8-dev"
            }
        },
        "installation-source": "dist",
        "autoload": {
            "psr-0": {
                "Guzzle": "src/",
                "Guzzle\\Tests": "tests/"
            }
        },
        "notification-url": "https://packagist.org/downloads/",
        "license": [
            "MIT"
        ],
        "authors": [
            {
                "name": "Michael Dowling",
                "email": "mtdowling@gmail.com",
                "homepage": "https://github.com/mtdowling"
            },
            {
                "name": "Guzzle Community",
                "homepage": "https://github.com/guzzle/guzzle/contributors"
            }
        ],
        "description": "Guzzle is a PHP HTTP client library and framework for building RESTful web service clients",
        "homepage": "http://guzzlephp.org/",
        "keywords": [
            "client",
            "curl",
            "framework",
            "http",
            "http client",
            "rest",
            "web service"
        ]
    },
    {
        "name": "OCLC/Auth",
        "version": "1.3",
        "version_normalized": "1.3.0.0",
        "source": {
            "type": "git",
            "url": "https://github.com/OCLC-Developer-Network/oclc-auth-php.git",
            "reference": "735ee8b475fd7b9cf6f3f5f1b6eac6a30163d5ae"
        },
        "require": {
            "ext-curl": "*",
            "ext-json": "*",
            "ext-openssl": "*",
            "guzzle/guzzle": ">=3.7.0,<3.9.0",
            "lib-curl": "*",
            "lib-openssl": "*",
            "php": ">=5.3.3"
        },
        "require-dev": {
            "php-vcr/php-vcr": "dev-master",
            "php-vcr/phpunit-testlistener-vcr": "*",
            "phpunit/phpunit": "~3",
            "zendframework/zend-log": "2.0.*"
        },
        "time": "2014-11-26 19:21:38",
        "type": "library",
        "installation-source": "source",
        "autoload": {
            "psr-0": {
                "OCLC": "src"
            }
        },
        "license": [
            "Apache-2.0"
        ],
        "description": "Authentication and Authorization Library for OCLC Web Services",
        "keywords": [
            "OCLC"
        ]
    },
    {
        "name": "easyrdf/easyrdf",
        "version": "0.9.0",
        "version_normalized": "0.9.0.0",
        "source": {
            "type": "git",
            "url": "https://github.com/njh/easyrdf.git",
            "reference": "bb9fd99768d23af0c5b7b55cec5baddc201272b8"
        },
        "dist": {
            "type": "zip",
            "url": "https://api.github.com/repos/njh/easyrdf/zipball/bb9fd99768d23af0c5b7b55cec5baddc201272b8",
            "reference": "bb9fd99768d23af0c5b7b55cec5baddc201272b8",
            "shasum": ""
        },
        "require": {
            "ext-mbstring": "*",
            "ext-pcre": "*",
            "php": ">=5.2.8"
        },
        "require-dev": {
            "phpunit/phpunit": "~3.5",
            "sami/sami": "~1.4",
            "squizlabs/php_codesniffer": "~1.4.3"
        },
        "suggest": {
            "ml/json-ld": "~1.0"
        },
        "time": "2014-11-07 18:02:16",
        "type": "library",
        "installation-source": "dist",
        "autoload": {
            "psr-0": {
                "EasyRdf_": "lib/"
            }
        },
        "notification-url": "https://packagist.org/downloads/",
        "license": [
            "BSD-3-Clause"
        ],
        "authors": [
            {
                "name": "Nicholas Humfrey",
                "email": "njh@aelius.com",
                "homepage": "http://www.aelius.com/njh/",
                "role": "Developer"
            },
            {
                "name": "Alexey Zakhlestin",
                "email": "indeyets@gmail.com",
                "role": "Developer"
            }
        ],
        "description": "EasyRdf is a PHP library designed to make it easy to consume and produce RDF.",
        "homepage": "http://www.easyrdf.org/",
        "keywords": [
            "Linked Data",
            "RDF",
            "Semantic Web",
            "Turtle",
            "rdfa",
            "sparql"
        ]
    },
    {
        "name": "worldcat/discovery",
        "version": "0.13.0",
        "version_normalized": "0.13.0.0",
        "source": {
            "type": "git",
            "url": "https://github.com/OCLC-Developer-Network/worldcat-discovery-php.git",
            "reference": "d727baf39e9237bccf59c67399811edca5383b4d"
        },
        "require": {
            "easyrdf/easyrdf": "*",
            "ext-curl": "*",
            "ext-json": "*",
            "ext-openssl": "*",
            "guzzle/guzzle": ">=3.7.0,<3.9.0",
            "lib-curl": "*",
            "lib-openssl": "*",
            "oclc/auth": "*",
            "php": ">=5.4.0"
        },
        "require-dev": {
            "php-vcr/php-vcr": "dev-master",
            "php-vcr/phpunit-testlistener-vcr": "*",
            "phpdocumentor/phpdocumentor": "2.*",
            "phpunit/phpunit": "~3",
            "zendframework/zend-log": "2.0.*"
        },
        "time": "2014-11-26 19:18:44",
        "type": "library",
        "installation-source": "source",
        "autoload": {
            "psr-4": {
                "WorldCat\\Discovery\\": "src/"
            }
        },
        "license": [
            "Apache-2.0"
        ],
        "description": "Library to interact with OCLC's WorldCat Discovery Web Services",
        "keywords": [
            "OCLC"
        ]
    },
    {
        "name": "symfony/process",
        "version": "v2.6.0",
        "version_normalized": "2.6.0.0",
        "target-dir": "Symfony/Component/Process",
        "source": {
            "type": "git",
            "url": "https://github.com/symfony/Process.git",
            "reference": "dc88f75d1c07791e5733f90be747961dce26cf05"
        },
        "dist": {
            "type": "zip",
            "url": "https://api.github.com/repos/symfony/Process/zipball/dc88f75d1c07791e5733f90be747961dce26cf05",
            "reference": "dc88f75d1c07791e5733f90be747961dce26cf05",
            "shasum": ""
        },
        "require": {
            "php": ">=5.3.3"
        },
        "time": "2014-11-04 14:29:39",
        "type": "library",
        "extra": {
            "branch-alias": {
                "dev-master": "2.6-dev"
            }
        },
        "installation-source": "dist",
        "autoload": {
            "psr-0": {
                "Symfony\\Component\\Process\\": ""
            }
        },
        "notification-url": "https://packagist.org/downloads/",
        "license": [
            "MIT"
        ],
        "authors": [
            {
                "name": "Symfony Community",
                "homepage": "http://symfony.com/contributors"
            },
            {
                "name": "Fabien Potencier",
                "email": "fabien@symfony.com"
            }
        ],
        "description": "Symfony Process Component",
        "homepage": "http://symfony.com"
    },
    {
        "name": "symfony/css-selector",
        "version": "v2.6.0",
        "version_normalized": "2.6.0.0",
        "target-dir": "Symfony/Component/CssSelector",
        "source": {
            "type": "git",
            "url": "https://github.com/symfony/CssSelector.git",
            "reference": "41953ad30ffc5cd710d106cf01eff79f6effa117"
        },
        "dist": {
            "type": "zip",
            "url": "https://api.github.com/repos/symfony/CssSelector/zipball/41953ad30ffc5cd710d106cf01eff79f6effa117",
            "reference": "41953ad30ffc5cd710d106cf01eff79f6effa117",
            "shasum": ""
        },
        "require": {
            "php": ">=5.3.3"
        },
        "time": "2014-10-26 07:46:28",
        "type": "library",
        "extra": {
            "branch-alias": {
                "dev-master": "2.6-dev"
            }
        },
        "installation-source": "dist",
        "autoload": {
            "psr-0": {
                "Symfony\\Component\\CssSelector\\": ""
            }
        },
        "notification-url": "https://packagist.org/downloads/",
        "license": [
            "MIT"
        ],
        "authors": [
            {
                "name": "Symfony Community",
                "homepage": "http://symfony.com/contributors"
            },
            {
                "name": "Jean-François Simon",
                "email": "jeanfrancois.simon@sensiolabs.com"
            },
            {
                "name": "Fabien Potencier",
                "email": "fabien@symfony.com"
            }
        ],
        "description": "Symfony CssSelector Component",
        "homepage": "http://symfony.com"
    },
    {
        "name": "behat/mink",
        "version": "v1.6.0",
        "version_normalized": "1.6.0.0",
        "source": {
            "type": "git",
            "url": "https://github.com/Behat/Mink.git",
            "reference": "090900a0049c441f1e072bbd837db4079b2250c5"
        },
        "dist": {
            "type": "zip",
            "url": "https://api.github.com/repos/Behat/Mink/zipball/090900a0049c441f1e072bbd837db4079b2250c5",
            "reference": "090900a0049c441f1e072bbd837db4079b2250c5",
            "shasum": ""
        },
        "require": {
            "php": ">=5.3.1",
            "symfony/css-selector": "~2.0"
        },
        "suggest": {
            "behat/mink-browserkit-driver": "extremely fast headless driver for Symfony\\Kernel-based apps (Sf2, Silex)",
            "behat/mink-goutte-driver": "fast headless driver for any app without JS emulation",
            "behat/mink-selenium2-driver": "slow, but JS-enabled driver for any app (requires Selenium2)",
            "behat/mink-zombie-driver": "fast and JS-enabled headless driver for any app (requires node.js)"
        },
        "time": "2014-09-26 09:25:05",
        "type": "library",
        "extra": {
            "branch-alias": {
                "dev-master": "1.6.x-dev"
            }
        },
        "installation-source": "dist",
        "autoload": {
            "psr-0": {
                "Behat\\Mink": "src/"
            }
        },
        "notification-url": "https://packagist.org/downloads/",
        "license": [
            "MIT"
        ],
        "authors": [
            {
                "name": "Konstantin Kudryashov",
                "email": "ever.zet@gmail.com",
                "homepage": "http://everzet.com"
            }
        ],
        "description": "Web acceptance testing framework for PHP 5.3",
        "homepage": "http://mink.behat.org/",
        "keywords": [
            "browser",
            "testing",
            "web"
        ]
    },
    {
        "name": "behat/mink-zombie-driver",
        "version": "v1.2.0",
        "version_normalized": "1.2.0.0",
        "source": {
            "type": "git",
            "url": "https://github.com/Behat/MinkZombieDriver.git",
            "reference": "cf15a3a0cc4865bb55253cd033a03a20cee6d2d1"
        },
        "dist": {
            "type": "zip",
            "url": "https://api.github.com/repos/Behat/MinkZombieDriver/zipball/cf15a3a0cc4865bb55253cd033a03a20cee6d2d1",
            "reference": "cf15a3a0cc4865bb55253cd033a03a20cee6d2d1",
            "shasum": ""
        },
        "require": {
            "behat/mink": "~1.6@dev",
            "php": ">=5.3.1",
            "symfony/process": "~2.1"
        },
        "time": "2014-09-26 12:26:25",
        "type": "mink-driver",
        "extra": {
            "branch-alias": {
                "dev-master": "1.2.x-dev"
            }
        },
        "installation-source": "dist",
        "autoload": {
            "psr-0": {
                "Behat\\Mink\\Driver": "src/"
            }
        },
        "notification-url": "https://packagist.org/downloads/",
        "license": [
            "MIT"
        ],
        "authors": [
            {
                "name": "Konstantin Kudryashov",
                "email": "ever.zet@gmail.com",
                "homepage": "http://everzet.com"
            },
            {
                "name": "Pascal Cremer",
                "email": "b00gizm@gmail.com",
                "homepage": "http://github.com/b00gizm"
            }
        ],
        "description": "Zombie.js driver for Mink framework",
        "homepage": "http://mink.behat.org/",
        "keywords": [
            "ajax",
            "browser",
            "headless",
            "javascript",
            "testing",
            "zombie"
        ]
    },
    {
        "name": "ocramius/proxy-manager",
        "version": "0.5.2",
        "version_normalized": "0.5.2.0",
        "source": {
            "type": "git",
            "url": "https://github.com/Ocramius/ProxyManager.git",
            "reference": "0ac0eb3e8e04c7fa75caaf1a43c5405623abf8f5"
        },
        "dist": {
            "type": "zip",
            "url": "https://api.github.com/repos/Ocramius/ProxyManager/zipball/0ac0eb3e8e04c7fa75caaf1a43c5405623abf8f5",
            "reference": "0ac0eb3e8e04c7fa75caaf1a43c5405623abf8f5",
            "shasum": ""
        },
        "require": {
            "php": ">=5.3.3",
            "zendframework/zend-code": ">2.2.5,<3.0"
        },
        "require-dev": {
            "ext-phar": "*",
            "phpunit/phpunit": "~4.0",
            "squizlabs/php_codesniffer": "1.5.*"
        },
        "suggest": {
            "ocramius/generated-hydrator": "To have very fast object to array to object conversion for ghost objects",
            "zendframework/zend-json": "To have the JsonRpc adapter (Remote Object feature)",
            "zendframework/zend-soap": "To have the Soap adapter (Remote Object feature)",
            "zendframework/zend-stdlib": "To use the hydrator proxy",
            "zendframework/zend-xmlrpc": "To have the XmlRpc adapter (Remote Object feature)"
        },
        "time": "2014-09-28 14:18:11",
        "type": "library",
        "extra": {
            "branch-alias": {
                "dev-master": "0.6.x-dev"
            }
        },
        "installation-source": "dist",
        "autoload": {
            "psr-0": {
                "ProxyManager\\": "src"
            }
        },
        "notification-url": "https://packagist.org/downloads/",
        "license": [
            "MIT"
        ],
        "authors": [
            {
                "name": "Marco Pivetta",
                "email": "ocramius@gmail.com",
                "homepage": "http://ocramius.github.com/"
            }
        ],
        "description": "A library providing utilities to generate, instantiate and generally operate with Object Proxies",
        "homepage": "https://github.com/Ocramius/ProxyManager",
        "keywords": [
            "aop",
            "lazy loading",
            "proxy",
            "proxy pattern",
            "service proxies"
        ]
    },
    {
        "name": "oyejorge/less.php",
        "version": "v1.7.0.2",
        "version_normalized": "1.7.0.2",
        "source": {
            "type": "git",
            "url": "https://github.com/oyejorge/less.php.git",
            "reference": "82372b389386ae1edab55495eae4b400cca3c86c"
        },
        "dist": {
            "type": "zip",
            "url": "https://api.github.com/repos/oyejorge/less.php/zipball/82372b389386ae1edab55495eae4b400cca3c86c",
            "reference": "82372b389386ae1edab55495eae4b400cca3c86c",
            "shasum": ""
        },
        "require": {
            "php": ">=5.2"
        },
        "time": "2014-06-05 16:09:50",
        "bin": [
            "bin/lessc"
        ],
        "type": "library",
        "installation-source": "dist",
        "autoload": {
            "psr-0": {
                "Less": "lib/"
            },
            "classmap": [
                "lessc.inc.php"
            ]
        },
        "notification-url": "https://packagist.org/downloads/",
        "license": [
            "Apache-2.0"
        ],
        "authors": [
            {
                "name": "Matt Agar",
                "homepage": "https://github.com/agar"
            },
            {
                "name": "Martin Jantošovič",
                "homepage": "https://github.com/Mordred"
            },
            {
                "name": "Josh Schmidt",
                "homepage": "https://github.com/oyejorge"
            }
        ],
        "description": "PHP port of the Javascript version of LESS http://lesscss.org",
        "homepage": "http://lessphp.gpeasy.com",
        "keywords": [
            "css",
            "less",
            "less.js",
            "lesscss",
            "php",
            "stylesheet"
        ]
    },
    {
        "name": "pear-pear.php.net/File_MARC",
        "version": "1.1.1",
        "version_normalized": "1.1.1.0",
        "dist": {
            "type": "file",
            "url": "http://pear.php.net/get/File_MARC-1.1.1.tgz",
            "reference": null,
            "shasum": null
        },
        "require": {
            "php": ">=5.3.0.0"
        },
        "replace": {
            "pear-pear/file_marc": "== 1.1.1.0"
        },
        "type": "pear-library",
        "installation-source": "dist",
        "autoload": {
            "classmap": [
                ""
            ]
        },
        "include-path": [
            "/"
        ],
        "description": "The standard for machine-readable cataloging (MARC) records is documented at http://loc.gov/marc/. This package enables you to read existing MARC records from a file, string, or (using the YAZ extension), from a Z39.50 source. You can also use this package to create new MARC records.\n\nThis package is based on the PHP MARC package, originally called \"php-marc\", that is part of the Emilda Project (http://www.emilda.org).  Christoffer Landtman generously agreed to make the \"php-marc\" code available under the GNU LGPL so it could be used as the basis of this PEAR package."
    },
    {
        "name": "pear-pear.php.net/XML_Util",
        "version": "1.2.3",
        "version_normalized": "1.2.3.0",
        "dist": {
            "type": "file",
            "url": "http://pear.php.net/get/XML_Util-1.2.3.tgz",
            "reference": null,
            "shasum": null
        },
        "require": {
            "ext-pcre": "*",
            "php": ">=4.3.0.0"
        },
        "replace": {
            "pear-pear/xml_util": "== 1.2.3.0"
        },
        "type": "pear-library",
        "installation-source": "dist",
        "autoload": {
            "classmap": [
                ""
            ]
        },
        "include-path": [
            "/"
        ],
        "description": "Selection of methods that are often needed when working with XML documents.  Functionality includes creating of attribute lists from arrays, creation of tags, validation of XML names and more."
    },
    {
        "name": "pear-pear.php.net/Console_Getopt",
        "version": "1.3.1",
        "version_normalized": "1.3.1.0",
        "dist": {
            "type": "file",
            "url": "http://pear.php.net/get/Console_Getopt-1.3.1.tgz",
            "reference": null,
            "shasum": null
        },
        "require": {
            "php": ">=4.3.0.0"
        },
        "replace": {
            "pear-pear/console_getopt": "== 1.3.1.0"
        },
        "type": "pear-library",
        "installation-source": "dist",
        "autoload": {
            "classmap": [
                ""
            ]
        },
        "include-path": [
            "/"
        ],
        "description": "This is a PHP implementation of &quot;getopt&quot; supporting both\nshort and long options."
    },
    {
        "name": "pear-pear.php.net/Structures_Graph",
        "version": "1.0.4",
        "version_normalized": "1.0.4.0",
        "dist": {
            "type": "file",
            "url": "http://pear.php.net/get/Structures_Graph-1.0.4.tgz",
            "reference": null,
            "shasum": null
        },
        "require": {
            "php": ">=4.2.0.0"
        },
        "replace": {
            "pear-pear/structures_graph": "== 1.0.4.0"
        },
        "type": "pear-library",
        "installation-source": "dist",
        "autoload": {
            "classmap": [
                ""
            ]
        },
        "include-path": [
            "/"
        ],
        "description": "Structures_Graph is a package for creating and manipulating graph datastructures. It allows building of directed\nand undirected graphs, with data and metadata stored in nodes. The library provides functions for graph traversing\nas well as for characteristic extraction from the graph topology."
    },
    {
        "name": "pear-pear.php.net/Archive_Tar",
        "version": "1.3.13",
        "version_normalized": "1.3.13.0",
        "dist": {
            "type": "file",
            "url": "http://pear.php.net/get/Archive_Tar-1.3.13.tgz",
            "reference": null,
            "shasum": null
        },
        "require": {
            "php": ">=4.3.0.0"
        },
        "replace": {
            "pear-pear/archive_tar": "== 1.3.13.0"
        },
        "type": "pear-library",
        "installation-source": "dist",
        "autoload": {
            "classmap": [
                ""
            ]
        },
        "include-path": [
            "/"
        ],
        "description": "This class provides handling of tar files in PHP.\nIt supports creating, listing, extracting and adding to tar files.\nGzip support is available if PHP has the zlib extension built-in or\nloaded. Bz2 compression is also supported with the bz2 extension loaded."
    },
    {
<<<<<<< HEAD
        "name": "pear-pear.php.net/PEAR",
        "version": "1.9.5",
        "version_normalized": "1.9.5.0",
        "dist": {
            "type": "file",
            "url": "http://pear.php.net/get/PEAR-1.9.5.tgz",
            "reference": null,
            "shasum": null
        },
        "require": {
            "ext-pcre": "*",
            "ext-xml": "*",
            "pear-pear.php.net/archive_tar": ">=1.3.11.0",
            "pear-pear.php.net/console_getopt": ">=1.2.0.0",
            "pear-pear.php.net/structures_graph": ">=1.0.2.0",
            "pear-pear.php.net/xml_util": ">=1.2.0.0",
            "php": ">=4.4.0.0,!=5.0.0.0,!=5.1.0.0,!=5.1.1.0,!=5.1.2.0,!=5.1.3.0,!=5.1.4.0,!=5.1.5.0"
        },
        "conflict": {
            "pear-pear.php.net/pear_frontend_gtk": "<0.4.0.0",
            "pear-pear.php.net/pear_frontend_web": "<=0.4.0.0"
        },
        "replace": {
            "pear-pear/pear": "== 1.9.5.0"
        },
        "type": "pear-library",
        "installation-source": "dist",
        "autoload": {
            "classmap": [
                ""
            ]
        },
        "include-path": [
            "/"
        ],
        "description": "The PEAR package contains:\n * the PEAR installer, for creating, distributing\n   and installing packages\n * the PEAR_Exception PHP5 error handling mechanism\n * the PEAR_ErrorStack advanced error handling mechanism\n * the PEAR_Error error handling mechanism\n * the OS_Guess class for retrieving info about the OS\n   where PHP is running on\n * the System class for quick handling of common operations\n   with files and directories\n * the PEAR base class\n  Features in a nutshell:\n  * full support for channels\n  * pre-download dependency validation\n  * new package.xml 2.0 format allows tremendous flexibility while maintaining BC\n  * support for optional dependency groups and limited support for sub-packaging\n  * robust dependency support\n  * full dependency validation on uninstall\n  * remote install for hosts with only ftp access - no more problems with\n    restricted host installation\n  * full support for mirroring\n  * support for bundling several packages into a single tarball\n  * support for static dependencies on a url-based package\n  * support for custom file roles and installation tasks"
    },
    {
        "name": "pear-pear.php.net/Validate",
        "version": "0.8.5",
        "version_normalized": "0.8.5.0",
=======
        "name": "vufind-org/vufindhttp",
        "version": "v1.0.0",
        "version_normalized": "1.0.0.0",
        "source": {
            "type": "git",
            "url": "https://github.com/vufind-org/vufindhttp.git",
            "reference": "2f56535bd3c306747ecf89ecea33c798f16f8c4e"
        },
>>>>>>> d8c0f3ac
        "dist": {
            "type": "file",
            "url": "http://pear.php.net/get/Validate-0.8.5.tgz",
            "reference": null,
            "shasum": null
        },
        "require": {
            "php": ">=4.2.0.0"
        },
        "replace": {
            "pear-pear/validate": "== 0.8.5.0"
        },
        "type": "pear-library",
        "installation-source": "dist",
        "autoload": {
            "classmap": [
                ""
            ]
        },
        "include-path": [
            "/"
        ],
        "description": "Package to validate various datas. It includes :\n    - numbers (min/max, decimal or not)\n    - email (syntax, domain check, rfc822)\n    - string (predifined type alpha upper and/or lowercase, numeric,...)\n    - date (min, max, rfc822 compliant)\n    - uri (RFC2396)\n    - possibility valid multiple data with a single method call (::multiple)"
    },
    {
        "name": "pear-pear.php.net/Validate_ISPN",
        "version": "0.6.1",
        "version_normalized": "0.6.1.0",
        "dist": {
            "type": "file",
            "url": "http://pear.php.net/get/Validate_ISPN-0.6.1.tgz",
            "reference": null,
            "shasum": null
        },
        "require": {
            "pear-pear.php.net/validate": ">=0.5.0.0",
            "php": ">=4.1.0.0"
        },
        "replace": {
            "pear-pear/validate_ispn": "== 0.6.1.0"
        },
        "type": "pear-library",
        "installation-source": "dist",
        "autoload": {
            "classmap": [
                ""
            ]
        },
        "include-path": [
            "/"
        ],
        "description": "Package containes ISPN (International Standard Product Numbers) validations such as:\n * ISSN\n * ISBN\n * ISMN\n * ISRC (International Standard Recording Code)\n * EAN8\n * EAN13\n * EAN14\n * UCC12\n * SSCC"
    },
    {
<<<<<<< HEAD
        "name": "symfony/yaml",
        "version": "v2.6.0",
        "version_normalized": "2.6.0.0",
        "target-dir": "Symfony/Component/Yaml",
        "source": {
            "type": "git",
            "url": "https://github.com/symfony/Yaml.git",
            "reference": "51c845cf3e4bfc182d1d5c05ed1c7338361d86f8"
        },
        "dist": {
            "type": "zip",
            "url": "https://api.github.com/repos/symfony/Yaml/zipball/51c845cf3e4bfc182d1d5c05ed1c7338361d86f8",
            "reference": "51c845cf3e4bfc182d1d5c05ed1c7338361d86f8",
=======
        "name": "behat/mink",
        "version": "v1.6.0",
        "version_normalized": "1.6.0.0",
        "source": {
            "type": "git",
            "url": "https://github.com/Behat/Mink.git",
            "reference": "090900a0049c441f1e072bbd837db4079b2250c5"
        },
        "dist": {
            "type": "zip",
            "url": "https://api.github.com/repos/Behat/Mink/zipball/090900a0049c441f1e072bbd837db4079b2250c5",
            "reference": "090900a0049c441f1e072bbd837db4079b2250c5",
>>>>>>> d8c0f3ac
            "shasum": ""
        },
        "require": {
            "php": ">=5.3.1",
            "symfony/css-selector": "~2.0"
        },
<<<<<<< HEAD
        "time": "2014-11-20 13:24:23",
        "type": "library",
        "extra": {
            "branch-alias": {
                "dev-master": "2.6-dev"
=======
        "suggest": {
            "behat/mink-browserkit-driver": "extremely fast headless driver for Symfony\\Kernel-based apps (Sf2, Silex)",
            "behat/mink-goutte-driver": "fast headless driver for any app without JS emulation",
            "behat/mink-selenium2-driver": "slow, but JS-enabled driver for any app (requires Selenium2)",
            "behat/mink-zombie-driver": "fast and JS-enabled headless driver for any app (requires node.js)"
        },
        "time": "2014-09-26 09:25:05",
        "type": "library",
        "extra": {
            "branch-alias": {
                "dev-master": "1.6.x-dev"
>>>>>>> d8c0f3ac
            }
        },
        "installation-source": "dist",
        "autoload": {
            "psr-0": {
                "Behat\\Mink": "src/"
            }
        },
        "notification-url": "https://packagist.org/downloads/",
        "license": [
            "MIT"
        ],
        "authors": [
            {
                "name": "Konstantin Kudryashov",
                "email": "ever.zet@gmail.com",
                "homepage": "http://everzet.com"
            }
        ],
        "description": "Web acceptance testing framework for PHP 5.3",
        "homepage": "http://mink.behat.org/",
        "keywords": [
            "browser",
            "testing",
            "web"
        ]
    },
    {
        "name": "behat/mink-zombie-driver",
        "version": "v1.2.0",
        "version_normalized": "1.2.0.0",
        "source": {
            "type": "git",
            "url": "https://github.com/Behat/MinkZombieDriver.git",
            "reference": "cf15a3a0cc4865bb55253cd033a03a20cee6d2d1"
        },
        "dist": {
            "type": "zip",
            "url": "https://api.github.com/repos/Behat/MinkZombieDriver/zipball/cf15a3a0cc4865bb55253cd033a03a20cee6d2d1",
            "reference": "cf15a3a0cc4865bb55253cd033a03a20cee6d2d1",
            "shasum": ""
        },
        "require": {
            "behat/mink": "~1.6@dev",
            "php": ">=5.3.1",
            "symfony/process": "~2.1"
        },
        "time": "2014-09-26 12:26:25",
        "type": "mink-driver",
        "extra": {
            "branch-alias": {
                "dev-master": "1.2.x-dev"
            }
        },
        "installation-source": "dist",
        "autoload": {
            "psr-0": {
                "Behat\\Mink\\Driver": "src/"
            }
        },
        "notification-url": "https://packagist.org/downloads/",
        "license": [
            "MIT"
        ],
        "authors": [
            {
                "name": "Konstantin Kudryashov",
                "email": "ever.zet@gmail.com",
                "homepage": "http://everzet.com"
            },
            {
                "name": "Pascal Cremer",
                "email": "b00gizm@gmail.com",
                "homepage": "http://github.com/b00gizm"
            }
        ],
        "description": "Zombie.js driver for Mink framework",
        "homepage": "http://mink.behat.org/",
        "keywords": [
            "ajax",
            "browser",
            "headless",
            "javascript",
            "testing",
            "zombie"
        ]
    },
    {
<<<<<<< HEAD
        "name": "vufind-org/vufindcode",
        "version": "v1.0.2",
        "version_normalized": "1.0.2.0",
        "source": {
            "type": "git",
            "url": "https://github.com/vufind-org/vufindcode.git",
            "reference": "1c6a0ad73cdf24c363f0e0564ac29ef1ba323ec0"
        },
        "dist": {
            "type": "zip",
            "url": "https://api.github.com/repos/vufind-org/vufindcode/zipball/1c6a0ad73cdf24c363f0e0564ac29ef1ba323ec0",
            "reference": "1c6a0ad73cdf24c363f0e0564ac29ef1ba323ec0",
            "shasum": ""
        },
        "require": {
            "php": ">=5.3.0"
        },
        "time": "2014-09-17 15:48:11",
        "type": "library",
        "installation-source": "dist",
        "autoload": {
            "psr-0": {
                "VuFindCode\\": "src/"
=======
        "name": "ocramius/proxy-manager",
        "version": "1.0.0",
        "version_normalized": "1.0.0.0",
        "source": {
            "type": "git",
            "url": "https://github.com/Ocramius/ProxyManager.git",
            "reference": "a80a39fac4fbd771aea7d3871929933a3a1bbf3e"
        },
        "dist": {
            "type": "zip",
            "url": "https://api.github.com/repos/Ocramius/ProxyManager/zipball/a80a39fac4fbd771aea7d3871929933a3a1bbf3e",
            "reference": "a80a39fac4fbd771aea7d3871929933a3a1bbf3e",
            "shasum": ""
        },
        "require": {
            "php": ">=5.3.3",
            "zendframework/zend-code": ">2.2.5,<3.0"
        },
        "require-dev": {
            "ext-phar": "*",
            "phpunit/phpunit": "~4.0",
            "squizlabs/php_codesniffer": "1.5.*"
        },
        "suggest": {
            "ocramius/generated-hydrator": "To have very fast object to array to object conversion for ghost objects",
            "zendframework/zend-json": "To have the JsonRpc adapter (Remote Object feature)",
            "zendframework/zend-soap": "To have the Soap adapter (Remote Object feature)",
            "zendframework/zend-stdlib": "To use the hydrator proxy",
            "zendframework/zend-xmlrpc": "To have the XmlRpc adapter (Remote Object feature)"
        },
        "time": "2014-12-12 10:59:05",
        "type": "library",
        "extra": {
            "branch-alias": {
                "dev-master": "2.0.x-dev"
            }
        },
        "installation-source": "dist",
        "autoload": {
            "psr-0": {
                "ProxyManager\\": "src"
>>>>>>> d8c0f3ac
            }
        },
        "notification-url": "https://packagist.org/downloads/",
        "license": [
            "GPL-2.0"
        ],
        "authors": [
            {
<<<<<<< HEAD
                "name": "Demian Katz",
                "email": "demian.katz@villanova.edu"
            }
        ],
        "description": "Class for representing ISBNs (a VuFind support library)"
    },
    {
        "name": "zendframework/zendrest",
        "version": "2.0.2",
        "version_normalized": "2.0.2.0",
        "source": {
            "type": "git",
            "url": "https://github.com/zendframework/ZendRest.git",
            "reference": "7427d242b4546e5aef1206d2c97e402109d8843e"
        },
        "dist": {
            "type": "zip",
            "url": "https://packages.zendframework.com/composer/zendframework-zendrest-7427d242b4546e5aef1206d2c97e402109d8843e-zip-da96cc.zip",
            "reference": "2.0.2",
            "shasum": "cd304d9e2fccccbd98348bfbead7d42b102e565a"
=======
                "name": "Marco Pivetta",
                "email": "ocramius@gmail.com",
                "homepage": "http://ocramius.github.com/"
            }
        ],
        "description": "A library providing utilities to generate, instantiate and generally operate with Object Proxies",
        "homepage": "https://github.com/Ocramius/ProxyManager",
        "keywords": [
            "aop",
            "lazy loading",
            "proxy",
            "proxy pattern",
            "service proxies"
        ]
    },
    {
        "name": "symfony/yaml",
        "version": "v2.6.1",
        "version_normalized": "2.6.1.0",
        "target-dir": "Symfony/Component/Yaml",
        "source": {
            "type": "git",
            "url": "https://github.com/symfony/Yaml.git",
            "reference": "3346fc090a3eb6b53d408db2903b241af51dcb20"
        },
        "dist": {
            "type": "zip",
            "url": "https://api.github.com/repos/symfony/Yaml/zipball/3346fc090a3eb6b53d408db2903b241af51dcb20",
            "reference": "3346fc090a3eb6b53d408db2903b241af51dcb20",
            "shasum": ""
>>>>>>> d8c0f3ac
        },
        "require": {
            "php": ">=5.3.3",
            "zendframework/zend-http": "~2.0",
            "zendframework/zend-uri": "~2.0",
            "zendframework/zendxml": "~1.0-dev"
        },
<<<<<<< HEAD
        "time": "2014-03-05 22:32:09",
        "type": "library",
        "installation-source": "dist",
        "autoload": {
            "psr-0": {
                "ZendRest": "library/"
=======
        "time": "2014-12-02 20:19:20",
        "type": "library",
        "extra": {
            "branch-alias": {
                "dev-master": "2.6-dev"
            }
        },
        "installation-source": "dist",
        "autoload": {
            "psr-0": {
                "Symfony\\Component\\Yaml\\": ""
>>>>>>> d8c0f3ac
            }
        },
        "license": [
            "BSD-3-Clause"
        ],
<<<<<<< HEAD
        "description": " ",
        "homepage": "http://packages.zendframework.com/",
        "keywords": [
            "rest",
            "zf2"
        ],
        "support": {
            "source": "https://github.com/zendframework/ZendRest/tree/release-2.0.2",
            "issues": "https://github.com/zendframework/ZendRest/issues"
        }
    },
    {
        "name": "zendframework/zendservice-amazon",
        "version": "2.0.3",
        "version_normalized": "2.0.3.0",
        "source": {
            "type": "git",
            "url": "https://github.com/zendframework/ZendService_Amazon.git",
            "reference": "f3d44e3488908323c34bf040c045ee71e1196796"
        },
        "dist": {
            "type": "zip",
            "url": "https://packages.zendframework.com/composer/zendframework-zendservice-amazon-f3d44e3488908323c34bf040c045ee71e1196796-zip-31bbc0.zip",
            "reference": "2.0.3",
            "shasum": "b7f77cced220f6738248fc827952ab2c6604a08f"
        },
        "require": {
            "php": ">=5.3.3",
            "zendframework/zend-crypt": "~2.0",
            "zendframework/zend-http": "~2.0",
            "zendframework/zend-json": "~2.0",
            "zendframework/zendrest": "~2.0",
            "zendframework/zendxml": "~1.0-dev"
        },
        "require-dev": {
            "zendframework/zend-i18n": "~2.0"
        },
        "suggest": {
            "zendframework/zend-uri": "Zend\\Uri component"
        },
        "time": "2014-03-05 22:37:42",
        "type": "library",
        "extra": {
            "branch-alias": {
                "dev-master": "2.0.x-dev"
=======
        "authors": [
            {
                "name": "Symfony Community",
                "homepage": "http://symfony.com/contributors"
            },
            {
                "name": "Fabien Potencier",
                "email": "fabien@symfony.com"
            }
        ],
        "description": "Symfony Yaml Component",
        "homepage": "http://symfony.com"
    },
    {
        "name": "symfony/css-selector",
        "version": "v2.6.1",
        "version_normalized": "2.6.1.0",
        "target-dir": "Symfony/Component/CssSelector",
        "source": {
            "type": "git",
            "url": "https://github.com/symfony/CssSelector.git",
            "reference": "93eb315b545b60a908271762fb4bfa1f9954b851"
        },
        "dist": {
            "type": "zip",
            "url": "https://api.github.com/repos/symfony/CssSelector/zipball/93eb315b545b60a908271762fb4bfa1f9954b851",
            "reference": "93eb315b545b60a908271762fb4bfa1f9954b851",
            "shasum": ""
        },
        "require": {
            "php": ">=5.3.3"
        },
        "time": "2014-12-02 20:19:20",
        "type": "library",
        "extra": {
            "branch-alias": {
                "dev-master": "2.6-dev"
>>>>>>> d8c0f3ac
            }
        },
        "installation-source": "dist",
        "autoload": {
            "psr-0": {
<<<<<<< HEAD
                "ZendService\\Amazon\\": "library/"
=======
                "Symfony\\Component\\CssSelector\\": ""
>>>>>>> d8c0f3ac
            }
        },
        "license": [
<<<<<<< HEAD
            "BSD-3-Clause"
        ],
        "description": "OOP wrapper for the Amazon web service",
        "homepage": "http://packages.zendframework.com/",
        "keywords": [
            "amazon",
            "ec2",
            "s3",
            "simpledb",
            "sqs",
            "zf2"
        ],
        "support": {
            "source": "https://github.com/zendframework/ZendService_Amazon/tree/master",
            "issues": "https://github.com/zendframework/ZendService_Amazon/issues"
        }
    },
    {
        "name": "zendframework/zendservice-recaptcha",
        "version": "2.0.1",
        "version_normalized": "2.0.1.0",
        "source": {
            "type": "git",
            "url": "https://github.com/zendframework/ZendService_ReCaptcha.git",
            "reference": "4324cca8502d9f47b3b43a18acdd3fdbeb965536"
        },
        "dist": {
            "type": "zip",
            "url": "https://packages.zendframework.com/composer/zendframework-zendservice-recaptcha-4324cca8502d9f47b3b43a18acdd3fdbeb965536-zip-8c45bf.zip",
            "reference": "2.0.1",
            "shasum": "fab92465cda889ff975c1ec79bb378d7e3f39081"
        },
        "require": {
            "php": ">=5.3.3",
            "zendframework/zend-http": ">=2.0.0",
            "zendframework/zend-uri": ">=2.0.0",
            "zendframework/zend-version": ">=2.0.0"
        },
        "time": "2012-09-24 15:18:29",
        "type": "library",
        "extra": {
            "branch-alias": {
                "dev-master": "2.0.x-dev"
=======
            "MIT"
        ],
        "authors": [
            {
                "name": "Symfony Community",
                "homepage": "http://symfony.com/contributors"
            },
            {
                "name": "Jean-François Simon",
                "email": "jeanfrancois.simon@sensiolabs.com"
            },
            {
                "name": "Fabien Potencier",
                "email": "fabien@symfony.com"
            }
        ],
        "description": "Symfony CssSelector Component",
        "homepage": "http://symfony.com"
    },
    {
        "name": "symfony/process",
        "version": "v2.6.1",
        "version_normalized": "2.6.1.0",
        "target-dir": "Symfony/Component/Process",
        "source": {
            "type": "git",
            "url": "https://github.com/symfony/Process.git",
            "reference": "bf0c9bd625f13b0b0bbe39919225cf145dfb935a"
        },
        "dist": {
            "type": "zip",
            "url": "https://api.github.com/repos/symfony/Process/zipball/bf0c9bd625f13b0b0bbe39919225cf145dfb935a",
            "reference": "bf0c9bd625f13b0b0bbe39919225cf145dfb935a",
            "shasum": ""
        },
        "require": {
            "php": ">=5.3.3"
        },
        "time": "2014-12-02 20:19:20",
        "type": "library",
        "extra": {
            "branch-alias": {
                "dev-master": "2.6-dev"
>>>>>>> d8c0f3ac
            }
        },
        "installation-source": "dist",
        "autoload": {
            "psr-0": {
<<<<<<< HEAD
                "ZendService": "library/"
=======
                "Symfony\\Component\\Process\\": ""
>>>>>>> d8c0f3ac
            }
        },
        "license": [
<<<<<<< HEAD
            "BSD-3-Clause"
        ],
        "description": "OOP wrapper for the ReCaptcha web service",
        "homepage": "http://packages.zendframework.com/",
        "keywords": [
            "recaptcha",
            "zf2"
        ],
        "support": {
            "source": "https://github.com/zendframework/ZendService_ReCaptcha/tree/release-2.0.1",
            "issues": "https://github.com/zendframework/ZendService_ReCaptcha/issues"
        }
=======
            "MIT"
        ],
        "authors": [
            {
                "name": "Symfony Community",
                "homepage": "http://symfony.com/contributors"
            },
            {
                "name": "Fabien Potencier",
                "email": "fabien@symfony.com"
            }
        ],
        "description": "Symfony Process Component",
        "homepage": "http://symfony.com"
>>>>>>> d8c0f3ac
    }
]<|MERGE_RESOLUTION|>--- conflicted
+++ resolved
@@ -391,19 +391,687 @@
         "homepage": "http://vufind.org/"
     },
     {
+        "name": "symfony/process",
+        "version": "v2.6.1",
+        "version_normalized": "2.6.1.0",
+        "target-dir": "Symfony/Component/Process",
+        "source": {
+            "type": "git",
+            "url": "https://github.com/symfony/Process.git",
+            "reference": "bf0c9bd625f13b0b0bbe39919225cf145dfb935a"
+        },
+        "dist": {
+            "type": "zip",
+            "url": "https://api.github.com/repos/symfony/Process/zipball/bf0c9bd625f13b0b0bbe39919225cf145dfb935a",
+            "reference": "bf0c9bd625f13b0b0bbe39919225cf145dfb935a",
+            "shasum": ""
+        },
+        "require": {
+            "php": ">=5.3.3"
+        },
+        "time": "2014-12-02 20:19:20",
+        "type": "library",
+        "extra": {
+            "branch-alias": {
+                "dev-master": "2.6-dev"
+            }
+        },
+        "installation-source": "dist",
+        "autoload": {
+            "psr-0": {
+                "Symfony\\Component\\Process\\": ""
+            }
+        },
+        "notification-url": "https://packagist.org/downloads/",
+        "license": [
+            "MIT"
+        ],
+        "authors": [
+            {
+                "name": "Symfony Community",
+                "homepage": "http://symfony.com/contributors"
+            },
+            {
+                "name": "Fabien Potencier",
+                "email": "fabien@symfony.com"
+            }
+        ],
+        "description": "Symfony Process Component",
+        "homepage": "http://symfony.com"
+    },
+    {
+        "name": "symfony/css-selector",
+        "version": "v2.6.1",
+        "version_normalized": "2.6.1.0",
+        "target-dir": "Symfony/Component/CssSelector",
+        "source": {
+            "type": "git",
+            "url": "https://github.com/symfony/CssSelector.git",
+            "reference": "93eb315b545b60a908271762fb4bfa1f9954b851"
+        },
+        "dist": {
+            "type": "zip",
+            "url": "https://api.github.com/repos/symfony/CssSelector/zipball/93eb315b545b60a908271762fb4bfa1f9954b851",
+            "reference": "93eb315b545b60a908271762fb4bfa1f9954b851",
+            "shasum": ""
+        },
+        "require": {
+            "php": ">=5.3.3"
+        },
+        "time": "2014-12-02 20:19:20",
+        "type": "library",
+        "extra": {
+            "branch-alias": {
+                "dev-master": "2.6-dev"
+            }
+        },
+        "installation-source": "dist",
+        "autoload": {
+            "psr-0": {
+                "Symfony\\Component\\CssSelector\\": ""
+            }
+        },
+        "notification-url": "https://packagist.org/downloads/",
+        "license": [
+            "MIT"
+        ],
+        "authors": [
+            {
+                "name": "Symfony Community",
+                "homepage": "http://symfony.com/contributors"
+            },
+            {
+                "name": "Jean-François Simon",
+                "email": "jeanfrancois.simon@sensiolabs.com"
+            },
+            {
+                "name": "Fabien Potencier",
+                "email": "fabien@symfony.com"
+            }
+        ],
+        "description": "Symfony CssSelector Component",
+        "homepage": "http://symfony.com"
+    },
+    {
+        "name": "behat/mink",
+        "version": "v1.6.0",
+        "version_normalized": "1.6.0.0",
+        "source": {
+            "type": "git",
+            "url": "https://github.com/Behat/Mink.git",
+            "reference": "090900a0049c441f1e072bbd837db4079b2250c5"
+        },
+        "dist": {
+            "type": "zip",
+            "url": "https://api.github.com/repos/Behat/Mink/zipball/090900a0049c441f1e072bbd837db4079b2250c5",
+            "reference": "090900a0049c441f1e072bbd837db4079b2250c5",
+            "shasum": ""
+        },
+        "require": {
+            "php": ">=5.3.1",
+            "symfony/css-selector": "~2.0"
+        },
+        "suggest": {
+            "behat/mink-browserkit-driver": "extremely fast headless driver for Symfony\\Kernel-based apps (Sf2, Silex)",
+            "behat/mink-goutte-driver": "fast headless driver for any app without JS emulation",
+            "behat/mink-selenium2-driver": "slow, but JS-enabled driver for any app (requires Selenium2)",
+            "behat/mink-zombie-driver": "fast and JS-enabled headless driver for any app (requires node.js)"
+        },
+        "time": "2014-09-26 09:25:05",
+        "type": "library",
+        "extra": {
+            "branch-alias": {
+                "dev-master": "1.6.x-dev"
+            }
+        },
+        "installation-source": "dist",
+        "autoload": {
+            "psr-0": {
+                "Behat\\Mink": "src/"
+            }
+        },
+        "notification-url": "https://packagist.org/downloads/",
+        "license": [
+            "MIT"
+        ],
+        "authors": [
+            {
+                "name": "Konstantin Kudryashov",
+                "email": "ever.zet@gmail.com",
+                "homepage": "http://everzet.com"
+            }
+        ],
+        "description": "Web acceptance testing framework for PHP 5.3",
+        "homepage": "http://mink.behat.org/",
+        "keywords": [
+            "browser",
+            "testing",
+            "web"
+        ]
+    },
+    {
+        "name": "behat/mink-zombie-driver",
+        "version": "v1.2.0",
+        "version_normalized": "1.2.0.0",
+        "source": {
+            "type": "git",
+            "url": "https://github.com/Behat/MinkZombieDriver.git",
+            "reference": "cf15a3a0cc4865bb55253cd033a03a20cee6d2d1"
+        },
+        "dist": {
+            "type": "zip",
+            "url": "https://api.github.com/repos/Behat/MinkZombieDriver/zipball/cf15a3a0cc4865bb55253cd033a03a20cee6d2d1",
+            "reference": "cf15a3a0cc4865bb55253cd033a03a20cee6d2d1",
+            "shasum": ""
+        },
+        "require": {
+            "behat/mink": "~1.6@dev",
+            "php": ">=5.3.1",
+            "symfony/process": "~2.1"
+        },
+        "time": "2014-09-26 12:26:25",
+        "type": "mink-driver",
+        "extra": {
+            "branch-alias": {
+                "dev-master": "1.2.x-dev"
+            }
+        },
+        "installation-source": "dist",
+        "autoload": {
+            "psr-0": {
+                "Behat\\Mink\\Driver": "src/"
+            }
+        },
+        "notification-url": "https://packagist.org/downloads/",
+        "license": [
+            "MIT"
+        ],
+        "authors": [
+            {
+                "name": "Konstantin Kudryashov",
+                "email": "ever.zet@gmail.com",
+                "homepage": "http://everzet.com"
+            },
+            {
+                "name": "Pascal Cremer",
+                "email": "b00gizm@gmail.com",
+                "homepage": "http://github.com/b00gizm"
+            }
+        ],
+        "description": "Zombie.js driver for Mink framework",
+        "homepage": "http://mink.behat.org/",
+        "keywords": [
+            "ajax",
+            "browser",
+            "headless",
+            "javascript",
+            "testing",
+            "zombie"
+        ]
+    },
+    {
+        "name": "ocramius/proxy-manager",
+        "version": "1.0.0",
+        "version_normalized": "1.0.0.0",
+        "source": {
+            "type": "git",
+            "url": "https://github.com/Ocramius/ProxyManager.git",
+            "reference": "a80a39fac4fbd771aea7d3871929933a3a1bbf3e"
+        },
+        "dist": {
+            "type": "zip",
+            "url": "https://api.github.com/repos/Ocramius/ProxyManager/zipball/a80a39fac4fbd771aea7d3871929933a3a1bbf3e",
+            "reference": "a80a39fac4fbd771aea7d3871929933a3a1bbf3e",
+            "shasum": ""
+        },
+        "require": {
+            "php": ">=5.3.3",
+            "zendframework/zend-code": ">2.2.5,<3.0"
+        },
+        "require-dev": {
+            "ext-phar": "*",
+            "phpunit/phpunit": "~4.0",
+            "squizlabs/php_codesniffer": "1.5.*"
+        },
+        "suggest": {
+            "ocramius/generated-hydrator": "To have very fast object to array to object conversion for ghost objects",
+            "zendframework/zend-json": "To have the JsonRpc adapter (Remote Object feature)",
+            "zendframework/zend-soap": "To have the Soap adapter (Remote Object feature)",
+            "zendframework/zend-stdlib": "To use the hydrator proxy",
+            "zendframework/zend-xmlrpc": "To have the XmlRpc adapter (Remote Object feature)"
+        },
+        "time": "2014-12-12 10:59:05",
+        "type": "library",
+        "extra": {
+            "branch-alias": {
+                "dev-master": "2.0.x-dev"
+            }
+        },
+        "installation-source": "dist",
+        "autoload": {
+            "psr-0": {
+                "ProxyManager\\": "src"
+            }
+        },
+        "notification-url": "https://packagist.org/downloads/",
+        "license": [
+            "MIT"
+        ],
+        "authors": [
+            {
+                "name": "Marco Pivetta",
+                "email": "ocramius@gmail.com",
+                "homepage": "http://ocramius.github.com/"
+            }
+        ],
+        "description": "A library providing utilities to generate, instantiate and generally operate with Object Proxies",
+        "homepage": "https://github.com/Ocramius/ProxyManager",
+        "keywords": [
+            "aop",
+            "lazy loading",
+            "proxy",
+            "proxy pattern",
+            "service proxies"
+        ]
+    },
+    {
+        "name": "oyejorge/less.php",
+        "version": "v1.7.0.2",
+        "version_normalized": "1.7.0.2",
+        "source": {
+            "type": "git",
+            "url": "https://github.com/oyejorge/less.php.git",
+            "reference": "82372b389386ae1edab55495eae4b400cca3c86c"
+        },
+        "dist": {
+            "type": "zip",
+            "url": "https://api.github.com/repos/oyejorge/less.php/zipball/82372b389386ae1edab55495eae4b400cca3c86c",
+            "reference": "82372b389386ae1edab55495eae4b400cca3c86c",
+            "shasum": ""
+        },
+        "require": {
+            "php": ">=5.2"
+        },
+        "time": "2014-06-05 16:09:50",
+        "bin": [
+            "bin/lessc"
+        ],
+        "type": "library",
+        "installation-source": "dist",
+        "autoload": {
+            "psr-0": {
+                "Less": "lib/"
+            },
+            "classmap": [
+                "lessc.inc.php"
+            ]
+        },
+        "notification-url": "https://packagist.org/downloads/",
+        "license": [
+            "Apache-2.0"
+        ],
+        "authors": [
+            {
+                "name": "Matt Agar",
+                "homepage": "https://github.com/agar"
+            },
+            {
+                "name": "Martin Jantošovič",
+                "homepage": "https://github.com/Mordred"
+            },
+            {
+                "name": "Josh Schmidt",
+                "homepage": "https://github.com/oyejorge"
+            }
+        ],
+        "description": "PHP port of the Javascript version of LESS http://lesscss.org",
+        "homepage": "http://lessphp.gpeasy.com",
+        "keywords": [
+            "css",
+            "less",
+            "less.js",
+            "lesscss",
+            "php",
+            "stylesheet"
+        ]
+    },
+    {
+        "name": "pear-pear.php.net/File_MARC",
+        "version": "1.1.1",
+        "version_normalized": "1.1.1.0",
+        "dist": {
+            "type": "file",
+            "url": "http://pear.php.net/get/File_MARC-1.1.1.tgz",
+            "reference": null,
+            "shasum": null
+        },
+        "require": {
+            "php": ">=5.3.0.0"
+        },
+        "replace": {
+            "pear-pear/file_marc": "== 1.1.1.0"
+        },
+        "type": "pear-library",
+        "installation-source": "dist",
+        "autoload": {
+            "classmap": [
+                ""
+            ]
+        },
+        "include-path": [
+            "/"
+        ],
+        "description": "The standard for machine-readable cataloging (MARC) records is documented at http://loc.gov/marc/. This package enables you to read existing MARC records from a file, string, or (using the YAZ extension), from a Z39.50 source. You can also use this package to create new MARC records.\n\nThis package is based on the PHP MARC package, originally called \"php-marc\", that is part of the Emilda Project (http://www.emilda.org).  Christoffer Landtman generously agreed to make the \"php-marc\" code available under the GNU LGPL so it could be used as the basis of this PEAR package."
+    },
+    {
+        "name": "pear-pear.php.net/XML_Util",
+        "version": "1.2.3",
+        "version_normalized": "1.2.3.0",
+        "dist": {
+            "type": "file",
+            "url": "http://pear.php.net/get/XML_Util-1.2.3.tgz",
+            "reference": null,
+            "shasum": null
+        },
+        "require": {
+            "ext-pcre": "*",
+            "php": ">=4.3.0.0"
+        },
+        "replace": {
+            "pear-pear/xml_util": "== 1.2.3.0"
+        },
+        "type": "pear-library",
+        "installation-source": "dist",
+        "autoload": {
+            "classmap": [
+                ""
+            ]
+        },
+        "include-path": [
+            "/"
+        ],
+        "description": "Selection of methods that are often needed when working with XML documents.  Functionality includes creating of attribute lists from arrays, creation of tags, validation of XML names and more."
+    },
+    {
+        "name": "pear-pear.php.net/Console_Getopt",
+        "version": "1.3.1",
+        "version_normalized": "1.3.1.0",
+        "dist": {
+            "type": "file",
+            "url": "http://pear.php.net/get/Console_Getopt-1.3.1.tgz",
+            "reference": null,
+            "shasum": null
+        },
+        "require": {
+            "php": ">=4.3.0.0"
+        },
+        "replace": {
+            "pear-pear/console_getopt": "== 1.3.1.0"
+        },
+        "type": "pear-library",
+        "installation-source": "dist",
+        "autoload": {
+            "classmap": [
+                ""
+            ]
+        },
+        "include-path": [
+            "/"
+        ],
+        "description": "This is a PHP implementation of &quot;getopt&quot; supporting both\nshort and long options."
+    },
+    {
+        "name": "pear-pear.php.net/Structures_Graph",
+        "version": "1.0.4",
+        "version_normalized": "1.0.4.0",
+        "dist": {
+            "type": "file",
+            "url": "http://pear.php.net/get/Structures_Graph-1.0.4.tgz",
+            "reference": null,
+            "shasum": null
+        },
+        "require": {
+            "php": ">=4.2.0.0"
+        },
+        "replace": {
+            "pear-pear/structures_graph": "== 1.0.4.0"
+        },
+        "type": "pear-library",
+        "installation-source": "dist",
+        "autoload": {
+            "classmap": [
+                ""
+            ]
+        },
+        "include-path": [
+            "/"
+        ],
+        "description": "Structures_Graph is a package for creating and manipulating graph datastructures. It allows building of directed\nand undirected graphs, with data and metadata stored in nodes. The library provides functions for graph traversing\nas well as for characteristic extraction from the graph topology."
+    },
+    {
+        "name": "pear-pear.php.net/Archive_Tar",
+        "version": "1.3.13",
+        "version_normalized": "1.3.13.0",
+        "dist": {
+            "type": "file",
+            "url": "http://pear.php.net/get/Archive_Tar-1.3.13.tgz",
+            "reference": null,
+            "shasum": null
+        },
+        "require": {
+            "php": ">=4.3.0.0"
+        },
+        "replace": {
+            "pear-pear/archive_tar": "== 1.3.13.0"
+        },
+        "type": "pear-library",
+        "installation-source": "dist",
+        "autoload": {
+            "classmap": [
+                ""
+            ]
+        },
+        "include-path": [
+            "/"
+        ],
+        "description": "This class provides handling of tar files in PHP.\nIt supports creating, listing, extracting and adding to tar files.\nGzip support is available if PHP has the zlib extension built-in or\nloaded. Bz2 compression is also supported with the bz2 extension loaded."
+    },
+    {
+        "name": "pear-pear.php.net/PEAR",
+        "version": "1.9.5",
+        "version_normalized": "1.9.5.0",
+        "dist": {
+            "type": "file",
+            "url": "http://pear.php.net/get/PEAR-1.9.5.tgz",
+            "reference": null,
+            "shasum": null
+        },
+        "require": {
+            "ext-pcre": "*",
+            "ext-xml": "*",
+            "pear-pear.php.net/archive_tar": ">=1.3.11.0",
+            "pear-pear.php.net/console_getopt": ">=1.2.0.0",
+            "pear-pear.php.net/structures_graph": ">=1.0.2.0",
+            "pear-pear.php.net/xml_util": ">=1.2.0.0",
+            "php": ">=4.4.0.0,!=5.0.0.0,!=5.1.0.0,!=5.1.1.0,!=5.1.2.0,!=5.1.3.0,!=5.1.4.0,!=5.1.5.0"
+        },
+        "conflict": {
+            "pear-pear.php.net/pear_frontend_gtk": "<0.4.0.0",
+            "pear-pear.php.net/pear_frontend_web": "<=0.4.0.0"
+        },
+        "replace": {
+            "pear-pear/pear": "== 1.9.5.0"
+        },
+        "type": "pear-library",
+        "installation-source": "dist",
+        "autoload": {
+            "classmap": [
+                ""
+            ]
+        },
+        "include-path": [
+            "/"
+        ],
+        "description": "The PEAR package contains:\n * the PEAR installer, for creating, distributing\n   and installing packages\n * the PEAR_Exception PHP5 error handling mechanism\n * the PEAR_ErrorStack advanced error handling mechanism\n * the PEAR_Error error handling mechanism\n * the OS_Guess class for retrieving info about the OS\n   where PHP is running on\n * the System class for quick handling of common operations\n   with files and directories\n * the PEAR base class\n  Features in a nutshell:\n  * full support for channels\n  * pre-download dependency validation\n  * new package.xml 2.0 format allows tremendous flexibility while maintaining BC\n  * support for optional dependency groups and limited support for sub-packaging\n  * robust dependency support\n  * full dependency validation on uninstall\n  * remote install for hosts with only ftp access - no more problems with\n    restricted host installation\n  * full support for mirroring\n  * support for bundling several packages into a single tarball\n  * support for static dependencies on a url-based package\n  * support for custom file roles and installation tasks"
+    },
+    {
+        "name": "pear-pear.php.net/Validate",
+        "version": "0.8.5",
+        "version_normalized": "0.8.5.0",
+        "dist": {
+            "type": "file",
+            "url": "http://pear.php.net/get/Validate-0.8.5.tgz",
+            "reference": null,
+            "shasum": null
+        },
+        "require": {
+            "php": ">=4.2.0.0"
+        },
+        "replace": {
+            "pear-pear/validate": "== 0.8.5.0"
+        },
+        "type": "pear-library",
+        "installation-source": "dist",
+        "autoload": {
+            "classmap": [
+                ""
+            ]
+        },
+        "include-path": [
+            "/"
+        ],
+        "description": "Package to validate various datas. It includes :\n    - numbers (min/max, decimal or not)\n    - email (syntax, domain check, rfc822)\n    - string (predifined type alpha upper and/or lowercase, numeric,...)\n    - date (min, max, rfc822 compliant)\n    - uri (RFC2396)\n    - possibility valid multiple data with a single method call (::multiple)"
+    },
+    {
+        "name": "pear-pear.php.net/Validate_ISPN",
+        "version": "0.6.1",
+        "version_normalized": "0.6.1.0",
+        "dist": {
+            "type": "file",
+            "url": "http://pear.php.net/get/Validate_ISPN-0.6.1.tgz",
+            "reference": null,
+            "shasum": null
+        },
+        "require": {
+            "pear-pear.php.net/validate": ">=0.5.0.0",
+            "php": ">=4.1.0.0"
+        },
+        "replace": {
+            "pear-pear/validate_ispn": "== 0.6.1.0"
+        },
+        "type": "pear-library",
+        "installation-source": "dist",
+        "autoload": {
+            "classmap": [
+                ""
+            ]
+        },
+        "include-path": [
+            "/"
+        ],
+        "description": "Package containes ISPN (International Standard Product Numbers) validations such as:\n * ISSN\n * ISBN\n * ISMN\n * ISRC (International Standard Recording Code)\n * EAN8\n * EAN13\n * EAN14\n * UCC12\n * SSCC"
+    },
+    {
+        "name": "symfony/yaml",
+        "version": "v2.6.1",
+        "version_normalized": "2.6.1.0",
+        "target-dir": "Symfony/Component/Yaml",
+        "source": {
+            "type": "git",
+            "url": "https://github.com/symfony/Yaml.git",
+            "reference": "3346fc090a3eb6b53d408db2903b241af51dcb20"
+        },
+        "dist": {
+            "type": "zip",
+            "url": "https://api.github.com/repos/symfony/Yaml/zipball/3346fc090a3eb6b53d408db2903b241af51dcb20",
+            "reference": "3346fc090a3eb6b53d408db2903b241af51dcb20",
+            "shasum": ""
+        },
+        "require": {
+            "php": ">=5.3.3"
+        },
+        "time": "2014-12-02 20:19:20",
+        "type": "library",
+        "extra": {
+            "branch-alias": {
+                "dev-master": "2.6-dev"
+            }
+        },
+        "installation-source": "dist",
+        "autoload": {
+            "psr-0": {
+                "Symfony\\Component\\Yaml\\": ""
+            }
+        },
+        "notification-url": "https://packagist.org/downloads/",
+        "license": [
+            "MIT"
+        ],
+        "authors": [
+            {
+                "name": "Symfony Community",
+                "homepage": "http://symfony.com/contributors"
+            },
+            {
+                "name": "Fabien Potencier",
+                "email": "fabien@symfony.com"
+            }
+        ],
+        "description": "Symfony Yaml Component",
+        "homepage": "http://symfony.com"
+    },
+    {
+        "name": "vufind-org/vufindcode",
+        "version": "v1.0.2",
+        "version_normalized": "1.0.2.0",
+        "source": {
+            "type": "git",
+            "url": "https://github.com/vufind-org/vufindcode.git",
+            "reference": "1c6a0ad73cdf24c363f0e0564ac29ef1ba323ec0"
+        },
+        "dist": {
+            "type": "zip",
+            "url": "https://api.github.com/repos/vufind-org/vufindcode/zipball/1c6a0ad73cdf24c363f0e0564ac29ef1ba323ec0",
+            "reference": "1c6a0ad73cdf24c363f0e0564ac29ef1ba323ec0",
+            "shasum": ""
+        },
+        "require": {
+            "php": ">=5.3.0"
+        },
+        "time": "2014-09-17 15:48:11",
+        "type": "library",
+        "installation-source": "dist",
+        "autoload": {
+            "psr-0": {
+                "VuFindCode\\": "src/"
+            }
+        },
+        "notification-url": "https://packagist.org/downloads/",
+        "license": [
+            "GPL-2.0"
+        ],
+        "authors": [
+            {
+                "name": "Demian Katz",
+                "email": "demian.katz@villanova.edu"
+            }
+        ],
+        "description": "Class for representing ISBNs (a VuFind support library)"
+    },
+    {
         "name": "symfony/event-dispatcher",
-        "version": "v2.6.0",
-        "version_normalized": "2.6.0.0",
+        "version": "v2.6.1",
+        "version_normalized": "2.6.1.0",
         "target-dir": "Symfony/Component/EventDispatcher",
         "source": {
             "type": "git",
             "url": "https://github.com/symfony/EventDispatcher.git",
-            "reference": "697331d4ac78668cf6d21a2bb009b3faae92814f"
-        },
-        "dist": {
-            "type": "zip",
-            "url": "https://api.github.com/repos/symfony/EventDispatcher/zipball/697331d4ac78668cf6d21a2bb009b3faae92814f",
-            "reference": "697331d4ac78668cf6d21a2bb009b3faae92814f",
+            "reference": "720fe9bca893df7ad1b4546649473b5afddf0216"
+        },
+        "dist": {
+            "type": "zip",
+            "url": "https://api.github.com/repos/symfony/EventDispatcher/zipball/720fe9bca893df7ad1b4546649473b5afddf0216",
+            "reference": "720fe9bca893df7ad1b4546649473b5afddf0216",
             "shasum": ""
         },
         "require": {
@@ -420,7 +1088,7 @@
             "symfony/dependency-injection": "",
             "symfony/http-kernel": ""
         },
-        "time": "2014-11-28 10:00:40",
+        "time": "2014-12-02 20:19:20",
         "type": "library",
         "extra": {
             "branch-alias": {
@@ -650,12 +1318,12 @@
     },
     {
         "name": "worldcat/discovery",
-        "version": "0.13.0",
-        "version_normalized": "0.13.0.0",
+        "version": "0.14.0",
+        "version_normalized": "0.14.0.0",
         "source": {
             "type": "git",
             "url": "https://github.com/OCLC-Developer-Network/worldcat-discovery-php.git",
-            "reference": "d727baf39e9237bccf59c67399811edca5383b4d"
+            "reference": "05f15ed456f2f8a04415879b2d6fa1dfcc417c5a"
         },
         "require": {
             "easyrdf/easyrdf": "*",
@@ -675,7 +1343,7 @@
             "phpunit/phpunit": "~3",
             "zendframework/zend-log": "2.0.*"
         },
-        "time": "2014-11-26 19:18:44",
+        "time": "2014-12-04 18:34:21",
         "type": "library",
         "installation-source": "source",
         "autoload": {
@@ -692,822 +1360,6 @@
         ]
     },
     {
-        "name": "symfony/process",
-        "version": "v2.6.0",
-        "version_normalized": "2.6.0.0",
-        "target-dir": "Symfony/Component/Process",
-        "source": {
-            "type": "git",
-            "url": "https://github.com/symfony/Process.git",
-            "reference": "dc88f75d1c07791e5733f90be747961dce26cf05"
-        },
-        "dist": {
-            "type": "zip",
-            "url": "https://api.github.com/repos/symfony/Process/zipball/dc88f75d1c07791e5733f90be747961dce26cf05",
-            "reference": "dc88f75d1c07791e5733f90be747961dce26cf05",
-            "shasum": ""
-        },
-        "require": {
-            "php": ">=5.3.3"
-        },
-        "time": "2014-11-04 14:29:39",
-        "type": "library",
-        "extra": {
-            "branch-alias": {
-                "dev-master": "2.6-dev"
-            }
-        },
-        "installation-source": "dist",
-        "autoload": {
-            "psr-0": {
-                "Symfony\\Component\\Process\\": ""
-            }
-        },
-        "notification-url": "https://packagist.org/downloads/",
-        "license": [
-            "MIT"
-        ],
-        "authors": [
-            {
-                "name": "Symfony Community",
-                "homepage": "http://symfony.com/contributors"
-            },
-            {
-                "name": "Fabien Potencier",
-                "email": "fabien@symfony.com"
-            }
-        ],
-        "description": "Symfony Process Component",
-        "homepage": "http://symfony.com"
-    },
-    {
-        "name": "symfony/css-selector",
-        "version": "v2.6.0",
-        "version_normalized": "2.6.0.0",
-        "target-dir": "Symfony/Component/CssSelector",
-        "source": {
-            "type": "git",
-            "url": "https://github.com/symfony/CssSelector.git",
-            "reference": "41953ad30ffc5cd710d106cf01eff79f6effa117"
-        },
-        "dist": {
-            "type": "zip",
-            "url": "https://api.github.com/repos/symfony/CssSelector/zipball/41953ad30ffc5cd710d106cf01eff79f6effa117",
-            "reference": "41953ad30ffc5cd710d106cf01eff79f6effa117",
-            "shasum": ""
-        },
-        "require": {
-            "php": ">=5.3.3"
-        },
-        "time": "2014-10-26 07:46:28",
-        "type": "library",
-        "extra": {
-            "branch-alias": {
-                "dev-master": "2.6-dev"
-            }
-        },
-        "installation-source": "dist",
-        "autoload": {
-            "psr-0": {
-                "Symfony\\Component\\CssSelector\\": ""
-            }
-        },
-        "notification-url": "https://packagist.org/downloads/",
-        "license": [
-            "MIT"
-        ],
-        "authors": [
-            {
-                "name": "Symfony Community",
-                "homepage": "http://symfony.com/contributors"
-            },
-            {
-                "name": "Jean-François Simon",
-                "email": "jeanfrancois.simon@sensiolabs.com"
-            },
-            {
-                "name": "Fabien Potencier",
-                "email": "fabien@symfony.com"
-            }
-        ],
-        "description": "Symfony CssSelector Component",
-        "homepage": "http://symfony.com"
-    },
-    {
-        "name": "behat/mink",
-        "version": "v1.6.0",
-        "version_normalized": "1.6.0.0",
-        "source": {
-            "type": "git",
-            "url": "https://github.com/Behat/Mink.git",
-            "reference": "090900a0049c441f1e072bbd837db4079b2250c5"
-        },
-        "dist": {
-            "type": "zip",
-            "url": "https://api.github.com/repos/Behat/Mink/zipball/090900a0049c441f1e072bbd837db4079b2250c5",
-            "reference": "090900a0049c441f1e072bbd837db4079b2250c5",
-            "shasum": ""
-        },
-        "require": {
-            "php": ">=5.3.1",
-            "symfony/css-selector": "~2.0"
-        },
-        "suggest": {
-            "behat/mink-browserkit-driver": "extremely fast headless driver for Symfony\\Kernel-based apps (Sf2, Silex)",
-            "behat/mink-goutte-driver": "fast headless driver for any app without JS emulation",
-            "behat/mink-selenium2-driver": "slow, but JS-enabled driver for any app (requires Selenium2)",
-            "behat/mink-zombie-driver": "fast and JS-enabled headless driver for any app (requires node.js)"
-        },
-        "time": "2014-09-26 09:25:05",
-        "type": "library",
-        "extra": {
-            "branch-alias": {
-                "dev-master": "1.6.x-dev"
-            }
-        },
-        "installation-source": "dist",
-        "autoload": {
-            "psr-0": {
-                "Behat\\Mink": "src/"
-            }
-        },
-        "notification-url": "https://packagist.org/downloads/",
-        "license": [
-            "MIT"
-        ],
-        "authors": [
-            {
-                "name": "Konstantin Kudryashov",
-                "email": "ever.zet@gmail.com",
-                "homepage": "http://everzet.com"
-            }
-        ],
-        "description": "Web acceptance testing framework for PHP 5.3",
-        "homepage": "http://mink.behat.org/",
-        "keywords": [
-            "browser",
-            "testing",
-            "web"
-        ]
-    },
-    {
-        "name": "behat/mink-zombie-driver",
-        "version": "v1.2.0",
-        "version_normalized": "1.2.0.0",
-        "source": {
-            "type": "git",
-            "url": "https://github.com/Behat/MinkZombieDriver.git",
-            "reference": "cf15a3a0cc4865bb55253cd033a03a20cee6d2d1"
-        },
-        "dist": {
-            "type": "zip",
-            "url": "https://api.github.com/repos/Behat/MinkZombieDriver/zipball/cf15a3a0cc4865bb55253cd033a03a20cee6d2d1",
-            "reference": "cf15a3a0cc4865bb55253cd033a03a20cee6d2d1",
-            "shasum": ""
-        },
-        "require": {
-            "behat/mink": "~1.6@dev",
-            "php": ">=5.3.1",
-            "symfony/process": "~2.1"
-        },
-        "time": "2014-09-26 12:26:25",
-        "type": "mink-driver",
-        "extra": {
-            "branch-alias": {
-                "dev-master": "1.2.x-dev"
-            }
-        },
-        "installation-source": "dist",
-        "autoload": {
-            "psr-0": {
-                "Behat\\Mink\\Driver": "src/"
-            }
-        },
-        "notification-url": "https://packagist.org/downloads/",
-        "license": [
-            "MIT"
-        ],
-        "authors": [
-            {
-                "name": "Konstantin Kudryashov",
-                "email": "ever.zet@gmail.com",
-                "homepage": "http://everzet.com"
-            },
-            {
-                "name": "Pascal Cremer",
-                "email": "b00gizm@gmail.com",
-                "homepage": "http://github.com/b00gizm"
-            }
-        ],
-        "description": "Zombie.js driver for Mink framework",
-        "homepage": "http://mink.behat.org/",
-        "keywords": [
-            "ajax",
-            "browser",
-            "headless",
-            "javascript",
-            "testing",
-            "zombie"
-        ]
-    },
-    {
-        "name": "ocramius/proxy-manager",
-        "version": "0.5.2",
-        "version_normalized": "0.5.2.0",
-        "source": {
-            "type": "git",
-            "url": "https://github.com/Ocramius/ProxyManager.git",
-            "reference": "0ac0eb3e8e04c7fa75caaf1a43c5405623abf8f5"
-        },
-        "dist": {
-            "type": "zip",
-            "url": "https://api.github.com/repos/Ocramius/ProxyManager/zipball/0ac0eb3e8e04c7fa75caaf1a43c5405623abf8f5",
-            "reference": "0ac0eb3e8e04c7fa75caaf1a43c5405623abf8f5",
-            "shasum": ""
-        },
-        "require": {
-            "php": ">=5.3.3",
-            "zendframework/zend-code": ">2.2.5,<3.0"
-        },
-        "require-dev": {
-            "ext-phar": "*",
-            "phpunit/phpunit": "~4.0",
-            "squizlabs/php_codesniffer": "1.5.*"
-        },
-        "suggest": {
-            "ocramius/generated-hydrator": "To have very fast object to array to object conversion for ghost objects",
-            "zendframework/zend-json": "To have the JsonRpc adapter (Remote Object feature)",
-            "zendframework/zend-soap": "To have the Soap adapter (Remote Object feature)",
-            "zendframework/zend-stdlib": "To use the hydrator proxy",
-            "zendframework/zend-xmlrpc": "To have the XmlRpc adapter (Remote Object feature)"
-        },
-        "time": "2014-09-28 14:18:11",
-        "type": "library",
-        "extra": {
-            "branch-alias": {
-                "dev-master": "0.6.x-dev"
-            }
-        },
-        "installation-source": "dist",
-        "autoload": {
-            "psr-0": {
-                "ProxyManager\\": "src"
-            }
-        },
-        "notification-url": "https://packagist.org/downloads/",
-        "license": [
-            "MIT"
-        ],
-        "authors": [
-            {
-                "name": "Marco Pivetta",
-                "email": "ocramius@gmail.com",
-                "homepage": "http://ocramius.github.com/"
-            }
-        ],
-        "description": "A library providing utilities to generate, instantiate and generally operate with Object Proxies",
-        "homepage": "https://github.com/Ocramius/ProxyManager",
-        "keywords": [
-            "aop",
-            "lazy loading",
-            "proxy",
-            "proxy pattern",
-            "service proxies"
-        ]
-    },
-    {
-        "name": "oyejorge/less.php",
-        "version": "v1.7.0.2",
-        "version_normalized": "1.7.0.2",
-        "source": {
-            "type": "git",
-            "url": "https://github.com/oyejorge/less.php.git",
-            "reference": "82372b389386ae1edab55495eae4b400cca3c86c"
-        },
-        "dist": {
-            "type": "zip",
-            "url": "https://api.github.com/repos/oyejorge/less.php/zipball/82372b389386ae1edab55495eae4b400cca3c86c",
-            "reference": "82372b389386ae1edab55495eae4b400cca3c86c",
-            "shasum": ""
-        },
-        "require": {
-            "php": ">=5.2"
-        },
-        "time": "2014-06-05 16:09:50",
-        "bin": [
-            "bin/lessc"
-        ],
-        "type": "library",
-        "installation-source": "dist",
-        "autoload": {
-            "psr-0": {
-                "Less": "lib/"
-            },
-            "classmap": [
-                "lessc.inc.php"
-            ]
-        },
-        "notification-url": "https://packagist.org/downloads/",
-        "license": [
-            "Apache-2.0"
-        ],
-        "authors": [
-            {
-                "name": "Matt Agar",
-                "homepage": "https://github.com/agar"
-            },
-            {
-                "name": "Martin Jantošovič",
-                "homepage": "https://github.com/Mordred"
-            },
-            {
-                "name": "Josh Schmidt",
-                "homepage": "https://github.com/oyejorge"
-            }
-        ],
-        "description": "PHP port of the Javascript version of LESS http://lesscss.org",
-        "homepage": "http://lessphp.gpeasy.com",
-        "keywords": [
-            "css",
-            "less",
-            "less.js",
-            "lesscss",
-            "php",
-            "stylesheet"
-        ]
-    },
-    {
-        "name": "pear-pear.php.net/File_MARC",
-        "version": "1.1.1",
-        "version_normalized": "1.1.1.0",
-        "dist": {
-            "type": "file",
-            "url": "http://pear.php.net/get/File_MARC-1.1.1.tgz",
-            "reference": null,
-            "shasum": null
-        },
-        "require": {
-            "php": ">=5.3.0.0"
-        },
-        "replace": {
-            "pear-pear/file_marc": "== 1.1.1.0"
-        },
-        "type": "pear-library",
-        "installation-source": "dist",
-        "autoload": {
-            "classmap": [
-                ""
-            ]
-        },
-        "include-path": [
-            "/"
-        ],
-        "description": "The standard for machine-readable cataloging (MARC) records is documented at http://loc.gov/marc/. This package enables you to read existing MARC records from a file, string, or (using the YAZ extension), from a Z39.50 source. You can also use this package to create new MARC records.\n\nThis package is based on the PHP MARC package, originally called \"php-marc\", that is part of the Emilda Project (http://www.emilda.org).  Christoffer Landtman generously agreed to make the \"php-marc\" code available under the GNU LGPL so it could be used as the basis of this PEAR package."
-    },
-    {
-        "name": "pear-pear.php.net/XML_Util",
-        "version": "1.2.3",
-        "version_normalized": "1.2.3.0",
-        "dist": {
-            "type": "file",
-            "url": "http://pear.php.net/get/XML_Util-1.2.3.tgz",
-            "reference": null,
-            "shasum": null
-        },
-        "require": {
-            "ext-pcre": "*",
-            "php": ">=4.3.0.0"
-        },
-        "replace": {
-            "pear-pear/xml_util": "== 1.2.3.0"
-        },
-        "type": "pear-library",
-        "installation-source": "dist",
-        "autoload": {
-            "classmap": [
-                ""
-            ]
-        },
-        "include-path": [
-            "/"
-        ],
-        "description": "Selection of methods that are often needed when working with XML documents.  Functionality includes creating of attribute lists from arrays, creation of tags, validation of XML names and more."
-    },
-    {
-        "name": "pear-pear.php.net/Console_Getopt",
-        "version": "1.3.1",
-        "version_normalized": "1.3.1.0",
-        "dist": {
-            "type": "file",
-            "url": "http://pear.php.net/get/Console_Getopt-1.3.1.tgz",
-            "reference": null,
-            "shasum": null
-        },
-        "require": {
-            "php": ">=4.3.0.0"
-        },
-        "replace": {
-            "pear-pear/console_getopt": "== 1.3.1.0"
-        },
-        "type": "pear-library",
-        "installation-source": "dist",
-        "autoload": {
-            "classmap": [
-                ""
-            ]
-        },
-        "include-path": [
-            "/"
-        ],
-        "description": "This is a PHP implementation of &quot;getopt&quot; supporting both\nshort and long options."
-    },
-    {
-        "name": "pear-pear.php.net/Structures_Graph",
-        "version": "1.0.4",
-        "version_normalized": "1.0.4.0",
-        "dist": {
-            "type": "file",
-            "url": "http://pear.php.net/get/Structures_Graph-1.0.4.tgz",
-            "reference": null,
-            "shasum": null
-        },
-        "require": {
-            "php": ">=4.2.0.0"
-        },
-        "replace": {
-            "pear-pear/structures_graph": "== 1.0.4.0"
-        },
-        "type": "pear-library",
-        "installation-source": "dist",
-        "autoload": {
-            "classmap": [
-                ""
-            ]
-        },
-        "include-path": [
-            "/"
-        ],
-        "description": "Structures_Graph is a package for creating and manipulating graph datastructures. It allows building of directed\nand undirected graphs, with data and metadata stored in nodes. The library provides functions for graph traversing\nas well as for characteristic extraction from the graph topology."
-    },
-    {
-        "name": "pear-pear.php.net/Archive_Tar",
-        "version": "1.3.13",
-        "version_normalized": "1.3.13.0",
-        "dist": {
-            "type": "file",
-            "url": "http://pear.php.net/get/Archive_Tar-1.3.13.tgz",
-            "reference": null,
-            "shasum": null
-        },
-        "require": {
-            "php": ">=4.3.0.0"
-        },
-        "replace": {
-            "pear-pear/archive_tar": "== 1.3.13.0"
-        },
-        "type": "pear-library",
-        "installation-source": "dist",
-        "autoload": {
-            "classmap": [
-                ""
-            ]
-        },
-        "include-path": [
-            "/"
-        ],
-        "description": "This class provides handling of tar files in PHP.\nIt supports creating, listing, extracting and adding to tar files.\nGzip support is available if PHP has the zlib extension built-in or\nloaded. Bz2 compression is also supported with the bz2 extension loaded."
-    },
-    {
-<<<<<<< HEAD
-        "name": "pear-pear.php.net/PEAR",
-        "version": "1.9.5",
-        "version_normalized": "1.9.5.0",
-        "dist": {
-            "type": "file",
-            "url": "http://pear.php.net/get/PEAR-1.9.5.tgz",
-            "reference": null,
-            "shasum": null
-        },
-        "require": {
-            "ext-pcre": "*",
-            "ext-xml": "*",
-            "pear-pear.php.net/archive_tar": ">=1.3.11.0",
-            "pear-pear.php.net/console_getopt": ">=1.2.0.0",
-            "pear-pear.php.net/structures_graph": ">=1.0.2.0",
-            "pear-pear.php.net/xml_util": ">=1.2.0.0",
-            "php": ">=4.4.0.0,!=5.0.0.0,!=5.1.0.0,!=5.1.1.0,!=5.1.2.0,!=5.1.3.0,!=5.1.4.0,!=5.1.5.0"
-        },
-        "conflict": {
-            "pear-pear.php.net/pear_frontend_gtk": "<0.4.0.0",
-            "pear-pear.php.net/pear_frontend_web": "<=0.4.0.0"
-        },
-        "replace": {
-            "pear-pear/pear": "== 1.9.5.0"
-        },
-        "type": "pear-library",
-        "installation-source": "dist",
-        "autoload": {
-            "classmap": [
-                ""
-            ]
-        },
-        "include-path": [
-            "/"
-        ],
-        "description": "The PEAR package contains:\n * the PEAR installer, for creating, distributing\n   and installing packages\n * the PEAR_Exception PHP5 error handling mechanism\n * the PEAR_ErrorStack advanced error handling mechanism\n * the PEAR_Error error handling mechanism\n * the OS_Guess class for retrieving info about the OS\n   where PHP is running on\n * the System class for quick handling of common operations\n   with files and directories\n * the PEAR base class\n  Features in a nutshell:\n  * full support for channels\n  * pre-download dependency validation\n  * new package.xml 2.0 format allows tremendous flexibility while maintaining BC\n  * support for optional dependency groups and limited support for sub-packaging\n  * robust dependency support\n  * full dependency validation on uninstall\n  * remote install for hosts with only ftp access - no more problems with\n    restricted host installation\n  * full support for mirroring\n  * support for bundling several packages into a single tarball\n  * support for static dependencies on a url-based package\n  * support for custom file roles and installation tasks"
-    },
-    {
-        "name": "pear-pear.php.net/Validate",
-        "version": "0.8.5",
-        "version_normalized": "0.8.5.0",
-=======
-        "name": "vufind-org/vufindhttp",
-        "version": "v1.0.0",
-        "version_normalized": "1.0.0.0",
-        "source": {
-            "type": "git",
-            "url": "https://github.com/vufind-org/vufindhttp.git",
-            "reference": "2f56535bd3c306747ecf89ecea33c798f16f8c4e"
-        },
->>>>>>> d8c0f3ac
-        "dist": {
-            "type": "file",
-            "url": "http://pear.php.net/get/Validate-0.8.5.tgz",
-            "reference": null,
-            "shasum": null
-        },
-        "require": {
-            "php": ">=4.2.0.0"
-        },
-        "replace": {
-            "pear-pear/validate": "== 0.8.5.0"
-        },
-        "type": "pear-library",
-        "installation-source": "dist",
-        "autoload": {
-            "classmap": [
-                ""
-            ]
-        },
-        "include-path": [
-            "/"
-        ],
-        "description": "Package to validate various datas. It includes :\n    - numbers (min/max, decimal or not)\n    - email (syntax, domain check, rfc822)\n    - string (predifined type alpha upper and/or lowercase, numeric,...)\n    - date (min, max, rfc822 compliant)\n    - uri (RFC2396)\n    - possibility valid multiple data with a single method call (::multiple)"
-    },
-    {
-        "name": "pear-pear.php.net/Validate_ISPN",
-        "version": "0.6.1",
-        "version_normalized": "0.6.1.0",
-        "dist": {
-            "type": "file",
-            "url": "http://pear.php.net/get/Validate_ISPN-0.6.1.tgz",
-            "reference": null,
-            "shasum": null
-        },
-        "require": {
-            "pear-pear.php.net/validate": ">=0.5.0.0",
-            "php": ">=4.1.0.0"
-        },
-        "replace": {
-            "pear-pear/validate_ispn": "== 0.6.1.0"
-        },
-        "type": "pear-library",
-        "installation-source": "dist",
-        "autoload": {
-            "classmap": [
-                ""
-            ]
-        },
-        "include-path": [
-            "/"
-        ],
-        "description": "Package containes ISPN (International Standard Product Numbers) validations such as:\n * ISSN\n * ISBN\n * ISMN\n * ISRC (International Standard Recording Code)\n * EAN8\n * EAN13\n * EAN14\n * UCC12\n * SSCC"
-    },
-    {
-<<<<<<< HEAD
-        "name": "symfony/yaml",
-        "version": "v2.6.0",
-        "version_normalized": "2.6.0.0",
-        "target-dir": "Symfony/Component/Yaml",
-        "source": {
-            "type": "git",
-            "url": "https://github.com/symfony/Yaml.git",
-            "reference": "51c845cf3e4bfc182d1d5c05ed1c7338361d86f8"
-        },
-        "dist": {
-            "type": "zip",
-            "url": "https://api.github.com/repos/symfony/Yaml/zipball/51c845cf3e4bfc182d1d5c05ed1c7338361d86f8",
-            "reference": "51c845cf3e4bfc182d1d5c05ed1c7338361d86f8",
-=======
-        "name": "behat/mink",
-        "version": "v1.6.0",
-        "version_normalized": "1.6.0.0",
-        "source": {
-            "type": "git",
-            "url": "https://github.com/Behat/Mink.git",
-            "reference": "090900a0049c441f1e072bbd837db4079b2250c5"
-        },
-        "dist": {
-            "type": "zip",
-            "url": "https://api.github.com/repos/Behat/Mink/zipball/090900a0049c441f1e072bbd837db4079b2250c5",
-            "reference": "090900a0049c441f1e072bbd837db4079b2250c5",
->>>>>>> d8c0f3ac
-            "shasum": ""
-        },
-        "require": {
-            "php": ">=5.3.1",
-            "symfony/css-selector": "~2.0"
-        },
-<<<<<<< HEAD
-        "time": "2014-11-20 13:24:23",
-        "type": "library",
-        "extra": {
-            "branch-alias": {
-                "dev-master": "2.6-dev"
-=======
-        "suggest": {
-            "behat/mink-browserkit-driver": "extremely fast headless driver for Symfony\\Kernel-based apps (Sf2, Silex)",
-            "behat/mink-goutte-driver": "fast headless driver for any app without JS emulation",
-            "behat/mink-selenium2-driver": "slow, but JS-enabled driver for any app (requires Selenium2)",
-            "behat/mink-zombie-driver": "fast and JS-enabled headless driver for any app (requires node.js)"
-        },
-        "time": "2014-09-26 09:25:05",
-        "type": "library",
-        "extra": {
-            "branch-alias": {
-                "dev-master": "1.6.x-dev"
->>>>>>> d8c0f3ac
-            }
-        },
-        "installation-source": "dist",
-        "autoload": {
-            "psr-0": {
-                "Behat\\Mink": "src/"
-            }
-        },
-        "notification-url": "https://packagist.org/downloads/",
-        "license": [
-            "MIT"
-        ],
-        "authors": [
-            {
-                "name": "Konstantin Kudryashov",
-                "email": "ever.zet@gmail.com",
-                "homepage": "http://everzet.com"
-            }
-        ],
-        "description": "Web acceptance testing framework for PHP 5.3",
-        "homepage": "http://mink.behat.org/",
-        "keywords": [
-            "browser",
-            "testing",
-            "web"
-        ]
-    },
-    {
-        "name": "behat/mink-zombie-driver",
-        "version": "v1.2.0",
-        "version_normalized": "1.2.0.0",
-        "source": {
-            "type": "git",
-            "url": "https://github.com/Behat/MinkZombieDriver.git",
-            "reference": "cf15a3a0cc4865bb55253cd033a03a20cee6d2d1"
-        },
-        "dist": {
-            "type": "zip",
-            "url": "https://api.github.com/repos/Behat/MinkZombieDriver/zipball/cf15a3a0cc4865bb55253cd033a03a20cee6d2d1",
-            "reference": "cf15a3a0cc4865bb55253cd033a03a20cee6d2d1",
-            "shasum": ""
-        },
-        "require": {
-            "behat/mink": "~1.6@dev",
-            "php": ">=5.3.1",
-            "symfony/process": "~2.1"
-        },
-        "time": "2014-09-26 12:26:25",
-        "type": "mink-driver",
-        "extra": {
-            "branch-alias": {
-                "dev-master": "1.2.x-dev"
-            }
-        },
-        "installation-source": "dist",
-        "autoload": {
-            "psr-0": {
-                "Behat\\Mink\\Driver": "src/"
-            }
-        },
-        "notification-url": "https://packagist.org/downloads/",
-        "license": [
-            "MIT"
-        ],
-        "authors": [
-            {
-                "name": "Konstantin Kudryashov",
-                "email": "ever.zet@gmail.com",
-                "homepage": "http://everzet.com"
-            },
-            {
-                "name": "Pascal Cremer",
-                "email": "b00gizm@gmail.com",
-                "homepage": "http://github.com/b00gizm"
-            }
-        ],
-        "description": "Zombie.js driver for Mink framework",
-        "homepage": "http://mink.behat.org/",
-        "keywords": [
-            "ajax",
-            "browser",
-            "headless",
-            "javascript",
-            "testing",
-            "zombie"
-        ]
-    },
-    {
-<<<<<<< HEAD
-        "name": "vufind-org/vufindcode",
-        "version": "v1.0.2",
-        "version_normalized": "1.0.2.0",
-        "source": {
-            "type": "git",
-            "url": "https://github.com/vufind-org/vufindcode.git",
-            "reference": "1c6a0ad73cdf24c363f0e0564ac29ef1ba323ec0"
-        },
-        "dist": {
-            "type": "zip",
-            "url": "https://api.github.com/repos/vufind-org/vufindcode/zipball/1c6a0ad73cdf24c363f0e0564ac29ef1ba323ec0",
-            "reference": "1c6a0ad73cdf24c363f0e0564ac29ef1ba323ec0",
-            "shasum": ""
-        },
-        "require": {
-            "php": ">=5.3.0"
-        },
-        "time": "2014-09-17 15:48:11",
-        "type": "library",
-        "installation-source": "dist",
-        "autoload": {
-            "psr-0": {
-                "VuFindCode\\": "src/"
-=======
-        "name": "ocramius/proxy-manager",
-        "version": "1.0.0",
-        "version_normalized": "1.0.0.0",
-        "source": {
-            "type": "git",
-            "url": "https://github.com/Ocramius/ProxyManager.git",
-            "reference": "a80a39fac4fbd771aea7d3871929933a3a1bbf3e"
-        },
-        "dist": {
-            "type": "zip",
-            "url": "https://api.github.com/repos/Ocramius/ProxyManager/zipball/a80a39fac4fbd771aea7d3871929933a3a1bbf3e",
-            "reference": "a80a39fac4fbd771aea7d3871929933a3a1bbf3e",
-            "shasum": ""
-        },
-        "require": {
-            "php": ">=5.3.3",
-            "zendframework/zend-code": ">2.2.5,<3.0"
-        },
-        "require-dev": {
-            "ext-phar": "*",
-            "phpunit/phpunit": "~4.0",
-            "squizlabs/php_codesniffer": "1.5.*"
-        },
-        "suggest": {
-            "ocramius/generated-hydrator": "To have very fast object to array to object conversion for ghost objects",
-            "zendframework/zend-json": "To have the JsonRpc adapter (Remote Object feature)",
-            "zendframework/zend-soap": "To have the Soap adapter (Remote Object feature)",
-            "zendframework/zend-stdlib": "To use the hydrator proxy",
-            "zendframework/zend-xmlrpc": "To have the XmlRpc adapter (Remote Object feature)"
-        },
-        "time": "2014-12-12 10:59:05",
-        "type": "library",
-        "extra": {
-            "branch-alias": {
-                "dev-master": "2.0.x-dev"
-            }
-        },
-        "installation-source": "dist",
-        "autoload": {
-            "psr-0": {
-                "ProxyManager\\": "src"
->>>>>>> d8c0f3ac
-            }
-        },
-        "notification-url": "https://packagist.org/downloads/",
-        "license": [
-            "GPL-2.0"
-        ],
-        "authors": [
-            {
-<<<<<<< HEAD
-                "name": "Demian Katz",
-                "email": "demian.katz@villanova.edu"
-            }
-        ],
-        "description": "Class for representing ISBNs (a VuFind support library)"
-    },
-    {
         "name": "zendframework/zendrest",
         "version": "2.0.2",
         "version_normalized": "2.0.2.0",
@@ -1521,38 +1373,6 @@
             "url": "https://packages.zendframework.com/composer/zendframework-zendrest-7427d242b4546e5aef1206d2c97e402109d8843e-zip-da96cc.zip",
             "reference": "2.0.2",
             "shasum": "cd304d9e2fccccbd98348bfbead7d42b102e565a"
-=======
-                "name": "Marco Pivetta",
-                "email": "ocramius@gmail.com",
-                "homepage": "http://ocramius.github.com/"
-            }
-        ],
-        "description": "A library providing utilities to generate, instantiate and generally operate with Object Proxies",
-        "homepage": "https://github.com/Ocramius/ProxyManager",
-        "keywords": [
-            "aop",
-            "lazy loading",
-            "proxy",
-            "proxy pattern",
-            "service proxies"
-        ]
-    },
-    {
-        "name": "symfony/yaml",
-        "version": "v2.6.1",
-        "version_normalized": "2.6.1.0",
-        "target-dir": "Symfony/Component/Yaml",
-        "source": {
-            "type": "git",
-            "url": "https://github.com/symfony/Yaml.git",
-            "reference": "3346fc090a3eb6b53d408db2903b241af51dcb20"
-        },
-        "dist": {
-            "type": "zip",
-            "url": "https://api.github.com/repos/symfony/Yaml/zipball/3346fc090a3eb6b53d408db2903b241af51dcb20",
-            "reference": "3346fc090a3eb6b53d408db2903b241af51dcb20",
-            "shasum": ""
->>>>>>> d8c0f3ac
         },
         "require": {
             "php": ">=5.3.3",
@@ -1560,32 +1380,17 @@
             "zendframework/zend-uri": "~2.0",
             "zendframework/zendxml": "~1.0-dev"
         },
-<<<<<<< HEAD
         "time": "2014-03-05 22:32:09",
         "type": "library",
         "installation-source": "dist",
         "autoload": {
             "psr-0": {
                 "ZendRest": "library/"
-=======
-        "time": "2014-12-02 20:19:20",
-        "type": "library",
-        "extra": {
-            "branch-alias": {
-                "dev-master": "2.6-dev"
-            }
-        },
-        "installation-source": "dist",
-        "autoload": {
-            "psr-0": {
-                "Symfony\\Component\\Yaml\\": ""
->>>>>>> d8c0f3ac
             }
         },
         "license": [
             "BSD-3-Clause"
         ],
-<<<<<<< HEAD
         "description": " ",
         "homepage": "http://packages.zendframework.com/",
         "keywords": [
@@ -1631,59 +1436,15 @@
         "extra": {
             "branch-alias": {
                 "dev-master": "2.0.x-dev"
-=======
-        "authors": [
-            {
-                "name": "Symfony Community",
-                "homepage": "http://symfony.com/contributors"
-            },
-            {
-                "name": "Fabien Potencier",
-                "email": "fabien@symfony.com"
-            }
-        ],
-        "description": "Symfony Yaml Component",
-        "homepage": "http://symfony.com"
-    },
-    {
-        "name": "symfony/css-selector",
-        "version": "v2.6.1",
-        "version_normalized": "2.6.1.0",
-        "target-dir": "Symfony/Component/CssSelector",
-        "source": {
-            "type": "git",
-            "url": "https://github.com/symfony/CssSelector.git",
-            "reference": "93eb315b545b60a908271762fb4bfa1f9954b851"
-        },
-        "dist": {
-            "type": "zip",
-            "url": "https://api.github.com/repos/symfony/CssSelector/zipball/93eb315b545b60a908271762fb4bfa1f9954b851",
-            "reference": "93eb315b545b60a908271762fb4bfa1f9954b851",
-            "shasum": ""
-        },
-        "require": {
-            "php": ">=5.3.3"
-        },
-        "time": "2014-12-02 20:19:20",
-        "type": "library",
-        "extra": {
-            "branch-alias": {
-                "dev-master": "2.6-dev"
->>>>>>> d8c0f3ac
-            }
-        },
-        "installation-source": "dist",
-        "autoload": {
-            "psr-0": {
-<<<<<<< HEAD
+            }
+        },
+        "installation-source": "dist",
+        "autoload": {
+            "psr-0": {
                 "ZendService\\Amazon\\": "library/"
-=======
-                "Symfony\\Component\\CssSelector\\": ""
->>>>>>> d8c0f3ac
-            }
-        },
-        "license": [
-<<<<<<< HEAD
+            }
+        },
+        "license": [
             "BSD-3-Clause"
         ],
         "description": "OOP wrapper for the Amazon web service",
@@ -1727,65 +1488,15 @@
         "extra": {
             "branch-alias": {
                 "dev-master": "2.0.x-dev"
-=======
-            "MIT"
-        ],
-        "authors": [
-            {
-                "name": "Symfony Community",
-                "homepage": "http://symfony.com/contributors"
-            },
-            {
-                "name": "Jean-François Simon",
-                "email": "jeanfrancois.simon@sensiolabs.com"
-            },
-            {
-                "name": "Fabien Potencier",
-                "email": "fabien@symfony.com"
-            }
-        ],
-        "description": "Symfony CssSelector Component",
-        "homepage": "http://symfony.com"
-    },
-    {
-        "name": "symfony/process",
-        "version": "v2.6.1",
-        "version_normalized": "2.6.1.0",
-        "target-dir": "Symfony/Component/Process",
-        "source": {
-            "type": "git",
-            "url": "https://github.com/symfony/Process.git",
-            "reference": "bf0c9bd625f13b0b0bbe39919225cf145dfb935a"
-        },
-        "dist": {
-            "type": "zip",
-            "url": "https://api.github.com/repos/symfony/Process/zipball/bf0c9bd625f13b0b0bbe39919225cf145dfb935a",
-            "reference": "bf0c9bd625f13b0b0bbe39919225cf145dfb935a",
-            "shasum": ""
-        },
-        "require": {
-            "php": ">=5.3.3"
-        },
-        "time": "2014-12-02 20:19:20",
-        "type": "library",
-        "extra": {
-            "branch-alias": {
-                "dev-master": "2.6-dev"
->>>>>>> d8c0f3ac
-            }
-        },
-        "installation-source": "dist",
-        "autoload": {
-            "psr-0": {
-<<<<<<< HEAD
+            }
+        },
+        "installation-source": "dist",
+        "autoload": {
+            "psr-0": {
                 "ZendService": "library/"
-=======
-                "Symfony\\Component\\Process\\": ""
->>>>>>> d8c0f3ac
-            }
-        },
-        "license": [
-<<<<<<< HEAD
+            }
+        },
+        "license": [
             "BSD-3-Clause"
         ],
         "description": "OOP wrapper for the ReCaptcha web service",
@@ -1798,21 +1509,5 @@
             "source": "https://github.com/zendframework/ZendService_ReCaptcha/tree/release-2.0.1",
             "issues": "https://github.com/zendframework/ZendService_ReCaptcha/issues"
         }
-=======
-            "MIT"
-        ],
-        "authors": [
-            {
-                "name": "Symfony Community",
-                "homepage": "http://symfony.com/contributors"
-            },
-            {
-                "name": "Fabien Potencier",
-                "email": "fabien@symfony.com"
-            }
-        ],
-        "description": "Symfony Process Component",
-        "homepage": "http://symfony.com"
->>>>>>> d8c0f3ac
     }
 ]