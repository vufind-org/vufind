<?php
namespace TueFind\Module\Config;

$config = [
    'router' => [
        'routes' => [
            'proxy-load' => [
                'type' => 'Laminas\Router\Http\Literal',
                'options' => [
                    'route'    => '/Proxy/Load',
                    'defaults' => [
                        'controller' => 'Proxy',
                        'action'     => 'Load',
                    ],
                ],
            ],
            'pdaproxy-load' => [
                'type' => 'Laminas\Router\Http\Literal',
                'options' => [
                    'route'    => '/PDAProxy/Load',
                    'defaults' => [
                        'controller' => 'PDAProxy',
                        'action'     => 'Load',
                    ],
                ],
            ],
            'findbuchproxy-load' => [
                'type'    => 'Laminas\Router\Http\Literal',
                'options' => [
                    'route'    => '/FindbuchProxy/Load',
                    'defaults' => [
                        'controller' => 'FindbuchProxy',
                        'action'     => 'Load',
                    ],
                ],
            ],
            'fulltextsnippetproxy-load' => [
                'type' => 'Laminas\Router\Http\Literal',
                'options' => [
                    'route'    => '/FulltextSnippetProxy/Load',
                    'defaults' => [
                        'controller' => 'FulltextSnippetProxy',
                        'action'     => 'Load',
                    ],
                ],
            ],
            'wikidataproxy-load' => [
                'type'    => 'Laminas\Router\Http\Literal',
                'options' => [
                    'route'    => '/WikidataProxy/Load',
                    'defaults' => [
                        'controller' => 'WikidataProxy',
                        'action'     => 'Load',
                    ],
                ],
            ],
            'quicklink' => [
                'type'    => 'Laminas\Router\Http\Segment',
                'options' => [
                    'route'    => '/r/[:id]',
                    'constraints' => [
                        'id'     => '[a-zA-Z0-9._-]+',
                    ],
                    'defaults' => [
                        'controller' => 'QuickLink',
                        'action'     => 'redirect',
                    ]
                ],
            ],
            'redirect' => [
                'type'    => 'Laminas\Router\Http\Segment',
                'options' => [
                    'route'    => '/redirect/:url[/:group]',
                    'constraints' => [
                        // URL needs to be base64, see controller for details
                        'url'     => '[^/]+',
                        'group'   => '[^/]+',
                    ],
                    'defaults' => [
                        'controller' => 'Redirect',
                        'action'     => 'redirect',
                    ]
                ],
            ],
            'static-page' => [
                'type'    => 'Laminas\Router\Http\Segment',
                'options' => [
                    'route'    => "/:page",
                    'constraints' => [
                        'page'     => '[a-zA-Z][a-zA-Z0-9_-]*',
                    ],
                    'defaults' => [
                        'controller' => 'StaticPage',
                        'action'     => 'staticPage',
                    ],
                ],
            ],
            'myresearch-publish' => [
                'type'    => 'Laminas\Router\Http\Segment',
                'options' => [
                    'route'    => "/MyResearch/Publish/[:record_id]",
                    'constraints' => [
                        'record_id'     => '[0-9A-Z]{8,}',
                    ],
                    'defaults' => [
                        'controller' => 'MyResearch',
                        'action'     => 'publish',
                    ],
                ],
            ],
            'myresearch-rssfeedraw' => [
                'type'    => 'Laminas\Router\Http\Segment',
                'options' => [
                    'route'    => "/myrssfeed/:user_uuid",
                    'constraints' => [
                        //example: 134b5a64-97ab-11eb-baff-309c23c4daa6
                        'user_uuid'     => '.{8}(-.{4}){3}-.{12}',
                    ],
                    'defaults' => [
                        'controller' => 'MyResearch',
                        'action'     => 'rssFeedRaw',
                    ],
                ],
            ],
            'authority-request-access' => [
                'type'    => 'Laminas\Router\Http\Segment',
                'options' => [
                    'route'    => "/Authority/RequestAccess/:authority_id",
                    'constraints' => [
                        'authority_id'     => '[0-9A-Z]{8,}',
                    ],
                    'defaults' => [
                        'controller' => 'Authority',
                        'action'     => 'requestAccess',
                    ],
                ],
            ],
            'authority-process-request' => [
                'type'    => 'Laminas\Router\Http\Segment',
                'options' => [
                    'route'    => "/Authority/RequestAccess/:authority_id/:user_id",
                    'constraints' => [
                        'authority_id'     => '[0-9A-Z]{8,}',
                        'user_id'          => '\d+',
                    ],
                    'defaults' => [
                        'controller' => 'AdminFrontend',
                        'action'     => 'ProcessUserAuthorityRequest',
                    ],
                ],
            ],
        ],
    ],
    'controllers' => [
        'factories' => [
            'TueFind\Controller\AdminFrontendController' => 'VuFind\Controller\AbstractBaseFactory',
            'TueFind\Controller\AjaxController' => 'VuFind\Controller\AjaxControllerFactory',
            'TueFind\Controller\AuthorController' => '\VuFind\Controller\AbstractBaseFactory',
            'TueFind\Controller\AuthorityController' => 'VuFind\Controller\AbstractBaseFactory',
            'TueFind\Controller\CartController' => 'VuFind\Controller\CartControllerFactory',
            'TueFind\Controller\FeedbackController' => 'VuFind\Controller\AbstractBaseFactory',
            'TueFind\Controller\FindbuchProxyController' => 'VuFind\Controller\AbstractBaseFactory',
            'TueFind\Controller\FulltextSnippetProxyController' => '\TueFind\Controller\FulltextSnippetProxyControllerFactory',
            'TueFind\Controller\MyResearchController' => 'VuFind\Controller\AbstractBaseFactory',
            'TueFind\Controller\PDAProxyController' => 'VuFind\Controller\AbstractBaseFactory',
            'TueFind\Controller\ProxyController' => 'VuFind\Controller\AbstractBaseFactory',
            'TueFind\Controller\QuickLinkController' => 'VuFind\Controller\AbstractBaseFactory',
            'TueFind\Controller\RecordController' => 'VuFind\Controller\AbstractBaseWithConfigFactory',
            'TueFind\Controller\RedirectController' => 'TueFind\Controller\RedirectControllerFactory',
            'TueFind\Controller\RssFeedController' => 'VuFind\Controller\AbstractBaseFactory',
            'TueFind\Controller\StaticPageController' => 'VuFind\Controller\AbstractBaseFactory',
            'TueFind\Controller\WikidataProxyController' => 'VuFind\Controller\AbstractBaseFactory',
        ],
        'aliases' => [
            'AdminFrontend' => 'TueFind\Controller\AdminFrontendController',
            'AJAX' => 'TueFind\Controller\AjaxController',
            'ajax' => 'TueFind\Controller\AjaxController',
            'Author' => 'TueFind\Controller\AuthorController',
            'author' => 'TueFind\Controller\AuthorController',
            'Authority' => 'TueFind\Controller\AuthorityController',
            'authority' => 'TueFind\Controller\AuthorityController',
            'Cart' => 'TueFind\Controller\CartController',
            'cart' => 'TueFind\Controller\CartController',
            'Feedback' => 'TueFind\Controller\FeedbackController',
            'feedback' => 'TueFind\Controller\FeedbackController',
            'FindbuchProxy' => 'TueFind\Controller\FindbuchProxyController',
            'findbuchproxy' => 'TueFind\Controller\FindbuchProxyController',
            'fulltextsnippetproxy' => 'TueFind\Controller\FulltextSnippetProxyController',
            'MyResearch' => 'TueFind\Controller\MyResearchController',
            'myresearch' => 'TueFind\Controller\MyResearchController',
            'pdaproxy' => 'TueFind\Controller\PDAProxyController',
            'proxy' => 'TueFind\Controller\ProxyController',
            'QuickLink' => 'TueFind\Controller\QuickLinkController',
            'Record' => 'TueFind\Controller\RecordController',
            'record' => 'TueFind\Controller\RecordController',
            'Redirect' => 'TueFind\Controller\RedirectController',
            'redirect' => 'TueFind\Controller\RedirectController',
            'RssFeed' => 'TueFind\Controller\RssFeedController',
            'rssfeed' => 'TueFind\Controller\RssFeedController',
            'StaticPage' => 'TueFind\Controller\StaticPageController',
            'WikidataProxy' => 'TueFind\Controller\WikidataProxyController',
            'wikidataproxy' => 'TueFind\Controller\WikidataProxyController',
        ],
    ],
    'controller_plugins' => [

    ],
    'service_manager' => [
        'allow_override' => true,
        'factories' => [
            'TueFind\AjaxHandler\PluginManager' => 'VuFind\ServiceManager\AbstractPluginManagerFactory',
            'TueFind\Auth\PluginManager' => 'VuFind\ServiceManager\AbstractPluginManagerFactory',
            'TueFind\Captcha\PluginManager' => 'VuFind\ServiceManager\AbstractPluginManagerFactory',
            'TueFind\Config\AccountCapabilities' => 'TueFind\Config\AccountCapabilitiesFactory',
            'TueFind\ContentBlock\BlockLoader' => 'TueFind\ContentBlock\BlockLoaderFactory',
            'TueFind\ContentBlock\PluginManager' => 'VuFind\ServiceManager\AbstractPluginManagerFactory',
            'TueFind\Cookie\CookieManager' => 'VuFind\Cookie\CookieManagerFactory',
            'TueFind\Db\Row\PluginManager' => 'VuFind\ServiceManager\AbstractPluginManagerFactory',
            'TueFind\Db\Table\PluginManager' => 'VuFind\ServiceManager\AbstractPluginManagerFactory',
            'TueFind\Form\Form' => 'TueFind\Form\FormFactory',
            'TueFind\Mailer\Mailer' => 'TueFind\Mailer\Factory',
            'TueFind\MetadataVocabulary\PluginManager' => 'VuFind\ServiceManager\AbstractPluginManagerFactory',
            'TueFind\Recommend\PluginManager' => 'VuFind\ServiceManager\AbstractPluginManagerFactory',
            'TueFind\Record\FallbackLoader\PluginManager' => 'VuFind\ServiceManager\AbstractPluginManagerFactory',
            'TueFind\Record\Loader' => 'VuFind\Record\LoaderFactory',
            'TueFind\RecordDriver\PluginManager' => 'VuFind\ServiceManager\AbstractPluginManagerFactory',
            'TueFind\RecordTab\PluginManager' => 'VuFind\ServiceManager\AbstractPluginManagerFactory',
            'TueFind\Search\Params\PluginManager' => 'VuFind\ServiceManager\AbstractPluginManagerFactory',
            'TueFind\Search\Results\PluginManager' => 'VuFind\ServiceManager\AbstractPluginManagerFactory',
<<<<<<< HEAD
            'TueFind\Service\KfL' => 'TueFind\Service\KfLFactory',
=======
            'TueFind\Service\DSpace' => 'TueFind\Service\DSpaceFactory',
>>>>>>> 5e9abda7
            'TueFindSearch\Service' => 'VuFind\Service\SearchServiceFactory',
            'Laminas\Session\SessionManager' => 'TueFind\Session\ManagerFactory',
        ],
        'initializers' => [
            'TueFind\ServiceManager\ServiceInitializer',
        ],
        'aliases' => [
            'VuFind\AccountCapabilities' => 'TueFind\Config\AccountCapabilities',
            'VuFind\AjaxHandler\PluginManager' => 'TueFind\AjaxHandler\PluginManager',
            'VuFind\AuthPluginManager' => 'TueFind\Auth\PluginManager',
            'VuFind\Auth\PluginManager' => 'TueFind\Auth\PluginManager',
            'VuFind\Captcha\PluginManager' => 'TueFind\Captcha\PluginManager',
            'VuFind\Config\AccountCapabilities' => 'TueFind\Config\AccountCapabilities',
            'VuFind\ContentBlock\BlockLoader' => 'TueFind\ContentBlock\BlockLoader',
            'VuFind\ContentBlock\PluginManager' => 'TueFind\ContentBlock\PluginManager',
            'VuFind\Cookie\CookieManager' => 'TueFind\Cookie\CookieManager',
            'VuFind\CookieManager' => 'TueFind\Cookie\CookieManager',
            'VuFind\DbRowPluginManager' => 'TueFind\Db\Row\PluginManager',
            'VuFind\Db\Row\PluginManager' => 'TueFind\Db\Row\PluginManager',
            'VuFind\DbTablePluginManager' => 'TueFind\Db\Table\PluginManager',
            'VuFind\Db\Table\PluginManager' => 'TueFind\Db\Table\PluginManager',
            'VuFind\Form\Form' => 'TueFind\Form\Form',
            'VuFind\Mailer\Mailer' => 'TueFind\Mailer\Mailer',
            'VuFind\MetadataVocabulary\PluginManager' => 'TueFind\MetadataVocabulary\PluginManager',
            'VuFind\RecommendPluginManager' => 'TueFind\Recommend\PluginManager',
            'VuFind\Recommend\PluginManager' => 'TueFind\Recommend\PluginManager',
            'VuFind\Record\FallbackLoader\PluginManager' => 'TueFind\Record\FallbackLoader\PluginManager',
            'VuFind\Record\Loader' => 'TueFind\Record\Loader',
            'VuFind\RecordLoader' => 'TueFind\Record\Loader',
            'VuFind\RecordDriverPluginManager' => 'TueFind\RecordDriver\PluginManager',
            'VuFind\RecordDriver\PluginManager' => 'TueFind\RecordDriver\PluginManager',
            'VuFind\RecordTabPluginManager' => 'TueFind\RecordTab\PluginManager',
            'VuFind\RecordTab\PluginManager' => 'TueFind\RecordTab\PluginManager',
            'VuFind\Search' => 'TueFindSearch\Service',
            'VuFind\Search\Params\PluginManager' => 'TueFind\Search\Params\PluginManager',
            'VuFind\Search\Results\PluginManager' => 'TueFind\Search\Results\PluginManager',
            'VuFindSearch\Service' => 'TueFindSearch\Service',
        ],
    ],
    'view_helpers' => [
        'initializers' => [
            'TueFind\ServiceManager\ServiceInitializer',
        ],
    ],
    'view_manager' => [
        'strategies' => [
            'ViewJsonStrategy',
        ],
    ],
    'vufind' => [
        'plugin_managers' => [
            'metadatavocabulary' => [],
        ],
    ],
];

$recordRoutes = [];
$dynamicRoutes = [];
$staticRoutes = ['AdminFrontend/ShowAdmins', 'AdminFrontend/ShowUserAuthorities', 'MyResearch/Newsletter', 'MyResearch/Publications', 'MyResearch/RssFeedSettings', 'MyResearch/RssFeedPreview', 'RssFeed/Full'];

$routeGenerator = new \TueFind\Route\RouteGenerator();
$routeGenerator->addRecordRoutes($config, $recordRoutes);
$routeGenerator->addDynamicRoutes($config, $dynamicRoutes);
$routeGenerator->addStaticRoutes($config, $staticRoutes);

return $config;<|MERGE_RESOLUTION|>--- conflicted
+++ resolved
@@ -227,11 +227,8 @@
             'TueFind\RecordTab\PluginManager' => 'VuFind\ServiceManager\AbstractPluginManagerFactory',
             'TueFind\Search\Params\PluginManager' => 'VuFind\ServiceManager\AbstractPluginManagerFactory',
             'TueFind\Search\Results\PluginManager' => 'VuFind\ServiceManager\AbstractPluginManagerFactory',
-<<<<<<< HEAD
+            'TueFind\Service\DSpace' => 'TueFind\Service\DSpaceFactory',
             'TueFind\Service\KfL' => 'TueFind\Service\KfLFactory',
-=======
-            'TueFind\Service\DSpace' => 'TueFind\Service\DSpaceFactory',
->>>>>>> 5e9abda7
             'TueFindSearch\Service' => 'VuFind\Service\SearchServiceFactory',
             'Laminas\Session\SessionManager' => 'TueFind\Session\ManagerFactory',
         ],
