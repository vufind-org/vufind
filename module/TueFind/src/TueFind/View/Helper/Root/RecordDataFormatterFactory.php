<?php

namespace TueFind\View\Helper\Root;

/**
 * Wraps native VuFind fields from parent,
 * as well as shared TueFind fields like HBZ, JOP, Subito, ...
 */
class RecordDataFormatterFactory extends \VuFind\View\Helper\Root\RecordDataFormatterFactory {

    protected function addChildRecords(&$spec) {
        $spec->setTemplateLine(
            'child_records', 'getChildRecordCount', 'data-childRecords.phtml',
            ['allowZero' => false]
        );
    }

    protected function addContainerIdsAndTitles(&$spec) {
        $spec->setTemplateLine(
            'In', 'showContainerIdsAndTitles', 'data-container_ids_and_titles.phtml'
        );
    }

    protected function addDeduplicatedAuthors(&$spec) {
        $spec->setMultiLine(
            'Authors', 'getDeduplicatedAuthors', $this->getAuthorFunction()
        );
    }

    protected function addEdition(&$spec) {
        $spec->setLine(
            'Edition', 'getEdition', null,
            ['prefix' => '<span property="bookEdition">', 'suffix' => '</span>']
        );
    }

    protected function addFormats(&$spec) {
        $spec->setLine(
            'Format', 'getFormats', 'RecordHelper',
            ['helperMethod' => 'getFormatList']
        );
    }

    protected function addHBZ(&$spec) {
        $spec->setTemplateLine(
            'Check Availability', 'showHBZ', 'data-HBZ.phtml'
        );
    }

    protected function addJOP(&$spec) {
        $spec->setTemplateLine(
            'Journals Online & Print', 'showJOP', 'data-JOP.phtml'
        );
    }

    protected function addLanguages(&$spec) {
        // note: translation added, will probably be fixed in VuFind 6
        $spec->setLine('Language', 'getLanguages', null, ['translate' => true]);
    }

    protected function addFollowingTitle(&$spec) {
        $spec->setTemplateLine(
            'Following Title', 'getFollowingPPNAndTitle', 'data-following_title.phtml'
        );
    }

    protected function addOnlineAccess(&$spec) {
        // = URLs and material types
        $spec->setTemplateLine('Online Access', true, 'data-onlineAccess.phtml');
    }

    protected function addPrecedingTitle(&$spec) {
        $spec->setTemplateLine(
            'Previous Title', 'getPrecedingPPNAndTitle', 'data-preceding_title.phtml'
        );
    }

    protected function addPublications(&$spec) {
        $spec->setTemplateLine(
            'Published', 'getPublicationDetails', 'data-publicationDetails.phtml'
        );
    }

    protected function addPublishedIn(&$spec) {
        $spec->setTemplateLine(
            'Published in', 'getContainerTitle', 'data-containerTitle.phtml'
        );
    }

    protected function addRecordLinks(&$spec) {
        $spec->setTemplateLine(
            'Related Items', 'getAllRecordLinks', 'data-allRecordLinks.phtml'
        );
    }

    protected function addSeries(&$spec) {
        $spec->setTemplateLine('Series', 'getSeries', 'data-series.phtml');
    }

    protected function addSubito(&$spec) {
        $spec->setTemplateLine(
            'Subito Delivery Service', 'showSubito', 'data-subito.phtml'
        );
    }

    protected function addSubjects(&$spec) {
        $spec->setTemplateLine(
            'Subjects', 'getAllSubjectHeadings', 'data-allSubjectHeadings.phtml'
        );
    }

    protected function addTags(&$spec) {
        $spec->setTemplateLine('Tags', true, 'data-tags.phtml');
    }

    protected function addVolumesAndArticles(&$spec) {
        $spec->setTemplateLine(
<<<<<<< HEAD
            'Volumes / Articles', 'hasInferiorWorks', 'data-volumes_articles.phtml'
=======
            'Volumes / Articles', 'hasInferiorWorksInCurrentSubsystem', 'data-volumes_articles.phtml'
>>>>>>> a4deb0f2
        );
    }
}<|MERGE_RESOLUTION|>--- conflicted
+++ resolved
@@ -115,11 +115,7 @@
 
     protected function addVolumesAndArticles(&$spec) {
         $spec->setTemplateLine(
-<<<<<<< HEAD
-            'Volumes / Articles', 'hasInferiorWorks', 'data-volumes_articles.phtml'
-=======
             'Volumes / Articles', 'hasInferiorWorksInCurrentSubsystem', 'data-volumes_articles.phtml'
->>>>>>> a4deb0f2
         );
     }
 }