--- conflicted
+++ resolved
@@ -8,14 +8,6 @@
 ALTER TABLE vufind.user ADD tuefind_subscribed_to_newsletter BOOL NOT NULL DEFAULT FALSE;
 CREATE INDEX tuefind_subscribed_to_newsletter_index ON vufind.user (tuefind_subscribed_to_newsletter);
 
-<<<<<<< HEAD
-ALTER TABLE vufind.user ADD tuefind_uuid CHAR(36) NOT NULL;
-ALTER TABLE vufind.user ADD CONSTRAINT tuefind_user_uuid UNIQUE (tuefind_uuid);
-
-DELIMITER //
-CREATE TRIGGER before_user_insert BEFORE INSERT ON vufind.user FOR EACH ROW IF NEW.tuefind_uuid IS NULL THEN SET NEW.tuefind_uuid = UUID(); END IF;//
-DELIMITER ;
-=======
 
 CREATE TABLE IF NOT EXISTS vufind.tuefind_rss_feeds (
     id INT UNSIGNED NOT NULL AUTO_INCREMENT,
@@ -82,5 +74,4 @@
 CREATE INDEX tuefind_rss_feed_send_emails_index ON vufind.user (tuefind_rss_feed_send_emails);
 ALTER TABLE vufind.user ADD tuefind_rss_feed_last_notification TIMESTAMP DEFAULT NOW();
 
-ALTER TABLE vufind.user ADD tuefind_is_admin BOOLEAN NOT NULL DEFAULT FALSE;
->>>>>>> f93e0eaf
+ALTER TABLE vufind.user ADD tuefind_is_admin BOOLEAN NOT NULL DEFAULT FALSE;