--- conflicted
+++ resolved
@@ -135,8 +135,7 @@
             foreach ($js as $current) {
                 $this->addJsEntry($current);
             }
-<<<<<<< HEAD
-        } elseif ($js == []) {
+        } elseif ($js === []) {
             return;
         } else {
             throw new \Exception("Invalid JS entry format: " . print_r($js, true));
@@ -161,33 +160,6 @@
     }
 
     /**
-=======
-        } elseif ($js === []) {
-            return;
-        } else {
-            throw new \Exception("Invalid JS entry format: " . print_r($js, true));
-        }
-    }
-
-    /**
-     * Helper function for adding a Javascript file.
-     *
-     * @param string|array $jsEntry Entry to add, either as string with path
-     * or array with additional properties.
-     *
-     * @return void
-     */
-    protected function addJsEntry($jsEntry)
-    {
-        if (!is_array($jsEntry)) {
-            $this->addJsStringEntry($jsEntry);
-        } else {
-            $this->addJsArrayEntry($jsEntry);
-        }
-    }
-
-    /**
->>>>>>> cddf89ff
      * Helper function for adding a Javascript file which is described as string.
      *
      * @param string $jsEntry Entry to add as string.
@@ -217,13 +189,10 @@
      */
     protected function addJsArrayEntry($jsEntry)
     {
-<<<<<<< HEAD
         if (!isset($jsEntry['position'])) {
             $jsEntry['position'] = 'header';
         }
 
-=======
->>>>>>> cddf89ff
         if (isset($jsEntry['priority']) && isset($jsEntry['load_after'])) {
             throw new \Exception(
                 'Using "priority" as well as "load_after" in the same entry '
@@ -235,11 +204,7 @@
             if ($existingEntry['file'] == $jsEntry['file']) {
 
                 // If we have the same settings as before, just skip this entry.
-<<<<<<< HEAD
-                if (count(array_diff($existingEntry, $jsEntry)) > 0) {
-=======
                 if ($existingEntry == $jsEntry) {
->>>>>>> cddf89ff
                     return;
                 }
 
@@ -275,11 +240,7 @@
                         return;
                     }
                 } elseif (isset($entry['load_after'])) {
-<<<<<<< HEAD
-                    if ($entry['load_after'] == $array[$i]['file']) {
-=======
                     if ($entry['load_after'] === $array[$i]['file']) {
->>>>>>> cddf89ff
                         array_splice($array, $i + 1, 0, [$entry]);
                         return;
                     }
@@ -349,24 +310,8 @@
      */
     public function parseSetting($current)
     {
-<<<<<<< HEAD
-=======
-        return $this->js;
-    }
-
-    /**
-     * Given a colon-delimited configuration string, break it apart, making sure
-     * that URLs in the first position are not inappropriately split.
-     *
-     * @param string $current Setting to parse
-     *
-     * @return array
-     */
-    public function parseSetting($current)
-    {
         // TODO: replace this method with a deprecation warning when all configs
         // have been converted to arrays
->>>>>>> cddf89ff
         $parts = explode(':', $current);
         // Special case: don't explode URLs:
         if (($parts[0] === 'http' || $parts[0] === 'https')
