<?php
/**
 * VuFind Theme Initializer
 *
 * PHP version 7
 *
 * Copyright (C) Villanova University 2010.
 *
 * This program is free software; you can redistribute it and/or modify
 * it under the terms of the GNU General Public License version 2,
 * as published by the Free Software Foundation.
 *
 * This program is distributed in the hope that it will be useful,
 * but WITHOUT ANY WARRANTY; without even the implied warranty of
 * MERCHANTABILITY or FITNESS FOR A PARTICULAR PURPOSE.  See the
 * GNU General Public License for more details.
 *
 * You should have received a copy of the GNU General Public License
 * along with this program; if not, write to the Free Software
 * Foundation, Inc., 51 Franklin Street, Fifth Floor, Boston, MA  02110-1301  USA
 *
 * @category VuFind
 * @package  Theme
 * @author   Demian Katz <demian.katz@villanova.edu>
 * @license  http://opensource.org/licenses/gpl-2.0.php GNU General Public License
 * @link     https://vufind.org Main Site
 */

namespace VuFindTheme;

<<<<<<< HEAD
use VuFind\I18n\Translator\Loader\Handler\DirectoryHandler;
use VuFind\I18n\Translator\Loader\LoaderConfig;
use Zend\Config\Config;
use Zend\Console\Console;
use Zend\Mvc\MvcEvent;
use Zend\Mvc\View\Http\InjectTemplateListener as BaseInjectTemplateListener;
use Zend\Stdlib\RequestInterface as Request;
=======
use Interop\Container\ContainerInterface;
use Laminas\Config\Config;
use Laminas\Mvc\MvcEvent;
use Laminas\Stdlib\RequestInterface as Request;
use Laminas\View\Resolver\TemplatePathStack;
>>>>>>> a8f95101

/**
 * VuFind Theme Initializer
 *
 * @category VuFind
 * @package  Theme
 * @author   Demian Katz <demian.katz@villanova.edu>
 * @license  http://opensource.org/licenses/gpl-2.0.php GNU General Public License
 * @link     https://vufind.org Main Site
 */
class Initializer
{
    /**
     * Theme configuration object
     *
     * @var Config
     */
    protected $config;

    /**
     * Laminas MVC Event
     *
     * @var MvcEvent
     */
    protected $event;

    /**
     * Top-level service manager
     *
     * @var \Laminas\ServiceManager\ServiceManager
     */
    protected $serviceManager;

    /**
     * Theme tools object
     *
     * @var \VuFindTheme\ThemeInfo
     */
    protected $tools;

    /**
     * Mobile interface detector
     *
     * @var \VuFindTheme\Mobile
     */
    protected $mobile;

    /**
     * Cookie manager
     *
     * @var \VuFind\Cookie\CookieManager
     */
    protected $cookieManager;

    /**
     * A static flag used to determine if the theme has been initialized
     *
     * @var bool
     */
    protected static $themeInitialized = false;

    /**
     * Constructor
     *
<<<<<<< HEAD
     * @param Config $config Configuration object containing these keys:
=======
     * @param Config                      $config           Configuration object
     * containing these keys:
>>>>>>> a8f95101
     * <ul>
     *   <li>theme - the name of the default theme for non-mobile devices</li>
     *   <li>mobile_theme - the name of the default theme for mobile devices
     * (omit to disable mobile support)</li>
     *   <li>alternate_themes - a comma-separated list of alternate themes that
     * can be accessed via the ui GET parameter; each entry is a colon-separated
     * parameter-value:theme-name pair.</li>
     *   <li>selectable_themes - a comma-separated list of themes that may be
     * selected through the user interface; each entry is a colon-separated
     * name:description pair, where name may be 'standard,' 'mobile,' or one of
     * the parameter-values from the alternate_themes array.</li>
     *   <li>generator - a Generator value to display in the HTML header
     * (optional)</li>
     * </ul>
<<<<<<< HEAD
     * @param MvcEvent $event Zend MVC Event object
=======
     * @param MvcEvent|ContainerInterface $eventOrContainer Laminas MVC Event object
     * OR service container object
>>>>>>> a8f95101
     */
    public function __construct(Config $config, $eventOrContainer)
    {
        // Store parameters:
        $this->config = $config;

        if ($eventOrContainer instanceof MvcEvent) {
            $this->event = $eventOrContainer;
            $this->serviceManager = $this->event->getApplication()
                ->getServiceManager();
        } elseif ($eventOrContainer instanceof ContainerInterface) {
            $this->event = null;
            $this->serviceManager = $eventOrContainer;
        } else {
            throw new \Exception(
                'Illegal type for $eventOrContainer: ' . get_class($eventOrContainer)
            );
        }

        // Get the cookie manager from the service manager:
        $this->cookieManager = $this->serviceManager
            ->get(\VuFind\Cookie\CookieManager::class);

        // Get base directory from tools object:
        $this->tools = $this->serviceManager->get(\VuFindTheme\ThemeInfo::class);

        // Set up mobile device detector:
        $this->mobile = $this->serviceManager->get(\VuFindTheme\Mobile::class);
        $this->mobile->enable(isset($this->config->mobile_theme));
    }

    /**
<<<<<<< HEAD
     * Adjust template injection to a strategy that works better with our themes.
     * This needs to be called prior to the dispatch event, which is why it is a
     * separate static method rather than part of the init() method below.
     *
     * @param MvcEvent $event Dispatch event object
     *
     * @return void
     */
    public static function configureTemplateInjection(MvcEvent $event)
    {
        // Get access to the shared event manager:
        $sharedEvents
            = $event->getApplication()->getEventManager()->getSharedManager();

        // Detach the default listener:
        $listeners = $sharedEvents->getListeners(
            ['Zend\Stdlib\DispatchableInterface'], MvcEvent::EVENT_DISPATCH
        );
        foreach ($listeners as $priority => $priorityGroup) {
            foreach ($priorityGroup as $callback) {
                if ($callback[0] instanceof BaseInjectTemplateListener) {
                    $injectTemplatePriority = $priority;
                    $sharedEvents->detach(
                        $callback, 'Zend\Stdlib\DispatchableInterface'
                    );
                    break 2;
                }
            }
        }

        // If we didn't successfully detach a listener above, priority will not be
        // set.  This is an unexpected situation, so we should throw an exception.
        if (!isset($injectTemplatePriority)) {
            throw new \Exception('Unable to detach InjectTemplateListener');
        }

        // Attach our own listener in place of the one we removed:
        $injectTemplateListener = new InjectTemplateListener();
        $sharedEvents->attach(
            'Zend\Stdlib\DispatchableInterface', MvcEvent::EVENT_DISPATCH,
            [$injectTemplateListener, 'injectTemplate'], $injectTemplatePriority
        );
    }

    /**
=======
>>>>>>> a8f95101
     * Initialize the theme.  This needs to be triggered as part of the dispatch
     * event.
     *
     * @throws \Exception
     * @return void
     */
    public function init()
    {
        // Make sure to initialize the theme just once
        if (self::$themeInitialized) {
            return;
        }
        self::$themeInitialized = true;

        // Determine the current theme:
        $currentTheme = $this->pickTheme(
            isset($this->event) ? $this->event->getRequest() : null
        );

        // Determine theme options:
        $this->sendThemeOptionsToView();

        // Make sure the current theme is set correctly in the tools object:
        try {
            $this->tools->setTheme($currentTheme);
        } catch (\Exception $error) {
            // If an illegal value is passed in, the setter may throw an exception.
            // We should ignore it for now and throw it after we have set up the
            // theme (the setter will use a safe value instead of the illegal one).
        }

        // Using the settings we initialized above, actually configure the themes; we
        // need to do this even if there is an error, since we need a theme in order
        // to display an error message!
        $this->setUpThemes(array_reverse($this->tools->getThemeInfo()));

        // If we encountered an error loading theme settings, fail now.
        if (isset($error)) {
            throw new \Exception($error->getMessage());
        }
    }

    /**
     * Support method for init() -- figure out which theme option is active.
     *
     * @param Request $request Request object (for obtaining user parameters);
     * set to null if no request context is available.
     *
     * @return string
     */
    protected function pickTheme(?Request $request)
    {
        // Load standard configuration options:
        $standardTheme = $this->config->theme;
        if (PHP_SAPI == 'cli') {
            return $standardTheme;
        }
        $mobileTheme = $this->mobile->enabled()
            ? $this->config->mobile_theme : false;

        // Find out if the user has a saved preference in the POST, URL or cookies:
<<<<<<< HEAD
        $selectedUI = $request->getPost()->get(
            'ui', $request->getQuery()->get(
            'ui', isset($request->getCookie()->ui)
            ? $request->getCookie()->ui : null
        )
        );
=======
        if (isset($request)) {
            $selectedUI = $request->getPost()->get(
                'ui', $request->getQuery()->get(
                    'ui', isset($request->getCookie()->ui)
                    ? $request->getCookie()->ui : null
                )
            );
        }
>>>>>>> a8f95101
        if (empty($selectedUI)) {
            $selectedUI = ($mobileTheme && $this->mobile->detect())
                ? 'mobile' : 'standard';
        }

        // Save the current setting to a cookie so it persists:
        $this->cookieManager->set('ui', $selectedUI);

        // Do we have a valid mobile selection?
        if ($mobileTheme && $selectedUI == 'mobile') {
            return $mobileTheme;
        }

        // Do we have a non-standard selection?
        if ($selectedUI != 'standard'
            && isset($this->config->alternate_themes)
        ) {
            // Check the alternate theme settings for a match:
            $parts = explode(',', $this->config->alternate_themes);
            foreach ($parts as $part) {
                $subparts = explode(':', $part);
                if ((trim($subparts[0]) == trim($selectedUI))
                    && isset($subparts[1]) && !empty($subparts[1])
                ) {
                    return $subparts[1];
                }
            }
        }

        // If we got this far, we either have a standard option or the user chose
        // an invalid non-standard option; either way, we need to default to the
        // standard theme:
        return $standardTheme;
    }

    /**
     * Make the theme options available to the view.
     *
     * @return void
     */
    protected function sendThemeOptionsToView()
    {
        // Get access to the view model:
        if (PHP_SAPI !== 'cli') {
            $viewModel = $this->serviceManager->get('ViewManager')->getViewModel();

            // Send down the view options:
            $viewModel->setVariable('themeOptions', $this->getThemeOptions());
        }
    }

    /**
     * Return an array of information about user-selectable themes.  Each entry in
     * the array is an associative array with 'name', 'desc' and 'selected' keys.
     *
     * @return array
     */
    protected function getThemeOptions()
    {
        $options = [];
        if (isset($this->config->selectable_themes)) {
            $parts = explode(',', $this->config->selectable_themes);
            foreach ($parts as $part) {
                $subparts = explode(':', $part);
                $name = trim($subparts[0]);
                $desc = isset($subparts[1]) ? trim($subparts[1]) : '';
                $desc = empty($desc) ? $name : $desc;
                if (!empty($name)) {
                    $options[] = [
                        'name' => $name,
                        'desc' => $desc,
                        'selected' => ($this->cookieManager->get('ui') == $name)
                    ];
                }
            }
        }
        return $options;
    }

    /**
     * Support method for setUpThemes -- register view helpers.
     *
     * @param array $helpers Helper settings
     *
     * @return void
     */
    protected function setUpThemeViewHelpers($helpers)
    {
        // Grab the helper loader from the view manager:
        $loader = $this->serviceManager->get('ViewHelperManager');

        // Register all the helpers:
        $config = new \Laminas\ServiceManager\Config($helpers);
        $config->configureServiceManager($loader);
    }

    /**
     * Support method for init() -- set up theme once current settings are known.
     *
     * @param array $themes Theme configuration information.
     *
     * @return void
     */
    protected function setUpThemes($themes)
    {
        $templatePathStack = [];

        // Grab the resource manager for tracking CSS, JS, etc.:
        $resources = $this->serviceManager
            ->get(\VuFindTheme\ResourceContainer::class);

        // Set generator if necessary:
        if (isset($this->config->generator)) {
            $resources->setGenerator($this->config->generator);
        }

        $lessActive = false;
        // Find LESS activity
        foreach ($themes as $key => $currentThemeInfo) {
            if (isset($currentThemeInfo['less']['active'])) {
                $lessActive = $currentThemeInfo['less']['active'];
            }
        }

        // Apply the loaded theme settings in reverse for proper inheritance:
        foreach ($themes as $key => $currentThemeInfo) {
            if (isset($currentThemeInfo['helpers'])) {
                $this->setUpThemeViewHelpers($currentThemeInfo['helpers']);
            }

            // Add template path:
            $templatePathStack[] = $this->tools->getBaseDir() . "/$key/templates";

            // Add CSS and JS dependencies:
            if ($lessActive && isset($currentThemeInfo['less'])) {
                $resources->addLessCss($currentThemeInfo['less']);
            }
            if (isset($currentThemeInfo['css'])) {
                $resources->addCss($currentThemeInfo['css']);
            }
            if (isset($currentThemeInfo['js'])) {
                $resources->addJs($currentThemeInfo['js']);
            }

            // Select encoding:
            if (isset($currentThemeInfo['encoding'])) {
                $resources->setEncoding($currentThemeInfo['encoding']);
            }

            // Select favicon:
            if (isset($currentThemeInfo['favicon'])) {
                $resources->setFavicon($currentThemeInfo['favicon']);
            }
        }

        // Inject the path stack generated above into the resolver:
        $resolver = $this->serviceManager->get(TemplatePathStack::class);
        $resolver->setPaths($templatePathStack);

<<<<<<< HEAD
        $baseDir = $this->tools->getBaseDir();
        $config = $this->serviceManager->get(LoaderConfig::class);
        foreach (array_keys($themes) as $index => $theme) {
            $config["theme_$theme"] = [
                'prio' => 500000 + $index * 100000,
                'type' => DirectoryHandler::class,
                'opts' => [
                    'dir' => "$baseDir/themes/$theme/languages",
                    'ext' => 'yaml,ini'
                ]
            ];
=======
        // Add theme specific language files for translation
        $this->updateTranslator($themes);
    }

    /**
     * Support method for setUpThemes() - add theme specific language files for
     * translation.
     *
     * @param array $themes Theme configuration information.
     *
     * @return void
     */
    protected function updateTranslator($themes)
    {
        $pathStack = [];
        foreach (array_keys($themes) as $theme) {
            $dir = APPLICATION_PATH . '/themes/' . $theme . '/languages';
            if (is_dir($dir)) {
                $pathStack[] = $dir;
            }
        }

        if (!empty($pathStack)) {
            try {
                $translator = $this->serviceManager
                    ->get(\Laminas\Mvc\I18n\Translator::class);
                $pm = $translator->getPluginManager();
                $pm->get('ExtendedIni')->addToPathStack($pathStack);
            } catch (\Laminas\Mvc\I18n\Exception\BadMethodCallException $e) {
                // This exception likely indicates that translation is disabled,
                // so we can't proceed.
                return;
            }

            // Override the default cache with a theme-specific cache to avoid
            // key collisions in a multi-theme environment.
            try {
                $cacheManager = $this->serviceManager
                    ->get(\VuFind\Cache\Manager::class);
                $cacheName = $cacheManager->addLanguageCacheForTheme($theme);
                $translator->setCache($cacheManager->getCache($cacheName));
            } catch (\Exception $e) {
                // Don't let a cache failure kill the whole application, but make
                // note of it:
                $logger = $this->serviceManager->get(\VuFind\Log\Logger::class);
                $logger->debug(
                    'Problem loading cache: ' . get_class($e) . ' exception: '
                    . $e->getMessage()
                );
            }
>>>>>>> a8f95101
        }
    }
}<|MERGE_RESOLUTION|>--- conflicted
+++ resolved
@@ -25,24 +25,15 @@
  * @license  http://opensource.org/licenses/gpl-2.0.php GNU General Public License
  * @link     https://vufind.org Main Site
  */
-
 namespace VuFindTheme;
 
-<<<<<<< HEAD
-use VuFind\I18n\Translator\Loader\Handler\DirectoryHandler;
-use VuFind\I18n\Translator\Loader\LoaderConfig;
-use Zend\Config\Config;
-use Zend\Console\Console;
-use Zend\Mvc\MvcEvent;
-use Zend\Mvc\View\Http\InjectTemplateListener as BaseInjectTemplateListener;
-use Zend\Stdlib\RequestInterface as Request;
-=======
 use Interop\Container\ContainerInterface;
 use Laminas\Config\Config;
 use Laminas\Mvc\MvcEvent;
 use Laminas\Stdlib\RequestInterface as Request;
 use Laminas\View\Resolver\TemplatePathStack;
->>>>>>> a8f95101
+use VuFind\I18n\Translator\Loader\Handler\DirectoryHandler;
+use VuFind\I18n\Translator\Loader\LoaderConfig;
 
 /**
  * VuFind Theme Initializer
@@ -107,12 +98,8 @@
     /**
      * Constructor
      *
-<<<<<<< HEAD
-     * @param Config $config Configuration object containing these keys:
-=======
      * @param Config                      $config           Configuration object
      * containing these keys:
->>>>>>> a8f95101
      * <ul>
      *   <li>theme - the name of the default theme for non-mobile devices</li>
      *   <li>mobile_theme - the name of the default theme for mobile devices
@@ -127,12 +114,8 @@
      *   <li>generator - a Generator value to display in the HTML header
      * (optional)</li>
      * </ul>
-<<<<<<< HEAD
-     * @param MvcEvent $event Zend MVC Event object
-=======
      * @param MvcEvent|ContainerInterface $eventOrContainer Laminas MVC Event object
      * OR service container object
->>>>>>> a8f95101
      */
     public function __construct(Config $config, $eventOrContainer)
     {
@@ -165,54 +148,6 @@
     }
 
     /**
-<<<<<<< HEAD
-     * Adjust template injection to a strategy that works better with our themes.
-     * This needs to be called prior to the dispatch event, which is why it is a
-     * separate static method rather than part of the init() method below.
-     *
-     * @param MvcEvent $event Dispatch event object
-     *
-     * @return void
-     */
-    public static function configureTemplateInjection(MvcEvent $event)
-    {
-        // Get access to the shared event manager:
-        $sharedEvents
-            = $event->getApplication()->getEventManager()->getSharedManager();
-
-        // Detach the default listener:
-        $listeners = $sharedEvents->getListeners(
-            ['Zend\Stdlib\DispatchableInterface'], MvcEvent::EVENT_DISPATCH
-        );
-        foreach ($listeners as $priority => $priorityGroup) {
-            foreach ($priorityGroup as $callback) {
-                if ($callback[0] instanceof BaseInjectTemplateListener) {
-                    $injectTemplatePriority = $priority;
-                    $sharedEvents->detach(
-                        $callback, 'Zend\Stdlib\DispatchableInterface'
-                    );
-                    break 2;
-                }
-            }
-        }
-
-        // If we didn't successfully detach a listener above, priority will not be
-        // set.  This is an unexpected situation, so we should throw an exception.
-        if (!isset($injectTemplatePriority)) {
-            throw new \Exception('Unable to detach InjectTemplateListener');
-        }
-
-        // Attach our own listener in place of the one we removed:
-        $injectTemplateListener = new InjectTemplateListener();
-        $sharedEvents->attach(
-            'Zend\Stdlib\DispatchableInterface', MvcEvent::EVENT_DISPATCH,
-            [$injectTemplateListener, 'injectTemplate'], $injectTemplatePriority
-        );
-    }
-
-    /**
-=======
->>>>>>> a8f95101
      * Initialize the theme.  This needs to be triggered as part of the dispatch
      * event.
      *
@@ -274,14 +209,6 @@
             ? $this->config->mobile_theme : false;
 
         // Find out if the user has a saved preference in the POST, URL or cookies:
-<<<<<<< HEAD
-        $selectedUI = $request->getPost()->get(
-            'ui', $request->getQuery()->get(
-            'ui', isset($request->getCookie()->ui)
-            ? $request->getCookie()->ui : null
-        )
-        );
-=======
         if (isset($request)) {
             $selectedUI = $request->getPost()->get(
                 'ui', $request->getQuery()->get(
@@ -290,7 +217,6 @@
                 )
             );
         }
->>>>>>> a8f95101
         if (empty($selectedUI)) {
             $selectedUI = ($mobileTheme && $this->mobile->detect())
                 ? 'mobile' : 'standard';
@@ -450,7 +376,6 @@
         $resolver = $this->serviceManager->get(TemplatePathStack::class);
         $resolver->setPaths($templatePathStack);
 
-<<<<<<< HEAD
         $baseDir = $this->tools->getBaseDir();
         $config = $this->serviceManager->get(LoaderConfig::class);
         foreach (array_keys($themes) as $index => $theme) {
@@ -462,58 +387,6 @@
                     'ext' => 'yaml,ini'
                 ]
             ];
-=======
-        // Add theme specific language files for translation
-        $this->updateTranslator($themes);
-    }
-
-    /**
-     * Support method for setUpThemes() - add theme specific language files for
-     * translation.
-     *
-     * @param array $themes Theme configuration information.
-     *
-     * @return void
-     */
-    protected function updateTranslator($themes)
-    {
-        $pathStack = [];
-        foreach (array_keys($themes) as $theme) {
-            $dir = APPLICATION_PATH . '/themes/' . $theme . '/languages';
-            if (is_dir($dir)) {
-                $pathStack[] = $dir;
-            }
-        }
-
-        if (!empty($pathStack)) {
-            try {
-                $translator = $this->serviceManager
-                    ->get(\Laminas\Mvc\I18n\Translator::class);
-                $pm = $translator->getPluginManager();
-                $pm->get('ExtendedIni')->addToPathStack($pathStack);
-            } catch (\Laminas\Mvc\I18n\Exception\BadMethodCallException $e) {
-                // This exception likely indicates that translation is disabled,
-                // so we can't proceed.
-                return;
-            }
-
-            // Override the default cache with a theme-specific cache to avoid
-            // key collisions in a multi-theme environment.
-            try {
-                $cacheManager = $this->serviceManager
-                    ->get(\VuFind\Cache\Manager::class);
-                $cacheName = $cacheManager->addLanguageCacheForTheme($theme);
-                $translator->setCache($cacheManager->getCache($cacheName));
-            } catch (\Exception $e) {
-                // Don't let a cache failure kill the whole application, but make
-                // note of it:
-                $logger = $this->serviceManager->get(\VuFind\Log\Logger::class);
-                $logger->debug(
-                    'Problem loading cache: ' . get_class($e) . ' exception: '
-                    . $e->getMessage()
-                );
-            }
->>>>>>> a8f95101
         }
     }
 }