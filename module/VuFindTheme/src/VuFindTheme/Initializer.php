--- conflicted
+++ resolved
@@ -352,18 +352,11 @@
                 $resources->setFavicon($currentThemeInfo['favicon']);
             }
         }
-<<<<<<< HEAD
-        /** @var TemplatePathStack $resolver */
-        $resolver = $this->serviceManager->get(TemplatePathStack::class);
-        // Inject the path stack generated above into the view resolver:
-        $resolver->addPaths($templatePathStack);
-=======
 
         // Inject the path stack generated above into the resolver:
         $resolver = $this->serviceManager->get(TemplatePathStack::class);
-        $resolver->setPaths($templatePathStack);
-
->>>>>>> c73c271b
+        $resolver->addPaths($templatePathStack);
+
         // Add theme specific language files for translation
         $this->updateTranslator($themes);
     }
