--- conflicted
+++ resolved
@@ -100,13 +100,10 @@
                     View\Helper\ParentTemplateFactory::class,
                 View\Helper\InlineScript::class =>
                     View\Helper\PipelineInjectorFactory::class,
-<<<<<<< HEAD
                 View\Helper\Slot::class =>
                     View\Helper\PipelineInjectorFactory::class,
-=======
                 View\Helper\TemplatePath::class =>
                     View\Helper\TemplatePathFactory::class,
->>>>>>> e91b3071
             ],
             'aliases' => [
                 'headThemeResources' => View\Helper\HeadThemeResources::class,
