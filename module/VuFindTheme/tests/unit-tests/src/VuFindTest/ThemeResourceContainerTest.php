<?php
/**
 * ResourceContainer Test Class
 *
 * PHP version 7
 *
 * Copyright (C) Villanova University 2010.
 *
 * This program is free software; you can redistribute it and/or modify
 * it under the terms of the GNU General Public License version 2,
 * as published by the Free Software Foundation.
 *
 * This program is distributed in the hope that it will be useful,
 * but WITHOUT ANY WARRANTY; without even the implied warranty of
 * MERCHANTABILITY or FITNESS FOR A PARTICULAR PURPOSE.  See the
 * GNU General Public License for more details.
 *
 * You should have received a copy of the GNU General Public License
 * along with this program; if not, write to the Free Software
 * Foundation, Inc., 51 Franklin Street, Fifth Floor, Boston, MA  02110-1301  USA
 *
 * @category VuFind
 * @package  Tests
 * @author   Demian Katz <demian.katz@villanova.edu>
 * @license  http://opensource.org/licenses/gpl-2.0.php GNU General Public License
 * @link     https://vufind.org/wiki/development:testing:unit_tests Wiki
 */
namespace VuFindTest;

use VuFindTheme\ResourceContainer;

/**
 * ResourceContainer Test Class
 *
 * @category VuFind
 * @package  Tests
 * @author   Demian Katz <demian.katz@villanova.edu>
 * @license  http://opensource.org/licenses/gpl-2.0.php GNU General Public License
 * @link     https://vufind.org/wiki/development:testing:unit_tests Wiki
 */
class ThemeResourceContainerTest extends \PHPUnit\Framework\TestCase
{
    /**
     * Test CSS add/remove.
     *
     * @return void
     */
    public function testCss()
    {
        $container = new ResourceContainer();
        $container->addCss(['a', 'b', 'c']);
        $container->addCss('c');
        $container->addCss('d');
        $container->addLessCss('e.less');
        $container->addCss('e');
        $this->assertEquals([], array_diff(['a', 'b', 'c', 'd'], $container->getCss()));
    }

    /**
     * Test LESS add/remove.
     *
     * @return void
     */
    public function testLess()
    {
        $container = new ResourceContainer();
        $container->addCss(['c', 'd.css']);
        $container->addLessCss(['active' => true, 'a', 'b', 'c']);
        $container->addLessCss('c');
        $container->addLessCss('d');
        $this->assertEquals([], array_diff(['a', 'b', 'c', 'd'], $container->getLessCss()));
        $this->assertEquals(['c'], $container->getCss());
    }

    /**
     * Test Javascript add/remove.
     *
     * @return void
     */
    public function testJs()
    {
        $container = new ResourceContainer();
        $container->addJs('a');
        $container->addJs(['file' => 'p2', 'priority' => 220]);
        $container->addJs(['b', 'c']);
<<<<<<< HEAD
        $container->addJs(['file' => 'd', 'position' => 'header']);
=======
        $container->addJs(['file' => 'd']);
>>>>>>> cddf89ff
        $container->addJs('http://foo/bar:lt IE 7');
        $container->addJs(['file' => 'd1', 'load_after' => 'd']);
        $container->addJs(['file' => 'p1', 'priority' => 110]);
        $container->addJs(['file' => 'd2', 'load_after' => 'd1']);
        $container->addJs([]);

<<<<<<< HEAD
        $expectedResult = [['file' => 'p1', 'priority' => 110, 'position' => 'header'],
                           ['file' => 'p2', 'priority' => 220, 'position' => 'header'],
                           ['file' => 'a', 'position' => 'header'],
                           ['file' => 'b', 'position' => 'header'],
                           ['file' => 'c', 'position' => 'header'],
                           ['file' => 'd', 'position' => 'header'],
                           ['file' => 'd1', 'load_after' => 'd', 'position' => 'header'],
                           ['file' => 'd2', 'load_after' => 'd1', 'position' => 'header'],
                           ['file' => 'http://foo/bar',
                            'position' => 'header',
                            'attributes' => ['conditional' => 'lt IE 7']
                           ],
                        ];
=======
        $expectedResult = [
            ['file' => 'p1', 'priority' => 110],
            ['file' => 'p2', 'priority' => 220],
            ['file' => 'a'],
            ['file' => 'b'],
            ['file' => 'c'],
            ['file' => 'd'],
            ['file' => 'd1', 'load_after' => 'd'],
            ['file' => 'd2', 'load_after' => 'd1'],
            [
                'file' => 'http://foo/bar',
                'attributes' => ['conditional' => 'lt IE 7']
            ],
        ];
>>>>>>> cddf89ff

        $this->assertEquals($expectedResult, $container->getJs());
    }

    /**
     * Test Exception for priority + load_after in same js entry.
     *
     * @return void
     */
    public function testJsException()
    {
        $jsEntry = ['file' => 'test', 'priority' => 100, 'load_after' => 'a'];
        $this->expectException(\Exception::class);
        $this->expectExceptionMessage(
            'Using "priority" as well as "load_after" in the same entry '
                . 'is not supported: "' . $jsEntry['file'] . '"'
        );

        $container = new ResourceContainer();
        $container->addJs($jsEntry);
    }

    /**
     * Test Encoding set/get.
     *
     * @return void
     */
    public function testEncoding()
    {
        $container = new ResourceContainer();
        $container->setEncoding('fake');
        $this->assertEquals('fake', $container->getEncoding());
    }

    /**
     * Test Favicon set/get.
     *
     * @return void
     */
    public function testFavicon()
    {
        $container = new ResourceContainer();
        $container->setFavicon('fake');
        $this->assertEquals('fake', $container->getFavicon());
    }

    /**
     * Test Generator set/get.
     *
     * @return void
     */
    public function testGenerator()
    {
        $container = new ResourceContainer();
        $container->setGenerator('fake');
        $this->assertEquals('fake', $container->getGenerator());
    }

    /**
     * Test configuration parsing.
     *
     * @return void
     */
    public function testConfigParsing()
    {
        $container = new ResourceContainer();
        $tests = [
            'foo:bar:baz' => ['foo', 'bar', 'baz'],
            'http://foo/bar:baz:xyzzy' => ['http://foo/bar', 'baz', 'xyzzy']
        ];
        foreach ($tests as $test => $expected) {
            $this->assertEquals(
                $expected, $container->parseSetting($test)
            );
        }
    }
}<|MERGE_RESOLUTION|>--- conflicted
+++ resolved
@@ -83,47 +83,28 @@
         $container->addJs('a');
         $container->addJs(['file' => 'p2', 'priority' => 220]);
         $container->addJs(['b', 'c']);
-<<<<<<< HEAD
         $container->addJs(['file' => 'd', 'position' => 'header']);
-=======
-        $container->addJs(['file' => 'd']);
->>>>>>> cddf89ff
         $container->addJs('http://foo/bar:lt IE 7');
         $container->addJs(['file' => 'd1', 'load_after' => 'd']);
         $container->addJs(['file' => 'p1', 'priority' => 110]);
         $container->addJs(['file' => 'd2', 'load_after' => 'd1']);
         $container->addJs([]);
 
-<<<<<<< HEAD
-        $expectedResult = [['file' => 'p1', 'priority' => 110, 'position' => 'header'],
-                           ['file' => 'p2', 'priority' => 220, 'position' => 'header'],
-                           ['file' => 'a', 'position' => 'header'],
-                           ['file' => 'b', 'position' => 'header'],
-                           ['file' => 'c', 'position' => 'header'],
-                           ['file' => 'd', 'position' => 'header'],
-                           ['file' => 'd1', 'load_after' => 'd', 'position' => 'header'],
-                           ['file' => 'd2', 'load_after' => 'd1', 'position' => 'header'],
-                           ['file' => 'http://foo/bar',
-                            'position' => 'header',
-                            'attributes' => ['conditional' => 'lt IE 7']
-                           ],
-                        ];
-=======
         $expectedResult = [
-            ['file' => 'p1', 'priority' => 110],
-            ['file' => 'p2', 'priority' => 220],
-            ['file' => 'a'],
-            ['file' => 'b'],
-            ['file' => 'c'],
-            ['file' => 'd'],
-            ['file' => 'd1', 'load_after' => 'd'],
-            ['file' => 'd2', 'load_after' => 'd1'],
+            ['file' => 'p1', 'priority' => 110, 'position' => 'header'],
+            ['file' => 'p2', 'priority' => 220, 'position' => 'header'],
+            ['file' => 'a', 'position' => 'header'],
+            ['file' => 'b', 'position' => 'header'],
+            ['file' => 'c', 'position' => 'header'],
+            ['file' => 'd', 'position' => 'header'],
+            ['file' => 'd1', 'load_after' => 'd', 'position' => 'header'],
+            ['file' => 'd2', 'load_after' => 'd1', 'position' => 'header'],
             [
                 'file' => 'http://foo/bar',
+                'position' => 'header',
                 'attributes' => ['conditional' => 'lt IE 7']
             ],
         ];
->>>>>>> cddf89ff
 
         $this->assertEquals($expectedResult, $container->getJs());
     }
