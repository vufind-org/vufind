<?php
/**
 * InjectTemplateListener Test Class
 *
 * PHP version 7
 *
 * Copyright (C) Villanova University 2010.
 *
 * This program is free software; you can redistribute it and/or modify
 * it under the terms of the GNU General Public License version 2,
 * as published by the Free Software Foundation.
 *
 * This program is distributed in the hope that it will be useful,
 * but WITHOUT ANY WARRANTY; without even the implied warranty of
 * MERCHANTABILITY or FITNESS FOR A PARTICULAR PURPOSE.  See the
 * GNU General Public License for more details.
 *
 * You should have received a copy of the GNU General Public License
 * along with this program; if not, write to the Free Software
 * Foundation, Inc., 51 Franklin Street, Fifth Floor, Boston, MA  02110-1301  USA
 *
 * @category VuFind
 * @package  Tests
 * @author   Demian Katz <demian.katz@villanova.edu>
 * @license  http://opensource.org/licenses/gpl-2.0.php GNU General Public License
 * @link     https://vufind.org/wiki/development:testing:unit_tests Wiki
 */
namespace VuFindTest;

use VuFindTheme\InjectTemplateListener;

/**
 * InjectTemplateListener Test Class
 *
 * @category VuFind
 * @package  Tests
 * @author   Demian Katz <demian.katz@villanova.edu>
 * @license  http://opensource.org/licenses/gpl-2.0.php GNU General Public License
 * @link     https://vufind.org/wiki/development:testing:unit_tests Wiki
 */
class ThemeInjectTemplateListenerTest extends \PHPUnit\Framework\TestCase
{
    use \VuFindTest\Feature\ReflectionTrait;

    /**
     * Test namespace stripping.
     *
     * @return void
     */
    public function testNamespaceStripping()
    {
        $l = new InjectTemplateListener(['VuFind/']);
        $this->assertEquals(
            'search',
            $l->mapController(\VuFind\Controller\SearchController::class)
        );
    }

    /**
     * Test camelcase handling.
     *
     * @return void
     */
    public function testCamelCaseToLowerCase()
    {
        $l = new InjectTemplateListener(['VuFind/']);
        $this->assertEquals(
<<<<<<< HEAD
            'testcase', $this->callMethod($l, 'inflectName', ['VuFind/testCase'])
=======
            'testcase',
            $this->callMethod($l, 'inflectName', ['testCase'])
>>>>>>> f3105fc5
        );
    }
}<|MERGE_RESOLUTION|>--- conflicted
+++ resolved
@@ -49,7 +49,7 @@
      */
     public function testNamespaceStripping()
     {
-        $l = new InjectTemplateListener(['VuFind/']);
+        $l = new InjectTemplateListener();
         $this->assertEquals(
             'search',
             $l->mapController(\VuFind\Controller\SearchController::class)
@@ -63,14 +63,10 @@
      */
     public function testCamelCaseToLowerCase()
     {
-        $l = new InjectTemplateListener(['VuFind/']);
+        $l = new InjectTemplateListener();
         $this->assertEquals(
-<<<<<<< HEAD
-            'testcase', $this->callMethod($l, 'inflectName', ['VuFind/testCase'])
-=======
             'testcase',
             $this->callMethod($l, 'inflectName', ['testCase'])
->>>>>>> f3105fc5
         );
     }
 }