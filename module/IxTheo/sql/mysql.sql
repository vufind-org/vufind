CREATE TABLE ixtheo_id_result_sets (
    id BIGINT UNSIGNED NOT NULL,
    ids VARCHAR(128) NOT NULL,
    CONSTRAINT `ixtheo_id_result_sets_ibfk_1` FOREIGN KEY (id) REFERENCES search(id) ON DELETE CASCADE
);

CREATE TABLE ixtheo_journal_subscriptions (
    user_id INT(11) NOT NULL,
    journal_control_number_or_bundle_name VARCHAR(255) NOT NULL,
    max_last_modification_time DATETIME NOT NULL,
    CONSTRAINT `ixtheo_journal_subscriptions_ibfk_1` FOREIGN KEY (user_id) REFERENCES user(id) ON DELETE CASCADE,
    PRIMARY KEY (user_id,journal_control_number_or_bundle_name)
) DEFAULT CHARSET=utf8;

CREATE TABLE ixtheo_journal_bundles (
    bundle_name VARCHAR(255) NOT NULL,
    journal_control_number VARCHAR(255) NOT NULL,
    max_last_modification_time DATETIME NOT NULL,
    PRIMARY KEY (bundle_name, journal_control_number)
) DEFAULT CHARSET=utf8;

CREATE TABLE ixtheo_pda_subscriptions (
    id INT(11) NOT NULL,
    book_title VARCHAR(255) NOT NULL,
    book_author VARCHAR(255) NOT NULL,
    book_year VARCHAR(32) NOT NULL,
    book_ppn VARCHAR(10) NOT NULL,
    book_isbn VARCHAR(13) NOT NULL,
    CONSTRAINT `ixtheo_pda_subscriptions_ibfk_1` FOREIGN KEY (id) REFERENCES user(id) ON DELETE CASCADE,
    PRIMARY KEY (id, book_ppn)
) DEFAULT CHARSET=utf8;

CREATE TABLE ixtheo_user (
    id INT(11) NOT NULL,
    user_type ENUM('ixtheo', 'relbib') DEFAULT 'ixtheo',
    appellation VARCHAR(64),
    title VARCHAR(64),
    institution VARCHAR(255),
    country VARCHAR(255),
    language VARCHAR(20),
    can_use_tad BOOLEAN DEFAULT FALSE,
    CONSTRAINT `ixtheo_user_ibfk_1` FOREIGN KEY (id) REFERENCES user(id) ON DELETE CASCADE,
    PRIMARY KEY (id)
) DEFAULT CHARSET=utf8;
<<<<<<< HEAD


ALTER TABLE vufind.user ADD COLUMN ixtheo_journal_subscription_format ENUM ('meistertask') DEFAULT NULL;

GRANT CREATE TEMPORARY TABLES ON `vufind`.* TO 'vufind'@'localhost';
=======
>>>>>>> 93fc3fb8
<|MERGE_RESOLUTION|>--- conflicted
+++ resolved
@@ -42,11 +42,7 @@
     CONSTRAINT `ixtheo_user_ibfk_1` FOREIGN KEY (id) REFERENCES user(id) ON DELETE CASCADE,
     PRIMARY KEY (id)
 ) DEFAULT CHARSET=utf8;
-<<<<<<< HEAD
-
 
 ALTER TABLE vufind.user ADD COLUMN ixtheo_journal_subscription_format ENUM ('meistertask') DEFAULT NULL;
 
-GRANT CREATE TEMPORARY TABLES ON `vufind`.* TO 'vufind'@'localhost';
-=======
->>>>>>> 93fc3fb8
+GRANT CREATE TEMPORARY TABLES ON `vufind`.* TO 'vufind'@'localhost';