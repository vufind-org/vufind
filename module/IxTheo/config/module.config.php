--- conflicted
+++ resolved
@@ -62,9 +62,9 @@
     ],
     'controllers' => [
         'factories' => [
-<<<<<<< HEAD
             'IxTheo\Controller\AlphabrowseController' => 'VuFind\Controller\AbstractBaseFactory',
             'IxTheo\Controller\BrowseController' => 'VuFind\Controller\BrowseControllerFactory',
+            'IxTheo\Controller\ClassificationController' => 'VuFind\Controller\AbstractBaseFactory',
             'IxTheo\Controller\MyResearchController' => 'VuFind\Controller\AbstractBaseFactory',
             'IxTheo\Controller\RecordController' => 'VuFind\Controller\RecordControllerFactory',
             'IxTheo\Controller\Search\KeywordChainSearchController' => 'VuFind\Controller\AbstractBaseFactory',
@@ -72,18 +72,11 @@
         'aliases' => [
             'alphabrowse' => 'IxTheo\Controller\AlphabrowseController',
             'browse' => 'IxTheo\Controller\BrowseController',
+            'classification' => 'IxTheo\Controller\ClassificationController',
             'KeywordChainSearch' => 'IxTheo\Controller\Search\KeywordChainSearchController',
             'Keywordchainsearch' => 'IxTheo\Controller\Search\KeywordChainSearchController',
             'MyResearch' => 'IxTheo\Controller\MyResearchController',
             'record' => 'IxTheo\Controller\RecordController',
-=======
-            'alphabrowse' => 'IxTheo\Controller\Factory::getAlphabrowseController',
-            'browse' => 'IxTheo\Controller\Factory::getBrowseController',
-            'KeywordChainSearch' => 'IxTheo\Controller\Factory::getKeywordChainSearchController',
-            'MyResearch' => 'IxTheo\Controller\Factory::getMyResearchController',
-            'record' => 'IxTheo\Controller\Factory::getRecordController',
-            'classification' => 'IxTheo\Controller\Factory::getClassificationController',
->>>>>>> d46efdac
         ],
     ],
     'controller_plugins' => [
