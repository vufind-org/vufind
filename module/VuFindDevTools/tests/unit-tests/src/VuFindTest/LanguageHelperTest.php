--- conflicted
+++ resolved
@@ -88,13 +88,8 @@
     protected function getMockHelper()
     {
         return new LanguageHelper(
-<<<<<<< HEAD
             $this->createMock(\VuFind\I18n\Translator\Loader\ExtendedIniType::class),
-            $config
-=======
-            $this->createMock(\VuFind\I18n\Translator\Loader\ExtendedIni::class),
             ['en' => 'English']
->>>>>>> bcf90bf8
         );
     }
 }