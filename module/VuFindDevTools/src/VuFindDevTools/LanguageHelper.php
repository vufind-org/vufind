<?php
/**
 * Language Helper for Development Tools Controller
 *
 * PHP version 7
 *
 * Copyright (C) Villanova University 2015.
 *
 * This program is free software; you can redistribute it and/or modify
 * it under the terms of the GNU General Public License version 2,
 * as published by the Free Software Foundation.
 *
 * This program is distributed in the hope that it will be useful,
 * but WITHOUT ANY WARRANTY; without even the implied warranty of
 * MERCHANTABILITY or FITNESS FOR A PARTICULAR PURPOSE.    See the
 * GNU General Public License for more details.
 *
 * You should have received a copy of the GNU General Public License
 * along with this program; if not, write to the Free Software
 * Foundation, Inc., 51 Franklin Street, Fifth Floor, Boston, MA  02110-1301  USA
 *
 * @category VuFind
 * @package  DevTools
 * @author   Demian Katz <demian.katz@villanova.edu>
 * @license  http://opensource.org/licenses/gpl-2.0.php GNU General Public License
 * @link     https://vufind.org/wiki/indexing:alphabetical_heading_browse Wiki
 */
namespace VuFindDevTools;

use Laminas\I18n\Translator\TextDomain;
use VuFind\I18n\Translator\Loader\ExtendedIniType;

/**
 * Language Helper for Development Tools Controller
 *
 * @category VuFind
 * @package  DevTools
 * @author   Demian Katz <demian.katz@villanova.edu>
 * @license  http://opensource.org/licenses/gpl-2.0.php GNU General Public License
 * @link     https://vufind.org/wiki/indexing:alphabetical_heading_browse Wiki
 */
class LanguageHelper
{
    /**
     * Language loader
     *
     * @var ExtendedIniType
     */
    protected $loader;

    /**
     * Configured languages (code => description)
     *
     * @var string[]
     */
    protected $configuredLanguages;

    /**
     * Constructor
     *
<<<<<<< HEAD
     * @param ExtendedIniType $loader Language loader
     * @param Config      $config Config
     */
    public function __construct(ExtendedIniType $loader, Config $config)
=======
     * @param ExtendedIni $loader Language loader
     * @param array       $langs  Configured languages (code => description)
     */
    public function __construct(ExtendedIni $loader, array $langs = [])
>>>>>>> bcf90bf8
    {
        $this->loader = $loader;
        $this->configuredLanguages = $langs;
    }

    /**
     * Get a list of help files in the specified language.
     *
     * @param string $language Language to check.
     *
     * @return array
     */
    protected function getHelpFiles($language)
    {
        $dir = APPLICATION_PATH
            . '/themes/root/templates/HelpTranslations/' . $language;
        if (!file_exists($dir) || !is_dir($dir)) {
            return [];
        }
        $handle = opendir($dir);
        $files = [];
        while ($file = readdir($handle)) {
            if (substr($file, -6) == '.phtml') {
                $files[] = $file;
            }
        }
        closedir($handle);
        return $files;
    }

    /**
     * Get a list of languages supported by VuFind:
     *
     * @return array
     */
    protected function getLanguages()
    {
        $langs = [];
        $dir = opendir(APPLICATION_PATH . '/languages');
        while ($file = readdir($dir)) {
            if (substr($file, -4) == '.ini') {
                $lang = current(explode('.', $file));
                if ('native' != $lang) {
                    $langs[] = $lang;
                }
            }
        }
        closedir($dir);
        return $langs;
    }

    /**
     * Find strings that are absent from a language file.
     *
     * @param TextDomain $lang1 Left side of comparison
     * @param TextDomain $lang2 Right side of comparison
     *
     * @return array
     */
    protected function findMissingLanguageStrings($lang1, $lang2)
    {
        // Find strings missing from language 2:
        return array_values(
            array_diff(array_keys((array)$lang1), array_keys((array)$lang2))
        );
    }

    /**
     * Compare two languages and return an array of details about how they differ.
     *
     * @param TextDomain $lang1 Left side of comparison
     * @param TextDomain $lang2 Right side of comparison
     *
     * @return array
     */
    public function compareLanguages($lang1, $lang2)
    {
        return [
            'notInL1' => $this->findMissingLanguageStrings($lang2, $lang1),
            'notInL2' => $this->findMissingLanguageStrings($lang1, $lang2),
            'l1Percent' => number_format(count($lang1) / count($lang2) * 100, 2),
            'l2Percent' => number_format(count($lang2) / count($lang1) * 100, 2),
        ];
    }

    /**
     * Get English name of language
     *
     * @param string $lang Language code
     *
     * @return string
     */
    public function getLangName($lang)
    {
        if (isset($this->configuredLanguages[$lang])) {
            return $this->configuredLanguages[$lang];
        }
        switch ($lang) {
        case 'en-gb':
            return 'British English';
        case 'pt-br':
            return 'Brazilian Portuguese';
        default:
            return $lang;
        }
    }

    /**
     * Get text domains for a language.
     *
     * @return array
     */
    protected function getTextDomains()
    {
        static $domains = false;
        if (!$domains) {
            $base = APPLICATION_PATH . '/languages';
            $dir = opendir($base);
            $domains = [];
            while ($current = readdir($dir)) {
                if ($current != '.' && $current != '..'
                    && is_dir("$base/$current")
                ) {
                    $domains[] = $current;
                }
            }
            closedir($dir);
        }
        return $domains;
    }

    /**
     * Load a language, including text domains.
     *
     * @param string $lang Language to load
     *
     * @return array
     */
    protected function loadLanguage($lang)
    {
        $base = $this->loader->load($lang, null);
        foreach ($this->getTextDomains() as $domain) {
            $current = $this->loader->load($lang, $domain);
            foreach ($current as $k => $v) {
                if ($k != '@parent_ini') {
                    $base["$domain::$k"] = $v;
                }
            }
        }
        if (isset($base['@parent_ini'])) {
            // don't count macros in comparison:
            unset($base['@parent_ini']);
        }
        return $base;
    }

    /**
     * Return details on how $langCode differs from $main.
     *
     * @param array  $main     The main language (full details)
     * @param string $langCode The code of a language to compare against $main
     *
     * @return array
     */
    protected function getLanguageDetails($main, $langCode)
    {
        $lang = $this->loadLanguage($langCode);
        $details = $this->compareLanguages($main, $lang);
        $details['object'] = $lang;
        $details['name'] = $this->getLangName($langCode);
        $details['helpFiles'] = $this->getHelpFiles($langCode);
        return $details;
    }

    /**
     * Return details on how all languages differ from $main.
     *
     * @param array $main The main language (full details)
     *
     * @return array
     */
    protected function getAllLanguageDetails($main)
    {
        $details = [];
        $allLangs = $this->getLanguages();
        sort($allLangs);
        foreach ($allLangs as $langCode) {
            $details[$langCode] = $this->getLanguageDetails($main, $langCode);
        }
        return $details;
    }

    /**
     * Return language comparison information, using $mainLanguage as the
     * baseline.
     *
     * @param string $mainLanguage Language code
     *
     * @return array
     */
    public function getAllDetails($mainLanguage)
    {
        $main = $this->loadLanguage($mainLanguage);
        return [
            'details' => $this->getAllLanguageDetails($main),
            'mainCode' => $mainLanguage,
            'mainName' => $this->getLangName($mainLanguage),
            'main' => $main,
        ];
    }
}<|MERGE_RESOLUTION|>--- conflicted
+++ resolved
@@ -58,17 +58,10 @@
     /**
      * Constructor
      *
-<<<<<<< HEAD
      * @param ExtendedIniType $loader Language loader
-     * @param Config      $config Config
-     */
-    public function __construct(ExtendedIniType $loader, Config $config)
-=======
-     * @param ExtendedIni $loader Language loader
-     * @param array       $langs  Configured languages (code => description)
+     * @param array           $langs  Configured languages (code => description)
      */
     public function __construct(ExtendedIni $loader, array $langs = [])
->>>>>>> bcf90bf8
     {
         $this->loader = $loader;
         $this->configuredLanguages = $langs;
