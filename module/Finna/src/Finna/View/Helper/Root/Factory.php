<?php
/**
 * Factory for Root view helpers.
 *
 * PHP version 5
 *
 * Copyright (C) The National Library of Finland 2015.
 *
 * This program is free software; you can redistribute it and/or modify
 * it under the terms of the GNU General Public License version 2,
 * as published by the Free Software Foundation.
 *
 * This program is distributed in the hope that it will be useful,
 * but WITHOUT ANY WARRANTY; without even the implied warranty of
 * MERCHANTABILITY or FITNESS FOR A PARTICULAR PURPOSE.  See the
 * GNU General Public License for more details.
 *
 * You should have received a copy of the GNU General Public License
 * along with this program; if not, write to the Free Software
 * Foundation, Inc., 59 Temple Place, Suite 330, Boston, MA  02111-1307  USA
 *
 * @category VuFind2
 * @package  View_Helpers
 * @author   Samuli Sillanpää <samuli.sillanpaa@helsinki.fi>
 * @license  http://opensource.org/licenses/gpl-2.0.php GNU General Public License
 * @link     http://vufind.org/wiki/vufind2:developer_manual Wiki
 */
namespace Finna\View\Helper\Root;
use Zend\ServiceManager\ServiceManager;

/**
 * Factory for Root view helpers.
 *
 * @category VuFind2
 * @package  View_Helpers
 * @author   Samuli Sillanpää <samuli.sillanpaa@helsinki.fi>
 * @license  http://opensource.org/licenses/gpl-2.0.php GNU General Public License
 * @link     http://vufind.org/wiki/vufind2:developer_manual Wiki
 *
 * @codeCoverageIgnore
 */
class Factory extends \VuFind\View\Helper\Root\Factory
{
    /**
     * Construct the Record helper.
     *
     * @param ServiceManager $sm Service manager.
     *
     * @return Record
     */
    public static function getRecord(ServiceManager $sm)
    {
        return new Record(
            $sm->getServiceLocator()->get('VuFind\Config')->get('config')
        );
    }

    /**
     * Construct the Navibar view helper.
     *
     * @param ServiceManager $sm Service manager.
     *
     * @return \Finna\View\Helper\Root\Navibar
     */
    public static function getNavibar(ServiceManager $sm)
    {
        $locator = $sm->getServiceLocator();
        $menuConfig = $locator->get('VuFind\Config')->get('navibar');

        return new Navibar($menuConfig);
    }

    /**
     * Construct content page view helper.
     *
     * @param ServiceManager $sm Service manager.
     *
     * @return Header
     */
    public static function getContent(ServiceManager $sm)
    {
        return new Content();
    }

    /**
     * Construct record image view helper.
     *
     * @param ServiceManager $sm Service manager.
     *
     * @return Header
     */
    public static function getRecordImage(ServiceManager $sm)
    {
        return new RecordImage();
    }

    /**
     * Construct the SearchTabs helper.
     *
     * @param ServiceManager $sm Service manager.
     *
     * @return SearchTabs
     */
    public static function getSearchTabs(ServiceManager $sm)
    {
        $locator = $sm->getServiceLocator();
        $config = $locator->get('VuFind\Config')->get('config');
        $config = isset($config->SearchTabs)
            ? $config->SearchTabs->toArray() : array();
        return new SearchTabs(
            $locator->get('VuFind\SessionManager'),
            $locator->get('VuFind\DbTablePluginManager'),
            $locator->get('VuFind\SearchResultsPluginManager'),
            $config, $sm->get('url')
        );
    }

    /**
<<<<<<< HEAD
     * Construct the OpenUrl helper.
     *
     * @param ServiceManager $sm Service manager.
     *
     * @return OpenUrl
     */
    public static function getOpenUrl(ServiceManager $sm)
    {
        $config = $sm->getServiceLocator()->get('VuFind\Config')->get('config');
        return new OpenUrl(
            $sm->get('context'), isset($config->OpenURL) ? $config->OpenURL : null
        );
    }
=======
     * Construct the Total indexed countr view helper.
     *
     * @param ServiceManager $sm Service manager.
     *
     * @return \Finna\View\Helper\Root\TotalIndexed
     */
    public static function getTotalIndexed(ServiceManager $sm)
    {
        $locator = $sm->getServiceLocator();
        return new TotalIndexed($locator);
    }

>>>>>>> f3fad24c
}<|MERGE_RESOLUTION|>--- conflicted
+++ resolved
@@ -116,7 +116,6 @@
     }
 
     /**
-<<<<<<< HEAD
      * Construct the OpenUrl helper.
      *
      * @param ServiceManager $sm Service manager.
@@ -130,7 +129,8 @@
             $sm->get('context'), isset($config->OpenURL) ? $config->OpenURL : null
         );
     }
-=======
+
+    /**
      * Construct the Total indexed countr view helper.
      *
      * @param ServiceManager $sm Service manager.
@@ -142,6 +142,4 @@
         $locator = $sm->getServiceLocator();
         return new TotalIndexed($locator);
     }
-
->>>>>>> f3fad24c
 }