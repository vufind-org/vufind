--- conflicted
+++ resolved
@@ -5,7 +5,7 @@
  *
  * PHP version 8
  *
- * Copyright (C) Villanova University 2023.
+ * Copyright (C) Villanova University 2020.
  *
  * This program is free software; you can redistribute it and/or modify
  * it under the terms of the GNU General Public License version 2,
@@ -51,17 +51,9 @@
      */
     public function testBasicOperation(): void
     {
-<<<<<<< HEAD
-        $recordService = $this->getMockBuilder(\VuFind\Db\Service\RecordService::class)
-            ->disableOriginalConstructor()->getMock();
-        $recordService->expects($this->once())->method('cleanup')
-            ->will($this->returnValue(5));
-        $command = new CleanUpRecordCacheCommand($recordService);
-=======
         $service = $this->createMock(RecordServiceInterface::class);
         $service->expects($this->once())->method('cleanup')->willReturn(5);
         $command = new CleanUpRecordCacheCommand($service);
->>>>>>> 73518f37
         $commandTester = new CommandTester($command);
         $commandTester->execute([]);
         $expected = "5 records deleted.\n";
