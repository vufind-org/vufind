--- conflicted
+++ resolved
@@ -43,48 +43,4 @@
     ],
 ];
 
-<<<<<<< HEAD
-$routes = [
-    'compile/theme' => 'compile theme [--force] [<source>] [<target>]',
-    'generate/dynamicroute' => 'generate dynamicroute [<name>] [<newController>] [<newAction>] [<module>]',
-    'generate/extendclass' => 'generate extendclass [--extendfactory] [<class>] [<target>]',
-    'generate/extendservice' => 'generate extendservice [<source>] [<target>]',
-    'generate/nontabrecordaction' => 'generate nontabrecordaction [<newAction>] [<module>]',
-    'generate/plugin' => 'generate plugin [<class>] [<factory>]',
-    'generate/recordroute' => 'generate recordroute [<base>] [<newController>] [<module>]',
-    'generate/staticroute' => 'generate staticroute [<name>] [<module>]',
-    'generate/theme' => 'generate theme [<themename>]',
-    'generate/thememixin' => 'generate thememixin [<name>]',
-    'harvest/harvest_oai' => 'harvest harvest_oai [...params]',
-    'harvest/merge-marc' => 'harvest merge-marc [<dir>]',
-    'import/import-xsl' => 'import import-xsl [--test-only] [--index=] [<xml>] [<properties>]',
-    'import/webcrawl' => 'import webcrawl [--test-only] [--index=]',
-    'language/addusingtemplate' => 'language addusingtemplate [<target>] [<template>]',
-    'language/copystring' => 'language copystring [<source>] [<target>]',
-    'language/delete' => 'language delete [<target>]',
-    'language/normalize' => 'language normalize [<target>]',
-    'scheduledsearch/notify' => 'scheduledsearch notify',
-    'util/cleanup_record_cache' => 'util (cleanuprecordcache|cleanup_record_cache) [--help|-h]',
-    'util/commit' => 'util commit [<core>]',
-    'util/createHierarchyTrees' => 'util createHierarchyTrees [--skip-xml|-sx] [--skip-json|-sj] [<backend>] [--help|-h]',
-    'util/cssBuilder' => 'util cssBuilder [...themes]',
-    'util/deletes' => 'util deletes [--verbose] [<filename>] [<format>] [<index>]',
-    'util/expire_auth_hashes' => 'util expire_auth_hashes [--help|-h] [--batch=] [--sleep=] [<daysOld>]',
-    'util/expire_external_sessions' => 'util expire_external_sessions [--help|-h] [--batch=] [--sleep=] [<daysOld>]',
-    'util/expire_searches' => 'util expire_searches [--help|-h] [--batch=] [--sleep=] [<daysOld>]',
-    'util/expire_sessions' => 'util expire_sessions [--help|-h] [--batch=] [--sleep=] [<daysOld>]',
-    'util/index_reserves' => 'util index_reserves [--help|-h] [-d=s] [-t=s] [-f=s]',
-    'util/lint_marc' => 'util lint_marc [<filename>]',
-    'util/optimize' => 'util optimize [<core>]',
-    'util/scssBuilder' => 'util scssBuilder [...themes]',
-    'util/sitemap' => 'util sitemap [--help|-h] [--verbose] [--baseurl=s] [--basesitemapurl=s]',
-    'util/suppressed' => 'util suppressed [--help|-h] [--authorities] [--outfile=s]',
-    'util/switch_db_hash' => 'util switch_db_hash [<newhash>] [<newkey>]',
-];
-
-$routeGenerator = new \VuFindConsole\Route\RouteGenerator();
-$routeGenerator->addRoutes($config, $routes);
-
-=======
->>>>>>> 0f22badd
 return $config;