<?php

/**
 * Console command: clean up record cache.
 *
 * PHP version 8
 *
 * Copyright (C) Villanova University 2020.
 *
 * This program is free software; you can redistribute it and/or modify
 * it under the terms of the GNU General Public License version 2,
 * as published by the Free Software Foundation.
 *
 * This program is distributed in the hope that it will be useful,
 * but WITHOUT ANY WARRANTY; without even the implied warranty of
 * MERCHANTABILITY or FITNESS FOR A PARTICULAR PURPOSE.  See the
 * GNU General Public License for more details.
 *
 * You should have received a copy of the GNU General Public License
 * along with this program; if not, write to the Free Software
 * Foundation, Inc., 51 Franklin Street, Fifth Floor, Boston, MA  02110-1301  USA
 *
 * @category VuFind
 * @package  Console
 * @author   Demian Katz <demian.katz@villanova.edu>
 * @license  http://opensource.org/licenses/gpl-2.0.php GNU General Public License
 * @link     https://vufind.org/wiki/development Wiki
 */

namespace VuFindConsole\Command\Util;

use Symfony\Component\Console\Attribute\AsCommand;
use Symfony\Component\Console\Command\Command;
use Symfony\Component\Console\Input\InputInterface;
use Symfony\Component\Console\Output\OutputInterface;
use VuFind\Db\Service\RecordService;

/**
 * Console command: clean up record cache.
 *
 * @category VuFind
 * @package  Console
 * @author   Demian Katz <demian.katz@villanova.edu>
 * @license  http://opensource.org/licenses/gpl-2.0.php GNU General Public License
 * @link     https://vufind.org/wiki/development Wiki
 */
#[AsCommand(
    name: 'util/cleanup_record_cache',
    description: 'Record cache cleaner'
)]
class CleanUpRecordCacheCommand extends Command
{
    /**
<<<<<<< HEAD
     * The name of the command (the part after "public/index.php")
     *
     * @var string
     */
    protected static $defaultName = 'util/cleanup_record_cache';

    /**
     * Record service object
=======
     * Record table object
>>>>>>> b8fadbf6
     *
     * @var RecordService
     */
    protected $recordService;

    /**
     * Constructor
     *
     * @param RecordService $service Record service object
     * @param string|null   $name    The name of the command; passing null means it
     *                               must be set in configure()
     */
    public function __construct(RecordService $service, $name = null)
    {
        $this->recordService = $service;
        parent::__construct($name);
    }

    /**
     * Configure the command.
     *
     * @return void
     */
    protected function configure()
    {
        $this
            ->setHelp('Removes unused cached records from the database.')
            ->setAliases(['util/cleanuprecordcache']);
    }

    /**
     * Run the command.
     *
     * @param InputInterface  $input  Input object
     * @param OutputInterface $output Output object
     *
     * @return int 0 for success
     *
     * @SuppressWarnings(PHPMD.UnusedFormalParameter)
     */
    protected function execute(InputInterface $input, OutputInterface $output)
    {
        $count = $this->recordService->cleanup();
        $output->writeln("$count records deleted.");
        return 0;
    }
}<|MERGE_RESOLUTION|>--- conflicted
+++ resolved
@@ -51,18 +51,7 @@
 class CleanUpRecordCacheCommand extends Command
 {
     /**
-<<<<<<< HEAD
-     * The name of the command (the part after "public/index.php")
-     *
-     * @var string
-     */
-    protected static $defaultName = 'util/cleanup_record_cache';
-
-    /**
      * Record service object
-=======
-     * Record table object
->>>>>>> b8fadbf6
      *
      * @var RecordService
      */
