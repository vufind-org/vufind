<?php

/**
 * Console command: purge a record from cache
 *
 * PHP version 8
 *
 * Copyright (C) The National Library of Finland 2023.
 *
 * This program is free software; you can redistribute it and/or modify
 * it under the terms of the GNU General Public License version 2,
 * as published by the Free Software Foundation.
 *
 * This program is distributed in the hope that it will be useful,
 * but WITHOUT ANY WARRANTY; without even the implied warranty of
 * MERCHANTABILITY or FITNESS FOR A PARTICULAR PURPOSE.  See the
 * GNU General Public License for more details.
 *
 * You should have received a copy of the GNU General Public License
 * along with this program; if not, write to the Free Software
 * Foundation, Inc., 51 Franklin Street, Fifth Floor, Boston, MA  02110-1301  USA
 *
 * @category VuFind
 * @package  Console
 * @author   Ere Maijala <ere.maijala@helsinki.fi>
 * @license  http://opensource.org/licenses/gpl-2.0.php GNU General Public License
 * @link     https://vufind.org/wiki/development Wiki
 */

namespace VuFindConsole\Command\Util;

use Symfony\Component\Console\Attribute\AsCommand;
use Symfony\Component\Console\Command\Command;
use Symfony\Component\Console\Input\InputArgument;
use Symfony\Component\Console\Input\InputInterface;
use Symfony\Component\Console\Input\InputOption;
use Symfony\Component\Console\Output\OutputInterface;
<<<<<<< HEAD
use VuFind\Db\Service\RecordService;
use VuFind\Db\Service\ResourceService;
=======
use VuFind\Db\Service\RecordServiceInterface;
use VuFind\Db\Service\ResourceServiceInterface;
>>>>>>> 73518f37

/**
 * Console command: purge a record from cache
 *
 * @category VuFind
 * @package  Console
 * @author   Demian Katz <demian.katz@villanova.edu>
 * @license  http://opensource.org/licenses/gpl-2.0.php GNU General Public License
 * @link     https://vufind.org/wiki/development Wiki
 */
#[AsCommand(
    name: 'util/purge_cached_record',
    description: 'Purge a cached record and optionally a resource'
)]
class PurgeCachedRecordCommand extends Command
{
    /**
<<<<<<< HEAD
     * Record service object
     *
     * @var RecordService
     */
    protected $recordService;

    /**
     * Resource service object
     *
     * @var ResourceService
     */
    protected $resourceService;

    /**
     * Constructor
     *
     * @param RecordService   $recordService   Record service object
     * @param ResourceService $resourceService Resource service object
     * @param string|null     $name            The name of the command;
     * passing null means it must be set in configure()
     */
    public function __construct(
        RecordService $recordService,
        ResourceService $resourceService,
        $name = null
    ) {
        $this->recordService = $recordService;
        $this->resourceService = $resourceService;
=======
     * Constructor
     *
     * @param RecordServiceInterface   $recordService   Record table object
     * @param ResourceServiceInterface $resourceService Resource table object
     * @param string|null              $name            The name of the command; passing null means it
     * must be set in configure()
     */
    public function __construct(
        protected RecordServiceInterface $recordService,
        protected ResourceServiceInterface $resourceService,
        string $name = null
    ) {
>>>>>>> 73518f37
        parent::__construct($name);
    }

    /**
     * Configure the command.
     *
     * @return void
     */
    protected function configure()
    {
        $this
            ->setHelp('Removes a record and optionally a resource from the database.')
            ->addOption(
                'purge-resource',
                null,
                InputOption::VALUE_NONE,
                'Purge the resource entry as well (deletes the record from favorites)'
            )->addArgument('source', InputArgument::REQUIRED, 'Record source (e.g. Solr)')
            ->addArgument('id', InputArgument::REQUIRED, 'Record ID');
    }

    /**
     * Run the command.
     *
     * @param InputInterface  $input  Input object
     * @param OutputInterface $output Output object
     *
     * @return int 0 for success
     *
     * @SuppressWarnings(PHPMD.UnusedFormalParameter)
     */
    protected function execute(InputInterface $input, OutputInterface $output)
    {
        $source = $input->getArgument('source');
        $id = $input->getArgument('id');
        if ($this->recordService->deleteRecord($id, $source)) {
            $output->writeln('Cached record deleted');
        } else {
            $output->writeln('No cached record found');
        }
        if ($input->getOption('purge-resource')) {
<<<<<<< HEAD
            if ($this->resourceService->deleteResource($id, $source)) {
=======
            if ($this->resourceService->deleteResourceByRecordId($id, $source)) {
>>>>>>> 73518f37
                $output->writeln('Resource deleted');
            } else {
                $output->writeln('No resource found');
            }
        }
        return 0;
    }
}<|MERGE_RESOLUTION|>--- conflicted
+++ resolved
@@ -35,13 +35,8 @@
 use Symfony\Component\Console\Input\InputInterface;
 use Symfony\Component\Console\Input\InputOption;
 use Symfony\Component\Console\Output\OutputInterface;
-<<<<<<< HEAD
-use VuFind\Db\Service\RecordService;
-use VuFind\Db\Service\ResourceService;
-=======
 use VuFind\Db\Service\RecordServiceInterface;
 use VuFind\Db\Service\ResourceServiceInterface;
->>>>>>> 73518f37
 
 /**
  * Console command: purge a record from cache
@@ -59,36 +54,6 @@
 class PurgeCachedRecordCommand extends Command
 {
     /**
-<<<<<<< HEAD
-     * Record service object
-     *
-     * @var RecordService
-     */
-    protected $recordService;
-
-    /**
-     * Resource service object
-     *
-     * @var ResourceService
-     */
-    protected $resourceService;
-
-    /**
-     * Constructor
-     *
-     * @param RecordService   $recordService   Record service object
-     * @param ResourceService $resourceService Resource service object
-     * @param string|null     $name            The name of the command;
-     * passing null means it must be set in configure()
-     */
-    public function __construct(
-        RecordService $recordService,
-        ResourceService $resourceService,
-        $name = null
-    ) {
-        $this->recordService = $recordService;
-        $this->resourceService = $resourceService;
-=======
      * Constructor
      *
      * @param RecordServiceInterface   $recordService   Record table object
@@ -101,7 +66,6 @@
         protected ResourceServiceInterface $resourceService,
         string $name = null
     ) {
->>>>>>> 73518f37
         parent::__construct($name);
     }
 
@@ -143,11 +107,7 @@
             $output->writeln('No cached record found');
         }
         if ($input->getOption('purge-resource')) {
-<<<<<<< HEAD
-            if ($this->resourceService->deleteResource($id, $source)) {
-=======
             if ($this->resourceService->deleteResourceByRecordId($id, $source)) {
->>>>>>> 73518f37
                 $output->writeln('Resource deleted');
             } else {
                 $output->writeln('No resource found');
