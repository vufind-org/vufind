--- conflicted
+++ resolved
@@ -72,11 +72,7 @@
         return new $requestedName(
             $config,
             $tableManager->get(\VuFind\Db\Table\User::class),
-<<<<<<< HEAD
-            $serviceManager->get(\VuFind\Db\Service\UserCardService::class),
-=======
             $serviceManager->get(\VuFind\Db\Service\UserCardServiceInterface::class),
->>>>>>> 316c4bca
             null,
             $container->get(\VuFind\Config\PathResolver::class),
             ...($options ?? [])
