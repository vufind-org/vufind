<?php

/**
 * Console command: VuFind installer.
 *
 * PHP version 8
 *
 * Copyright (C) Villanova University 2020.
 *
 * This program is free software; you can redistribute it and/or modify
 * it under the terms of the GNU General Public License version 2,
 * as published by the Free Software Foundation.
 *
 * This program is distributed in the hope that it will be useful,
 * but WITHOUT ANY WARRANTY; without even the implied warranty of
 * MERCHANTABILITY or FITNESS FOR A PARTICULAR PURPOSE.  See the
 * GNU General Public License for more details.
 *
 * You should have received a copy of the GNU General Public License
 * along with this program; if not, write to the Free Software
 * Foundation, Inc., 51 Franklin Street, Fifth Floor, Boston, MA  02110-1301  USA
 *
 * @category VuFind
 * @package  Console
 * @author   Demian Katz <demian.katz@villanova.edu>
 * @license  http://opensource.org/licenses/gpl-2.0.php GNU General Public License
 * @link     https://vufind.org/wiki/development Wiki
 */

namespace VuFindConsole\Command\Install;

use Symfony\Component\Console\Command\Command;
use Symfony\Component\Console\Input\InputInterface;
use Symfony\Component\Console\Input\InputOption;
use Symfony\Component\Console\Output\OutputInterface;
use Symfony\Component\Console\Question\Question;

use function in_array;
use function intval;

/**
 * Console command: VuFind installer.
 *
 * @category VuFind
 * @package  Console
 * @author   Demian Katz <demian.katz@villanova.edu>
 * @license  http://opensource.org/licenses/gpl-2.0.php GNU General Public License
 * @link     https://vufind.org/wiki/development Wiki
 */
class InstallCommand extends Command
{
    public const MULTISITE_NONE = 0;
    public const MULTISITE_DIR_BASED = 1;
    public const MULTISITE_HOST_BASED = 2;

    /**
     * The name of the command (the part after "public/index.php")
     *
     * @var string
     */
    protected static $defaultName = 'install/install';

    /**
     * Base directory of VuFind installation.
     *
     * @var string
     */
    protected $baseDir;

    /**
     * Local settings directory for VuFind installation.
     *
     * @var string
     */
    protected $overrideDir;

    /**
     * Hostname of VuFind installation (used for host-based multi-site).
     *
     * @var string
     */
    protected $host = '';

    /**
     * Custom local code module name (if any).
     *
     * @var string
     */
    protected $module = '';

    /**
     * Active multi-site mode.
     *
     * @var int
     */
    protected $multisiteMode = self::MULTISITE_NONE;

    /**
     * Base path for VuFind URLs.
     *
     * @var string
     */
    protected $basePath = '/vufind';

    /**
     * Solr port to use.
     *
     * @var string
     */
    protected $solrPort = '8983';

    /**
     * Constructor
     *
     * @param string|null $name The name of the command; passing null means it must
     * be set in configure()
     */
    public function __construct($name = null)
    {
        $this->baseDir = str_replace(
            '\\',
            '/',
            realpath(__DIR__ . '/../../../../../../')
        );
        $this->overrideDir = $this->baseDir . '/local';
        parent::__construct($name);
    }

    /**
     * Configure the command.
     *
     * @return void
     */
    protected function configure()
    {
        $this
            ->setDescription('VuFind installer')
            ->setHelp('Set up (or modify) initial VuFind installation.')
            ->addOption(
                'use-defaults',
                null,
                InputOption::VALUE_NONE,
                'Use VuFind defaults to configure '
                . '(ignores any other arguments passed)'
            )->addOption(
                'overridedir',
                null,
                InputOption::VALUE_REQUIRED,
                'Where would you like to store your local settings?'
                . " (defaults to {$this->overrideDir} when --non-interactive is set)"
            )->addOption(
                'module-name',
                null,
                InputOption::VALUE_REQUIRED,
                'What module name would you like to use? Specify "disabled" to skip'
            )->addOption(
                'basepath',
                null,
                InputOption::VALUE_REQUIRED,
                'What base path should be used in VuFind\'s URL?'
                . " (defaults to {$this->baseDir} when --non-interactive is set)"
            )->addOption(
                'multisite',
                null,
                InputOption::VALUE_OPTIONAL,
                'Specify we are going to setup a multisite. '
                . 'Options: directory and host',
                false
            )->addOption(
                'hostname',
                null,
                InputOption::VALUE_REQUIRED,
                'Specify the hostname for the VuFind Site, when multisite=host'
            )->addOption(
                'solr-port',
                null,
                InputOption::VALUE_OPTIONAL,
                'Port number to use for Solr'
                . " (defaults to {$this->solrPort} when --non-interactive is set)"
            )->addOption(
                'non-interactive',
                null,
                InputOption::VALUE_NONE,
                'Use settings if provided via arguments, otherwise use defaults'
            );
    }

    /**
     * Write file contents to disk.
     *
     * @param string $filename Filename
     * @param string $content  Content
     *
     * @return bool
     */
    protected function writeFileToDisk($filename, $content)
    {
        return @file_put_contents($filename, $content);
    }

    /**
     * Get instructions for editing the Apache configuration under Windows.
     *
     * @return string
     */
    protected function getWindowsApacheMessage()
    {
        return "Go to Start -> Apache HTTP Server -> Edit the Apache httpd.conf\n"
            . "and add this line to your httpd.conf file: \n"
            . "     Include {$this->overrideDir}/httpd-vufind.conf\n\n"
            . "If you are using a bundle like XAMPP and do not have this start\n"
            . "menu option, you should find and edit your httpd.conf file manually\n"
            . "(usually in a location like c:\\xampp\\apache\\conf).\n";
    }

    /**
     * Get instructions for editing the Apache configuration under Linux.
     *
     * @return string
     */
    protected function getLinuxApacheMessage()
    {
        if (is_dir('/etc/httpd/conf.d')) {                      // Mandriva / RedHat
            $confD = '/etc/httpd/conf.d';
            $httpdConf = '/etc/httpd/conf/httpd.conf';
        } elseif (is_dir('/etc/apache2/2.2/conf.d')) {         // Solaris
            $confD = '/etc/apache2/2.2/conf.d';
            $httpdConf = '/etc/apache2/2.2/httpd.conf';
        } elseif (is_dir('/etc/apache2/conf-enabled')) {   // new Ubuntu / OpenSUSE
            $confD = '/etc/apache2/conf-enabled';
            $httpdConf = '/etc/apache2/apache2.conf';
        } elseif (is_dir('/etc/apache2/conf.d')) {         // old Ubuntu / OpenSUSE
            $confD = '/etc/apache2/conf.d';
            $httpdConf = '/etc/apache2/httpd.conf';
        } elseif (is_dir('/opt/local/apache2/conf/extra')) {   // Mac with Mac Ports
            $confD = '/opt/local/apache2/conf/extra';
            $httpdConf = '/opt/local/apache2/conf/httpd.conf';
        } else {
            $confD = '/path/to/apache/conf.d';
            $httpdConf = false;
        }

        // Check if httpd.conf really exists before recommending a specific path;
        // if missing, just use the generic name:
        $httpdConf = ($httpdConf && file_exists($httpdConf))
            ? $httpdConf : 'httpd.conf';

        // Suggest a symlink name based on the local directory, so if running in
        // multisite mode, we don't use the same symlink for multiple instances:
        $symlink = basename($this->overrideDir);
        $symlink = ($symlink == 'local') ? 'vufind' : ('vufind-' . $symlink);
        $symlink .= '.conf';

        return "You can do it in either of two ways:\n\n"
            . "    a) Add this line to your {$httpdConf} file:\n"
            . "       Include {$this->overrideDir}/httpd-vufind.conf\n\n"
            . "    b) Link the configuration to Apache's config directory like this:"
            . "\n       ln -s {$this->overrideDir}/httpd-vufind.conf "
            . "{$confD}/{$symlink}\n"
            . "\nOption b is preferable if your platform supports it,\n"
            . "but option a is more certain to be supported.\n";
    }

    /**
     * Display system-specific information for where configuration files are found
     * and/or symbolic links should be created.
     *
     * @param OutputInterface $output Output object
     *
     * @return void
     */
    protected function getApacheLocation(OutputInterface $output)
    {
        // There is one special case for Windows, and a variety of different
        // Unix-flavored possibilities that all work similarly.
        $msg = PHP_OS_FAMILY === 'Windows'
            ? $this->getWindowsApacheMessage() : $this->getLinuxApacheMessage();
        $output->writeln($msg);
    }

    /**
     * Validate a base path. Returns true on success, message on failure.
     *
     * @param string $basePath   String to validate.
     * @param bool   $allowEmpty Are empty values acceptable?
     *
     * @return bool|string
     */
    protected function validateBasePath($basePath, $allowEmpty = false)
    {
        if ($allowEmpty && empty($basePath)) {
            return true;
        }
        return preg_match('/^\/[\w_-]*$/', $basePath)
            ? true
            : 'Error: Base path must start with a slash and contain only'
                . ' alphanumeric characters, dash or underscore.';
    }

    /**
     * Validate a Solr port number. Returns true on success, message on failure.
     *
     * @param string $solrPort Port to validate.
     *
     * @return bool|string
     */
    protected function validateSolrPort($solrPort)
    {
        if (is_numeric($solrPort)) {
            return true;
        }
        return 'Solr port must be a number.';
    }

    /**
     * Get a base path from the user (or return a default).
     *
     * @param InputInterface  $input  Input object
     * @param OutputInterface $output Output object
     *
     * @return string
     */
    protected function getBasePath(InputInterface $input, OutputInterface $output)
    {
        // Get VuFind base path:
        while (true) {
            $basePathInput = $this->getInput(
                $input,
                $output,
                "What base path should be used in VuFind's URL? [{$this->basePath}] "
            );
            if (empty($basePathInput)) {
                return $this->basePath;
            } elseif (($result = $this->validateBasePath($basePathInput)) === true) {
                return $basePathInput;
            }
            $output->writeln($result);
        }
    }

    /**
     * Get a Solr port number from the user (or return a default).
     *
     * @param InputInterface  $input  Input object
     * @param OutputInterface $output Output object
     *
     * @return string
     */
    protected function getSolrPort(InputInterface $input, OutputInterface $output)
    {
        // Get VuFind base path:
        while (true) {
            $solrInput = $this->getInput(
                $input,
                $output,
                "What port number should Solr use? [{$this->solrPort}] "
            );
            if (empty($solrInput)) {
                return $this->solrPort;
            } elseif (($result = $this->validateSolrPort($solrInput)) === true) {
                return $solrInput;
            }
            $output->writeln($result);
        }
    }

    /**
     * Initialize the override directory and report success or failure.
     *
     * @param string $dir Path to attempt to initialize
     *
     * @return bool|string
     */
    protected function initializeOverrideDir($dir)
    {
        return $this->buildDirs(
            [
                $dir,
                $dir . '/cache',
                $dir . '/config',
                $dir . '/harvest',
                $dir . '/import',
            ]
        );
    }

    /**
     * Get an override directory from the user (or return a default).
     *
     * @param InputInterface  $input  Input object
     * @param OutputInterface $output Output object
     *
     * @return string
     */
    protected function getOverrideDir(InputInterface $input, OutputInterface $output)
    {
        // Get override directory path:
        while (true) {
            $overrideDirInput = $this->getInput(
                $input,
                $output,
                'Where would you like to store your local settings? '
                . "[{$this->overrideDir}] "
            );
            if (empty($overrideDirInput)) {
                return $this->overrideDir;
            } elseif (!$this->initializeOverrideDir($overrideDirInput)) {
                $output->writeln(
                    "Error: Cannot initialize settings in '$overrideDirInput'.\n"
                );
            }
            return str_replace('\\', '/', realpath($overrideDirInput));
        }
    }

    /**
     * Validate a comma-separated list of module names. Returns true on success,
     * message on failure.
     *
     * @param string $modules Module names to validate.
     *
     * @return bool|string
     */
    protected function validateModules($modules)
    {
        foreach (explode(',', $modules) as $module) {
            $result = $this->validateModule(trim($module));
            if ($result !== true) {
                return $result;
            }
        }
        return true;
    }

    /**
     * Validate the custom module name. Returns true on success, message on failure.
     *
     * @param string $module Module name to validate.
     *
     * @return bool|string
     */
    protected function validateModule($module)
    {
        $regex = '/^[a-zA-Z][0-9a-zA-Z_]*$/';
        $illegalModules = [
            'VuFind', 'VuFindAdmin', 'VuFindConsole', 'VuFindDevTools',
            'VuFindLocalTemplate', 'VuFindSearch', 'VuFindTest', 'VuFindTheme',
        ];
        if (in_array($module, $illegalModules)) {
            return "{$module} is a reserved module name; please try another.";
        } elseif (empty($module) || preg_match($regex, $module)) {
            return true;
        }
        return "Illegal name: {$module}; please use alphanumeric text.";
    }

    /**
     * Get the custom module name from the user (or blank for none).
     *
     * @param InputInterface  $input  Input object
     * @param OutputInterface $output Output object
     *
     * @return string
     */
    protected function getModule(InputInterface $input, OutputInterface $output)
    {
        // Get custom module name:
        $output->writeln(
            "\nVuFind supports use of a custom module for storing local code "
            . "changes.\nIf you do not plan to customize the code, you can "
            . "skip this step.\nIf you decide to use a custom module, the name "
            . "you choose will be used for\nthe module's directory name and its "
            . 'PHP namespace.'
        );
        while (true) {
            $moduleInput = trim(
                $this->getInput(
                    $input,
                    $output,
                    "\nWhat module name would you like to use? [blank for none] "
                )
            );
            if (($result = $this->validateModules($moduleInput)) === true) {
                return $moduleInput;
            }
            $output->writeln("\n$result");
        }
    }

    /**
     * Get the user's preferred multisite mode.
     *
     * @param InputInterface  $input  Input object
     * @param OutputInterface $output Output object
     *
     * @return int
     */
    protected function getMultisiteMode(
        InputInterface $input,
        OutputInterface $output
    ) {
        $output->writeln(
            "\nWhen running multiple VuFind sites against a single installation, you"
            . " need\nto decide how to distinguish between instances. Choose an "
<<<<<<< HEAD
            . "option:\n\n" . self::MULTISITE_DIR_BASED . ".) Directory-based "
=======
            . "option:\n\n" . self::MULTISITE_DIR_BASED . '.) Directory-based '
>>>>>>> 25e62f5a
            . "(i.e. http://server/vufind1 vs. http://server/vufind2)\n"
            . self::MULTISITE_HOST_BASED
            . '.) Host-based (i.e. http://vufind1.server vs. http://vufind2.server)'
            . "\n\nor enter " . self::MULTISITE_NONE . ' to disable multisite mode.'
        );
        $legal = [
            self::MULTISITE_NONE,
            self::MULTISITE_DIR_BASED,
            self::MULTISITE_HOST_BASED,
        ];
        while (true) {
            $response = $this->getInput(
                $input,
                $output,
                "\nWhich option do you want? "
            );
            if (is_numeric($response) && in_array(intval($response), $legal)) {
                return intval($response);
            }
            $output->writeln('Invalid selection.');
        }
    }

    /**
     * Validate the user's hostname input. Returns true on success, message on
     * failure.
     *
     * @param string $host String to check
     *
     * @return bool|string
     */
    protected function validateHost($host)
    {
        // From http://stackoverflow.com/questions/106179/
        //             regular-expression-to-match-hostname-or-ip-address
        $valid = "/^(([a-zA-Z]|[a-zA-Z][a-zA-Z0-9\-]*[a-zA-Z0-9])\.)*"
            . "([A-Za-z]|[A-Za-z][A-Za-z0-9\-]*[A-Za-z0-9])$/";
        return preg_match($valid, $host)
            ? true
            : 'Invalid hostname.';
    }

    /**
     * Get the user's hostname preference.
     *
     * @param InputInterface  $input  Input object
     * @param OutputInterface $output Output object
     *
     * @return string
     */
    protected function getHost(InputInterface $input, OutputInterface $output)
    {
        while (true) {
            $response = $this->getInput(
                $input,
                $output,
                "\nPlease enter the hostname for your site: "
            );
            if (($result = $this->validateHost($response)) === true) {
                return $response;
            }
            $output->writeln($result);
        }
    }

    /**
     * Fetch a single line of input from the user.
     *
     * @param InputInterface  $input  Input object
     * @param OutputInterface $output Output object
     * @param string          $prompt Prompt to display to the user.
     *
     * @return string        User-entered response.
     */
    protected function getInput(
        InputInterface $input,
        OutputInterface $output,
        string $prompt
    ): string {
        $question = new Question($prompt, '');
        return $this->getHelper('question')->ask($input, $output, $question);
    }

    /**
     * Back up an existing file and inform the user. Return true on success,
     * error message otherwise.
     *
     * @param OutputInterface $output   Output object
     * @param string          $filename File to back up (if it exists)
     * @param string          $desc     Description of file (for output message)
     *
     * @return bool|string
     */
    protected function backUpFile(OutputInterface $output, string $filename, string $desc)
    {
        if (file_exists($filename)) {
            $bak = $filename . '.bak.' . time();
            if (!copy($filename, $bak)) {
                return "Problem backing up $filename to $bak";
            }
            $output->writeln("Backed up existing $desc to $bak.");
        }
        return true;
    }

    /**
     * Generate the Apache configuration. Returns true on success, error message
     * otherwise.
     *
     * @param OutputInterface $output Output object
     *
     * @return bool|string
     */
    protected function buildApacheConfig(OutputInterface $output)
    {
        $baseConfig = $this->baseDir . '/config/vufind/httpd-vufind.conf';
        $config = @file_get_contents($baseConfig);
        if (empty($config)) {
            return "Problem reading {$baseConfig}.";
        }
        $config = str_replace('/usr/local/vufind/local', '%override-dir%', $config);
        $config = str_replace('/usr/local/vufind', '%base-dir%', $config);
        $config = preg_replace('|([^/])\/vufind|', '$1%base-path%', $config);
        $config = str_replace('%override-dir%', $this->overrideDir, $config);
        $config = str_replace('%base-dir%', $this->baseDir, $config);
        $config = str_replace('%base-path%', $this->basePath, $config);
        // Special cases for root basePath:
        if ('/' == $this->basePath) {
            $config = str_replace('//', '/', $config);
            $config = str_replace('Alias /', '#Alias /', $config);
        }
        if (!empty($this->module)) {
            $config = str_replace(
                '#SetEnv VUFIND_LOCAL_MODULES VuFindLocalTemplate',
                "SetEnv VUFIND_LOCAL_MODULES {$this->module}",
                $config
            );
        }

        // In multisite mode, we need to make environment variables conditional:
        switch ($this->multisiteMode) {
            case self::MULTISITE_DIR_BASED:
                $config = preg_replace(
                    '/SetEnv\s+(\w+)\s+(.*)/',
                    'SetEnvIf Request_URI "^' . $this->basePath . '" $1=$2',
                    $config
                );
                break;
            case self::MULTISITE_HOST_BASED:
                if (($result = $this->validateHost($this->host)) !== true) {
                    return $result;
                }
                $config = preg_replace(
                    '/SetEnv\s+(\w+)\s+(.*)/',
                    'SetEnvIfNoCase Host ' . str_replace('.', '\.', $this->host)
                    . ' $1=$2',
                    $config
                );
                break;
        }

        $target = $this->overrideDir . '/httpd-vufind.conf';
        if (($msg = $this->backUpFile($output, $target, 'Apache configuration')) !== true) {
            return $msg;
        }
        return $this->writeFileToDisk($target, $config)
            ? true : "Problem writing {$this->overrideDir}/httpd-vufind.conf.";
    }

    /**
     * Get an array of environment variables.
     *
     * @return array
     */
    protected function getEnvironmentVariables(): array
    {
        $vars = [
            'VUFIND_HOME' => $this->baseDir,
            'VUFIND_LOCAL_DIR' => $this->overrideDir,
            'VUFIND_LOCAL_MODULES' => $this->module,
            'SOLR_PORT' => $this->solrPort,
        ];
        if (empty($vars['VUFIND_LOCAL_MODULES'])) {
            unset($vars['VUFIND_LOCAL_MODULES']);
        }
        return $vars;
    }

    /**
     * Build the Unix-specific environment configuration. Returns true on success,
     * error message otherwise.
     *
     * @param OutputInterface $output Output object
     *
     * @return bool|string
     */
    protected function buildUnixEnvironment($output)
    {
        $filename = $this->baseDir . '/env.sh';
        if (($msg = $this->backUpFile($output, $filename, 'Unix environment file')) !== true) {
            return $msg;
        }
        $env = '';
        foreach ($this->getEnvironmentVariables() as $key => $val) {
            $env .= "export $key=$val\n";
        }
        return $this->writeFileToDisk($filename, $env)
            ? true : "Problem writing {$filename}.";
    }

    /**
     * Build the Windows-specific startup configuration. Returns true on success,
     * error message otherwise.
     *
     * @param OutputInterface $output Output object
     *
     * @return bool|string
     */
    protected function buildWindowsConfig($output)
    {
        $filename = $this->baseDir . '/env.bat';
        if (($msg = $this->backUpFile($output, $filename, 'Windows environment file')) !== true) {
            return $msg;
        }
        $batch = '';
        foreach ($this->getEnvironmentVariables() as $key => $val) {
            $batch .= "@set $key=$val\n";
        }
        return $this->writeFileToDisk($filename, $batch)
            ? true : "Problem writing {$filename}.";
    }

    /**
     * Configure a SolrMarc properties file. Returns true on success, error message
     * otherwise.
     *
     * @param OutputInterface $output   Output object
     * @param string          $filename The properties file to configure
     *
     * @return bool|string
     */
    protected function buildImportConfig(OutputInterface $output, $filename)
    {
        $target = $this->overrideDir . '/import/' . $filename;
        if (file_exists($target)) {
            $output->writeln(
                "Warning: $target already exists; skipping file creation."
            );
            return true;
        }
        $import = @file_get_contents($this->baseDir . '/import/' . $filename);
        $import = str_replace(
            ['/usr/local/vufind', ':8983'],
            [$this->baseDir, ':' . $this->solrPort],
            $import
        );
        $import = preg_replace(
            "/^\s*solrmarc.path\s*=.*$/m",
            "solrmarc.path = {$this->overrideDir}/import|{$this->baseDir}/import",
            $import
        );
        if (!$this->writeFileToDisk($target, $import)) {
            return "Problem writing {$this->overrideDir}/import/{$filename}.";
        }
        return true;
    }

    /**
     * Build a set of directories.
     *
     * @param array $dirs Directories to build
     *
     * @return bool|string True on success, name of problem directory on failure
     */
    protected function buildDirs($dirs)
    {
        foreach ($dirs as $dir) {
            if (!is_dir($dir) && !@mkdir($dir)) {
                return $dir;
            }
        }
        return true;
    }

    /**
     * Make sure all modules exist (and create them if they do not). Returns true
     * on success, error message otherwise.
     *
     * @return bool|string
     */
    protected function buildModules()
    {
        if (!empty($this->module)) {
            foreach (explode(',', $this->module) as $module) {
                $moduleDir = $this->baseDir . '/module/' . $module;
                // Is module missing? If so, create it from the template:
                if (!file_exists($moduleDir . '/Module.php')) {
                    if (($result = $this->buildModule($module)) !== true) {
                        return $result;
                    }
                }
            }
        }
        return true;
    }

    /**
     * Build the module for storing local code changes. Returns true on success,
     * error message otherwise.
     *
     * @param string $module The name of the new module (assumed valid!)
     *
     * @return bool|string
     */
    protected function buildModule($module)
    {
        // Create directories:
        $moduleDir = $this->baseDir . '/module/' . $module;
        $dirStatus = $this->buildDirs(
            [
                $moduleDir,
                $moduleDir . '/config',
                $moduleDir . '/src',
                $moduleDir . '/src/' . $module,
            ]
        );
        if ($dirStatus !== true) {
            return "Problem creating {$dirStatus}.";
        }

        // Copy configuration:
        $configFile = $this->baseDir
            . '/module/VuFindLocalTemplate/config/module.config.php';
        $config = @file_get_contents($configFile);
        if (!$config) {
            return "Problem reading {$configFile}.";
        }
        $success = $this->writeFileToDisk(
            $moduleDir . '/config/module.config.php',
            str_replace('VuFindLocalTemplate', $module, $config)
        );
        if (!$success) {
            return "Problem writing {$moduleDir}/config/module.config.php.";
        }

        // Copy PHP code:
        $moduleFile = $this->baseDir . '/module/VuFindLocalTemplate/Module.php';
        $contents = @file_get_contents($moduleFile);
        if (!$contents) {
            return "Problem reading {$moduleFile}.";
        }
        $success = $this->writeFileToDisk(
            $moduleDir . '/Module.php',
            str_replace('VuFindLocalTemplate', $module, $contents)
        );
        return $success ? true : "Problem writing {$moduleDir}/Module.php.";
    }

    /**
     * Display an error message and return a failure status.
     *
     * @param OutputInterface $output Output object
     * @param string          $msg    Error message
     * @param int             $status Error status
     *
     * @return int
     */
    protected function failWithError(
        OutputInterface $output,
        string $msg,
        int $status = 1
    ): int {
        $output->writeln($msg);
        return $status;
    }

    /**
     * Display the final message after successful installation.
     *
     * @param OutputInterface $output Output object
     *
     * @return void
     */
    protected function displaySuccessMessage(OutputInterface $output)
    {
        $output->writeln(
            "Apache configuration written to {$this->overrideDir}/httpd-vufind.conf."
            . "\n\nYou now need to load this configuration into Apache."
        );
        $this->getApacheLocation($output);
        if (!empty($this->host)) {
            $output->writeln(
                'Since you are using a host-based multisite configuration, you will '
                . "also \nneed to do some virtual host configuration. See\n"
                . "     http://httpd.apache.org/docs/2.4/vhosts/\n"
            );
        }
        if ('/' == $this->basePath) {
            $output->writeln(
                'Since you are installing VuFind at the root of your domain, you '
                . "will also\nneed to edit your Apache configuration to change "
                . "DocumentRoot to:\n" . $this->baseDir . "/public\n"
            );
        }
        $output->writeln(
<<<<<<< HEAD
            "Once the configuration is linked, restart Apache. You should now be "
=======
            'Once the configuration is linked, restart Apache. You should now be '
>>>>>>> 25e62f5a
            . "able\nto access VuFind at http://localhost{$this->basePath}\n\nFor "
            . "proper use of command line tools, you should also ensure that your\n"
        );
        $finalMsg = empty($this->addOptionmodule)
            ? "VUFIND_HOME and VUFIND_LOCAL_DIR environment variables are set to\n"
            . "{$this->baseDir} and {$this->overrideDir} respectively."
            : "VUFIND_HOME, VUFIND_LOCAL_MODULES and VUFIND_LOCAL_DIR environment\n"
            . "variables are set to {$this->baseDir}, {$this->module} and "
            . "{$this->overrideDir} respectively.";
        $output->writeln($finalMsg);
    }

    /**
     * Collect input parameters, and return a status (0 = proceed, 1 = fail).
     *
     * @param InputInterface  $input  Input object
     * @param OutputInterface $output Output object
     *
     * @return int 0 for success
     */
    protected function collectParameters(
        InputInterface $input,
        OutputInterface $output
    ) {
        // Are we allowing user interaction?
        $interactive = !$input->getOption('non-interactive');
        $userInputNeeded = [];

        // Load user settings if we are not forcing defaults:
        if (!$input->getOption('use-defaults')) {
            $overrideDir = trim($input->getOption('overridedir') ?? '');
            if (!empty($overrideDir)) {
                $this->overrideDir = $overrideDir;
            } elseif ($interactive) {
                $userInputNeeded['overrideDir'] = true;
            }
            $moduleName = trim($input->getOption('module-name') ?? '');
            if (!empty($moduleName) && $moduleName !== 'disabled') {
                if (($result = $this->validateModules($moduleName)) !== true) {
                    return $this->failWithError($output, $result);
                }
                $this->module = $moduleName;
            } elseif ($interactive) {
                $userInputNeeded['module'] = true;
            }

            $basePath = trim($input->getOption('basepath') ?? '');
            if (!empty($basePath)) {
                if (($result = $this->validateBasePath($basePath, true)) !== true) {
                    return $this->failWithError($output, $result);
                }
                $this->basePath = $basePath;
            } elseif ($interactive) {
                $userInputNeeded['basePath'] = true;
            }

            $solrPort = trim($input->getOption('solr-port') ?? '');
            if (!empty($solrPort)) {
                if (($result = $this->validateSolrPort($solrPort)) !== true) {
                    return $this->failWithError($output, $result);
                }
                $this->solrPort = $solrPort;
            } elseif ($interactive) {
                $userInputNeeded['solr-port'] = true;
            }

            // We assume "single site" mode unless the --multisite option is set;
            // note that $mode will be null if the user provided the option with
            // no value specified, and false if the user did not provide the option.
            $mode = $input->getOption('multisite');
            if ($mode === 'directory') {
                $this->multisiteMode = self::MULTISITE_DIR_BASED;
            } elseif ($mode === 'host') {
                $this->multisiteMode = self::MULTISITE_HOST_BASED;
            } elseif ($mode !== true && $mode !== null && $mode !== false) {
                return $this->failWithError(
                    $output,
                    'Unexpected multisite mode: ' . $mode
                );
            } elseif ($interactive && $mode !== false) {
                $userInputNeeded['multisiteMode'] = true;
            }

            // Now that we've validated as many parameters as possible, retrieve
            // user input where needed.
            if (isset($userInputNeeded['overrideDir'])) {
                $this->overrideDir = $this->getOverrideDir($input, $output);
            }
            if (isset($userInputNeeded['module'])) {
                $this->module = $this->getModule($input, $output);
            }
            if (isset($userInputNeeded['basePath'])) {
                $this->basePath = $this->getBasePath($input, $output);
            }
            if (isset($userInputNeeded['solr-port'])) {
                $this->solrPort = $this->getSolrPort($input, $output);
            }
            if (isset($userInputNeeded['multisiteMode'])) {
                $this->multisiteMode = $this->getMultisiteMode($input, $output);
            }

            // Load supplemental multisite parameters:
            if ($this->multisiteMode == self::MULTISITE_HOST_BASED) {
                $hostOption = trim($input->getOption('hostname'));
                $this->host = (!empty($hostOption) || !$interactive)
                    ? $hostOption : $this->getHost($input, $output);
            }
        }

        // Normalize the module setting to remove whitespace:
        $this->module = preg_replace('/\s/', '', $this->module);

        return 0;
    }

    /**
     * Process collected parameters, and return a status (0 = proceed, 1 = fail).
     *
     * @param OutputInterface $output Output object
     *
     * @return int 0 for success
     */
    protected function processParameters(OutputInterface $output)
    {
        // Make sure the override directory is initialized (using defaults or CLI
        // parameters will not have initialized it yet; attempt to reinitialize it
        // here is harmless if it was already initialized in interactive mode):
        if (!$this->initializeOverrideDir($this->overrideDir)) {
            return $this->failWithError(
                $output,
                "Cannot initialize local override directory: {$this->overrideDir}"
            );
        }

        // Build the Windows start file in case we need it:
        if (($result = $this->buildWindowsConfig($output)) !== true) {
            return $this->failWithError($output, $result);
        }

        // Build a Unix environment file in case we need it:
        if (($result = $this->buildUnixEnvironment($output)) !== true) {
            return $this->failWithError($output, $result);
        }

        // Build the import configuration:
        foreach (['import.properties', 'import_auth.properties'] as $file) {
            if (($result = $this->buildImportConfig($output, $file)) !== true) {
                return $this->failWithError($output, $result);
            }
        }

        // Build the custom module(s), if necessary:
        if (($result = $this->buildModules()) !== true) {
            return $this->failWithError($output, $result);
        }

        // Build the final configuration:
        if (($result = $this->buildApacheConfig($output)) !== true) {
            return $this->failWithError($output, $result);
        }
        return 0;
    }

    /**
     * Run the command.
     *
     * @param InputInterface  $input  Input object
     * @param OutputInterface $output Output object
     *
     * @return int 0 for success
     */
    protected function execute(InputInterface $input, OutputInterface $output)
    {
        $output->writeln("VuFind has been found in {$this->baseDir}.");

        // Collect and process parameters, and stop if an error is encountered
        // along the way....
        if (
            $this->collectParameters($input, $output) !== 0
            || $this->processParameters($output) !== 0
        ) {
            return 1;
        }

        // Report success:
        $this->displaySuccessMessage($output);
        return 0;
    }
}<|MERGE_RESOLUTION|>--- conflicted
+++ resolved
@@ -502,11 +502,7 @@
         $output->writeln(
             "\nWhen running multiple VuFind sites against a single installation, you"
             . " need\nto decide how to distinguish between instances. Choose an "
-<<<<<<< HEAD
-            . "option:\n\n" . self::MULTISITE_DIR_BASED . ".) Directory-based "
-=======
             . "option:\n\n" . self::MULTISITE_DIR_BASED . '.) Directory-based '
->>>>>>> 25e62f5a
             . "(i.e. http://server/vufind1 vs. http://server/vufind2)\n"
             . self::MULTISITE_HOST_BASED
             . '.) Host-based (i.e. http://vufind1.server vs. http://vufind2.server)'
@@ -912,11 +908,7 @@
             );
         }
         $output->writeln(
-<<<<<<< HEAD
-            "Once the configuration is linked, restart Apache. You should now be "
-=======
             'Once the configuration is linked, restart Apache. You should now be '
->>>>>>> 25e62f5a
             . "able\nto access VuFind at http://localhost{$this->basePath}\n\nFor "
             . "proper use of command line tools, you should also ensure that your\n"
         );
