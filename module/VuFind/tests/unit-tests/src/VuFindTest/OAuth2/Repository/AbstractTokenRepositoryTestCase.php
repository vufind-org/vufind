<?php

/**
 * Abstract base class for OAuth2 token repository tests.
 *
 * PHP version 8
 *
 * Copyright (C) The National Library of Finland 2022.
 *
 * This program is free software; you can redistribute it and/or modify
 * it under the terms of the GNU General Public License version 2,
 * as published by the Free Software Foundation.
 *
 * This program is distributed in the hope that it will be useful,
 * but WITHOUT ANY WARRANTY; without even the implied warranty of
 * MERCHANTABILITY or FITNESS FOR A PARTICULAR PURPOSE.  See the
 * GNU General Public License for more details.
 *
 * You should have received a copy of the GNU General Public License
 * along with this program; if not, write to the Free Software
 * Foundation, Inc., 51 Franklin Street, Fifth Floor, Boston, MA  02110-1301  USA
 *
 * @category VuFind
 * @package  Tests
 * @author   Ere Maijala <ere.maijala@helsinki.fi>
 * @license  http://opensource.org/licenses/gpl-2.0.php GNU General Public License
 * @link     https://vufind.org/wiki/development:testing:unit_tests Wiki
 */

namespace VuFindTest\OAuth2\Repository;

use PHPUnit\Framework\MockObject\MockObject;
use VuFind\Db\Row\AccessToken as AccessTokenRow;
use VuFind\Db\Row\User as UserRow;
use VuFind\Db\Service\AccessTokenService;
use VuFind\Db\Service\AccessTokenServiceInterface;
<<<<<<< HEAD
use VuFind\Db\Service\UserService;
=======
>>>>>>> c504b26c
use VuFind\Db\Service\UserServiceInterface;
use VuFind\Db\Table\AccessToken;
use VuFind\Db\Table\User;
use VuFind\OAuth2\Entity\ClientEntity;
use VuFind\OAuth2\Repository\AccessTokenRepository;
use VuFind\OAuth2\Repository\AuthCodeRepository;
use VuFind\OAuth2\Repository\RefreshTokenRepository;

/**
 * Abstract base class for OAuth2 token repository tests.
 *
 * @category VuFind
 * @package  Tests
 * @author   Ere Maijala <ere.maijala@helsinki.fi>
 * @license  http://opensource.org/licenses/gpl-2.0.php GNU General Public License
 * @link     https://vufind.org/wiki/development:testing:unit_tests Wiki
 */
abstract class AbstractTokenRepositoryTestCase extends \PHPUnit\Framework\TestCase
{
    protected $accessTokenTable = [];

    /**
     * Create AccessTokenRepository with mocks.
     *
     * @return AccessTokenRepository
     */
    protected function getAccessTokenRepository()
    {
        return new AccessTokenRepository(
            $this->getOAuth2Config(),
            $this->getMockAccessTokenService(),
            $this->getMockUserService()
        );
    }

    /**
     * Create AuthCodeRepository with mocks.
     *
     * @return AuthCodeRepository
     */
    protected function getAuthCodeRepository()
    {
        return new AuthCodeRepository(
            $this->getOAuth2Config(),
            $this->getMockAccessTokenService(),
            $this->getMockUserService()
        );
    }

    /**
     * Create RefreshTokenRepository with mocks.
     *
     * @return RefreshTokenRepository
     */
    protected function getRefreshTokenRepository()
    {
        return new RefreshTokenRepository(
            $this->getOAuth2Config(),
            $this->getMockAccessTokenService(),
            $this->getMockUserService()
        );
    }

    /**
     * Create OAuth2 Config
     *
     * @return array
     */
    protected function getOAuth2Config(): array
    {
        return ['Server' => ['userIdentifierField' => 'id']];
    }

    /**
     * Create AccessToken table
     *
     * @return MockObject&AccessToken
     */
    protected function getMockAccessTokenTable(): AccessToken
    {
        $getByIdAndTypeCallback = function (
            string $id,
            string $type,
            bool $create
        ): ?AccessTokenRow {
            foreach ($this->accessTokenTable as $row) {
                if (
                    $id === $row['id']
                    && $type === $row['type']
                ) {
                    return $this->createAccessTokenRow($row);
                }
            }
            $revoked = false;
            $user_id = null;
            return $create
                ? $this->createAccessTokenRow(
                    compact('id', 'type', 'revoked', 'user_id')
                ) : null;
        };

        $accessTokenTable = $this->getMockBuilder(AccessToken::class)
            ->disableOriginalConstructor()
            ->onlyMethods(['getByIdAndType'])
            ->getMock();
        $accessTokenTable->expects($this->any())
            ->method('getByIdAndType')
            ->willReturnCallback($getByIdAndTypeCallback);

        return $accessTokenTable;
    }

    /**
     * Create User table
     *
     * @return MockObject&User
     */
    protected function getMockUserTable(): User
    {
        $getByIdCallback = function (
            $id
        ): ?UserRow {
            $username = 'test';
            return $this->createUserRow(compact('id', 'username'));
        };

        $accessTokenTable = $this->getMockBuilder(User::class)
            ->disableOriginalConstructor()
            ->onlyMethods(['getById'])
            ->getMock();
        $accessTokenTable->expects($this->any())
            ->method('getById')
            ->willReturnCallback($getByIdCallback);

        return $accessTokenTable;
    }

    /**
     * Create AccessToken row
     *
     * @param array $data Row data
     *
     * @return MockObject&AccessTokenRow
     */
    protected function createAccessTokenRow(array $data): AccessTokenRow
    {
        $result = $this->getMockBuilder(AccessTokenRow::class)
            ->disableOriginalConstructor()
            ->onlyMethods(['initialize', 'save'])
            ->getMock();
        $result->populate($data);

        $save = function () use ($result) {
            $data = $result->toArray();
            foreach ($this->accessTokenTable as &$row) {
                if (
                    $data['id'] === $row['id']
                    && $data['type'] === $row['type']
                ) {
                    $row = $data;
                    return 1;
                }
            }
            $this->accessTokenTable[] = $data;
            return 1;
        };

        $result->expects($this->any())
            ->method('save')
            ->willReturnCallback($save);

        return $result;
    }

    /**
     * Create User row
     *
     * @param array $data Row data
     *
     * @return MockObject&UserRow
     */
    protected function createUserRow(array $data): UserRow
    {
        $result = $this->getMockBuilder(UserRow::class)
            ->disableOriginalConstructor()
            ->onlyMethods(['initialize'])
            ->getMock();
        $result->populate($data);
        return $result;
    }

    /**
     * Create Access token service
     *
     * @return MockObject&AccessTokenServiceInterface
     */
    protected function getMockAccessTokenService(): AccessTokenServiceInterface
    {
        $accessTokenTable = $this->getMockAccessTokenTable();
        $accessTokenService = $this->getMockBuilder(AccessTokenService::class)
            ->disableOriginalConstructor()
            ->onlyMethods(
                [
                    'getByIdAndType',
                    'getNonce',
                    'storeNonce',
                ]
            )
            ->getMock();
        $accessTokenService->expects($this->any())
            ->method('getByIdAndType')
            ->willReturnCallback([$accessTokenTable, 'getByIdAndType']);
        $accessTokenService->expects($this->any())
            ->method('getNonce')
            ->willReturnCallback([$accessTokenTable, 'getNonce']);
        $accessTokenService->expects($this->any())
            ->method('storeNonce')
            ->willReturnCallback([$accessTokenTable, 'storeNonce']);
        return $accessTokenService;
    }

    /**
     * Create User service
     *
     * @return MockObject&UserServiceInterface
     */
    protected function getMockUserService(): UserServiceInterface
    {
<<<<<<< HEAD
        $userTable = $this->getMockUserTable();
        $userService = $this->getMockBuilder(UserService::class)
            ->disableOriginalConstructor()
            ->onlyMethods(['getUserByField'])
            ->getMock();
        $userService->expects($this->any())
            ->method('getUserByField')
            ->willReturnCallback(
                function ($fieldName, $fieldValue) use ($userTable) {
                    return $userTable->getById($fieldValue);
                }
            );
        return $userService;
=======
        $mock = $this->createMock(UserServiceInterface::class);
        $userCallback = function ($id) {
            $mockUser = $this->createMock(\VuFind\Db\Entity\UserEntityInterface::class);
            $mockUser->expects($this->any())->method('getId')->willReturn($id);
            return $mockUser;
        };
        $mock->expects($this->any())->method('getUserById')->willReturnCallback($userCallback);
        return $mock;
>>>>>>> c504b26c
    }

    /**
     * Create a token ID.
     *
     * Follows OAuth2 server's generateUniqueIdentifier.
     *
     * @return string
     */
    protected function createTokenId(): string
    {
        return bin2hex(random_bytes(40));
    }

    /**
     * Create an expiry datetime.
     *
     * @return \DateTimeImmutable
     */
    protected function createExpiryDateTime(): \DateTimeImmutable
    {
        return new \DateTimeImmutable(date('Y-m-d H:i:s', strtotime('now+1hour')));
    }

    /**
     * Create a client entity
     *
     * @return ClientEntity
     */
    protected function createClientEntity(): ClientEntity
    {
        return new ClientEntity(
            [
                'identifier' => 'test-client',
                'name' => 'Unit Test',
                'redirectUri' => 'https://localhost',
            ]
        );
    }
}<|MERGE_RESOLUTION|>--- conflicted
+++ resolved
@@ -34,10 +34,6 @@
 use VuFind\Db\Row\User as UserRow;
 use VuFind\Db\Service\AccessTokenService;
 use VuFind\Db\Service\AccessTokenServiceInterface;
-<<<<<<< HEAD
-use VuFind\Db\Service\UserService;
-=======
->>>>>>> c504b26c
 use VuFind\Db\Service\UserServiceInterface;
 use VuFind\Db\Table\AccessToken;
 use VuFind\Db\Table\User;
@@ -266,30 +262,17 @@
      */
     protected function getMockUserService(): UserServiceInterface
     {
-<<<<<<< HEAD
         $userTable = $this->getMockUserTable();
-        $userService = $this->getMockBuilder(UserService::class)
-            ->disableOriginalConstructor()
-            ->onlyMethods(['getUserByField'])
-            ->getMock();
+        $userService = $this->createMock(UserServiceInterface::class);
         $userService->expects($this->any())
             ->method('getUserByField')
             ->willReturnCallback(
                 function ($fieldName, $fieldValue) use ($userTable) {
+                    $this->assertEquals('id', $fieldName);
                     return $userTable->getById($fieldValue);
                 }
             );
         return $userService;
-=======
-        $mock = $this->createMock(UserServiceInterface::class);
-        $userCallback = function ($id) {
-            $mockUser = $this->createMock(\VuFind\Db\Entity\UserEntityInterface::class);
-            $mockUser->expects($this->any())->method('getId')->willReturn($id);
-            return $mockUser;
-        };
-        $mock->expects($this->any())->method('getUserById')->willReturnCallback($userCallback);
-        return $mock;
->>>>>>> c504b26c
     }
 
     /**
