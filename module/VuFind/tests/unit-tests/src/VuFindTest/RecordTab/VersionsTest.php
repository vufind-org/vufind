<?php

/**
 * Versions Test Class
 *
 * PHP version 8
 *
 * Copyright (C) Villanova University 2022.
 *
 * This program is free software; you can redistribute it and/or modify
 * it under the terms of the GNU General Public License version 2,
 * as published by the Free Software Foundation.
 *
 * This program is distributed in the hope that it will be useful,
 * but WITHOUT ANY WARRANTY; without even the implied warranty of
 * MERCHANTABILITY or FITNESS FOR A PARTICULAR PURPOSE.  See the
 * GNU General Public License for more details.
 *
 * You should have received a copy of the GNU General Public License
 * along with this program; if not, write to the Free Software
 * Foundation, Inc., 51 Franklin Street, Fifth Floor, Boston, MA  02110-1301  USA
 *
 * @category VuFind
 * @package  Tests
 * @author   Sudharma Kellampalli <skellamp@villanova.edu>
 * @license  http://opensource.org/licenses/gpl-2.0.php GNU General Public License
 * @link     https://vufind.org/wiki/development:testing:unit_tests Wiki
 */

namespace VuFindTest\RecordTab;

use Laminas\Config\Config;
use VuFind\RecordTab\Versions;

/**
 * Versions Test Class
 *
 * @category VuFind
 * @package  Tests
 * @author   Sudharma Kellampalli <skellamp@villanova.edu>
 * @license  http://opensource.org/licenses/gpl-2.0.php GNU General Public License
 * @link     https://vufind.org/wiki/development:testing:unit_tests Wiki
 */
class VersionsTest extends \PHPUnit\Framework\TestCase
{
    use \VuFindTest\Feature\TranslatorTrait;

    /**
     * Test getting Description.
     *
     * @return void
     */
    public function testGetDescription(): void
    {
        $count = 5;
        $som = $this->getMockPluginManager();
        $config = $this->getMockConfig();
        $recordDriver = $this->getMockBuilder(\VuFind\RecordDriver\SolrDefault::class)
            ->disableOriginalConstructor()
            ->getMock();
        $recordDriver->expects($this->any())->method('tryMethod')
            ->with($this->equalTo('getOtherVersionCount'))
            ->will($this->returnValue($count));
        $obj = new Versions($config, $som);
        $obj->setRecordDriver($recordDriver);
<<<<<<< HEAD
        $translator = $this->getMockTranslator(
            [
                "default" => [
                    "other_versions_title" => "Count:%%count%%",
                ],
            ]
        );
=======
        $translator = $this->getMockBuilder(\Laminas\I18n\Translator\TranslatorInterface::class)
            ->getMock();
        $translator->expects($this->any())->method('translate')
            ->with($this->equalTo('other_versions_title'), $this->equalTo('default'))
            ->will($this->returnValue('Count:%%count%%'));
>>>>>>> 02d596e5
        $obj->setTranslator($translator);
        $obj->getDescription();
        $this->assertEquals("Count:$count", $obj->getDescription());
    }

    /**
     * Data provider for testIsActive.
     *
     * @return array
     */
    public function isActiveProvider(): array
    {
        return ['Test1' => [true, 1, true],
                'Test2' => [true, 0, false],
                'Test3' => [false, 1, false],
                'Test4' => [true, 0, false],
            ];
    }

    /**
     * Test if the tab is active.
     *
     * @param bool $versionAction  Action from Plugin
     * @param int  $versionCount   Version count from Record Driver
     * @param bool $expectedResult Expected return value from isActive
     *
     * @return void
     *
     * @dataProvider isActiveProvider
     */
    public function testisActive(bool $versionAction, int $versionCount, bool $expectedResult): void
    {
        $som = $this->getMockPluginManager();
        $config = $this->getMockConfig();
        $optionsMock = $this->getMockBuilder(\VuFind\Search\Base\Options::class)
            ->disableOriginalConstructor()
            ->getMock();
        $som->expects($this->any())->method('get')
            ->with($this->equalTo('foo'))
            ->will($this->returnValue($optionsMock));
        $optionsMock->expects($this->once())->method('getVersionsAction')
            ->will($this->returnValue($versionAction));
        $recordDriver = $this->getMockBuilder(\VuFind\RecordDriver\SolrDefault::class)
            ->disableOriginalConstructor()
            ->getMock();
        $recordDriver->expects($this->once())->method('getSourceIdentifier')
            ->will($this->returnValue('foo'));
        $recordDriver->expects($this->any())->method('tryMethod')
            ->with($this->equalTo('getOtherVersionCount'))
            ->will($this->returnValue($versionCount));
        $obj = new Versions($config, $som);
        $obj->setRecordDriver($recordDriver);
        $this->assertSame($expectedResult, $obj->isActive());
    }

    /**
     * Build a mock plugin manager.
     *
     * @return PluginManager
     */
    protected function getMockPluginManager()
    {
        $som = $this->getMockBuilder(\VuFind\Search\Options\PluginManager::class)
            ->disableOriginalConstructor()
            ->getMock();
        return $som;
    }

    /**
     * Build a mock Config.
     *
     * @return Config
     */
    protected function getMockConfig()
    {
        $config = $this->getMockBuilder(\Laminas\Config\Config::class)
            ->disableOriginalConstructor()
            ->getMock();
        return $config;
    }
}<|MERGE_RESOLUTION|>--- conflicted
+++ resolved
@@ -63,21 +63,13 @@
             ->will($this->returnValue($count));
         $obj = new Versions($config, $som);
         $obj->setRecordDriver($recordDriver);
-<<<<<<< HEAD
         $translator = $this->getMockTranslator(
             [
-                "default" => [
-                    "other_versions_title" => "Count:%%count%%",
+                'default' => [
+                    'other_versions_title' => 'Count:%%count%%',
                 ],
             ]
         );
-=======
-        $translator = $this->getMockBuilder(\Laminas\I18n\Translator\TranslatorInterface::class)
-            ->getMock();
-        $translator->expects($this->any())->method('translate')
-            ->with($this->equalTo('other_versions_title'), $this->equalTo('default'))
-            ->will($this->returnValue('Count:%%count%%'));
->>>>>>> 02d596e5
         $obj->setTranslator($translator);
         $obj->getDescription();
         $this->assertEquals("Count:$count", $obj->getDescription());
