--- conflicted
+++ resolved
@@ -160,8 +160,6 @@
     }
 
     /**
-<<<<<<< HEAD
-=======
      * Test the implode helper.
      *
      * @return void
@@ -178,7 +176,6 @@
     }
 
     /**
->>>>>>> 0f22badd
      * Test the extractBestDateOrRange helper.
      *
      * @return void
