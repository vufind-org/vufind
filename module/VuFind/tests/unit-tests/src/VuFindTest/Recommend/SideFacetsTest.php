--- conflicted
+++ resolved
@@ -276,10 +276,6 @@
             ],
         ];
         $results = $this->getMockResults();
-<<<<<<< HEAD
-        $response = ['format' => ['dummy']];
-=======
->>>>>>> 84d19ec5
         $sf = $this->getSideFacets($this->getMockConfigLoader($config), $results);
         $this->assertEquals(['format'], $sf->getCollapsedFacets());
     }
