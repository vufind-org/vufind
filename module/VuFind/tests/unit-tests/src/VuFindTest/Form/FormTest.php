<?php
/**
 * Form Test Class
 *
 * PHP version 7
 *
 * Copyright (C) Villanova University 2018.
 *
 * This program is free software; you can redistribute it and/or modify
 * it under the terms of the GNU General Public License version 2,
 * as published by the Free Software Foundation.
 *
 * This program is distributed in the hope that it will be useful,
 * but WITHOUT ANY WARRANTY; without even the implied warranty of
 * MERCHANTABILITY or FITNESS FOR A PARTICULAR PURPOSE.  See the
 * GNU General Public License for more details.
 *
 * You should have received a copy of the GNU General Public License
 * along with this program; if not, write to the Free Software
 * Foundation, Inc., 51 Franklin Street, Fifth Floor, Boston, MA  02110-1301  USA
 *
 * @category VuFind
 * @package  Tests
 * @author   Demian Katz <demian.katz@villanova.edu>
 * @license  http://opensource.org/licenses/gpl-2.0.php GNU General Public License
 * @link     https://vufind.org/wiki/development:testing:unit_tests Wiki
 */
namespace VuFindTest\Form;

use Symfony\Component\Yaml\Yaml;
use VuFind\Config\YamlReader;
use VuFind\Form\Form;

/**
 * Form Test Class
 *
 * @category VuFind
 * @package  Tests
 * @author   Demian Katz <demian.katz@villanova.edu>
 * @license  http://opensource.org/licenses/gpl-2.0.php GNU General Public License
 * @link     https://vufind.org/wiki/development:testing:unit_tests Wiki
 */
class FormTest extends \PHPUnit\Framework\TestCase
{
    use \VuFindTest\Feature\FixtureTrait;

    protected $mockTestFormYamlReader = null;

    /**
     * Test defaults with no configuration.
     *
     * @return void
     */
    public function testDefaultsWithoutConfiguration()
    {
        $form = new Form(
            new YamlReader(),
            $this->createMock(\Laminas\View\HelperPluginManager::class)
        );
        $this->assertTrue($form->isEnabled());
        $this->assertTrue($form->useCaptcha());
        $this->assertFalse($form->showOnlyForLoggedUsers());
        $this->assertEquals([], $form->getFormElementConfig());
        $this->assertEquals(
            [['email' => null, 'name' => null]],
            $form->getRecipient()
        );
        $this->assertNull($form->getTitle());
        $this->assertNull($form->getHelp());
        $this->assertEquals('VuFind Feedback', $form->getEmailSubject([]));
        $this->assertEquals(
            'Thank you for your feedback.',
            $form->getSubmitResponse()
        );
        $this->assertEquals([[], 'Email/form.phtml'], $form->formatEmailMessage([]));
        $this->assertEquals([], $form->mapRequestParamsToFieldValues([]));

        $this->assertEquals(
            'Laminas\InputFilter\InputFilter',
            get_class($form->getInputFilter())
        );
    }

    /**
     * Test defaults with defaults passed to constructor.
     *
     * @return void
     */
    public function testDefaultsWithConfiguration()
    {
        $defaults = [
            'recipient_email' => 'me@example.com',
            'recipient_name' => 'me',
            'email_subject' => 'subject',
        ];
        $form = new Form(
            new YamlReader(),
            $this->createMock(\Laminas\View\HelperPluginManager::class),
            ['Feedback' => $defaults]
        );
        $this->assertEquals(
            [['name' => 'me', 'email' => 'me@example.com']],
            $form->getRecipient()
        );
        $this->assertEquals('subject', $form->getEmailSubject([]));
    }

    /**
     * Test that the class blocks unknown form IDs.
     *
     * @return void
     */
    public function testUndefinedFormId()
    {
        $this->expectException(\VuFind\Exception\RecordMissing::class);
        $this->expectExceptionMessage('Form \'foo\' not found');

        $form = new Form(
            new YamlReader(),
            $this->createMock(\Laminas\View\HelperPluginManager::class)
        );
        $form->setFormId('foo');
    }

    /**
     * Test defaults with no configuration.
     *
     * @return void
     */
    public function testDefaultsWithFormSet()
    {
        $form = new Form(
            new YamlReader(),
            $this->createMock(\Laminas\View\HelperPluginManager::class)
        );
        $form->setFormId('FeedbackSite');

        $this->assertTrue($form->isEnabled());
        $this->assertTrue($form->useCaptcha());
        $this->assertFalse($form->showOnlyForLoggedUsers());
        $this->assertEquals(
            [
                [
                    'type' => 'textarea',
                    'name' => 'message',
                    'required' => true,
                    'label' => 'Comments',
                    'settings' => ['cols' => 50, 'rows' => 8],
                ],
                [
                    'type' => 'text',
                    'name' => 'name',
                    'group' => '__sender__',
                    'label' => 'feedback_name',
                    'settings' => ['size' => 50],
                ],
                [
                    'type' => 'email',
                    'name' => 'email',
                    'group' => '__sender__',
                    'label' => 'feedback_email',
                    'settings' => ['size' => 254],
                ],
                [
                    'type' => 'submit',
                    'name' => 'submit',
                    'label' => 'Send',
                ],
            ],
            $form->getFormElementConfig()
        );

        $this->assertEquals(
            [['email' => null, 'name' => null]],
            $form->getRecipient()
        );

        $this->assertEquals('Send us your feedback!', $form->getTitle());
        $this->assertNull($form->getHelp());
        $this->assertEquals('VuFind Feedback', $form->getEmailSubject([]));
        $this->assertEquals(
            'Thank you for your feedback.',
            $form->getSubmitResponse()
        );
        $expectedFields = [
            [
                'type' => 'textarea',
                'value' => 'x',
                'valueLabel' => null,
                'label' => 'Comments',
                'name' => 'message',
                'required' => true,
                'settings' => ['cols' => 50, 'rows' => 8],
            ],
            [
                'type' => 'text',
                'value' => 'y',
                'valueLabel' => null,
                'name' => 'name',
                'group' => '__sender__',
                'label' => 'feedback_name',
                'settings' => ['size' => 50],
            ],
            [
                'type' => 'email',
                'value' => 'z@foo.com',
                'valueLabel' => null,
                'name' => 'email',
                'group' => '__sender__',
                'label' => 'feedback_email',
                'settings' => ['size' => 50],
            ],
        ];
        $postParams = [
            'message' => 'x',
            'name' => 'y',
            'email' => 'z@foo.com'
        ];

        $this->assertEquals(
            [
<<<<<<< HEAD
                $expectedFields,
=======
                [
                    [
                        'type' => 'textarea',
                        'value' => 'x',
                        'label' => 'Comments',
                        'name' => 'message',
                        'required' => true,
                        'settings' => ['cols' => 50, 'rows' => 8],
                    ],
                    [
                        'type' => 'text',
                        'value' => 'y',
                        'name' => 'name',
                        'group' => '__sender__',
                        'label' => 'feedback_name',
                        'settings' => ['size' => 50],
                    ],
                    [
                        'type' => 'email',
                        'value' => 'z@foo.com',
                        'name' => 'email',
                        'group' => '__sender__',
                        'label' => 'feedback_email',
                        'settings' => ['size' => 254],
                    ],
                ],
>>>>>>> d8f76012
                'Email/form.phtml'
            ],
            $form->formatEmailMessage($postParams)
        );
        $this->assertEquals(
            $expectedFields,
            $form->mapRequestParamsToFieldValues($postParams)
        );
        $this->assertEquals(
            'Laminas\InputFilter\InputFilter',
            get_class($form->getInputFilter())
        );

        // Validators: Required field problems
        $form->setData(['email' => 'foo@bar.com', 'message' => null]);
        $this->assertFalse($form->isValid());
        $form->setData(['email' => 'foo@bar.com', 'message' => '']);
        $this->assertFalse($form->isValid());

        // Validators: Email problems
        $form->setData(['email' => ' ',  'message' => 'message']);
        $this->assertFalse($form->isValid());
        $form->setData(['email' => 'foo',  'message' => 'message']);
        $this->assertFalse($form->isValid());
        $form->setData(['email' => 'foo@', 'message' => 'message']);
        $this->assertFalse($form->isValid());
        $form->setData(['email' => 'foo@bar', 'message' => 'message']);
        $this->assertFalse($form->isValid());

        // Validators: Good data
        $form->setData(['email' => 'foo@bar.com', 'message' => 'message']);
        $this->assertTrue($form->isValid());
    }

    /**
     * Test sender field merging.
     *
     * @return void
     */
    public function testSenderFieldMerging()
    {
        $form = new Form(
            new YamlReader(),
            $this->createMock(\Laminas\View\HelperPluginManager::class)
        );
        $form->setFormId('FeedbackSite');

        $this->assertEquals(
            [
                [
                    'type' => 'textarea',
                    'name' => 'message',
                    'required' => true,
                    'label' => 'Comments',
                    'settings' => ['cols' => 50, 'rows' => 8],
                ],
                [
                    'type' => 'text',
                    'name' => 'name',
                    'group' => '__sender__',
                    'label' => 'feedback_name',
                    'settings' => ['size' => 50],
                ],
                [
                    'type' => 'email',
                    'name' => 'email',
                    'group' => '__sender__',
                    'label' => 'feedback_email',
                    'settings' => ['size' => 254],
                ],
                [
                    'type' => 'submit',
                    'name' => 'submit',
                    'label' => 'Send',
                ],
            ],
            $form->getFormElementConfig()
        );

        $form = $this->getMockTestForm('TestSenderFields');
        $this->assertEquals(
            [
                [
                    'type' => 'text',
                    'name' => 'name',
                    'group' => '__sender__',
                    'label' => 'Sender Name',
                    'settings' => ['size' => 50],
                ],
                [
                    'type' => 'text',
                    'name' => 'phone',
                    'group' => '__sender__',
                    'label' => 'Phone Number',
                    'settings' => ['size' => 50],
                ],
                [
                    'type' => 'email',
                    'name' => 'email',
                    'group' => '__sender__',
                    'label' => 'feedback_email',
                    'settings' => ['size' => 254],
                ],
                [
                    'type' => 'textarea',
                    'name' => 'message',
                    'required' => true,
                    'label' => 'Comments',
                    'settings' => ['cols' => 50, 'rows' => 8],
                ],
                [
                    'type' => 'submit',
                    'name' => 'submit',
                    'label' => 'Send',
                ],
            ],
            $form->getFormElementConfig()
        );
    }

    /**
     * Test sender field merging.
     *
     * @return void
     */
    public function testSenderFieldMergingWithSettings()
    {
        $form = $this->getMockTestForm('TestSenderFieldsWithSettings');
        $this->assertEquals(
            [
                [
                    'type' => 'text',
                    'name' => 'name',
                    'group' => '__sender__',
                    'label' => 'Sender Name',
                    'settings' => ['size' => 100],
                ],
                [
                    'type' => 'text',
                    'name' => 'phone',
                    'group' => '__sender__',
                    'label' => 'Phone Number',
                    'settings' => ['size' => 50],
                ],
                [
                    'type' => 'email',
                    'name' => 'email',
                    'group' => '__sender__',
                    'label' => 'feedback_email',
                    'settings' => [
                        'size' => 254,
                        'aria-label' => 'Test label'
                    ],
                ],
                [
                    'type' => 'textarea',
                    'name' => 'message',
                    'required' => true,
                    'label' => 'Comments',
                    'settings' => ['cols' => 50, 'rows' => 8],
                ],
                [
                    'type' => 'submit',
                    'name' => 'submit',
                    'label' => 'Send',
                ],
            ],
            $form->getFormElementConfig()
        );
    }

    /**
     * Get a mock YamlReader object.
     *
     * @return YamlReader
     */
    protected function getMockTestFormYamlReader()
    {
        if (!isset($this->mockTestFormYamlReader)) {
            $config = Yaml::parse($this->getFixture('configs/feedbackforms/test.yaml'));
            $mock = $this->getMockBuilder(\VuFind\Config\YamlReader::class)
                ->disableOriginalConstructor()
                ->onlyMethods(['get'])
                ->getMock();
            $mock->expects($this->any())->method('get')
                ->with($this->equalTo('FeedbackForms.yaml'))
                ->will($this->returnValue($config));
            $this->mockTestFormYamlReader = $mock;
        }
        return $this->mockTestFormYamlReader;
    }

    /**
     * Get a mock Form object.
     *
     * @param string $formId Form identifier
     *
     * @return Form
     * @throws \Exception
     */
    protected function getMockTestForm($formId)
    {
        $form = new Form(
            $this->getMockTestFormYamlReader(),
            $this->createMock(\Laminas\View\HelperPluginManager::class)
        );
        $form->setFormId($formId);
        return $form;
    }

    /**
     * Test element options (select, radio, checkbox).
     *
     * @return void
     */
    public function testElementOptions()
    {
        $form = $this->getMockTestForm('TestElementOptions');

        $getElement = function ($name, $elements) {
            foreach ($elements as $el) {
                if ($el['name'] === $name) {
                    return $el;
                }
            }
            return null;
        };

        $elements = $form->getFormElementConfig();

        // Select element optionGroup: options with labels and values
        $el = $getElement('select', $elements);
        $this->assertEquals(
            [
                'o1' => [
                    'value' => 'value-1',
                    'label' => 'label-1'
                ],
                'o2' => [
                    'value' => 'value-2',
                    'label' => 'label-2'
                ]
            ],
            $el['optionGroups']['group-1']['options']
        );

        // Select element optionGroup: options with values
        $el = $getElement('select2', $elements);
        $this->assertEquals(
            [
                'o1' => [
                    'value' => 'option-1',
                    'label' => 'option-1'
                ],
                'o2' => [
                    'value' => 'option-2',
                    'label' => 'option-2'
                ]
            ],
            $el['optionGroups']['group-1']['options']
        );

        // Select element options with labels and values
        $el = $getElement('select3', $elements);
        $this->assertEquals(
            [
                'o1' => [
                    'label' => 'label-1',
                    'value' => 'value-1'
                ],
                'o2' => [
                    'label' => 'label-2',
                    'value' => 'value-2'
                ]
            ],
            $el['options']
        );

        // Select element options with values
        $el = $getElement('select4', $elements);
        $this->assertEquals(
            [
                'o1' => [
                    'label' => 'option-1',
                    'value' => 'option-1'
                ],
                'o2' => [
                    'label' => 'option-2',
                    'value' => 'option-2'
                ]
            ],
            $el['options']
        );

        // Radio element options with labels and values
        $el = $getElement('radio', $elements);
        $this->assertEquals(
            [
                'o1' => [
                    'label' => 'label-1',
                    'value' => 'value-1'
                ],
                'o2' => [
                    'label' => 'label-2',
                    'value' => 'value-2'
                ]
            ],
            $el['options']
        );

        // Radio element options with values
        $el = $getElement('radio2', $elements);
        $this->assertEquals(
            [
                'o1' => [
                    'label' => 'option-1',
                    'value' => 'option-1'
                ],
                'o2' => [
                    'label' => 'option-2',
                    'value' => 'option-2'
                ]
            ],
            $el['options']
        );

        // Checkbox element options with labels and values
        $el = $getElement('checkbox', $elements);
        $this->assertEquals(
            [
                'o1' => [
                    'label' => 'label-1',
                    'value' => 'value-1'
                ],
                'o2' => [
                    'label' => 'label-2',
                    'value' => 'value-2'
                ]
            ],
            $el['options']
        );

        // Checkbox element options with values
        $el = $getElement('checkbox2', $elements);
        $this->assertEquals(
            [
                'o1' => [
                    'label' => 'option-1',
                    'value' => 'option-1'
                ],
                'o2' => [
                    'label' => 'option-2',
                    'value' => 'option-2'
                ]
            ],
            $el['options']
        );
    }

    /**
     * Test element option value validators (select, radio, checkbox).
     *
     * @return void
     */
    public function testElementOptionValueValidators()
    {
        $form = $this->getMockTestForm('TestElementOptions');

        // Select element optionGroup: options with labels and values
        // Valid option value
        $form->setData(['select' => 'o1']);
        $this->assertTrue($form->isValid());
        // Invalid option values
        $form->setData(['select' => 'invalid-value']);
        $this->assertFalse($form->isValid());
        $form->setData(['select' => 0]);
        $this->assertFalse($form->isValid());
        $form->setData(['select' => 'o11']);
        $this->assertFalse($form->isValid());

        // Select element optionGroup: options with values
        // Valid option value
        $form->setData(['select2' => 'o1']);
        $this->assertTrue($form->isValid());
        // Invalid option value
        $form->setData(['select2' => 'invalid-option']);
        $this->assertFalse($form->isValid());

        // Select element options with labels and values
        // Valid option value
        $form->setData(['select3' => 'o1']);
        $this->assertTrue($form->isValid());
        // Invalid option value
        $form->setData(['select3' => 'invalid-value']);
        $this->assertFalse($form->isValid());

        // Select element options with values
        // Valid option value
        $form->setData(['select4' => 'o1']);
        $this->assertTrue($form->isValid());
        // Invalid option value
        $form->setData(['select4' => 'invalid-option']);
        $this->assertFalse($form->isValid());

        // Radio element options with labels and values
        // Valid option value
        $form->setData(['radio' => 'o1']);
        $this->assertTrue($form->isValid());
        // Invalid option value
        $form->setData(['radio' => 'invalid-value']);
        $this->assertFalse($form->isValid());

        // Radio element options with values
        // Valid option value
        $form->setData(['radio2' => 'o1']);
        $this->assertTrue($form->isValid());
        // Invalid option value
        $form->setData(['radio2' => 'invalid-option']);
        $this->assertFalse($form->isValid());

        // Checkbox element options with labels and values
        // Valid option value
        $form->setData(['checkbox' => 'o1']);
        $this->assertTrue($form->isValid());
        // Invalid option value
        $form->setData(['checkbox' => 'invalid-value']);
        $this->assertFalse($form->isValid());

        // Checkbox element options with values
        // Valid option value
        $form->setData(['checkbox2' => 'o1']);
        $this->assertTrue($form->isValid());
        // Invalid option value
        $form->setData(['checkbox2' => 'invalid-option']);
        $this->assertFalse($form->isValid());
    }

    /**
     * Test checkbox element 'required' and 'requireOne' option validators.
     *
     * @return void
     */
    public function testCheckboxRequiredValidators()
    {
        // Test checkbox with all options required
        $ids = [
            'TestCheckboxWithAllOptionsRequired',  // options with value
            'TestCheckboxWithAllOptionsRequired-2' // options with label and value
        ];

        foreach ($ids as $id) {
            $form = $this->getMockTestForm($id);

            // No options
            $form->setData(['checkbox' => []]);
            $this->assertFalse($form->isValid());

            // One OK option, another missing
            $form->setData(['checkbox' => ['o1']]);
            $this->assertFalse($form->isValid());

            // One OK option, another invalid
            $form->setData(['checkbox' => ['o1', 'invalid-option']]);
            $this->assertFalse($form->isValid());

            // Both required options
            $form->setData(['checkbox' => ['o1', 'o2']]);
            $this->assertTrue($form->isValid());

            // Both required options and one invalid
            $form->setData(['checkbox' => ['o1', 'o2', 'invalid-option']]);
            $this->assertFalse($form->isValid());
        }

        // Test checkbox with one required option
        $ids = [
            'TestCheckboxWithOneOptionRequired',  // options with value
            'TestCheckboxWithOneOptionRequired-2' // options with label and value
        ];

        foreach ($ids as $id) {
            $form = $this->getMockTestForm($id);

            // No options
            $form->setData(['checkbox' => []]);
            $this->assertFalse($form->isValid());

            // One invalid option
            $form->setData(['checkbox' => ['invalid-option']]);
            $this->assertFalse($form->isValid());

            // One OK option
            $form->setData(['checkbox' => ['o1']]);
            $this->assertTrue($form->isValid());

            // One OK option
            $form->setData(['checkbox' => ['o2']]);
            $this->assertTrue($form->isValid());

            // Both options OK
            $form->setData(['checkbox' => ['o1', 'o2']]);
            $this->assertTrue($form->isValid());

            // One OK and one invalid option
            $form->setData(['checkbox' => ['o1', 'invalid-option']]);
            $this->assertFalse($form->isValid());
        }

        // Test checkbox with a single option that is required
        $ids = [
            // options with value
            'TestCheckboxWithOneOptionThatIsRequired',
            // options with label and value
            'TestCheckboxWithOneOptionThatIsRequired-2'
        ];

        foreach ($ids as $id) {
            $form = $this->getMockTestForm($id);

            // No options
            $form->setData(['checkbox' => []]);
            $this->assertFalse($form->isValid());

            // One invalid option
            $form->setData(['checkbox' => ['invalid-option']]);
            $this->assertFalse($form->isValid());

            // One OK option
            $form->setData(['checkbox' => ['o1']]);
            $this->assertTrue($form->isValid());

            // One OK and one invalid option
            $form->setData(['checkbox' => ['o1', 'invalid-option']]);
            $this->assertFalse($form->isValid());
        }

        // Test checkbox with a single option that is required,
        // configured with requireOne
        $ids = [
            // options with value
            'TestCheckboxWithOneOptionThatIsRequiredConfiguredWithRequireOne',
            // options with label and value
            'TestCheckboxWithOneOptionThatIsRequiredConfiguredWithRequireOne-2',
        ];

        foreach ($ids as $id) {
            $form = $this->getMockTestForm($id);

            // No options
            $form->setData(['checkbox' => []]);
            $this->assertFalse($form->isValid());

            // One invalid option
            $form->setData(['checkbox' => ['invalid-option']]);
            $this->assertFalse($form->isValid());

            // One OK option
            $form->setData(['checkbox' => ['o1']]);
            $this->assertTrue($form->isValid());

            // One OK and one invalid option
            $form->setData(['checkbox' => ['o1', 'invalid-option']]);
            $this->assertFalse($form->isValid());
        }
    }
}<|MERGE_RESOLUTION|>--- conflicted
+++ resolved
@@ -208,7 +208,7 @@
                 'name' => 'email',
                 'group' => '__sender__',
                 'label' => 'feedback_email',
-                'settings' => ['size' => 50],
+                'settings' => ['size' => 254],
             ],
         ];
         $postParams = [
@@ -219,36 +219,7 @@
 
         $this->assertEquals(
             [
-<<<<<<< HEAD
                 $expectedFields,
-=======
-                [
-                    [
-                        'type' => 'textarea',
-                        'value' => 'x',
-                        'label' => 'Comments',
-                        'name' => 'message',
-                        'required' => true,
-                        'settings' => ['cols' => 50, 'rows' => 8],
-                    ],
-                    [
-                        'type' => 'text',
-                        'value' => 'y',
-                        'name' => 'name',
-                        'group' => '__sender__',
-                        'label' => 'feedback_name',
-                        'settings' => ['size' => 50],
-                    ],
-                    [
-                        'type' => 'email',
-                        'value' => 'z@foo.com',
-                        'name' => 'email',
-                        'group' => '__sender__',
-                        'label' => 'feedback_email',
-                        'settings' => ['size' => 254],
-                    ],
-                ],
->>>>>>> d8f76012
                 'Email/form.phtml'
             ],
             $form->formatEmailMessage($postParams)
