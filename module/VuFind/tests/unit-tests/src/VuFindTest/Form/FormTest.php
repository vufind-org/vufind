<?php

/**
 * Form Test Class
 *
 * PHP version 7
 *
 * Copyright (C) Villanova University 2018.
 *
 * This program is free software; you can redistribute it and/or modify
 * it under the terms of the GNU General Public License version 2,
 * as published by the Free Software Foundation.
 *
 * This program is distributed in the hope that it will be useful,
 * but WITHOUT ANY WARRANTY; without even the implied warranty of
 * MERCHANTABILITY or FITNESS FOR A PARTICULAR PURPOSE.  See the
 * GNU General Public License for more details.
 *
 * You should have received a copy of the GNU General Public License
 * along with this program; if not, write to the Free Software
 * Foundation, Inc., 51 Franklin Street, Fifth Floor, Boston, MA  02110-1301  USA
 *
 * @category VuFind
 * @package  Tests
 * @author   Demian Katz <demian.katz@villanova.edu>
 * @author   Juha Luoma <juha.luoma@helsinki.fi>
 * @license  http://opensource.org/licenses/gpl-2.0.php GNU General Public License
 * @link     https://vufind.org/wiki/development:testing:unit_tests Wiki
 */

namespace VuFindTest\Form;

use Symfony\Component\Yaml\Yaml;
use VuFind\Config\YamlReader;
use VuFind\Form\Form;

/**
 * Form Test Class
 *
 * @category VuFind
 * @package  Tests
 * @author   Demian Katz <demian.katz@villanova.edu>
 * @author   Juha Luoma <juha.luoma@helsinki.fi>
 * @license  http://opensource.org/licenses/gpl-2.0.php GNU General Public License
 * @link     https://vufind.org/wiki/development:testing:unit_tests Wiki
 */
class FormTest extends \PHPUnit\Framework\TestCase
{
    use \VuFindTest\Feature\FixtureTrait;

    protected $mockTestFormYamlReader = null;

    /**
     * Test defaults with no configuration.
     *
     * @return void
     */
    public function testDefaultsWithoutConfiguration()
    {
        $form = new Form(
            new YamlReader(),
            $this->createMock(\Laminas\View\HelperPluginManager::class),
            $this->createMock(\VuFind\Form\Handler\PluginManager::class)
        );
        $this->assertTrue($form->isEnabled());
        $this->assertTrue($form->useCaptcha());
        $this->assertFalse($form->showOnlyForLoggedUsers());
        $this->assertEquals([], $form->getFormElementConfig());
        $this->assertEquals(
            [['email' => null, 'name' => null]],
            $form->getRecipient()
        );
        $this->assertNull($form->getTitle());
        $this->assertNull($form->getHelp());
        $this->assertEquals('VuFind Feedback', $form->getEmailSubject([]));
        $this->assertEquals(
            'feedback_response',
            $form->getSubmitResponse()
        );
        $this->assertEquals([[], 'Email/form.phtml'], $form->formatEmailMessage([]));
        $this->assertEquals([], $form->mapRequestParamsToFieldValues([]));

        $this->assertEquals(
            'Laminas\InputFilter\InputFilter',
            get_class($form->getInputFilter())
        );
        $this->assertEquals(0, count($form->getSecondaryHandlers()));
    }

    /**
     * Test defaults with defaults passed to constructor.
     *
     * @return void
     */
    public function testDefaultsWithConfiguration()
    {
        $defaults = [
            'recipient_email' => 'me@example.com',
            'recipient_name' => 'me',
            'email_subject' => 'subject',
        ];
        $form = new Form(
            new YamlReader(),
            $this->createMock(\Laminas\View\HelperPluginManager::class),
            $this->createMock(\VuFind\Form\Handler\PluginManager::class),
            ['Feedback' => $defaults]
        );
        $this->assertEquals(
            [['name' => 'me', 'email' => 'me@example.com']],
            $form->getRecipient()
        );
        $this->assertEquals('subject', $form->getEmailSubject([]));
    }

    /**
     * Test that the class blocks unknown form IDs.
     *
     * @return void
     */
    public function testUndefinedFormId()
    {
        $this->expectException(\VuFind\Exception\RecordMissing::class);
        $this->expectExceptionMessage('Form \'foo\' not found');

        $form = new Form(
            new YamlReader(),
            $this->createMock(\Laminas\View\HelperPluginManager::class),
            $this->createMock(\VuFind\Form\Handler\PluginManager::class)
        );
        $form->setFormId('foo');
    }

    /**
     * Test defaults with no configuration.
     *
     * @return void
     */
    public function testDefaultsWithFormSet()
    {
        $form = new Form(
            new YamlReader(),
            $this->createMock(\Laminas\View\HelperPluginManager::class),
            $this->createMock(\VuFind\Form\Handler\PluginManager::class)
        );
        $form->setFormId('FeedbackSite');

        $this->assertTrue($form->isEnabled());
        $this->assertTrue($form->useCaptcha());
        $this->assertFalse($form->showOnlyForLoggedUsers());
        $this->assertEquals(
            [
                [
                    'type' => 'textarea',
                    'name' => 'message',
                    'required' => true,
                    'label' => 'Comments',
                    'settings' => ['cols' => 50, 'rows' => 8],
                ],
                [
                    'type' => 'text',
                    'name' => 'name',
                    'group' => '__sender__',
                    'label' => 'feedback_name',
                    'settings' => ['size' => 50],
                ],
                [
                    'type' => 'email',
                    'name' => 'email',
                    'group' => '__sender__',
                    'label' => 'feedback_email',
                    'settings' => ['size' => 254],
                ],
                [
                    'type' => 'submit',
                    'name' => 'submit',
                    'label' => 'Send',
                ],
            ],
            $form->getFormElementConfig()
        );

        $this->assertEquals(
            [['email' => null, 'name' => null]],
            $form->getRecipient()
        );

        $this->assertEquals('feedback_title', $form->getTitle());
        $this->assertNull($form->getHelp());
        $this->assertEquals('VuFind Feedback', $form->getEmailSubject([]));
        $this->assertEquals(
            'feedback_response',
            $form->getSubmitResponse()
        );
        $expectedFields = [
            [
                'type' => 'textarea',
                'value' => 'x',
                'valueLabel' => null,
                'label' => 'Comments',
                'name' => 'message',
                'required' => true,
                'settings' => ['cols' => 50, 'rows' => 8],
            ],
            [
                'type' => 'text',
                'value' => 'y',
                'valueLabel' => null,
                'name' => 'name',
                'group' => '__sender__',
                'label' => 'feedback_name',
                'settings' => ['size' => 50],
            ],
            [
                'type' => 'email',
                'value' => 'z@foo.com',
                'valueLabel' => null,
                'name' => 'email',
                'group' => '__sender__',
                'label' => 'feedback_email',
                'settings' => ['size' => 254],
            ],
        ];
        $postParams = [
            'message' => 'x',
            'name' => 'y',
            'email' => 'z@foo.com'
        ];

        $this->assertEquals(
            [
                $expectedFields,
                'Email/form.phtml'
            ],
            $form->formatEmailMessage($postParams)
        );
        $this->assertEquals(
            $expectedFields,
            $form->mapRequestParamsToFieldValues($postParams)
        );
        $this->assertEquals(
            'Laminas\InputFilter\InputFilter',
            get_class($form->getInputFilter())
        );

        // Validators: Required field problems
        $form->setData(['email' => 'foo@bar.com', 'message' => null]);
        $this->assertFalse($form->isValid());
        $form->setData(['email' => 'foo@bar.com', 'message' => '']);
        $this->assertFalse($form->isValid());

        // Validators: Email problems
        $form->setData(['email' => ' ',  'message' => 'message']);
        $this->assertFalse($form->isValid());
        $form->setData(['email' => 'foo',  'message' => 'message']);
        $this->assertFalse($form->isValid());
        $form->setData(['email' => 'foo@', 'message' => 'message']);
        $this->assertFalse($form->isValid());
        $form->setData(['email' => 'foo@bar', 'message' => 'message']);
        $this->assertFalse($form->isValid());

        // Validators: Good data
        $form->setData(['email' => 'foo@bar.com', 'message' => 'message']);
        $this->assertTrue($form->isValid());
    }

    /**
     * Test sender field merging.
     *
     * @return void
     */
    public function testSenderFieldMerging()
    {
        $form = new Form(
            new YamlReader(),
            $this->createMock(\Laminas\View\HelperPluginManager::class),
            $this->createMock(\VuFind\Form\Handler\PluginManager::class)
        );
        $form->setFormId('FeedbackSite');

        $this->assertEquals(
            [
                [
                    'type' => 'textarea',
                    'name' => 'message',
                    'required' => true,
                    'label' => 'Comments',
                    'settings' => ['cols' => 50, 'rows' => 8],
                ],
                [
                    'type' => 'text',
                    'name' => 'name',
                    'group' => '__sender__',
                    'label' => 'feedback_name',
                    'settings' => ['size' => 50],
                ],
                [
                    'type' => 'email',
                    'name' => 'email',
                    'group' => '__sender__',
                    'label' => 'feedback_email',
                    'settings' => ['size' => 254],
                ],
                [
                    'type' => 'submit',
                    'name' => 'submit',
                    'label' => 'Send',
                ],
            ],
            $form->getFormElementConfig()
        );

        $form = $this->getMockTestForm('TestSenderFields');
        $this->assertEquals(
            [
                [
                    'type' => 'text',
                    'name' => 'name',
                    'group' => '__sender__',
                    'label' => 'Sender Name',
                    'settings' => ['size' => 50],
                ],
                [
                    'type' => 'text',
                    'name' => 'phone',
                    'group' => '__sender__',
                    'label' => 'Phone Number',
                    'settings' => ['size' => 50],
                ],
                [
                    'type' => 'email',
                    'name' => 'email',
                    'group' => '__sender__',
                    'label' => 'feedback_email',
                    'settings' => ['size' => 254],
                ],
                [
                    'type' => 'textarea',
                    'name' => 'message',
                    'required' => true,
                    'label' => 'Comments',
                    'settings' => ['cols' => 50, 'rows' => 8],
                ],
                [
                    'type' => 'submit',
                    'name' => 'submit',
                    'label' => 'Send',
                ],
            ],
            $form->getFormElementConfig()
        );
    }

    /**
     * Test sender field merging.
     *
     * @return void
     */
    public function testSenderFieldMergingWithSettings()
    {
        $form = $this->getMockTestForm('TestSenderFieldsWithSettings');
        $this->assertEquals(
            [
                [
                    'type' => 'text',
                    'name' => 'name',
                    'group' => '__sender__',
                    'label' => 'Sender Name',
                    'settings' => ['size' => 100],
                ],
                [
                    'type' => 'text',
                    'name' => 'phone',
                    'group' => '__sender__',
                    'label' => 'Phone Number',
                    'settings' => ['size' => 50],
                ],
                [
                    'type' => 'email',
                    'name' => 'email',
                    'group' => '__sender__',
                    'label' => 'feedback_email',
                    'settings' => [
                        'size' => 254,
                        'aria-label' => 'Test label'
                    ],
                ],
                [
                    'type' => 'textarea',
                    'name' => 'message',
                    'required' => true,
                    'label' => 'Comments',
                    'settings' => ['cols' => 50, 'rows' => 8],
                ],
                [
                    'type' => 'submit',
                    'name' => 'submit',
                    'label' => 'Send',
                ],
            ],
            $form->getFormElementConfig()
        );
    }

    /**
     * Get a mock YamlReader object.
     *
     * @return YamlReader
     */
    protected function getMockTestFormYamlReader()
    {
        if (!isset($this->mockTestFormYamlReader)) {
            $config = Yaml::parse($this->getFixture('configs/feedbackforms/test.yaml'));
            $mock = $this->getMockBuilder(\VuFind\Config\YamlReader::class)
                ->disableOriginalConstructor()
                ->onlyMethods(['get'])
                ->getMock();
            $mock->expects($this->any())->method('get')
                ->with($this->equalTo('FeedbackForms.yaml'))
                ->will($this->returnValue($config));
            $this->mockTestFormYamlReader = $mock;
        }
        return $this->mockTestFormYamlReader;
    }

    /**
     * Get a mock Form object.
     *
     * @param string $formId  Form identifier
     * @param array  $params  Parameters to pass to setFormId
     * @param array  $prefill Prefill data to pass to setFormId
     *
     * @return Form
     * @throws \Exception
     */
    protected function getMockTestForm($formId, $params = [], $prefill = [])
    {
        $form = new Form(
            $this->getMockTestFormYamlReader(),
            $this->createMock(\Laminas\View\HelperPluginManager::class),
            $this->createMock(\VuFind\Form\Handler\PluginManager::class)
        );
        $form->setFormId($formId, $params, $prefill);
        return $form;
    }

    /**
     * Test element options (select, radio, checkbox).
     *
     * @return void
     */
    public function testElementOptions()
    {
        $form = $this->getMockTestForm('TestElementOptions');

        $getElement = function ($name, $elements) {
            foreach ($elements as $el) {
                if ($el['name'] === $name) {
                    return $el;
                }
            }
            return null;
        };

        $elements = $form->getFormElementConfig();

        // Select element optionGroup: options with labels and values
        $el = $getElement('select', $elements);
        $this->assertEquals(
            [
                'o1' => [
                    'value' => 'value-1',
                    'label' => 'label-1'
                ],
                'o2' => [
                    'value' => 'value-2',
                    'label' => 'label-2'
                ]
            ],
            $el['optionGroups']['group-1']['options']
        );

        // Select element optionGroup: options with values
        $el = $getElement('select2', $elements);
        $this->assertEquals(
            [
                'o1' => [
                    'value' => 'option-1',
                    'label' => 'option-1'
                ],
                'o2' => [
                    'value' => 'option-2',
                    'label' => 'option-2'
                ]
            ],
            $el['optionGroups']['group-1']['options']
        );

        // Select element options with labels and values
        $el = $getElement('select3', $elements);
        $this->assertEquals(
            [
                'o1' => [
                    'label' => 'label-1',
                    'value' => 'value-1'
                ],
                'o2' => [
                    'label' => 'label-2',
                    'value' => 'value-2'
                ]
            ],
            $el['options']
        );

        // Select element options with values
        $el = $getElement('select4', $elements);
        $this->assertEquals(
            [
                'o1' => [
                    'label' => 'option-1',
                    'value' => 'option-1'
                ],
                'o2' => [
                    'label' => 'option-2',
                    'value' => 'option-2'
                ]
            ],
            $el['options']
        );

        // Radio element options with labels and values
        $el = $getElement('radio', $elements);
        $this->assertEquals(
            [
                'o1' => [
                    'label' => 'label-1',
                    'value' => 'value-1'
                ],
                'o2' => [
                    'label' => 'label-2',
                    'value' => 'value-2'
                ]
            ],
            $el['options']
        );

        // Radio element options with values
        $el = $getElement('radio2', $elements);
        $this->assertEquals(
            [
                'o1' => [
                    'label' => 'option-1',
                    'value' => 'option-1'
                ],
                'o2' => [
                    'label' => 'option-2',
                    'value' => 'option-2'
                ]
            ],
            $el['options']
        );

        // Checkbox element options with labels and values
        $el = $getElement('checkbox', $elements);
        $this->assertEquals(
            [
                'o1' => [
                    'label' => 'label-1',
                    'value' => 'value-1'
                ],
                'o2' => [
                    'label' => 'label-2',
                    'value' => 'value-2'
                ]
            ],
            $el['options']
        );

        // Checkbox element options with values
        $el = $getElement('checkbox2', $elements);
        $this->assertEquals(
            [
                'o1' => [
                    'label' => 'option-1',
                    'value' => 'option-1'
                ],
                'o2' => [
                    'label' => 'option-2',
                    'value' => 'option-2'
                ]
            ],
            $el['options']
        );
    }

    /**
     * Test element option value validators (select, radio, checkbox).
     *
     * @return void
     */
    public function testElementOptionValueValidators()
    {
        $form = $this->getMockTestForm('TestElementOptions');

        // Select element optionGroup: options with labels and values
        // Valid option value
        $form->setData(['select' => 'o1']);
        $this->assertTrue($form->isValid());
        // Invalid option values
        $form->setData(['select' => 'invalid-value']);
        $this->assertFalse($form->isValid());
        $form->setData(['select' => 0]);
        $this->assertFalse($form->isValid());
        $form->setData(['select' => 'o11']);
        $this->assertFalse($form->isValid());

        // Select element optionGroup: options with values
        // Valid option value
        $form->setData(['select2' => 'o1']);
        $this->assertTrue($form->isValid());
        // Invalid option value
        $form->setData(['select2' => 'invalid-option']);
        $this->assertFalse($form->isValid());

        // Select element options with labels and values
        // Valid option value
        $form->setData(['select3' => 'o1']);
        $this->assertTrue($form->isValid());
        // Invalid option value
        $form->setData(['select3' => 'invalid-value']);
        $this->assertFalse($form->isValid());

        // Select element options with values
        // Valid option value
        $form->setData(['select4' => 'o1']);
        $this->assertTrue($form->isValid());
        // Invalid option value
        $form->setData(['select4' => 'invalid-option']);
        $this->assertFalse($form->isValid());

        // Radio element options with labels and values
        // Valid option value
        $form->setData(['radio' => 'o1']);
        $this->assertTrue($form->isValid());
        // Invalid option value
        $form->setData(['radio' => 'invalid-value']);
        $this->assertFalse($form->isValid());

        // Radio element options with values
        // Valid option value
        $form->setData(['radio2' => 'o1']);
        $this->assertTrue($form->isValid());
        // Invalid option value
        $form->setData(['radio2' => 'invalid-option']);
        $this->assertFalse($form->isValid());

        // Checkbox element options with labels and values
        // Valid option value
        $form->setData(['checkbox' => 'o1']);
        $this->assertTrue($form->isValid());
        // Invalid option value
        $form->setData(['checkbox' => 'invalid-value']);
        $this->assertFalse($form->isValid());

        // Checkbox element options with values
        // Valid option value
        $form->setData(['checkbox2' => 'o1']);
        $this->assertTrue($form->isValid());
        // Invalid option value
        $form->setData(['checkbox2' => 'invalid-option']);
        $this->assertFalse($form->isValid());
    }

    /**
     * Test checkbox element 'required' and 'requireOne' option validators.
     *
     * @return void
     */
    public function testCheckboxRequiredValidators()
    {
        // Test checkbox with all options required
        $ids = [
            'TestCheckboxWithAllOptionsRequired',  // options with value
            'TestCheckboxWithAllOptionsRequired-2' // options with label and value
        ];

        foreach ($ids as $id) {
            $form = $this->getMockTestForm($id);

            // No options
            $form->setData(['checkbox' => []]);
            $this->assertFalse($form->isValid());

            // One OK option, another missing
            $form->setData(['checkbox' => ['o1']]);
            $this->assertFalse($form->isValid());

            // One OK option, another invalid
            $form->setData(['checkbox' => ['o1', 'invalid-option']]);
            $this->assertFalse($form->isValid());

            // Both required options
            $form->setData(['checkbox' => ['o1', 'o2']]);
            $this->assertTrue($form->isValid());

            // Both required options and one invalid
            $form->setData(['checkbox' => ['o1', 'o2', 'invalid-option']]);
            $this->assertFalse($form->isValid());
        }

        // Test checkbox with one required option
        $ids = [
            'TestCheckboxWithOneOptionRequired',  // options with value
            'TestCheckboxWithOneOptionRequired-2' // options with label and value
        ];

        foreach ($ids as $id) {
            $form = $this->getMockTestForm($id);

            // No options
            $form->setData(['checkbox' => []]);
            $this->assertFalse($form->isValid());

            // One invalid option
            $form->setData(['checkbox' => ['invalid-option']]);
            $this->assertFalse($form->isValid());

            // One OK option
            $form->setData(['checkbox' => ['o1']]);
            $this->assertTrue($form->isValid());

            // One OK option
            $form->setData(['checkbox' => ['o2']]);
            $this->assertTrue($form->isValid());

            // Both options OK
            $form->setData(['checkbox' => ['o1', 'o2']]);
            $this->assertTrue($form->isValid());

            // One OK and one invalid option
            $form->setData(['checkbox' => ['o1', 'invalid-option']]);
            $this->assertFalse($form->isValid());
        }

        // Test checkbox with a single option that is required
        $ids = [
            // options with value
            'TestCheckboxWithOneOptionThatIsRequired',
            // options with label and value
            'TestCheckboxWithOneOptionThatIsRequired-2'
        ];

        foreach ($ids as $id) {
            $form = $this->getMockTestForm($id);

            // No options
            $form->setData(['checkbox' => []]);
            $this->assertFalse($form->isValid());

            // One invalid option
            $form->setData(['checkbox' => ['invalid-option']]);
            $this->assertFalse($form->isValid());

            // One OK option
            $form->setData(['checkbox' => ['o1']]);
            $this->assertTrue($form->isValid());

            // One OK and one invalid option
            $form->setData(['checkbox' => ['o1', 'invalid-option']]);
            $this->assertFalse($form->isValid());
        }

        // Test checkbox with a single option that is required,
        // configured with requireOne
        $ids = [
            // options with value
            'TestCheckboxWithOneOptionThatIsRequiredConfiguredWithRequireOne',
            // options with label and value
            'TestCheckboxWithOneOptionThatIsRequiredConfiguredWithRequireOne-2',
        ];

        foreach ($ids as $id) {
            $form = $this->getMockTestForm($id);

            // No options
            $form->setData(['checkbox' => []]);
            $this->assertFalse($form->isValid());

            // One invalid option
            $form->setData(['checkbox' => ['invalid-option']]);
            $this->assertFalse($form->isValid());

            // One OK option
            $form->setData(['checkbox' => ['o1']]);
            $this->assertTrue($form->isValid());

            // One OK and one invalid option
            $form->setData(['checkbox' => ['o1', 'invalid-option']]);
            $this->assertFalse($form->isValid());
        }
    }

    /**
     * Function to get testEmailSubjects data.
     *
     * @return array
     */
    public function getEmailSubjectsData(): array
    {
        return [
<<<<<<< HEAD
            'with placeholders'
                => [
                    'TestSubjectEmailWithPlaceholders',
                    'Subject One Two option-1'
                ],
            'without placeholders'
                => [
                    'TestSubjectEmailWithoutPlaceholders',
                    'Subject without placeholders'
                ],
=======
            'with placeholders' => [
                'TestSubjectEmailWithPlaceholders',
                'Subject One Two option-1'
            ],
            'without placeholders' => [
                'TestSubjectEmailWithoutPlaceholders',
                'Subject without placeholders'
            ],
>>>>>>> 94152339
        ];
    }

    /**
     * Test email subjects.
     *
     * @param string $formToTest      ID of the form to test.
     * @param string $expectedSubject String to be expected.
     *
     * @return void
     *
     * @dataProvider getEmailSubjectsData
     */
    public function testEmailSubjects(
        string $formToTest,
        string $expectedSubject
    ): void {
        $form = $this->getMockTestForm($formToTest);
        $form->setData(
            [
                'text1' => 'One',
                'text2' => 'Two',
                'checkbox' => ['o1']
            ]
        );
        $this->assertTrue($form->isValid());
        $this->assertEquals(
            $expectedSubject,
            $form->getEmailSubject($form->getData())
        );
    }

    /**
     * Test prefilling values for inputs from form configuration
     *
     * @return void
     */
    public function testPrefill(): void
    {
        $form = $this->getMockTestForm(
            'TestPrefill',
            [],
            [
                'message' => 'Here is your message', // Should be prefilled
                'secret_code' => 'new_secret', // Should be prefilled
                'phone' => '123456789', //Should not be prefilled
            ]
        );
        $this->assertEquals(
            [
                [
                    'type' => 'text',
                    'name' => 'name',
                    'group' => '__sender__',
                    'label' => 'Sender Name',
                    'settings' => ['size' => 50],
                ],
                [
                    'type' => 'email',
                    'name' => 'email',
                    'group' => '__sender__',
                    'label' => 'feedback_email',
                    'settings' => ['size' => 254],
                ],
                [
                    'type' => 'textarea',
                    'name' => 'message',
                    'label' => 'Comments',
                    'settings' => [
                        'cols' => 50,
                        'rows' => 8,
                        'value' => 'Here is your message',
                    ],
                ],
                [
                    'type' => 'text',
                    'name' => 'phone',
                    'label' => 'Phone Number',
                    'settings' => ['size' => 50],
                ],
                [
                    'type' => 'hidden',
                    'name' => 'secret_code',
                    'label' => '',
                    'settings' => [
                        'value' => 'new_secret',
                    ],
                ],
                [
                    'type' => 'submit',
                    'name' => 'submit',
                    'label' => 'Send',
                ],
            ],
            $form->getFormElementConfig()
        );
    }

    /**
     * Test protecting fields from being prefilled
     *
     * @return void
     */
    public function testPrefillProtectedFields(): void
    {
        $form = $this->getMockTestForm(
            'TestPrefillProtectedFields',
            ['userAgent' => 'VuFind Browser 1.0'],
            [
                'userAgent' => 'My Browser 1.0',
                'submit'    => 'Bad submit value',
            ]
        );
        $this->assertEquals(
            [
                [
                    'type' => 'text',
                    'name' => 'name',
                    'group' => '__sender__',
                    'label' => 'Sender Name',
                    'settings' => ['size' => 50],
                ],
                [
                    'type' => 'email',
                    'name' => 'email',
                    'group' => '__sender__',
                    'label' => 'feedback_email',
                    'settings' => ['size' => 254],
                ],
                [
                    'type' => 'textarea',
                    'name' => 'message',
                    'label' => 'Comments',
                    'settings' => [
                        'cols' => 50,
                        'rows' => 8,
                    ],
                ],
                [
                    'type' => 'hidden',
                    'name' => 'useragent',
                    'label' => 'User Agent',
                    'settings' => ['value' => 'VuFind Browser 1.0'],
                ],
                [
                    'type' => 'submit',
                    'name' => 'submit',
                    'label' => 'Send',
                ],
            ],
            $form->getFormElementConfig()
        );
    }
}<|MERGE_RESOLUTION|>--- conflicted
+++ resolved
@@ -807,18 +807,6 @@
     public function getEmailSubjectsData(): array
     {
         return [
-<<<<<<< HEAD
-            'with placeholders'
-                => [
-                    'TestSubjectEmailWithPlaceholders',
-                    'Subject One Two option-1'
-                ],
-            'without placeholders'
-                => [
-                    'TestSubjectEmailWithoutPlaceholders',
-                    'Subject without placeholders'
-                ],
-=======
             'with placeholders' => [
                 'TestSubjectEmailWithPlaceholders',
                 'Subject One Two option-1'
@@ -827,7 +815,6 @@
                 'TestSubjectEmailWithoutPlaceholders',
                 'Subject without placeholders'
             ],
->>>>>>> 94152339
         ];
     }
 
