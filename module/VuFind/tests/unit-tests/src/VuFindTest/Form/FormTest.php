--- conflicted
+++ resolved
@@ -822,11 +822,6 @@
 
     /**
      * Test email subjects.
-<<<<<<< HEAD
-     *
-     * @dataProvider getEmailSubjectsData
-=======
->>>>>>> 0e484add
      *
      * @param string $formToTest      ID of the form to test.
      * @param string $expectedSubject String to be expected.
