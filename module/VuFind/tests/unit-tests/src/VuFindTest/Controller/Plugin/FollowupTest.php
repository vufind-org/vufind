<?php

/**
 * Followup controller plugin tests.
 *
 * PHP version 5
 *
 * Copyright (C) Villanova University 2010.
 *
 * This program is free software; you can redistribute it and/or modify
 * it under the terms of the GNU General Public License version 2,
 * as published by the Free Software Foundation.
 *
 * This program is distributed in the hope that it will be useful,
 * but WITHOUT ANY WARRANTY; without even the implied warranty of
 * MERCHANTABILITY or FITNESS FOR A PARTICULAR PURPOSE.  See the
 * GNU General Public License for more details.
 *
 * You should have received a copy of the GNU General Public License
 * along with this program; if not, write to the Free Software
 * Foundation, Inc., 51 Franklin Street, Fifth Floor, Boston, MA  02110-1301  USA
 *
 * @category VuFind
 * @package  Tests
 * @author   Demian Katz <demian.katz@villanova.edu>
 * @license  http://opensource.org/licenses/gpl-2.0.php GNU General Public License
 * @link     https://vufind.org/wiki/development:testing:unit_tests Wiki
 */
namespace VuFindTest\Controller\Plugin;

use VuFind\Controller\Plugin\Followup;
use VuFindTest\Unit\TestCase as TestCase;
use Zend\Session\Container;

/**
 * Followup controller plugin tests.
 *
 * @category VuFind
 * @package  Tests
 * @author   Demian Katz <demian.katz@villanova.edu>
 * @license  http://opensource.org/licenses/gpl-2.0.php GNU General Public License
 * @link     https://vufind.org/wiki/development:testing:unit_tests Wiki
 */
class FollowupTest extends TestCase
{
    /**
     * Test clear behavior
     *
     * @return void
     */
    public function testClear()
    {
        $f = new Followup(new Container('test'));
        $f->setController($this->getMockController());
        $this->assertFalse($f->clear('url'));  // nothing to clear yet
        $f->store();
        $this->assertTrue($f->clear('url'));   // clear the url set by store
        $this->assertFalse($f->clear('url'));  // already cleared
    }

    /**
     * Test retrieve
     *
     * @return void
     */
    public function testRetrieve()
    {
        $f = new Followup(new Container('test'));
        $f->setController($this->getMockController());
        $f->store();
        // standard controller-provided URL retrieval:
        $this->assertEquals('http://localhost/default-url', $f->retrieve('url'));
        // no parameters retrieves session object:
        $this->assertEquals('Zend\Session\Container', get_class($f->retrieve()));
        // test defaulting behavior:
        $this->assertEquals('foo', $f->retrieve('bar', 'foo'));
    }

    /**
     * Test retrieve and clear
     *
     * @return void
     */
    public function testRetrieveAndClear()
    {
        $f = new Followup(new Container('test'));
        $f->store(['foo' => 'bar'], 'baz');
        $this->assertEquals('bar', $f->retrieveAndClear('foo'));
        $this->assertEquals('baz', $f->retrieveAndClear('url'));
        $this->assertNull($f->retrieveAndClear('foo'));
        $this->assertNull($f->retrieveAndClear('url'));
    }

    /**
     * Get a mock controller
     *
     * @param string $url URL for controller to report.
     *
     * @return void
     */
    protected function getMockController($url = 'http://localhost/default-url')
    {
<<<<<<< HEAD
        $controller = $this->createMock('VuFind\Controller\AbstractBase');
=======
        $controller = $this->getMockBuilder('VuFind\Controller\AbstractBase')
            ->disableOriginalConstructor()->getMock();
>>>>>>> 3f48f6a2
        $controller->expects($this->any())->method('getServerUrl')->will($this->returnValue($url));
        return $controller;
    }
}<|MERGE_RESOLUTION|>--- conflicted
+++ resolved
@@ -100,12 +100,8 @@
      */
     protected function getMockController($url = 'http://localhost/default-url')
     {
-<<<<<<< HEAD
-        $controller = $this->createMock('VuFind\Controller\AbstractBase');
-=======
         $controller = $this->getMockBuilder('VuFind\Controller\AbstractBase')
             ->disableOriginalConstructor()->getMock();
->>>>>>> 3f48f6a2
         $controller->expects($this->any())->method('getServerUrl')->will($this->returnValue($url));
         return $controller;
     }
