<?php

/**
 * New items controller plugin tests.
 *
 * PHP version 5
 *
 * Copyright (C) Villanova University 2010.
 *
 * This program is free software; you can redistribute it and/or modify
 * it under the terms of the GNU General Public License version 2,
 * as published by the Free Software Foundation.
 *
 * This program is distributed in the hope that it will be useful,
 * but WITHOUT ANY WARRANTY; without even the implied warranty of
 * MERCHANTABILITY or FITNESS FOR A PARTICULAR PURPOSE.  See the
 * GNU General Public License for more details.
 *
 * You should have received a copy of the GNU General Public License
 * along with this program; if not, write to the Free Software
 * Foundation, Inc., 51 Franklin Street, Fifth Floor, Boston, MA  02110-1301  USA
 *
 * @category VuFind
 * @package  Tests
 * @author   Demian Katz <demian.katz@villanova.edu>
 * @license  http://opensource.org/licenses/gpl-2.0.php GNU General Public License
 * @link     https://vufind.org/wiki/development:testing:unit_tests Wiki
 */
namespace VuFindTest\Controller\Plugin;

use VuFind\Controller\Plugin\NewItems;
use VuFindTest\Unit\TestCase as TestCase;
use Zend\Config\Config;

/**
 * New items controller plugin tests.
 *
 * @category VuFind
 * @package  Tests
 * @author   Demian Katz <demian.katz@villanova.edu>
 * @license  http://opensource.org/licenses/gpl-2.0.php GNU General Public License
 * @link     https://vufind.org/wiki/development:testing:unit_tests Wiki
 */
class NewItemsTest extends TestCase
{
    /**
     * Test ILS bib ID retrieval.
     *
     * @return void
     */
    public function testGetBibIDsFromCatalog()
    {
        $flash = $this->createMock('Zend\Mvc\Controller\Plugin\FlashMessenger');
        $config = new Config(['result_pages' => 10]);
        $newItems = new NewItems($config);
        $bibs = $newItems->getBibIDsFromCatalog(
            $this->getMockCatalog(), $this->getMockParams(), 10, 'a', $flash
        );
        $this->assertEquals([1, 2], $bibs);
    }

    /**
     * Test ILS bib ID retrieval with ID limit.
     *
     * @return void
     */
    public function testGetBibIDsFromCatalogWithIDLimit()
    {
        $flash = $this->createMock('Zend\Mvc\Controller\Plugin\FlashMessenger');
        $flash->expects($this->once())->method('addMessage')
            ->with($this->equalTo('too_many_new_items'), $this->equalTo('info'));
        $config = new Config(['result_pages' => 10]);
        $newItems = new NewItems($config);
        $bibs = $newItems->getBibIDsFromCatalog(
            $this->getMockCatalog(), $this->getMockParams(1), 10, 'a', $flash
        );
        $this->assertEquals([1], $bibs);
    }

    /**
     * Test default ILS getFunds() behavior.
     *
     * @return void
     */
    public function testGetFundList()
    {
        $catalog = $this->createMock(
            __NAMESPACE__ . '\MockILSConnection', ['checkCapability', 'getFunds'],
            [], '', false
        );
        $catalog->expects($this->once())->method('checkCapability')
            ->with($this->equalTo('getFunds'))->will($this->returnValue(true));
        $catalog->expects($this->once())->method('getFunds')
            ->will($this->returnValue(['a', 'b', 'c']));
<<<<<<< HEAD
        $controller = $this->createMock('VuFind\Controller\SearchController');
=======
        $controller = $this->getMockBuilder('VuFind\Controller\SearchController')
            ->disableOriginalConstructor()->getMock();
>>>>>>> 3f48f6a2
        $controller->expects($this->once())->method('getILS')
            ->will($this->returnValue($catalog));
        $newItems = new NewItems(new Config([]));
        $newItems->setController($controller);
        $this->assertEquals(['a', 'b', 'c'], $newItems->getFundList());
    }

    /**
     * Test getFundList() in non-ILS mode.
     *
     * @return void
     */
    public function testGetFundListWithoutILS()
    {
        $newItems = new NewItems(new Config(['method' => 'solr']));
        $this->assertEquals([], $newItems->getFundList());
    }

    /**
     * Test a single hidden filter.
     *
     * @return void
     */
    public function testGetSingleHiddenFilter()
    {
        $config = new Config(['filter' => 'a:b']);
        $newItems = new NewItems($config);
        $this->assertEquals(['a:b'], $newItems->getHiddenFilters());
    }

    /**
     * Test a single hidden filter.
     *
     * @return void
     */
    public function testGetMultipleHiddenFilters()
    {
        $config = new Config(['filter' => ['a:b', 'b:c']]);
        $newItems = new NewItems($config);
        $this->assertEquals(['a:b', 'b:c'], $newItems->getHiddenFilters());
    }

    /**
     * Test various default values.
     *
     * @return void
     */
    public function testDefaults()
    {
        $config = new Config([]);
        $newItems = new NewItems($config);
        $this->assertEquals([], $newItems->getHiddenFilters());
        $this->assertEquals('ils', $newItems->getMethod());
        $this->assertEquals(30, $newItems->getMaxAge());
        $this->assertEquals([1, 5, 30], $newItems->getRanges());
        $this->assertEquals(10, $newItems->getResultPages());
    }

    /**
     * Test custom range settings.
     *
     * @return void
     */
    public function testCustomRanges()
    {
        $config = new Config(['ranges' => '10,150,300']);
        $newItems = new NewItems($config);
        $this->assertEquals([10, 150, 300], $newItems->getRanges());
    }

    /**
     * Test custom result pages setting.
     *
     * @return void
     */
    public function testCustomResultPages()
    {
        $config = new Config(['result_pages' => '2']);
        $newItems = new NewItems($config);
        $this->assertEquals(2, $newItems->getResultPages());
    }

    /**
     * Test illegal result pages setting.
     *
     * @return void
     */
    public function testIllegalResultPages()
    {
        $config = new Config(['result_pages' => '-2']);
        $newItems = new NewItems($config);
        // expect a default of 10 if a bad value was passed in
        $this->assertEquals(10, $newItems->getResultPages());
    }

    /**
     * Test Solr filter generator.
     *
     * @return void
     */
    public function testGetSolrFilter()
    {
        $range = 30;
        $expected = 'first_indexed:[NOW-' . $range . 'DAY TO NOW]';
        $newItems = new NewItems(new Config([]));
        $this->assertEquals($expected, $newItems->getSolrFilter($range));
    }

    /**
     * Get a mock catalog object (for use in getBibIDs tests).
     *
     * @return \VuFind\ILS\Connection
     */
    protected function getMockCatalog()
    {
        $catalog = $this->createMock(
            __NAMESPACE__ . '\MockILSConnection', ['getNewItems'], [], '', false
        );
        $catalog->expects($this->once())->method('getNewItems')
            ->with(
                $this->equalTo(1), $this->equalTo(200),
                $this->equalTo(10), $this->equalTo('a')
            )
            ->will(
                $this->returnValue(
                    ['results' => [['id' => 1], ['id' => 2]]]
                )
            );
        return $catalog;
    }

    /**
     * Get a mock params object.
     *
     * @param int $idLimit Mock ID limit value
     *
     * @return \VuFind\Search\Solr\Params
     */
    protected function getMockParams($idLimit = 1024)
    {
        $params = $this
            ->createMock('VuFind\Search\Solr\Params', [], [], '', false);
        $params->expects($this->once())->method('getLimit')
            ->will($this->returnValue(20));
        $params->expects($this->once())->method('getQueryIDLimit')
            ->will($this->returnValue($idLimit));
        return $params;
    }
}

class MockILSConnection extends \VuFind\ILS\Connection
{
    public function getFunds()
    {
    }

    public function getNewItems()
    {
    }
}<|MERGE_RESOLUTION|>--- conflicted
+++ resolved
@@ -92,12 +92,8 @@
             ->with($this->equalTo('getFunds'))->will($this->returnValue(true));
         $catalog->expects($this->once())->method('getFunds')
             ->will($this->returnValue(['a', 'b', 'c']));
-<<<<<<< HEAD
-        $controller = $this->createMock('VuFind\Controller\SearchController');
-=======
         $controller = $this->getMockBuilder('VuFind\Controller\SearchController')
             ->disableOriginalConstructor()->getMock();
->>>>>>> 3f48f6a2
         $controller->expects($this->once())->method('getILS')
             ->will($this->returnValue($catalog));
         $newItems = new NewItems(new Config([]));
