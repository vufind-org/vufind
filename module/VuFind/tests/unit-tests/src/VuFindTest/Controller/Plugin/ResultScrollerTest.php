<?php

/**
 * ResultScroller controller plugin tests.
 *
 * PHP version 5
 *
 * Copyright (C) Villanova University 2010.
 *
 * This program is free software; you can redistribute it and/or modify
 * it under the terms of the GNU General Public License version 2,
 * as published by the Free Software Foundation.
 *
 * This program is distributed in the hope that it will be useful,
 * but WITHOUT ANY WARRANTY; without even the implied warranty of
 * MERCHANTABILITY or FITNESS FOR A PARTICULAR PURPOSE.  See the
 * GNU General Public License for more details.
 *
 * You should have received a copy of the GNU General Public License
 * along with this program; if not, write to the Free Software
 * Foundation, Inc., 51 Franklin Street, Fifth Floor, Boston, MA  02110-1301  USA
 *
 * @category VuFind
 * @package  Tests
 * @author   Demian Katz <demian.katz@villanova.edu>
 * @license  http://opensource.org/licenses/gpl-2.0.php GNU General Public License
 * @link     https://vufind.org/wiki/development:testing:unit_tests Wiki
 */
namespace VuFindTest\Controller\Plugin;

use VuFind\Controller\Plugin\ResultScroller;
use VuFindTest\Unit\TestCase as TestCase;
use Zend\Session\Container;

/**
 * ResultScroller controller plugin tests.
 *
 * @category VuFind
 * @package  Tests
 * @author   Demian Katz <demian.katz@villanova.edu>
 * @license  http://opensource.org/licenses/gpl-2.0.php GNU General Public License
 * @link     https://vufind.org/wiki/development:testing:unit_tests Wiki
 */
class ResultScrollerTest extends TestCase
{
    /**
     * Test disabled behavior
     *
     * @return void
     */
    public function testDisabled()
    {
        $mockManager = $this->getMockBuilder('VuFind\Search\Results\PluginManager')
            ->disableOriginalConstructor()->getMock();
        $plugin = new ResultScroller(new Container('test'), $mockManager, false);
        $results = $this->getMockResults();
        $this->assertFalse($plugin->init($results));
        $expected = [
            'firstRecord' => null, 'lastRecord' => null,
            'previousRecord' => null, 'nextRecord' => null,
            'currentPosition' => null, 'resultTotal' => null
        ];
        $this->assertEquals($expected, $plugin->getScrollData($results->getMockRecordDriver(1)));
    }

    /**
     * Test scrolling on single-record set
     *
     * @return void
     */
    public function testScrollingOnSingleRecord()
    {
        $results = $this->getMockResults(1, 10, 1);
        $plugin = new ResultScrollerMock($results);
        $this->assertTrue($plugin->init($results));
        $expected = [
            'firstRecord' => 'Solr|1', 'lastRecord' => 'Solr|1',
            'previousRecord' => null, 'nextRecord' => null,
            'currentPosition' => 1, 'resultTotal' => 1
        ];
        $this->assertEquals($expected, $plugin->getScrollData($results->getMockRecordDriver(1)));
    }

    /**
     * Test scrolling for a record in the middle of the page
     *
     * @return void
     */
    public function testScrollingInMiddleOfPage()
    {
        $results = $this->getMockResults(1, 10, 10);
        $plugin = new ResultScrollerMock($results);
        $this->assertTrue($plugin->init($results));
        $expected = [
            'firstRecord' => 'Solr|1', 'lastRecord' => 'Solr|10',
            'previousRecord' => 'Solr|4', 'nextRecord' => 'Solr|6',
            'currentPosition' => 5, 'resultTotal' => 10
        ];
        $this->assertEquals($expected, $plugin->getScrollData($results->getMockRecordDriver(5)));
    }

    /**
     * Test scrolling to the first record in a set.
     *
     * @return void
     */
    public function testScrollingToFirstRecord()
    {
        $results = $this->getMockResults(5, 2, 10);
        $plugin = new ResultScrollerMock($results);
        $this->assertTrue($plugin->init($results));
        $expected = [
            'firstRecord' => 'Solr|1', 'lastRecord' => 'Solr|10',
            'previousRecord' => null, 'nextRecord' => 'Solr|2',
            'currentPosition' => 1, 'resultTotal' => 10
        ];
        $this->assertEquals($expected, $plugin->getScrollData($results->getMockRecordDriver(1)));
    }

    /**
     * Test scrolling to the first record in a set (with page size set to 1).
     *
     * @return void
     */
    public function testScrollingToFirstRecordWithPageSize1()
    {
        $results = $this->getMockResults(10, 1, 10);
        $plugin = new ResultScrollerMock($results);
        $this->assertTrue($plugin->init($results));
        $expected = [
            'firstRecord' => 'Solr|1', 'lastRecord' => 'Solr|10',
            'previousRecord' => null, 'nextRecord' => 'Solr|2',
            'currentPosition' => 1, 'resultTotal' => 10
        ];
        $this->assertEquals($expected, $plugin->getScrollData($results->getMockRecordDriver(1)));
    }

    /**
     * Test scrolling to the last record in a set (with multiple records on the
     * last page of results).
     *
     * @return void
     */
    public function testScrollingToLastRecord()
    {
        $results = $this->getMockResults(1, 2, 10);
        $plugin = new ResultScrollerMock($results);
        $this->assertTrue($plugin->init($results));
        $expected = [
            'firstRecord' => 'Solr|1', 'lastRecord' => 'Solr|10',
            'previousRecord' => 'Solr|9', 'nextRecord' => null,
            'currentPosition' => 10, 'resultTotal' => 10
        ];
        $this->assertEquals($expected, $plugin->getScrollData($results->getMockRecordDriver(10)));
    }

    /**
     * Test scrolling to the last record in a set (with only one record on the
     * last page of results).
     *
     * @return void
     */
    public function testScrollingToLastRecordAcrossPageBoundaries()
    {
        $results = $this->getMockResults(1, 2, 9);
        $plugin = new ResultScrollerMock($results);
        $this->assertTrue($plugin->init($results));
        $expected = [
            'firstRecord' => 'Solr|1', 'lastRecord' => 'Solr|9',
            'previousRecord' => 'Solr|8', 'nextRecord' => null,
            'currentPosition' => 9, 'resultTotal' => 9
        ];
        $this->assertEquals($expected, $plugin->getScrollData($results->getMockRecordDriver(9)));
    }

    /**
     * Test that first/last results can be disabled (this is the same as the
     * testScrollingInMiddleOfPage() test, but with first/last setting off).
     *
     * @return void
     */
    public function testDisabledFirstLast()
    {
        $results = $this->getMockResults(1, 10, 10, false);
        $plugin = new ResultScrollerMock($results);
        $this->assertTrue($plugin->init($results));
        $expected = [
            'firstRecord' => null, 'lastRecord' => null,
            'previousRecord' => 'Solr|4', 'nextRecord' => 'Solr|6',
            'currentPosition' => 5, 'resultTotal' => 10
        ];
        $this->assertEquals($expected, $plugin->getScrollData($results->getMockRecordDriver(5)));
    }

    /**
     * Test scrolling for a record at the start of the first page
     *
     * @return void
     */
    public function testScrollingAtStartOfFirstPage()
    {
        $results = $this->getMockResults(1, 10, 10);
        $plugin = new ResultScrollerMock($results);
        $this->assertTrue($plugin->init($results));
        $expected = [
            'firstRecord' => 'Solr|1', 'lastRecord' => 'Solr|10',
            'previousRecord' => null, 'nextRecord' => 'Solr|2',
            'currentPosition' => 1, 'resultTotal' => 10
        ];
        $this->assertEquals($expected, $plugin->getScrollData($results->getMockRecordDriver(1)));
    }

    /**
     * Test scrolling for a record at the end of the last page (single-page example)
     *
     * @return void
     */
    public function testScrollingAtEndOfLastPage()
    {
        $results = $this->getMockResults(1, 10, 10);
        $plugin = new ResultScrollerMock($results);
        $this->assertTrue($plugin->init($results));
        $expected = [
            'firstRecord' => 'Solr|1', 'lastRecord' => 'Solr|10',
            'previousRecord' => 'Solr|9', 'nextRecord' => null,
            'currentPosition' => 10, 'resultTotal' => 10
        ];
        $this->assertEquals($expected, $plugin->getScrollData($results->getMockRecordDriver(10)));
    }

    /**
     * Test scrolling for a record at the end of the last page (multi-page example)
     *
     * @return void
     */
    public function testScrollingAtEndOfLastPageInMultiPageScenario()
    {
        $results = $this->getMockResults(2, 10, 17);
        $plugin = new ResultScrollerMock($results);
        $this->assertTrue($plugin->init($results));
        $expected = [
            'firstRecord' => 'Solr|1', 'lastRecord' => 'Solr|17',
            'previousRecord' => 'Solr|16', 'nextRecord' => null,
            'currentPosition' => 17, 'resultTotal' => 17
        ];
        $this->assertEquals($expected, $plugin->getScrollData($results->getMockRecordDriver(17)));
    }

    /**
     * Test scrolling at beginning of middle page.
     *
     * @return void
     */
    public function testScrollingAtStartOfMiddlePage()
    {
        $results = $this->getMockResults(2, 10, 30);
        $plugin = new ResultScrollerMock($results);
        $this->assertTrue($plugin->init($results));
        $expected = [
            'firstRecord' => 'Solr|1', 'lastRecord' => 'Solr|30',
            'previousRecord' => 'Solr|10', 'nextRecord' => 'Solr|12',
            'currentPosition' => 11, 'resultTotal' => 30
        ];
        $this->assertEquals($expected, $plugin->getScrollData($results->getMockRecordDriver(11)));
    }

    /**
     * Get a configuration array to turn on first/last setting.
     *
     * @return array
     */
    protected function getFirstLastConfig()
    {
        return ['Record' => ['first_last_navigation' => true]];
    }

    /**
     * Test scrolling at end of middle page.
     *
     * @return void
     */
    public function testScrollingAtEndOfMiddlePage()
    {
        $results = $this->getMockResults(2, 10, 30);
        $plugin = new ResultScrollerMock($results);
        $this->assertTrue($plugin->init($results));
        $expected = [
            'firstRecord' => 'Solr|1', 'lastRecord' => 'Solr|30',
            'previousRecord' => 'Solr|19', 'nextRecord' => 'Solr|21',
            'currentPosition' => 20, 'resultTotal' => 30
        ];
        $this->assertEquals($expected, $plugin->getScrollData($results->getMockRecordDriver(20)));
    }

    /**
     * Test scrolling at end of middle page with sorting.
     *
     * @return void
     */
    public function testScrollingAtEndOfMiddlePageWithSorting()
    {
        $results = $this->getMockResults(2, 10, 30, true, 'sorted');
        $plugin = $this->getMockResultScroller($results);
        $this->assertTrue($plugin->init($results));
        $expected = [
            'firstRecord' => 'Solr|sorted1', 'lastRecord' => 'Solr|sorted30',
            'previousRecord' => 'Solr|sorted19', 'nextRecord' => 'Solr|sorted21',
            'currentPosition' => 20, 'resultTotal' => 30
        ];
        $this->assertEquals($expected, $plugin->getScrollData(
            $results->getMockRecordDriver('sorted20'))
        );
    }

    /**
     * Get mock search results
     *
     * @param int    $page      Current page number
     * @param int    $limit     Page size
     * @param int    $total     Total size of fake result set
     * @param bool   $firstLast Turn on first/last config?
     * @param string $sort      Sort type (null for default)
     *
     * @return \VuFind\Search\Base\Results
     */
    protected function getMockResults($page = 1, $limit = 20, $total = 0,
        $firstLast = true, $sort = null
    ) {
        $pm = $this->getMockBuilder('VuFind\Config\PluginManager')->disableOriginalConstructor()->getMock();
        $config = new \Zend\Config\Config(
            $firstLast ? $this->getFirstLastConfig() : []
        );
        $pm->expects($this->any())->method('get')->will($this->returnValue($config));
        $options = new \VuFindTest\Search\TestHarness\Options($pm);
        $params = new \VuFindTest\Search\TestHarness\Params($options, $pm);
        $params->setPage($page);
        $params->setLimit($limit);
        if (null !== $sort) {
            $params->setSort($sort, true);
        }
        $ss = $this->getMockBuilder('VuFindSearch\Service')
            ->disableOriginalConstructor()->getMock();
        $rl = $this->getMockBuilder('VuFind\Record\Loader')
            ->disableOriginalConstructor()->getMock();
        $results = new \VuFindTest\Search\TestHarness\Results(
            $params, $ss, $rl, $total
        );
        return $results;
    }

    /**
     * Get mock result scroller
     *
     * @param \VuFind\Search\Base\Results $results restoreLastSearch results
     * (null to ignore)
     * @param array                       $methods Methods to mock
     *
     * @return ResultScroller
     */
    protected function getMockResultScroller($results = null,
        $methods = ['restoreLastSearch', 'rememberSearch']
    ) {
<<<<<<< HEAD
        $mock = $this->createMock(
            'VuFind\Controller\Plugin\ResultScroller', $methods, [new Container('test')]
=======
        $mockManager = $this->getMockBuilder('VuFind\Search\Results\PluginManager')
            ->disableOriginalConstructor()->getMock();
        $mock = $this->getMock(
            'VuFind\Controller\Plugin\ResultScroller', $methods,
            [new Container('test'), $mockManager]
>>>>>>> 3f48f6a2
        );
        if (in_array('restoreLastSearch', $methods) && null !== $results) {
            $mock->expects($this->any())->method('restoreLastSearch')->will($this->returnValue($results));
        }
        return $mock;
    }
}

/**
 * Mock class to stub search results
 */
class ResultScrollerMock extends \VuFind\Controller\Plugin\ResultScroller
{
    /**
     * Search results to return
     *
     * @var \VuFind\Search\Base\Results
     */
    protected $testResults;

    public function __construct($testResults)
    {
        parent::__construct(new Container('test'));
        $this->testResults = $testResults;
    }

    /**
     * Stubbed
     *
     * @return \VuFind\Search\Base\Results
     */
    protected function restoreLastSearch()
    {
        return $this->testResults;
    }

    /**
     * Stubbed
     *
     * @param \VuFind\Search\Base\Results $search Search object to remember.
     *
     * @return void
     */
    protected function rememberSearch($search)
    {
        return null;
    }
}<|MERGE_RESOLUTION|>--- conflicted
+++ resolved
@@ -360,16 +360,11 @@
     protected function getMockResultScroller($results = null,
         $methods = ['restoreLastSearch', 'rememberSearch']
     ) {
-<<<<<<< HEAD
-        $mock = $this->createMock(
-            'VuFind\Controller\Plugin\ResultScroller', $methods, [new Container('test')]
-=======
         $mockManager = $this->getMockBuilder('VuFind\Search\Results\PluginManager')
             ->disableOriginalConstructor()->getMock();
         $mock = $this->getMock(
             'VuFind\Controller\Plugin\ResultScroller', $methods,
             [new Container('test'), $mockManager]
->>>>>>> 3f48f6a2
         );
         if (in_array('restoreLastSearch', $methods) && null !== $results) {
             $mock->expects($this->any())->method('restoreLastSearch')->will($this->returnValue($results));
