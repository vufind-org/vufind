--- conflicted
+++ resolved
@@ -1,9 +1,4 @@
 <?php
-<<<<<<< HEAD
-
-declare(strict_types=1);
-=======
->>>>>>> 6c3fdec8
 
 /**
  * Class InstallControllerTest
@@ -32,11 +27,8 @@
  * @link     https://vufind.org/wiki/development:testing:unit_tests Wiki
  */
 
-<<<<<<< HEAD
-=======
 declare(strict_types=1);
 
->>>>>>> 6c3fdec8
 namespace VuFindTest\Controller;
 
 use VuFind\Controller\InstallController;
@@ -193,7 +185,7 @@
      * Test getMinimalPhpVersion with actual composer.json file
      *
      * @dataProvider getMinimalPhpVersionProvider
-     * @return       void
+     * @return void
      */
     public function testGetMinimalPhpVersion($json, $expected)
     {
