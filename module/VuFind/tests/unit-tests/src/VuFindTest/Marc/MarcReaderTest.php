<?php
/**
 * MarcReader Test Class
 *
 * PHP version 7
 *
 * Copyright (C) The National Library of Finland 2020-2021.
 *
 * This program is free software; you can redistribute it and/or modify
 * it under the terms of the GNU General Public License version 2,
 * as published by the Free Software Foundation.
 *
 * This program is distributed in the hope that it will be useful,
 * but WITHOUT ANY WARRANTY; without even the implied warranty of
 * MERCHANTABILITY or FITNESS FOR A PARTICULAR PURPOSE.  See the
 * GNU General Public License for more details.
 *
 * You should have received a copy of the GNU General Public License
 * along with this program; if not, write to the Free Software
 * Foundation, Inc., 51 Franklin Street, Fifth Floor, Boston, MA  02110-1301  USA
 *
 * @category VuFind
 * @package  Tests
 * @author   Ere Maijala <ere.maijala@helsinki.fi>
 * @license  http://opensource.org/licenses/gpl-2.0.php GNU General Public License
 * @link     https://vufind.org/wiki/development:testing:unit_tests Wiki
 */
namespace VuFindTest\Marc;

/**
 * SolrMarc Record Driver Test Class
 *
 * @category VuFind
 * @package  Tests
 * @author   Ere Maijala <ere.maijala@helsinki.fi>
 * @license  http://opensource.org/licenses/gpl-2.0.php GNU General Public License
 * @link     https://vufind.org/wiki/development:testing:unit_tests Wiki
 */
class MarcReaderTest extends \PHPUnit\Framework\TestCase
{
    use \VuFindTest\Feature\FixtureTrait;

    /**
     * Test MarcReader methods
     *
     * @return void
     */
    public function testMarcReader()
    {
        $marc = $this->getFixture('marc/marcreader.xml');

        $reader = new \VuFind\Marc\MarcReader($marc);

        // Test round-trips
        $reader = new \VuFind\Marc\MarcReader($reader->toFormat('MARCXML'));
        $reader = new \VuFind\Marc\MarcReader($reader->toFormat('ISO2709'));

        $this->assertMatchesRegularExpression(
            '/^\d{5}cam a22\d{5}4i 4500$/', $reader->getLeader()
        );
        $this->assertEquals(
            '021122s2020    en            000 0 eng d', $reader->getField('008')
        );

        $field = $reader->getField('100');
        foreach ($field['subfields'] as $subfield) {
            $this->assertTrue(is_string($subfield['code']));
        }

        $title = $reader->getField('245');
        $this->assertTrue(is_array($title));
        $this->assertEquals(0, $title['i1']);
        $this->assertEquals(4, $title['i2']);
        $this->assertEquals('The Foo:', $reader->getSubfield($title, 'a'));
        $this->assertEquals(
            '880-01 The Foo: Bar!', implode(' ', $reader->getSubfields($title, ''))
        );
        $link = $reader->getFieldLink($title);
        $this->assertEquals(
            [
                'field' => '880',
                'occurrence' => '01',
                'script' => '',
                'orientation' => '',
            ],
            $link
        );
        $linkedTitle = $reader
            ->getLinkedField($link['field'], $title['tag'], $link['occurrence']);
        $this->assertEquals('tHE fOO:', $reader->getSubfield($linkedTitle, 'a'));

        $empty = $reader->getField('246');
        $this->assertEquals([], $empty);
        $this->assertEquals([], $reader->getSubfields($empty, 'a'));

        $field505a = $reader->getFieldsSubfields('505', ['a']);
        $this->assertEquals(['Screenwriting Tip #30;'], $field505a);

        $subjects = $reader->getFields('650');
        $this->assertTrue(is_array($subjects));
        $this->assertEquals(2, count($subjects));
        $this->assertEquals('Foo', $reader->getSubfield($subjects[0], 'a'));
        $this->assertEquals('Bar', $reader->getSubfield($subjects[1], 'a'));

        $this->assertEquals(
            ['Foo test', 'Bar test again'],
            $reader->getFieldsSubfields(650, ['a', 'g'])
        );

<<<<<<< HEAD
        $altNote = $reader->getLinkedField('880', '500');
        $this->assertEquals(
            [
                '500-00/Foo',
                'Non-linked 880a',
                'Non-linked 880b',
            ],
            $reader->getSubfields($altNote)
        );
        $altNote = $reader->getLinkedField('880', '500', '', ['a']);
        $this->assertEquals(
            [
                'Non-linked 880a',
            ],
            $reader->getSubfields($altNote)
=======
        $this->assertEquals([], $reader->getFieldsSubfields('008', ['a']));
    }

    /**
     * Test empty subfield in ISO2709
     *
     * @return void
     */
    public function testEmptySubfieldInSO2709()
    {
        $marc = "00047       00037       245000900000\x1e  \x1faFoo\x1f\x1e\x1d";

        $reader = new \VuFind\Marc\MarcReader($marc);
        $field = $reader->getField('245');
        $this->assertEquals([], $reader->getSubfields($field, 'b'));
    }

    /**
     * Test empty subfield in MARCXML serialization
     *
     * @return void
     */
    public function testEmptySubfieldInMarcXmlSerialization()
    {
//        $marc = "00047       00037       245000900000\x1e  \x1faFoo\x1f\x1e\x1d";
        $input = <<<EOT
<collection xmlns="http://www.loc.gov/MARC21/slim">
  <record>
    <leader>00047       00037       </leader>
    <datafield tag="245" ind1=" " ind2=" ">
      <subfield code="a">Foo</subfield>
      <subfield code="b"></subfield>
    </datafield>
  </record>
</collection>
EOT;

        $expected = <<<EOT
<collection xmlns="http://www.loc.gov/MARC21/slim">
  <record>
    <leader>00047       00037       </leader>
    <datafield tag="245" ind1=" " ind2=" ">
      <subfield code="a">Foo</subfield>
    </datafield>
  </record>
</collection>
EOT;

        $reader = new \VuFind\Marc\MarcReader($input);
        $this->assertXmlStringEqualsXmlString(
            $expected,
            $reader->toFormat('MARCXML')
>>>>>>> 23844433
        );
    }

    /**
     * Test invalid XML
     *
     * @return void
     */
    public function testInvalidXml()
    {
        $marc = '<colection><record>Foo</record></collection>';

        $this->expectExceptionMessageMatches(
            '/Error 76: Opening and ending tag mismatch/'
        );
        new \VuFind\Marc\MarcReader($marc);
    }

    /**
     * Test invalid ISO2709
     *
     * @return void
     */
    public function testInvalidISO2709()
    {
        $marc = '00123cam a22000854i 4500';

        $this->expectExceptionMessageMatches(
            '/Invalid MARC record \(end of field not found\)/'
        );
        new \VuFind\Marc\MarcReader($marc);
    }

    /**
     * Test records too large for ISO2709
     *
     * @return void
     */
    public function testTooLargeForISO2709()
    {
        // A single too long field
        $longField = str_pad('Foo', 10000) . 'Bar';
        $marc = '<record><datafield tag="245"><subfield code="a">' . $longField
            . '</subfield></datafield></record>';

        $reader = new \VuFind\Marc\MarcReader($marc);
        $this->assertEquals('', $reader->toFormat('ISO2709'));
        $this->assertTrue($reader->toFormat('MARCXML') !== '');

        // Fields that together are too long
        $longishField = str_pad('Foo', 9980) . 'Bar';
        $marc = '<record>';
        $marc .= str_repeat('<datafield tag="650"><subfield code="a">'
            . $longishField . '</subfield></datafield>', 12);
        $marc .= '</record>';
        $reader = new \VuFind\Marc\MarcReader($marc);
        $this->assertEquals('', $reader->toFormat('ISO2709'));
        $this->assertTrue($reader->toFormat('MARCXML') !== '');

        // Fields that would fit, but exceed maximum record length when leader and
        // directory are included
        $longishField = str_pad('Foo', 9980) . 'Bar';
        $marc = '<record>';
        $marc .= str_repeat('<datafield tag="650"><subfield code="a">'
            . $longishField . '</subfield></datafield>', 10);
        $marc .= '</record>';
        $reader = new \VuFind\Marc\MarcReader($marc);
        $this->assertEquals('', $reader->toFormat('ISO2709'));
        $this->assertTrue($reader->toFormat('MARCXML') !== '');
    }

    /**
     * Test invalid record format
     *
     * @return void
     */
    public function testBadInputFormat()
    {
        $marc = 'title: foo';

        $this->expectExceptionMessage('MARC record format not recognized');
        new \VuFind\Marc\MarcReader($marc);
    }

    /**
     * Test requesting bad format
     *
     * @return void
     */
    public function testBadOutputFormat()
    {
        $marc = '<record></record>';

        $this->expectExceptionMessage("Unknown MARC format 'foo' requested");
        $reader = new \VuFind\Marc\MarcReader($marc);
        $reader->toFormat('foo');
    }

    /**
     * Test ISO2709 serialization of an invalid field tag
     *
     * @return void
     */
    public function testInvalidTagSerialization()
    {
        $marc = <<<EOT
<record>
  <datafield tag="12">
    <subfield code="a">Foo</subfield>
  </datafield>
  <datafield tag="245">
    <subfield code="a">Bar</subfield>
  </datafield>
</record>
EOT;

        $reader = new \VuFind\Marc\MarcReader($marc);
        $this->assertEquals(['Foo'], $reader->getFieldsSubfields('12', ['a']));
        $reader2 = new \VuFind\Marc\MarcReader($reader->toFormat('ISO2709'));
        $this->assertEquals([], $reader2->getFieldsSubfields('12', ['a']));
    }
}<|MERGE_RESOLUTION|>--- conflicted
+++ resolved
@@ -107,7 +107,8 @@
             $reader->getFieldsSubfields(650, ['a', 'g'])
         );
 
-<<<<<<< HEAD
+        $this->assertEquals([], $reader->getFieldsSubfields('008', ['a']));
+
         $altNote = $reader->getLinkedField('880', '500');
         $this->assertEquals(
             [
@@ -123,8 +124,7 @@
                 'Non-linked 880a',
             ],
             $reader->getSubfields($altNote)
-=======
-        $this->assertEquals([], $reader->getFieldsSubfields('008', ['a']));
+        );
     }
 
     /**
@@ -176,7 +176,6 @@
         $this->assertXmlStringEqualsXmlString(
             $expected,
             $reader->toFormat('MARCXML')
->>>>>>> 23844433
         );
     }
 
