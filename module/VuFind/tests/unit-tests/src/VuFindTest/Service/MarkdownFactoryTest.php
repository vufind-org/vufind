<?php

/**
 * MarkdownFactory Test Class
 *
 * PHP version 7
 *
 * Copyright (C) Moravian Library 2020.
 *
 * This program is free software; you can redistribute it and/or modify
 * it under the terms of the GNU General Public License version 2,
 * as published by the Free Software Foundation.
 *
 * This program is distributed in the hope that it will be useful,
 * but WITHOUT ANY WARRANTY; without even the implied warranty of
 * MERCHANTABILITY or FITNESS FOR A PARTICULAR PURPOSE.  See the
 * GNU General Public License for more details.
 *
 * You should have received a copy of the GNU General Public License
 * along with this program; if not, write to the Free Software
 * Foundation, Inc., 51 Franklin Street, Fifth Floor, Boston, MA  02110-1301  USA
 *
 * @category VuFind
 * @package  Tests
 * @author   Josef Moravec <moravec@mzk.cz>
 * @license  https://opensource.org/licenses/gpl-2.0.php GNU General Public License
 * @link     https://vufind.org/wiki/development:testing:unit_tests Wiki
 */
namespace VuFindTest\Service;

use Laminas\ServiceManager\Exception\ServiceNotCreatedException;
use League\CommonMark\ConverterInterface;
use VuFind\Service\MarkdownFactory;

/**
 * MarkdownFactory Test Class
 *
 * @category VuFind
 * @package  Tests
 * @author   Josef Moravec <moravec@mzk.cz>
 * @license  https://opensource.org/licenses/gpl-2.0.php GNU General Public License
 * @link     https://vufind.org/wiki/development:testing:unit_tests Wiki
 */
class MarkdownFactoryTest extends \PHPUnit\Framework\TestCase
{
    use \VuFindTest\Feature\ConfigPluginManagerTrait;

    /**
     * Test to ensure the markdown factory is using right config for markdown
     * service
     *
     * @return void
     */
    public function testConfig(): void
    {
        $defaultConfig = [];
        $defaultEnvironment = [
            'html_input' => 'strip',
            'allow_unsafe_links' => false,
            'max_nesting_level' => \PHP_INT_MAX,
            'commonmark' => [
                'enable_em' => true,
                'enable_strong' => true,
                'use_asterisk' => true,
                'use_underscore' => true,
                'unordered_list_markers' => ['-', '*', '+'],
            ],
            'renderer' => [
                'block_separator' => "\n",
                'inner_separator' => "\n",
                'soft_break' => "\n",
            ],
        ];

        $customConfig = [
            'Markdown' => [
                'html_input' => 'escape',
                'allow_unsafe_links' => true,
                'enable_em' => false,
                'enable_strong' => false,
                'use_asterisk' => false,
                'use_underscore' => false,
                'unordered_list_markers' => [';', '^'],
                'max_nesting_level' => 10,
                'renderer' => [
                    'block_separator' => "\r\n",
                    'inner_separator' => "\r\n",
                    'soft_break' => "\r\n",
                ],
            ],
        ];
        $customEnvironment = [
            'html_input' => 'escape',
            'allow_unsafe_links' => true,
            'max_nesting_level' => 10,
            'commonmark' => [
                'enable_em' => false,
                'enable_strong' => false,
                'use_asterisk' => false,
                'use_underscore' => false,
                'unordered_list_markers' => [';', '^'],
            ],
            'renderer' => [
                'block_separator' => "\r\n",
                'inner_separator' => "\r\n",
                'soft_break' => "\r\n",
            ],
        ];

        $customConfig2 = [
            'Markdown' => [
                'html_input' => 'escape',
                'allow_unsafe_links' => true,
                'enable_em' => false,
                'enable_strong' => false,
                'use_asterisk' => false,
                'use_underscore' => false,
                'unordered_list_markers' => ['`', '~'],
                'max_nesting_level' => 10,
                'extensions' => 'Table,VuFindTest\Markdown\ExampleExtension',
                'renderer' => [
                    'block_separator' => "\r\n",
                    'inner_separator' => "\r\n",
                    'soft_break' => "\r\n",
                ],
            ],
            'CommonMarkCore' => [
                'enable_em' => false,
                'enable_strong' => false,
                'use_asterisk' => false,
                'use_underscore' => false,
                'unordered_list_markers' => [';', '^'],
            ],
            'Table' => [
                'wrap' => [
                    'enabled' => true,
                    'tag' => 'div',
                    'attributes' => 'class:table-responsive,title:table',
                ],
            ],
            'VuFindTest\Markdown\ExampleExtension' => [
                'config_key' => 'example',
                'example' => 'example',
            ],
        ];
        $customEnvironment2 = [
            'html_input' => 'escape',
            'allow_unsafe_links' => true,
            'max_nesting_level' => 10,
            'commonmark' => [
                'enable_em' => false,
                'enable_strong' => false,
                'use_asterisk' => false,
                'use_underscore' => false,
                'unordered_list_markers' => [';', '^'],
            ],
            'table' => [
                'wrap' => [
                    'enabled' => true,
                    'tag' => 'div',
                    'attributes' => [
                        'class' => 'table-responsive',
                        'title' => 'table',
                    ],
                ],
            ],
            'example' => [
                'example' => 'example',
            ],
            'renderer' => [
                'block_separator' => "\r\n",
                'inner_separator' => "\r\n",
                'soft_break' => "\r\n",
            ],
        ];

        $result = $this->getMarkdownEnvironmentConfig($defaultConfig);
        foreach ($defaultEnvironment as $option => $value) {
            $this->assertEquals($value, $result->get($option), 'Test default option: ' . $option);
        }

        $result = $this->getMarkdownEnvironmentConfig($customConfig);
        foreach ($customEnvironment as $option => $value) {
            $this->assertEquals($value, $result->get($option), 'Test custom option: ' . $option);
        }

        $result = $this->getMarkdownEnvironmentConfig($customConfig2);
        foreach ($customEnvironment2 as $option => $value) {
            $this->assertEquals($value, $result->get($option), 'Test custom option: ' . $option);
        }
    }

    /**
     * Test that extensions are added based on configuration
     *
     * @return void
     */
    public function testExtensions(): void
    {
        $tests = [
            [ // Test custom extension set
                'config' => [
                    'Markdown' => [
                        'extensions' => 'Attributes,ExternalLink,Table',
                    ],
                ],
                'expected' => [
                    \League\CommonMark\Extension\CommonMark\CommonMarkCoreExtension::class,
                    \League\CommonMark\Extension\Attributes\AttributesExtension::class,
                    \League\CommonMark\Extension\ExternalLink\ExternalLinkExtension::class,
                    \League\CommonMark\Extension\Table\TableExtension::class,
                ],
            ],
            [ // Test default extension set
                'config' => [],
                'expected' => [
                    \League\CommonMark\Extension\CommonMark\CommonMarkCoreExtension::class,
                    \League\CommonMark\Extension\Autolink\AutolinkExtension::class,
                    \League\CommonMark\Extension\DisallowedRawHtml\DisallowedRawHtmlExtension::class,
                    \League\CommonMark\Extension\Strikethrough\StrikethroughExtension::class,
                    \League\CommonMark\Extension\Table\TableExtension::class,
                    \League\CommonMark\Extension\TaskList\TaskListExtension::class,
                ],
            ],
            [ // Test empty extensions set
                'config' => [
                    'Markdown' => [
                        'extensions' => '',
                    ],
                ],
                'expected' => [
                    \League\CommonMark\Extension\CommonMark\CommonMarkCoreExtension::class,
                ],
            ],
            [ // Test custom extension
                'config' => [
                    'Markdown' => [
                        'extensions' => 'VuFindTest\Markdown\ExampleExtension',
                    ],
                ],
                'expected' => [
                    \League\CommonMark\Extension\CommonMark\CommonMarkCoreExtension::class,
                    \VuFindTest\Markdown\ExampleExtension::class,
                ],
            ],
            [ // Test not valid extensions set
                'config' => [
                    'Markdown' => [
                        'extensions' => 'NotValidExtension',
                    ],
                ],
                'exception' => ServiceNotCreatedException::class,
            ],
        ];
        foreach ($tests as $test) {
            if (isset($test['exception'])) {
                $this->expectException($test['exception']);
            }
            $result = $this->getMarkdownEnvironmentExtensions($test['config']);
            $result = array_map(function ($extension) {
                return get_class($extension);
            }, $result);
            $this->assertEquals($test['expected'], $result);
        }
    }

    /**
     * Return config of created markdown service environment
     *
     * @param array $config Configuration settings
     *
     * @return \League\Config\ReadOnlyConfiguration
     */
    protected function getMarkdownEnvironmentConfig(array $config): \League\Config\ReadOnlyConfiguration
    {
        $markdown = $this->getMarkdownConverter($config);
        return $markdown->getEnvironment()->getConfiguration();
    }

    /**
     * Return config of created markdown service environment
     *
     * @param array $config Configuration settings
     *
     * @return array
     */
    protected function getMarkdownEnvironmentExtensions(array $config): array
    {
        $markdown = $this->getMarkdownConverter($config);
        return $markdown->getEnvironment()->getExtensions();
    }

    /**
     * Create markdown converter
     *
     * @param array $config
     *
     * @return ConverterInterface
     * @throws \Interop\Container\Exception\ContainerException
     * @throws \Throwable
     */
    protected function getMarkdownConverter(array $config): ConverterInterface
    {
<<<<<<< HEAD
        $disabledServices = [
            \League\CommonMark\Extension\Autolink\AutolinkExtension::class,
            \League\CommonMark\Extension\Attributes\AttributesExtension::class,
            \League\CommonMark\Extension\DisallowedRawHtml\DisallowedRawHtmlExtension::class,
            \League\CommonMark\Extension\ExternalLink\ExternalLinkExtension::class,
            \League\CommonMark\Extension\Strikethrough\StrikethroughExtension::class,
            \League\CommonMark\Extension\Table\TableExtension::class,
            \League\CommonMark\Extension\TaskList\TaskListExtension::class,
        ];
        $config = new Config($config);
        $container = new \VuFindTest\Container\MockContainer($this);
        foreach ($disabledServices as $service) {
            $container->disable($service);
        }
        $container->set(
            \VuFindTest\Markdown\ExampleExtension::class,
            new \VuFindTest\Markdown\ExampleExtension()
        );
        $configManager = $container
            ->createMock(\VuFind\Config\PluginManager::class, ['get']);
        $configManager->expects($this->any())->method('get')
            ->will($this->returnValue($config));
        $container->set(\VuFind\Config\PluginManager::class, $configManager);
=======
        $container = new \VuFindTest\Container\MockContainer($this);
        $container->set(
            \VuFind\Config\PluginManager::class,
            $this->getMockConfigPluginManager(['markdown' => $config])
        );
>>>>>>> 9be861e1
        $markdownFactory = new MarkdownFactory();
        return $markdownFactory(
            $container,
            \League\CommonMark\ConverterInterface::class
        );
    }
}<|MERGE_RESOLUTION|>--- conflicted
+++ resolved
@@ -301,7 +301,6 @@
      */
     protected function getMarkdownConverter(array $config): ConverterInterface
     {
-<<<<<<< HEAD
         $disabledServices = [
             \League\CommonMark\Extension\Autolink\AutolinkExtension::class,
             \League\CommonMark\Extension\Attributes\AttributesExtension::class,
@@ -311,7 +310,6 @@
             \League\CommonMark\Extension\Table\TableExtension::class,
             \League\CommonMark\Extension\TaskList\TaskListExtension::class,
         ];
-        $config = new Config($config);
         $container = new \VuFindTest\Container\MockContainer($this);
         foreach ($disabledServices as $service) {
             $container->disable($service);
@@ -320,18 +318,10 @@
             \VuFindTest\Markdown\ExampleExtension::class,
             new \VuFindTest\Markdown\ExampleExtension()
         );
-        $configManager = $container
-            ->createMock(\VuFind\Config\PluginManager::class, ['get']);
-        $configManager->expects($this->any())->method('get')
-            ->will($this->returnValue($config));
-        $container->set(\VuFind\Config\PluginManager::class, $configManager);
-=======
-        $container = new \VuFindTest\Container\MockContainer($this);
         $container->set(
             \VuFind\Config\PluginManager::class,
             $this->getMockConfigPluginManager(['markdown' => $config])
         );
->>>>>>> 9be861e1
         $markdownFactory = new MarkdownFactory();
         return $markdownFactory(
             $container,
