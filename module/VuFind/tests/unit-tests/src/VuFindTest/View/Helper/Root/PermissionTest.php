--- conflicted
+++ resolved
@@ -100,14 +100,10 @@
      *
      * @return void
      *
-<<<<<<< HEAD
-     * @expectedException Laminas\View\Exception\RuntimeException
-=======
->>>>>>> 41ef3b28
      */
     public function testTemplateDisplay()
     {
-        $this->expectException(\Zend\View\Exception\RuntimeException::class);
+        $this->expectException(\Laminas\View\Exception\RuntimeException::class);
 
         // Template does not exist, expect an exception, though
         $mockPmd = $this->getMockPmd(
