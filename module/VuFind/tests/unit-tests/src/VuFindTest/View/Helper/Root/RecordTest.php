<?php
/**
 * Record view helper Test Class
 *
 * PHP version 7
 *
 * Copyright (C) Villanova University 2010.
 *
 * This program is free software; you can redistribute it and/or modify
 * it under the terms of the GNU General Public License version 2,
 * as published by the Free Software Foundation.
 *
 * This program is distributed in the hope that it will be useful,
 * but WITHOUT ANY WARRANTY; without even the implied warranty of
 * MERCHANTABILITY or FITNESS FOR A PARTICULAR PURPOSE.  See the
 * GNU General Public License for more details.
 *
 * You should have received a copy of the GNU General Public License
 * along with this program; if not, write to the Free Software
 * Foundation, Inc., 51 Franklin Street, Fifth Floor, Boston, MA  02110-1301  USA
 *
 * @category VuFind
 * @package  Tests
 * @author   Demian Katz <demian.katz@villanova.edu>
 * @license  http://opensource.org/licenses/gpl-2.0.php GNU General Public License
 * @link     https://vufind.org/wiki/development:testing:unit_tests Wiki
 */
namespace VuFindTest\View\Helper\Root;

use Laminas\View\Exception\RuntimeException;
use VuFind\View\Helper\Root\Record;

/**
 * Record view helper Test Class
 *
 * @category VuFind
 * @package  Tests
 * @author   Demian Katz <demian.katz@villanova.edu>
 * @license  http://opensource.org/licenses/gpl-2.0.php GNU General Public License
 * @link     https://vufind.org/wiki/development:testing:unit_tests Wiki
 */
class RecordTest extends \PHPUnit\Framework\TestCase
{
    /**
     * Test attempting to display a template that does not exist.
     *
     * @return void
<<<<<<< HEAD
     *
     * @expectedException        Laminas\View\Exception\RuntimeException
     * @expectedExceptionMessage Cannot find RecordDriver/AbstractBase/core.phtml template for class: VuFind\RecordDriver\SolrMarc
=======
>>>>>>> 6a35282e
     */
    public function testMissingTemplate()
    {
        $this->expectException(\Laminas\View\Exception\RuntimeException::class);
        $this->expectExceptionMessage('Cannot find RecordDriver/AbstractBase/core.phtml template for class: VuFind\\RecordDriver\\SolrMarc');

        $record = $this->getRecord($this->loadRecordFixture('testbug1.json'));
        $record->getView()->resolver()->expects($this->at(0))->method('resolve')
            ->with($this->equalTo('RecordDriver/SolrMarc/core.phtml'))
            ->will($this->returnValue(false));
        $record->getView()->expects($this->any())->method('render')
            ->will($this->throwException(new RuntimeException('boom')));
        $record->getCoreMetadata();
    }

    /**
     * Test template inheritance.
     *
     * @return void
     */
    public function testTemplateInheritance()
    {
        $record = $this->getRecord($this->loadRecordFixture('testbug1.json'));
        $record->getView()->resolver()->expects($this->at(0))->method('resolve')
            ->with($this->equalTo('RecordDriver/SolrMarc/collection-record.phtml'))
            ->will($this->returnValue(false));
        $this->setSuccessTemplate(
            $record, 'RecordDriver/SolrDefault/collection-record.phtml', 'success', 1, 3
        );
        $this->assertEquals('success', $record->getCollectionBriefRecord());
    }

    /**
     * Test getExport.
     *
     * @return void
     */
    public function testGetExport()
    {
        $record = $this->getRecord($this->loadRecordFixture('testbug1.json'));
        $this->setSuccessTemplate($record, 'RecordDriver/SolrMarc/export-foo.phtml');
        $this->assertEquals('success', $record->getExport('foo'));
    }

    /**
     * Test getFormatClass.
     *
     * @return void
     */
    public function testGetFormatClass()
    {
        $context = $this->getMockContext();
        $context->expects($this->once())->method('apply')
            ->with($this->equalTo(['format' => 'foo']))
            ->will($this->returnValue(['bar' => 'baz']));
        $context->expects($this->once())->method('restore')
            ->with($this->equalTo(['bar' => 'baz']));
        $record = $this->getRecord(
            $this->loadRecordFixture('testbug1.json'), [], $context
        );
        $this->setSuccessTemplate($record, 'RecordDriver/SolrMarc/format-class.phtml');
        $this->assertEquals('success', $record->getFormatClass('foo'));
    }

    /**
     * Test getFormatList.
     *
     * @return void
     */
    public function testGetFormatList()
    {
        $record = $this->getRecord($this->loadRecordFixture('testbug1.json'));
        $this->setSuccessTemplate($record, 'RecordDriver/SolrMarc/format-list.phtml');
        $this->assertEquals('success', $record->getFormatList());
    }

    /**
     * Test getToolbar.
     *
     * @return void
     */
    public function testGetToolbar()
    {
        $record = $this->getRecord($this->loadRecordFixture('testbug1.json'));
        $this->setSuccessTemplate($record, 'RecordDriver/SolrMarc/toolbar.phtml');
        $this->assertEquals('success', $record->getToolbar());
    }

    /**
     * Test getCollectionMetadata.
     *
     * @return void
     */
    public function testGetCollectionMetadata()
    {
        $record = $this->getRecord($this->loadRecordFixture('testbug1.json'));
        $this->setSuccessTemplate($record, 'RecordDriver/SolrMarc/collection-info.phtml');
        $this->assertEquals('success', $record->getCollectionMetadata());
    }

    /**
     * Test getSearchResult.
     *
     * @return void
     */
    public function testGetSearchResult()
    {
        $record = $this->getRecord($this->loadRecordFixture('testbug1.json'));
        $this->setSuccessTemplate($record, 'RecordDriver/SolrMarc/result-foo.phtml');
        $this->assertEquals('success', $record->getSearchResult('foo'));
    }

    /**
     * Test getListEntry.
     *
     * @return void
     */
    public function testGetListEntry()
    {
        $driver = $this->createMock(\VuFind\RecordDriver\AbstractBase::class);
        $driver->expects($this->once())->method('getContainingLists')
            ->with($this->equalTo(42))
            ->will($this->returnValue([1, 2, 3]));
        $user = new \StdClass;
        $user->id = 42;
        $expected = [
            'driver' => $driver, 'list' => null, 'user' => $user, 'lists' => [1, 2, 3]
        ];
        $context = $this->getMockContext();
        $context->expects($this->once())->method('apply')
            ->with($this->equalTo($expected))
            ->will($this->returnValue(['bar' => 'baz']));
        $context->expects($this->once())->method('restore')
            ->with($this->equalTo(['bar' => 'baz']));
        $record = $this->getRecord($driver, [], $context);
        // Because we are using a mock object, the first round of testing will
        // include an arbitrary class name in the template path; we need to make
        // that one fail so we can load the parent class' template instead:
        $record->getView()->resolver()->expects($this->at(0))->method('resolve')
            ->will($this->returnValue(false));
        $this->setSuccessTemplate(
            $record, 'RecordDriver/AbstractBase/list-entry.phtml', 'success', 1, 3
        );
        $this->assertEquals('success', $record->getListEntry(null, $user));
    }

    /**
     * Test getPreviewIds.
     *
     * @return void
     */
    public function testGetPreviewIds()
    {
        $driver = new \VuFindTest\RecordDriver\TestHarness();
        $driver->setRawData(
            [
                'CleanISBN' => '0123456789',
                'LCCN' => '12345',
                'OCLC' => ['1', '2'],
            ]
        );
        $record = $this->getRecord($driver);
        $this->assertEquals(
            ['ISBN0123456789', 'LCCN12345', 'OCLC1', 'OCLC2'],
            $record->getPreviewIds()
        );
    }

    /**
     * Test getPreviews.
     *
     * @return void
     */
    public function testGetPreviews()
    {
        $driver = $this->loadRecordFixture('testbug1.json');
        $config = new \Laminas\Config\Config(['foo' => 'bar']);
        $context = $this->getMockContext();
        $context->expects($this->exactly(2))->method('apply')
            ->with($this->equalTo(compact('driver', 'config')))
            ->will($this->returnValue(['bar' => 'baz']));
        $context->expects($this->exactly(2))->method('restore')
            ->with($this->equalTo(['bar' => 'baz']));
        $record = $this->getRecord($driver, $config, $context);
        $record->getView()->resolver()->expects($this->any())->method('resolve')
            ->will($this->returnValue(true));
        $tpl1 = 'RecordDriver/SolrMarc/previewdata.phtml';
        $tpl2 = 'RecordDriver/SolrMarc/previewlink.phtml';
        $callback = function ($tpl) use ($tpl1, $tpl2) {
            if ($tpl === $tpl1) {
                return 'success1';
            } elseif ($tpl === $tpl2) {
                return 'success2';
            } else {
                return 'fail';
            }
        };
        $record->getView()->expects($this->any())->method('render')
            ->with($this->logicalOr($this->equalTo($tpl1), $this->equalTo($tpl2)))
            ->will($this->returnCallback($callback));
        $this->assertEquals('success1success2', $record->getPreviews());
    }

    /**
     * Test getLink.
     *
     * @return void
     */
    public function testGetLink()
    {
        $context = $this->getMockContext();
        $callback = function ($arr) {
            return $arr['lookfor'] === 'foo';
        };
        $context->expects($this->once())->method('apply')
            ->with($this->callback($callback))
            ->will($this->returnValue(['bar' => 'baz']));
        $context->expects($this->once())->method('restore')
            ->with($this->equalTo(['bar' => 'baz']));
        $record = $this->getRecord(
            $this->loadRecordFixture('testbug1.json'), [], $context
        );
        $this->setSuccessTemplate($record, 'RecordDriver/SolrMarc/link-bar.phtml');
        $this->assertEquals('success', $record->getLink('bar', 'foo'));
    }

    /**
     * Test getCheckbox.
     *
     * @return void
     */
    public function testGetCheckbox()
    {
        $context = $this->getMockContext();
        $context->expects($this->at(1))->method('renderInContext')
            ->with($this->equalTo('record/checkbox.phtml'), $this->equalTo(['id' => 'Solr|000105196', 'number' => 1, 'prefix' => 'bar', 'formAttr' => 'foo']))
            ->will($this->returnValue('success'));
        $context->expects($this->at(2))->method('renderInContext')
            ->with($this->equalTo('record/checkbox.phtml'), $this->equalTo(['id' => 'Solr|000105196', 'number' => 2, 'prefix' => 'bar', 'formAttr' => 'foo']))
            ->will($this->returnValue('success'));
        $record = $this->getRecord(
            $this->loadRecordFixture('testbug1.json'), [], $context
        );
        // We run the test twice to ensure that checkbox incrementing works properly:
        $this->assertEquals('success', $record->getCheckbox('bar', 'foo', 1));
        $this->assertEquals('success', $record->getCheckbox('bar', 'foo', 2));
    }

    /**
     * Test getTab.
     *
     * @return void
     */
    public function testGetTab()
    {
        $tab = new \VuFind\RecordTab\Description();
        $driver = $this->loadRecordFixture('testbug1.json');
        $context = $this->getMockContext();
        $context->expects($this->once())->method('apply')
            ->with($this->equalTo(compact('driver', 'tab')))
            ->will($this->returnValue(['bar' => 'baz']));
        $context->expects($this->once())->method('restore')
            ->with($this->equalTo(['bar' => 'baz']));
        $record = $this->getRecord($driver, [], $context);
        $record->getView()->expects($this->at(0))->method('render')
            ->with($this->equalTo('RecordTab/description.phtml'))
            ->will($this->returnValue('success'));
        $this->assertEquals('success', $record->getTab($tab));
    }

    /**
     * Test various ways of making getQrCode() fail.
     *
     * @return void
     */
    public function testGetQrCodeFailures()
    {
        // Disabled by default:
        $record = $this->getRecord($this->loadRecordFixture('testbug1.json'));
        $this->assertFalse($record->getQrCode('core'));

        // Disabled mode:
        $config = ['QRCode' => ['showInCore' => false]];
        $record = $this->getRecord($this->loadRecordFixture('testbug1.json'), $config);
        $this->assertFalse($record->getQrCode('core'));

        // Invalid mode:
        $this->assertFalse($record->getQrCode('bad-bad-bad'));
    }

    /**
     * Test successful getQrCode() call.
     *
     * @return void
     */
    public function testGetQrCodeSuccess()
    {
        $driver = $this->loadRecordFixture('testbug1.json');
        $context = $this->getMockContext();
        $context->expects($this->once())->method('apply')
            ->with($this->equalTo(['driver' => $driver, 'extra' => 'xyzzy']))
            ->will($this->returnValue(['bar' => 'baz']));
        $context->expects($this->once())->method('restore')
            ->with($this->equalTo(['bar' => 'baz']));
        $config = ['QRCode' => ['showInCore' => true]];
        $record = $this->getRecord($driver, $config, $context, 'qrcode-show');
        $this->setSuccessTemplate($record, 'RecordDriver/SolrMarc/core-qrcode.phtml', 'success', '*', '*');
        $this->assertEquals('http://foo/bar?text=success&level=L&size=3&margin=4', $record->getQrCode('core', ['extra' => 'xyzzy']));
    }

    /**
     * Test getThumbnail() - no thumbnail case
     *
     * @return void
     */
    public function testGetThumbnailNone()
    {
        // No thumbnail:
        $driver = new \VuFindTest\RecordDriver\TestHarness();
        $driver->setRawData(['Thumbnail' => false]);
        $record = $this->getRecord($driver);
        $this->assertFalse($record->getThumbnail());
    }

    /**
     * Test getThumbnail() - hardcoded thumbnail case
     *
     * @return void
     */
    public function testGetThumbnailHardCoded()
    {
        // Hard-coded thumbnail:
        $driver = new \VuFindTest\RecordDriver\TestHarness();
        $driver->setRawData(['Thumbnail' => 'http://foo/this.jpg']);
        $record = $this->getRecord($driver);
        $this->assertEquals('http://foo/this.jpg', $record->getThumbnail());
    }

    /**
     * Test getThumbnail() - dynamic thumbnail case
     *
     * @return void
     */
    public function testGetThumbnailDynamic()
    {
        // Hard-coded thumbnail:
        $driver = new \VuFindTest\RecordDriver\TestHarness();
        $driver->setRawData(['Thumbnail' => ['bar' => 'baz']]);
        $record = $this->getRecord($driver);
        $this->assertEquals('http://foo/bar?bar=baz', $record->getThumbnail());
    }

    /**
     * Test getLinkDetails with an empty list
     *
     * @return void
     */
    public function testGetLinkDetailsEmpty()
    {
        // Hard-coded thumbnail:
        $driver = new \VuFindTest\RecordDriver\TestHarness();
        $record = $this->getRecord($driver);
        $this->assertEquals([], $record->getLinkDetails());
    }

    /**
     * Test getLinkDetails with valid details
     *
     * @return void
     */
    public function testGetLinkDetailsSuccess()
    {
        $driver = new \VuFindTest\RecordDriver\TestHarness();
        $driver->setRawData(
            [
                'URLs' => [
                    ['route' => 'fake-route', 'prefix' => 'http://proxy?_=', 'desc' => 'a link']
                ]
            ]
        );
        $record = $this->getRecord($driver, [], null, 'fake-route', true);
        $this->assertEquals(
            [
                ['route' => 'fake-route', 'prefix' => 'http://proxy?_=', 'desc' => 'a link', 'url' => 'http://proxy?_=http://server-foo/baz']
            ],
            $record->getLinkDetails()
        );
    }

    /**
     * Test getLinkDetails with invalid details
     *
     * @return void
     */
    public function testGetLinkDetailsFailure()
    {
        $this->expectException(\Exception::class);
        $this->expectExceptionMessage('Invalid URL array.');

        $driver = new \VuFindTest\RecordDriver\TestHarness();
        $driver->setRawData(
            [
                'URLs' => [
                    ['bad' => 'junk']
                ]
            ]
        );
        $record = $this->getRecord($driver);
        $this->assertEquals(
            [
                ['route' => 'fake-route', 'prefix' => 'http://proxy?_=', 'desc' => 'a link', 'url' => 'http://proxy?_=http://server-foo/baz']
            ],
            $record->getLinkDetails()
        );
    }

    /**
     * Test getUrlList
     *
     * @return void
     */
    public function testGetUrlList()
    {
        $driver = new \VuFindTest\RecordDriver\TestHarness();
        $driver->setRawData(
            [
                'URLs' => [
                    ['route' => 'fake-route', 'prefix' => 'http://proxy?_=', 'desc' => 'a link']
                ]
            ]
        );
        $record = $this->getRecord($driver, [], null, 'fake-route', true);
        $this->assertEquals(
            ['http://proxy?_=http://server-foo/baz'], $record->getUrlList()
        );
    }

    /**
     * Get a Record object ready for testing.
     *
     * @param \VuFind\RecordDriver\AbstractBase $driver    Record driver
     * @param array|Config                      $config    Configuration
     * @param \VuFind\View\Helper\Root\Context  $context   Context helper
     * @param bool|string                       $url       Should we add a URL helper? False if no, expected route if yes.
     * @param bool                              $serverurl Should we add a ServerURL helper?
     *
     * @return Record
     */
    protected function getRecord($driver, $config = [], $context = null,
        $url = false, $serverurl = false
    ) {
        if (null === $context) {
            $context = $this->getMockContext();
        }
        $view = $this->getMockBuilder(\Laminas\View\Renderer\PhpRenderer::class)
            ->disableOriginalConstructor()
            ->setMethods(['render', 'plugin', 'resolver'])
            ->getMock();
        $pluginCallback = function ($helper) use ($context, $url, $serverurl) {
            switch ($helper) {
            case 'context':
                return $context;
            case 'serverurl':
                return $serverurl ? $this->getMockServerUrl() : false;
            case 'url':
                return $url ? $this->getMockUrl($url) : $url;
            case 'searchTabs':
                return $this->getMockSearchTabs();
            default:
                return null;
            }
        };
        $view->expects($this->any())->method('plugin')
            ->will($this->returnCallback($pluginCallback));

        $view->expects($this->any())->method('resolver')
            ->will($this->returnValue($this->getMockResolver()));
        $config = is_array($config) ? new \Laminas\Config\Config($config) : $config;
        $record = new Record($config);
        $record->setCoverRouter(new \VuFind\Cover\Router('http://foo/bar'));
        $record->setView($view);
        return $record->__invoke($driver);
    }

    /**
     * Get a mock resolver object
     *
     * @return
     */
    protected function getMockResolver()
    {
        return $this->createMock(\Laminas\View\Resolver\ResolverInterface::class);
    }

    /**
     * Get a mock context object
     *
     * @return \VuFind\View\Helper\Root\Context
     */
    protected function getMockContext()
    {
        $context = $this->createMock(\VuFind\View\Helper\Root\Context::class);
        $context->expects($this->any())->method('__invoke')
            ->will($this->returnValue($context));
        return $context;
    }

    /**
     * Get a mock URL helper
     *
     * @param string $expectedRoute Route expected by mock helper
     *
     * @return \Laminas\View\Helper\Url
     */
    protected function getMockUrl($expectedRoute)
    {
        $url = $this->createMock(\Laminas\View\Helper\Url::class);
        $url->expects($this->once())->method('__invoke')
            ->with($this->equalTo($expectedRoute))
            ->will($this->returnValue('http://foo/bar'));
        return $url;
    }

    /**
     * Get a mock server URL helper
     *
     * @param string $expectedRoute Route expected by mock helper
     *
     * @return \Laminas\View\Helper\ServerUrl
     */
    protected function getMockServerUrl()
    {
        $url = $this->createMock(\Laminas\View\Helper\ServerUrl::class);
        $url->expects($this->once())->method('__invoke')
            ->will($this->returnValue('http://server-foo/baz'));
        return $url;
    }

    /**
     * Get a mock search tabs view helper
     *
     * @return \VuFind\View\Helper\Root\SearchTabs
     */
    protected function getMockSearchTabs()
    {
        $searchTabs = $this->getMockBuilder(\VuFind\View\Helper\Root\SearchTabs::class)
            ->disableOriginalConstructor()->getMock();
        $searchTabs->expects($this->any())->method('getCurrentHiddenFilterParams')
            ->will($this->returnValue(''));
        return $searchTabs;
    }

    /**
     * Load a fixture file.
     *
     * @param string $file File to load from fixture directory.
     *
     * @return array
     */
    protected function loadRecordFixture($file)
    {
        $json = json_decode(
            file_get_contents(
                realpath(
                    VUFIND_PHPUNIT_MODULE_PATH . '/fixtures/misc/' . $file
                )
            ),
            true
        );
        $record = new \VuFind\RecordDriver\SolrMarc();
        $record->setRawData($json['response']['docs'][0]);
        return $record;
    }

    /**
     * Set up expectations for a template
     *
     * @param Record $record    Record helper
     * @param string $tpl       Template to expect
     * @param string $response  Response to send
     * @param int    $resolveAt Position at which to expect resolve calls
     * @param int    $rendereAt Position at which to expect render calls
     *
     * @return void
     */
    protected function setSuccessTemplate($record, $tpl, $response = 'success',
        $resolveAt = 0, $renderAt = 2
    ) {
        $expectResolve = $resolveAt === '*' ? $this->any() : $this->at($resolveAt);
        $record->getView()->resolver()->expects($expectResolve)->method('resolve')
            ->with($this->equalTo($tpl))
            ->will($this->returnValue(true));
        $expectRender = $renderAt === '*' ? $this->any() : $this->at($renderAt);
        $record->getView()->expects($expectRender)->method('render')
            ->with($this->equalTo($tpl))
            ->will($this->returnValue($response));
    }
}<|MERGE_RESOLUTION|>--- conflicted
+++ resolved
@@ -45,12 +45,6 @@
      * Test attempting to display a template that does not exist.
      *
      * @return void
-<<<<<<< HEAD
-     *
-     * @expectedException        Laminas\View\Exception\RuntimeException
-     * @expectedExceptionMessage Cannot find RecordDriver/AbstractBase/core.phtml template for class: VuFind\RecordDriver\SolrMarc
-=======
->>>>>>> 6a35282e
      */
     public function testMissingTemplate()
     {
