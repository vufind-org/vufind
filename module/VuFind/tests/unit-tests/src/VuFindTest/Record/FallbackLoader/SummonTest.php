<?php

/**
 * Summon fallback loader test.
 *
 * PHP version 8
 *
 * Copyright (C) Villanova University 2021, 2022.
 *
 * This program is free software; you can redistribute it and/or modify
 * it under the terms of the GNU General Public License version 2,
 * as published by the Free Software Foundation.
 *
 * This program is distributed in the hope that it will be useful,
 * but WITHOUT ANY WARRANTY; without even the implied warranty of
 * MERCHANTABILITY or FITNESS FOR A PARTICULAR PURPOSE.  See the
 * GNU General Public License for more details.
 *
 * You should have received a copy of the GNU General Public License
 * along with this program; if not, write to the Free Software
 * Foundation, Inc., 51 Franklin Street, Fifth Floor, Boston, MA  02110-1301  USA
 *
 * @category VuFind
 * @package  Tests
 * @author   Demian Katz <demian.katz@villanova.edu>
 * @license  http://opensource.org/licenses/gpl-2.0.php GNU General Public License
 * @link     https://vufind.org/wiki/development:testing:unit_tests Wiki
 */

namespace VuFindTest\Record\FallbackLoader;

use SerialsSolutions\Summon\Laminas as Connector;
use VuFind\Record\FallbackLoader\Summon;
use VuFindSearch\ParamBag;

/**
 * Summon fallback loader test.
 *
 * @category VuFind
 * @package  Tests
 * @author   Demian Katz <demian.katz@villanova.edu>
 * @license  http://opensource.org/licenses/gpl-2.0.php GNU General Public License
 * @link     https://vufind.org/wiki/development:testing:unit_tests Wiki
 */
class SummonTest extends \PHPUnit\Framework\TestCase
{
    /**
     * Test the fallback loader.
     *
     * @return void
     */
    public function testLoader(): void
    {
        $record = $this->getMockBuilder(\VuFind\RecordDriver\Summon::class)
            ->disableOriginalConstructor()->getMock();
        $record->expects($this->once())->method('setPreviousUniqueId')
            ->with($this->equalTo('oldId'));
        $record->expects($this->once())->method('getUniqueId')
            ->will($this->returnValue('newId'));
        $collection = new \VuFindSearch\Backend\Summon\Response\RecordCollection(
            ['recordCount' => 1]
        );
        $collection->add($record);
        $expectedParams = new ParamBag(
            ['summonIdType' => Connector::IDENTIFIER_BOOKMARK]
        );
        $search = $this->getMockBuilder(\VuFindSearch\Service::class)
            ->disableOriginalConstructor()
            ->getMock();

        $commandObj = $this->getMockBuilder(\VuFindSearch\Command\AbstractBase::class)
            ->disableOriginalConstructor()
            ->getMock();
        $commandObj->expects($this->once())->method('getResult')
            ->will($this->returnValue($collection));
        $checkCommand = function ($command) use ($expectedParams) {
            return $command::class === \VuFindSearch\Command\RetrieveCommand::class
                && $command->getTargetIdentifier() === 'Summon'
                && $command->getArguments()[0] === 'bar'
                && $command->getArguments()[1] == $expectedParams;
        };
        $search->expects($this->once())->method('invoke')
            ->with($this->callback($checkCommand))
            ->will($this->returnValue($commandObj));

        $resourceService = $this->getMockBuilder(\VuFind\Db\Service\ResourceService::class)
            ->disableOriginalConstructor()->getMock();
        $resourceService->expects($this->once())->method('updateRecordId')
            ->with(
                $this->equalTo('oldId'),
                $this->equalTo('newId'),
                $this->equalTo('Summon')
            );
        $row = $this->getMockBuilder(\VuFind\Db\Entity\Resource::class)
            ->disableOriginalConstructor()->getMock();
        $row->expects($this->once())->method('getExtraMetadata')
<<<<<<< HEAD
            ->will($this->returnValue('{ "bookmark": "bar" }'));
        $resourceService->expects($this->once())->method('findResource')
=======
            ->willReturn('{ "bookmark": "bar" }');
        $resource->expects($this->once())->method('findResource')
>>>>>>> 75d9f04e
            ->with($this->equalTo('oldId'), $this->equalTo('Summon'))
            ->will($this->returnValue($row));
        $loader = new Summon($resourceService, $search);
        $this->assertEquals([$record], $loader->load(['oldId']));
    }
}<|MERGE_RESOLUTION|>--- conflicted
+++ resolved
@@ -94,13 +94,8 @@
         $row = $this->getMockBuilder(\VuFind\Db\Entity\Resource::class)
             ->disableOriginalConstructor()->getMock();
         $row->expects($this->once())->method('getExtraMetadata')
-<<<<<<< HEAD
-            ->will($this->returnValue('{ "bookmark": "bar" }'));
+            ->willReturn('{ "bookmark": "bar" }');
         $resourceService->expects($this->once())->method('findResource')
-=======
-            ->willReturn('{ "bookmark": "bar" }');
-        $resource->expects($this->once())->method('findResource')
->>>>>>> 75d9f04e
             ->with($this->equalTo('oldId'), $this->equalTo('Summon'))
             ->will($this->returnValue($row));
         $loader = new Summon($resourceService, $search);
