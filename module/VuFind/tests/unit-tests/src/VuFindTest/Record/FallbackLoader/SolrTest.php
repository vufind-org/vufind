--- conflicted
+++ resolved
@@ -76,19 +76,14 @@
         $search->expects($this->once())->method('invoke')
             ->with($this->callback($checkCommand))
             ->will($this->returnValue($commandObj));
-        $resourceService = $this->getMockBuilder(\VuFind\Db\Service\ResourceService::class)
-            ->disableOriginalConstructor()->getMock();
+        $resourceService = $this->createMock(\VuFind\Db\Service\ResourceService::class);
         $resourceService->expects($this->once())->method('updateRecordId')
             ->with(
                 $this->equalTo('oldId'),
                 $this->equalTo('newId'),
                 $this->equalTo('Solr')
             );
-<<<<<<< HEAD
         $loader = new Solr($resourceService, $search);
-=======
-        $loader = new Solr($resource, $this->createMock(ResourceServiceInterface::class), $search);
->>>>>>> 505ceb6d
         $this->assertEquals([$record], $loader->load(['oldId']));
     }
 
@@ -101,13 +96,7 @@
     {
         $search = $this->getMockBuilder(\VuFindSearch\Service::class)
             ->disableOriginalConstructor()->getMock();
-        $resourceService = $this->getMockBuilder(\VuFind\Db\Service\ResourceService::class)
-            ->disableOriginalConstructor()->getMock();
-<<<<<<< HEAD
-        $loader = new Solr($resourceService, $search, null);
-=======
-        $loader = new Solr($resource, $this->createMock(ResourceServiceInterface::class), $search, null);
->>>>>>> 505ceb6d
+        $loader = new Solr($this->createMock(ResourceServiceInterface::class), $search, null);
         $this->assertCount(0, $loader->load(['oldId']));
     }
 }