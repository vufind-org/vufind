<?php

/**
 * Record cache tests.
 *
 * PHP version 5
 *
 * Copyright (C) Villanova University 2010.
 * Copyright (C) The National Library of Finland 2015.
 *
 * This program is free software; you can redistribute it and/or modify
 * it under the terms of the GNU General Public License version 2,
 * as published by the Free Software Foundation.
 *
 * This program is distributed in the hope that it will be useful,
 * but WITHOUT ANY WARRANTY; without even the implied warranty of
 * MERCHANTABILITY or FITNESS FOR A PARTICULAR PURPOSE.  See the
 * GNU General Public License for more details.
 *
 * You should have received a copy of the GNU General Public License
 * along with this program; if not, write to the Free Software
 * Foundation, Inc., 51 Franklin Street, Fifth Floor, Boston, MA  02110-1301  USA
 *
 * @category VuFind
 * @package  Tests
 * @author   Squiz Pty Ltd <products@squiz.net>
 * @author   Ere Maijala <ere.maijala@helsinki.fi>
 * @license  http://opensource.org/licenses/gpl-2.0.php GNU General Public License
 * @link     https://vufind.org/wiki/development:testing:unit_tests Wiki
 */
namespace VuFindTest\Record;
use VuFind\Record\Cache;
use VuFindTest\Unit\TestCase as TestCase;

/**
 * Record cache tests.
 *
 * @category VuFind
 * @package  Tests
 * @author   Squiz Pty Ltd <products@squiz.net>
 * @author   Ere Maijala <ere.maijala@helsinki.fi>
 * @license  http://opensource.org/licenses/gpl-2.0.php GNU General Public License
 * @link     https://vufind.org/wiki/development:testing:unit_tests Wiki
 */
class CacheTest extends TestCase
{
    protected $recordTable = [];

    /**
     * Set up everything for testing
     *
     * @return void
     */
    protected function setUp()
    {
        $cache = $this->getRecordCache();
        $this->recordTable = [
            [
                'record_id' => '020645147',
                'source' => 'Solr',
                'version' => '2.5',
                'data' => 's:17:"dummy_solr_record";'
            ],
            [
                'record_id' => '70764764',
                'source' => 'WorldCat',
                'version' => '2.5',
                'data' => 's:21:"dummy_worldcat_record";'
            ],
            [
                'record_id' => '00033321',
                'source' => 'Solr',
                'version' => '2.5',
                'data' => 's:19:"dummy_solr_record_2";'
            ],
        ];
    }

    /**
     * Test lookup
     *
     * @return void
     */
    public function testLookup()
    {
        $recordCache = $this->getRecordCache();

        $record = $recordCache->lookup('020645147', 'Solr');
        $this->assertNotEmpty($record);

        $record = $recordCache->lookup('70764764', 'WorldCat');
        $this->assertNotEmpty($record);

        $record = $recordCache->lookup('1234', 'Solr');
        $this->assertEmpty($record);

        $record = $recordCache->lookup('0206451', 'Solr');
        $this->assertEmpty($record);
    }

    /**
     * Test lookupBatch
     *
     * @return void
     */
    public function testLookupBatch()
    {
        $recordCache = $this->getRecordCache();

        $records = $recordCache->lookupBatch(['020645147', '00033321'], 'Solr');
        $this->assertCount(2, $records);

        $records = $recordCache->lookupBatch(['020645147', '1234'], 'Solr');
        $this->assertCount(1, $records);

        $records = $recordCache->lookupBatch(['020645147', '00033321'], 'WorldCat');
        $this->assertEmpty($records);

        $records = $recordCache->lookupBatch(['0206451', '1234'], 'Solr');
        $this->assertEmpty($records);
    }

    /**
     * Test isFallback
     *
     * @return void
     */
    public function testIsFallback()
    {
        $recordCache = $this->getRecordCache();

        $this->assertFalse($recordCache->isFallback('Solr'));
        $this->assertTrue($recordCache->isFallback('WorldCat'));

        $this->assertFalse($recordCache->isFallback('Summon'));
    }

    /**
     * Test isPrimary
     *
     * @return void
     */
    public function testIsPrimary()
    {
        $recordCache = $this->getRecordCache();

        $this->assertTrue($recordCache->isPrimary('Solr'));
        $this->assertFalse($recordCache->isPrimary('WorldCat'));

        $this->assertFalse($recordCache->isPrimary('Summon'));
    }

    /**
     * Test IsCachable
     *
     * @return void
     */
    public function testIsCachable()
    {
        $recordCache = $this->getRecordCache();

        $this->assertTrue($recordCache->isCachable('Solr'));
        $this->assertTrue($recordCache->isCachable('WorldCat'));
        $this->assertFalse($recordCache->isCachable('Summon'));
    }

    /**
     * Test setContext
     *
     * @return void
     */
    public function testSetContext()
    {
        $recordCache = $this->getRecordCache();

        $recordCache->setContext('Disabled');
        $this->assertFalse($recordCache->isPrimary('Solr'));
        $this->assertFalse($recordCache->isFallback('Solr'));

        $recordCache->setContext('Fallback');
        $this->assertFalse($recordCache->isPrimary('Solr'));
        $this->assertTrue($recordCache->isFallback('Solr'));

        $recordCache->setContext('Default');
        $this->assertTrue($recordCache->isPrimary('Solr'));
        $this->assertFalse($recordCache->isFallback('Solr'));
    }

    /**
     * Test createOrUpdate
     *
     * @return void
     */
    public function testCreateOrUpdate()
    {
        $recordCache = $this->getRecordCache();

        $recordCache->createOrUpdate('112233', 'Solr', serialize('dummy_data'));

        $record = $recordCache->lookup('112233', 'Solr');
        $this->assertNotEmpty($record);
    }

    /**
     * Create configuration
     *
     * @return \Zend\Config\Config
     */
    protected function getConfig()
    {
        $configArr = [
            'Default' => [
                'Solr' => ['operatingMode' => 'primary'],
                'WorldCat' => ['operatingMode' => 'fallback'],
            ],
            'Disabled' => [
                'Solr' => []
            ],
            'Fallback' => [
                'Solr' => ['operatingMode' => 'fallback']
            ],
        ];

        $config = new \Zend\Config\Config($configArr);

        return $config;
    }

    /**
     * Create Record Table
     *
     * @return PHPUnit_Framework_MockObject_MockObject
     */
    protected function getRecordTable()
    {
        $findRecordsCallback = function ($ids, $source) {
            $results = [];
            foreach ($this->recordTable as $row) {
                if (in_array($row['record_id'], $ids)
                    && $row['source'] == $source
                ) {
                    $results[] = $row;
                }
            }
            return $results;
        };

        $findRecordCallback = function ($id, $source) {
            foreach ($this->recordTable as $row) {
                if ($row['record_id'] == $id
                    && $row['source'] == $source
                ) {
                    return $row;
                }
            }
            return false;
        };

<<<<<<< HEAD
        $recordTable = $this->createMock('VuFind\Db\Table\Record');
=======
        $recordTable = $this->getMockBuilder('VuFind\Db\Table\Record')
            ->disableOriginalConstructor()->getMock();
>>>>>>> dbc71ee7
        $recordTable->method('findRecords')
            ->will($this->returnCallback($findRecordsCallback));
        $recordTable->method('findRecord')
            ->will($this->returnCallback($findRecordCallback));

        $updateRecordCallback = function ($recordId, $source, $rawData) {
            $this->recordTable[] = [
                'record_id' => $recordId,
                'source' => $source,
                'version' => '2.5',
                'data' => serialize($rawData)
            ];
        };
        $recordTable->method('updateRecord')
            ->will($this->returnCallback($updateRecordCallback));

        return $recordTable;
    }

    /**
     * Create a Record Factory Manager
     *
     * @return PHPUnit_Framework_MockObject_MockObject
     */
    protected function getRecordFactoryManager()
    {
        $recordFactoryManager = $this->createMock(
            'VuFind\RecordDriver\PluginManager'
        );
        $recordFactoryManager->method('getSolrRecord')->will(
            $this->returnValue($this->getDriver('test', 'Solr'))
        );

        $recordFactoryManager->method('get')->will(
            $this->returnValue($this->getDriver('test', 'WorldCat'))
        );

        return $recordFactoryManager;
    }

    /**
     * Create a Cache object
     *
     * @return \VuFind\Record\Cache
     */
    protected function getRecordCache()
    {
        $recordCache = new Cache(
            $this->getRecordFactoryManager(),
            $this->getConfig(),
            $this->getRecordTable()
        );

        return $recordCache;
    }

    /**
     * Create a record driver
     *
     * @param string $id     id
     * @param string $source source
     *
     * @return PHPUnit_Framework_MockObject_MockObject
     */
    protected function getDriver($id = 'test', $source = 'Solr')
    {
        $driver = $this->createMock('VuFind\RecordDriver\AbstractBase');
        $driver->expects($this->any())
            ->method('getUniqueId')
            ->will($this->returnValue($id));
        $driver->expects($this->any())
            ->method('getSourceIdentifier')
            ->will($this->returnValue($source));
        return $driver;
    }
}<|MERGE_RESOLUTION|>--- conflicted
+++ resolved
@@ -256,12 +256,8 @@
             return false;
         };
 
-<<<<<<< HEAD
-        $recordTable = $this->createMock('VuFind\Db\Table\Record');
-=======
         $recordTable = $this->getMockBuilder('VuFind\Db\Table\Record')
             ->disableOriginalConstructor()->getMock();
->>>>>>> dbc71ee7
         $recordTable->method('findRecords')
             ->will($this->returnCallback($findRecordsCallback));
         $recordTable->method('findRecord')
