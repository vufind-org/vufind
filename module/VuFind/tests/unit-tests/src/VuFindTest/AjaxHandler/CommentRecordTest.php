<?php

/**
 * CommentRecord test class.
 *
 * PHP version 8
 *
 * Copyright (C) Villanova University 2018.
 *
 * This program is free software; you can redistribute it and/or modify
 * it under the terms of the GNU General Public License version 2,
 * as published by the Free Software Foundation.
 *
 * This program is distributed in the hope that it will be useful,
 * but WITHOUT ANY WARRANTY; without even the implied warranty of
 * MERCHANTABILITY or FITNESS FOR A PARTICULAR PURPOSE.  See the
 * GNU General Public License for more details.
 *
 * You should have received a copy of the GNU General Public License
 * along with this program; if not, write to the Free Software
 * Foundation, Inc., 51 Franklin Street, Fifth Floor, Boston, MA  02110-1301  USA
 *
 * @category VuFind
 * @package  Tests
 * @author   Demian Katz <demian.katz@villanova.edu>
 * @license  http://opensource.org/licenses/gpl-2.0.php GNU General Public License
 * @link     https://vufind.org Main Page
 */

namespace VuFindTest\AjaxHandler;

use VuFind\AjaxHandler\CommentRecord;
use VuFind\AjaxHandler\CommentRecordFactory;
use VuFind\Config\AccountCapabilities;
use VuFind\Db\Entity\Resource;
use VuFind\Db\Row\User;
use VuFind\Db\Service\CommentsService;
<<<<<<< HEAD
use VuFind\Db\Service\ResourceService;
=======
use VuFind\Db\Service\CommentsServiceInterface;
use VuFind\Db\Table\Resource as ResourceTable;
>>>>>>> b031c2f9
use VuFind\Record\Loader as RecordLoader;
use VuFind\RecordDriver\DefaultRecord;

/**
 * CommentRecord test class.
 *
 * @category VuFind
 * @package  Tests
 * @author   Demian Katz <demian.katz@villanova.edu>
 * @license  http://opensource.org/licenses/gpl-2.0.php GNU General Public License
 * @link     https://vufind.org Main Page
 */
class CommentRecordTest extends \VuFindTest\Unit\AjaxHandlerTestCase
{
    /**
     * Set up a CommentRecord handler for testing.
     *
     * @param bool  $enabled Are comments enabled?
     * @param ?User $user    Return value for getUserObject() in auth manager
     *
     * @return CommentRecord
     */
    protected function getHandler($enabled = true, $user = null)
    {
        // For simplicity, let the top-level container stand in for the plugin
        // managers:
        $this->container
            ->set(\VuFind\Db\Table\PluginManager::class, $this->container);
        $this->container
            ->set(\VuFind\Db\Service\PluginManager::class, $this->container);
        $this->container->set('ControllerPluginManager', $this->container);

        // Set up auth manager with user:
        $authManager = $this->getMockAuthManager($user);
        $this->container->set(\VuFind\Auth\Manager::class, $authManager);

        // Set up capability configuration:
        $cfg = new \Laminas\Config\Config(
            ['Social' => ['comments' => $enabled ? 'enabled' : 'disabled']]
        );
        $capabilities = new AccountCapabilities($cfg, $authManager);
        $this->container->set(AccountCapabilities::class, $capabilities);

        // Build the handler:
        $factory = new CommentRecordFactory();
        return $factory($this->container, CommentRecord::class);
    }

    /**
<<<<<<< HEAD
=======
     * Return a mock resource row that expects a specific user and comment.
     *
     * @param string $comment Comment to expect
     * @param User   $user    User to expect
     *
     * @return Resource
     */
    protected function getMockResource($comment, $user)
    {
        $row = $this->container->createMock(Resource::class, ['addComment']);
        $row->expects($this->once())->method('addComment')
            ->with($this->equalTo($comment), $this->equalTo($user))
            ->will($this->returnValue(1));
        return $row;
    }

    /**
>>>>>>> b031c2f9
     * Test the AJAX handler's response when comments are disabled.
     *
     * @return void
     */
    public function testDisabledResponse()
    {
        $handler = $this->getHandler(false);
        $this->assertEquals(
            ['Comments disabled', 400],
            $handler->handleRequest($this->getParamsHelper())
        );
    }

    /**
     * Test the AJAX handler's response when no one is logged in.
     *
     * @return void
     */
    public function testLoggedOutUser()
    {
        $handler = $this->getHandler(true);
        $this->assertEquals(
            ['You must be logged in first', 401],
            $handler->handleRequest($this->getParamsHelper())
        );
    }

    /**
     * Test the AJAX handler's response when the query is empty.
     *
     * @return void
     */
    public function testEmptyQuery()
    {
        $handler = $this->getHandler(true, $this->getMockUser());
        $this->assertEquals(
            ['bulk_error_missing', 400],
            $handler->handleRequest($this->getParamsHelper())
        );
    }

    /**
     * Test a successful scenario.
     *
     * @return void
     */
    public function testSuccessfulTransaction()
    {
        $user = $this->getMockBuilder(User::class)
            ->disableOriginalConstructor()
            ->onlyMethods([])
            ->getMock();
        $user->id = 1;
        $resource = $this->container->createMock(Resource::class);
        $resourceService = $this->container->createMock(ResourceService::class);
        $this->container->set(ResourceService::class, $resourceService);
        $resourceService->expects($this->once())->method('findResource')
            ->with($this->equalTo('foo'), $this->equalTo('Solr'))
<<<<<<< HEAD
            ->will($this->returnValue($resource));
        $commentsService = $this->container->createMock(CommentsService::class);
        $this->container->set(CommentsService::class, $commentsService);
        $commentsService->expects($this->once())->method('addComment')
            ->with(
                $this->equalTo('bar'),
                $this->equalTo($user->id),
                $this->anything()
            )
            ->will($this->returnValue(1));
=======
            ->will($this->returnValue($this->getMockResource('bar', $user)));
        $this->container->set(ResourceTable::class, $table);
        $this->container->set(CommentsServiceInterface::class, new CommentsService());
>>>>>>> b031c2f9

        $driver = $this->getMockBuilder(DefaultRecord::class)->getMock();
        $driver->expects($this->once())
            ->method('isRatingAllowed')
            ->will($this->returnValue(true));
        $driver->expects($this->once())
            ->method('addOrUpdateRating')
            ->with($user->id, 100);
        $recordLoader = $this->container->createMock(RecordLoader::class, ['load']);
        $recordLoader->expects($this->once())
            ->method('load')
            ->with('foo', DEFAULT_SEARCH_BACKEND)
            ->will($this->returnValue($driver));
        $this->container->set(RecordLoader::class, $recordLoader);

        $handler = $this->getHandler(true, $user);
        $post = [
            'id' => 'foo',
            'comment' => 'bar',
            'rating' => '100',
        ];
        $this->assertEquals(
            [
                ['commentId' => true],
            ],
            $handler->handleRequest($this->getParamsHelper([], $post))
        );
    }
}<|MERGE_RESOLUTION|>--- conflicted
+++ resolved
@@ -34,13 +34,8 @@
 use VuFind\Config\AccountCapabilities;
 use VuFind\Db\Entity\Resource;
 use VuFind\Db\Row\User;
-use VuFind\Db\Service\CommentsService;
-<<<<<<< HEAD
+use VuFind\Db\Service\CommentsServiceInterface;
 use VuFind\Db\Service\ResourceService;
-=======
-use VuFind\Db\Service\CommentsServiceInterface;
-use VuFind\Db\Table\Resource as ResourceTable;
->>>>>>> b031c2f9
 use VuFind\Record\Loader as RecordLoader;
 use VuFind\RecordDriver\DefaultRecord;
 
@@ -90,26 +85,6 @@
     }
 
     /**
-<<<<<<< HEAD
-=======
-     * Return a mock resource row that expects a specific user and comment.
-     *
-     * @param string $comment Comment to expect
-     * @param User   $user    User to expect
-     *
-     * @return Resource
-     */
-    protected function getMockResource($comment, $user)
-    {
-        $row = $this->container->createMock(Resource::class, ['addComment']);
-        $row->expects($this->once())->method('addComment')
-            ->with($this->equalTo($comment), $this->equalTo($user))
-            ->will($this->returnValue(1));
-        return $row;
-    }
-
-    /**
->>>>>>> b031c2f9
      * Test the AJAX handler's response when comments are disabled.
      *
      * @return void
@@ -168,22 +143,16 @@
         $this->container->set(ResourceService::class, $resourceService);
         $resourceService->expects($this->once())->method('findResource')
             ->with($this->equalTo('foo'), $this->equalTo('Solr'))
-<<<<<<< HEAD
             ->will($this->returnValue($resource));
-        $commentsService = $this->container->createMock(CommentsService::class);
-        $this->container->set(CommentsService::class, $commentsService);
+        $commentsService = $this->container->createMock(CommentsServiceInterface::class);
+        $this->container->set(CommentsServiceInterface::class, $commentsService);
         $commentsService->expects($this->once())->method('addComment')
             ->with(
                 $this->equalTo('bar'),
-                $this->equalTo($user->id),
+                $this->equalTo($user),
                 $this->anything()
             )
             ->will($this->returnValue(1));
-=======
-            ->will($this->returnValue($this->getMockResource('bar', $user)));
-        $this->container->set(ResourceTable::class, $table);
-        $this->container->set(CommentsServiceInterface::class, new CommentsService());
->>>>>>> b031c2f9
 
         $driver = $this->getMockBuilder(DefaultRecord::class)->getMock();
         $driver->expects($this->once())
