<?php
/**
 * Unpaywall Test Class
 *
 * PHP version 7
 *
 * Copyright (C) Villanova University 2010.
 *
 * This program is free software; you can redistribute it and/or modify
 * it under the terms of the GNU General Public License version 2,
 * as published by the Free Software Foundation.
 *
 * This program is distributed in the hope that it will be useful,
 * but WITHOUT ANY WARRANTY; without even the implied warranty of
 * MERCHANTABILITY or FITNESS FOR A PARTICULAR PURPOSE.  See the
 * GNU General Public License for more details.
 *
 * You should have received a copy of the GNU General Public License
 * along with this program; if not, write to the Free Software
 * Foundation, Inc., 51 Franklin Street, Fifth Floor, Boston, MA  02110-1301  USA
 *
 * @category VuFind
 * @package  Tests
 * @author   Demian Katz <demian.katz@villanova.edu>
 * @license  http://opensource.org/licenses/gpl-2.0.php GNU General Public License
 * @link     https://vufind.org/wiki/development:testing:unit_tests Wiki
 */
namespace VuFindTest\DoiLinker;

use Laminas\Http\Client\Adapter\Test as TestAdapter;
use Laminas\Http\Response as HttpResponse;
use VuFind\DoiLinker\Unpaywall;

/**
 * Unpaywall Test Class
 *
 * @category VuFind
 * @package  Tests
 * @author   Demian Katz <demian.katz@villanova.edu>
 * @license  http://opensource.org/licenses/gpl-2.0.php GNU General Public License
 * @link     https://vufind.org/wiki/development:testing:unit_tests Wiki
 */
class UnpaywallTest extends \VuFindTest\Unit\TestCase
{
    /**
     * Test configuration validation.
     *
     * @return void
     */
    public function testConfigValidation()
    {
<<<<<<< HEAD
=======
        $this->expectException(\Exception::class);
        $this->expectExceptionMessage('Missing configuration for Unpaywall DOI linker: unpaywall_email');

>>>>>>> 6a35282e
        new Unpaywall(new \Laminas\Config\Config([]));
    }

    /**
     * Test an API response.
     *
     * @return void
     */
    public function testApiSuccess()
    {
        $adapter = new TestAdapter();
<<<<<<< HEAD
        $file = realpath(
            __DIR__ . '/../../../../../tests/fixtures/unpaywall/goodresponse'
        );
        $response = file_get_contents($file);
        $responseObj = HttpResponse::fromString($response);
        $adapter->setResponse($responseObj);
        $service = new \VuFindHttp\HttpService();
        $service->setDefaultAdapter($adapter);
        $config = [
            'unpaywall_email' => 'foo@myuniversity.edu',
        ];
        $unpaywall = new Unpaywall(new \Laminas\Config\Config($config));
        $unpaywall->setHttpService($service);
        $this->assertEquals(
            ['10.7553/66-4-1434' => [
                    [
                        'link' => 'http://sajlis.journals.ac.za/pub/article/download/1434/1332',
                        'label' => 'PDF Full Text',
=======
        $testData = [
            [
                'filename' => realpath(
                    __DIR__
                    . '/../../../../../tests/fixtures/unpaywall/goodresponsepdf'
                ),
                'response' => [
                    '10.7553/66-4-1434' => [
                        [
                            'link' => 'http://sajlis.journals.ac.za/pub/article/download/1434/1332',
                            'label' => 'PDF Full Text',
                        ]
                    ]
                ]
            ],
            [
                'filename' => realpath(
                    __DIR__
                    . '/../../../../../tests/fixtures/unpaywall/goodresponseonline'
                ),
                'response' => [
                    '10.7553/66-4-1434' => [
                        [
                            'link' => 'https://doi.org/10.7553/66-4-1434',
                            'label' => 'online_resources',
                        ]
>>>>>>> 6a35282e
                    ]
                ]
            ],
            [
                'filename' => realpath(
                    __DIR__
                    . '/../../../../../tests/fixtures/unpaywall/badresponse'
                ),
                'response' => []
            ],
        ];

        $config = [
            'unpaywall_email' => 'foo@myuniversity.edu',
        ];
        $unpaywall = new Unpaywall(new \Laminas\Config\Config($config));

        foreach ($testData as $data) {
            $response = file_get_contents($data['filename']);
            $responseObj = HttpResponse::fromString($response);
            $adapter->setResponse($responseObj);
            $service = new \VuFindHttp\HttpService();
            $service->setDefaultAdapter($adapter);
            $unpaywall->setHttpService($service);
            $this->assertEquals(
                $data['response'],
                $unpaywall->getLinks(['10.7553/66-4-1434'])
            );
        }
    }
}<|MERGE_RESOLUTION|>--- conflicted
+++ resolved
@@ -49,12 +49,9 @@
      */
     public function testConfigValidation()
     {
-<<<<<<< HEAD
-=======
         $this->expectException(\Exception::class);
         $this->expectExceptionMessage('Missing configuration for Unpaywall DOI linker: unpaywall_email');
 
->>>>>>> 6a35282e
         new Unpaywall(new \Laminas\Config\Config([]));
     }
 
@@ -66,26 +63,6 @@
     public function testApiSuccess()
     {
         $adapter = new TestAdapter();
-<<<<<<< HEAD
-        $file = realpath(
-            __DIR__ . '/../../../../../tests/fixtures/unpaywall/goodresponse'
-        );
-        $response = file_get_contents($file);
-        $responseObj = HttpResponse::fromString($response);
-        $adapter->setResponse($responseObj);
-        $service = new \VuFindHttp\HttpService();
-        $service->setDefaultAdapter($adapter);
-        $config = [
-            'unpaywall_email' => 'foo@myuniversity.edu',
-        ];
-        $unpaywall = new Unpaywall(new \Laminas\Config\Config($config));
-        $unpaywall->setHttpService($service);
-        $this->assertEquals(
-            ['10.7553/66-4-1434' => [
-                    [
-                        'link' => 'http://sajlis.journals.ac.za/pub/article/download/1434/1332',
-                        'label' => 'PDF Full Text',
-=======
         $testData = [
             [
                 'filename' => realpath(
@@ -112,7 +89,6 @@
                             'link' => 'https://doi.org/10.7553/66-4-1434',
                             'label' => 'online_resources',
                         ]
->>>>>>> 6a35282e
                     ]
                 ]
             ],
