<?php
/**
 * Unpaywall Test Class
 *
 * PHP version 7
 *
 * Copyright (C) Villanova University 2010.
 *
 * This program is free software; you can redistribute it and/or modify
 * it under the terms of the GNU General Public License version 2,
 * as published by the Free Software Foundation.
 *
 * This program is distributed in the hope that it will be useful,
 * but WITHOUT ANY WARRANTY; without even the implied warranty of
 * MERCHANTABILITY or FITNESS FOR A PARTICULAR PURPOSE.  See the
 * GNU General Public License for more details.
 *
 * You should have received a copy of the GNU General Public License
 * along with this program; if not, write to the Free Software
 * Foundation, Inc., 51 Franklin Street, Fifth Floor, Boston, MA  02110-1301  USA
 *
 * @category VuFind
 * @package  Tests
 * @author   Demian Katz <demian.katz@villanova.edu>
 * @license  http://opensource.org/licenses/gpl-2.0.php GNU General Public License
 * @link     https://vufind.org/wiki/development:testing:unit_tests Wiki
 */
namespace VuFindTest\DoiLinker;

use Laminas\Http\Client\Adapter\Test as TestAdapter;
use Laminas\Http\Response as HttpResponse;
use VuFind\DoiLinker\Unpaywall;

/**
 * Unpaywall Test Class
 *
 * @category VuFind
 * @package  Tests
 * @author   Demian Katz <demian.katz@villanova.edu>
 * @license  http://opensource.org/licenses/gpl-2.0.php GNU General Public License
 * @link     https://vufind.org/wiki/development:testing:unit_tests Wiki
 */
class UnpaywallTest extends \VuFindTest\Unit\TestCase
{
    /**
     * Test configuration validation.
     *
     * @return void
     *
     */
    public function testConfigValidation()
    {
<<<<<<< HEAD
        new Unpaywall(new \Laminas\Config\Config([]));
=======
        $this->expectException(\Exception::class);
        $this->expectExceptionMessage('Missing configuration for Unpaywall DOI linker: unpaywall_email');

        new Unpaywall(new \Zend\Config\Config([]));
>>>>>>> 41ef3b28
    }

    /**
     * Test an API response.
     *
     * @return void
     */
    public function testApiSuccess()
    {
        $adapter = new TestAdapter();
        $testData = [
            [
                'filename' => realpath(__DIR__
                    . '/../../../../../tests/fixtures/unpaywall/goodresponsepdf'
                ),
                'response' => [
                    '10.7553/66-4-1434' => [
                        [
                            'link' => 'http://sajlis.journals.ac.za/pub/article/download/1434/1332',
                            'label' => 'PDF Full Text',
                        ]
                    ]
                ]
            ],
            [
                'filename' => realpath(__DIR__
                    . '/../../../../../tests/fixtures/unpaywall/goodresponseonline'
                ),
                'response' => [
                    '10.7553/66-4-1434' => [
                        [
                            'link' => 'https://doi.org/10.7553/66-4-1434',
                            'label' => 'online_resources',
                        ]
                    ]
                ]
            ],
            [
                'filename' => realpath(__DIR__
                    . '/../../../../../tests/fixtures/unpaywall/badresponse'
                ),
                'response' => []
            ],
        ];

        $config = [
            'unpaywall_email' => 'foo@myuniversity.edu',
        ];
        $unpaywall = new Unpaywall(new \Laminas\Config\Config($config));

        foreach ($testData as $data) {
            $response = file_get_contents($data['filename']);
            $responseObj = HttpResponse::fromString($response);
            $adapter->setResponse($responseObj);
            $service = new \VuFindHttp\HttpService();
            $service->setDefaultAdapter($adapter);
            $unpaywall->setHttpService($service);
            $this->assertEquals(
                $data['response'],
                $unpaywall->getLinks(['10.7553/66-4-1434'])
            );
        }
    }
}<|MERGE_RESOLUTION|>--- conflicted
+++ resolved
@@ -50,14 +50,10 @@
      */
     public function testConfigValidation()
     {
-<<<<<<< HEAD
-        new Unpaywall(new \Laminas\Config\Config([]));
-=======
         $this->expectException(\Exception::class);
         $this->expectExceptionMessage('Missing configuration for Unpaywall DOI linker: unpaywall_email');
 
-        new Unpaywall(new \Zend\Config\Config([]));
->>>>>>> 41ef3b28
+        new Unpaywall(new \Laminas\Config\Config([]));
     }
 
     /**
