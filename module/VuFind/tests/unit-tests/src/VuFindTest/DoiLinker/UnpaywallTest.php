<?php
/**
 * Unpaywall Test Class
 *
 * PHP version 7
 *
 * Copyright (C) Villanova University 2010.
 *
 * This program is free software; you can redistribute it and/or modify
 * it under the terms of the GNU General Public License version 2,
 * as published by the Free Software Foundation.
 *
 * This program is distributed in the hope that it will be useful,
 * but WITHOUT ANY WARRANTY; without even the implied warranty of
 * MERCHANTABILITY or FITNESS FOR A PARTICULAR PURPOSE.  See the
 * GNU General Public License for more details.
 *
 * You should have received a copy of the GNU General Public License
 * along with this program; if not, write to the Free Software
 * Foundation, Inc., 51 Franklin Street, Fifth Floor, Boston, MA  02110-1301  USA
 *
 * @category VuFind
 * @package  Tests
 * @author   Demian Katz <demian.katz@villanova.edu>
 * @license  http://opensource.org/licenses/gpl-2.0.php GNU General Public License
 * @link     https://vufind.org/wiki/development:testing:unit_tests Wiki
 */
namespace VuFindTest\DoiLinker;

use Laminas\Http\Client\Adapter\Test as TestAdapter;
use Laminas\Http\Response as HttpResponse;
use VuFind\DoiLinker\Unpaywall;

/**
 * Unpaywall Test Class
 *
 * @category VuFind
 * @package  Tests
 * @author   Demian Katz <demian.katz@villanova.edu>
 * @license  http://opensource.org/licenses/gpl-2.0.php GNU General Public License
 * @link     https://vufind.org/wiki/development:testing:unit_tests Wiki
 */
class UnpaywallTest extends \VuFindTest\Unit\TestCase
{
    /**
     * Test configuration validation.
     *
     * @return void
     *
     * @expectedException        Exception
     * @expectedExceptionMessage Missing configuration for Unpaywall DOI linker: unpaywall_email
     */
    public function testConfigValidation()
    {
        new Unpaywall(new \Laminas\Config\Config([]));
    }

    /**
     * Test an API response.
     *
     * @return void
     */
    public function testApiSuccess()
    {
        $adapter = new TestAdapter();
        $testData = [
            [
                'filename' => realpath(__DIR__
                    . '/../../../../../tests/fixtures/unpaywall/goodresponsepdf'
                ),
                'response' => [
                    '10.7553/66-4-1434' => [
                        [
                            'link' => 'http://sajlis.journals.ac.za/pub/article/download/1434/1332',
                            'label' => 'PDF Full Text',
                        ]
                    ]
                ]
            ],
            [
                'filename' => realpath(__DIR__
                    . '/../../../../../tests/fixtures/unpaywall/goodresponseonline'
                ),
                'response' => [
                    '10.7553/66-4-1434' => [
                        [
                            'link' => 'https://doi.org/10.7553/66-4-1434',
                            'label' => 'online_resources',
                        ]
                    ]
                ]
            ],
            [
                'filename' => realpath(__DIR__
                    . '/../../../../../tests/fixtures/unpaywall/badresponse'
                ),
                'response' => []
            ],
        ];

        $config = [
            'unpaywall_email' => 'foo@myuniversity.edu',
        ];
<<<<<<< HEAD
        $unpaywall = new Unpaywall(new \Laminas\Config\Config($config));
        $unpaywall->setHttpService($service);
        $this->assertEquals(
            ['10.7553/66-4-1434' => [
                    [
                        'link' => 'http://sajlis.journals.ac.za/pub/article/download/1434/1332',
                        'label' => 'PDF Full Text',
                    ]
                ]
            ],
            $unpaywall->getLinks(['10.7553/66-4-1434'])
        );
=======
        $unpaywall = new Unpaywall(new \Zend\Config\Config($config));

        foreach ($testData as $data) {
            $response = file_get_contents($data['filename']);
            $responseObj = HttpResponse::fromString($response);
            $adapter->setResponse($responseObj);
            $service = new \VuFindHttp\HttpService();
            $service->setDefaultAdapter($adapter);
            $unpaywall->setHttpService($service);
            $this->assertEquals(
                $data['response'],
                $unpaywall->getLinks(['10.7553/66-4-1434'])
            );
        }
>>>>>>> 26601902
    }
}<|MERGE_RESOLUTION|>--- conflicted
+++ resolved
@@ -101,21 +101,7 @@
         $config = [
             'unpaywall_email' => 'foo@myuniversity.edu',
         ];
-<<<<<<< HEAD
         $unpaywall = new Unpaywall(new \Laminas\Config\Config($config));
-        $unpaywall->setHttpService($service);
-        $this->assertEquals(
-            ['10.7553/66-4-1434' => [
-                    [
-                        'link' => 'http://sajlis.journals.ac.za/pub/article/download/1434/1332',
-                        'label' => 'PDF Full Text',
-                    ]
-                ]
-            ],
-            $unpaywall->getLinks(['10.7553/66-4-1434'])
-        );
-=======
-        $unpaywall = new Unpaywall(new \Zend\Config\Config($config));
 
         foreach ($testData as $data) {
             $response = file_get_contents($data['filename']);
@@ -129,6 +115,5 @@
                 $unpaywall->getLinks(['10.7553/66-4-1434'])
             );
         }
->>>>>>> 26601902
     }
 }