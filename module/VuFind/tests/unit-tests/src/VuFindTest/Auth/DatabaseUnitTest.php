<?php

/**
 * Database authentication test class.
 *
 * PHP version 8
 *
 * Copyright (C) Villanova University 2011.
 *
 * This program is free software; you can redistribute it and/or modify
 * it under the terms of the GNU General Public License version 2,
 * as published by the Free Software Foundation.
 *
 * This program is distributed in the hope that it will be useful,
 * but WITHOUT ANY WARRANTY; without even the implied warranty of
 * MERCHANTABILITY or FITNESS FOR A PARTICULAR PURPOSE.  See the
 * GNU General Public License for more details.
 *
 * You should have received a copy of the GNU General Public License
 * along with this program; if not, write to the Free Software
 * Foundation, Inc., 51 Franklin Street, Fifth Floor, Boston, MA  02110-1301  USA
 *
 * @category VuFind
 * @package  Tests
 * @author   Demian Katz <demian.katz@villanova.edu>
 * @license  http://opensource.org/licenses/gpl-2.0.php GNU General Public License
 * @link     https://vufind.org Main Page
 */

namespace VuFindTest\Auth;

use Laminas\Config\Config;
use Laminas\Stdlib\Parameters;
use PHPUnit\Framework\MockObject\MockObject;
use VuFind\Auth\Database;
<<<<<<< HEAD
use VuFind\Db\Entity\UserEntityInterface;
use VuFind\Db\Service\UserServiceInterface;
=======
use VuFind\Db\Row\User;
use VuFind\Db\Service\UserServiceInterface;
use VuFind\Http\PhpEnvironment\Request;
>>>>>>> d5237df0

/**
 * Database authentication test class.
 *
 * @category VuFind
 * @package  Tests
 * @author   Demian Katz <demian.katz@villanova.edu>
 * @license  http://opensource.org/licenses/gpl-2.0.php GNU General Public License
 * @link     https://vufind.org Main Page
 */
class DatabaseUnitTest extends \PHPUnit\Framework\TestCase
{
    use \VuFindTest\Feature\WithConsecutiveTrait;

    /**
     * Test validation of empty create request.
     *
     * @return void
     */
    public function testEmptyCreateRequest(): void
    {
        $this->expectException(\VuFind\Exception\Auth::class);
        $this->expectExceptionMessage('Username cannot be blank');

        $db = new Database();
        $db->create($this->getRequest());
    }

    /**
     * Test validation of create request w/blank password.
     *
     * @return void
     */
    public function testEmptyPasswordCreateRequest(): void
    {
        $this->expectException(\VuFind\Exception\Auth::class);
        $this->expectExceptionMessage('Password cannot be blank');

        $db = new Database();
        $arr = $this->getCreateParams();
        $arr['password'] = $arr['password2'] = '';
        $db->create($this->getRequest($arr));
    }

    /**
     * Test validation of create request w/mismatched passwords.
     *
     * @return void
     */
    public function testMismatchedPasswordCreateRequest(): void
    {
        $this->expectException(\VuFind\Exception\Auth::class);
        $this->expectExceptionMessage('Passwords do not match');

        $db = new Database();
        $arr = $this->getCreateParams();
        $arr['password2'] = 'bad';
        $db->create($this->getRequest($arr));
    }

    /**
     * Data provider for testCreateWithPasswordPolicy
     *
     * @return array
     */
    public static function getTestCreateWithPasswordPolicyData(): array
    {
        $numericConfig = [
            'minimum_password_length' => 4,
            'maximum_password_length' => 5,
            'password_pattern' => 'numeric',
        ];
        $alnumConfig = [
            'minimum_password_length' => 4,
            'maximum_password_length' => 5,
            'password_pattern' => 'alphanumeric',
        ];
        $patternConfig = [
            'minimum_password_length' => 4,
            'maximum_password_length' => 5,
            'password_pattern' => '([\p{L}\p{N}]+)',
        ];
        return [
            // Numeric:
            [
                $numericConfig,
                '123',
                \VuFind\Exception\Auth::class,
                'password_minimum_length',
            ],
            [
                $numericConfig,
                '123456',
                \VuFind\Exception\Auth::class,
                'password_maximum_length',
            ],
            [
                $numericConfig,
                'pass',
                \VuFind\Exception\Auth::class,
                'password_error_invalid',
            ],
            [
                $numericConfig,
                '1234',
                \Exception::class,
                'Service manager missing', // == success
            ],
            [
                $numericConfig,
                '12345',
                \Exception::class,
                'Service manager missing', // == success
            ],

            // Alphanumeric:
            [
                $alnumConfig,
                '1ab',
                \VuFind\Exception\Auth::class,
                'password_minimum_length',
            ],
            [
                $alnumConfig,
                '1abcde',
                \VuFind\Exception\Auth::class,
                'password_maximum_length',
            ],
            [
                $alnumConfig,
                'pass!',
                \VuFind\Exception\Auth::class,
                'password_error_invalid',
            ],
            [
                $alnumConfig,
                '1abc',
                \Exception::class,
                'Service manager missing', // == success
            ],
            [
                $alnumConfig,
                '1abcd',
                \Exception::class,
                'Service manager missing', // == success
            ],

            // Pattern:
            [
                $patternConfig,
                '1abc!',
                \VuFind\Exception\Auth::class,
                'password_error_invalid',
            ],
            [
                $patternConfig,
                'abd/e',
                \VuFind\Exception\Auth::class,
                'password_error_invalid',
            ],
            [
                $patternConfig,
                '1abcÖ',
                \Exception::class,
                'Service manager missing', // == success
            ],
            [
                $patternConfig,
                'abcδ',
                \Exception::class,
                'Service manager missing', // == success
            ],
        ];
    }

    /**
     * Test validation of create request with a password policy.
     *
     * @param array  $authConfig             Authentication configuration
     * @param string $password               Password for test
     * @param string $expectedExceptionClass Expected exception class
     * @param string $expectedExceptionMsg   Expected exception message
     *
     * @dataProvider getTestCreateWithPasswordPolicyData
     *
     * @return void
     */
    public function testCreateWithPasswordPolicy(
        array $authConfig,
        string $password,
        string $expectedExceptionClass,
        string $expectedExceptionMsg
    ): void {
        $config = new Config(
            [
                'Authentication' => $authConfig,
            ]
        );
        $db = new Database();
        $db->setConfig($config);
        $arr = $this->getCreateParams();
        $arr['password'] = $password;
        $arr['password2'] = $password;
        $this->expectException($expectedExceptionClass);
        $this->expectExceptionMessage($expectedExceptionMsg);
        $db->create($this->getRequest($arr));
    }

    /**
     * Test validation of create request with a password policy.
     *
     * @return void
     */
    public function testCreateWithBadPasswordPolicyPattern(): void
    {
        $config = new Config(
            [
                'Authentication' => [
                    'password_pattern' => 'a/',
                ],
            ]
        );
        $db = new Database();
        $db->setConfig($config);
        $arr = $this->getCreateParams();
        $arr['password'] = 'abcδ';
        $arr['password2'] = 'abcδ';
        $this->expectExceptionMessage('Invalid regexp in password pattern: a/');
        $db->create($this->getRequest($arr));
    }

    /**
     * Data provider for testCreateWithUsernamePolicy
     *
     * @return array
     */
    public static function getTestCreateWithUsernamePolicyData(): array
    {
        $defaultConfig = [
            'username_pattern' => '([\\x21\\x23-\\x2B\\x2D-\\x2F\\x3D\\x3F\\x40'
            . '\\x5E-\\x60\\x7B-\\x7E\\p{L}\\p{Nd}]+)',
        ];
        $numericConfig = [
            'minimum_username_length' => 4,
            'maximum_username_length' => 5,
            'username_pattern' => 'numeric',
        ];
        $alnumConfig = [
            'minimum_username_length' => 4,
            'maximum_username_length' => 5,
            'username_pattern' => 'alphanumeric',
        ];
        $patternConfig = [
            'minimum_username_length' => 4,
            'maximum_username_length' => 5,
            'username_pattern' => '([\p{L}\p{N}]+)',
        ];
        return [
            // Default pattern:
            [
                $defaultConfig,
                '"foo"',
                \VuFind\Exception\Auth::class,
                'username_error_invalid',
            ],
            [
                $defaultConfig,
                '😀',
                \VuFind\Exception\Auth::class,
                'username_error_invalid',
            ],
            [
                $defaultConfig,
                "!#$%&'*+-/=?^_`{|}~abcδä",
                \Exception::class,
                'Service manager missing', // == success
            ],

            // Numeric:
            [
                $numericConfig,
                '123',
                \VuFind\Exception\Auth::class,
                'username_minimum_length',
            ],
            [
                $numericConfig,
                '123456',
                \VuFind\Exception\Auth::class,
                'username_maximum_length',
            ],
            [
                $numericConfig,
                'abcd',
                \VuFind\Exception\Auth::class,
                'username_error_invalid',
            ],
            [
                $numericConfig,
                '1234',
                \Exception::class,
                'Service manager missing', // == success
            ],
            [
                $numericConfig,
                '12345',
                \Exception::class,
                'Service manager missing', // == success
            ],

            // Alphanumeric:
            [
                $alnumConfig,
                '1ab',
                \VuFind\Exception\Auth::class,
                'username_minimum_length',
            ],
            [
                $alnumConfig,
                '1abcde',
                \VuFind\Exception\Auth::class,
                'username_maximum_length',
            ],
            [
                $alnumConfig,
                'pass!',
                \VuFind\Exception\Auth::class,
                'username_error_invalid',
            ],
            [
                $alnumConfig,
                '1abc',
                \Exception::class,
                'Service manager missing', // == success
            ],
            [
                $alnumConfig,
                '1abcd',
                \Exception::class,
                'Service manager missing', // == success
            ],

            // Pattern:
            [
                $patternConfig,
                '1abc!',
                \VuFind\Exception\Auth::class,
                'username_error_invalid',
            ],
            [
                $patternConfig,
                'abd/e',
                \VuFind\Exception\Auth::class,
                'username_error_invalid',
            ],
            [
                $patternConfig,
                '1abcÖ',
                \Exception::class,
                'Service manager missing', // == success
            ],
            [
                $patternConfig,
                'abcδ',
                \Exception::class,
                'Service manager missing', // == success
            ],
        ];
    }

    /**
     * Test validation of create request with a username policy.
     *
     * @param array  $authConfig             Authentication configuration
     * @param string $username               Username for test
     * @param string $expectedExceptionClass Expected exception class
     * @param string $expectedExceptionMsg   Expected exception message
     *
     * @dataProvider getTestCreateWithUsernamePolicyData
     *
     * @return void
     */
    public function testCreateWithUsernamePolicy(
        array $authConfig,
        string $username,
        string $expectedExceptionClass,
        string $expectedExceptionMsg
    ): void {
        $config = new Config(
            [
                'Authentication' => $authConfig,
            ]
        );
        $db = new Database();
        $db->setConfig($config);
        $arr = $this->getCreateParams();
        $arr['username'] = $username;
        $this->expectException($expectedExceptionClass);
        $this->expectExceptionMessage($expectedExceptionMsg);
        $db->create($this->getRequest($arr));
    }

    /**
     * Test missing table manager.
     *
     * @return void
     */
    public function testCreateWithMissingTableManager(): void
    {
        $this->expectException(\Exception::class);
        $this->expectExceptionMessage('Service manager missing');

        $db = new Database();
        $db->create($this->getRequest($this->getCreateParams()));
    }

    /**
     * Test creation w/duplicate email.
     *
     * @return void
     */
    public function testCreateDuplicateEmail(): void
    {
        $this->expectException(\VuFind\Exception\Auth::class);
        $this->expectExceptionMessage('That email address is already used');

        // Fake services:
<<<<<<< HEAD
        $service = $this->createMock(UserServiceInterface::class);
        $mockUser = $this->createMock(UserEntityInterface::class);
        $this->expectConsecutiveCalls(
            $service,
            'getUserByField',
            [
                ['username', 'good'],
                ['email', 'me@mysite.com'],
            ],
            [null, $mockUser]
        );
        $db = $this->getDatabase($service);
=======
        $table = $this->getMockTable(['getByEmail', 'getByUsername']);
        $table->expects($this->once())->method('getByEmail')
            ->with($this->equalTo('me@mysite.com'))
            ->willReturn(true);
        $table->expects($this->any())->method('getByUsername')
            ->with($this->equalTo('good'))
            ->willReturn(false);
        $db = $this->getDatabase($table);
>>>>>>> d5237df0
        $this->assertEquals(
            false,
            $db->create($this->getRequest($this->getCreateParams()))
        );
    }

    /**
     * Test creation w/duplicate username.
     *
     * @return void
     */
    public function testCreateDuplicateUsername(): void
    {
        $this->expectException(\VuFind\Exception\Auth::class);
        $this->expectExceptionMessage('That username is already taken');

        // Fake services:
<<<<<<< HEAD
        $service = $this->createMock(UserServiceInterface::class);
        $mockUser = $this->createMock(UserEntityInterface::class);
        $service->expects($this->once())->method('getUserByField')
            ->with('username', 'good')->willReturn($mockUser);
        $db = $this->getDatabase($service);
=======
        $table = $this->getMockTable(['getByUsername']);
        $table->expects($this->any())->method('getByUsername')
            ->with($this->equalTo('good'))
            ->willReturn(true);
        $db = $this->getDatabase($table);
>>>>>>> d5237df0
        $this->assertEquals(
            false,
            $db->create($this->getRequest($this->getCreateParams()))
        );
    }

    /**
     * Test successful creation.
     *
     * @return void
     */
    public function testSuccessfulCreation(): void
    {
        // Fake services:
<<<<<<< HEAD
        $service = $this->createMock(UserServiceInterface::class);
        $mockUser = $this->createMock(UserEntityInterface::class);
        $service->expects($this->once())->method('createEntityForUsername')
            ->with('good')->willReturn($mockUser);
        $service->expects($this->once())->method('persistEntity')->with($mockUser);
        $this->expectConsecutiveCalls(
            $service,
            'getUserByField',
            [
                ['username', 'good'],
                ['email', 'me@mysite.com'],
            ],
            null
        );
        $db = $this->getDatabase($service);
=======
        $table = $this->getMockTable(['insert', 'getByEmail', 'getByUsername']);
        $table->expects($this->once())->method('getByEmail')
            ->with($this->equalTo('me@mysite.com'))
            ->willReturn(false);
        $table->expects($this->any())->method('getByUsername')
            ->with($this->equalTo('good'))
            ->willReturn(false);
        $db = $this->getDatabase($table);
        $prototype = $table->getResultSetPrototype()->getArrayObjectPrototype();
        $prototype->expects($this->once())->method('save');
>>>>>>> d5237df0
        $user = $db->create($this->getRequest($this->getCreateParams()));
        $this->assertIsObject($user);
    }

    // INTERNAL API

    /**
     * Get fake create account parameters.
     *
     * @return array
     */
    protected function getCreateParams(): array
    {
        return [
            'firstname' => 'Foo',
            'lastname' => 'Bar',
            'username' => 'good',
            'password' => 'pass',
            'password2' => 'pass',
            'email' => 'me@mysite.com',
        ];
    }

    /**
     * Get a mock row object
     *
     * @return MockObject&User
     */
    protected function getMockRow(): MockObject&User
    {
        return $this->createMock(User::class);
    }

    /**
<<<<<<< HEAD
=======
     * Get a mock table object
     *
     * @param array $methods Methods to mock
     *
     * @return MockObject&\VuFind\Db\Table\User
     */
    protected function getMockTable($methods = []): MockObject&\VuFind\Db\Table\User
    {
        $methods[] = 'getResultSetPrototype';
        $mock = $this->getMockBuilder(\VuFind\Db\Table\User::class)
            ->disableOriginalConstructor()
            ->onlyMethods($methods)
            ->getMock();
        $mock->expects($this->any())->method('getResultSetPrototype')
            ->willReturn(
                new ResultSet(
                    ResultSet::TYPE_ARRAYOBJECT,
                    $this->getMockRow()
                )
            );
        return $mock;
    }

    /**
>>>>>>> d5237df0
     * Get a fake HTTP request.
     *
     * @param array $post POST parameters
     *
     * @return MockObject&Request
     */
    protected function getRequest($post = []): MockObject&Request
    {
        $post = new Parameters($post);
        $request = $this->getMockBuilder(Request::class)
            ->onlyMethods(['getPost'])->getMock();
<<<<<<< HEAD
        $request->expects($this->any())->method('getPost')
            ->willReturn($post);
=======
        $request->expects($this->any())->method('getPost')->willReturn($post);
>>>>>>> d5237df0
        return $request;
    }

    /**
     * Get a handler w/ fake table manager.
     *
     * @param MockObject            $table   Mock table
     * @param ?UserServiceInterface $service Mock user database service (null = default)
     *
     * @return Database
     */
    protected function getDatabase(MockObject $table, ?UserServiceInterface $service = null): Database
    {
        $serviceManager = $this->getMockBuilder(\VuFind\Db\Service\PluginManager::class)
<<<<<<< HEAD
            ->disableOriginalConstructor()->onlyMethods(['get'])->getMock();
        $serviceManager->expects($this->any())->method('get')
            ->with($this->equalTo(UserServiceInterface::class))
=======
            ->disableOriginalConstructor()->onlyMethods(['get'])->getMock();
        $serviceManager->expects($this->any())->method('get')
            ->with($this->equalTo(UserServiceInterface::class))
            ->willReturn($service ?? $this->createMock(UserServiceInterface::class));
        $tableManager = $this->getMockBuilder(\VuFind\Db\Table\PluginManager::class)
            ->disableOriginalConstructor()->onlyMethods(['get'])->getMock();
        $tableManager->expects($this->once())->method('get')
            ->with($this->equalTo('User'))
>>>>>>> d5237df0
            ->willReturn($table);

        $db = new Database();
        $db->setDbServiceManager($serviceManager);
<<<<<<< HEAD
=======
        $db->setDbTableManager($tableManager);
>>>>>>> d5237df0
        return $db;
    }
}<|MERGE_RESOLUTION|>--- conflicted
+++ resolved
@@ -33,14 +33,10 @@
 use Laminas\Stdlib\Parameters;
 use PHPUnit\Framework\MockObject\MockObject;
 use VuFind\Auth\Database;
-<<<<<<< HEAD
 use VuFind\Db\Entity\UserEntityInterface;
-use VuFind\Db\Service\UserServiceInterface;
-=======
 use VuFind\Db\Row\User;
 use VuFind\Db\Service\UserServiceInterface;
 use VuFind\Http\PhpEnvironment\Request;
->>>>>>> d5237df0
 
 /**
  * Database authentication test class.
@@ -468,7 +464,6 @@
         $this->expectExceptionMessage('That email address is already used');
 
         // Fake services:
-<<<<<<< HEAD
         $service = $this->createMock(UserServiceInterface::class);
         $mockUser = $this->createMock(UserEntityInterface::class);
         $this->expectConsecutiveCalls(
@@ -481,16 +476,6 @@
             [null, $mockUser]
         );
         $db = $this->getDatabase($service);
-=======
-        $table = $this->getMockTable(['getByEmail', 'getByUsername']);
-        $table->expects($this->once())->method('getByEmail')
-            ->with($this->equalTo('me@mysite.com'))
-            ->willReturn(true);
-        $table->expects($this->any())->method('getByUsername')
-            ->with($this->equalTo('good'))
-            ->willReturn(false);
-        $db = $this->getDatabase($table);
->>>>>>> d5237df0
         $this->assertEquals(
             false,
             $db->create($this->getRequest($this->getCreateParams()))
@@ -508,19 +493,11 @@
         $this->expectExceptionMessage('That username is already taken');
 
         // Fake services:
-<<<<<<< HEAD
         $service = $this->createMock(UserServiceInterface::class);
         $mockUser = $this->createMock(UserEntityInterface::class);
         $service->expects($this->once())->method('getUserByField')
             ->with('username', 'good')->willReturn($mockUser);
         $db = $this->getDatabase($service);
-=======
-        $table = $this->getMockTable(['getByUsername']);
-        $table->expects($this->any())->method('getByUsername')
-            ->with($this->equalTo('good'))
-            ->willReturn(true);
-        $db = $this->getDatabase($table);
->>>>>>> d5237df0
         $this->assertEquals(
             false,
             $db->create($this->getRequest($this->getCreateParams()))
@@ -535,7 +512,6 @@
     public function testSuccessfulCreation(): void
     {
         // Fake services:
-<<<<<<< HEAD
         $service = $this->createMock(UserServiceInterface::class);
         $mockUser = $this->createMock(UserEntityInterface::class);
         $service->expects($this->once())->method('createEntityForUsername')
@@ -551,18 +527,6 @@
             null
         );
         $db = $this->getDatabase($service);
-=======
-        $table = $this->getMockTable(['insert', 'getByEmail', 'getByUsername']);
-        $table->expects($this->once())->method('getByEmail')
-            ->with($this->equalTo('me@mysite.com'))
-            ->willReturn(false);
-        $table->expects($this->any())->method('getByUsername')
-            ->with($this->equalTo('good'))
-            ->willReturn(false);
-        $db = $this->getDatabase($table);
-        $prototype = $table->getResultSetPrototype()->getArrayObjectPrototype();
-        $prototype->expects($this->once())->method('save');
->>>>>>> d5237df0
         $user = $db->create($this->getRequest($this->getCreateParams()));
         $this->assertIsObject($user);
     }
@@ -597,33 +561,6 @@
     }
 
     /**
-<<<<<<< HEAD
-=======
-     * Get a mock table object
-     *
-     * @param array $methods Methods to mock
-     *
-     * @return MockObject&\VuFind\Db\Table\User
-     */
-    protected function getMockTable($methods = []): MockObject&\VuFind\Db\Table\User
-    {
-        $methods[] = 'getResultSetPrototype';
-        $mock = $this->getMockBuilder(\VuFind\Db\Table\User::class)
-            ->disableOriginalConstructor()
-            ->onlyMethods($methods)
-            ->getMock();
-        $mock->expects($this->any())->method('getResultSetPrototype')
-            ->willReturn(
-                new ResultSet(
-                    ResultSet::TYPE_ARRAYOBJECT,
-                    $this->getMockRow()
-                )
-            );
-        return $mock;
-    }
-
-    /**
->>>>>>> d5237df0
      * Get a fake HTTP request.
      *
      * @param array $post POST parameters
@@ -635,48 +572,27 @@
         $post = new Parameters($post);
         $request = $this->getMockBuilder(Request::class)
             ->onlyMethods(['getPost'])->getMock();
-<<<<<<< HEAD
-        $request->expects($this->any())->method('getPost')
-            ->willReturn($post);
-=======
         $request->expects($this->any())->method('getPost')->willReturn($post);
->>>>>>> d5237df0
         return $request;
     }
 
     /**
      * Get a handler w/ fake table manager.
      *
-     * @param MockObject            $table   Mock table
-     * @param ?UserServiceInterface $service Mock user database service (null = default)
+     * @param UserServiceInterface $service Mock user database service
      *
      * @return Database
      */
-    protected function getDatabase(MockObject $table, ?UserServiceInterface $service = null): Database
+    protected function getDatabase(UserServiceInterface $service): Database
     {
         $serviceManager = $this->getMockBuilder(\VuFind\Db\Service\PluginManager::class)
-<<<<<<< HEAD
             ->disableOriginalConstructor()->onlyMethods(['get'])->getMock();
         $serviceManager->expects($this->any())->method('get')
             ->with($this->equalTo(UserServiceInterface::class))
-=======
-            ->disableOriginalConstructor()->onlyMethods(['get'])->getMock();
-        $serviceManager->expects($this->any())->method('get')
-            ->with($this->equalTo(UserServiceInterface::class))
-            ->willReturn($service ?? $this->createMock(UserServiceInterface::class));
-        $tableManager = $this->getMockBuilder(\VuFind\Db\Table\PluginManager::class)
-            ->disableOriginalConstructor()->onlyMethods(['get'])->getMock();
-        $tableManager->expects($this->once())->method('get')
-            ->with($this->equalTo('User'))
->>>>>>> d5237df0
-            ->willReturn($table);
+            ->willReturn($service);
 
         $db = new Database();
         $db->setDbServiceManager($serviceManager);
-<<<<<<< HEAD
-=======
-        $db->setDbTableManager($tableManager);
->>>>>>> d5237df0
         return $db;
     }
 }