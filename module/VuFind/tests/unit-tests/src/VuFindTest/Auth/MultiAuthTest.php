--- conflicted
+++ resolved
@@ -110,11 +110,6 @@
      * Test login with handler configured to load a service which does not exist.
      *
      * @return void
-<<<<<<< HEAD
-     *
-     * @expectedException Laminas\ServiceManager\Exception\ServiceNotFoundException
-=======
->>>>>>> 6a35282e
      */
     public function testLoginWithBadService()
     {
@@ -133,11 +128,6 @@
      * as an arbitrary inappropriate class).
      *
      * @return void
-<<<<<<< HEAD
-     *
-     * @expectedException Laminas\ServiceManager\Exception\InvalidServiceException
-=======
->>>>>>> 6a35282e
      */
     public function testLoginWithBadClass()
     {
