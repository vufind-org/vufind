--- conflicted
+++ resolved
@@ -112,14 +112,10 @@
      *
      * @return void
      *
-<<<<<<< HEAD
-     * @expectedException Laminas\ServiceManager\Exception\ServiceNotFoundException
-=======
->>>>>>> 41ef3b28
      */
     public function testLoginWithBadService()
     {
-        $this->expectException(\Zend\ServiceManager\Exception\ServiceNotFoundException::class);
+        $this->expectException(\Laminas\ServiceManager\Exception\ServiceNotFoundException::class);
 
         $config = $this->getAuthConfig();
         $config->MultiAuth->method_order = 'InappropriateService,Database';
@@ -135,14 +131,10 @@
      *
      * @return void
      *
-<<<<<<< HEAD
-     * @expectedException Laminas\ServiceManager\Exception\InvalidServiceException
-=======
->>>>>>> 41ef3b28
      */
     public function testLoginWithBadClass()
     {
-        $this->expectException(\Zend\ServiceManager\Exception\InvalidServiceException::class);
+        $this->expectException(\Laminas\ServiceManager\Exception\InvalidServiceException::class);
 
         $config = $this->getAuthConfig();
         $config->MultiAuth->method_order = get_class($this) . ',Database';
