<?php

/**
 * Authentication manager test class.
 *
 * PHP version 8
 *
 * Copyright (C) Villanova University 2011.
 *
 * This program is free software; you can redistribute it and/or modify
 * it under the terms of the GNU General Public License version 2,
 * as published by the Free Software Foundation.
 *
 * This program is distributed in the hope that it will be useful,
 * but WITHOUT ANY WARRANTY; without even the implied warranty of
 * MERCHANTABILITY or FITNESS FOR A PARTICULAR PURPOSE.  See the
 * GNU General Public License for more details.
 *
 * You should have received a copy of the GNU General Public License
 * along with this program; if not, write to the Free Software
 * Foundation, Inc., 51 Franklin Street, Fifth Floor, Boston, MA  02110-1301  USA
 *
 * @category VuFind
 * @package  Tests
 * @author   Demian Katz <demian.katz@villanova.edu>
 * @license  http://opensource.org/licenses/gpl-2.0.php GNU General Public License
 * @link     https://vufind.org Main Page
 */

namespace VuFindTest\Auth;

use Laminas\Config\Config;
use Laminas\Http\PhpEnvironment\Request;
use Laminas\Session\SessionManager;
use PHPUnit\Framework\MockObject\MockObject;
use VuFind\Auth\Manager;
use VuFind\Auth\PluginManager;
<<<<<<< HEAD
=======
use VuFind\Auth\UserSessionPersistenceInterface;
>>>>>>> 84bb46f4
use VuFind\Db\Entity\UserEntityInterface;
use VuFind\Db\Service\UserServiceInterface;

use function get_class;

/**
 * Authentication manager test class.
 *
 * @category VuFind
 * @package  Tests
 * @author   Demian Katz <demian.katz@villanova.edu>
 * @license  http://opensource.org/licenses/gpl-2.0.php GNU General Public License
 * @link     https://vufind.org Main Page
 */
class ManagerTest extends \PHPUnit\Framework\TestCase
{
    use \VuFindTest\Feature\ReflectionTrait;

    /**
     * Test that database is the default method.
     *
     * @return void
     */
    public function testDefaultConfig(): void
    {
        $this->assertEquals('Database', $this->getManager()->getAuthMethod());
    }

    /**
     * Test getSessionInitiator
     *
     * @return void
     */
    public function testGetSessionInitiator(): void
    {
        $pm = $this->getMockPluginManager();
        $db = $pm->get('Database');
        $db->expects($this->once())->method('getSessionInitiator')
            ->with($this->equalTo('foo'))->will($this->returnValue('bar'));
        $manager = $this->getManager([], null, null, $pm);
        $this->assertEquals('bar', $manager->getSessionInitiator('foo'));
    }

    /**
     * Test getSelectableAuthOptions
     *
     * @return void
     */
    public function testGetSelectableAuthOptions(): void
    {
        // Simple case -- default Database helper.
        $this->assertEquals(['Database'], $this->getManager()->getSelectableAuthOptions());

        // Advanced case -- ChoiceAuth.
        $config = ['Authentication' => ['method' => 'ChoiceAuth']];
        $manager = $this->getManager($config);
        $this->assertEquals(['Database', 'Shibboleth'], $manager->getSelectableAuthOptions());

        // Advanced case -- ChoiceAuth's getSelectableAuthOptions returns false.
        $pm = $this->getMockPluginManager();
        $mockChoice = $this->getMockBuilder(\VuFind\Auth\ChoiceAuth::class)
            ->disableOriginalConstructor()
            ->getMock();
        $mockChoice->expects($this->any())->method('getSelectableAuthOptions')->will($this->returnValue(false));
        $pm->setService('ChoiceAuth2', $mockChoice);
        $config = ['Authentication' => ['method' => 'ChoiceAuth2']];
        $manager = $this->getManager($config, null, null, $pm);
        $this->assertEquals(['ChoiceAuth2'], $manager->getSelectableAuthOptions());
    }

    /**
     * Test getLoginTargets
     *
     * @return void
     */
    public function testGetLoginTargets(): void
    {
        $pm = $this->getMockPluginManager();
        $targets = ['a', 'b', 'c'];
        $multi = $pm->get('MultiILS');
        $multi->expects($this->once())->method('getLoginTargets')->will($this->returnValue($targets));
        $config = ['Authentication' => ['method' => 'MultiILS']];
        $this->assertEquals($targets, $this->getManager($config, null, null, $pm)->getLoginTargets());
    }

    /**
     * Test getDefaultLoginTarget
     *
     * @return void
     */
    public function testGetDefaultLoginTarget(): void
    {
        $pm = $this->getMockPluginManager();
        $target = 'foo';
        $multi = $pm->get('MultiILS');
        $multi->expects($this->once())->method('getDefaultLoginTarget')->will($this->returnValue($target));
        $config = ['Authentication' => ['method' => 'MultiILS']];
        $this->assertEquals($target, $this->getManager($config, null, null, $pm)->getDefaultLoginTarget());
    }

    /**
     * Test logout (with destruction)
     *
     * @return void
     */
    public function testLogoutWithDestruction(): void
    {
        $pm = $this->getMockPluginManager();
        $db = $pm->get('Database');
        $db->expects($this->once())->method('logout')
            ->with($this->equalTo('http://foo/bar'))->will($this->returnValue('http://baz'));
        $sm = $this->getMockSessionManager();
        $sm->expects($this->once())->method('destroy');
        $manager = $this->getManager([], null, $sm, $pm);
        $this->assertEquals('http://baz', $manager->logout('http://foo/bar'));
    }

    /**
     * Test logout (without destruction)
     *
     * @return void
     */
    public function testLogoutWithoutDestruction(): void
    {
        $pm = $this->getMockPluginManager();
        $db = $pm->get('Database');
        $db->expects($this->once())->method('logout')
            ->with($this->equalTo('http://foo/bar'))->will($this->returnValue('http://baz'));
        $sm = $this->getMockSessionManager();
        $sm->expects($this->exactly(0))->method('destroy');
        $manager = $this->getManager([], null, $sm, $pm);
        $this->assertEquals('http://baz', $manager->logout('http://foo/bar', false));
    }

    /**
     * Test that login is enabled by default.
     *
     * @return void
     */
    public function testLoginEnabled(): void
    {
        $this->assertTrue($this->getManager()->loginEnabled());
    }

    /**
     * Test that login can be disabled by configuration.
     *
     * @return void
     */
    public function testLoginDisabled(): void
    {
        $config = ['Authentication' => ['hideLogin' => true]];
        $this->assertFalse($this->getManager($config)->loginEnabled());
    }

    /**
     * Test security features of switching between auth options (part 1).
     *
     * @return void
     */
    public function testSwitchingSuccess(): void
    {
        $config = ['Authentication' => ['method' => 'ChoiceAuth']];
        $manager = $this->getManager($config);
        $this->assertEquals('ChoiceAuth', $manager->getAuthMethod());
        // The default mock object in this test is configured to allow a
        // switch from ChoiceAuth --> Database
        $manager->setAuthMethod('Database');
        $this->assertEquals('Database', $manager->getAuthMethod());
    }

    /**
     * Test security features of switching between auth options (part 2).
     *
     * @return void
     */
    public function testSwitchingFailure(): void
    {
        $this->expectException(\Exception::class);
        $this->expectExceptionMessage('Illegal authentication method: MultiILS');

        $config = ['Authentication' => ['method' => 'ChoiceAuth']];
        $manager = $this->getManager($config);
        $this->assertEquals('ChoiceAuth', $manager->getAuthMethod());
        // The default mock object in this test is NOT configured to allow a
        // switch from ChoiceAuth --> MultiILS
        $manager->setAuthMethod('MultiILS');
    }

    /**
     * Test supportsCreation
     *
     * @return void
     */
    public function testSupportsCreation(): void
    {
        $config = ['Authentication' => ['method' => 'ChoiceAuth']];
        $pm = $this->getMockPluginManager();
        $db = $pm->get('Database');
        $db->expects($this->once())->method('supportsCreation')->will($this->returnValue(true));
        $shib = $pm->get('Shibboleth');
        $shib->expects($this->once())->method('supportsCreation')->will($this->returnValue(false));
        $manager = $this->getManager($config, null, null, $pm);
        $this->assertTrue($manager->supportsCreation('Database'));
        $this->assertFalse($manager->supportsCreation('Shibboleth'));
    }

    /**
     * Test supportsRecovery
     *
     * @return void
     */
    public function testSupportsRecovery(): void
    {
        // Most common case -- no:
        $this->assertFalse($this->getManager()->supportsRecovery());

        // Less common case -- yes:
        $pm = $this->getMockPluginManager();
        $db = $pm->get('Database');
        $db->expects($this->once())->method('supportsPasswordRecovery')->will($this->returnValue(true));
        $config = ['Authentication' => ['recover_password' => true]];
        $this->assertTrue($this->getManager($config, null, null, $pm)->supportsRecovery());
    }

    /**
     * Test supportsEmailChange
     *
     * @return void
     */
    public function testSupportsEmailChange(): void
    {
        // Most common case -- no:
        $this->assertFalse($this->getManager()->supportsEmailChange());

        // Less common case -- yes:
        $pm = $this->getMockPluginManager();
        $config = ['Authentication' => ['change_email' => true]];
        $this->assertTrue($this->getManager($config, null, null, $pm)->supportsEmailChange());
        $config = ['Authentication' => ['change_email' => false]];
        $this->assertFalse($this->getManager($config, null, null, $pm)->supportsEmailChange());
    }

    /**
     * Test supportsPasswordChange
     *
     * @return void
     */
    public function testSupportsPasswordChange(): void
    {
        // Most common case -- no:
        $this->assertFalse($this->getManager()->supportsPasswordChange());

        // Less common case -- yes:
        $pm = $this->getMockPluginManager();
        $db = $pm->get('Database');
        $db->expects($this->any())->method('supportsPasswordChange')->will($this->returnValue(true));
        $config = ['Authentication' => ['change_password' => true]];
        $this->assertTrue($this->getManager($config, null, null, $pm)->supportsPasswordChange());
        $config = ['Authentication' => ['change_password' => false]];
        $this->assertFalse($this->getManager($config, null, null, $pm)->supportsPasswordChange());
    }

    /**
     * Test getAuthClassForTemplateRendering
     *
     * @return void
     */
    public function testGetAuthClassForTemplateRendering(): void
    {
        // Simple default case:
        $pm = $this->getMockPluginManager();
        $this->assertEquals(get_class($pm->get('Database')), $this->getManager()->getAuthClassForTemplateRendering());

        // Complex case involving proxied authenticator in ChoiceAuth:
        $config = ['Authentication' => ['method' => 'ChoiceAuth']];
        $choice = $pm->get('ChoiceAuth');
        $choice->expects($this->once())->method('getSelectedAuthOption')->will($this->returnValue('Shibboleth'));
        $manager = $this->getManager($config, null, null, $pm);
        $this->assertEquals(get_class($pm->get('Shibboleth')), $manager->getAuthClassForTemplateRendering());
    }

    /**
     * Test userHasLoggedOut
     *
     * @return void
     */
    public function testUserHasLoggedOut(): void
    {
        // this won't be true in the context of a test class due to lack of cookies
        $this->assertFalse($this->getManager()->userHasLoggedOut());
    }

    /**
     * Test create
     *
     * @return void
     */
    public function testCreate(): void
    {
        $user = $this->getMockUser();
        $request = $this->getMockRequest();
        $pm = $this->getMockPluginManager();
        $db = $pm->get('Database');
        $db->expects($this->once())->method('create')->with($request)->willReturn($user);
        $manager = $this->getManager([], null, null, $pm);
        $this->assertNull($manager->getUserObject());
        $this->assertEquals($user, $manager->create($request));
        $this->assertEquals($user, $manager->getUserObject());
    }

    /**
     * Test successful login
     *
     * @return void
     */
    public function testSuccessfulLogin(): void
    {
        $user = $this->getMockUser();
        $request = $this->getMockRequest();
        $pm = $this->getMockPluginManager();
        $db = $pm->get('Database');
        $db->expects($this->once())->method('authenticate')->with($request)->will($this->returnValue($user));
        $manager = $this->getManager([], null, null, $pm);
        $request->getPost()->set('csrf', $manager->getCsrfHash());
        $this->assertNull($manager->getUserObject());
        $this->assertEquals($user, $manager->login($request));
        $this->assertEquals($user, $manager->getUserObject());
    }

    /**
     * Test CSRF failure (same setup as successful login, but minus token)
     *
     * @return void
     */
    public function testMissingCsrf(): void
    {
        $this->expectException(\VuFind\Exception\Auth::class);
        $this->expectExceptionMessage('authentication_error_technical');

        $request = $this->getMockRequest();
        $pm = $this->getMockPluginManager();
        $manager = $this->getManager([], null, null, $pm);
        $manager->login($request);
    }

    /**
     * Test CSRF failure (same setup as successful login, but with bad token)
     *
     * @return void
     */
    public function testIncorrectCsrf(): void
    {
        $this->expectException(\VuFind\Exception\Auth::class);
        $this->expectExceptionMessage('authentication_error_technical');

        $request = $this->getMockRequest();
        $pm = $this->getMockPluginManager();
        $manager = $this->getManager([], null, null, $pm);
        $request->getPost()->set('csrf', 'junk');
        $manager->login($request);
    }

    /**
     * Test unsuccessful login (\VuFind\Exception\PasswordSecurity)
     *
     * @return void
     */
    public function testPasswordSecurityException(): void
    {
        $this->expectException(\VuFind\Exception\PasswordSecurity::class);
        $this->expectExceptionMessage('Boom');

        $e = new \VuFind\Exception\PasswordSecurity('Boom');
        $request = $this->getMockRequest();
        $pm = $this->getMockPluginManager();
        $db = $pm->get('Database');
        $db->expects($this->once())->method('authenticate')->with($request)->will($this->throwException($e));
        $manager = $this->getManager([], null, null, $pm);
        $request->getPost()->set('csrf', $manager->getCsrfHash());
        $manager->login($request);
    }

    /**
     * Test unsuccessful login (\VuFind\Exception\Auth)
     *
     * @return void
     */
    public function testAuthException(): void
    {
        $this->expectException(\VuFind\Exception\Auth::class);
        $this->expectExceptionMessage('Blam');

        $e = new \VuFind\Exception\Auth('Blam');
        $request = $this->getMockRequest();
        $pm = $this->getMockPluginManager();
        $db = $pm->get('Database');
        $db->expects($this->once())->method('authenticate')->with($request)->will($this->throwException($e));
        $manager = $this->getManager([], null, null, $pm);
        $request->getPost()->set('csrf', $manager->getCsrfHash());
        $manager->login($request);
    }

    /**
     * Test that unexpected exceptions get mapped to technical errors.
     *
     * @return void
     */
    public function testUnanticipatedException(): void
    {
        $this->expectException(\VuFind\Exception\Auth::class);
        $this->expectExceptionMessage('authentication_error_technical');

        $e = new \Exception('It is normal to see this in the error log during testing...');
        $request = $this->getMockRequest();
        $pm = $this->getMockPluginManager();
        $db = $pm->get('Database');
        $db->expects($this->once())->method('authenticate')->with($request)->will($this->throwException($e));
        $manager = $this->getManager([], null, null, $pm);
        $request->getPost()->set('csrf', $manager->getCsrfHash());
        $manager->login($request);
    }

    /**
     * Test update password
     *
     * @return void
     */
    public function testUpdatePassword(): void
    {
        $user = $this->getMockUser();
        $request = $this->getMockRequest();
        $pm = $this->getMockPluginManager();
        $db = $pm->get('Database');
        $db->expects($this->once())->method('updatePassword')->with($request)->will($this->returnValue($user));
        $manager = $this->getManager([], null, null, $pm);
        $this->assertEquals($user, $manager->updatePassword($request));
        $this->assertEquals($user, $manager->getUserObject());
    }

    /**
     * Test checkForExpiredCredentials
     *
     * @return void
     */
    public function testCheckForExpiredCredentials(): void
    {
        // Simple case -- none found:
        $this->assertFalse($this->getManager()->checkForExpiredCredentials());

        // Complex case -- found (we'll simulate creating a user to set up the environment):
        $user = $this->getMockUser();
        $request = $this->getMockRequest();
        $pm = $this->getMockPluginManager();
        $db = $pm->get('Database');
        $db->expects($this->once())->method('create')->with($request)->will($this->returnValue($user));
        $db->expects($this->once())->method('isExpired')->will($this->returnValue(true));
        $manager = $this->getManager([], null, null, $pm);
        $manager->create($request);
        $this->assertTrue($manager->checkForExpiredCredentials());
    }

    /**
     * Test the persistence of a user account in the session.
     *
     * @return void
     */
    public function testUserLoginFromSession(): void
    {
        $user = $this->getMockUser();
<<<<<<< HEAD
        $userId = 1234;
        $service = $this->createMock(UserServiceInterface::class);
        $service->expects($this->once())->method('getUserById')
            ->with($this->equalTo($userId))->willReturn($user);
        $manager = $this->getManager([], $service);

        // Fake the session inside the manager:
        $mockSession = $this->getMockBuilder(\Laminas\Session\Container::class)
            ->onlyMethods(['__get', '__isset', '__set', '__unset'])
            ->disableOriginalConstructor()->getMock();
        $mockSession->expects($this->any())->method('__isset')
            ->with($this->equalTo('userId'))->willReturn(true);
        $mockSession->expects($this->any())->method('__get')
            ->with($this->equalTo('userId'))->willReturn($userId);
        $this->setProperty($manager, 'session', $mockSession);

=======
        $service = $this->createMock(UserSessionPersistenceInterface::class);
        $service->expects($this->once())->method('hasUserSessionData')->willReturn(true);
        $service->expects($this->once())->method('getUserFromSession')->willReturn($user);
        $manager = $this->getManager([], $service);
>>>>>>> 84bb46f4
        $this->assertEquals($user, $manager->getUserObject());
    }

    /**
     * Confirm default setting of allowsUserIlsLogin().
     *
     * @return void
     */
    public function testAllowsUserIlsLoginDefault(): void
    {
        $this->assertTrue($this->getManager()->allowsUserIlsLogin());
    }

    /**
     * Confirm configurability of allowsUserIlsLogin().
     *
     * @return void
     */
    public function testAllowsUserIlsLoginConfiguration(): void
    {
        $config = ['Catalog' => ['allowUserLogin' => false]];
        $this->assertFalse($this->getManager($config)->allowsUserIlsLogin());
    }

    /**
     * Get a manager object to test with.
     *
<<<<<<< HEAD
     * @param array                $config         Configuration
     * @param UserServiceInterface $userService    User table gateway
     * @param SessionManager       $sessionManager Session manager
     * @param PluginManager        $pm             Authentication plugin manager
=======
     * @param array                            $config         Configuration
     * @param ?UserSessionPersistenceInterface $userSession    User session persistence service
     * @param ?SessionManager                  $sessionManager Session manager
     * @param ?PluginManager                   $pm             Authentication plugin manager
>>>>>>> 84bb46f4
     *
     * @return Manager
     */
    protected function getManager(
        array $config = [],
<<<<<<< HEAD
        UserServiceInterface $userService = null,
        SessionManager $sessionManager = null,
        PluginManager $pm = null
=======
        ?UserSessionPersistenceInterface $userSession = null,
        ?SessionManager $sessionManager = null,
        ?PluginManager $pm = null
>>>>>>> 84bb46f4
    ): Manager {
        $config = new Config($config);
        $cookies = new \VuFind\Cookie\CookieManager([]);
        $csrf = new \VuFind\Validator\SessionCsrf(
            [
                'session' => new \Laminas\Session\Container('csrf', $sessionManager),
                'salt' => 'csrftest',
            ]
        );
        $loginTokenManager = $this->createMock(\VuFind\Auth\LoginTokenManager::class);
        $ils = $this->createMock(\VuFind\ILS\Connection::class);
        $ils->expects($this->any())
            ->method('loginIsHidden')
            ->willReturn(false);
        return new Manager(
            $config,
<<<<<<< HEAD
            $userService ?? $this->createMock(UserServiceInterface::class),
=======
            $this->createMock(UserServiceInterface::class),
            $userSession ?? $this->createMock(UserSessionPersistenceInterface::class),
>>>>>>> 84bb46f4
            $sessionManager ?? new SessionManager(),
            $pm ?? $this->getMockPluginManager(),
            $cookies,
            $csrf,
            $loginTokenManager,
            $ils
        );
    }

    /**
     * Get a mock session manager.
     *
     * @return MockObject&SessionManager
     */
    protected function getMockSessionManager(): MockObject&SessionManager
    {
        return $this->createMock(\Laminas\Session\SessionManager::class);
    }

    /**
     * Get a mock plugin manager.
     *
     * @return PluginManager
     */
    protected function getMockPluginManager(): PluginManager
    {
        $pm = new PluginManager(new \VuFindTest\Container\MockContainer($this));
        $mockChoice = $this->createMock(\VuFind\Auth\ChoiceAuth::class);
        $mockChoice->expects($this->any())
            ->method('getSelectableAuthOptions')->willReturn(['Database', 'Shibboleth']);
        $mockDb = $this->createMock(\VuFind\Auth\Database::class);
        $mockDb->expects($this->any())->method('needsCsrfCheck')
            ->willReturn(true);
        $mockMulti = $this->createMock(\VuFind\Auth\MultiILS::class);
        $mockShib = $this->createMock(\VuFind\Auth\Shibboleth::class);
        $pm->setService(\VuFind\Auth\ChoiceAuth::class, $mockChoice);
        $pm->setService(\VuFind\Auth\Database::class, $mockDb);
        $pm->setService(\VuFind\Auth\MultiILS::class, $mockMulti);
        $pm->setService(\VuFind\Auth\Shibboleth::class, $mockShib);
        return $pm;
    }

    /**
     * Get a mock user object
     *
     * @return MockObject&UserEntityInterface
     */
    protected function getMockUser(): MockObject&UserEntityInterface
    {
<<<<<<< HEAD
        return $this->createMock(UserEntityInterface::class);
=======
        $user = $this->createMock(UserEntityInterface::class);
        $user->method('getId')->willReturn(-1);
        return $user;
>>>>>>> 84bb46f4
    }

    /**
     * Get a mock request object
     *
     * @return MockObject&Request
     */
    protected function getMockRequest(): MockObject&Request
    {
        $mock = $this->createMock(Request::class);
        $post = new \Laminas\Stdlib\Parameters();
        $mock->expects($this->any())->method('getPost')->willReturn($post);
        $get = new \Laminas\Stdlib\Parameters();
        $mock->expects($this->any())->method('getQuery')->willReturn($get);
        return $mock;
    }
}<|MERGE_RESOLUTION|>--- conflicted
+++ resolved
@@ -35,10 +35,7 @@
 use PHPUnit\Framework\MockObject\MockObject;
 use VuFind\Auth\Manager;
 use VuFind\Auth\PluginManager;
-<<<<<<< HEAD
-=======
 use VuFind\Auth\UserSessionPersistenceInterface;
->>>>>>> 84bb46f4
 use VuFind\Db\Entity\UserEntityInterface;
 use VuFind\Db\Service\UserServiceInterface;
 
@@ -509,29 +506,10 @@
     public function testUserLoginFromSession(): void
     {
         $user = $this->getMockUser();
-<<<<<<< HEAD
-        $userId = 1234;
-        $service = $this->createMock(UserServiceInterface::class);
-        $service->expects($this->once())->method('getUserById')
-            ->with($this->equalTo($userId))->willReturn($user);
-        $manager = $this->getManager([], $service);
-
-        // Fake the session inside the manager:
-        $mockSession = $this->getMockBuilder(\Laminas\Session\Container::class)
-            ->onlyMethods(['__get', '__isset', '__set', '__unset'])
-            ->disableOriginalConstructor()->getMock();
-        $mockSession->expects($this->any())->method('__isset')
-            ->with($this->equalTo('userId'))->willReturn(true);
-        $mockSession->expects($this->any())->method('__get')
-            ->with($this->equalTo('userId'))->willReturn($userId);
-        $this->setProperty($manager, 'session', $mockSession);
-
-=======
         $service = $this->createMock(UserSessionPersistenceInterface::class);
         $service->expects($this->once())->method('hasUserSessionData')->willReturn(true);
         $service->expects($this->once())->method('getUserFromSession')->willReturn($user);
         $manager = $this->getManager([], $service);
->>>>>>> 84bb46f4
         $this->assertEquals($user, $manager->getUserObject());
     }
 
@@ -559,31 +537,18 @@
     /**
      * Get a manager object to test with.
      *
-<<<<<<< HEAD
-     * @param array                $config         Configuration
-     * @param UserServiceInterface $userService    User table gateway
-     * @param SessionManager       $sessionManager Session manager
-     * @param PluginManager        $pm             Authentication plugin manager
-=======
      * @param array                            $config         Configuration
      * @param ?UserSessionPersistenceInterface $userSession    User session persistence service
      * @param ?SessionManager                  $sessionManager Session manager
      * @param ?PluginManager                   $pm             Authentication plugin manager
->>>>>>> 84bb46f4
      *
      * @return Manager
      */
     protected function getManager(
         array $config = [],
-<<<<<<< HEAD
-        UserServiceInterface $userService = null,
-        SessionManager $sessionManager = null,
-        PluginManager $pm = null
-=======
         ?UserSessionPersistenceInterface $userSession = null,
         ?SessionManager $sessionManager = null,
         ?PluginManager $pm = null
->>>>>>> 84bb46f4
     ): Manager {
         $config = new Config($config);
         $cookies = new \VuFind\Cookie\CookieManager([]);
@@ -600,12 +565,8 @@
             ->willReturn(false);
         return new Manager(
             $config,
-<<<<<<< HEAD
-            $userService ?? $this->createMock(UserServiceInterface::class),
-=======
             $this->createMock(UserServiceInterface::class),
             $userSession ?? $this->createMock(UserSessionPersistenceInterface::class),
->>>>>>> 84bb46f4
             $sessionManager ?? new SessionManager(),
             $pm ?? $this->getMockPluginManager(),
             $cookies,
@@ -655,13 +616,9 @@
      */
     protected function getMockUser(): MockObject&UserEntityInterface
     {
-<<<<<<< HEAD
-        return $this->createMock(UserEntityInterface::class);
-=======
         $user = $this->createMock(UserEntityInterface::class);
         $user->method('getId')->willReturn(-1);
         return $user;
->>>>>>> 84bb46f4
     }
 
     /**
