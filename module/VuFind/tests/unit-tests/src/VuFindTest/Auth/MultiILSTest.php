<?php

/**
 * MultiILS authentication test class.
 *
 * PHP version 8
 *
 * Copyright (C) The National Library of Finland 2022.
 *
 * This program is free software; you can redistribute it and/or modify
 * it under the terms of the GNU General Public License version 2,
 * as published by the Free Software Foundation.
 *
 * This program is distributed in the hope that it will be useful,
 * but WITHOUT ANY WARRANTY; without even the implied warranty of
 * MERCHANTABILITY or FITNESS FOR A PARTICULAR PURPOSE.  See the
 * GNU General Public License for more details.
 *
 * You should have received a copy of the GNU General Public License
 * along with this program; if not, write to the Free Software
 * Foundation, Inc., 51 Franklin Street, Fifth Floor, Boston, MA  02110-1301  USA
 *
 * @category VuFind
 * @package  Tests
 * @author   Ere Maijala <ere.maijala@helsinki.fi>
 * @license  http://opensource.org/licenses/gpl-2.0.php GNU General Public License
 * @link     https://vufind.org Main Page
 */

namespace VuFindTest\Auth;

use PHPUnit\Framework\MockObject\MockObject;
use VuFind\Auth\ILSAuthenticator;
use VuFind\Auth\MultiILS;
use VuFind\Db\Service\UserServiceInterface;
use VuFind\ILS\Driver\MultiBackend;
use VuFindTest\Container\MockDbServicePluginManager;
<<<<<<< HEAD
=======
use VuFindTest\Container\MockDbTablePluginManager;
>>>>>>> d5237df0

/**
 * MultiILS authentication test class.
 *
 * @category VuFind
 * @package  Tests
 * @author   Ere Maijala <ere.maijala@helsinki.fi>
 * @license  http://opensource.org/licenses/gpl-2.0.php GNU General Public License
 * @link     https://vufind.org Main Page
 */
class MultiILSTest extends \PHPUnit\Framework\TestCase
{
    use \VuFindTest\Feature\ConfigPluginManagerTrait;

    /**
     * Container for building mocks.
     *
     * @var \VuFindTest\Container\MockContainer
     */
    protected $container;

    /**
     * Standard setup method.
     *
     * @return void
     */
    public function setUp(): void
    {
        $this->container = new \VuFindTest\Container\MockContainer($this);
    }

    /**
     * Test account creation is disallowed.
     *
     * @return void
     */
    public function testCreateIsDisallowed()
    {
        $this->assertFalse($this->getMultiILS()->supportsCreation());
    }

    /**
     * Test login with empty invalid target.
     *
     * @return void
     */
    public function testLoginWithEmptyTarget()
    {
        $this->expectException(\VuFind\Exception\Auth::class);

        $request = $this->getLoginRequest(['target' => '']);
        $this->getMultiILS()->authenticate($request);
    }

    /**
     * Test login with invalid target.
     *
     * @return void
     */
    public function testLoginWithInvalidTarget()
    {
        $this->expectException(\VuFind\Exception\Auth::class);

        $request = $this->getLoginRequest(['target' => 'bad']);
        $this->getMultiILS()->authenticate($request);
    }

    /**
     * Test login with blank username.
     *
     * @return void
     */
    public function testLoginWithBlankUsername()
    {
        $this->expectException(\VuFind\Exception\Auth::class);

        $request = $this->getLoginRequest(['username' => '']);
        $this->getMultiILS()->authenticate($request);
    }

    /**
     * Test login with blank password.
     *
     * @return void
     */
    public function testLoginWithBlankPassword()
    {
        $this->expectException(\VuFind\Exception\Auth::class);

        $request = $this->getLoginRequest(['password' => '']);
        $this->getMultiILS()->authenticate($request);
    }

    /**
     * Test login with technical error.
     *
     * @return void
     */
    public function testBadLoginResponse()
    {
        $this->expectException(\VuFind\Exception\Auth::class);

        // VuFind requires the ILS driver to return a value in cat_username
        // by default -- if that is missing, we should fail.
        $response = [];
        $driver = $this->getMockMultiBackend();
        $driver->expects($this->once())->method('patronLogin')
            ->with($this->equalTo('ils1.testuser'), $this->equalTo('testpass'))
            ->willReturn($response);
        $this->getMultiILS($driver)->authenticate($this->getLoginRequest());
    }

    /**
     * Test successful login.
     *
     * @return void
     */
    public function testLogin()
    {
        $response = [
            'cat_username' => 'testuser', 'cat_password' => 'testpass',
            'email' => 'user@test.com',
        ];
        $driver = $this->getMockMultiBackend();
        $driver->expects($this->once())->method('patronLogin')
            ->with($this->equalTo('ils1.testuser'), $this->equalTo('testpass'))
            ->willReturn($response);
        $user = $this->getMultiILS($driver)->authenticate($this->getLoginRequest());
        $this->assertEquals('ils1.testuser', $user->username);
        $this->assertEquals('user@test.com', $user->email);
    }

    /**
     * Test failure caused by missing cat_id.
     *
     * @return void
     */
    public function testLoginWithMissingCatId()
    {
        $this->expectException(\VuFind\Exception\Auth::class);
        $this->expectExceptionMessage('authentication_error_technical');

        $response = [
            'cat_username' => 'testuser', 'cat_password' => 'testpass',
            'email' => 'user@test.com',
        ];
        $driver = $this->getMockMultiBackend();
        $driver->expects($this->once())->method('patronLogin')
            ->with($this->equalTo('ils1.testuser'), $this->equalTo('testpass'))
            ->willReturn($response);
        $auth = $this->getMultiILS($driver);
        // Configure the authenticator to look for a cat_id; since there is no
        // cat_id in the response above, this will throw an exception.
        $config = ['Authentication' => ['ILS_username_field' => 'cat_id']];
        $auth->setConfig(new \Laminas\Config\Config($config));
        $auth->authenticate($this->getLoginRequest());
    }

    /**
     * Support method -- get parameters to log into an account (but allow override of
     * individual parameters so we can test different scenarios).
     *
     * @param array $overrides Associative array of parameters to override.
     *
     * @return \Laminas\Http\Request
     */
    protected function getLoginRequest($overrides = [])
    {
        $post = $overrides + [
            'username' => 'testuser', 'password' => 'testpass', 'target' => 'ils1',
        ];
        $request = new \Laminas\Http\Request();
        $request->setPost(new \Laminas\Stdlib\Parameters($post));
        return $request;
    }

    /**
     * Get mock ILS authenticator
     *
     * @param array $patron Logged in patron to simulate (null for none).
     *
     * @return ILSAuthenticator
     */
    protected function getMockILSAuthenticator($patron = null): ILSAuthenticator
    {
        $mock = $this->getMockBuilder(ILSAuthenticator::class)
            ->disableOriginalConstructor()
            ->onlyMethods(['storedCatalogLogin'])
            ->getMock();
        $mock->expects($this->any())->method('storedCatalogLogin')
            ->willReturn($patron);
        return $mock;
    }

    /**
     * Get a mock MultiBackend driver to test.
     *
     * @param array $onlyMethods Existing methods to mock (in addition to
     * supportsMethod)
     * @param array $addMethods  New methods to mock (in addition to
     * getLoginDrivers)
     *
     * @return MockObject&MultiBackend
     */
    protected function getMockMultiBackend(
        $onlyMethods = [],
        $addMethods = ['patronLogin']
    ): MockObject&MultiBackend {
        $onlyMethods[] = 'supportsMethod';
        $onlyMethods[] = 'getLoginDrivers';
        $onlyMethods[] = 'getConfig';
        $configLoader = $this->getMockBuilder(\VuFind\Config\PluginManager::class)
            ->setConstructorArgs([$this->container])
            ->getMock();
        $ilsAuth = $this->getMockBuilder(\VuFind\Auth\ILSAuthenticator::class)
            ->disableOriginalConstructor()
            ->getMock();
        $driverManager
            = $this->getMockBuilder(\VuFind\ILS\Driver\PluginManager::class)
            ->setConstructorArgs([$this->container])
            ->getMock();
        $driver = $this->getMockBuilder(\VuFind\ILS\Driver\MultiBackend::class)
            ->setConstructorArgs([$configLoader, $ilsAuth, $driverManager])
            ->onlyMethods($onlyMethods)
            ->addMethods($addMethods)
            ->getMock();
        $driver->expects($this->any())
            ->method('getLoginDrivers')
            ->willReturn(['ils1']);
        $driver->expects($this->any())
            ->method('supportsMethod')
            ->willReturn(true);
        $driver->expects($this->any())
            ->method('getConfig')
            ->willReturn(new \Laminas\Config\Config([]));

        return $driver;
    }

    /**
     * Get the object to test.
     *
     * @param ?MultiBackend $driver Mock MultiBackend driver to test with.
     * @param ?array        $patron Logged in patron for mock
     * authenticator (null for none)
     *
     * @return MultiILS
     */
    protected function getMultiILS(
        MultiBackend $driver = null,
        array $patron = null
    ): MultiILS {
        if (empty($driver)) {
            $driver = $this->getMockMultiBackend();
        }
        $mockAuthenticator = $this->getMockILSAuthenticator($patron);
        $mockUser = $this->getMockBuilder(\VuFind\Db\Row\User::class)
            ->disableOriginalConstructor()
            ->onlyMethods(['saveCredentials'])
            ->getMock();
        $mockUser->username = 'ils1.testuser';
        $mockUserService = $this->createMock(UserServiceInterface::class);
        $mockUserService->expects($this->any())
<<<<<<< HEAD
            ->method('getUserByField')
            ->willReturn($mockUser);
        $mockUserService->expects($this->any())
=======
>>>>>>> d5237df0
            ->method('updateUserEmail')
            ->willReturnCallback(
                function ($mockUser, $email) {
                    $mockUser->email = $email;
                }
            );
<<<<<<< HEAD
        $mockDbServiceManager = new MockDbServicePluginManager($this);
        $mockDbServiceManager->set(UserServiceInterface::class, $mockUserService);
=======
        $mockUserTable = $this->getMockBuilder(\VuFind\Db\Table\User::class)
            ->disableOriginalConstructor()
            ->getMock();
        $mockUserTable->expects($this->any())
            ->method('getByUsername')
            ->willReturn($mockUser);
        $mockDbServiceManager = new MockDbServicePluginManager($this);
        $mockDbServiceManager->set(UserServiceInterface::class, $mockUserService);
        $mockTableManager = new MockDbTablePluginManager($this);
        $mockTableManager->set('User', $mockUserTable);
>>>>>>> d5237df0
        $this->container
            ->set(\VuFind\Db\Service\PluginManager::class, $mockDbServiceManager);
        $driverManager = new \VuFind\ILS\Driver\PluginManager($this->container);
        $parts = explode('\\', $driver::class);
        $driverClass = end($parts);
        $mockConfigReader = $this->getMockConfigPluginManager(
            [
                $driverClass => [
                    'Drivers' => [
                        'ils1' => 'Sample',
                    ],
                    'Login' => [
                        'drivers' => ['ils1'],
                    ],
                ],
            ],
        );
        $connection = new \VuFind\ILS\Connection(
            new \Laminas\Config\Config(['driver' => 'MultiBackend']),
            $driverManager,
            $mockConfigReader
        );
        $connection->setDriver($driver);

        $auth = new \VuFind\Auth\MultiILS($connection, $mockAuthenticator);
        $auth->setDbServiceManager($mockDbServiceManager);
<<<<<<< HEAD
=======
        $auth->setDbTableManager($mockTableManager);
>>>>>>> d5237df0
        return $auth;
    }
}<|MERGE_RESOLUTION|>--- conflicted
+++ resolved
@@ -35,10 +35,6 @@
 use VuFind\Db\Service\UserServiceInterface;
 use VuFind\ILS\Driver\MultiBackend;
 use VuFindTest\Container\MockDbServicePluginManager;
-<<<<<<< HEAD
-=======
-use VuFindTest\Container\MockDbTablePluginManager;
->>>>>>> d5237df0
 
 /**
  * MultiILS authentication test class.
@@ -302,33 +298,17 @@
         $mockUser->username = 'ils1.testuser';
         $mockUserService = $this->createMock(UserServiceInterface::class);
         $mockUserService->expects($this->any())
-<<<<<<< HEAD
             ->method('getUserByField')
             ->willReturn($mockUser);
         $mockUserService->expects($this->any())
-=======
->>>>>>> d5237df0
             ->method('updateUserEmail')
             ->willReturnCallback(
                 function ($mockUser, $email) {
                     $mockUser->email = $email;
                 }
             );
-<<<<<<< HEAD
         $mockDbServiceManager = new MockDbServicePluginManager($this);
         $mockDbServiceManager->set(UserServiceInterface::class, $mockUserService);
-=======
-        $mockUserTable = $this->getMockBuilder(\VuFind\Db\Table\User::class)
-            ->disableOriginalConstructor()
-            ->getMock();
-        $mockUserTable->expects($this->any())
-            ->method('getByUsername')
-            ->willReturn($mockUser);
-        $mockDbServiceManager = new MockDbServicePluginManager($this);
-        $mockDbServiceManager->set(UserServiceInterface::class, $mockUserService);
-        $mockTableManager = new MockDbTablePluginManager($this);
-        $mockTableManager->set('User', $mockUserTable);
->>>>>>> d5237df0
         $this->container
             ->set(\VuFind\Db\Service\PluginManager::class, $mockDbServiceManager);
         $driverManager = new \VuFind\ILS\Driver\PluginManager($this->container);
@@ -355,10 +335,6 @@
 
         $auth = new \VuFind\Auth\MultiILS($connection, $mockAuthenticator);
         $auth->setDbServiceManager($mockDbServiceManager);
-<<<<<<< HEAD
-=======
-        $auth->setDbTableManager($mockTableManager);
->>>>>>> d5237df0
         return $auth;
     }
 }