--- conflicted
+++ resolved
@@ -51,14 +51,10 @@
      */
     public function testGetThrowsOnNonObject()
     {
-<<<<<<< HEAD
-        $registry = $this->getMockForAbstractClass('Laminas\ServiceManager\ServiceLocatorInterface');
-=======
         $this->expectException(\UnexpectedValueException::class);
         $this->expectExceptionMessage('Expected backend registry to return object');
 
         $registry = $this->getMockForAbstractClass(\Laminas\ServiceManager\ServiceLocatorInterface::class);
->>>>>>> 6a35282e
         $registry->expects($this->once())
             ->method('get')
             ->will($this->returnValue('not-an-object'));
@@ -73,14 +69,10 @@
      */
     public function testGetThrowsOnNonBackend()
     {
-<<<<<<< HEAD
-        $registry = $this->getMockForAbstractClass('Laminas\ServiceManager\ServiceLocatorInterface');
-=======
         $this->expectException(\UnexpectedValueException::class);
         $this->expectExceptionMessage('does not implement the expected interface');
 
         $registry = $this->getMockForAbstractClass(\Laminas\ServiceManager\ServiceLocatorInterface::class);
->>>>>>> 6a35282e
         $registry->expects($this->once())
             ->method('get')
             ->will($this->returnValue($this));
@@ -95,11 +87,7 @@
      */
     public function testAttachDetachShared()
     {
-<<<<<<< HEAD
-        $registry = $this->getMockForAbstractClass('Laminas\ServiceManager\ServiceLocatorInterface');
-=======
         $registry = $this->getMockForAbstractClass(\Laminas\ServiceManager\ServiceLocatorInterface::class);
->>>>>>> 6a35282e
         $events   = new SharedEventManager();
         $manager  = new BackendManager($registry);
         $manager->attachShared($events);
