<?php

/**
 * BackendManager unit tests.
 *
 * PHP version 7
 *
 * Copyright (C) Villanova University 2010.
 *
 * This program is free software; you can redistribute it and/or modify
 * it under the terms of the GNU General Public License version 2,
 * as published by the Free Software Foundation.
 *
 * This program is distributed in the hope that it will be useful,
 * but WITHOUT ANY WARRANTY; without even the implied warranty of
 * MERCHANTABILITY or FITNESS FOR A PARTICULAR PURPOSE.  See the
 * GNU General Public License for more details.
 *
 * You should have received a copy of the GNU General Public License
 * along with this program; if not, write to the Free Software
 * Foundation, Inc., 51 Franklin Street, Fifth Floor, Boston, MA  02110-1301  USA
 *
 * @category VuFind
 * @package  Tests
 * @author   Demian Katz <demian.katz@villanova.edu>
 * @license  http://opensource.org/licenses/gpl-2.0.php GNU General Public License
 * @link     https://vufind.org/wiki/development:testing:unit_tests Wiki
 */
namespace VuFindTest\Search;

use Laminas\EventManager\SharedEventManager;
use VuFind\Search\BackendManager;

use VuFindTest\Unit\TestCase as TestCase;

/**
 * BackendManager unit tests.
 *
 * @category VuFind
 * @package  Tests
 * @author   Demian Katz <demian.katz@villanova.edu>
 * @license  http://opensource.org/licenses/gpl-2.0.php GNU General Public License
 * @link     https://vufind.org/wiki/development:testing:unit_tests Wiki
 */
class BackendManagerTest extends TestCase
{
    /**
     * Test that get() throws on a non-object.
     *
     * @return void
     *
     */
    public function testGetThrowsOnNonObject()
    {
<<<<<<< HEAD
        $registry = $this->getMockForAbstractClass('Laminas\ServiceManager\ServiceLocatorInterface');
=======
        $this->expectException(\UnexpectedValueException::class);
        $this->expectExceptionMessage('Expected backend registry to return object');

        $registry = $this->getMockForAbstractClass('Zend\ServiceManager\ServiceLocatorInterface');
>>>>>>> 41ef3b28
        $registry->expects($this->once())
            ->method('get')
            ->will($this->returnValue('not-an-object'));
        $manager = new BackendManager($registry);
        $manager->get('not-an-object');
    }

    /**
     * Test that get() throws on a non-backend.
     *
     * @return void
     *
     */
    public function testGetThrowsOnNonBackend()
    {
<<<<<<< HEAD
        $registry = $this->getMockForAbstractClass('Laminas\ServiceManager\ServiceLocatorInterface');
=======
        $this->expectException(\UnexpectedValueException::class);
        $this->expectExceptionMessage('does not implement the expected interface');

        $registry = $this->getMockForAbstractClass('Zend\ServiceManager\ServiceLocatorInterface');
>>>>>>> 41ef3b28
        $registry->expects($this->once())
            ->method('get')
            ->will($this->returnValue($this));
        $manager = new BackendManager($registry);
        $manager->get('not-a-backend');
    }

    /**
     * Test attaching to and detaching from shared event manager.
     *
     * @return void
     */
    public function testAttachDetachShared()
    {
        $registry = $this->getMockForAbstractClass('Laminas\ServiceManager\ServiceLocatorInterface');
        $events   = new SharedEventManager();
        $manager  = new BackendManager($registry);
        $manager->attachShared($events);

        $listeners = $this->getProperty($manager, 'listeners');
        $this->assertTrue($listeners->offsetExists($events));

        $manager->detachShared($events);
        $this->assertFalse($listeners->offsetExists($events));
    }
}<|MERGE_RESOLUTION|>--- conflicted
+++ resolved
@@ -52,14 +52,10 @@
      */
     public function testGetThrowsOnNonObject()
     {
-<<<<<<< HEAD
-        $registry = $this->getMockForAbstractClass('Laminas\ServiceManager\ServiceLocatorInterface');
-=======
         $this->expectException(\UnexpectedValueException::class);
         $this->expectExceptionMessage('Expected backend registry to return object');
 
         $registry = $this->getMockForAbstractClass('Zend\ServiceManager\ServiceLocatorInterface');
->>>>>>> 41ef3b28
         $registry->expects($this->once())
             ->method('get')
             ->will($this->returnValue('not-an-object'));
@@ -75,14 +71,10 @@
      */
     public function testGetThrowsOnNonBackend()
     {
-<<<<<<< HEAD
-        $registry = $this->getMockForAbstractClass('Laminas\ServiceManager\ServiceLocatorInterface');
-=======
         $this->expectException(\UnexpectedValueException::class);
         $this->expectExceptionMessage('does not implement the expected interface');
 
         $registry = $this->getMockForAbstractClass('Zend\ServiceManager\ServiceLocatorInterface');
->>>>>>> 41ef3b28
         $registry->expects($this->once())
             ->method('get')
             ->will($this->returnValue($this));
