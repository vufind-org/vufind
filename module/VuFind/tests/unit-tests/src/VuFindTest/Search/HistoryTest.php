--- conflicted
+++ resolved
@@ -30,11 +30,7 @@
 
 use VuFind\Db\Table\Search as SearchTable;
 use VuFind\Search\History;
-<<<<<<< HEAD
-=======
 use VuFind\Search\Results\PluginManager as ResultsManager;
-use VuFindTest\Unit\TestCase as TestCase;
->>>>>>> 37ed2490
 
 /**
  * History unit tests.
