--- conflicted
+++ resolved
@@ -158,15 +158,10 @@
      *
      * @return void
      *
-<<<<<<< HEAD
-     * @expectedException        Laminas\I18n\Exception\InvalidArgumentException
-     * @expectedExceptionMessage Ini file 'en.ini' not found
-=======
->>>>>>> 41ef3b28
      */
     public function testMissingPathStack()
     {
-        $this->expectException(\Zend\I18n\Exception\InvalidArgumentException::class);
+        $this->expectException(\Laminas\I18n\Exception\InvalidArgumentException::class);
         $this->expectExceptionMessage('Ini file \'en.ini\' not found');
 
         $loader = new ExtendedIni();
