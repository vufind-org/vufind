<?php

/**
 * ILS driver test
 *
 * PHP version 7
 *
 * Copyright (C) Villanova University 2011.
 *
 * This program is free software; you can redistribute it and/or modify
 * it under the terms of the GNU General Public License version 2,
 * as published by the Free Software Foundation.
 *
 * This program is distributed in the hope that it will be useful,
 * but WITHOUT ANY WARRANTY; without even the implied warranty of
 * MERCHANTABILITY or FITNESS FOR A PARTICULAR PURPOSE.  See the
 * GNU General Public License for more details.
 *
 * You should have received a copy of the GNU General Public License
 * along with this program; if not, write to the Free Software
 * Foundation, Inc., 51 Franklin Street, Fifth Floor, Boston, MA  02110-1301  USA
 *
 * @category VuFind
 * @package  Tests
 * @author   Demian Katz <demian.katz@villanova.edu>
 * @license  http://opensource.org/licenses/gpl-2.0.php GNU General Public License
 * @link     https://vufind.org Main Page
 */

namespace VuFindTest\ILS\Driver;

use InvalidArgumentException;
use Laminas\Http\Client\Adapter\Test as TestAdapter;
use Laminas\Http\Response as HttpResponse;
use VuFind\ILS\Driver\XCNCIP2;

/**
 * ILS driver test
 *
 * @category VuFind
 * @package  Tests
 * @author   Demian Katz <demian.katz@villanova.edu>
 * @license  http://opensource.org/licenses/gpl-2.0.php GNU General Public License
 * @link     https://vufind.org Main Page
 */
class XCNCIP2Test extends \VuFindTest\Unit\ILSDriverTestCase
{
    use \VuFindTest\Feature\FixtureTrait;

    /**
     * Standard setup method.
     *
     * @return void
     */
    public function setUp(): void
    {
        $this->driver = new XCNCIP2(new \VuFind\Date\Converter());
    }

    /**
     * Test definition for testGetMyTransactions
     *
     * @var array[]
     */
    protected $transactionsTests = [
        [
            'file' => [
                'lookupUserResponse.xml', 'LookupItem.xml',
            ],
            'result' => [
                [
                    'id' => 'MZK01000847602-MZK50000847602000090',
                    'item_agency_id' => 'My Agency',
                    'patronAgencyId' => 'Test agency', 'duedate' => '11-19-2014',
                    'title' => 'Jahrbücher der Deutschen Malakozoologischen Gesellschaft ...',
                    'item_id' => '104', 'renewable' => false,
                ],
                [
                    'id' => 'KN3183000000046386',
                    'item_agency_id' => 'Agency from lookup item',
                    'patronAgencyId' => 'Test agency', 'duedate' => '11-26-2014',
                    'title' => 'Anna Nahowská a císař František Josef : zápisky / Friedrich Saathen ; '
                        . 'z něm. přel. Ivana Víz',
                    'item_id' => '105', 'renewable' => true,
                ],
<<<<<<< HEAD
                ],
            ], [
                'file' => [
                    'LookupUserResponseWithoutNamespacePrefix.xml',
                ], 'result' => [
                    [
                        'id' => 'MZK01000847602-MZK50000847602000090',
                        'item_agency_id' => 'My Agency',
                        'patronAgencyId' => 'Test agency', 'duedate' => '11-19-2014',
                        'title' => 'Jahrbücher der Deutschen Malakozoologischen Gesellschaft ...',
                        'item_id' => '104', 'renewable' => true,
                    ], [
                        'id' => 'MZK01000000456-MZK50000000456000440',
                        'item_agency_id' => 'My Agency',
                        'patronAgencyId' => 'Test agency', 'duedate' => '11-26-2014',
                        'title' => 'Anna Nahowská a císař František Josef : zápisky / Friedrich Saathen ; '
                            . 'z něm. přel. Ivana Víz',
                        'item_id' => '105', 'renewable' => true,
                    ],
=======
            ],
        ], [
            'file' => [
                'LookupUserResponseWithoutNamespacePrefix.xml',
            ],
            'result' => [
                [
                    'id' => 'MZK01000847602-MZK50000847602000090',
                    'item_agency_id' => 'My Agency',
                    'patronAgencyId' => 'Test agency', 'duedate' => '11-19-2014',
                    'title' => 'Jahrbücher der Deutschen Malakozoologischen Gesellschaft ...',
                    'item_id' => '104', 'renewable' => true,
                ], [
                    'id' => 'MZK01000000456-MZK50000000456000440',
                    'item_agency_id' => 'My Agency',
                    'patronAgencyId' => 'Test agency', 'duedate' => '11-26-2014',
                    'title' => 'Anna Nahowská a císař František Josef : zápisky / Friedrich Saathen ; '
                        . 'z něm. přel. Ivana Víz',
                    'item_id' => '105', 'renewable' => true,
>>>>>>> 94152339
                ],
            ],
        ], [
            'file' => [
                'LookupUserResponseWithoutNamespaceDefinition.xml',
            ],
            'result' => [
                [
                    'id' => 'MZK01000847602-MZK50000847602000090',
                    'item_agency_id' => 'My Agency',
                    'patronAgencyId' => 'Test agency', 'duedate' => '11-19-2014',
                    'title' => 'Jahrbücher der Deutschen Malakozoologischen Gesellschaft ...',
                    'item_id' => '104', 'renewable' => true,
                ], [
                    'id' => 'MZK01000000456-MZK50000000456000440',
                    'item_agency_id' => 'My Agency',
                    'patronAgencyId' => 'Test agency', 'duedate' => '11-26-2014',
                    'title' => 'Anna Nahowská a císař František Josef : zápisky / Friedrich Saathen ; '
                        . 'z něm. přel. Ivana Víz',
                    'item_id' => '105', 'renewable' => true,
                ],
            ],
        ],
    ];

    protected $notRenewableTransactionsTests = [
        [
            'file' => [
                'lookupUserResponse.xml', 'LookupItem.xml',
            ],
            'result' => [
                [
                    'id' => 'MZK01000847602-MZK50000847602000090',
                    'item_agency_id' => 'My Agency',
                    'patronAgencyId' => 'Test agency', 'duedate' => '11-19-2014',
                    'title' => 'Jahrbücher der Deutschen Malakozoologischen Gesellschaft ...',
                    'item_id' => '104', 'renewable' => false,
                ],
                [
                    'id' => 'KN3183000000046386',
                    'item_agency_id' => 'Agency from lookup item',
                    'patronAgencyId' => 'Test agency', 'duedate' => '11-26-2014',
                    'title' => 'Anna Nahowská a císař František Josef : zápisky / Friedrich Saathen ; '
                        . 'z něm. přel. Ivana Víz',
                    'item_id' => '105', 'renewable' => false,
                ],
<<<<<<< HEAD
                ],
            ],
        ];
=======
            ],
        ],
    ];
>>>>>>> 94152339

    /**
     * Test definition for testGetMyFines
     *
     * @var array[]
     */
    protected $finesTests = [
        [
            'file' => 'lookupUserResponse.xml',
            'result' => [
                [
                    'id' => '8071750247', 'duedate' => '', 'amount' => 25,
                    'balance' => 25, 'checkout' => '', 'fine' => 'Service Charge',
                    'createdate' => '11-14-2014',
                ],
<<<<<<< HEAD
                ],
            ], [
                'file' => 'LookupUserResponseWithoutNamespacePrefix.xml',
                'result' => [
                    [
                        'id' => '', 'duedate' => '', 'amount' => 25, 'balance' => 25,
                        'checkout' => '', 'fine' => 'Service Charge',
                        'createdate' => '11-14-2014',
                    ],
=======
            ],
        ], [
            'file' => 'LookupUserResponseWithoutNamespacePrefix.xml',
            'result' => [
                [
                    'id' => '', 'duedate' => '', 'amount' => 25, 'balance' => 25,
                    'checkout' => '', 'fine' => 'Service Charge',
                    'createdate' => '11-14-2014',
>>>>>>> 94152339
                ],
            ],
        ],
    ];

    /**
     * Test definition for testPatronLogin
     *
     * @var array[]
     */
    protected $loginTests = [
        [
            'file' => 'lookupUserResponse.xml',
            'result' => [
                'id' => '700', 'patronAgencyId' => 'MZK',
                'cat_username' => 'my_login', 'cat_password' => 'my_password',
                'email' => 'test@mzk.cz', 'major' => null, 'college' => null,
                'firstname' => 'John', 'lastname' => 'Smith',
<<<<<<< HEAD
                ],
            ], [
                'file' => 'LookupUserResponseWithoutNamespacePrefix.xml',
                'result' => [
                    'id' => '700', 'patronAgencyId' => 'MZK',
                    'cat_username' => 'my_login', 'cat_password' => 'my_password',
                    'email' => 'test@mzk.cz', 'major' => null, 'college' => null,
                    'firstname' => 'John', 'lastname' => 'Smith',
                ],
=======
            ],
        ], [
            'file' => 'LookupUserResponseWithoutNamespacePrefix.xml',
            'result' => [
                'id' => '700', 'patronAgencyId' => 'MZK',
                'cat_username' => 'my_login', 'cat_password' => 'my_password',
                'email' => 'test@mzk.cz', 'major' => null, 'college' => null,
                'firstname' => 'John', 'lastname' => 'Smith',
>>>>>>> 94152339
            ],
        ],
    ];

    /**
     * Test definition for testGetMyHolds
     *
     * @var array[]
     */
    protected $holdsTests = [
        [
            'file' => 'lookupUserResponse.xml',
            'result' => [
                [
                    'id' => '111',
                    'title' => 'Ahoj, Blanko! : dívčí román / Eva Bernardinová',
                    'item_id' => 'MZK01000353880-MZK50000353880000040',
                    'create' => '10-10-2014', 'expire' => null, 'position' => null,
                    'requestId' => null,
                    'location' => 'Loan Department - Ground floor',
                    'item_agency_id' => null, 'canceled' => false,
                    'available' => false,

                ],
                [
                    'id' => '112',
                    'title' => 'Aktiv revizních techniků elektrických zařízení',
                    'item_id' => 'MZK01000065021-MZK50000065021000010',
                    'create' => '10-23-2014', 'expire' => null, 'position' => null,
                    'requestId' => null,
                    'location' => 'Loan Department - Ground floor',
                    'item_agency_id' => null, 'canceled' => false,
                    'available' => false,
                ],
<<<<<<< HEAD
                ],
            ], [
                'file' => 'LookupUserResponseWithoutNamespacePrefix.xml',
                'result' => [
                    [
                        'id' => '111',
                        'title' => 'Ahoj, Blanko! : dívčí román / Eva Bernardinová',
                        'item_id' => 'MZK01000353880-MZK50000353880000040',
                        'create' => '10-10-2014', 'expire' => null,
                        'position' => null, 'requestId' => null,
                        'location' => 'Loan Department - Ground floor',
                        'item_agency_id' => null, 'canceled' => false,
                        'available' => false,
=======
            ],
        ], [
            'file' => 'LookupUserResponseWithoutNamespacePrefix.xml',
            'result' => [
                [
                    'id' => '111',
                    'title' => 'Ahoj, Blanko! : dívčí román / Eva Bernardinová',
                    'item_id' => 'MZK01000353880-MZK50000353880000040',
                    'create' => '10-10-2014', 'expire' => null,
                    'position' => null, 'requestId' => null,
                    'location' => 'Loan Department - Ground floor',
                    'item_agency_id' => null, 'canceled' => false,
                    'available' => false,
>>>>>>> 94152339

                ], [
                    'id' => '112',
                    'title' => 'Aktiv revizních techniků elektrických zařízení',
                    'item_id' => 'MZK01000065021-MZK50000065021000010',
                    'create' => '10-23-2014', 'expire' => null,
                    'position' => null, 'requestId' => null,
                    'location' => 'Loan Department - Ground floor',
                    'item_agency_id' => null, 'canceled' => false,
                    'available' => false,
                ],
            ],
        ],
    ];

    /**
     * Test definition for testGetMyProfile
     *
     * @var array[]
     */
    protected $profileTests = [
        [
            'file' => 'lookupUserResponse.xml',
            'result' => [
                'firstname' => 'John', 'lastname' => 'Smith',
                'address1' => 'Trvalá ulice 123, Big City, 12345', 'address2' => '',
                'zip' => '', 'phone' => '', 'group' => '',
                'expiration_date' => '12-30-2099',
<<<<<<< HEAD
                ],
            ], [
                'file' => 'LookupUserResponseWithoutNamespacePrefix.xml',
                'result' => [
                    'firstname' => 'John', 'lastname' => 'Smith',
                    'address1' => 'Trvalá ulice 123, Big City, 12345',
                    'address2' => '', 'zip' => '', 'phone' => '', 'group' => '',
                    'expiration_date' => '12-30-2099',
                ],
            ], [
                'file' => 'lookupUserResponseStructuredAddress.xml', 'result' => [
                    'firstname' => 'John', 'lastname' => 'Smith',
                    'address1' => 'Trvalá ulice 123', 'address2' => '12345 Big City',
                    'zip' => '', 'phone' => '', 'group' => '',
                    'expiration_date' => '12-30-2099',
                ],
            ], [
                'file' => 'lookupUserResponseStructuredAddressDetail.xml',
                'result' => [
                    'firstname' => 'John', 'lastname' => 'Smith',
                    'address1' => 'Trvalá ulice 123', 'address2' => 'Big City',
                    'zip' => '12345', 'phone' => '', 'group' => '',
                    'expiration_date' => '12-30-2099',
                ],
            ], [
                'file' => 'lookupUserResponseUnstructuredName.xml', 'result' => [
                    'firstname' => '', 'lastname' => 'John Smith Jr.',
                    'address1' => 'Trvalá ulice 123', 'address2' => '12345 Big City',
                    'zip' => '', 'phone' => '', 'group' => '',
                    'expiration_date' => '12-30-2099'
                ],
=======
            ],
        ], [
            'file' => 'LookupUserResponseWithoutNamespacePrefix.xml',
            'result' => [
                'firstname' => 'John', 'lastname' => 'Smith',
                'address1' => 'Trvalá ulice 123, Big City, 12345',
                'address2' => '', 'zip' => '', 'phone' => '', 'group' => '',
                'expiration_date' => '12-30-2099',
>>>>>>> 94152339
            ],
        ], [
            'file' => 'lookupUserResponseStructuredAddress.xml', 'result' => [
                'firstname' => 'John', 'lastname' => 'Smith',
                'address1' => 'Trvalá ulice 123', 'address2' => '12345 Big City',
                'zip' => '', 'phone' => '', 'group' => '',
                'expiration_date' => '12-30-2099',
            ],
        ], [
            'file' => 'lookupUserResponseStructuredAddressDetail.xml',
            'result' => [
                'firstname' => 'John', 'lastname' => 'Smith',
                'address1' => 'Trvalá ulice 123', 'address2' => 'Big City',
                'zip' => '12345', 'phone' => '', 'group' => '',
                'expiration_date' => '12-30-2099',
            ],
        ], [
            'file' => 'lookupUserResponseUnstructuredName.xml', 'result' => [
                'firstname' => '', 'lastname' => 'John Smith Jr.',
                'address1' => 'Trvalá ulice 123', 'address2' => '12345 Big City',
                'zip' => '', 'phone' => '', 'group' => '',
                'expiration_date' => '12-30-2099'
            ],
        ],
    ];

    /**
     * Test definition for testGetMyStorageRetrievalRequests
     *
     * @var array[]
     */
    protected $storageRetrievalTests = [
        [
            'file' => 'lookupUserResponse.xml',
            'result' => [
                [
                    'id' => '155',
                    'title' => 'Listen and play : with magicians! : 3. ročník / Věra Štiková ; '
                        . '[ilustrace Andrea Schindlerová]',
                    'create' => '11-09-2014', 'expire' => null, 'position' => null,
                    'requestId' => null,
                    'location' => 'Loan Department - Ground floor',
                    'item_agency_id' => null, 'canceled' => false,
                    'item_id' => 'MZK01001333770-MZK50001370317000020',
                    'available' => false,
                ],
<<<<<<< HEAD
                ],
            ], [
                'file' => 'LookupUserResponseWithoutNamespacePrefix.xml',
                'result' => [
                    [
                        'id' => '155',
                        'title' => 'Listen and play : with magicians! : 3. ročník / Věra Štiková ; '
                            . '[ilustrace Andrea Schindlerová]',
                        'create' => '11-09-2014', 'expire' => null,
                        'position' => null, 'requestId' => null,
                        'location' => 'Loan Department - Ground floor',
                        'item_agency_id' => null, 'canceled' => false,
                        'item_id' => 'MZK01001333770-MZK50001370317000020',
                        'available' => false,
                    ],
=======
            ],
        ], [
            'file' => 'LookupUserResponseWithoutNamespacePrefix.xml',
            'result' => [
                [
                    'id' => '155',
                    'title' => 'Listen and play : with magicians! : 3. ročník / Věra Štiková ; '
                        . '[ilustrace Andrea Schindlerová]',
                    'create' => '11-09-2014', 'expire' => null,
                    'position' => null, 'requestId' => null,
                    'location' => 'Loan Department - Ground floor',
                    'item_agency_id' => null, 'canceled' => false,
                    'item_id' => 'MZK01001333770-MZK50001370317000020',
                    'available' => false,
>>>>>>> 94152339
                ],
            ],
        ],
    ];

    /**
     * Test definition for testGetStatuses
     *
     * @var array[]
     */
    protected $statusesTests = [
        [
            'file' => 'lookupItemSet.xml',
            'result' => [
                'MZK01000000421' => [
                    [
                        'status' => 'Available on shelf', 'location' => null,
                        'callnumber' => '621.3 ANG', 'availability' => true,
                        'reserve' => 'N', 'id' => 'MZK01000000421',
                    ],
                ], 'MZK01000062021' => [
                    [
                        'status' => 'Available On Shelf', 'location' => null,
                        'callnumber' => 'PK-0083.568', 'availability' => true,
                        'reserve' => 'N', 'id' => 'MZK01000062021',
                    ],
                ], 'MZK01000000425' => [
                    [
                        'status' => 'Available On Shelf',
                        'location' => 'Some holding location',
                        'callnumber' => '2-0997.767,2', 'availability' => true,
                        'reserve' => 'N', 'id' => 'MZK01000000425',
                    ], [
                        'status' => 'Circulation Status Undefined',
                        'location' => 'Some holding location', 'callnumber' => null,
                        'availability' => false, 'reserve' => 'N',
                        'id' => 'MZK01000000425', 'use_unknown_message' => true,
                    ],
                ],
<<<<<<< HEAD
                ],
            ], [
                'file' => 'lookupItemSetWithoutNamespacePrefix.xml', 'result' => [
                    'MZK01000000421' => [
                        [
                            'status' => 'Available on shelf', 'location' => null,
                            'callnumber' => '621.3 ANG', 'availability' => true,
                            'reserve' => 'N', 'id' => 'MZK01000000421',
                        ],
                    ], 'MZK01000062021' => [
                        [
                            'status' => 'Available On Shelf', 'location' => null,
                            'callnumber' => 'PK-0083.568', 'availability' => true,
                            'reserve' => 'N', 'id' => 'MZK01000062021',
                        ],
                    ], 'MZK01000000425' => [
                        [
                            'status' => 'Available On Shelf',
                            'location' => 'Some holding location',
                            'callnumber' => '2-0997.767,2', 'availability' => true,
                            'reserve' => 'N', 'id' => 'MZK01000000425',
                        ], [
                            'status' => 'Available On Shelf',
                            'location' => 'Some holding location',
                            'callnumber' => null, 'availability' => true,
                            'reserve' => 'N', 'id' => 'MZK01000000425',
                        ],
=======
            ],
        ], [
            'file' => 'lookupItemSetWithoutNamespacePrefix.xml', 'result' => [
                'MZK01000000421' => [
                    [
                        'status' => 'Available on shelf', 'location' => null,
                        'callnumber' => '621.3 ANG', 'availability' => true,
                        'reserve' => 'N', 'id' => 'MZK01000000421',
                    ],
                ], 'MZK01000062021' => [
                    [
                        'status' => 'Available On Shelf', 'location' => null,
                        'callnumber' => 'PK-0083.568', 'availability' => true,
                        'reserve' => 'N', 'id' => 'MZK01000062021',
                    ],
                ], 'MZK01000000425' => [
                    [
                        'status' => 'Available On Shelf',
                        'location' => 'Some holding location',
                        'callnumber' => '2-0997.767,2', 'availability' => true,
                        'reserve' => 'N', 'id' => 'MZK01000000425',
                    ], [
                        'status' => 'Available On Shelf',
                        'location' => 'Some holding location',
                        'callnumber' => null, 'availability' => true,
                        'reserve' => 'N', 'id' => 'MZK01000000425',
>>>>>>> 94152339
                    ],
                ],
            ],
        ],
    ];

    /**
     * Test definition for testGetHolding
     *
     * @var array[]
     */
    protected $holdingTests = [
        [
            'file' => 'lookupItemSet.xml',
            'result' => [
                [
                    'status' => 'Available on shelf', 'location' => null,
                    'callnumber' => '621.3 ANG', 'availability' => true,
                    'reserve' => 'N', 'id' => '123456',
                    'item_id' => 'MZK01000000421-MZK50000000421000010',
                    'bib_id' => 'MZK01000000421', 'duedate' => '', 'volume' => '',
                    'number' => '', 'is_holdable' => false, 'addLink' => false,
                    'storageRetrievalRequest' => 'auto',
                    'addStorageRetrievalRequestLink' => 'true', 'eresource' => '',
                    'item_agency_id' => 'My university', 'holdtype' => 'Hold',
                    'barcode' => 'MZK01000000421-MZK50000000421000010',
                ], [
                    'status' => 'Available On Shelf', 'location' => null,
                    'callnumber' => 'PK-0083.568', 'availability' => true,
                    'reserve' => 'N', 'id' => '123456', 'bib_id' => 'MZK01000062021',
                    'item_id' => 'MZK01000062021-MZK50000062021000010',
                    'item_agency_id' => 'Test agency', 'duedate' => '12-08-2019',
                    'volume' => '', 'number' => '', 'barcode' => 'Unknown barcode',
                    'is_holdable' => true, 'addLink' => true, 'holdtype' => 'Hold',
                    'storageRetrievalRequest' => 'auto',
                    'addStorageRetrievalRequestLink' => 'true', 'eresource' => '',
                ], [
                    'status' => 'Available On Shelf',
                    'location' => 'Some holding location',
                    'callnumber' => '2-0997.767,2', 'availability' => true,
                    'reserve' => 'N', 'id' => '123456',
                    'item_id' => 'MZK01000000425-MZK50000000425000020',
                    'bib_id' => 'MZK01000000425', 'item_agency_id' => 'Test agency',
                    'duedate' => '', 'volume' => '', 'number' => '',
                    'barcode' => 'Unknown barcode', 'is_holdable' => true,
                    'addLink' => true, 'holdtype' => 'Hold',
                    'storageRetrievalRequest' => 'auto',
                    'addStorageRetrievalRequestLink' => 'true', 'eresource' => '',
                    'collection_desc' => 'Some holding sublocation',
                ], [
                    'status' => 'Circulation Status Undefined',
                    'location' => 'Some holding location', 'callnumber' => '',
                    'availability' => false, 'reserve' => 'N', 'id' => '123456',
                    'use_unknown_message' => true,
                    'item_id' => 'MZK01000000425-MZK50000000425000030',
                    'bib_id' => 'MZK01000000425', 'item_agency_id' => 'Test agency',
                    'duedate' => '09-14-2020', 'volume' => '', 'number' => '',
                    'barcode' => 'Unknown barcode', 'is_holdable' => false,
                    'addLink' => false, 'holdtype' => 'Recall',
                    'storageRetrievalRequest' => 'auto',
                    'addStorageRetrievalRequestLink' => 'true', 'eresource' => '',
                    'collection_desc' => 'Some holding sublocation',
                ],
<<<<<<< HEAD
                ],
            ],
        ];
=======
            ],
        ],
    ];
>>>>>>> 94152339

    /**
     * Test definition for testPlaceHold
     *
     * @var array[]
     */
    protected $placeHoldTests = [
        [
            'file' => 'RequestItemResponseAcceptedWithItemId.xml',
            'result' => [
                'success' => true,
            ],
        ], [
            'file' => 'RequestItemResponseAcceptedWithRequestId.xml',
            'result' => [
                'success' => true,
            ],
        ], [
            'file' => 'RequestItemResponseDenied.xml', 'result' => [
                'success' => false, 'sysMessage' => 'Temporary Processing Failure'
            ],
        ], [
            'file' => 'RequestItemResponseDeniedWithIdentifiers.xml',
            'result' => [
                'success' => false, 'sysMessage' => 'Temporary Processing Failure'
            ],
        ], [
            'file' => 'RequestItemResponseDeniedNotFullProblemElement.xml',
            'result' => [
                'success' => false, 'sysMessage' => 'User Blocked'
            ],
        ], [
            'file' => 'RequestItemResponseDeniedEmpty.xml', 'result' => [
                'success' => false,
            ],
        ],
    ];

    /**
     * Test definition for testPlaceStorageRetrievalRequest
     *
     * @var array[]
     */
    protected $placeStorageRetrievalRequestTests = [
        [
            'file' => 'RequestItemResponseAcceptedWithItemId.xml',
            'result' => [
                'success' => true,
<<<<<<< HEAD
                ],
            ], [
                'file' => 'RequestItemResponseAcceptedWithRequestId.xml',
                'result' => [
                    'success' => true,
                ],
            ], [
                'file' => 'RequestItemResponseDenied.xml', 'result' => [
                    'success' => false,
                    'sysMessage' => 'Temporary Processing Failure'
                ],
            ], [
                'file' => 'RequestItemResponseDeniedWithIdentifiers.xml',
                'result' => [
                    'success' => false,
                    'sysMessage' => 'Temporary Processing Failure'
                ],
            ], [
                'file' => 'RequestItemResponseDeniedNotFullProblemElement.xml',
                'result' => [
                    'success' => false,
                    'sysMessage' => 'User Blocked'
                ],
            ], [
                'file' => 'RequestItemResponseDeniedEmpty.xml', 'result' => [
                    'success' => false,
                ],
=======
            ],
        ], [
            'file' => 'RequestItemResponseAcceptedWithRequestId.xml',
            'result' => [
                'success' => true,
>>>>>>> 94152339
            ],
        ], [
            'file' => 'RequestItemResponseDenied.xml', 'result' => [
                'success' => false,
                'sysMessage' => 'Temporary Processing Failure'
            ],
        ], [
            'file' => 'RequestItemResponseDeniedWithIdentifiers.xml',
            'result' => [
                'success' => false,
                'sysMessage' => 'Temporary Processing Failure'
            ],
        ], [
            'file' => 'RequestItemResponseDeniedNotFullProblemElement.xml',
            'result' => [
                'success' => false,
                'sysMessage' => 'User Blocked'
            ],
        ], [
            'file' => 'RequestItemResponseDeniedEmpty.xml', 'result' => [
                'success' => false,
            ],
        ],
    ];

    /**
     * Test definition for testCancelHolds
     *
     * @var array[]
     */
    protected $cancelHoldsTests = [
        [
            'file' => 'CancelRequestItemResponseAccepted.xml',
            'result' => [
                'count' => 1, 'items' => [
                    'Item1' => [
                        'success' => true, 'status' => 'hold_cancel_success',
                    ],
                ],
<<<<<<< HEAD
                ],
            ], [
                'file' => 'CancelRequestItemResponseDenied.xml', 'result' => [
                    'count' => 0, 'items' => [
                        'Item1' => [
                            'success' => false, 'status' => 'hold_cancel_fail',
                        ],
=======
            ],
        ], [
            'file' => 'CancelRequestItemResponseDenied.xml', 'result' => [
                'count' => 0, 'items' => [
                    'Item1' => [
                        'success' => false, 'status' => 'hold_cancel_fail',
>>>>>>> 94152339
                    ],
                ],
            ],
        ], [
            'file' => 'CancelRequestItemResponseDeniedWithUserId.xml',
            'result' => [
                'count' => 0, 'items' => [
                    'Item1' => [
                        'success' => false, 'status' => 'hold_cancel_fail',
                    ],
                ],
            ],
        ],
    ];

    /**
     * Test definition for testCancelStorageRetrievalRequests
     *
     * @var array[]
     */
    protected $cancelStorageRetrievalTests = [
        [
            'file' => 'CancelRequestItemResponseAccepted.xml',
            'result' => [
                'count' => 1, 'items' => [
                    'Item1' => [
                        'success' => true,
                        'status' => 'storage_retrieval_request_cancel_success',
                    ],
                ],
<<<<<<< HEAD
                ],
            ], [
                'file' => 'CancelRequestItemResponseDenied.xml', 'result' => [
                    'count' => 0, 'items' => [
                        'Item1' => [
                            'success' => false,
                            'status' => 'storage_retrieval_request_cancel_fail',
                        ],
=======
            ],
        ], [
            'file' => 'CancelRequestItemResponseDenied.xml', 'result' => [
                'count' => 0, 'items' => [
                    'Item1' => [
                        'success' => false,
                        'status' => 'storage_retrieval_request_cancel_fail',
>>>>>>> 94152339
                    ],
                ],
            ],
        ], [
            'file' => 'CancelRequestItemResponseDeniedWithUserId.xml',
            'result' => [
                'count' => 0, 'items' => [
                    'Item1' => [
                        'success' => false,
                        'status' => 'storage_retrieval_request_cancel_fail',
                    ],
                ],
            ],
        ],
    ];

    /**
     * Test definition for testRenewMyItems
     *
     * @var array[]
     */
    protected $renewMyItemsTests = [
        [
            'file' => 'RenewItemResponseAccepted.xml',
            'result' => [
                'blocks' => false, 'details' => [
                    'Item1' => [
                        'success' => true, 'new_date' => '09-08-2020',
                        'new_time' => '20:00', 'item_id' => 'Item1'
                    ],
                ],
<<<<<<< HEAD
                ],
            ], [
                'file' => 'RenewItemResponseAcceptedAlternativeDateFormat.xml',
                'result' => [
                    'blocks' => false, 'details' => [
                        'Item1' => [
                            'success' => true, 'new_date' => '08-31-2020',
                            'new_time' => '17:59', 'item_id' => 'Item1'
                        ],
=======
            ],
        ], [
            'file' => 'RenewItemResponseAcceptedAlternativeDateFormat.xml',
            'result' => [
                'blocks' => false, 'details' => [
                    'Item1' => [
                        'success' => true, 'new_date' => '08-31-2020',
                        'new_time' => '17:59', 'item_id' => 'Item1'
>>>>>>> 94152339
                    ],
                ],
            ],
        ], [
            'file' => 'RenewItemResponseDenied.xml', 'result' => [
                'blocks' => false, 'details' => [
                    'Item1' => [
                        'success' => false, 'item_id' => 'Item1'
                    ],
                ],
            ],
        ], [
            'file' => 'RenewItemResponseDeniedInvalidMessage.xml', 'result' => [
                'blocks' => false, 'details' => [
                    'Item1' => [
                        'success' => false, 'item_id' => 'Item1'
                    ],
                ],
            ],
        ],
    ];

    /**
     * Test definitions for renewing when renewals are disabled
     *
     * @var array
     */
    protected $renewMyItemsWithDisabledRenewals = [
        [
            'file' => 'RenewItemResponseAccepted.xml',
            'result' => [
                'blocks' => false, 'details' => [
                    'Item1' => [
                        'success' => false, 'item_id' => 'Item1'
                    ],
                ],
<<<<<<< HEAD
                ],
            ], [
                'file' => 'RenewItemResponseAcceptedAlternativeDateFormat.xml',
                'result' => [
                    'blocks' => false, 'details' => [
                        'Item1' => [
                            'success' => false, 'item_id' => 'Item1'
                        ],
=======
            ],
        ], [
            'file' => 'RenewItemResponseAcceptedAlternativeDateFormat.xml',
            'result' => [
                'blocks' => false, 'details' => [
                    'Item1' => [
                        'success' => false, 'item_id' => 'Item1'
>>>>>>> 94152339
                    ],
                ],
            ],
        ], [
            'file' => 'RenewItemResponseDenied.xml', 'result' => [
                'blocks' => false, 'details' => [
                    'Item1' => [
                        'success' => false, 'item_id' => 'Item1'
                    ],
                ],
            ],
        ], [
            'file' => 'RenewItemResponseDeniedInvalidMessage.xml', 'result' => [
                'blocks' => false, 'details' => [
                    'Item1' => [
                        'success' => false, 'item_id' => 'Item1'
                    ],
                ],
            ],
        ],
    ];

    /**
     * Test definitions for getPatronBlocks tests
     *
     * @var array
     */
    protected $patronBlocksTests = [
        [
            'file' => 'lookupUserResponse.xml', 'result' => [],
        ], [
            'file' => 'lookupUserResponseWithBlocks.xml', 'result' => [
                'Block Request Item', 'Block Renewal',
            ],
        ],
    ];

    /**
     * Test definitions for getAccountBlocks tests
     *
     * @var array
     */
    protected $accountBlocksTests = [
        [
            'file' => 'lookupUserResponse.xml', 'result' => false,
        ], [
            'file' => 'lookupUserResponseWithAllBlocks.xml', 'result' => [
                'requests_blocked', 'renewal_block', 'checkout_block',
                'electronic_resources_block', 'lost_card',
                'message_from_library', 'available_for_pickup_notification',
            ],
        ],
    ];

    /**
     * Test getMyTransactions
     *
     * @return void
     */
    public function testGetMyTransactions()
    {
        foreach ($this->transactionsTests as $test) {
            $this->configureDriver();
            $this->mockResponse($test['file']);
            $transactions = $this->driver->getMyTransactions(
                [
                    'cat_username' => 'my_login', 'cat_password' => 'my_password',
                    'patronAgencyId' => 'Test agency', 'id' => "patron_id",
                ]
            );
            $this->assertEquals(
                $test['result'],
                $transactions,
                'Fixture file: ' . implode(', ', (array)$test['file'])
            );
        }
    }

    /**
     * Test disable renewals configutaion
     *
     * @return void
     */
    public function testDisableRenewalsConfiguration()
    {
        $config = [
            'Catalog' => [
                'url' => 'https://test.ncip.example', 'consortium' => false,
                'agency' => 'Test agency',
                'pickupLocationsFile' => 'XCNCIP2_locations.txt',
                'disableRenewals' => true,
            ], 'NCIP' => [],
        ];
        foreach ($this->notRenewableTransactionsTests as $test) {
            $this->configureDriver($config);
            $this->mockResponse($test['file']);
            $transactions = $this->driver->getMyTransactions(
                [
                    'cat_username' => 'my_login', 'cat_password' => 'my_password',
                    'patronAgencyId' => 'Test agency', 'id' => "patron_id",
                ]
            );
            $this->assertEquals(
                $test['result'],
                $transactions,
                'Fixture file: ' . implode(', ', (array)$test['file'])
            );
        }
        foreach ($this->renewMyItemsWithDisabledRenewals as $test) {
            $this->configureDriver($config);
            $this->mockResponse($test['file']);
            $result = $this->driver->renewMyItems(
                [
                    'patron' => [
                        'cat_username' => 'my_login',
                        'cat_password' => 'my_password',
                        'patronAgencyId' => 'Test agency',
                    ], 'details' => [
                        'My University|Item1',
                    ],
                ]
            );
            $this->assertEquals(
                $test['result'],
                $result,
                'Fixture file: ' . implode(', ', (array)$test['file'])
            );
        }
        $config['Catalog']['disableRenewals'] = false;
        foreach ($this->transactionsTests as $test) {
            $this->configureDriver($config);
            $this->mockResponse($test['file']);
            $transactions = $this->driver->getMyTransactions(
                [
                    'cat_username' => 'my_login', 'cat_password' => 'my_password',
                    'patronAgencyId' => 'Test agency', 'id' => "patron_id",
                ]
            );
            $this->assertEquals(
                $test['result'],
                $transactions,
                'Fixture file: ' . implode(', ', (array)$test['file'])
            );
        }
    }

    /**
     * Test getMyFines
     *
     * @return void
     */
    public function testGetMyFines()
    {
        foreach ($this->finesTests as $test) {
            $this->configureDriver();
            $this->mockResponse($test['file']);
            $fines = $this->driver->getMyFines(
                [
                    'cat_username' => 'my_login', 'cat_password' => 'my_password',
                    'patronAgencyId' => 'Test agency', 'id' => "patron_id",
                ]
            );
            $this->assertEquals(
                $test['result'],
                $fines,
                'Fixture file: ' . implode(', ', (array)$test['file'])
            );
        }
    }

    /**
     * Test patronLogin
     *
     * @return void
     */
    public function testPatronLogin()
    {
        foreach ($this->loginTests as $test) {
            $this->configureDriver();
            $this->mockResponse($test['file']);
            $patron = $this->driver->patronLogin('my_login', 'my_password');
            $this->assertEquals(
                $test['result'],
                $patron,
                'Fixture file: ' . implode(', ', (array)$test['file'])
            );
        }
    }

    /**
     * Test getMyHolds
     *
     * @return void
     */
    public function testGetMyHolds()
    {
        foreach ($this->holdsTests as $test) {
            $this->configureDriver();
            $this->mockResponse($test['file']);
            $holds = $this->driver->getMyHolds(
                [
                    'cat_username' => 'my_login', 'cat_password' => 'my_password',
                    'patronAgencyId' => 'Test agency', 'id' => "patron_id",
                ]
            );
            $this->assertEquals(
                $test['result'],
                $holds,
                'Fixture file: ' . implode(', ', (array)$test['file'])
            );
        }
    }

    /**
     * Test getMyProfile
     *
     * @return void
     */
    public function testGetMyProfile()
    {
        foreach ($this->profileTests as $test) {
            $this->configureDriver();
            $this->mockResponse($test['file']);
            $profile = $this->driver->getMyProfile(
                [
                    'cat_username' => 'my_login', 'cat_password' => 'my_password',
                    'patronAgencyId' => 'Test agency', 'id' => "patron_id",
                ]
            );
            $this->assertEquals(
                $test['result'],
                $profile,
                'Fixture file: ' . implode(', ', (array)$test['file'])
            );
        }
    }

    /**
     * Test getMyStorageRetrievalRequests
     *
     * @return void
     */
    public function testGetMyStorageRetrievalRequests()
    {
        foreach ($this->storageRetrievalTests as $test) {
            $this->configureDriver();
            $this->mockResponse($test['file']);
            $storageRetrievals = $this->driver->getMyStorageRetrievalRequests(
                [
                'cat_username' => 'my_login', 'cat_password' => 'my_password',
                'patronAgencyId' => 'Test agency', 'id' => "patron_id",
                ]
            );
            $this->assertEquals(
                $test['result'],
                $storageRetrievals,
                'Fixture file: ' . implode(', ', (array)$test['file'])
            );
        }
    }

    /**
     * Test getStatuses
     *
     * @return void
     */
    public function testGetStatuses()
    {
        foreach ($this->statusesTests as $test) {
            $this->configureDriver();
            $this->mockResponse($test['file']);
            $status = $this->driver->getStatuses(['Some Id']);
            $this->assertEquals(
                $test['result'],
                $status,
                'Fixture file: ' . implode(', ', (array)$test['file'])
            );
        }
    }

    /**
     * Test getHolding
     *
     * @return void
     */
    public function testGetHolding()
    {
        foreach ($this->holdingTests as $test) {
            $this->configureDriver();
            $this->mockResponse($test['file']);
            $holdings = $this->driver->getHolding('123456');
            $this->assertEquals(
                $test['result'],
                $holdings,
                'Fixture file: ' . implode(', ', (array)$test['file'])
            );
        }
    }

    /**
     * Test getPickUpLocations
     *
     * @return void
     */
    public function testGetPickupLocations()
    {
        // Test reading pickup locations from file
        $this->configureDriver();
        $locations = $this->driver->getPickUpLocations([]);
        $this->assertEquals(
            [
            [
                'locationID' => 'My University|1',
                'locationDisplay' => 'Main Circulation Desk',
            ], [
                'locationID' => 'My University|2', 'locationDisplay' => 'Stacks',
            ]
            ],
            $locations
        );

        // Test reading pickup locations from NCIP responder
        $this->configureDriver(
            [
            'Catalog' => [
                'url' => 'https://test.ncip.example', 'consortium' => false,
                'agency' => ['Test agency'], 'pickupLocationsFromNCIP' => true,
            ], 'NCIP' => [],
            ]
        );
        $this->mockResponse('LookupAgencyResponse.xml');
        $locations = $this->driver->getPickUpLocations([]);
        $this->assertEquals(
            [
                [
                    'locationID' => 'My library|1', 'locationDisplay' => 'Main library',
                ],
                [
                    'locationID' => 'My library|2', 'locationDisplay' => 'Stacks',
                ]
            ],
            $locations
        );

        // Test reading pickup locations from NCIP, but response is without locations
        $this->configureDriver(
            [
                'Catalog' => [
                    'url' => 'https://test.ncip.example', 'consortium' => false,
                    'agency' => ['Test agency'], 'pickupLocationsFromNCIP' => true,
                ],
                'NCIP' => [],
            ]
        );
        $this->mockResponse('LookupAgencyResponseWithoutLocations.xml');
        $locations = $this->driver->getPickUpLocations([]);
        $this->assertEquals([], $locations);
    }

    /**
     * Test placeHold
     *
     * @return void
     */
    public function testPlaceHold()
    {
        $this->configureDriver();
        foreach ($this->placeHoldTests as $test) {
            $this->mockResponse($test['file']);
            $hold = $this->driver->placeHold(
                [
                    'patron' => [
                        'cat_username' => 'my_login',
                        'cat_password' => 'my_password',
                        'patronAgencyId' => 'Test agency',
                    ], 'bib_id' => '1', 'item_id' => '1',
                    'pickUpLocation' => 'My University|1', 'holdtype' => 'title',
                    'requiredBy' => '2020-12-30',
                    'item_agency_id' => 'My University',
                ]
            );
            $this->assertEquals(
                $test['result'],
                $hold,
                'Fixture file: ' . implode(', ', (array)$test['file'])
            );
        }
    }

    /**
     * Test placeStorageRetrievalRequest
     *
     * @return void
     */
    public function testPlaceStorageRetrievalRequest()
    {
        $this->configureDriver();
        foreach ($this->placeStorageRetrievalRequestTests as $test) {
            $this->mockResponse($test['file']);
            $result = $this->driver->placeStorageRetrievalRequest(
                [
                    'patron' => [
                        'cat_username' => 'my_login',
                        'cat_password' => 'my_password',
                        'patronAgencyId' => 'Test agency',
                    ], 'bib_id' => '1', 'item_id' => '1',
                    'pickUpLocation' => 'My University|1', 'holdtype' => 'title',
                    'requiredBy' => '2020-12-30',
                    'item_agency_id' => 'My University',
                ]
            );
            $this->assertEquals(
                $test['result'],
                $result,
                'Fixture file: ' . implode(', ', (array)$test['file'])
            );
        }
    }

    /**
     * Test cancelHolds
     *
     * @return void
     */
    public function testCancelHolds()
    {
        $this->configureDriver();
        foreach ($this->cancelHoldsTests as $test) {
            $this->mockResponse($test['file']);
            $result = $this->driver->cancelHolds(
                [
                    'patron' => [
                        'cat_username' => 'my_login',
                        'cat_password' => 'my_password',
                        'patronAgencyId' => 'Test agency', 'id' => '123'
                    ], 'details' => [
                        'My University|Request1|Item1',
                    ],
                ]
            );
            $this->assertEquals(
                $test['result'],
                $result,
                'Fixture file: ' . implode(', ', (array)$test['file'])
            );
        }
    }

    /**
     * Test cancelHolds
     *
     * @return void
     */
    public function testCancelStorageRetrievalRequests()
    {
        $this->configureDriver();
        foreach ($this->cancelStorageRetrievalTests as $test) {
            $this->mockResponse($test['file']);
            $result = $this->driver->cancelStorageRetrievalRequests(
                [
                    'patron' => [
                        'cat_username' => 'my_login',
                        'cat_password' => 'my_password',
                        'patronAgencyId' => 'Test agency', 'id' => '123'
                    ], 'details' => [
                        'My University|Request1|Item1',
                    ],
                ]
            );
            $this->assertEquals(
                $test['result'],
                $result,
                'Fixture file: ' . implode(', ', (array)$test['file'])
            );
        }
    }

    /**
     * Test renewMyItems
     *
     * @return void
     */
    public function testRenewMyItems()
    {
        $this->configureDriver();
        foreach ($this->renewMyItemsTests as $test) {
            $this->mockResponse($test['file']);
            $result = $this->driver->renewMyItems(
                [
                    'patron' => [
                        'cat_username' => 'my_login',
                        'cat_password' => 'my_password',
                        'patronAgencyId' => 'Test agency',
                    ], 'details' => [
                        'My University|Item1',
                    ],
                ]
            );
            $this->assertEquals(
                $test['result'],
                $result,
                'Fixture file: ' . implode(', ', (array)$test['file'])
            );
        }
    }

    /**
     * Test definition for testGetRequestMethods
     *
     * @var array[]
     */
    protected $requestTests
        = [
            '1' => [
                'method' => 'getStatusRequest', 'config' => [
                    'Catalog' => [
                        'url' => 'https://test.ncip.example', 'consortium' => false,
                        'agency' => ['Test agency'],
                        'pickupLocationsFile' => 'XCNCIP2_locations.txt',
                        'fromAgency' => 'My portal',
                    ], 'NCIP' => [],
                ], 'params' => [['1'], null, 'Test agency'],
                'result' => 'LookupItemSetRequest.xml',
            ], '2' => [
                'method' => 'getStatusRequest',
                'params' => [['1'], null, 'Test agency'],
                'result' => 'LookupItemSetRequestWithoutHeader.xml',
            ], '3' => [
                'method' => 'getCancelRequest', 'params' => [
                    '', '', 'patron agency', 'item agency', 'rq1', 'Hold', 'item1',
                    '12345'
                ], 'result' => 'CancelRequestItemRequest.xml'
            ], '4' => [
                'method' => 'getCancelRequest', 'params' => [
                    'username', 'password', 'patron agency', 'item agency', 'rq1',
                    'Hold', 'item1', '12345'
                ], 'result' => 'CancelRequestItemRequestAuthInput.xml'
            ], '4.1' => [
                'method' => 'getCancelRequest', 'config' => [
                    'Catalog' => [
                        'url' => 'https://test.ncip.example', 'consortium' => false,
                        'agency' => ['default agency'],
                        'pickupLocationsFile' => 'XCNCIP2_locations.txt',
                        'fromAgency' => 'My portal',
                    ], 'NCIP' => [],
                ], 'params' => [
                    'username', 'password', 'patron agency', '', 'rq1', 'Hold',
                    'item1', '12345'
                ], 'result' => 'CancelRequestDefaultItemAgencyRequest.xml'
            ], '5' => [
                'method' => 'getRenewRequest', 'params' => [
                    'username', 'password', 'item1', 'item agency', 'patron agency'
                ], 'result' => 'RenewItemRequest.xml'
            ], '5.1' => [
                'method' => 'getRenewRequest', 'config' => [
                    'Catalog' => [
                        'url' => 'https://test.ncip.example', 'consortium' => false,
                        'agency' => ['default agency'],
                        'pickupLocationsFile' => 'XCNCIP2_locations.txt',
                        'fromAgency' => 'My portal',
                    ], 'NCIP' => [],
                ],
                'params' => ['username', 'password', 'item1', '', 'patron agency'],
                'result' => 'RenewItemDefaultAgencyRequest.xml'
            ], '5.2' => [
                'method' => 'getRenewRequest', 'params' => [
                    'username', 'password', 'item1', 'item agency', 'patron agency',
                    'username'
                ], 'result' => 'RenewItemWithUserIdRequest.xml'
            ], '6' => [
                'method' => 'getRequest', 'config' => [
                    'Catalog' => [
                        'url' => 'https://test.ncip.example', 'consortium' => false,
                        'agency' => ['Test agency'],
                        'pickupLocationsFile' => 'XCNCIP2_locations.txt',
                        'fromAgency' => 'My portal',
                    ], 'NCIP' => [],
                ], 'params' => [
                    'username', '', 'bib1', 'item1', 'patron agency', 'item agency',
                    'Hold', 'Item', '2020-12-20T00:00:00.000Z', null, 'patron1'
                ], 'result' => 'RequestItemRequest.xml'
            ], '7' => [
                'method' => 'getLookupUserRequest', 'params' => [
                    null, 'password', 'patron agency',
                    ['<ns1:LoanedItemsDesired />'], 'patron1'
                ], 'result' => 'LookupUserRequest.xml'
            ], '8' => [
                'method' => 'getLookupAgencyRequest', 'params' => [null],
                'result' => 'LookupAgencyRequest.xml'
            ], '9' => [
                'method' => 'getLookupItemRequest', 'config' => [
                    'Catalog' => [
                        'url' => 'https://test.ncip.example', 'consortium' => false,
                        'agency' => ['Test agency'],
                        'pickupLocationsFile' => 'XCNCIP2_locations.txt',
                        'fromAgency' => 'My portal',
                    ], 'NCIP' => [],
                ], 'params' => ['item1', 'Accession Number'],
                'result' => 'LookupItemRequest.xml'
            ],
        ];

    /**
     * Test methods for creating NCIP requests
     *
     * @return void
     */
    public function testGetRequestMethods()
    {
        foreach ($this->requestTests as $id => $test) {
            $this->configureDriver($test['config'] ?? null);
            $method = new \ReflectionMethod(
                '\VuFind\ILS\Driver\XCNCIP2',
                $test['method']
            );
            $method->setAccessible(true);
            $request = $method->invokeArgs($this->driver, $test['params'] ?? []);
            $file = realpath(
                __DIR__ . '/../../../../../../tests/fixtures/xcncip2/request/'
                . $test['result']
            );
            $expected = file_get_contents($file);
            $this->assertEquals($expected, $request, 'Test identifier: ' . $id);
        }
    }

    /**
     * Test that getCancelRequest throws exception without mandatory parameters
     * (itemId or requestId)
     *
     * @return void
     */
    public function testGetCancelRequestException()
    {
        $this->configureDriver();
        $method = new \ReflectionMethod(
            '\VuFind\ILS\Driver\XCNCIP2',
            'getCancelRequest'
        );
        $method->setAccessible(true);
        $this->expectException(\VuFind\Exception\ILS::class);
        $this->expectExceptionMessage('No identifiers for CancelRequest');
        $request = $method->invokeArgs(
            $this->driver,
            [
                'username', 'password', 'patron agency', 'item agency', '', 'Hold', null,
                '12345'
            ]
        );
    }

    /**
     * Test method getPatronBlocks
     *
     * @return void
     * @throws \ReflectionException
     */
    public function testGetPatronBlocks(): void
    {
        foreach ($this->patronBlocksTests as $test) {
            $this->configureDriver();
            $this->mockResponse($test['file']);
            $method = new \ReflectionMethod(
                '\VuFind\ILS\Driver\XCNCIP2',
                'getPatronBlocks'
            );
            $method->setAccessible(true);
            $blocks = $method->invokeArgs(
                $this->driver,
                [['cat_username' => 'test']]
            );
            $this->assertEquals($test['result'], $blocks);
        }
    }

    /**
     * Test method getPatronBlocks
     *
     * @return void
     */
    public function testGetAccountBlocks(): void
    {
        foreach ($this->accountBlocksTests as $test) {
            $this->configureDriver();
            $this->mockResponse($test['file']);
            $blocks = $this->driver->getAccountBlocks(['cat_username' => 'test']);
            $this->assertEqualsCanonicalizing($test['result'], $blocks);
        }
    }

    /**
     * Test method for isPatronBlocked
     *
     * @return void
     * @throws \ReflectionException
     */
    public function testIsPatronBlocked(): void
    {
        $tests = [
            ['file' => 'lookupUserResponseWithBlocks.xml', 'result' => true,],
            ['file' => 'lookupUserResponseWithTraps.xml', 'result' => false,],
        ];
        foreach ($tests as $test) {
            $this->configureDriver();
            $this->mockResponse($test['file']);
            $method = new \ReflectionMethod(
                '\VuFind\ILS\Driver\XCNCIP2',
                'isPatronBlocked'
            );
            $method->setAccessible(true);
            $blocked = $method->invokeArgs(
                $this->driver,
                [['cat_username' => 'test']]
            );
            $this->assertEquals($test['result'], $blocked);
        }
    }

    /**
     * Test parse problem method
     *
     * @return void
     * @throws \ReflectionException
     */
    public function testParseProblem()
    {
        $xml = $this->getFixture('xcncip2/response/parseproblem.xml');
        $method = new \ReflectionMethod(
            '\VuFind\ILS\Driver\XCNCIP2',
            'parseProblem'
        );
        $method->setAccessible(true);
        $result = $method->invokeArgs($this->driver, [$xml]);
        $expected
            = 'ProblemType: Needed Data Missing, ProblemDetail: UserId or AuthenticationInput must be provided., '
            . 'ProblemElement: LookupUser';
        $this->assertEquals($expected, $result);
    }

    /**
     * Test other accepted HTTP status code configuration
     *
     * @return void
     */
    public function testAcceptOtherHttpStastusCodes()
    {
        $config = [
            'Catalog' => [
                'url' => 'https://test.ncip.example', 'consortium' => false,
                'agency' => 'Test agency',
                'pickupLocationsFile' => 'XCNCIP2_locations.txt',
                'otherAcceptedHttpStatusCodes' => '400,404',
            ], 'NCIP' => [],
        ];
        $this->configureDriver($config);
        $this->mockResponse('RenewItemResponse404.xml');
        $renew = $this->driver->renewMyItems(
            [
                'patron' => [
                    'cat_username' => 'my_login',
                    'cat_password' => 'my_password',
                    'patronAgencyId' => 'Test agency',
                ],
                'details' => [
                    'My University|Item1',
                ],
            ]
        );
        $expected = [
            'blocks' => false,
            'details' => [
                'Item1' => [
                    'success' => false,
                    'item_id' => 'Item1',
                ],
            ],
        ];
        $this->assertEquals($expected, $renew);

        $config = [
            'Catalog' => [
                'url' => 'https://test.ncip.example', 'consortium' => false,
                'agency' => 'Test agency',
                'pickupLocationsFile' => 'XCNCIP2_locations.txt',
            ], 'NCIP' => [],
        ];
        $this->configureDriver($config);
        $this->mockResponse('RenewItemResponse404.xml');
        $this->expectException(\VuFind\Exception\ILS::class);
        $this->expectExceptionMessage(
            'HTTP error: ProblemType: Item Not Renewable, ProblemDetail: No active registration.'
        );
        $renew = $this->driver->renewMyItems(
            [
                'patron' => [
                    'cat_username' => 'my_login',
                    'cat_password' => 'my_password',
                    'patronAgencyId' => 'Test agency',
                ],
                'details' => [
                    'My University|Item1',
                ],
            ]
        );
    }

    /**
     * Test invalidateResponseCache
     *
     * @return void
     * @throws \ReflectionException
     */
    public function testInvalidateResponseCache()
    {
        $this->configureDriver();
        $method = new \ReflectionMethod(
            '\VuFind\ILS\Driver\XCNCIP2',
            'invalidateResponseCache'
        );
        $method->setAccessible(true);
        $patron = [
            'cat_username' => 'my_login', 'cat_password' => 'my_password',
            'patronAgencyId' => 'Test agency', 'id' => "patron_id",
        ];
        $this->mockResponse('lookupUserResponse.xml');
        $profile = $this->driver->getMyProfile($patron);
        $this->assertEquals('John', $profile['firstname']);

        // Invalidate response cache
        $method->invokeArgs($this->driver, ['LookupUser', 'my_login']);

        $this->mockResponse('lookupUserResponse2.xml');
        $profile = $this->driver->getMyProfile($patron);
        $this->assertEquals('James', $profile['firstname']);
    }

    /**
     * Test getBib method
     *
     * @return void
     * @throws \ReflectionException
     */
    public function testGetBib()
    {
        $this->configureDriver();
        $method = new \ReflectionMethod(
            '\VuFind\ILS\Driver\XCNCIP2',
            'getBibs'
        );
        $method->setAccessible(true);
        $this->mockResponse(['lookupItemSetNextItemToken.xml', 'lookupItemSet.xml']);
        $bibs = $method->invokeArgs($this->driver, [['id1'], ['agency1']]);
        $this->assertEquals(8, count($bibs));
        $this->mockResponse(['lookupItemSetNextItemTokenEmpty.xml','lookupItemSet.xml']);
        $bibs = $method->invokeArgs($this->driver, [['id1'], ['agency1']]);
        $this->assertEquals(4, count($bibs));
    }

    /**
     * Mock fixture as HTTP client response
     *
     * @param string|array|null $fixture Fixture file
     *
     * @return void
     * @throws InvalidArgumentException Fixture file does not exist
     */
    protected function mockResponse($fixture = null)
    {
        $adapter = new TestAdapter();
        if (!empty($fixture)) {
            $fixture = (array)$fixture;
            $responseObj = $this->loadResponse($fixture[0]);
            $adapter->setResponse($responseObj);
            array_shift($fixture);
            foreach ($fixture as $f) {
                $responseObj = $this->loadResponse($f);
                $adapter->addResponse($responseObj);
            }
        }

        $service = new \VuFindHttp\HttpService();
        $service->setDefaultAdapter($adapter);
        $this->driver->setHttpService($service);
    }

    /**
     * Load response from file
     *
     * @param string $filename File name of raw HTTP response
     *
     * @return HttpResponse Response object
     */
    protected function loadResponse($filename)
    {
        return HttpResponse::fromString(
            $this->getFixture("xcncip2/response/$filename")
        );
    }

    /**
     * Configure driver for test case
     *
     * @param array|null $config ILS driver configuration
     *
     * @return void
     */
    protected function configureDriver($config = null)
    {
        $this->driver = new XCNCIP2(new \VuFind\Date\Converter());
        $this->driver->setConfig(
            $config ?? [
                'Catalog' => [
                    'url' => 'https://test.ncip.example', 'consortium' => false,
                    'agency' => 'Test agency',
                    'pickupLocationsFile' => 'XCNCIP2_locations.txt',
                ], 'NCIP' => [],
            ]
        );
        $this->driver->init();
    }
}<|MERGE_RESOLUTION|>--- conflicted
+++ resolved
@@ -83,27 +83,6 @@
                         . 'z něm. přel. Ivana Víz',
                     'item_id' => '105', 'renewable' => true,
                 ],
-<<<<<<< HEAD
-                ],
-            ], [
-                'file' => [
-                    'LookupUserResponseWithoutNamespacePrefix.xml',
-                ], 'result' => [
-                    [
-                        'id' => 'MZK01000847602-MZK50000847602000090',
-                        'item_agency_id' => 'My Agency',
-                        'patronAgencyId' => 'Test agency', 'duedate' => '11-19-2014',
-                        'title' => 'Jahrbücher der Deutschen Malakozoologischen Gesellschaft ...',
-                        'item_id' => '104', 'renewable' => true,
-                    ], [
-                        'id' => 'MZK01000000456-MZK50000000456000440',
-                        'item_agency_id' => 'My Agency',
-                        'patronAgencyId' => 'Test agency', 'duedate' => '11-26-2014',
-                        'title' => 'Anna Nahowská a císař František Josef : zápisky / Friedrich Saathen ; '
-                            . 'z něm. přel. Ivana Víz',
-                        'item_id' => '105', 'renewable' => true,
-                    ],
-=======
             ],
         ], [
             'file' => [
@@ -123,7 +102,6 @@
                     'title' => 'Anna Nahowská a císař František Josef : zápisky / Friedrich Saathen ; '
                         . 'z něm. přel. Ivana Víz',
                     'item_id' => '105', 'renewable' => true,
->>>>>>> 94152339
                 ],
             ],
         ], [
@@ -170,15 +148,9 @@
                         . 'z něm. přel. Ivana Víz',
                     'item_id' => '105', 'renewable' => false,
                 ],
-<<<<<<< HEAD
-                ],
-            ],
-        ];
-=======
             ],
         ],
     ];
->>>>>>> 94152339
 
     /**
      * Test definition for testGetMyFines
@@ -194,17 +166,6 @@
                     'balance' => 25, 'checkout' => '', 'fine' => 'Service Charge',
                     'createdate' => '11-14-2014',
                 ],
-<<<<<<< HEAD
-                ],
-            ], [
-                'file' => 'LookupUserResponseWithoutNamespacePrefix.xml',
-                'result' => [
-                    [
-                        'id' => '', 'duedate' => '', 'amount' => 25, 'balance' => 25,
-                        'checkout' => '', 'fine' => 'Service Charge',
-                        'createdate' => '11-14-2014',
-                    ],
-=======
             ],
         ], [
             'file' => 'LookupUserResponseWithoutNamespacePrefix.xml',
@@ -213,7 +174,6 @@
                     'id' => '', 'duedate' => '', 'amount' => 25, 'balance' => 25,
                     'checkout' => '', 'fine' => 'Service Charge',
                     'createdate' => '11-14-2014',
->>>>>>> 94152339
                 ],
             ],
         ],
@@ -232,17 +192,6 @@
                 'cat_username' => 'my_login', 'cat_password' => 'my_password',
                 'email' => 'test@mzk.cz', 'major' => null, 'college' => null,
                 'firstname' => 'John', 'lastname' => 'Smith',
-<<<<<<< HEAD
-                ],
-            ], [
-                'file' => 'LookupUserResponseWithoutNamespacePrefix.xml',
-                'result' => [
-                    'id' => '700', 'patronAgencyId' => 'MZK',
-                    'cat_username' => 'my_login', 'cat_password' => 'my_password',
-                    'email' => 'test@mzk.cz', 'major' => null, 'college' => null,
-                    'firstname' => 'John', 'lastname' => 'Smith',
-                ],
-=======
             ],
         ], [
             'file' => 'LookupUserResponseWithoutNamespacePrefix.xml',
@@ -251,7 +200,6 @@
                 'cat_username' => 'my_login', 'cat_password' => 'my_password',
                 'email' => 'test@mzk.cz', 'major' => null, 'college' => null,
                 'firstname' => 'John', 'lastname' => 'Smith',
->>>>>>> 94152339
             ],
         ],
     ];
@@ -286,21 +234,6 @@
                     'item_agency_id' => null, 'canceled' => false,
                     'available' => false,
                 ],
-<<<<<<< HEAD
-                ],
-            ], [
-                'file' => 'LookupUserResponseWithoutNamespacePrefix.xml',
-                'result' => [
-                    [
-                        'id' => '111',
-                        'title' => 'Ahoj, Blanko! : dívčí román / Eva Bernardinová',
-                        'item_id' => 'MZK01000353880-MZK50000353880000040',
-                        'create' => '10-10-2014', 'expire' => null,
-                        'position' => null, 'requestId' => null,
-                        'location' => 'Loan Department - Ground floor',
-                        'item_agency_id' => null, 'canceled' => false,
-                        'available' => false,
-=======
             ],
         ], [
             'file' => 'LookupUserResponseWithoutNamespacePrefix.xml',
@@ -314,7 +247,6 @@
                     'location' => 'Loan Department - Ground floor',
                     'item_agency_id' => null, 'canceled' => false,
                     'available' => false,
->>>>>>> 94152339
 
                 ], [
                     'id' => '112',
@@ -343,39 +275,6 @@
                 'address1' => 'Trvalá ulice 123, Big City, 12345', 'address2' => '',
                 'zip' => '', 'phone' => '', 'group' => '',
                 'expiration_date' => '12-30-2099',
-<<<<<<< HEAD
-                ],
-            ], [
-                'file' => 'LookupUserResponseWithoutNamespacePrefix.xml',
-                'result' => [
-                    'firstname' => 'John', 'lastname' => 'Smith',
-                    'address1' => 'Trvalá ulice 123, Big City, 12345',
-                    'address2' => '', 'zip' => '', 'phone' => '', 'group' => '',
-                    'expiration_date' => '12-30-2099',
-                ],
-            ], [
-                'file' => 'lookupUserResponseStructuredAddress.xml', 'result' => [
-                    'firstname' => 'John', 'lastname' => 'Smith',
-                    'address1' => 'Trvalá ulice 123', 'address2' => '12345 Big City',
-                    'zip' => '', 'phone' => '', 'group' => '',
-                    'expiration_date' => '12-30-2099',
-                ],
-            ], [
-                'file' => 'lookupUserResponseStructuredAddressDetail.xml',
-                'result' => [
-                    'firstname' => 'John', 'lastname' => 'Smith',
-                    'address1' => 'Trvalá ulice 123', 'address2' => 'Big City',
-                    'zip' => '12345', 'phone' => '', 'group' => '',
-                    'expiration_date' => '12-30-2099',
-                ],
-            ], [
-                'file' => 'lookupUserResponseUnstructuredName.xml', 'result' => [
-                    'firstname' => '', 'lastname' => 'John Smith Jr.',
-                    'address1' => 'Trvalá ulice 123', 'address2' => '12345 Big City',
-                    'zip' => '', 'phone' => '', 'group' => '',
-                    'expiration_date' => '12-30-2099'
-                ],
-=======
             ],
         ], [
             'file' => 'LookupUserResponseWithoutNamespacePrefix.xml',
@@ -384,7 +283,6 @@
                 'address1' => 'Trvalá ulice 123, Big City, 12345',
                 'address2' => '', 'zip' => '', 'phone' => '', 'group' => '',
                 'expiration_date' => '12-30-2099',
->>>>>>> 94152339
             ],
         ], [
             'file' => 'lookupUserResponseStructuredAddress.xml', 'result' => [
@@ -431,23 +329,6 @@
                     'item_id' => 'MZK01001333770-MZK50001370317000020',
                     'available' => false,
                 ],
-<<<<<<< HEAD
-                ],
-            ], [
-                'file' => 'LookupUserResponseWithoutNamespacePrefix.xml',
-                'result' => [
-                    [
-                        'id' => '155',
-                        'title' => 'Listen and play : with magicians! : 3. ročník / Věra Štiková ; '
-                            . '[ilustrace Andrea Schindlerová]',
-                        'create' => '11-09-2014', 'expire' => null,
-                        'position' => null, 'requestId' => null,
-                        'location' => 'Loan Department - Ground floor',
-                        'item_agency_id' => null, 'canceled' => false,
-                        'item_id' => 'MZK01001333770-MZK50001370317000020',
-                        'available' => false,
-                    ],
-=======
             ],
         ], [
             'file' => 'LookupUserResponseWithoutNamespacePrefix.xml',
@@ -462,7 +343,6 @@
                     'item_agency_id' => null, 'canceled' => false,
                     'item_id' => 'MZK01001333770-MZK50001370317000020',
                     'available' => false,
->>>>>>> 94152339
                 ],
             ],
         ],
@@ -502,35 +382,6 @@
                         'id' => 'MZK01000000425', 'use_unknown_message' => true,
                     ],
                 ],
-<<<<<<< HEAD
-                ],
-            ], [
-                'file' => 'lookupItemSetWithoutNamespacePrefix.xml', 'result' => [
-                    'MZK01000000421' => [
-                        [
-                            'status' => 'Available on shelf', 'location' => null,
-                            'callnumber' => '621.3 ANG', 'availability' => true,
-                            'reserve' => 'N', 'id' => 'MZK01000000421',
-                        ],
-                    ], 'MZK01000062021' => [
-                        [
-                            'status' => 'Available On Shelf', 'location' => null,
-                            'callnumber' => 'PK-0083.568', 'availability' => true,
-                            'reserve' => 'N', 'id' => 'MZK01000062021',
-                        ],
-                    ], 'MZK01000000425' => [
-                        [
-                            'status' => 'Available On Shelf',
-                            'location' => 'Some holding location',
-                            'callnumber' => '2-0997.767,2', 'availability' => true,
-                            'reserve' => 'N', 'id' => 'MZK01000000425',
-                        ], [
-                            'status' => 'Available On Shelf',
-                            'location' => 'Some holding location',
-                            'callnumber' => null, 'availability' => true,
-                            'reserve' => 'N', 'id' => 'MZK01000000425',
-                        ],
-=======
             ],
         ], [
             'file' => 'lookupItemSetWithoutNamespacePrefix.xml', 'result' => [
@@ -557,7 +408,6 @@
                         'location' => 'Some holding location',
                         'callnumber' => null, 'availability' => true,
                         'reserve' => 'N', 'id' => 'MZK01000000425',
->>>>>>> 94152339
                     ],
                 ],
             ],
@@ -621,15 +471,9 @@
                     'addStorageRetrievalRequestLink' => 'true', 'eresource' => '',
                     'collection_desc' => 'Some holding sublocation',
                 ],
-<<<<<<< HEAD
-                ],
-            ],
-        ];
-=======
             ],
         ],
     ];
->>>>>>> 94152339
 
     /**
      * Test definition for testPlaceHold
@@ -678,41 +522,11 @@
             'file' => 'RequestItemResponseAcceptedWithItemId.xml',
             'result' => [
                 'success' => true,
-<<<<<<< HEAD
-                ],
-            ], [
-                'file' => 'RequestItemResponseAcceptedWithRequestId.xml',
-                'result' => [
-                    'success' => true,
-                ],
-            ], [
-                'file' => 'RequestItemResponseDenied.xml', 'result' => [
-                    'success' => false,
-                    'sysMessage' => 'Temporary Processing Failure'
-                ],
-            ], [
-                'file' => 'RequestItemResponseDeniedWithIdentifiers.xml',
-                'result' => [
-                    'success' => false,
-                    'sysMessage' => 'Temporary Processing Failure'
-                ],
-            ], [
-                'file' => 'RequestItemResponseDeniedNotFullProblemElement.xml',
-                'result' => [
-                    'success' => false,
-                    'sysMessage' => 'User Blocked'
-                ],
-            ], [
-                'file' => 'RequestItemResponseDeniedEmpty.xml', 'result' => [
-                    'success' => false,
-                ],
-=======
             ],
         ], [
             'file' => 'RequestItemResponseAcceptedWithRequestId.xml',
             'result' => [
                 'success' => true,
->>>>>>> 94152339
             ],
         ], [
             'file' => 'RequestItemResponseDenied.xml', 'result' => [
@@ -752,22 +566,12 @@
                         'success' => true, 'status' => 'hold_cancel_success',
                     ],
                 ],
-<<<<<<< HEAD
-                ],
-            ], [
-                'file' => 'CancelRequestItemResponseDenied.xml', 'result' => [
-                    'count' => 0, 'items' => [
-                        'Item1' => [
-                            'success' => false, 'status' => 'hold_cancel_fail',
-                        ],
-=======
             ],
         ], [
             'file' => 'CancelRequestItemResponseDenied.xml', 'result' => [
                 'count' => 0, 'items' => [
                     'Item1' => [
                         'success' => false, 'status' => 'hold_cancel_fail',
->>>>>>> 94152339
                     ],
                 ],
             ],
@@ -798,16 +602,6 @@
                         'status' => 'storage_retrieval_request_cancel_success',
                     ],
                 ],
-<<<<<<< HEAD
-                ],
-            ], [
-                'file' => 'CancelRequestItemResponseDenied.xml', 'result' => [
-                    'count' => 0, 'items' => [
-                        'Item1' => [
-                            'success' => false,
-                            'status' => 'storage_retrieval_request_cancel_fail',
-                        ],
-=======
             ],
         ], [
             'file' => 'CancelRequestItemResponseDenied.xml', 'result' => [
@@ -815,7 +609,6 @@
                     'Item1' => [
                         'success' => false,
                         'status' => 'storage_retrieval_request_cancel_fail',
->>>>>>> 94152339
                     ],
                 ],
             ],
@@ -847,17 +640,6 @@
                         'new_time' => '20:00', 'item_id' => 'Item1'
                     ],
                 ],
-<<<<<<< HEAD
-                ],
-            ], [
-                'file' => 'RenewItemResponseAcceptedAlternativeDateFormat.xml',
-                'result' => [
-                    'blocks' => false, 'details' => [
-                        'Item1' => [
-                            'success' => true, 'new_date' => '08-31-2020',
-                            'new_time' => '17:59', 'item_id' => 'Item1'
-                        ],
-=======
             ],
         ], [
             'file' => 'RenewItemResponseAcceptedAlternativeDateFormat.xml',
@@ -866,7 +648,6 @@
                     'Item1' => [
                         'success' => true, 'new_date' => '08-31-2020',
                         'new_time' => '17:59', 'item_id' => 'Item1'
->>>>>>> 94152339
                     ],
                 ],
             ],
@@ -903,16 +684,6 @@
                         'success' => false, 'item_id' => 'Item1'
                     ],
                 ],
-<<<<<<< HEAD
-                ],
-            ], [
-                'file' => 'RenewItemResponseAcceptedAlternativeDateFormat.xml',
-                'result' => [
-                    'blocks' => false, 'details' => [
-                        'Item1' => [
-                            'success' => false, 'item_id' => 'Item1'
-                        ],
-=======
             ],
         ], [
             'file' => 'RenewItemResponseAcceptedAlternativeDateFormat.xml',
@@ -920,7 +691,6 @@
                 'blocks' => false, 'details' => [
                     'Item1' => [
                         'success' => false, 'item_id' => 'Item1'
->>>>>>> 94152339
                     ],
                 ],
             ],
