<?php
/**
 * ILS driver test
 *
 * PHP version 7
 *
 * Copyright (C) Villanova University 2011.
 *
 * This program is free software; you can redistribute it and/or modify
 * it under the terms of the GNU General Public License version 2,
 * as published by the Free Software Foundation.
 *
 * This program is distributed in the hope that it will be useful,
 * but WITHOUT ANY WARRANTY; without even the implied warranty of
 * MERCHANTABILITY or FITNESS FOR A PARTICULAR PURPOSE.  See the
 * GNU General Public License for more details.
 *
 * You should have received a copy of the GNU General Public License
 * along with this program; if not, write to the Free Software
 * Foundation, Inc., 51 Franklin Street, Fifth Floor, Boston, MA  02110-1301  USA
 *
 * @category VuFind
 * @package  Tests
 * @author   Demian Katz <demian.katz@villanova.edu>
 * @author   Jochen Lienhard <lienhard@ub.uni-freiburg.de>
 * @license  http://opensource.org/licenses/gpl-2.0.php GNU General Public License
 * @link     https://vufind.org Main Page
 */
namespace VuFindTest\ILS\Driver;

use Laminas\Http\Response;
use VuFind\ILS\Driver\Folio;

/**
 * ILS driver test
 *
 * @category VuFind
 * @package  Tests
 * @author   Demian Katz <demian.katz@villanova.edu>
 * @license  http://opensource.org/licenses/gpl-2.0.php GNU General Public License
 * @link     https://vufind.org Main Page
 */
class FolioTest extends \PHPUnit\Framework\TestCase
{
    use \VuFindTest\Feature\FixtureTrait;
    use \VuFindTest\Feature\ReflectionTrait;

    /**
     * Default test configuration
     *
     * @var array
     */
    protected $defaultDriverConfig = [
        'API' => [
            'base_url' => 'localhost',
            'tenant' => 'config_tenant',
            'username' => 'config_username',
            'password' => 'config_password'
        ]
    ];

    /**
     * Test data for simulated HTTP responses (reset by each test)
     *
     * @var array
     */
    protected $fixtureSteps = [];

    /**
     * Current fixture step
     *
     * @var int
     */
    protected $currentFixtureStep = 0;

    /**
     * Current fixture name
     *
     * @var string
     */
    protected $currentFixture = 'none';

    /**
     * Driver under test
     *
     * @var Folio
     */
    protected $driver = null;

    /**
     * Replace makeRequest to inject test returns
     *
     * @param string       $method  GET/POST/PUT/DELETE/etc
     * @param string       $path    API path (with a leading /)
     * @param string|array $params  Parameters object to be sent as data
     * @param array        $headers Additional headers
     *
     * @return Response
     */
    public function mockMakeRequest(
        string $method = "GET",
        string $path = "/",
        $params = [],
        array $headers = []
    ): Response {
        // Run preRequest
        $httpHeaders = new \Laminas\Http\Headers();
        $httpHeaders->addHeaders($headers);
        [$httpHeaders, $params] = $this->driver->preRequest($httpHeaders, $params);

        // Get the next step of the test, and make assertions as necessary
        // (we'll skip making assertions if the next step is empty):
        $testData = $this->fixtureSteps[$this->currentFixtureStep] ?? [];
        $this->currentFixtureStep++;
        unset($testData['comment']);
        if (!empty($testData)) {
            $msg = "Error in step {$this->currentFixtureStep} of fixture: "
                . $this->currentFixture;
            $this->assertEquals($testData['expectedMethod'] ?? 'GET', $method, $msg);
            $this->assertEquals($testData['expectedPath'] ?? '/', $path, $msg);
            if (isset($testData['expectedParamsRegEx'])) {
                $this->assertMatchesRegularExpression(
                    $testData['expectedParamsRegEx'],
                    $params,
                    $msg
                );
            } else {
                $this
                    ->assertEquals($testData['expectedParams'] ?? [], $params, $msg);
            }
            $actualHeaders = $httpHeaders->toArray();
            foreach ($testData['expectedHeaders'] ?? [] as $header => $expected) {
                $this->assertEquals($expected, $actualHeaders[$header]);
            }
        }

        // Create response
        $response = new \Laminas\Http\Response();
        $response->setStatusCode($testData['status'] ?? 200);
        $bodyType = $testData['bodyType'] ?? "string";
        $rawBody = $testData['body'] ?? '';
        $body = $bodyType === 'json' ? json_encode($rawBody) : $rawBody;
        $response->setContent($body);
        $response->getHeaders()->addHeaders($testData['headers'] ?? []);
        return $response;
    }

    /**
     * Generate a new Folio driver to return responses set in a json fixture
     *
     * Overwrites $this->driver
     * Uses session cache
     *
     * @param string $test   Name of test fixture to load
     * @param array  $config Driver configuration (null to use default)
     *
     * @return void
     */
    protected function createConnector(string $test, array $config = null): void
    {
        // Setup test responses
        $this->fixtureSteps = $this->getJsonFixture("folio/responses/$test.json");
        $this->currentFixture = $test;
        $this->currentFixtureStep = 0;
        // Session factory
        $factory = function ($namespace) {
            $manager = new \Laminas\Session\SessionManager();
            return new \Laminas\Session\Container("Folio_$namespace", $manager);
        };
        // Create a stub for the SomeClass class
        $this->driver = $this->getMockBuilder(Folio::class)
            ->setConstructorArgs([new \VuFind\Date\Converter(), $factory])
            ->onlyMethods(['makeRequest'])
            ->getMock();
        // Configure the stub
        $this->driver->setConfig($config ?? $this->defaultDriverConfig);
        $this->driver->setCacheStorage(new \Laminas\Cache\Storage\Adapter\Memory());
        $this->driver->expects($this->any())
            ->method('makeRequest')
            ->will($this->returnCallback([$this, 'mockMakeRequest']));
        $this->driver->init();
    }

    /**
     * Request a token where one does not exist
     *
     * @return void
     */
    public function testTokens(): void
    {
        $this->createConnector('get-tokens'); // saves to $this->driver
        $this->driver->getMyProfile(['id' => 'whatever']);
<<<<<<< HEAD
        // Get token
        // - Right URL
        $this->assertEquals('/authn/login', $this->testRequestLog[0]['path']);
        // - Right tenant
        $this->assertEquals(
            $this->defaultDriverConfig['API']['tenant'],
            $this->testRequestLog[0]['headers']['X-Okapi-Tenant']
        );
        // Profile request
        // - Passed correct token
        $this->assertEquals(
            'x-okapi-token-config-tenant', // from fixtures: get-tokens.json
            $this->testRequestLog[1]['headers']['X-Okapi-Token']
        );
=======
>>>>>>> f428c7ed
    }

    /**
     * Check a valid token retrieved from session cache
     *
     * @return void
     */
    public function testCheckValidToken(): void
    {
        $this->createConnector('check-valid-token');
        $this->driver->getMyTransactions(['id' => 'whatever']);
    }

    /**
     * Check and renew an invalid token retrieved from session cache
     *
     * @return void
     */
    public function testCheckInvalidToken(): void
    {
        $this->createConnector('check-invalid-token');
        $this->driver->getPickupLocations(['username' => 'whatever']);
    }

    /**
     * Confirm that cancel holds validates the current patron.
     *
     * @return void
     */
    public function testCancelHoldsPatronValidation(): void
    {
        $this->createConnector('cancel-holds-bad-patron');
        $this->expectException(\VuFind\Exception\ILS::class);
        $this->expectExceptionMessage('Invalid Request');
        $this->driver->cancelHolds(
            ['details' => ['request1'], 'patron' => ['id' => 'bar']]
        );
    }

    /**
     * Confirm that cancel holds processes various statuses appropriately.
     *
     * @return void
     */
    public function testCancelHoldsMixedStatuses(): void
    {
        $this->createConnector('cancel-holds-mixed-statuses');
        $result = $this->driver->cancelHolds(
            ['details' => ['request1', 'request2'], 'patron' => ['id' => 'foo']]
        );
        $expected = [
            'count' => 1,
            'items' => [
                'item1' => ['success' => true, 'status' => 'hold_cancel_success'],
                'item2' => ['success' => false, 'status' => 'hold_cancel_fail'],
            ],
        ];
        $this->assertEquals($expected, $result);
    }

    /**
     * Test an unsuccessful patron login with default settings
     *
     * @return void
     */
    public function testUnsuccessfulPatronLogin(): void
    {
        $this->createConnector('unsuccessful-patron-login');
        $this->assertNull($this->driver->patronLogin('foo', 'bar'));
    }

    /**
     * Test patron login with Okapi
     *
     * @return void
     */
    public function testSuccessfulPatronLoginWithOkapi(): void
    {
        $this->createConnector(
            'successful-patron-login-with-okapi',
            $this->defaultDriverConfig + ['User' => ['okapi_login' => true]]
        );
        $result = $this->driver->patronLogin('foo', 'bar');
        $expected = [
            'id' => 'fake-id',
            'username' => 'foo',
            'cat_username' => 'foo',
            'cat_password' => 'bar',
            'firstname' => 'first',
            'lastname' => 'last',
            'email' => 'fake@fake.com',
        ];
        $this->assertEquals($expected, $result);
    }

    /**
     * Test successful place hold
     *
     * @return void
     */
    public function testSuccessfulPlaceHold(): void
    {
        $this->createConnector('successful-place-hold');
        $details = [
            'requiredBy' => '2022-01-01',
            'patron' => ['id' => 'foo'],
            'item_id' => 'record1',
            'status' => 'Available',
            'pickUpLocation' => 'desk1',
        ];
        $result = $this->driver->placeHold($details);
        $expected = [
            'success' => true,
            'status' => 'success',
        ];
        $this->assertEquals($expected, $result);
    }

    /**
     * Test successful renewal
     *
     * @return void
     */
    public function testSuccessfulRenewMyItems(): void
    {
        $this->createConnector('successful-renew-my-items');
        $details = [
            'patron' => ['id' => 'foo'],
            'details' => ['record1'],
        ];
        $result = $this->driver->renewMyItems($details);
        $expected = [
            'details' => [
                'record1' => [
                    'success' => true,
                    'sysMessage' => 'success',
                    'new_date' => '01-01-2022',
                    'new_time' => '00:00',
                    'item_id' => 'record1',
                ]
            ]
        ];
        $this->assertEquals($expected, $result);
    }

    /**
     * Test successful call to holds, no items
     *
     * @return void
     */
    public function testNoItemsGetMyHolds(): void
    {
        $this->createConnector('get-my-holds-none');
        $patron = [
            'id' => 'foo'
        ];
        $result = $this->driver->getMyHolds($patron);
        $expected = [];
        $this->assertEquals($expected, $result);
    }

    /**
     * Test successful call to holds, one available item
     *
     * @return void
     */
    public function testAvailableItemGetMyHolds(): void
    {
        $this->createConnector('get-my-holds-available');
        $patron = [
            'id' => '162c474e-ca1f-4310-b233-7ad3a2ad8c34'
        ];
        $result = $this->driver->getMyHolds($patron);
        $expected[0] = [
            'type' => 'Page',
            'create' => '12-20-2022',
            'expire' => '',
            'id' => '3311d5df-731f-4e2c-8000-00960a9d8bf7',
            'item_id' => 'fc0064b4-e2e4-4be0-8251-7ca93282c9b4',
            'reqnum' => 'c5a8af9d-9877-453c-bbcb-f63cb5ccb3b4',
            'title' => 'Presentation secrets : do what you never thought possible with your presentations ',
            'available' => true,
            'in_transit' => false,
            'last_pickup_date' => '12-29-2022',
            'position' => 1
        ];
        $this->assertEquals($expected, $result);
    }

    /**
     * Test successful call to holds, one available item placed for a proxy
     *
     * @return void
     */
    public function testAvailableProxyItemGetMyHolds(): void
    {
        $this->createConnector('get-my-holds-available');
        $patron = [
            'id' => 'foo'
        ];
        $result = $this->driver->getMyHolds($patron);
        $expected[0] = [
            'type' => 'Page',
            'create' => '12-20-2022',
            'expire' => '',
            'id' => '3311d5df-731f-4e2c-8000-00960a9d8bf7',
            'item_id' => 'fc0064b4-e2e4-4be0-8251-7ca93282c9b4',
            'reqnum' => 'c5a8af9d-9877-453c-bbcb-f63cb5ccb3b4',
            'title' => 'Presentation secrets : do what you never thought possible with your presentations ',
            'available' => true,
            'in_transit' => false,
            'last_pickup_date' => '12-29-2022',
            'position' => 1,
            'proxiedFor' => 'TestuserJohn, John',
        ];
        $this->assertEquals($expected, $result);
    }

    /**
     * Test successful call to holds, one in_transit item
     *
     * @return void
     */
    public function testInTransitItemGetMyHolds(): void
    {
        $this->createConnector('get-my-holds-in_transit');
        $patron = [
            'id' => '162c474e-ca1f-4310-b233-7ad3a2ad8c34'
        ];
        $result = $this->driver->getMyHolds($patron);
        $expected[0] = [
            'type' => 'Page',
            'create' => '11-07-2022',
            'expire' => '',
            'id' => 'c112b154-720c-486c-890d-81e1c288c097',
            'item_id' => '795759ad-0b33-41dd-a658-947405261360',
            'reqnum' => '074c0f3d-e8a0-47b5-b598-74a45c29d3d7',
            'title' => 'Basic economics : a common sense guide to the economy ',
            'available' => false,
            'in_transit' => true,
            'last_pickup_date' => null,
            'position' => 1
        ];
        $this->assertEquals($expected, $result);
    }

    /**
     * Test successful call to holds, item in queue, position x
     *
     * @return void
     */
    public function testSingleItemGetMyHolds(): void
    {
        $this->createConnector('get-my-holds-single');
        $patron = [
            'id' => '162c474e-ca1f-4310-b233-7ad3a2ad8c34'
        ];
        $result = $this->driver->getMyHolds($patron);
        $expected[0] = [
            'type' => 'Hold',
            'create' => '12-20-2022',
            'expire' => '12-28-2022',
            'id' => 'c7a7df0d-36a2-486c-85f5-008191e6b32d',
            'item_id' => '26532648-67a3-4459-a97f-9b54b4c5ebd9',
            'reqnum' => 'bb07eb2c-bf3a-449f-8e8b-a114ce410c7f',
            'title' => 'Organic farming : everything you need to know ',
            'available' => false,
            'in_transit' => false,
            'last_pickup_date' => null,
            'position' => 3
        ];
        $this->assertEquals($expected, $result);
    }

    /**
     * Test calls to isHoldable when no excludeHoldLocationsCompareMode
     * config value is set
     *
     * @return void
     */
    public function testIsHoldableDefaultConfig(): void
    {
        $driverConfig = $this->defaultDriverConfig;
        $driverConfig['Holds']['excludeHoldLocations'] = ['reserve'];

        // Test default mode is exact
        $this->createConnector("empty", $driverConfig);
        $this->assertFalse($this->callMethod($this->driver, "isHoldable", ["reserve"]));
    }

    /**
     * Test calls to isHoldable with the exact compare mode
     *
     * @return void
     */
    public function testIsHoldableExactMode(): void
    {
        $driverConfig = $this->defaultDriverConfig;

        // Positive test for exact compare mode
        $driverConfig['Holds']['excludeHoldLocations'] = ['reserve'];
        $driverConfig['Holds']['excludeHoldLocationsCompareMode'] = 'exact';
        $this->createConnector("empty", $driverConfig);

        $this->assertFalse($this->callMethod($this->driver, "isHoldable", ["reserve"]));
        $this->assertTrue($this->callMethod($this->driver, "isHoldable", ["Reserve"]));
        $this->assertTrue($this->callMethod($this->driver, "isHoldable", ["library"]));
    }

    /**
     * Test calls to isHoldable when using regex mode
     *
     * @return void
     */
    public function testIsHoldableRegexMode(): void
    {
        $driverConfig = $this->defaultDriverConfig;

        // Positive test for regex compare mode
        $driverConfig['Holds']['excludeHoldLocations'] = ['/RESERVE/i'];
        $driverConfig['Holds']['excludeHoldLocationsCompareMode'] = 'regex';
        $this->createConnector("empty", $driverConfig);
        $this->assertFalse($this->callMethod($this->driver, "isHoldable", ["reserve"]));
        $this->assertFalse($this->callMethod($this->driver, "isHoldable", ["Reserve"]));
        $this->assertTrue($this->callMethod($this->driver, "isHoldable", ["library"]));
        $this->assertFalse($this->callMethod($this->driver, "isHoldable", ["24 hour reserve desk"]));
    }

    /**
     * Test calls to isHoldable to verify handling of invalid regex
     * when in regex compare mode
     *
     * @return void
     */
    public function testIsHoldableInvalidRegex(): void
    {
        $driverConfig = $this->defaultDriverConfig;

        // Negative test for regex compare mode (invalid regex)
        $driverConfig['Holds']['excludeHoldLocations'] = ['RESERVE'];
        $driverConfig['Holds']['excludeHoldLocationsCompareMode'] = 'regex';
        $this->createConnector("empty", $driverConfig);
        $this->assertTrue($this->callMethod($this->driver, "isHoldable", ["reserve"]));

        // Negative test for regex compare mode (non-string setting and parameter used)
        $driverConfig['Holds']['excludeHoldLocations'] = [true];
        $this->createConnector("empty", $driverConfig);
        $this->assertTrue($this->callMethod($this->driver, "isHoldable", ["library"]));
        $this->assertTrue($this->callMethod($this->driver, "isHoldable", ["true"]));
        $this->assertTrue($this->callMethod($this->driver, "isHoldable", [true]));
    }

    /**
     * Test calls to isHoldable that verify that the excludeHoldLocationsCompareMode
     * config is case insensitive
     *
     * @return void
     */
    public function testIsHoldableCaseSensitivityConfig(): void
    {
        $driverConfig = $this->defaultDriverConfig;

        // Test that compare mode for exact is case insensitive
        $driverConfig['Holds']['excludeHoldLocationsCompareMode'] = 'Exact';
        $driverConfig['Holds']['excludeHoldLocations'] = ['reserve'];
        $this->createConnector("empty", $driverConfig);
        $this->assertFalse($this->callMethod($this->driver, "isHoldable", ["reserve"]));

        // Test that compare mode for regex is case insensitive
        $driverConfig['Holds']['excludeHoldLocations'] = ['/RESERVE/i'];
        $driverConfig['Holds']['excludeHoldLocationsCompareMode'] = ' ReGeX ';
        $this->createConnector("empty", $driverConfig);
        $this->assertTrue($this->callMethod($this->driver, "isHoldable", ["Library of Stuff"]));
        $this->assertFalse($this->callMethod($this->driver, "isHoldable", ["Library of reservED Stuff"]));
    }

    /**
     * Test calls to isHoldable using exact mode with invalid
     * location values and paramter values to isHoldable
     *
     * @return void
     */
    public function testIsHoldableExactModeInvalidInput(): void
    {
        $driverConfig = $this->defaultDriverConfig;

        // Negative test for exact compare mode (non-string setting and parameter used)
        $driverConfig['Holds']['excludeHoldLocations'] = [1];
        $driverConfig['Holds']['excludeHoldLocationsCompareMode'] = 'exact';
        $this->createConnector("empty", $driverConfig);
        $this->assertFalse($this->callMethod($this->driver, "isHoldable", [1]));
        $this->assertTrue($this->callMethod($this->driver, "isHoldable", [0]));
        $this->assertFalse($this->callMethod($this->driver, "isHoldable", ["1"]));
    }

    /**
<<<<<<< HEAD
     * Test the getMyProfile method.
     *
     * @return void
     */
    public function testGetMyProfile(): void
    {
        $this->createConnector('get-my-profile');
        $patron = [
            'id' => 'foo'
        ];
        $result = $this->driver->getMyProfile($patron);
        $expected = [
            'id' => 'foo',
            'firstname' => 'Test',
            'lastname' => 'User',
            'address1' => 'street',
            'city' => 'city',
            'country' => 'country',
            'zip' => '12345',
            'phone' => '0123456789',
            'mobile_phone' => '1234567890',
            'expiration_date' => '05-29-2030',
        ];
        $this->assertEquals($expected, $result);
    }

    /**
     * Test the getProxiedUsers method.
     *
     * @return void
     */
    public function testGetProxiedUsers(): void
    {
        $this->createConnector('get-proxied-users');
        $patron = [
            'id' => 'foo'
        ];
        $result = $this->driver->getProxiedUsers($patron);
        $expected = ['fakeid' => 'Lastname, Proxity P.'];
        $this->assertEquals($expected, $result);
=======
     * Test getHolding with HRID-based lookup
     *
     * @return void
     */
    public function testGetHoldingWithHridLookup(): void
    {
        $driverConfig = $this->defaultDriverConfig;
        $driverConfig['IDs']['type'] = 'hrid';
        $this->createConnector("get-holding", $driverConfig);
        $expected = [
            [
                'callnumber_prefix' => '',
                'callnumber' => 'PS2394 .M643 1883',
                'id' => 'foo',
                'item_id' => 'itemid',
                'holding_id' => 'holdingid',
                'number' => 1,
                'enumchron' => '',
                'barcode' => 'barcode-test',
                'status' => 'Available',
                'duedate' => '',
                'availability' => true,
                'is_holdable' => true,
                'holdings_notes' => null,
                'item_notes' => null,
                'issues' => [],
                'supplements' => [],
                'indexes' => [],
                'location' => 'Special Collections',
                'location_code' => 'DCOC',
                'reserve' => 'TODO',
                'addLink' => true,
            ]
        ];
        $this->assertEquals($expected, $this->driver->getHolding("foo"));
    }

    /**
     * Test getHolding with HRID-based lookup
     *
     * @return void
     */
    public function testGetStatuses(): void
    {
        // getStatuses is just a wrapper around getHolding, so we can test it with
        // a minor variation of the test above.
        $driverConfig = $this->defaultDriverConfig;
        $driverConfig['IDs']['type'] = 'hrid';
        $this->createConnector("get-holding", $driverConfig);
        $expected = [
            [
                [
                    'callnumber_prefix' => '',
                    'callnumber' => 'PS2394 .M643 1883',
                    'id' => 'foo',
                    'item_id' => 'itemid',
                    'holding_id' => 'holdingid',
                    'number' => 1,
                    'enumchron' => '',
                    'barcode' => 'barcode-test',
                    'status' => 'Available',
                    'duedate' => '',
                    'availability' => true,
                    'is_holdable' => true,
                    'holdings_notes' => null,
                    'item_notes' => null,
                    'issues' => [],
                    'supplements' => [],
                    'indexes' => [],
                    'location' => 'Special Collections',
                    'location_code' => 'DCOC',
                    'reserve' => 'TODO',
                    'addLink' => true,
                ]
            ]
        ];
        $this->assertEquals($expected, $this->driver->getStatuses(["foo"]));
    }

    /**
     * Test getHolding with FOLIO-based sorting.
     *
     * @return void
     */
    public function testGetHoldingWithFolioSorting(): void
    {
        $driverConfig = $this->defaultDriverConfig;
        $driverConfig['Holdings']['folio_sort'] = 'volume';
        $this->createConnector("get-holding-sorted", $driverConfig);
        $expected = [
            [
                'callnumber_prefix' => '',
                'callnumber' => 'PS2394 .M643 1883',
                'id' => 'instanceid',
                'item_id' => 'itemid',
                'holding_id' => 'holdingid',
                'number' => 1,
                'enumchron' => '',
                'barcode' => 'barcode-test',
                'status' => 'Available',
                'duedate' => '',
                'availability' => true,
                'is_holdable' => true,
                'holdings_notes' => ["Fake note"],
                'item_notes' => null,
                'issues' => [],
                'supplements' => ['Fake supplement statement With a note!'],
                'indexes' => [],
                'location' => 'Special Collections',
                'location_code' => 'DCOC',
                'reserve' => 'TODO',
                'addLink' => true,
            ]
        ];
        $this->assertEquals($expected, $this->driver->getHolding("instanceid"));
    }

    /**
     * Test getHolding with checked out item.
     *
     * @return void
     */
    public function testGetHoldingWithDueDate(): void
    {
        $this->createConnector("get-holding-checkedout");
        $expected = [
            [
                'callnumber_prefix' => '',
                'callnumber' => 'PS2394 .M643 1883',
                'id' => 'instanceid',
                'item_id' => 'itemid',
                'holding_id' => 'holdingid',
                'number' => 1,
                'enumchron' => '',
                'barcode' => 'barcode-test',
                'status' => 'Checked out',
                'duedate' => '06-01-2023',
                'availability' => false,
                'is_holdable' => true,
                'holdings_notes' => ["Fake note"],
                'item_notes' => null,
                'issues' => [],
                'supplements' => ['Fake supplement statement With a note!'],
                'indexes' => [],
                'location' => 'Special Collections',
                'location_code' => 'DCOC',
                'reserve' => 'TODO',
                'addLink' => true,
            ]
        ];
        $this->assertEquals($expected, $this->driver->getHolding("instanceid"));
    }

    /**
     * Test getHolding with VuFind-based sorting.
     *
     * @return void
     */
    public function testGetHoldingMultiVolumeWithVuFindSorting(): void
    {
        $driverConfig = $this->defaultDriverConfig;
        $driverConfig['Holdings']['vufind_sort'] = 'enumchron';
        $this->createConnector("get-holding-multi-volume", $driverConfig);
        $expected = [
            [
                'callnumber_prefix' => '',
                'callnumber' => 'PS2394 .M643 1883',
                'id' => 'instanceid',
                'item_id' => 'itemid2',
                'holding_id' => 'holdingid',
                'number' => 1,
                'enumchron' => 'v.2',
                'barcode' => 'barcode-test2',
                'status' => 'Available',
                'duedate' => '',
                'availability' => true,
                'is_holdable' => true,
                'holdings_notes' => ["Fake note"],
                'item_notes' => null,
                'issues' => [],
                'supplements' => ['Fake supplement statement With a note!'],
                'indexes' => [],
                'location' => 'Special Collections',
                'location_code' => 'DCOC',
                'reserve' => 'TODO',
                'addLink' => true,
            ],
            [
                'callnumber_prefix' => '',
                'callnumber' => 'PS2394 .M643 1883',
                'id' => 'instanceid',
                'item_id' => 'itemid',
                'holding_id' => 'holdingid',
                'number' => 2,
                'enumchron' => 'v.100',
                'barcode' => 'barcode-test',
                'status' => 'Available',
                'duedate' => '',
                'availability' => true,
                'is_holdable' => true,
                'holdings_notes' => ["Fake note"],
                'item_notes' => null,
                'issues' => [],
                'supplements' => ['Fake supplement statement With a note!'],
                'indexes' => [],
                'location' => 'Special Collections',
                'location_code' => 'DCOC',
                'reserve' => 'TODO',
                'addLink' => true,
            ]
        ];
        $this->assertEquals($expected, $this->driver->getHolding("instanceid"));
>>>>>>> f428c7ed
    }
}<|MERGE_RESOLUTION|>--- conflicted
+++ resolved
@@ -190,23 +190,6 @@
     {
         $this->createConnector('get-tokens'); // saves to $this->driver
         $this->driver->getMyProfile(['id' => 'whatever']);
-<<<<<<< HEAD
-        // Get token
-        // - Right URL
-        $this->assertEquals('/authn/login', $this->testRequestLog[0]['path']);
-        // - Right tenant
-        $this->assertEquals(
-            $this->defaultDriverConfig['API']['tenant'],
-            $this->testRequestLog[0]['headers']['X-Okapi-Tenant']
-        );
-        // Profile request
-        // - Passed correct token
-        $this->assertEquals(
-            'x-okapi-token-config-tenant', // from fixtures: get-tokens.json
-            $this->testRequestLog[1]['headers']['X-Okapi-Token']
-        );
-=======
->>>>>>> f428c7ed
     }
 
     /**
@@ -377,7 +360,7 @@
     {
         $this->createConnector('get-my-holds-available');
         $patron = [
-            'id' => '162c474e-ca1f-4310-b233-7ad3a2ad8c34'
+            'id' => 'foo'
         ];
         $result = $this->driver->getMyHolds($patron);
         $expected[0] = [
@@ -403,9 +386,9 @@
      */
     public function testAvailableProxyItemGetMyHolds(): void
     {
-        $this->createConnector('get-my-holds-available');
+        $this->createConnector('get-my-holds-available-proxy');
         $patron = [
-            'id' => 'foo'
+            'id' => 'bar'
         ];
         $result = $this->driver->getMyHolds($patron);
         $expected[0] = [
@@ -434,7 +417,7 @@
     {
         $this->createConnector('get-my-holds-in_transit');
         $patron = [
-            'id' => '162c474e-ca1f-4310-b233-7ad3a2ad8c34'
+            'id' => 'foo'
         ];
         $result = $this->driver->getMyHolds($patron);
         $expected[0] = [
@@ -462,7 +445,7 @@
     {
         $this->createConnector('get-my-holds-single');
         $patron = [
-            'id' => '162c474e-ca1f-4310-b233-7ad3a2ad8c34'
+            'id' => 'foo'
         ];
         $result = $this->driver->getMyHolds($patron);
         $expected[0] = [
@@ -603,7 +586,6 @@
     }
 
     /**
-<<<<<<< HEAD
      * Test the getMyProfile method.
      *
      * @return void
@@ -644,7 +626,9 @@
         $result = $this->driver->getProxiedUsers($patron);
         $expected = ['fakeid' => 'Lastname, Proxity P.'];
         $this->assertEquals($expected, $result);
-=======
+    }
+
+    /*
      * Test getHolding with HRID-based lookup
      *
      * @return void
@@ -857,6 +841,5 @@
             ]
         ];
         $this->assertEquals($expected, $this->driver->getHolding("instanceid"));
->>>>>>> f428c7ed
     }
 }