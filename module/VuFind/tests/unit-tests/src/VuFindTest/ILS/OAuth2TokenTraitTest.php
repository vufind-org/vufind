--- conflicted
+++ resolved
@@ -1,10 +1,4 @@
 <?php
-<<<<<<< HEAD
-
-declare(strict_types=1);
-
-=======
->>>>>>> 0e484add
 /**
  * Class OAuth2TokenTraitTest
  *
@@ -32,10 +26,8 @@
  * @link     https://knihovny.cz Main Page
  */
 
-<<<<<<< HEAD
-=======
 declare(strict_types=1);
->>>>>>> 0e484add
+
 namespace VuFindTest\ILS;
 
 use Laminas\Http\Client\Adapter\Test as TestAdapter;
