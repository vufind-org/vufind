<?php
/**
 * Solr Writer Test Class
 *
 * PHP version 7
 *
 * Copyright (C) Villanova University 2010.
 *
 * This program is free software; you can redistribute it and/or modify
 * it under the terms of the GNU General Public License version 2,
 * as published by the Free Software Foundation.
 *
 * This program is distributed in the hope that it will be useful,
 * but WITHOUT ANY WARRANTY; without even the implied warranty of
 * MERCHANTABILITY or FITNESS FOR A PARTICULAR PURPOSE.  See the
 * GNU General Public License for more details.
 *
 * You should have received a copy of the GNU General Public License
 * along with this program; if not, write to the Free Software
 * Foundation, Inc., 51 Franklin Street, Fifth Floor, Boston, MA  02110-1301  USA
 *
 * @category VuFind
 * @package  Tests
 * @author   Demian Katz <demian.katz@villanova.edu>
 * @license  http://opensource.org/licenses/gpl-2.0.php GNU General Public License
 * @link     https://vufind.org/wiki/development:testing:unit_tests Wiki
 */
namespace VuFindTest\Solr;

use Laminas\Http\Client as HttpClient;
use VuFind\Db\Table\ChangeTracker;
use VuFind\Search\BackendManager;
use VuFind\Solr\Writer;
<<<<<<< HEAD
use VuFindSearch\Backend\Solr\HandlerMap;
=======
use VuFindSearch\Backend\Solr\Document\CommitDocument;
use VuFindSearch\Backend\Solr\Document\OptimizeDocument;
>>>>>>> d8f76012

/**
 * Solr Utils Test Class
 *
 * @category VuFind
 * @package  Tests
 * @author   Demian Katz <demian.katz@villanova.edu>
 * @license  http://opensource.org/licenses/gpl-2.0.php GNU General Public License
 * @link     https://vufind.org/wiki/development:testing:unit_tests Wiki
 */
class WriterTest extends \PHPUnit\Framework\TestCase
{
    use \VuFindTest\Feature\SearchServiceTrait;

    /**
     * Test commit
     *
     * @return void
     */
    public function testCommit()
    {
        $client = $this->getMockBuilder(\Laminas\Http\Client::class)
            ->onlyMethods(['setOptions'])
            ->getMock();
        $client->expects($this->exactly(1))->method('setOptions')
            ->with(['timeout' => 60 * 60]);
        $bm = $this->getBackendManagerWithMockSolr($client);
        $connector = $bm->get('Solr')->getConnector();
<<<<<<< HEAD
        $connector->expects($this->once())->method('write')->with($this->isInstanceOf(\VuFindSearch\Backend\Solr\Document\CommitDocument::class));
=======
        $connector->expects($this->exactly(2))->method('setTimeout')
            ->withConsecutive([60 * 60], [30]);
        $connector->expects($this->once())->method('write')
            ->with($this->isInstanceOf(CommitDocument::class));
>>>>>>> d8f76012
        $writer = new Writer($this->getSearchService($bm), $this->getMockChangeTracker());
        $writer->commit('Solr');
    }

    /**
     * Test save
     *
     * @return void
     */
    public function testSave()
    {
        $bm = $this->getBackendManagerWithMockSolr();
        $commit = new \VuFindSearch\Backend\Solr\Document\CommitDocument();
        $connector = $bm->get('Solr')->getConnector();
        $connector->expects($this->once())->method('write')
            ->with(
                $this->equalTo($commit),
                $this->equalTo('update'),
                $this->callback(function ($params) {
                    return count($params) === 0;
                })
            );
        $writer = new Writer($this->getSearchService($bm), $this->getMockChangeTracker());
        $writer->save('Solr', $commit);
    }

    /**
     * Test save with non-default parameters
     *
     * @return void
     */
    public function testSaveWithNonDefaults()
    {
        $bm = $this->getBackendManagerWithMockSolr();
        $csv = new \VuFindSearch\Backend\Solr\Document\RawCSVDocument('a,b,c');
        $params = new \VuFindSearch\ParamBag(['foo' => 'bar']);
        $connector = $bm->get('Solr')->getConnector();
        $connector->expects($this->once())->method('write')
            ->with(
                $this->equalTo($csv),
                $this->equalTo('customUpdateHandler'),
                $this->equalTo($params)
            );
        $writer = new Writer($this->getSearchService($bm), $this->getMockChangeTracker());
        $writer->save('Solr', $csv, 'customUpdateHandler', $params);
    }

    /**
     * Test optimize
     *
     * @return void
     */
    public function testOptimize()
    {
        $client = $this->getMockBuilder(\Laminas\Http\Client::class)
            ->onlyMethods(['setOptions'])
            ->getMock();
        $client->expects($this->exactly(1))->method('setOptions')
            ->with(['timeout' => 60 * 60 * 24]);
        $bm = $this->getBackendManagerWithMockSolr($client);
        $connector = $bm->get('Solr')->getConnector();
<<<<<<< HEAD
        $connector->expects($this->once())->method('write')->with($this->isInstanceOf(\VuFindSearch\Backend\Solr\Document\OptimizeDocument::class));
=======
        $connector->expects($this->exactly(2))->method('setTimeout')
            ->withConsecutive([60 * 60 * 24], [30]);
        $connector->expects($this->once())->method('write')
            ->with($this->isInstanceOf(OptimizeDocument::class));
>>>>>>> d8f76012
        $writer = new Writer($this->getSearchService($bm), $this->getMockChangeTracker());
        $writer->optimize('Solr');
    }

    /**
     * Test delete all
     *
     * @return void
     */
    public function testDeleteAll()
    {
        $bm = $this->getBackendManagerWithMockSolr();
        $connector = $bm->get('Solr')->getConnector();
        $callback = function ($i): bool {
            return trim($i->getContent()) == "<?xml version=\"1.0\"?>\n<delete><query>*:*</query></delete>";
        };
        $connector->expects($this->once())->method('write')->with($this->callback($callback));
        $writer = new Writer($this->getSearchService($bm), $this->getMockChangeTracker());
        $writer->deleteAll('Solr');
    }

    /**
     * Test delete records
     *
     * @return void
     */
    public function testDeleteRecords()
    {
        $bm = $this->getBackendManagerWithMockSolr();
        $connector = $bm->get('Solr')->getConnector();
        $callback = function ($i): bool {
            return trim($i->getContent()) == "<?xml version=\"1.0\"?>\n<delete><id>foo</id><id>bar</id></delete>";
        };
        $connector->expects($this->once())->method('write')->with($this->callback($callback));
        $ct = $this->getMockChangeTracker();
        $ct->expects($this->exactly(2))->method('markDeleted')
            ->withConsecutive(['biblio', 'foo'], ['biblio', 'bar']);
        $writer = new Writer($this->getSearchService($bm), $ct);
        $writer->deleteRecords('Solr', ['foo', 'bar']);
    }

    /**
     * Get mock backend manager
     *
     * @param HttpClient $client HTTP Client (optional)
     *
     * @return BackendManager
     */
    protected function getBackendManagerWithMockSolr($client = null)
    {
        $sm = new \Laminas\ServiceManager\ServiceManager();
        $pm = new BackendManager($sm);
        $mockBackend = $this->getMockBuilder(\VuFindSearch\Backend\Solr\Backend::class)
            ->disableOriginalConstructor()
            ->onlyMethods(['getConnector', 'getIdentifier'])
            ->getMock();
        $handlerMap = new HandlerMap();
        $client = $client ?? new HttpClient();
        $mockConnector = $this->getMockBuilder(\VuFindSearch\Backend\Solr\Connector::class)
            ->setConstructorArgs(['http://localhost:8983/solr/biblio', $handlerMap, $client])
            ->onlyMethods(['write'])
            ->getMock();
        $mockBackend->expects($this->any())->method('getConnector')->will($this->returnValue($mockConnector));
        $mockBackend->expects($this->any())->method('getIdentifier')->will($this->returnValue('Solr'));
        $sm->setService('Solr', $mockBackend);
        return $pm;
    }

    /**
     * Get mock change tracker
     *
     * @return ChangeTracker
     */
    protected function getMockChangeTracker()
    {
        return $this->getMockBuilder(\VuFind\Db\Table\ChangeTracker::class)
            ->disableOriginalConstructor()
            ->onlyMethods(['markDeleted'])
            ->getMock();
    }
}<|MERGE_RESOLUTION|>--- conflicted
+++ resolved
@@ -31,12 +31,9 @@
 use VuFind\Db\Table\ChangeTracker;
 use VuFind\Search\BackendManager;
 use VuFind\Solr\Writer;
-<<<<<<< HEAD
-use VuFindSearch\Backend\Solr\HandlerMap;
-=======
 use VuFindSearch\Backend\Solr\Document\CommitDocument;
 use VuFindSearch\Backend\Solr\Document\OptimizeDocument;
->>>>>>> d8f76012
+use VuFindSearch\Backend\Solr\HandlerMap;
 
 /**
  * Solr Utils Test Class
@@ -65,14 +62,8 @@
             ->with(['timeout' => 60 * 60]);
         $bm = $this->getBackendManagerWithMockSolr($client);
         $connector = $bm->get('Solr')->getConnector();
-<<<<<<< HEAD
-        $connector->expects($this->once())->method('write')->with($this->isInstanceOf(\VuFindSearch\Backend\Solr\Document\CommitDocument::class));
-=======
-        $connector->expects($this->exactly(2))->method('setTimeout')
-            ->withConsecutive([60 * 60], [30]);
         $connector->expects($this->once())->method('write')
             ->with($this->isInstanceOf(CommitDocument::class));
->>>>>>> d8f76012
         $writer = new Writer($this->getSearchService($bm), $this->getMockChangeTracker());
         $writer->commit('Solr');
     }
@@ -134,14 +125,8 @@
             ->with(['timeout' => 60 * 60 * 24]);
         $bm = $this->getBackendManagerWithMockSolr($client);
         $connector = $bm->get('Solr')->getConnector();
-<<<<<<< HEAD
-        $connector->expects($this->once())->method('write')->with($this->isInstanceOf(\VuFindSearch\Backend\Solr\Document\OptimizeDocument::class));
-=======
-        $connector->expects($this->exactly(2))->method('setTimeout')
-            ->withConsecutive([60 * 60 * 24], [30]);
         $connector->expects($this->once())->method('write')
             ->with($this->isInstanceOf(OptimizeDocument::class));
->>>>>>> d8f76012
         $writer = new Writer($this->getSearchService($bm), $this->getMockChangeTracker());
         $writer->optimize('Solr');
     }
