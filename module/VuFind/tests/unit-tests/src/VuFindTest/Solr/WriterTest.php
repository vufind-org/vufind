<?php

/**
 * Solr Writer Test Class
 *
 * PHP version 8
 *
 * Copyright (C) Villanova University 2010.
 *
 * This program is free software; you can redistribute it and/or modify
 * it under the terms of the GNU General Public License version 2,
 * as published by the Free Software Foundation.
 *
 * This program is distributed in the hope that it will be useful,
 * but WITHOUT ANY WARRANTY; without even the implied warranty of
 * MERCHANTABILITY or FITNESS FOR A PARTICULAR PURPOSE.  See the
 * GNU General Public License for more details.
 *
 * You should have received a copy of the GNU General Public License
 * along with this program; if not, write to the Free Software
 * Foundation, Inc., 51 Franklin Street, Fifth Floor, Boston, MA  02110-1301  USA
 *
 * @category VuFind
 * @package  Tests
 * @author   Demian Katz <demian.katz@villanova.edu>
 * @license  http://opensource.org/licenses/gpl-2.0.php GNU General Public License
 * @link     https://vufind.org/wiki/development:testing:unit_tests Wiki
 */

namespace VuFindTest\Solr;

<<<<<<< HEAD
use VuFind\Db\Service\ChangeTrackerService;
=======
use PHPUnit\Framework\MockObject\MockObject;
use VuFind\Db\Service\ChangeTrackerServiceInterface;
>>>>>>> 698229d3
use VuFind\Solr\Writer;
use VuFindSearch\Backend\Solr\Command\WriteDocumentCommand;
use VuFindSearch\Backend\Solr\Document\CommitDocument;
use VuFindSearch\Backend\Solr\Document\DeleteDocument;
use VuFindSearch\Backend\Solr\Document\OptimizeDocument;
use VuFindSearch\Service as SearchService;

/**
 * Solr Utils Test Class
 *
 * @category VuFind
 * @package  Tests
 * @author   Demian Katz <demian.katz@villanova.edu>
 * @license  http://opensource.org/licenses/gpl-2.0.php GNU General Public License
 * @link     https://vufind.org/wiki/development:testing:unit_tests Wiki
 */
class WriterTest extends \PHPUnit\Framework\TestCase
{
    /**
     * Test commit
     *
     * @return void
     */
    public function testCommit(): void
    {
        $expectedCommand = new WriteDocumentCommand('Solr', new CommitDocument(), 60 * 60);
        $this->getWriter($expectedCommand)->commit('Solr');
    }

    /**
     * Test save
     *
     * @return void
     */
    public function testSave(): void
    {
        $commit = new CommitDocument();
        $expectedCommand = new WriteDocumentCommand('Solr', $commit);
        $this->getWriter($expectedCommand)->save('Solr', $commit);
    }

    /**
     * Test save with non-default parameters
     *
     * @return void
     */
    public function testSaveWithNonDefaults(): void
    {
        $csv = new \VuFindSearch\Backend\Solr\Document\RawCSVDocument('a,b,c');
        $params = new \VuFindSearch\ParamBag(['foo' => 'bar']);
        $expectedCommand = new WriteDocumentCommand(
            'Solr',
            $csv,
            null,
            'customUpdateHandler',
            $params
        );
        $this->getWriter($expectedCommand)->save('Solr', $csv, 'customUpdateHandler', $params);
    }

    /**
     * Test optimize
     *
     * @return void
     */
    public function testOptimize(): void
    {
        $expectedCommand = new WriteDocumentCommand('Solr', new OptimizeDocument(), 60 * 60 * 24);
        $this->getWriter($expectedCommand)->optimize('Solr');
    }

    /**
     * Test delete all
     *
     * @return void
     */
    public function testDeleteAll(): void
    {
        $deleteDoc = new DeleteDocument();
        $deleteDoc->addQuery('*:*');
        $expectedCommand = new WriteDocumentCommand('Solr', $deleteDoc);
        $this->getWriter($expectedCommand)->deleteAll('Solr');
    }

    /**
     * Test delete records
     *
     * @return void
     */
    public function testDeleteRecords(): void
    {
        $deleteDoc = new DeleteDocument();
        $deleteDoc->addKeys(['foo', 'bar']);
        $expectedCommand = new WriteDocumentCommand('Solr', $deleteDoc);
        $this->getWriter($expectedCommand, ['core' => 'biblio'])->deleteRecords('Solr', ['foo', 'bar']);
    }

    /**
     * Get mock change tracker service
     *
<<<<<<< HEAD
     * @return ChangeTrackerService
=======
     * @return MockObject&ChangeTrackerServiceInterface
>>>>>>> 698229d3
     */
    protected function getMockChangeTracker(): MockObject&ChangeTrackerServiceInterface
    {
<<<<<<< HEAD
        return $this->getMockBuilder(\VuFind\Db\Service\ChangeTrackerService::class)
            ->disableOriginalConstructor()
            ->getMock();
=======
        return $this->createMock(ChangeTrackerServiceInterface::class);
>>>>>>> 698229d3
    }

    /**
     * Create a mock search service for a single command and its result
     *
     * @param object $expectedCommand Expected command class
     * @param mixed  $result          Result to return for the invoked command
     *
     * @return MockObject&SearchService
     */
    protected function getMockSearchService($expectedCommand, $result): MockObject&SearchService
    {
        $resultCommand = $this->createMock($expectedCommand::class);
        $resultCommand->expects($this->once())->method('getResult')->willReturn($result);

        $searchService = $this->createMock(\VuFindSearch\Service::class);
        $searchService->expects($this->once())
            ->method('invoke')
            ->with($expectedCommand)
            ->willReturn($resultCommand);
        return $searchService;
    }

    /**
     * Create a Writer for a single command and its result
     *
     * @param object $expectedCommand Expected command class
     * @param mixed  $result          Result to return for the invoked command
     *
     * @return Writer
     */
    protected function getWriter($expectedCommand, $result = 'TEST'): Writer
    {
        return new Writer(
            $this->getMockSearchService($expectedCommand, $result),
            $this->getMockChangeTracker()
        );
    }
}<|MERGE_RESOLUTION|>--- conflicted
+++ resolved
@@ -29,12 +29,8 @@
 
 namespace VuFindTest\Solr;
 
-<<<<<<< HEAD
-use VuFind\Db\Service\ChangeTrackerService;
-=======
 use PHPUnit\Framework\MockObject\MockObject;
 use VuFind\Db\Service\ChangeTrackerServiceInterface;
->>>>>>> 698229d3
 use VuFind\Solr\Writer;
 use VuFindSearch\Backend\Solr\Command\WriteDocumentCommand;
 use VuFindSearch\Backend\Solr\Document\CommitDocument;
@@ -135,21 +131,11 @@
     /**
      * Get mock change tracker service
      *
-<<<<<<< HEAD
-     * @return ChangeTrackerService
-=======
      * @return MockObject&ChangeTrackerServiceInterface
->>>>>>> 698229d3
      */
     protected function getMockChangeTracker(): MockObject&ChangeTrackerServiceInterface
     {
-<<<<<<< HEAD
-        return $this->getMockBuilder(\VuFind\Db\Service\ChangeTrackerService::class)
-            ->disableOriginalConstructor()
-            ->getMock();
-=======
         return $this->createMock(ChangeTrackerServiceInterface::class);
->>>>>>> 698229d3
     }
 
     /**
