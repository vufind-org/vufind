<?php
/**
 * Config Factory Test Class
 *
 * PHP version 7
 *
 * Copyright (C) Villanova University 2010.
 *
 * This program is free software; you can redistribute it and/or modify
 * it under the terms of the GNU General Public License version 2,
 * as published by the Free Software Foundation.
 *
 * This program is distributed in the hope that it will be useful,
 * but WITHOUT ANY WARRANTY; without even the implied warranty of
 * MERCHANTABILITY or FITNESS FOR A PARTICULAR PURPOSE.  See the
 * GNU General Public License for more details.
 *
 * You should have received a copy of the GNU General Public License
 * along with this program; if not, write to the Free Software
 * Foundation, Inc., 51 Franklin Street, Fifth Floor, Boston, MA  02110-1301  USA
 *
 * @category VuFind
 * @package  Tests
 * @author   Demian Katz <demian.katz@villanova.edu>
 * @license  http://opensource.org/licenses/gpl-2.0.php GNU General Public License
 * @link     https://vufind.org/wiki/development:testing:unit_tests Wiki
 */
namespace VuFindTest\Config;

use VuFind\Config\Locator;

/**
 * Config Factory Test Class
 *
 * @category VuFind
 * @package  Tests
 * @author   Demian Katz <demian.katz@villanova.edu>
 * @author   Chris Hallberg <challber@villanova.edu>
 * @license  http://opensource.org/licenses/gpl-2.0.php GNU General Public License
 * @link     https://vufind.org/wiki/development:testing:unit_tests Wiki
 */
class PluginFactoryTest extends \VuFindTest\Unit\TestCase
{
    /**
     * Flag -- did writing config files fail?
     *
     * @var bool
     */
    protected static $writeFailed = false;

    /**
     * Array of files to clean up after test.
     *
     * @var array
     */
    protected static $filesToDelete = [];

    /**
     * Plugin factory instance.
     *
     * @var \VuFind\Config\PluginFactory
     */
    protected $factory;

    /**
     * Standard setup method.
     *
     * @return void
     */
    public static function setUpBeforeClass(): void
    {
        // Create test files:
        $parentPath = Locator::getLocalConfigPath('unit-test-parent.ini', null, true);
        $parent = "[Section1]\n"
            . "a=1\nb=2\nc=3\n"
            . "[Section2]\n"
            . "d=4\ne=5\nf=6\n"
            . "[Section3]\n"
            . "g=7\nh=8\ni=9\n"
            . "[Section4]\n"
            . "j[] = 1\nj[] = 2\nk[a] = 1\nk[b] = 2\n";
        $childPath = Locator::getLocalConfigPath('unit-test-child.ini', null, true);
        $child = "[Section1]\n"
            . "j=10\nk=11\nl=12\n"
            . "[Section2]\n"
            . "m=13\nn=14\no=15\n"
            . "[Section4]\n"
            . "j[] = 3\nk[c] = 3\n"
            . "[Parent_Config]\n"
            . "path=\"{$parentPath}\"\n"
            . "override_full_sections=Section1\n";
        $child2Path = Locator::getLocalConfigPath('unit-test-child2.ini', null, true);
        $child2 = "[Section1]\n"
            . "j=10\nk=11\nl=12\n"
            . "[Section2]\n"
            . "m=13\nn=14\no=15\n"
            . "[Section4]\n"
            . "j[] = 3\nk[c] = 3\n"
            . "[Parent_Config]\n"
            . "path=\"{$parentPath}\"\n"
            . "override_full_sections=Section1\n"
            . "merge_array_settings=true\n";

        // Fail if we are unable to write files:
        if (null === $parentPath || null === $childPath || null === $child2Path
            || !file_put_contents($parentPath, $parent)
            || !file_put_contents($childPath, $child)
            || !file_put_contents($child2Path, $child2)
        ) {
            self::$writeFailed = true;
            return;
        }

        // Mark for cleanup:
        self::$filesToDelete = [$parentPath, $childPath];
    }

    /**
     * Standard setup method.
     *
     * @return void
     */
    public function setUp(): void
    {
        $this->factory = new \VuFind\Config\PluginFactory();
    }

    /**
     * Wrapper around factory
     *
     * @param string $name Configuration to load
     *
     * @return \Laminas\Config\Config
     */
    protected function getConfig($name)
    {
        return $this->factory->__invoke(
            $this->createMock(\Interop\Container\ContainerInterface::class), $name
        );
    }

    /**
     * Test basic config.ini loading.
     *
     * @return void
     */
    public function testBasicRead()
    {
        // This should retrieve config.ini, which should have "Library Catalog"
        // set as the default system title.
        $config = $this->getConfig('config');
        $this->assertEquals('Library Catalog', $config->Site->title);
    }

    /**
     * Test loading of a custom .ini file.
     *
     * @return void
     */
    public function testCustomRead()
    {
        // This should retrieve sms.ini, which should include a Carriers array.
        $config = $this->getConfig('sms');
        $this->assertTrue(isset($config->Carriers) && count($config->Carriers) > 0);
    }

    /**
     * Test inheritance features.
     *
     * @return void
     */
    public function testInheritance()
    {
        if (self::$writeFailed) {
            $this->markTestSkipped('Could not write test configurations.');
        }

        // Make sure load succeeds:
        $config = $this->getConfig('unit-test-child');
        $this->assertTrue(is_object($config));

        // Make sure Section 1 was overridden; values from parent should not be
        // present.
        $this->assertTrue(!isset($config->Section1->a));
        $this->assertEquals('10', $config->Section1->j);

        // Make sure Section 2 was merged; values from parent and child should
        // both be present.
        $this->assertEquals('4', $config->Section2->d);
        $this->assertEquals('13', $config->Section2->m);

        // Make sure Section 3 was inherited; values from parent should exist.
        $this->assertEquals('7', $config->Section3->g);

        // Make sure Section 4 arrays were overwritten.
        $this->assertEquals([3], $config->Section4->j->toArray());
        $this->assertEquals(['c' => 3], $config->Section4->k->toArray());
    }

    /**
     * Test inheritance features with array merging turned on.
     *
     * @return void
     */
    public function testInheritanceWithArrayMerging()
    {
        if (self::$writeFailed) {
            $this->markTestSkipped('Could not write test configurations.');
        }

        // Make sure load succeeds:
        $config = $this->getConfig('unit-test-child2');
        $this->assertTrue(is_object($config));

        // Make sure Section 1 was overridden; values from parent should not be
        // present.
        $this->assertTrue(!isset($config->Section1->a));
        $this->assertEquals('10', $config->Section1->j);

        // Make sure Section 2 was merged; values from parent and child should
        // both be present.
        $this->assertEquals('4', $config->Section2->d);
        $this->assertEquals('13', $config->Section2->m);

        // Make sure Section 3 was inherited; values from parent should exist.
        $this->assertEquals('7', $config->Section3->g);

        // Make sure Section 4 arrays were overwritten.
        $this->assertEquals([1, 2, 3], $config->Section4->j->toArray());
        $this->assertEquals(
            ['a' => 1, 'b' => 2, 'c' => 3], $config->Section4->k->toArray()
        );
    }

    /**
     * Test that the plugin factory omits the Parent_Config section from the
     * merged configuration.
     *
     * @return void
     */
    public function testParentConfigOmission()
    {
        if (self::$writeFailed) {
            $this->markTestSkipped('Could not write test configurations.');
        }
        $config = $this->getConfig('unit-test-child');
        $this->assertFalse(isset($config->Parent_Config));
    }

    /**
     * Test configuration is read-only.
     *
     * @return void
     *
<<<<<<< HEAD
     * @expectedException Laminas\Config\Exception\RuntimeException
=======
>>>>>>> 41ef3b28
     */
    public function testReadOnlyConfig()
    {
        $this->expectException(\Zend\Config\Exception\RuntimeException::class);

        if (self::$writeFailed) {
            $this->markTestSkipped('Could not write test configurations.');
        }
        $config = $this->getConfig('unit-test-parent');
        $config->Section1->z = 'bad';
    }

    /**
     * Standard teardown method.
     *
     * @return void
     */
    public static function tearDownAfterClass(): void
    {
        // Clean up test files:
        array_map('unlink', self::$filesToDelete);
    }
}<|MERGE_RESOLUTION|>--- conflicted
+++ resolved
@@ -252,14 +252,10 @@
      *
      * @return void
      *
-<<<<<<< HEAD
-     * @expectedException Laminas\Config\Exception\RuntimeException
-=======
->>>>>>> 41ef3b28
      */
     public function testReadOnlyConfig()
     {
-        $this->expectException(\Zend\Config\Exception\RuntimeException::class);
+        $this->expectException(\Laminas\Config\Exception\RuntimeException::class);
 
         if (self::$writeFailed) {
             $this->markTestSkipped('Could not write test configurations.');
