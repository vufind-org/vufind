--- conflicted
+++ resolved
@@ -251,11 +251,6 @@
      * Test configuration is read-only.
      *
      * @return void
-<<<<<<< HEAD
-     *
-     * @expectedException Laminas\Config\Exception\RuntimeException
-=======
->>>>>>> 6a35282e
      */
     public function testReadOnlyConfig()
     {
