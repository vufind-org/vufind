<?php
/**
 * Mink cart test class.
 *
 * PHP version 5
 *
 * Copyright (C) Villanova University 2011.
 *
 * This program is free software; you can redistribute it and/or modify
 * it under the terms of the GNU General Public License version 2,
 * as published by the Free Software Foundation.
 *
 * This program is distributed in the hope that it will be useful,
 * but WITHOUT ANY WARRANTY; without even the implied warranty of
 * MERCHANTABILITY or FITNESS FOR A PARTICULAR PURPOSE.  See the
 * GNU General Public License for more details.
 *
 * You should have received a copy of the GNU General Public License
 * along with this program; if not, write to the Free Software
 * Foundation, Inc., 59 Temple Place, Suite 330, Boston, MA  02111-1307  USA
 *
 * @category VuFind2
 * @package  Tests
 * @author   Demian Katz <demian.katz@villanova.edu>
 * @license  http://opensource.org/licenses/gpl-2.0.php GNU General Public License
 * @link     http://www.vufind.org  Main Page
 */
namespace VuFindTest\Mink;

/**
 * Mink cart test class.
 *
 * @category VuFind2
 * @package  Tests
 * @author   Demian Katz <demian.katz@villanova.edu>
 * @license  http://opensource.org/licenses/gpl-2.0.php GNU General Public License
 * @link     http://www.vufind.org  Main Page
 */
class FavoritesTest extends \VuFindTest\Unit\MinkTestCase
{
    use \VuFindTest\Unit\UserCreationTrait;

    /**
     * Standard setup method.
     *
     * @return mixed
     */
    public static function setUpBeforeClass()
    {
        return static::failIfUsersExist();
    }

    /**
     * Standard setup method.
     *
     * @return void
     */
    public function setUp()
    {
        // Give up if we're not running in CI:
        if (!$this->continuousIntegrationRunning()) {
            return $this->markTestSkipped('Continuous integration not running.');
        }
    }

    protected function gotoSearch()
    {
        $session = $this->getMinkSession();
        $session->visit($this->getVuFindUrl() . '/Search/Home');
        $page = $session->getPage();
        $this->findCss($page, '.searchForm [name="lookfor"]')->setValue('Dewey');
        $this->findCss($page, '.btn.btn-primary')->click();
        return $page;
    }

    protected function gotoRecord()
    {
        $page = $this->gotoSearch();
        $this->findCss($page, '.result a.title')->click();
        return $page;
    }

    protected function stripHash($url)
    {
        $parts = explode('#', $url);
        return $parts[0];
    }

    public function testAddRecordToFavoritesNewAccount()
    {
        // Change the theme:
        $this->changeConfigs(
            ['config' => ['Site' => ['theme' => 'bootstrap3']]]
        );

        $page = $this->gotoRecord();

<<<<<<< HEAD
        $page->find('css', '.save-record')->click();
        $page->find('css', '.modal-body .createAccountLink')->click();
=======
        $this->findCss($page, '.save-record')->click();
        $this->findCss($page, '.modal-body .createAccountLink')->click();
>>>>>>> c1084d15
        // Empty
        $this->findCss($page, '.modal-body .btn.btn-primary.disabled');
        $this->findCss($page, '.modal-body .btn.btn-primary')->click();

        // Invalid email
        $this->fillInAccountForm($page, ['email' => 'blargasaurus']);

        $this->findCss($page, '.modal-body .btn.btn-primary')->click();
        // Correct
        $this->findCss($page, '#account_email')->setValue('username1@ignore.com');
        $this->findCss($page, '.modal-body .btn.btn-primary')->click();
        $this->snooze();
        $this->findCss($page, '#save_list');
        // Make list
        $this->findCss($page, '#make-list')->click();
        $this->snooze();
        // Empty
        $this->findCss($page, '.modal-body .btn.btn-primary')->click();
        $this->snooze();
        $this->findCss($page, '#list_title')->setValue('Test List');
        $this->findCss($page, '#list_desc')->setValue('Just. THE BEST.');
        $this->findCss($page, '.modal-body .btn.btn-primary')->click();
        $this->assertEquals($this->findCss($page, '#save_list option[selected]')->getHtml(), 'Test List');
        $this->findCss($page, '#add_mytags')->setValue('test1 test2 "test 3"');
        $this->findCss($page, '.modal-body .btn.btn-primary')->click();
        $this->snooze();
        $this->findCss($page, '.modal .alert.alert-info'); // .success?
        $this->findCss($page, '.modal-body .btn.btn-default')->click();
        // Check list page
        $session = $this->getMinkSession();
        $recordURL = $this->stripHash($session->getCurrentUrl());
        $this->snooze();
        $this->findCss($page, '.savedLists a')->click();
        $this->snooze();
        $this->findCss($page, '.resultItemLine1 a')->click();
        $this->assertEquals($recordURL, $this->stripHash($session->getCurrentUrl()));
        $this->findCss($page, '.logoutOptions a[title="Log Out"]')->click();
    }

    public function testAddRecordToFavoritesLogin()
    {
        // Change the theme:
        $this->changeConfigs(
            ['config' => ['Site' => ['theme' => 'bootstrap3']]]
        );

        $page = $this->gotoRecord();

<<<<<<< HEAD
        $page->find('css', '.save-record')->click();
=======
        $this->findCss($page, '.save-record')->click();
>>>>>>> c1084d15
        // Login
        // - empty
        $this->submitLoginForm($page);
        $this->assertLightboxWarning($page, 'Login information cannot be blank.');
        // - wrong
        $this->fillInLoginForm($page, 'username1', 'superwrong');
        $this->submitLoginForm($page);
        $this->assertLightboxWarning($page, 'Invalid login -- please try again.');
        // - for real
        $this->fillInLoginForm($page, null, 'test');
        $this->submitLoginForm($page);
        // Make sure we don't have Favorites because we have another populated list
        $this->assertNull($page->find('css', '.modal-body #save_list'));
        // Make Two Lists
        // - One for the next test
        $this->findCss($page, '#make-list')->click();
        $this->findCss($page, '#list_title')->setValue('Future List');
        $this->findCss($page, '.modal-body .btn.btn-primary')->click();
        $this->assertEquals(
            $this->findCss($page, '#save_list option[selected]')->getHtml(),
            'Future List'
        );
        // - One for now
        $this->findCss($page, '#make-list')->click();
        $this->findCss($page, '#list_title')->setValue('Login Test List');
        $this->findCss($page, '.modal-body .btn.btn-primary')->click();
        $this->assertEquals(
            $this->findCss($page, '#save_list option[selected]')->getHtml(),
            'Login Test List'
        );
        $this->findCss($page, '.modal-body .btn.btn-primary')->click();
        $this->snooze();
        $this->findCss($page, '.modal .alert.alert-info'); // .success?
    }

    public function testAddRecordToFavoritesLoggedIn()
    {
        // Change the theme:
        $this->changeConfigs(
            ['config' => ['Site' => ['theme' => 'bootstrap3']]]
        );

        $page = $this->gotoRecord();
        // Login
        $this->findCss($page, '#loginOptions a')->click();
        $this->fillInLoginForm($page, 'username1', 'test');
        $this->submitLoginForm($page);
        // Save Record
<<<<<<< HEAD
        $page->find('css', '.save-record')->click();
        $this->assertNotNull($page->find('css', '#save_list'));
        $page->find('css', '.modal-body .btn.btn-primary')->click();
        $this->assertNotNull($page->find('css', '.alert.alert-info')); // .success?
        $session->stop();
=======
        $this->findCss($page, '.save-record')->click();
        $this->snooze();
        $this->findCss($page, '#save_list');
        $this->findCss($page, '.modal-body .btn.btn-primary')->click();
        $this->snooze();
        $this->findCss($page, '.modal .alert.alert-info'); // .success?
>>>>>>> c1084d15
    }

    public function testAddSearchItemToFavoritesNewAccount()
    {
        // Change the theme:
        $this->changeConfigs(
            ['config' => ['Site' => ['theme' => 'bootstrap3']]]
        );

        $page = $this->gotoSearch();

        $this->findCss($page, '.save-record')->click();
        $this->findCss($page, '.modal-body .createAccountLink')->click();
        // Empty
        $this->findCss($page, '.modal-body .btn.btn-primary.disabled');
        $this->findCss($page, '.modal-body .btn.btn-primary')->click();
        $this->fillInAccountForm(
            $page, ['username' => 'username2', 'email' => 'blargasaurus']
        );
        $this->findCss($page, '.modal-body .btn.btn-primary')->click();
        $this->findCss($page, '#account_email')->setValue('username2@ignore.com');
        // Test taken
        $this->findCss($page, '#account_username')->setValue('username1');
        $this->findCss($page, '.modal-body .btn.btn-primary')->click();
        $this->findCss($page, '#account_firstname');
        $this->findCss($page, '#account_username')->setValue('username2');
        // Correct
        $this->findCss($page, '.modal-body .btn.btn-primary')->click();
        $this->findCss($page, '#save_list');
        // Make list
        $this->findCss($page, '#make-list')->click();
        $this->snooze();
        // Empty
        $this->findCss($page, '.modal-body .btn.btn-primary')->click();
        $this->snooze();
        $this->findCss($page, '#list_title')->setValue('Test List');
        $this->findCss($page, '#list_desc')->setValue('Just. THE BEST.');
        $this->findCss($page, '.modal-body .btn.btn-primary')->click();
        $this->assertEquals(
            $this->findCss($page, '#save_list option[selected]')->getHtml(),
            'Test List'
        );
        $this->findCss($page, '#add_mytags')->setValue('test1 test2 "test 3"');
        $this->findCss($page, '.modal-body .btn.btn-primary')->click();
        $this->findCss($page, '.alert.alert-info'); // .success?
        $this->findCss($page, '.modal-header .close')->click();
        // Check list page
        $this->snooze();
        $this->findCss($page, '.result a.title')->click();
        $this->snooze();
        $session = $this->getMinkSession();
        $recordURL = $session->getCurrentUrl();
        $this->findCss($page, '.savedLists a')->click();
        $this->snooze();
        $this->findCss($page, '.resultItemLine1 a')->click();
        $this->snooze();
        $this->assertEquals($recordURL, $session->getCurrentUrl());
        $this->findCss($page, '.logoutOptions a[title="Log Out"]')->click();
    }

    public function testAddSearchItemToFavoritesLogin()
    {
        // Change the theme:
        $this->changeConfigs(
            ['config' => ['Site' => ['theme' => 'bootstrap3']]]
        );

        $page = $this->gotoSearch();

        $this->findCss($page, '.save-record')->click();
        // Login
        // - empty
        $this->submitLoginForm($page);
        $this->assertLightboxWarning($page, 'Login information cannot be blank.');
        // - for real
        $this->fillInLoginForm($page, 'username2', 'test');
        $this->submitLoginForm($page);
        // Make sure we don't have Favorites because we have another populated list
        $this->assertNull($page->find('css', '.modal-body #save_list'));
        // Make Two Lists
        // - One for the next test
        $this->findCss($page, '#make-list')->click();
        $this->findCss($page, '#list_title')->setValue('Future List');
        $this->findCss($page, '.modal-body .btn.btn-primary')->click();
        $this->assertEquals(
            $this->findCss($page, '#save_list option[selected]')->getHtml(),
            'Future List'
        );
        // - One for now
        $this->findCss($page, '#make-list')->click();
        $this->findCss($page, '#list_title')->setValue('Login Test List');
        $this->findCss($page, '.modal-body .btn.btn-primary')->click();
        $this->assertEquals(
            $this->findCss($page, '#save_list option[selected]')->getHtml(),
            'Login Test List'
        );
        $this->findCss($page, '.modal-body .btn.btn-primary')->click();
        $this->findCss($page, '.alert.alert-info'); // .success?
    }

    public function testAddSearchItemToFavoritesLoggedIn()
    {
        // Change the theme:
        $this->changeConfigs(
            ['config' => ['Site' => ['theme' => 'bootstrap3']]]
        );

        $page = $this->gotoSearch();
        // Login
        $this->findCss($page, '#loginOptions a')->click();
        $this->fillInLoginForm($page, 'username2', 'test');
        $this->submitLoginForm($page);
        // Save Record
<<<<<<< HEAD
        $page->find('css', '.save-record')->click();
        $this->assertNotNull($page->find('css', '#save_list'));
        $page->find('css', '.modal-body .btn.btn-primary')->click();
        $this->assertNotNull($page->find('css', '.alert.alert-info')); // .success?
        $session->stop();
=======
        $this->findCss($page, '.save-record')->click();
        $this->snooze();
        $this->findCss($page, '#save_list');
        $this->findCss($page, '.modal-body .btn.btn-primary')->click();
        $this->snooze();
        $this->findCss($page, '.alert.alert-info'); // .success?
>>>>>>> c1084d15
    }

    /**
     * Standard teardown method.
     *
     * @return void
     */
    public static function tearDownAfterClass()
    {
        static::removeUsers(['username1', 'username2']);
    }
}<|MERGE_RESOLUTION|>--- conflicted
+++ resolved
@@ -95,13 +95,8 @@
 
         $page = $this->gotoRecord();
 
-<<<<<<< HEAD
-        $page->find('css', '.save-record')->click();
-        $page->find('css', '.modal-body .createAccountLink')->click();
-=======
         $this->findCss($page, '.save-record')->click();
         $this->findCss($page, '.modal-body .createAccountLink')->click();
->>>>>>> c1084d15
         // Empty
         $this->findCss($page, '.modal-body .btn.btn-primary.disabled');
         $this->findCss($page, '.modal-body .btn.btn-primary')->click();
@@ -150,11 +145,7 @@
 
         $page = $this->gotoRecord();
 
-<<<<<<< HEAD
-        $page->find('css', '.save-record')->click();
-=======
-        $this->findCss($page, '.save-record')->click();
->>>>>>> c1084d15
+        $this->findCss($page, '.save-record')->click();
         // Login
         // - empty
         $this->submitLoginForm($page);
@@ -203,20 +194,12 @@
         $this->fillInLoginForm($page, 'username1', 'test');
         $this->submitLoginForm($page);
         // Save Record
-<<<<<<< HEAD
-        $page->find('css', '.save-record')->click();
-        $this->assertNotNull($page->find('css', '#save_list'));
-        $page->find('css', '.modal-body .btn.btn-primary')->click();
-        $this->assertNotNull($page->find('css', '.alert.alert-info')); // .success?
-        $session->stop();
-=======
         $this->findCss($page, '.save-record')->click();
         $this->snooze();
         $this->findCss($page, '#save_list');
         $this->findCss($page, '.modal-body .btn.btn-primary')->click();
         $this->snooze();
         $this->findCss($page, '.modal .alert.alert-info'); // .success?
->>>>>>> c1084d15
     }
 
     public function testAddSearchItemToFavoritesNewAccount()
@@ -330,20 +313,12 @@
         $this->fillInLoginForm($page, 'username2', 'test');
         $this->submitLoginForm($page);
         // Save Record
-<<<<<<< HEAD
-        $page->find('css', '.save-record')->click();
-        $this->assertNotNull($page->find('css', '#save_list'));
-        $page->find('css', '.modal-body .btn.btn-primary')->click();
-        $this->assertNotNull($page->find('css', '.alert.alert-info')); // .success?
-        $session->stop();
-=======
         $this->findCss($page, '.save-record')->click();
         $this->snooze();
         $this->findCss($page, '#save_list');
         $this->findCss($page, '.modal-body .btn.btn-primary')->click();
         $this->snooze();
         $this->findCss($page, '.alert.alert-info'); // .success?
->>>>>>> c1084d15
     }
 
     /**
