--- conflicted
+++ resolved
@@ -700,19 +700,11 @@
 
         // The "Future List" should NOT be public:
         $this->clickCss($page, 'a[href="' . $hrefs[0] . '"]');
-<<<<<<< HEAD
-        $this->unFindCss($page, 'mainbody .user-list__public-icon');
-
-        // The "Test List" SHOULD be public:
-        $this->clickCss($page, 'a[href="' . $hrefs[2] . '"]');
-        $this->waitStatement('$("mainbody .user-list__public-icon").length === 1');
-=======
         $this->unFindCss($page, '.mainbody .user-list__public-icon');
 
         // The "Test List" SHOULD be public:
         $this->clickCss($page, 'a[href="' . $hrefs[2] . '"]');
         $this->waitStatement('$(".mainbody .user-list__public-icon").length === 1');
->>>>>>> f61870a5
     }
 
     /**
