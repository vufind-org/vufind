--- conflicted
+++ resolved
@@ -31,11 +31,8 @@
 
 namespace VuFindTest\Mink;
 
-<<<<<<< HEAD
 use VuFindTest\Feature\SearchSortTrait;
-=======
 use Behat\Mink\Element\Element;
->>>>>>> d05ba3a2
 
 use function count;
 
@@ -435,11 +432,7 @@
      *
      * @return void
      */
-<<<<<<< HEAD
-    protected function clickHierarchicalFacet($page)
-=======
-    protected function clickHierarchyFacet(Element $page): void
->>>>>>> d05ba3a2
+    protected function clickHierarchicalFacet(Element $page): void
     {
         // Open second level:
         $this->clickCss($page, $this->facetExpandSelector);
