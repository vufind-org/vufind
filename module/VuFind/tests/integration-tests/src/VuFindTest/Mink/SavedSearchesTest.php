--- conflicted
+++ resolved
@@ -417,17 +417,14 @@
 
         // We should now be on a page with a schedule selector; because of the
         // setting we set in the previous test, and with login deduplication, we
-<<<<<<< HEAD
         // should now see the "Weekly" option already selected:
         $this->assertEquals(
             'Weekly',
             $this->findCss($page, $this->scheduleSelector . ' button')->getText()
         );
-=======
         // should now see the "7" option already selected:
         $scheduleSelector = 'select[name="schedule"]';
         $this->assertEquals(7, $this->findCssAndGetValue($page, $scheduleSelector));
->>>>>>> d6160a14
     }
 
     /**
@@ -486,10 +483,8 @@
             'Daily',
             $this->findCss($page, $this->scheduleSelector . ' button')->getText()
         );
-<<<<<<< HEAD
-=======
+        $scheduleSelector = 'select[name="schedule"]';
         $this->assertEquals(1, $this->findCssAndGetValue($page, $scheduleSelector));
->>>>>>> d6160a14
     }
 
     /**
