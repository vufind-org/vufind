--- conflicted
+++ resolved
@@ -92,10 +92,7 @@
 
         $this->assertNotNull($saveLink);
         $saveLink->click();
-<<<<<<< HEAD
-=======
-        $this->waitForPageLoad($page);
->>>>>>> 700ae882
+        $this->waitForPageLoad($page);
 
         $this->clickCss($page, '.createAccountLink');
         $this->fillInAccountForm($page);
