<?php

/**
 * Mink test class for combined search.
 *
 * PHP version 8
 *
 * Copyright (C) Villanova University 2016.
 *
 * This program is free software; you can redistribute it and/or modify
 * it under the terms of the GNU General Public License version 2,
 * as published by the Free Software Foundation.
 *
 * This program is distributed in the hope that it will be useful,
 * but WITHOUT ANY WARRANTY; without even the implied warranty of
 * MERCHANTABILITY or FITNESS FOR A PARTICULAR PURPOSE.  See the
 * GNU General Public License for more details.
 *
 * You should have received a copy of the GNU General Public License
 * along with this program; if not, write to the Free Software
 * Foundation, Inc., 51 Franklin Street, Fifth Floor, Boston, MA  02110-1301  USA
 *
 * @category VuFind
 * @package  Tests
 * @author   Demian Katz <demian.katz@villanova.edu>
 * @license  http://opensource.org/licenses/gpl-2.0.php GNU General Public License
 * @link     https://vufind.org Main Page
 */

namespace VuFindTest\Mink;

use Behat\Mink\Element\Element;

/**
 * Mink test class for combined search.
 *
 * @category VuFind
 * @package  Tests
 * @author   Demian Katz <demian.katz@villanova.edu>
 * @license  http://opensource.org/licenses/gpl-2.0.php GNU General Public License
 * @link     https://vufind.org Main Page
 */
class CombinedSearchTest extends \VuFindTest\Integration\MinkTestCase
{
    /**
     * Get config settings for combined.ini.
     *
     * @return array
     */
    protected function getCombinedIniOverrides(): array
    {
        return [
            'Solr:one' => [
                'label' => 'Solr One',
                'hiddenFilter' => 'building:journals.mrc',
            ],
            'Solr:two' => [
                'label' => 'Solr Two',
                'hiddenFilter' => 'building:weird_ids.mrc',
            ],
        ];
    }

    /**
     * Several different methods perform the same query against different
     * configurations of the combined feature; this support method makes a
     * standard set of assertions against the final results.
     *
     * @param Element $page Page element.
     *
     * @return void
     */
    protected function assertResultsForDefaultQuery(Element $page): void
    {
        $expectedResults = [
            '#combined_Solr____one' => 'Journal of rational emotive therapy : '
                . 'the journal of the Institute for Rational-Emotive Therapy.',
            '#combined_Solr____two' => 'Pluses and Minuses of Pluses and Minuses',
        ];
        foreach ($expectedResults as $container => $title) {
            $this->assertEquals(
                $title,
                $this->findCssAndGetText($page, "$container a.title")
            );
            // Check for sample driver location/call number in output (this will
            // only appear after AJAX returns):
            $this->unFindCss($page, '.callnumber.ajax-availability');
            $this->unFindCss($page, '.location.ajax-availability');
            $this->assertEquals(
                'A1234.567',
                $this->findCssAndGetText($page, "$container .callnumber")
            );
            $this->assertEquals(
                '3rd Floor Main Library',
                $this->findCssAndGetText($page, "$container .location")
            );
        }
    }

    /**
     * Test that combined results work in non-AJAX mode.
     *
     * @return void
     */
    public function testCombinedSearchResults(): void
    {
        $this->changeConfigs(
            ['combined' => $this->getCombinedIniOverrides()],
            ['combined']
        );
        $session = $this->getMinkSession();
        $session->visit($this->getVuFindUrl() . '/Combined');
        $page = $session->getPage();
        $this->findCss($page, '#searchForm_lookfor')
            ->setValue('id:"testsample1" OR id:"theplus+andtheminus-"');
        $this->clickCss($page, '.btn.btn-primary');
        $this->waitForPageLoad($page);
        $this->unFindCss($page, '.fa-spinner.icon--spin');
        $this->assertResultsForDefaultQuery($page);
    }

    /**
     * Data provider for different combinations of AJAX columns
     *
     * @return array
     */
    public static function ajaxCombinationsProvider(): array
    {
        return [
            'no ajax' => [false, false],
            'left ajax' => [true, false],
            'right ajax' => [false, true],
            'all ajax' => [true, true],
        ];
    }

    /**
     * Test that combined results work in AJAX mode.
     *
     * @return void
     */
    public function testCombinedSearchResultsAllAjax(): void
    {
        $config = $this->getCombinedIniOverrides();
        $config['Solr:one']['ajax'] = true;
        $config['Solr:two']['ajax'] = true;
        $this->changeConfigs(
            ['combined' => $config],
            ['combined']
        );
        $session = $this->getMinkSession();
        $session->visit($this->getVuFindUrl() . '/Combined');
        $page = $session->getPage();
        $this->findCss($page, '#searchForm_lookfor')
            ->setValue('id:"testsample1" OR id:"theplus+andtheminus-"');
        $this->clickCss($page, '.btn.btn-primary');
        $this->waitForPageLoad($page);
        $this->assertResultsForDefaultQuery($page);
    }

    /**
     * Test that combined results work in mixed AJAX/non-AJAX mode.
     *
     * @return void
     */
    public function testCombinedSearchResultsMixedAjax(): void
    {
        $config = $this->getCombinedIniOverrides();
        $config['Solr:one']['ajax'] = true;
        $this->changeConfigs(
            ['combined' => $config],
            ['combined']
        );
        $session = $this->getMinkSession();
        $session->visit($this->getVuFindUrl() . '/Combined');
        $page = $session->getPage();
        $this->findCss($page, '#searchForm_lookfor')
            ->setValue('id:"testsample1" OR id:"theplus+andtheminus-"');
        $this->clickCss($page, '.btn.btn-primary');
        $this->waitForPageLoad($page);
        $this->assertResultsForDefaultQuery($page);
    }

    /**
<<<<<<< HEAD
     * Data provider for testCombinedSearchResultsMixedAjaxDOIs
     *
     * @return array
     */
    public static function combinedSearchResultsMixedAjaxDOIsProvider(): array
    {
        return [
            'no ajax' => [false, false],
            'left ajax' => [true, false],
            'right ajax' => [false, true],
            'all ajax' => [true, true],
        ];
    }

    /**
=======
>>>>>>> ca6937de
     * Test that DOI results work in various AJAX/non-AJAX modes.
     *
     * @param bool $leftAjax  Should left column load via AJAX?
     * @param bool $rightAjax Should right column load via AJAX?
     *
     * @return void
     *
<<<<<<< HEAD
     * @dataProvider combinedSearchResultsMixedAjaxDOIsProvider
     */
    public function testCombinedSearchResultsMixedAjaxDOIs($leftAjax, $rightAjax): void
=======
     * @dataProvider ajaxCombinationsProvider
     */
    public function testCombinedSearchResultsMixedAjaxDOIs(bool $leftAjax, bool $rightAjax): void
>>>>>>> ca6937de
    {
        $config = $this->getCombinedIniOverrides();
        $config['Solr:one']['ajax'] = $leftAjax;
        $config['Solr:one']['hiddenFilter'] = 'id:fakedoi1';
        $config['Solr:two']['ajax'] = $rightAjax;
        $config['Solr:two']['hiddenFilter'] = 'id:fakedoi2';
        $this->changeConfigs(
            [
                'combined' => $config,
                'config' => [
                    'DOI' => [
                        'resolver' => 'Demo',
                    ],
                ],
            ],
            ['combined']
        );
        $session = $this->getMinkSession();
        $session->visit($this->getVuFindUrl() . '/Combined');
        $page = $session->getPage();
        $this->findCss($page, '#searchForm_lookfor')
            ->setValue('*:*');
        $this->clickCss($page, '.btn.btn-primary');
        $this->waitForPageLoad($page);
        // Whether the combined column was loaded inline or via AJAX, it should
        // now include a DOI link:
        $this->assertStringStartsWith(
            'Demonstrating DOI link for 10.1234/FAKETYFAKE1',
<<<<<<< HEAD
            $this->findCssAndGetText($page, '#combined_Solr____one .doiLink a')
        );
        $this->assertStringStartsWith(
            'Demonstrating DOI link for 10.1234/FAKETYFAKE2',
            $this->findCssAndGetText($page, '#combined_Solr____two .doiLink a')
=======
            $this->findCss($page, '#combined_Solr____one .doiLink a')->getText()
        );
        $this->assertStringStartsWith(
            'Demonstrating DOI link for 10.1234/FAKETYFAKE2',
            $this->findCss($page, '#combined_Solr____two .doiLink a')->getText()
>>>>>>> ca6937de
        );
    }
}<|MERGE_RESOLUTION|>--- conflicted
+++ resolved
@@ -182,24 +182,6 @@
     }
 
     /**
-<<<<<<< HEAD
-     * Data provider for testCombinedSearchResultsMixedAjaxDOIs
-     *
-     * @return array
-     */
-    public static function combinedSearchResultsMixedAjaxDOIsProvider(): array
-    {
-        return [
-            'no ajax' => [false, false],
-            'left ajax' => [true, false],
-            'right ajax' => [false, true],
-            'all ajax' => [true, true],
-        ];
-    }
-
-    /**
-=======
->>>>>>> ca6937de
      * Test that DOI results work in various AJAX/non-AJAX modes.
      *
      * @param bool $leftAjax  Should left column load via AJAX?
@@ -207,15 +189,9 @@
      *
      * @return void
      *
-<<<<<<< HEAD
-     * @dataProvider combinedSearchResultsMixedAjaxDOIsProvider
-     */
-    public function testCombinedSearchResultsMixedAjaxDOIs($leftAjax, $rightAjax): void
-=======
      * @dataProvider ajaxCombinationsProvider
      */
     public function testCombinedSearchResultsMixedAjaxDOIs(bool $leftAjax, bool $rightAjax): void
->>>>>>> ca6937de
     {
         $config = $this->getCombinedIniOverrides();
         $config['Solr:one']['ajax'] = $leftAjax;
@@ -244,19 +220,11 @@
         // now include a DOI link:
         $this->assertStringStartsWith(
             'Demonstrating DOI link for 10.1234/FAKETYFAKE1',
-<<<<<<< HEAD
             $this->findCssAndGetText($page, '#combined_Solr____one .doiLink a')
         );
         $this->assertStringStartsWith(
             'Demonstrating DOI link for 10.1234/FAKETYFAKE2',
             $this->findCssAndGetText($page, '#combined_Solr____two .doiLink a')
-=======
-            $this->findCss($page, '#combined_Solr____one .doiLink a')->getText()
-        );
-        $this->assertStringStartsWith(
-            'Demonstrating DOI link for 10.1234/FAKETYFAKE2',
-            $this->findCss($page, '#combined_Solr____two .doiLink a')->getText()
->>>>>>> ca6937de
         );
     }
 }