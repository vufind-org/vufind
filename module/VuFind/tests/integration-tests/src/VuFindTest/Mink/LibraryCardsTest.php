<?php

/**
 * Mink library card actions test class.
 *
 * PHP version 8
 *
 * Copyright (C) Villanova University 2023.
 *
 * This program is free software; you can redistribute it and/or modify
 * it under the terms of the GNU General Public License version 2,
 * as published by the Free Software Foundation.
 *
 * This program is distributed in the hope that it will be useful,
 * but WITHOUT ANY WARRANTY; without even the implied warranty of
 * MERCHANTABILITY or FITNESS FOR A PARTICULAR PURPOSE.  See the
 * GNU General Public License for more details.
 *
 * You should have received a copy of the GNU General Public License
 * along with this program; if not, write to the Free Software
 * Foundation, Inc., 51 Franklin Street, Fifth Floor, Boston, MA  02110-1301  USA
 *
 * @category VuFind
 * @package  Tests
 * @author   Demian Katz <demian.katz@villanova.edu>
 * @license  http://opensource.org/licenses/gpl-2.0.php GNU General Public License
 * @link     https://vufind.org Main Page
 */

namespace VuFindTest\Mink;

use Behat\Mink\Element\Element;

/**
 * Mink library card actions test class.
 *
 * Class must be final due to use of "new static()" by LiveDatabaseTrait.
 *
 * @category VuFind
 * @package  Tests
 * @author   Demian Katz <demian.katz@villanova.edu>
 * @author   Ere Maijala <ere.maijala@helsinki.fi>
 * @license  http://opensource.org/licenses/gpl-2.0.php GNU General Public License
 * @link     https://vufind.org Main Page
 */
final class LibraryCardsTest extends \VuFindTest\Integration\MinkTestCase
{
    use \VuFindTest\Feature\LiveDatabaseTrait;
    use \VuFindTest\Feature\UserCreationTrait;
    use \VuFindTest\Feature\DemoDriverTestTrait;

    /**
     * Standard setup method.
     *
     * @return void
     */
    public static function setUpBeforeClass(): void
    {
        static::failIfDataExists();
    }

    /**
     * Mink support function: fill in the change password form.
     *
     * @param Element $page    Page element.
     * @param string  $name    Library card name.
     * @param string  $user    Username
     * @param string  $pass    Password
     * @param bool    $inModal Should we assume the login box is in a lightbox?
     * @param string  $prefix  Extra selector prefix
     *
     * @return void
     */
    protected function fillInLibraryCardForm(
        Element $page,
        string $name,
        string $user,
        string $pass,
        bool $inModal = false,
        string $prefix = '.form-edit-card '
    ): void {
        $prefix = ($inModal ? '.modal-body ' : '') . $prefix;
        $this->findCssAndSetValue($page, $prefix . '[name="card_name"]', $name);
        $this->findCssAndSetValue($page, $prefix . '[name="username"]', $user);
        $this->findCssAndSetValue($page, $prefix . '[name="password"]', $pass);
    }

    /**
     * Set up configuration for library card functionality.
     *
     * @param bool  $enabled              Are library cards enabled?
     * @param array $extraCatalogSettings Extra settings for Catalog section of config.ini
     *
     * @return void
     */
    protected function setUpLibraryCardConfigs(bool $enabled = true, $extraCatalogSettings = []): void
    {
        // Setup config
        $demoSettings = $this->getDemoIniOverrides();
        $demoSettings['Users'] = [
            'catuser1' => 'catpass1',
            'catuser2' => 'catpass2',
        ];
        $this->changeConfigs(
            [
                'Demo' => $demoSettings,
                'config' => [
                    'Catalog' => $extraCatalogSettings + [
                        'driver' => 'Demo',
                        'library_cards' => $enabled,
                    ],
                ],
            ]
        );
    }

    /**
     * Test adding two library cards.
     *
     * @return void
     */
    public function testAddCards(): void
    {
        $this->setUpLibraryCardConfigs();
        $session = $this->getMinkSession();
        $session->visit($this->getVuFindUrl());
        $page = $session->getPage();

        // Create account
        $this->clickCss($page, '#loginOptions a');
        $this->clickCss($page, '.modal-body .createAccountLink');
        $this->fillInAccountForm($page);
        $this->clickCss($page, '.modal-body .btn.btn-primary');
        $this->waitForPageLoad($page);

        // Go to library cards page:
        $session->visit($this->getVuFindUrl('/LibraryCards/Home'));
        $this->waitForPageLoad($page);

        // Now click add card button:
        $this->clickCss($page, '.add-card span.icon-link__label');
        $this->waitForPageLoad($page);

        // Try to create a library card, but get the password wrong:
        $this->fillInLibraryCardForm($page, 'card 1', 'catuser1', 'bad');
        $this->clickCss($page, '.form-edit-card .btn.btn-primary');
        $this->waitForPageLoad($page);
        $this->assertEquals(
            'Invalid login -- please try again.',
            $this->findCss($page, '.alert-danger')->getText()
        );

        // Create the card successfully:
        $this->fillInLibraryCardForm($page, 'card 1', 'catuser1', 'catpass1');
        $this->clickCss($page, '.form-edit-card .btn.btn-primary');
        $this->waitForPageLoad($page);
        $this->assertEquals(
            'card 1',
            $this->findCss($page, 'tr:nth-child(2) td')->getText()
        );

        // Now click add card button to add a second card:
        $this->clickCss($page, '.add-card span.icon-link__label');
        $this->waitForPageLoad($page);
        $this->fillInLibraryCardForm($page, 'card 2', 'catuser2', 'catpass2');
        $this->clickCss($page, '.form-edit-card .btn.btn-primary');
        $this->waitForPageLoad($page);
        $this->assertEquals(
            'card 2',
            $this->findCss($page, 'tr:nth-child(3) td')->getText()
        );
    }

    /**
     * Test that disabling the allowUserLogin setting disables the "add card" button.
     *
     * @return void
     */
    public function testAllowUserLoginDisablesButton()
    {
        $this->setUpLibraryCardConfigs(true, ['allowUserLogin' => false]);
        $session = $this->getMinkSession();
        $session->visit($this->getVuFindUrl('/LibraryCards/Home'));
        $page = $session->getPage();
        $this->fillInLoginForm($page, 'username1', 'test', false);
        $this->submitLoginForm($page, false);
        $this->waitForPageLoad($page);
        $this->assertEquals('Library Cards', $this->findCss($page, 'h2')->getText());
        $this->unfindCss($page, '.add-card span.icon-link__label');
    }

    /**
     * Test switching between cards on the profile page.
     *
     * @depends testAddCards
     *
     * @return void
     */
    public function testSwitchingCards(): void
    {
        $this->setUpLibraryCardConfigs();
        $session = $this->getMinkSession();
        $session->visit($this->getVuFindUrl('/MyResearch/Profile'));
        $page = $session->getPage();
        $this->fillInLoginForm($page, 'username1', 'test', false);
        $this->submitLoginForm($page, false);
        $this->waitForPageLoad($page);

        // Confirm the presence of a library card selector on the page:
        $firstCard = $this->findCss($page, '.select-library-card li:nth-child(1) a');
        $secondCard = $this->findCss($page, '.select-library-card li:nth-child(2) a');
        $this->assertEquals('card 1', $firstCard->getText());
        $this->assertEquals('card 2', $secondCard->getText());

        // Check that the appropriate username is reflected in the output:
        $this->assertEquals(
            'Lib-catuser1',
            $this->findCss($page, '.catalog-profile tr:nth-child(1) td:nth-child(2)')->getText()
        );

<<<<<<< HEAD
        // Switch to the second card
        $this->clickCss($page, '.select-library-card li:nth-child(2) a');
=======
        // Switch to the second card; don't try to verify the set value because it
        // conflicts with the behavior of jumpMenu.
        $this->findCssAndSetValue($page, '#library_card', $card2Value, null, 6, false);
>>>>>>> 89ab5fc3
        $this->waitForPageLoad($page);

        // Check that the appropriate username is reflected in the output:
        $this->assertEquals(
            'Lib-catuser2',
            $this->findCss($page, '.catalog-profile tr:nth-child(1) td:nth-child(2)')->getText()
        );
    }

    /**
     * Test that library cards are disabled by default.
     *
     * @depends testAddCards
     *
     * @return void
     */
    public function testCardsDisabledByDefault(): void
    {
        $this->setUpLibraryCardConfigs(false);
        $session = $this->getMinkSession();
        $session->visit($this->getVuFindUrl('/MyResearch/Profile'));
        $page = $session->getPage();
        $this->fillInLoginForm($page, 'username1', 'test', false);
        $this->submitLoginForm($page, false);
        $this->waitForPageLoad($page);
        // Confirm that we are on the profile page with no cards showing:
        $this->assertEquals('Your Profile', $this->findCss($page, 'h2')->getText());
        $this->unFindCss($page, '#library_card');
    }

    /**
     * Test adding a card that duplicates an existing username.
     *
     * @depends testAddCards
     *
     * @return void
     */
    public function testAddingDuplicateCardUsername(): void
    {
        $this->setUpLibraryCardConfigs();
        $session = $this->getMinkSession();
        $session->visit($this->getVuFindUrl('/LibraryCards/Home'));
        $page = $session->getPage();
        $this->fillInLoginForm($page, 'username1', 'test', false);
        $this->submitLoginForm($page, false);
        $this->waitForPageLoad($page);

        $this->clickCss($page, '.add-card span.icon-link__label');
        $this->waitForPageLoad($page);
        $this->fillInLibraryCardForm($page, 'card 2 repeat', 'catuser2', 'catpass2');
        $this->clickCss($page, '.form-edit-card .btn.btn-primary');
        $this->waitForPageLoad($page);

        $this->assertEquals(
            'Username is already in use in another library card',
            $this->findCss($page, '.alert-danger')->getText()
        );
    }

    /**
     * Test editing a card.
     *
     * @depends testAddCards
     *
     * @return void
     */
    public function testEditingCard(): void
    {
        $this->setUpLibraryCardConfigs();
        $session = $this->getMinkSession();
        $session->visit($this->getVuFindUrl('/LibraryCards/Home'));
        $page = $session->getPage();
        $this->fillInLoginForm($page, 'username1', 'test', false);
        $this->submitLoginForm($page, false);
        $this->waitForPageLoad($page);

        $this->clickCss($page, 'tr:nth-child(2) a[title="Edit Library Card"]');
        $this->waitForPageLoad($page);
        $this->findCssAndSetValue($page, '[name="card_name"]', 'Edited Card');
        $this->clickCss($page, '.form-edit-card .btn.btn-primary');
        $this->waitForPageLoad($page);
        $this->assertEquals(
            'Edited Card',
            $this->findCss($page, 'tr:nth-child(2) td')->getText()
        );
    }

    /**
     * Test deleting a card.
     *
     * @depends testEditingCard
     *
     * @return void
     */
    public function testDeletingCard(): void
    {
        $this->setUpLibraryCardConfigs();
        $session = $this->getMinkSession();
        $session->visit($this->getVuFindUrl('/LibraryCards/Home'));
        $page = $session->getPage();
        $this->fillInLoginForm($page, 'username1', 'test', false);
        $this->submitLoginForm($page, false);
        $this->waitForPageLoad($page);

        // Confirm that second item in table is card 2
        $this->assertEquals(
            'card 2',
            $this->findCss($page, 'tr:nth-child(3) td')->getText()
        );

        // Click the delete button
        $button = $this->findCss($page, 'tr:nth-child(3) a:nth-child(2)');
        $this->assertEquals('Delete', $button->getText());
        $button->click();
        $this->waitForPageLoad($page);
        $this->clickCss($page, '.mainbody .open .dropdown-menu li:nth-child(1) a');
        $this->waitForPageLoad($page);

        // Check for success message
        $this->assertEquals(
            'Library Card Deleted',
            $this->findCss($page, '.alert-success')->getText()
        );

        // Check that the deleted card is now gone, but the other card still exists.
        $this->assertEquals(
            'Edited Card',
            $this->findCss($page, 'tr:nth-child(2) td')->getText()
        );
        $this->unFindCss($page, 'tr:nth-child(3) td');
    }

    /**
     * Standard teardown method.
     *
     * @return void
     */
    public static function tearDownAfterClass(): void
    {
        static::removeUsers(['username1']);
    }
}<|MERGE_RESOLUTION|>--- conflicted
+++ resolved
@@ -218,14 +218,9 @@
             $this->findCss($page, '.catalog-profile tr:nth-child(1) td:nth-child(2)')->getText()
         );
 
-<<<<<<< HEAD
-        // Switch to the second card
-        $this->clickCss($page, '.select-library-card li:nth-child(2) a');
-=======
         // Switch to the second card; don't try to verify the set value because it
         // conflicts with the behavior of jumpMenu.
         $this->findCssAndSetValue($page, '#library_card', $card2Value, null, 6, false);
->>>>>>> 89ab5fc3
         $this->waitForPageLoad($page);
 
         // Check that the appropriate username is reflected in the output:
