--- conflicted
+++ resolved
@@ -115,11 +115,6 @@
             $authenticator
         );
         $auth->setDbServiceManager($this->getLiveDbServiceManager());
-<<<<<<< HEAD
-=======
-        $auth->setDbTableManager($this->getLiveTableManager());
-        $auth->setDbServiceManager($this->getLiveDbServiceManager());
->>>>>>> 60136885
         $auth->getCatalog()->setDriver($driver);
         return $auth;
     }
