--- conflicted
+++ resolved
@@ -580,17 +580,11 @@
     'MyResearch/DeleteList', 'MyResearch/Edit', 'MyResearch/Email',
     'MyResearch/Favorites', 'MyResearch/Fines',
     'MyResearch/Holds', 'MyResearch/Home',
-<<<<<<< HEAD
     'MyResearch/ILLRequests', 'MyResearch/Login', 'MyResearch/Logout',
     'MyResearch/NewPassword', 'MyResearch/Profile',
     'MyResearch/Recover', 'MyResearch/SaveSearch',
     'MyResearch/StorageRetrievalRequests', 'MyResearch/Verify',
-=======
-    'MyResearch/ILLRequests',
-    'MyResearch/Logout', 'MyResearch/Profile',
-    'MyResearch/SaveSearch', 'MyResearch/StorageRetrievalRequests',
     'Primo/Advanced', 'Primo/Home', 'Primo/Search',
->>>>>>> 3a358991
     'QRCode/Show', 'QRCode/Unavailable',
     'OAI/Server', 'Pazpar2/Home', 'Pazpar2/Search', 'Records/Home',
     'Search/Advanced', 'Search/Email', 'Search/History', 'Search/Home',
