<?php
namespace VuFind\Module\Config;

$config = array(
    'router' => array(
        'routes' => array(
            'default' => array(
                'type'    => 'Zend\Mvc\Router\Http\Segment',
                'options' => array(
                    'route'    => '/[:controller[/[:action]]]',
                    'constraints' => array(
                        'controller' => '[a-zA-Z][a-zA-Z0-9_-]*',
                        'action'     => '[a-zA-Z][a-zA-Z0-9_-]*',
                    ),
                    'defaults' => array(
                        'controller' => 'index',
                        'action'     => 'Home',
                    ),
                ),
            ),
            'legacy-alphabrowse-results' => array(
                'type' => 'Zend\Mvc\Router\Http\Literal',
                'options' => array(
                    'route'    => '/AlphaBrowse/Results',
                    'defaults' => array(
                        'controller' => 'Alphabrowse',
                        'action'     => 'Home',
                    )
                )
            ),
            'legacy-bookcover' => array(
                'type' => 'Zend\Mvc\Router\Http\Literal',
                'options' => array(
                    'route'    => '/bookcover.php',
                    'defaults' => array(
                        'controller' => 'cover',
                        'action'     => 'Show',
                    )
                )
            ),
            'legacy-summonrecord' => array(
                'type' => 'Zend\Mvc\Router\Http\Literal',
                'options' => array(
                    'route'    => '/Summon/Record',
                    'defaults' => array(
                        'controller' => 'SummonRecord',
                        'action'     => 'Home',
                    )
                )
            ),
            'legacy-worldcatrecord' => array(
                'type' => 'Zend\Mvc\Router\Http\Literal',
                'options' => array(
                    'route'    => '/WorldCat/Record',
                    'defaults' => array(
                        'controller' => 'WorldcatRecord',
                        'action'     => 'Home',
                    )
                )
            )
        ),
    ),
    'controllers' => array(
        'factories' => array(
            'browse' => 'VuFind\Controller\Factory::getBrowseController',
            'collection' => 'VuFind\Controller\Factory::getCollectionController',
            'collections' => 'VuFind\Controller\Factory::getCollectionsController',
            'record' => 'VuFind\Controller\Factory::getRecordController',
        ),
        'invokables' => array(
            'ajax' => 'VuFind\Controller\AjaxController',
            'alphabrowse' => 'VuFind\Controller\AlphabrowseController',
            'author' => 'VuFind\Controller\AuthorController',
            'authority' => 'VuFind\Controller\AuthorityController',
            'cart' => 'VuFind\Controller\CartController',
            'combined' => 'VuFind\Controller\CombinedController',
            'confirm' => 'VuFind\Controller\ConfirmController',
            'cover' => 'VuFind\Controller\CoverController',
            'error' => 'VuFind\Controller\ErrorController',
            'feedback' => 'VuFind\Controller\FeedbackController',
            'help' => 'VuFind\Controller\HelpController',
            'hierarchy' => 'VuFind\Controller\HierarchyController',
            'index' => 'VuFind\Controller\IndexController',
            'install' => 'VuFind\Controller\InstallController',
            'libguides' => 'VuFind\Controller\LibGuidesController',
            'missingrecord' => 'VuFind\Controller\MissingrecordController',
            'my-research' => 'VuFind\Controller\MyResearchController',
            'oai' => 'VuFind\Controller\OaiController',
            'pazpar2' => 'VuFind\Controller\Pazpar2Controller',
            'primo' => 'VuFind\Controller\PrimoController',
            'primorecord' => 'VuFind\Controller\PrimorecordController',
            'qrcode' => 'VuFind\Controller\QRCodeController',
            'records' => 'VuFind\Controller\RecordsController',
            'search' => 'VuFind\Controller\SearchController',
            'summon' => 'VuFind\Controller\SummonController',
            'summonrecord' => 'VuFind\Controller\SummonrecordController',
            'tag' => 'VuFind\Controller\TagController',
            'upgrade' => 'VuFind\Controller\UpgradeController',
            'web' => 'VuFind\Controller\WebController',
            'worldcat' => 'VuFind\Controller\WorldcatController',
            'worldcatrecord' => 'VuFind\Controller\WorldcatrecordController',
        ),
    ),
    'controller_plugins' => array(
        'factories' => array(
            'holds' => 'VuFind\Controller\Plugin\Factory::getHolds',
            'newitems' => 'VuFind\Controller\Plugin\Factory::getNewItems',
            'ILLRequests' => 'VuFind\Controller\Plugin\Factory::getILLRequests',
            'recaptcha' => 'VuFind\Controller\Plugin\Factory::getRecaptcha',
            'reserves' => 'VuFind\Controller\Plugin\Factory::getReserves',
            'storageRetrievalRequests' => 'VuFind\Controller\Plugin\Factory::getStorageRetrievalRequests',
        ),
        'invokables' => array(
            'db-upgrade' => 'VuFind\Controller\Plugin\DbUpgrade',
            'favorites' => 'VuFind\Controller\Plugin\Favorites',
            'followup' => 'VuFind\Controller\Plugin\Followup',
            'renewals' => 'VuFind\Controller\Plugin\Renewals',
            'result-scroller' => 'VuFind\Controller\Plugin\ResultScroller',
        )
    ),
    'service_manager' => array(
        'allow_override' => true,
        'factories' => array(
            'VuFind\AuthManager' => 'VuFind\Auth\Factory::getManager',
            'VuFind\CacheManager' => 'VuFind\Service\Factory::getCacheManager',
            'VuFind\Cart' => 'VuFind\Service\Factory::getCart',
            'VuFind\DateConverter' => 'VuFind\Service\Factory::getDateConverter',
            'VuFind\DbAdapter' => 'VuFind\Service\Factory::getDbAdapter',
            'VuFind\DbAdapterFactory' => 'VuFind\Service\Factory::getDbAdapterFactory',
            'VuFind\Export' => 'VuFind\Service\Factory::getExport',
            'VuFind\Http' => 'VuFind\Service\Factory::getHttp',
            'VuFind\HMAC' => 'VuFind\Service\Factory::getHMAC',
            'VuFind\ILSConnection' => 'VuFind\Service\Factory::getILSConnection',
            'VuFind\ILSHoldLogic' => 'VuFind\Service\Factory::getILSHoldLogic',
            'VuFind\ILSHoldSettings' => 'VuFind\Service\Factory::getILSHoldSettings',
            'VuFind\ILSTitleHoldLogic' => 'VuFind\Service\Factory::getILSTitleHoldLogic',
            'VuFind\Logger' => 'VuFind\Service\Factory::getLogger',
            'VuFind\Mailer' => 'VuFind\Mailer\Factory',
            'VuFind\Recaptcha' => 'VuFind\Service\Factory::getRecaptcha',
            'VuFind\RecordLoader' => 'VuFind\Service\Factory::getRecordLoader',
            'VuFind\RecordRouter' => 'VuFind\Service\Factory::getRecordRouter',
            'VuFind\RecordStats' => 'VuFind\Service\Factory::getRecordStats',
            'VuFind\Search\BackendManager' => 'VuFind\Service\Factory::getSearchBackendManager',
            'VuFind\SearchSpecsReader' => 'VuFind\Service\Factory::getSearchSpecsReader',
            'VuFind\SearchStats' => 'VuFind\Service\Factory::getSearchStats',
            'VuFind\SMS' => 'VuFind\SMS\Factory',
            'VuFind\Solr\Writer' => 'VuFind\Service\Factory::getSolrWriter',
            'VuFind\Tags' => 'VuFind\Service\Factory::getTags',
            'VuFind\Translator' => 'VuFind\Service\Factory::getTranslator',
            'VuFind\WorldCatUtils' => 'VuFind\Service\Factory::getWorldCatUtils',
        ),
        'invokables' => array(
            'VuFind\SessionManager' => 'Zend\Session\SessionManager',
            'VuFind\Search'         => 'VuFindSearch\Service',
            'VuFind\Search\Memory'  => 'VuFind\Search\Memory',
        ),
        'initializers' => array(
            'VuFind\ServiceManager\Initializer::initInstance',
        ),
        'aliases' => array(
            'mvctranslator' => 'VuFind\Translator',
            'translator' => 'VuFind\Translator',
        ),
    ),
    'translator' => array(),
    'view_helpers' => array(
        'initializers' => array(
            'VuFind\ServiceManager\Initializer::initZendPlugin',
        ),
    ),
    'view_manager' => array(
        'display_not_found_reason' => APPLICATION_ENV == 'development',
        'display_exceptions'       => APPLICATION_ENV == 'development',
        'not_found_template'       => 'error/404',
        'exception_template'       => 'error/index',
        'template_path_stack'      => array(),
    ),
    // This section contains all VuFind-specific settings (i.e. configurations
    // unrelated to specific Zend Framework 2 components).
    'vufind' => array(
        // The config reader is a special service manager for loading .ini files:
        'config_reader' => array(
            'abstract_factories' => array('VuFind\Config\PluginFactory'),
        ),
        // PostgreSQL sequence mapping
        'pgsql_seq_mapping'  => array(
            'comments'       => array('id', 'comments_id_seq'),
            'oai_resumption' => array('id', 'oai_resumption_id_seq'),
            'resource'       => array('id', 'resource_id_seq'),
            'resource_tags'  => array('id', 'resource_tags_id_seq'),
            'search'         => array('id', 'search_id_seq'),
            'session'        => array('id', 'session_id_seq'),
            'tags'           => array('id', 'tags_id_seq'),
            'user'           => array('id', 'user_id_seq'),
            'user_list'      => array('id', 'user_list_id_seq'),
            'user_resource'  => array('id', 'user_resource_id_seq')
        ),
        // This section contains service manager configurations for all VuFind
        // pluggable components:
        'plugin_managers' => array(
            'auth' => array(
                'abstract_factories' => array('VuFind\Auth\PluginFactory'),
                'factories' => array(
                    'ils' => 'VuFind\Auth\Factory::getILS',
                    'multiils' => 'VuFind\Auth\Factory::getMultiILS',
                ),
                'invokables' => array(
                    'choiceauth' => 'VuFind\Auth\ChoiceAuth',
                    'database' => 'VuFind\Auth\Database',
                    'ldap' => 'VuFind\Auth\LDAP',
                    'multiauth' => 'VuFind\Auth\MultiAuth',
                    'shibboleth' => 'VuFind\Auth\Shibboleth',
                    'cas' => 'VuFind\Auth\CAS',
                    'sip2' => 'VuFind\Auth\SIP2',
                ),
                'aliases' => array(
                    // for legacy 1.x compatibility
                    'db' => 'Database',
                    'sip' => 'Sip2',
                ),
            ),
            'autocomplete' => array(
                'abstract_factories' => array('VuFind\Autocomplete\PluginFactory'),
                'factories' => array(
                    'solr' => 'VuFind\Autocomplete\Factory::getSolr',
                    'solrauth' => 'VuFind\Autocomplete\Factory::getSolrAuth',
                    'solrcn' => 'VuFind\Autocomplete\Factory::getSolrCN',
                    'solrreserves' => 'VuFind\Autocomplete\Factory::getSolrReserves',
                ),
                'invokables' => array(
                    'none' => 'VuFind\Autocomplete\None',
                    'oclcidentities' => 'VuFind\Autocomplete\OCLCIdentities',
                    'tag' => 'VuFind\Autocomplete\Tag',
                ),
                'aliases' => array(
                    // for legacy 1.x compatibility
                    'noautocomplete' => 'None',
                    'oclcidentitiesautocomplete' => 'OCLCIdentities',
                    'solrautocomplete' => 'Solr',
                    'solrauthautocomplete' => 'SolrAuth',
                    'solrcnautocomplete' => 'SolrCN',
                    'solrreservesautocomplete' => 'SolrReserves',
                    'tagautocomplete' => 'Tag',
                ),
            ),
            'db_table' => array(
                'abstract_factories' => array('VuFind\Db\Table\PluginFactory'),
                'factories' => array(
                    'resource' => 'VuFind\Db\Table\Factory::getResource',
                ),
                'invokables' => array(
                    'changetracker' => 'VuFind\Db\Table\ChangeTracker',
                    'comments' => 'VuFind\Db\Table\Comments',
                    'resourcetags' => 'VuFind\Db\Table\ResourceTags',
                    'search' => 'VuFind\Db\Table\Search',
                    'session' => 'VuFind\Db\Table\Session',
                    'tags' => 'VuFind\Db\Table\Tags',
                    'user' => 'VuFind\Db\Table\User',
                    'userlist' => 'VuFind\Db\Table\UserList',
                    'userresource' => 'VuFind\Db\Table\UserResource',
                    'userstats' => 'VuFind\Db\Table\UserStats',
                    'userstatsfields' => 'VuFind\Db\Table\UserStatsFields',
                ),
            ),
            'hierarchy_driver' => array(
                'factories' => array(
                    'default' => 'VuFind\Hierarchy\Driver\Factory::getHierarchyDefault',
                    'flat' => 'VuFind\Hierarchy\Driver\Factory::getHierarchyFlat',
                ),
            ),
            'hierarchy_treedatasource' => array(
                'factories' => array(
                    'solr' => 'VuFind\Hierarchy\TreeDataSource\Factory::getSolr',
                ),
                'invokables' => array(
                    'xmlfile' => 'VuFind\Hierarchy\TreeDataSource\XMLFile',
                ),
            ),
            'hierarchy_treerenderer' => array(
                'invokables' => array(
                    'jstree' => 'VuFind\Hierarchy\TreeRenderer\JSTree',
                    'fancytree' => 'VuFind\Hierarchy\TreeRenderer\FancyTree',
                )
            ),
            'ils_driver' => array(
                'abstract_factories' => array('VuFind\ILS\Driver\PluginFactory'),
                'factories' => array(
                    'aleph' => 'VuFind\ILS\Driver\Factory::getAleph',
                    'demo' => 'VuFind\ILS\Driver\Factory::getDemo',
                    'horizon' => 'VuFind\ILS\Driver\Factory::getHorizon',
                    'horizonxmlapi' => 'VuFind\ILS\Driver\Factory::getHorizonXMLAPI',
                    'multibackend' => 'VuFind\ILS\Driver\Factory::getMultiBackend',
                    'noils' => 'VuFind\ILS\Driver\Factory::getNoILS',
                    'unicorn' => 'VuFind\ILS\Driver\Factory::getUnicorn',
                    'voyager' => 'VuFind\ILS\Driver\Factory::getVoyager',
                    'voyagerrestful' => 'VuFind\ILS\Driver\Factory::getVoyagerRestful',
                ),
                'invokables' => array(
                    'amicus' => 'VuFind\ILS\Driver\Amicus',
                    'daia' => 'VuFind\ILS\Driver\DAIA',
                    'evergreen' => 'VuFind\ILS\Driver\Evergreen',
                    'innovative' => 'VuFind\ILS\Driver\Innovative',
                    'koha' => 'VuFind\ILS\Driver\Koha',
                    'newgenlib' => 'VuFind\ILS\Driver\NewGenLib',
                    'pica' => 'VuFind\ILS\Driver\PICA',
                    'polaris' => 'VuFind\ILS\Driver\Polaris',
                    'sample' => 'VuFind\ILS\Driver\Sample',
                    'symphony' => 'VuFind\ILS\Driver\Symphony',
                    'virtua' => 'VuFind\ILS\Driver\Virtua',
                    'xcncip' => 'VuFind\ILS\Driver\XCNCIP',
                    'xcncip2' => 'VuFind\ILS\Driver\XCNCIP2',
                ),
            ),
            'recommend' => array(
                'abstract_factories' => array('VuFind\Recommend\PluginFactory'),
                'factories' => array(
<<<<<<< HEAD
                    'authorfacets' => function ($sm) {
                        return new \VuFind\Recommend\AuthorFacets(
                            $sm->getServiceLocator()->get('VuFind\SearchResultsPluginManager')
                        );
                    },
                    'authorinfo' => function ($sm) {
                        $config = $sm->getServiceLocator()->get('VuFind\Config')->get('config');
                        return new \VuFind\Recommend\AuthorInfo(
                            $sm->getServiceLocator()->get('VuFind\SearchResultsPluginManager'),
                            $sm->getServiceLocator()->get('VuFind\Http')->createClient(),
                            isset ($config->Content->authors) ? $config->Content->authors : ''
                        );
                    },
                    'authorityrecommend' => function ($sm) {
                        return new \VuFind\Recommend\AuthorityRecommend(
                            $sm->getServiceLocator()->get('VuFind\SearchResultsPluginManager')
                        );
                    },
                    'catalogresults' => function ($sm) {
                        return new \VuFind\Recommend\CatalogResults(
                            $sm->getServiceLocator()->get('VuFind\SearchResultsPluginManager')
                        );
                    },
                    'collectionsidefacets' => function ($sm) {
                        return new \VuFind\Recommend\CollectionSideFacets(
                            $sm->getServiceLocator()->get('VuFind\Config')
                        );
                    },
                    'europeanaresults' => function ($sm) {
                        $config = $sm->getServiceLocator()->get('VuFind\Config')->get('config');
                        return new \VuFind\Recommend\EuropeanaResults(
                            $config->Content->europeanaAPI
                        );
                    },
                    'expandfacets' => function ($sm) {
                        return new \VuFind\Recommend\ExpandFacets(
                            $sm->getServiceLocator()->get('VuFind\Config'),
                            $sm->getServiceLocator()->get('VuFind\SearchResultsPluginManager')->get('Solr')
                        );
                    },
                    'favoritefacets' => function ($sm) {
                        return new \VuFind\Recommend\FavoriteFacets(
                            $sm->getServiceLocator()->get('VuFind\Config')
                        );
                    },
                    'sidefacets' => function ($sm) {
                        return new \VuFind\Recommend\SideFacets(
                            $sm->getServiceLocator()->get('VuFind\Config')
                        );
                    },
                    'summonbestbets' => function ($sm) {
                        return new \VuFind\Recommend\SummonBestBets(
                            $sm->getServiceLocator()->get('VuFind\SearchResultsPluginManager')
                        );
                    },
                    'summondatabases' => function ($sm) {
                        return new \VuFind\Recommend\SummonDatabases(
                            $sm->getServiceLocator()->get('VuFind\SearchResultsPluginManager')
                        );
                    },
                    'summonresults' => function ($sm) {
                        return new \VuFind\Recommend\SummonResults(
                            $sm->getServiceLocator()->get('VuFind\SearchResultsPluginManager')
                        );
                    },
                    'summontopics' => function ($sm) {
                        return new \VuFind\Recommend\SummonTopics(
                            $sm->getServiceLocator()->get('VuFind\SearchResultsPluginManager')
                        );
                    },
                    'switchquery' => function ($sm) {
                        return new \VuFind\Recommend\SwitchQuery(
                            $sm->getServiceLocator()->get('VuFind\Search\BackendManager')
                        );
                    },
                    'topfacets' => function ($sm) {
                        return new \VuFind\Recommend\TopFacets(
                            $sm->getServiceLocator()->get('VuFind\Config')
                        );
                    },
                    'visualfacets' => function ($sm) {
                       return new \VuFind\Recommend\VisualFacets(
                            $sm->getServiceLocator()->get('VuFind\Config')
                       );
                    },
                    'webresults' => function ($sm) {
                        return new \VuFind\Recommend\WebResults(
                            $sm->getServiceLocator()->get('VuFind\SearchResultsPluginManager')
                        );
                    },
                    'worldcatidentities' => function ($sm) {
                        return new \VuFind\Recommend\WorldCatIdentities(
                            $sm->getServiceLocator()->get('VuFind\WorldCatUtils')
                        );
                    },
                    'worldcatterms' => function ($sm) {
                        return new \VuFind\Recommend\WorldCatTerms(
                            $sm->getServiceLocator()->get('VuFind\WorldCatUtils')
                        );
                    },
=======
                    'authorfacets' => 'VuFind\Recommend\Factory::getAuthorFacets',
                    'authorinfo' => 'VuFind\Recommend\Factory::getAuthorInfo',
                    'authorityrecommend' => 'VuFind\Recommend\Factory::getAuthorityRecommend',
                    'catalogresults' => 'VuFind\Recommend\Factory::getCatalogResults',
                    'collectionsidefacets' => 'VuFind\Recommend\Factory::getCollectionSideFacets',
                    'europeanaresults' => 'VuFind\Recommend\Factory::getEuropeanaResults',
                    'expandfacets' => 'VuFind\Recommend\Factory::getExpandFacets',
                    'favoritefacets' => 'VuFind\Recommend\Factory::getFavoriteFacets',
                    'sidefacets' => 'VuFind\Recommend\Factory::getSideFacets',
                    'randomrecommend' => 'VuFind\Recommend\Factory::getRandomRecommend',
                    'summonbestbets' => 'VuFind\Recommend\Factory::getSummonBestBets',
                    'summondatabases' => 'VuFind\Recommend\Factory::getSummonDatabases',
                    'summonresults' => 'VuFind\Recommend\Factory::getSummonResults',
                    'summontopics' => 'VuFind\Recommend\Factory::getSummonTopics',
                    'switchquery' => 'VuFind\Recommend\Factory::getSwitchQuery',
                    'topfacets' => 'VuFind\Recommend\Factory::getTopFacets',
                    'webresults' => 'VuFind\Recommend\Factory::getWebResults',
                    'worldcatidentities' => 'VuFind\Recommend\Factory::getWorldCatIdentities',
                    'worldcatterms' => 'VuFind\Recommend\Factory::getWorldCatTerms',
>>>>>>> 4865819f
                ),
                'invokables' => array(
                    'europeanaresultsdeferred' => 'VuFind\Recommend\EuropeanaResultsDeferred',
                    'facetcloud' => 'VuFind\Recommend\FacetCloud',
                    'openlibrarysubjects' => 'VuFind\Recommend\OpenLibrarySubjects',
                    'openlibrarysubjectsdeferred' => 'VuFind\Recommend\OpenLibrarySubjectsDeferred',
                    'pubdatevisajax' => 'VuFind\Recommend\PubDateVisAjax',
                    'resultgooglemapajax' => 'VuFind\Recommend\ResultGoogleMapAjax',
                    'summonbestbetsdeferred' => 'VuFind\Recommend\SummonBestBetsDeferred',
                    'summondatabasesdeferred' => 'VuFind\Recommend\SummonDatabasesDeferred',
                    'summonresultsdeferred' => 'VuFind\Recommend\SummonResultsDeferred',
                    'switchtype' => 'VuFind\Recommend\SwitchType',
                ),
            ),
            'recorddriver' => array(
                'abstract_factories' => array('VuFind\RecordDriver\PluginFactory'),
                'factories' => array(
                    'libguides' => 'VuFind\RecordDriver\Factory::getLibGuides',
                    'missing' => 'VuFind\RecordDriver\Factory::getMissing',
                    'pazpar2' => 'VuFind\RecordDriver\Factory::getPazpar2',
                    'primo' => 'VuFind\RecordDriver\Factory::getPrimo',
                    'solrauth' => 'VuFind\RecordDriver\Factory::getSolrAuth',
                    'solrdefault' => 'VuFind\RecordDriver\Factory::getSolrDefault',
                    'solrmarc' => 'VuFind\RecordDriver\Factory::getSolrMarc',
                    'solrreserves' => 'VuFind\RecordDriver\Factory::getSolrReserves',
                    'solrweb' => 'VuFind\RecordDriver\Factory::getSolrWeb',
                    'summon' => 'VuFind\RecordDriver\Factory::getSummon',
                    'worldcat' => 'VuFind\RecordDriver\Factory::getWorldCat',
                ),
            ),
            'recordtab' => array(
                'abstract_factories' => array('VuFind\RecordTab\PluginFactory'),
                'factories' => array(
                    'collectionhierarchytree' => 'VuFind\RecordTab\Factory::getCollectionHierarchyTree',
                    'collectionlist' => 'VuFind\RecordTab\Factory::getCollectionList',
                    'excerpt' => 'VuFind\RecordTab\Factory::getExcerpt',
                    'hierarchytree' => 'VuFind\RecordTab\Factory::getHierarchyTree',
                    'holdingsils' => 'VuFind\RecordTab\Factory::getHoldingsILS',
                    'map' => 'VuFind\RecordTab\Factory::getMap',
                    'reviews' => 'VuFind\RecordTab\Factory::getReviews',
                    'usercomments' => 'VuFind\RecordTab\Factory::getUserComments',
                ),
                'invokables' => array(
                    'description' => 'VuFind\RecordTab\Description',
                    'holdingsworldcat' => 'VuFind\RecordTab\HoldingsWorldCat',
                    'staffviewarray' => 'VuFind\RecordTab\StaffViewArray',
                    'staffviewmarc' => 'VuFind\RecordTab\StaffViewMARC',
                    'toc' => 'VuFind\RecordTab\TOC',
                ),
            ),
            'related' => array(
                'abstract_factories' => array('VuFind\Related\PluginFactory'),
                'factories' => array(
                    'editions' => 'VuFind\Related\Factory::getEditions',
                    'similar' => 'VuFind\Related\Factory::getSimilar',
                    'worldcateditions' => 'VuFind\Related\Factory::getWorldCatEditions',
                    'worldcatsimilar' => 'VuFind\Related\Factory::getWorldCatSimilar',
                ),
            ),
            'resolver_driver' => array(
                'abstract_factories' => array('VuFind\Resolver\Driver\PluginFactory'),
                'factories' => array(
                    '360link' => 'VuFind\Resolver\Driver\Factory::getThreesixtylink',
                    'ezb' => 'VuFind\Resolver\Driver\Factory::getEzb',
                    'sfx' => 'VuFind\Resolver\Driver\Factory::getSfx',
                ),
                'aliases' => array(
                    'threesixtylink' => '360link',
                ),
            ),
            'search_backend' => array(
                'factories' => array(
                    'LibGuides' => 'VuFind\Search\Factory\LibGuidesBackendFactory',
                    'Pazpar2' => 'VuFind\Search\Factory\Pazpar2BackendFactory',
                    'Primo' => 'VuFind\Search\Factory\PrimoBackendFactory',
                    'Solr' => 'VuFind\Search\Factory\SolrDefaultBackendFactory',
                    'SolrAuth' => 'VuFind\Search\Factory\SolrAuthBackendFactory',
                    'SolrReserves' => 'VuFind\Search\Factory\SolrReservesBackendFactory',
                    'SolrStats' => 'VuFind\Search\Factory\SolrStatsBackendFactory',
                    'SolrWeb' => 'VuFind\Search\Factory\SolrWebBackendFactory',
                    'Summon' => 'VuFind\Search\Factory\SummonBackendFactory',
                    'WorldCat' => 'VuFind\Search\Factory\WorldCatBackendFactory',
                ),
                'aliases' => array(
                    // Allow Solr core names to be used as aliases for services:
                    'authority' => 'SolrAuth',
                    'biblio' => 'Solr',
                    'reserves' => 'SolrReserves',
                    'stats' => 'SolrStats',
                    // Legacy:
                    'VuFind' => 'Solr',
                )
            ),
            'search_options' => array(
                'abstract_factories' => array('VuFind\Search\Options\PluginFactory'),
            ),
            'search_params' => array(
                'abstract_factories' => array('VuFind\Search\Params\PluginFactory'),
            ),
            'search_results' => array(
                'abstract_factories' => array('VuFind\Search\Results\PluginFactory'),
                'factories' => array(
                    'solr' => 'VuFind\Search\Results\Factory::getSolr',
                ),
            ),
            'session' => array(
                'abstract_factories' => array('VuFind\Session\PluginFactory'),
                'invokables' => array(
                    'database' => 'VuFind\Session\Database',
                    'file' => 'VuFind\Session\File',
                    'memcache' => 'VuFind\Session\Memcache',
                ),
                'aliases' => array(
                    // for legacy 1.x compatibility
                    'filesession' => 'File',
                    'memcachesession' => 'Memcache',
                    'mysqlsession' => 'Database',
                ),
            ),
            'statistics_driver' => array(
                'abstract_factories' => array('VuFind\Statistics\Driver\PluginFactory'),
                'factories' => array(
                    'file' => 'VuFind\Statistics\Driver\Factory::getFile',
                    'solr' => 'VuFind\Statistics\Driver\Factory::getSolr',
                ),
                'invokables' => array(
                    'db' => 'VuFind\Statistics\Driver\Db',
                ),
                'aliases' => array(
                    'database' => 'db',
                ),
            ),
        ),
        // This section behaves just like recorddriver_tabs below, but is used for
        // the collection module instead of the standard record view.
        'recorddriver_collection_tabs' => array(
            'VuFind\RecordDriver\AbstractBase' => array(
                'tabs' => array(
                    'CollectionList' => 'CollectionList',
                    'HierarchyTree' => 'CollectionHierarchyTree',
                ),
                'defaultTab' => null,
            ),
        ),
        // This section controls which tabs are used for which record driver classes.
        // Each sub-array is a map from a tab name (as used in a record URL) to a tab
        // service (found in recordtab_plugin_manager, below).  If a particular record
        // driver is not defined here, it will inherit configuration from a configured
        // parent class.  The defaultTab setting may be used to specify the default
        // active tab; if null, the value from the relevant .ini file will be used.
        'recorddriver_tabs' => array(
            'VuFind\RecordDriver\Pazpar2' => array(
                'tabs' => array (
                    'Details' => 'StaffViewMARC',
                 ),
                'defaultTab' => null,
            ),
            'VuFind\RecordDriver\Primo' => array(
                'tabs' => array(
                    'Description' => 'Description',
                    'TOC' => 'TOC', 'UserComments' => 'UserComments',
                    'Reviews' => 'Reviews', 'Excerpt' => 'Excerpt',
                    'Details' => 'StaffViewArray',
                ),
                'defaultTab' => null,
            ),
            'VuFind\RecordDriver\SolrAuth' => array(
                'tabs' => array (
                    'Details' => 'StaffViewMARC',
                 ),
                'defaultTab' => null,
            ),
            'VuFind\RecordDriver\SolrDefault' => array(
                'tabs' => array (
                    'Holdings' => 'HoldingsILS', 'Description' => 'Description',
                    'TOC' => 'TOC', 'UserComments' => 'UserComments',
                    'Reviews' => 'Reviews', 'Excerpt' => 'Excerpt',
                    'HierarchyTree' => 'HierarchyTree', 'Map' => 'Map',
                    'Details' => 'StaffViewArray',
                ),
                'defaultTab' => null,
            ),
            'VuFind\RecordDriver\SolrMarc' => array(
                'tabs' => array(
                    'Holdings' => 'HoldingsILS', 'Description' => 'Description',
                    'TOC' => 'TOC', 'UserComments' => 'UserComments',
                    'Reviews' => 'Reviews', 'Excerpt' => 'Excerpt',
                    'HierarchyTree' => 'HierarchyTree', 'Map' => 'Map',
                    'Details' => 'StaffViewMARC',
                ),
                'defaultTab' => null,
            ),
            'VuFind\RecordDriver\Summon' => array(
                'tabs' => array(
                    'Description' => 'Description',
                    'TOC' => 'TOC', 'UserComments' => 'UserComments',
                    'Reviews' => 'Reviews', 'Excerpt' => 'Excerpt',
                    'Details' => 'StaffViewArray',
                ),
                'defaultTab' => null,
            ),
            'VuFind\RecordDriver\WorldCat' => array(
                'tabs' => array (
                    'Holdings' => 'HoldingsWorldCat', 'Description' => 'Description',
                    'TOC' => 'TOC', 'UserComments' => 'UserComments',
                    'Reviews' => 'Reviews', 'Excerpt' => 'Excerpt',
                    'Details' => 'StaffViewMARC',
                ),
                'defaultTab' => null,
            ),
        ),
    ),
);

// Define record view routes -- route name => controller
$recordRoutes = array(
    'record' => 'Record',
    'collection' => 'Collection',
    'missingrecord' => 'MissingRecord',
    'primorecord' => 'PrimoRecord',
    'solrauthrecord' => 'Authority',
    'summonrecord' => 'SummonRecord',
    'worldcatrecord' => 'WorldcatRecord'
);
// Record sub-routes are generally used to access tab plug-ins, but a few
// URLs are hard-coded to specific actions; this array lists those actions.
$nonTabRecordActions = array(
    'AddComment', 'DeleteComment', 'AddTag', 'Save', 'Email', 'SMS', 'Cite',
    'Export', 'RDF', 'Hold', 'BlockedHold', 'Home', 'StorageRetrievalRequest',
    'BlockedStorageRetrievalRequest', 'ILLRequest', 'BlockedILLRequest'
);

// Define list-related routes -- route name => MyResearch action
$listRoutes = array('userList' => 'MyList', 'editList' => 'EditList');

// Define static routes -- Controller/Action strings
$staticRoutes = array(
    'Alphabrowse/Home', 'Author/Home', 'Author/Search',
    'Authority/Home', 'Authority/Record', 'Authority/Search',
    'Browse/Author', 'Browse/Dewey', 'Browse/Era', 'Browse/Genre', 'Browse/Home',
    'Browse/LCC', 'Browse/Region', 'Browse/Tag', 'Browse/Topic',
    'Cart/doExport', 'Cart/Email', 'Cart/Export', 'Cart/Home', 'Cart/MyResearchBulk',
    'Cart/Save', 'Collections/ByTitle', 'Collections/Home',
    'Combined/Home', 'Combined/Results', 'Combined/SearchBox', 'Confirm/Confirm',
    'Cover/Show', 'Cover/Unavailable', 'Error/Unavailable',
    'Feedback/Email', 'Feedback/Home', 'Help/Home',
    'Install/Done', 'Install/FixBasicConfig', 'Install/FixCache',
    'Install/FixDatabase', 'Install/FixDependencies', 'Install/FixILS',
    'Install/FixSecurity', 'Install/FixSolr', 'Install/Home',
    'Install/PerformSecurityFix', 'Install/ShowSQL',
    'LibGuides/Home', 'LibGuides/Results',
    'MyResearch/Account', 'MyResearch/ChangePassword', 'MyResearch/CheckedOut',
    'MyResearch/Delete', 'MyResearch/DeleteList', 'MyResearch/Edit',
    'MyResearch/Email', 'MyResearch/Favorites', 'MyResearch/Fines',
    'MyResearch/Holds', 'MyResearch/Home',
    'MyResearch/ILLRequests', 'MyResearch/Logout',
    'MyResearch/NewPassword', 'MyResearch/Profile',
    'MyResearch/Recover', 'MyResearch/SaveSearch',
    'MyResearch/StorageRetrievalRequests', 'MyResearch/Verify',
    'Primo/Advanced', 'Primo/Home', 'Primo/Search',
    'QRCode/Show', 'QRCode/Unavailable',
    'OAI/Server', 'Pazpar2/Home', 'Pazpar2/Search', 'Records/Home',
    'Search/Advanced', 'Search/Email', 'Search/History', 'Search/Home',
    'Search/NewItem', 'Search/OpenSearch', 'Search/Reserves', 'Search/Results',
    'Search/Suggest',
    'Summon/Advanced', 'Summon/Home', 'Summon/Search',
    'Tag/Home',
    'Upgrade/Home', 'Upgrade/FixAnonymousTags', 'Upgrade/FixDuplicateTags',
    'Upgrade/FixConfig', 'Upgrade/FixDatabase', 'Upgrade/FixMetadata',
    'Upgrade/GetDBCredentials', 'Upgrade/GetDbEncodingPreference',
    'Upgrade/GetSourceDir', 'Upgrade/GetSourceVersion', 'Upgrade/Reset',
    'Upgrade/ShowSQL',
    'Web/Home', 'Web/Results',
    'Worldcat/Advanced', 'Worldcat/Home', 'Worldcat/Search'
);

// Build record routes
foreach ($recordRoutes as $routeBase => $controller) {
    // catch-all "tab" route:
    $config['router']['routes'][$routeBase] = array(
        'type'    => 'Zend\Mvc\Router\Http\Segment',
        'options' => array(
            'route'    => '/' . $controller . '/[:id[/:tab]]',
            'constraints' => array(
                'controller' => '[a-zA-Z][a-zA-Z0-9_-]*',
                'action'     => '[a-zA-Z][a-zA-Z0-9_-]*',
            ),
            'defaults' => array(
                'controller' => $controller,
                'action'     => 'Home',
            )
        )
    );
    // special non-tab actions that each need their own route:
    foreach ($nonTabRecordActions as $action) {
        $config['router']['routes'][$routeBase . '-' . strtolower($action)] = array(
            'type'    => 'Zend\Mvc\Router\Http\Segment',
            'options' => array(
                'route'    => '/' . $controller . '/[:id]/' . $action,
                'constraints' => array(
                    'controller' => '[a-zA-Z][a-zA-Z0-9_-]*',
                    'action'     => '[a-zA-Z][a-zA-Z0-9_-]*',
                ),
                'defaults' => array(
                    'controller' => $controller,
                    'action'     => $action,
                )
            )
        );
    }
}

// Build list routes
foreach ($listRoutes as $routeName => $action) {
    $config['router']['routes'][$routeName] = array(
        'type'    => 'Zend\Mvc\Router\Http\Segment',
        'options' => array(
            'route'    => '/MyResearch/' . $action . '/[:id]',
            'constraints' => array(
                'controller' => '[a-zA-Z][a-zA-Z0-9_-]*',
                'action'     => '[a-zA-Z][a-zA-Z0-9_-]*',
            ),
            'defaults' => array(
                'controller' => 'MyResearch',
                'action'     => $action,
            )
        )
    );
}

// Build static routes
foreach ($staticRoutes as $route) {
    list($controller, $action) = explode('/', $route);
    $routeName = str_replace('/', '-', strtolower($route));
    $config['router']['routes'][$routeName] = array(
        'type' => 'Zend\Mvc\Router\Http\Literal',
        'options' => array(
            'route'    => '/' . $route,
            'defaults' => array(
                'controller' => $controller,
                'action'     => $action,
            )
        )
    );
}

// Add the home route last
$config['router']['routes']['home'] = array(
    'type' => 'Zend\Mvc\Router\Http\Literal',
    'options' => array(
        'route'    => '/',
        'defaults' => array(
            'controller' => 'index',
            'action'     => 'Home',
        )
    )
);

return $config;<|MERGE_RESOLUTION|>--- conflicted
+++ resolved
@@ -314,108 +314,6 @@
             'recommend' => array(
                 'abstract_factories' => array('VuFind\Recommend\PluginFactory'),
                 'factories' => array(
-<<<<<<< HEAD
-                    'authorfacets' => function ($sm) {
-                        return new \VuFind\Recommend\AuthorFacets(
-                            $sm->getServiceLocator()->get('VuFind\SearchResultsPluginManager')
-                        );
-                    },
-                    'authorinfo' => function ($sm) {
-                        $config = $sm->getServiceLocator()->get('VuFind\Config')->get('config');
-                        return new \VuFind\Recommend\AuthorInfo(
-                            $sm->getServiceLocator()->get('VuFind\SearchResultsPluginManager'),
-                            $sm->getServiceLocator()->get('VuFind\Http')->createClient(),
-                            isset ($config->Content->authors) ? $config->Content->authors : ''
-                        );
-                    },
-                    'authorityrecommend' => function ($sm) {
-                        return new \VuFind\Recommend\AuthorityRecommend(
-                            $sm->getServiceLocator()->get('VuFind\SearchResultsPluginManager')
-                        );
-                    },
-                    'catalogresults' => function ($sm) {
-                        return new \VuFind\Recommend\CatalogResults(
-                            $sm->getServiceLocator()->get('VuFind\SearchResultsPluginManager')
-                        );
-                    },
-                    'collectionsidefacets' => function ($sm) {
-                        return new \VuFind\Recommend\CollectionSideFacets(
-                            $sm->getServiceLocator()->get('VuFind\Config')
-                        );
-                    },
-                    'europeanaresults' => function ($sm) {
-                        $config = $sm->getServiceLocator()->get('VuFind\Config')->get('config');
-                        return new \VuFind\Recommend\EuropeanaResults(
-                            $config->Content->europeanaAPI
-                        );
-                    },
-                    'expandfacets' => function ($sm) {
-                        return new \VuFind\Recommend\ExpandFacets(
-                            $sm->getServiceLocator()->get('VuFind\Config'),
-                            $sm->getServiceLocator()->get('VuFind\SearchResultsPluginManager')->get('Solr')
-                        );
-                    },
-                    'favoritefacets' => function ($sm) {
-                        return new \VuFind\Recommend\FavoriteFacets(
-                            $sm->getServiceLocator()->get('VuFind\Config')
-                        );
-                    },
-                    'sidefacets' => function ($sm) {
-                        return new \VuFind\Recommend\SideFacets(
-                            $sm->getServiceLocator()->get('VuFind\Config')
-                        );
-                    },
-                    'summonbestbets' => function ($sm) {
-                        return new \VuFind\Recommend\SummonBestBets(
-                            $sm->getServiceLocator()->get('VuFind\SearchResultsPluginManager')
-                        );
-                    },
-                    'summondatabases' => function ($sm) {
-                        return new \VuFind\Recommend\SummonDatabases(
-                            $sm->getServiceLocator()->get('VuFind\SearchResultsPluginManager')
-                        );
-                    },
-                    'summonresults' => function ($sm) {
-                        return new \VuFind\Recommend\SummonResults(
-                            $sm->getServiceLocator()->get('VuFind\SearchResultsPluginManager')
-                        );
-                    },
-                    'summontopics' => function ($sm) {
-                        return new \VuFind\Recommend\SummonTopics(
-                            $sm->getServiceLocator()->get('VuFind\SearchResultsPluginManager')
-                        );
-                    },
-                    'switchquery' => function ($sm) {
-                        return new \VuFind\Recommend\SwitchQuery(
-                            $sm->getServiceLocator()->get('VuFind\Search\BackendManager')
-                        );
-                    },
-                    'topfacets' => function ($sm) {
-                        return new \VuFind\Recommend\TopFacets(
-                            $sm->getServiceLocator()->get('VuFind\Config')
-                        );
-                    },
-                    'visualfacets' => function ($sm) {
-                       return new \VuFind\Recommend\VisualFacets(
-                            $sm->getServiceLocator()->get('VuFind\Config')
-                       );
-                    },
-                    'webresults' => function ($sm) {
-                        return new \VuFind\Recommend\WebResults(
-                            $sm->getServiceLocator()->get('VuFind\SearchResultsPluginManager')
-                        );
-                    },
-                    'worldcatidentities' => function ($sm) {
-                        return new \VuFind\Recommend\WorldCatIdentities(
-                            $sm->getServiceLocator()->get('VuFind\WorldCatUtils')
-                        );
-                    },
-                    'worldcatterms' => function ($sm) {
-                        return new \VuFind\Recommend\WorldCatTerms(
-                            $sm->getServiceLocator()->get('VuFind\WorldCatUtils')
-                        );
-                    },
-=======
                     'authorfacets' => 'VuFind\Recommend\Factory::getAuthorFacets',
                     'authorinfo' => 'VuFind\Recommend\Factory::getAuthorInfo',
                     'authorityrecommend' => 'VuFind\Recommend\Factory::getAuthorityRecommend',
@@ -432,10 +330,10 @@
                     'summontopics' => 'VuFind\Recommend\Factory::getSummonTopics',
                     'switchquery' => 'VuFind\Recommend\Factory::getSwitchQuery',
                     'topfacets' => 'VuFind\Recommend\Factory::getTopFacets',
+                    'visualresults' => 'VuFind\Recommend\Factory::getPivotFacets',
                     'webresults' => 'VuFind\Recommend\Factory::getWebResults',
                     'worldcatidentities' => 'VuFind\Recommend\Factory::getWorldCatIdentities',
                     'worldcatterms' => 'VuFind\Recommend\Factory::getWorldCatTerms',
->>>>>>> 4865819f
                 ),
                 'invokables' => array(
                     'europeanaresultsdeferred' => 'VuFind\Recommend\EuropeanaResultsDeferred',
@@ -794,4 +692,4 @@
     )
 );
 
-return $config;+return $config;
