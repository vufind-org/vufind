--- conflicted
+++ resolved
@@ -753,100 +753,11 @@
     'Worldcat/Advanced', 'Worldcat/Home', 'Worldcat/Search'
 ];
 
-<<<<<<< HEAD
-// Build record routes
-foreach ($recordRoutes as $routeBase => $controller) {
-    // catch-all "tab" route:
-    $config['router']['routes'][$routeBase] = [
-        'type'    => 'Zend\Mvc\Router\Http\Segment',
-        'options' => [
-            'route'    => '/' . $controller . '/[:id[/:tab]]',
-            'constraints' => [
-                'controller' => '[a-zA-Z][a-zA-Z0-9_-]*',
-                'action'     => '[a-zA-Z][a-zA-Z0-9_-]*',
-            ],
-            'defaults' => [
-                'controller' => $controller,
-                'action'     => 'Home',
-            ]
-        ]
-    ];
-    // special non-tab actions that each need their own route:
-    foreach ($nonTabRecordActions as $action) {
-        $config['router']['routes'][$routeBase . '-' . strtolower($action)] = [
-            'type'    => 'Zend\Mvc\Router\Http\Segment',
-            'options' => [
-                'route'    => '/' . $controller . '/[:id]/' . $action,
-                'constraints' => [
-                    'controller' => '[a-zA-Z][a-zA-Z0-9_-]*',
-                    'action'     => '[a-zA-Z][a-zA-Z0-9_-]*',
-                ],
-                'defaults' => [
-                    'controller' => $controller,
-                    'action'     => $action,
-                ]
-            ]
-        ];
-    }
-}
-
-// Build list routes
-foreach ($listRoutes as $routeName => $action) {
-    $config['router']['routes'][$routeName] = [
-        'type'    => 'Zend\Mvc\Router\Http\Segment',
-        'options' => [
-            'route'    => '/MyResearch/' . $action . '/[:id]',
-            'constraints' => [
-                'controller' => '[a-zA-Z][a-zA-Z0-9_-]*',
-                'action'     => '[a-zA-Z][a-zA-Z0-9_-]*',
-            ],
-            'defaults' => [
-                'controller' => 'MyResearch',
-                'action'     => $action,
-            ]
-        ]
-    ];
-}
-
-// Build library card routes
-foreach ($libraryCardRoutes as $routeName => $action) {
-    $config['router']['routes'][$routeName] = [
-        'type'    => 'Zend\Mvc\Router\Http\Segment',
-        'options' => [
-            'route'    => '/LibraryCards/' . $action . '/[:id]',
-            'constraints' => [
-                'controller' => '[a-zA-Z][a-zA-Z0-9_-]*',
-                'action'     => '[a-zA-Z][a-zA-Z0-9_-]*',
-            ],
-            'defaults' => [
-                'controller' => 'LibraryCards',
-                'action'     => $action,
-            ]
-        ]
-    ];
-}
-
-// Build static routes
-foreach ($staticRoutes as $route) {
-    list($controller, $action) = explode('/', $route);
-    $routeName = str_replace('/', '-', strtolower($route));
-    $config['router']['routes'][$routeName] = [
-        'type' => 'Zend\Mvc\Router\Http\Literal',
-        'options' => [
-            'route'    => '/' . $route,
-            'defaults' => [
-                'controller' => $controller,
-                'action'     => $action,
-            ]
-        ]
-    ];
-}
-=======
 $routeGenerator = new \VuFind\Route\RouteGenerator();
 $routeGenerator->addRecordRoutes($config, $recordRoutes);
 $routeGenerator->addListRoutes($config, $listRoutes);
+$routeGenerator->addLibraryCardRoutes($config, $libraryCardRoutes);
 $routeGenerator->addStaticRoutes($config, $staticRoutes);
->>>>>>> 5741ec4e
 
 // Add the home route last
 $config['router']['routes']['home'] = [
