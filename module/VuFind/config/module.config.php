<?php
namespace VuFind\Module\Config;

$config = [
    'router' => [
        'routes' => [
            'default' => [
                'type'    => 'Zend\Mvc\Router\Http\Segment',
                'options' => [
                    'route'    => '/[:controller[/[:action]]]',
                    'constraints' => [
                        'controller' => '[a-zA-Z][a-zA-Z0-9_-]*',
                        'action'     => '[a-zA-Z][a-zA-Z0-9_-]*',
                    ],
                    'defaults' => [
                        'controller' => 'index',
                        'action'     => 'Home',
                    ],
                ],
            ],
            'legacy-alphabrowse-results' => [
                'type' => 'Zend\Mvc\Router\Http\Literal',
                'options' => [
                    'route'    => '/AlphaBrowse/Results',
                    'defaults' => [
                        'controller' => 'Alphabrowse',
                        'action'     => 'Home',
                    ]
                ]
            ],
            'legacy-bookcover' => [
                'type' => 'Zend\Mvc\Router\Http\Literal',
                'options' => [
                    'route'    => '/bookcover.php',
                    'defaults' => [
                        'controller' => 'cover',
                        'action'     => 'Show',
                    ]
                ]
            ],
            'legacy-summonrecord' => [
                'type' => 'Zend\Mvc\Router\Http\Literal',
                'options' => [
                    'route'    => '/Summon/Record',
                    'defaults' => [
                        'controller' => 'SummonRecord',
                        'action'     => 'Home',
                    ]
                ]
            ],
            'legacy-worldcatrecord' => [
                'type' => 'Zend\Mvc\Router\Http\Literal',
                'options' => [
                    'route'    => '/WorldCat/Record',
                    'defaults' => [
                        'controller' => 'WorldcatRecord',
                        'action'     => 'Home',
                    ]
                ]
            ]
        ],
    ],
    'controllers' => [
        'factories' => [
            'browse' => 'VuFind\Controller\Factory::getBrowseController',
            'collection' => 'VuFind\Controller\Factory::getCollectionController',
            'collections' => 'VuFind\Controller\Factory::getCollectionsController',
            'record' => 'VuFind\Controller\Factory::getRecordController',
        ],
        'invokables' => [
            'ajax' => 'VuFind\Controller\AjaxController',
            'alphabrowse' => 'VuFind\Controller\AlphabrowseController',
            'author' => 'VuFind\Controller\AuthorController',
            'authority' => 'VuFind\Controller\AuthorityController',
            'cart' => 'VuFind\Controller\CartController',
            'combined' => 'VuFind\Controller\CombinedController',
            'confirm' => 'VuFind\Controller\ConfirmController',
            'cover' => 'VuFind\Controller\CoverController',
            'eds' => 'VuFind\Controller\EdsController',
            'edsrecord' => 'VuFind\Controller\EdsrecordController',
            'eit' => 'VuFind\Controller\EITController',
            'eitrecord' => '\VuFind\Controller\EITrecordController',
            'error' => 'VuFind\Controller\ErrorController',
            'feedback' => 'VuFind\Controller\FeedbackController',
            'help' => 'VuFind\Controller\HelpController',
            'hierarchy' => 'VuFind\Controller\HierarchyController',
            'index' => 'VuFind\Controller\IndexController',
            'install' => 'VuFind\Controller\InstallController',
            'libguides' => 'VuFind\Controller\LibGuidesController',
            'missingrecord' => 'VuFind\Controller\MissingrecordController',
            'my-research' => 'VuFind\Controller\MyResearchController',
            'oai' => 'VuFind\Controller\OaiController',
            'pazpar2' => 'VuFind\Controller\Pazpar2Controller',
            'primo' => 'VuFind\Controller\PrimoController',
            'primorecord' => 'VuFind\Controller\PrimorecordController',
            'qrcode' => 'VuFind\Controller\QRCodeController',
            'records' => 'VuFind\Controller\RecordsController',
            'search' => 'VuFind\Controller\SearchController',
            'summon' => 'VuFind\Controller\SummonController',
            'summonrecord' => 'VuFind\Controller\SummonrecordController',
            'tag' => 'VuFind\Controller\TagController',
            'upgrade' => 'VuFind\Controller\UpgradeController',
            'web' => 'VuFind\Controller\WebController',
            'worldcat' => 'VuFind\Controller\WorldcatController',
            'worldcatrecord' => 'VuFind\Controller\WorldcatrecordController',
        ],
        'initializers' => [
            'ZfcRbac\Initializer\AuthorizationServiceInitializer'
        ],
    ],
    'controller_plugins' => [
        'factories' => [
            'holds' => 'VuFind\Controller\Plugin\Factory::getHolds',
            'newitems' => 'VuFind\Controller\Plugin\Factory::getNewItems',
            'ILLRequests' => 'VuFind\Controller\Plugin\Factory::getILLRequests',
            'recaptcha' => 'VuFind\Controller\Plugin\Factory::getRecaptcha',
            'reserves' => 'VuFind\Controller\Plugin\Factory::getReserves',
            'storageRetrievalRequests' => 'VuFind\Controller\Plugin\Factory::getStorageRetrievalRequests',
        ],
        'invokables' => [
            'db-upgrade' => 'VuFind\Controller\Plugin\DbUpgrade',
            'favorites' => 'VuFind\Controller\Plugin\Favorites',
            'followup' => 'VuFind\Controller\Plugin\Followup',
            'renewals' => 'VuFind\Controller\Plugin\Renewals',
            'result-scroller' => 'VuFind\Controller\Plugin\ResultScroller',
        ]
    ],
    'service_manager' => [
        'allow_override' => true,
        'factories' => [
            'VuFind\AuthManager' => 'VuFind\Auth\Factory::getManager',
            'VuFind\AuthPluginManager' => 'VuFind\Service\Factory::getAuthPluginManager',
            'VuFind\AutocompletePluginManager' => 'VuFind\Service\Factory::getAutocompletePluginManager',
            'VuFind\CacheManager' => 'VuFind\Service\Factory::getCacheManager',
            'VuFind\Cart' => 'VuFind\Service\Factory::getCart',
            'VuFind\Config' => 'VuFind\Service\Factory::getConfig',
            'VuFind\ContentPluginManager' => 'VuFind\Service\Factory::getContentPluginManager',
            'VuFind\ContentAuthorNotesPluginManager' => 'VuFind\Service\Factory::getContentAuthorNotesPluginManager',
            'VuFind\ContentCoversPluginManager' => 'VuFind\Service\Factory::getContentCoversPluginManager',
            'VuFind\ContentExcerptsPluginManager' => 'VuFind\Service\Factory::getContentExcerptsPluginManager',
            'VuFind\ContentReviewsPluginManager' => 'VuFind\Service\Factory::getContentReviewsPluginManager',
            'VuFind\DateConverter' => 'VuFind\Service\Factory::getDateConverter',
            'VuFind\DbAdapter' => 'VuFind\Service\Factory::getDbAdapter',
            'VuFind\DbAdapterFactory' => 'VuFind\Service\Factory::getDbAdapterFactory',
            'VuFind\DbTablePluginManager' => 'VuFind\Service\Factory::getDbTablePluginManager',
            'VuFind\Export' => 'VuFind\Service\Factory::getExport',
            'VuFind\HierarchyDriverPluginManager' => 'VuFind\Service\Factory::getHierarchyDriverPluginManager',
            'VuFind\HierarchyTreeDataSourcePluginManager' => 'VuFind\Service\Factory::getHierarchyTreeDataSourcePluginManager',
            'VuFind\HierarchyTreeRendererPluginManager' => 'VuFind\Service\Factory::getHierarchyTreeRendererPluginManager',
            'VuFind\Http' => 'VuFind\Service\Factory::getHttp',
            'VuFind\HMAC' => 'VuFind\Service\Factory::getHMAC',
            'VuFind\ILSAuthenticator' => 'VuFind\Auth\Factory::getILSAuthenticator',
            'VuFind\ILSConnection' => 'VuFind\Service\Factory::getILSConnection',
            'VuFind\ILSDriverPluginManager' => 'VuFind\Service\Factory::getILSDriverPluginManager',
            'VuFind\ILSHoldLogic' => 'VuFind\Service\Factory::getILSHoldLogic',
            'VuFind\ILSHoldSettings' => 'VuFind\Service\Factory::getILSHoldSettings',
            'VuFind\ILSTitleHoldLogic' => 'VuFind\Service\Factory::getILSTitleHoldLogic',
            'VuFind\Logger' => 'VuFind\Service\Factory::getLogger',
            'VuFind\Mailer' => 'VuFind\Mailer\Factory',
            'VuFind\Recaptcha' => 'VuFind\Service\Factory::getRecaptcha',
            'VuFind\RecommendPluginManager' => 'VuFind\Service\Factory::getRecommendPluginManager',
            'VuFind\RecordCache' => 'VuFind\Service\Factory::getRecordCache',
            'VuFind\RecordDriverPluginManager' => 'VuFind\Service\Factory::getRecordDriverPluginManager',
            'VuFind\RecordLoader' => 'VuFind\Service\Factory::getRecordLoader',
            'VuFind\RecordRouter' => 'VuFind\Service\Factory::getRecordRouter',
            'VuFind\RecordStats' => 'VuFind\Service\Factory::getRecordStats',
            'VuFind\RecordTabPluginManager' => 'VuFind\Service\Factory::getRecordTabPluginManager',
            'VuFind\RelatedPluginManager' => 'VuFind\Service\Factory::getRelatedPluginManager',
            'VuFind\ResolverDriverPluginManager' => 'VuFind\Service\Factory::getResolverDriverPluginManager',
            'VuFind\Search\BackendManager' => 'VuFind\Service\Factory::getSearchBackendManager',
            'VuFind\SearchOptionsPluginManager' => 'VuFind\Service\Factory::getSearchOptionsPluginManager',
            'VuFind\SearchParamsPluginManager' => 'VuFind\Service\Factory::getSearchParamsPluginManager',
            'VuFind\SearchResultsPluginManager' => 'VuFind\Service\Factory::getSearchResultsPluginManager',
            'VuFind\SearchSpecsReader' => 'VuFind\Service\Factory::getSearchSpecsReader',
            'VuFind\SearchStats' => 'VuFind\Service\Factory::getSearchStats',
            'VuFind\SessionPluginManager' => 'VuFind\Service\Factory::getSessionPluginManager',
            'VuFind\SMS' => 'VuFind\SMS\Factory',
            'VuFind\Solr\Writer' => 'VuFind\Service\Factory::getSolrWriter',
            'VuFind\StatisticsDriverPluginManager' => 'VuFind\Service\Factory::getStatisticsDriverPluginManager',
            'VuFind\Tags' => 'VuFind\Service\Factory::getTags',
            'VuFind\Translator' => 'VuFind\Service\Factory::getTranslator',
            'VuFind\WorldCatUtils' => 'VuFind\Service\Factory::getWorldCatUtils',
        ],
        'invokables' => [
            'VuFind\SessionManager' => 'Zend\Session\SessionManager',
            'VuFind\Search'         => 'VuFindSearch\Service',
            'VuFind\Search\Memory'  => 'VuFind\Search\Memory',
            'VuFind\HierarchicalFacetHelper' => 'VuFind\Search\Solr\HierarchicalFacetHelper'
        ],
        'initializers' => [
            'VuFind\ServiceManager\Initializer::initInstance',
        ],
        'aliases' => [
            'mvctranslator' => 'VuFind\Translator',
            'translator' => 'VuFind\Translator',
        ],
    ],
    'translator' => [],
    'view_helpers' => [
        'initializers' => [
            'VuFind\ServiceManager\Initializer::initZendPlugin',
        ],
    ],
    'view_manager' => [
        'display_not_found_reason' => APPLICATION_ENV == 'development',
        'display_exceptions'       => APPLICATION_ENV == 'development',
        'not_found_template'       => 'error/404',
        'exception_template'       => 'error/index',
        'template_path_stack'      => [],
    ],
    // This section contains all VuFind-specific settings (i.e. configurations
    // unrelated to specific Zend Framework 2 components).
    'vufind' => [
        // The config reader is a special service manager for loading .ini files:
        'config_reader' => [
            'abstract_factories' => ['VuFind\Config\PluginFactory'],
        ],
        // PostgreSQL sequence mapping
<<<<<<< HEAD
        'pgsql_seq_mapping'  => array(
            'comments'       => array('id', 'comments_id_seq'),
            'oai_resumption' => array('id', 'oai_resumption_id_seq'),
            'record'         => array('id', 'record_id_seq'),
            'resource'       => array('id', 'resource_id_seq'),
            'resource_tags'  => array('id', 'resource_tags_id_seq'),
            'search'         => array('id', 'search_id_seq'),
            'session'        => array('id', 'session_id_seq'),
            'tags'           => array('id', 'tags_id_seq'),
            'user'           => array('id', 'user_id_seq'),
            'user_list'      => array('id', 'user_list_id_seq'),
            'user_resource'  => array('id', 'user_resource_id_seq'),
        ),
=======
        'pgsql_seq_mapping'  => [
            'comments'       => ['id', 'comments_id_seq'],
            'oai_resumption' => ['id', 'oai_resumption_id_seq'],
            'resource'       => ['id', 'resource_id_seq'],
            'resource_tags'  => ['id', 'resource_tags_id_seq'],
            'search'         => ['id', 'search_id_seq'],
            'session'        => ['id', 'session_id_seq'],
            'tags'           => ['id', 'tags_id_seq'],
            'user'           => ['id', 'user_id_seq'],
            'user_list'      => ['id', 'user_list_id_seq'],
            'user_resource'  => ['id', 'user_resource_id_seq']
        ],
>>>>>>> 6ffd0dec
        // This section contains service manager configurations for all VuFind
        // pluggable components:
        'plugin_managers' => [
            'auth' => [
                'abstract_factories' => ['VuFind\Auth\PluginFactory'],
                'factories' => [
                    'ils' => 'VuFind\Auth\Factory::getILS',
                    'multiils' => 'VuFind\Auth\Factory::getMultiILS',
                ],
                'invokables' => [
                    'cas' => 'VuFind\Auth\CAS',
                    'choiceauth' => 'VuFind\Auth\ChoiceAuth',
                    'database' => 'VuFind\Auth\Database',
                    'facebook' => 'VuFind\Auth\Facebook',
                    'ldap' => 'VuFind\Auth\LDAP',
                    'multiauth' => 'VuFind\Auth\MultiAuth',
                    'shibboleth' => 'VuFind\Auth\Shibboleth',
                    'sip2' => 'VuFind\Auth\SIP2',
                ],
                'aliases' => [
                    // for legacy 1.x compatibility
                    'db' => 'Database',
                    'sip' => 'Sip2',
                ],
            ],
            'autocomplete' => [
                'abstract_factories' => ['VuFind\Autocomplete\PluginFactory'],
                'factories' => [
                    'solr' => 'VuFind\Autocomplete\Factory::getSolr',
                    'solrauth' => 'VuFind\Autocomplete\Factory::getSolrAuth',
                    'solrcn' => 'VuFind\Autocomplete\Factory::getSolrCN',
                    'solrreserves' => 'VuFind\Autocomplete\Factory::getSolrReserves',
                ],
                'invokables' => [
                    'none' => 'VuFind\Autocomplete\None',
                    'oclcidentities' => 'VuFind\Autocomplete\OCLCIdentities',
                    'tag' => 'VuFind\Autocomplete\Tag',
                ],
                'aliases' => [
                    // for legacy 1.x compatibility
                    'noautocomplete' => 'None',
                    'oclcidentitiesautocomplete' => 'OCLCIdentities',
                    'solrautocomplete' => 'Solr',
                    'solrauthautocomplete' => 'SolrAuth',
                    'solrcnautocomplete' => 'SolrCN',
                    'solrreservesautocomplete' => 'SolrReserves',
                    'tagautocomplete' => 'Tag',
                ],
            ],
            'content' => [
                'factories' => [
                    'authornotes' => 'VuFind\Content\Factory::getAuthorNotes',
                    'excerpts' => 'VuFind\Content\Factory::getExcerpts',
                    'reviews' => 'VuFind\Content\Factory::getReviews',
                ],
            ],
            'content_authornotes' => [
                'factories' => [
                    'syndetics' => 'VuFind\Content\AuthorNotes\Factory::getSyndetics',
                    'syndeticsplus' => 'VuFind\Content\AuthorNotes\Factory::getSyndeticsPlus',
                ],
            ],
            'content_excerpts' => [
                'factories' => [
                    'syndetics' => 'VuFind\Content\Excerpts\Factory::getSyndetics',
                    'syndeticsplus' => 'VuFind\Content\Excerpts\Factory::getSyndeticsPlus',
                ],
            ],
            'content_covers' => [
                'factories' => [
                    'amazon' => 'VuFind\Content\Covers\Factory::getAmazon',
                    'booksite' => 'VuFind\Content\Covers\Factory::getBooksite',
                    'contentcafe' => 'VuFind\Content\Covers\Factory::getContentCafe',
                    'syndetics' => 'VuFind\Content\Covers\Factory::getSyndetics',
                ],
                'invokables' => [
                    'google' => 'VuFind\Content\Covers\Google',
                    'librarything' => 'VuFind\Content\Covers\LibraryThing',
                    'openlibrary' => 'VuFind\Content\Covers\OpenLibrary',
                    'summon' => 'VuFind\Content\Covers\Summon',
                ],
            ],
            'content_reviews' => [
                'factories' => [
                    'amazon' => 'VuFind\Content\Reviews\Factory::getAmazon',
                    'amazoneditorial' => 'VuFind\Content\Reviews\Factory::getAmazonEditorial',
                    'booksite' => 'VuFind\Content\Reviews\Factory::getBooksite',
                    'syndetics' => 'VuFind\Content\Reviews\Factory::getSyndetics',
                    'syndeticsplus' => 'VuFind\Content\Reviews\Factory::getSyndeticsPlus',
                ],
                'invokables' => [
                    'guardian' => 'VuFind\Content\Reviews\Guardian',
                ],
            ],
            'db_table' => [
                'abstract_factories' => ['VuFind\Db\Table\PluginFactory'],
                'factories' => [
                    'resource' => 'VuFind\Db\Table\Factory::getResource',
                    'user' => 'VuFind\Db\Table\Factory::getUser',
                ],
                'invokables' => [
                    'changetracker' => 'VuFind\Db\Table\ChangeTracker',
                    'comments' => 'VuFind\Db\Table\Comments',
                    'oairesumption' => 'VuFind\Db\Table\OaiResumption',
                    'record' => 'VuFind\Db\Table\Record',
                    'resourcetags' => 'VuFind\Db\Table\ResourceTags',
                    'search' => 'VuFind\Db\Table\Search',
                    'session' => 'VuFind\Db\Table\Session',
                    'tags' => 'VuFind\Db\Table\Tags',
                    'userlist' => 'VuFind\Db\Table\UserList',
                    'userresource' => 'VuFind\Db\Table\UserResource',
                    'userstats' => 'VuFind\Db\Table\UserStats',
                    'userstatsfields' => 'VuFind\Db\Table\UserStatsFields',
                ],
            ],
            'hierarchy_driver' => [
                'factories' => [
                    'default' => 'VuFind\Hierarchy\Driver\Factory::getHierarchyDefault',
                    'flat' => 'VuFind\Hierarchy\Driver\Factory::getHierarchyFlat',
                ],
            ],
            'hierarchy_treedatasource' => [
                'factories' => [
                    'solr' => 'VuFind\Hierarchy\TreeDataSource\Factory::getSolr',
                ],
                'invokables' => [
                    'xmlfile' => 'VuFind\Hierarchy\TreeDataSource\XMLFile',
                ],
            ],
            'hierarchy_treerenderer' => [
                'factories' => [
                    'jstree' => 'VuFind\Hierarchy\TreeRenderer\Factory::getJSTree'
                ],
            ],
            'ils_driver' => [
                'abstract_factories' => ['VuFind\ILS\Driver\PluginFactory'],
                'factories' => [
                    'aleph' => 'VuFind\ILS\Driver\Factory::getAleph',
                    'demo' => 'VuFind\ILS\Driver\Factory::getDemo',
                    'horizon' => 'VuFind\ILS\Driver\Factory::getHorizon',
                    'horizonxmlapi' => 'VuFind\ILS\Driver\Factory::getHorizonXMLAPI',
                    'multibackend' => 'VuFind\ILS\Driver\Factory::getMultiBackend',
                    'noils' => 'VuFind\ILS\Driver\Factory::getNoILS',
                    'unicorn' => 'VuFind\ILS\Driver\Factory::getUnicorn',
                    'voyager' => 'VuFind\ILS\Driver\Factory::getVoyager',
                    'voyagerrestful' => 'VuFind\ILS\Driver\Factory::getVoyagerRestful',
                ],
                'invokables' => [
                    'amicus' => 'VuFind\ILS\Driver\Amicus',
                    'claviussql' => 'VuFind\ILS\Driver\ClaviusSQL',
                    'daia' => 'VuFind\ILS\Driver\DAIA',
                    'evergreen' => 'VuFind\ILS\Driver\Evergreen',
                    'innovative' => 'VuFind\ILS\Driver\Innovative',
                    'koha' => 'VuFind\ILS\Driver\Koha',
                    'lbs4' => 'VuFind\ILS\Driver\LBS4',
                    'newgenlib' => 'VuFind\ILS\Driver\NewGenLib',
                    'pica' => 'VuFind\ILS\Driver\PICA',
                    'polaris' => 'VuFind\ILS\Driver\Polaris',
                    'sample' => 'VuFind\ILS\Driver\Sample',
                    'sierra' => 'VuFind\ILS\Driver\Sierra',
                    'symphony' => 'VuFind\ILS\Driver\Symphony',
                    'virtua' => 'VuFind\ILS\Driver\Virtua',
                    'xcncip2' => 'VuFind\ILS\Driver\XCNCIP2',
                ],
            ],
            'recommend' => [
                'abstract_factories' => ['VuFind\Recommend\PluginFactory'],
                'factories' => [
                    'authorfacets' => 'VuFind\Recommend\Factory::getAuthorFacets',
                    'authorinfo' => 'VuFind\Recommend\Factory::getAuthorInfo',
                    'authorityrecommend' => 'VuFind\Recommend\Factory::getAuthorityRecommend',
                    'catalogresults' => 'VuFind\Recommend\Factory::getCatalogResults',
                    'collectionsidefacets' => 'VuFind\Recommend\Factory::getCollectionSideFacets',
                    'dplaterms' => 'VuFind\Recommend\Factory::getDPLATerms',
                    'europeanaresults' => 'VuFind\Recommend\Factory::getEuropeanaResults',
                    'expandfacets' => 'VuFind\Recommend\Factory::getExpandFacets',
                    'favoritefacets' => 'VuFind\Recommend\Factory::getFavoriteFacets',
                    'sidefacets' => 'VuFind\Recommend\Factory::getSideFacets',
                    'randomrecommend' => 'VuFind\Recommend\Factory::getRandomRecommend',
                    'summonbestbets' => 'VuFind\Recommend\Factory::getSummonBestBets',
                    'summondatabases' => 'VuFind\Recommend\Factory::getSummonDatabases',
                    'summonresults' => 'VuFind\Recommend\Factory::getSummonResults',
                    'summontopics' => 'VuFind\Recommend\Factory::getSummonTopics',
                    'switchquery' => 'VuFind\Recommend\Factory::getSwitchQuery',
                    'topfacets' => 'VuFind\Recommend\Factory::getTopFacets',
                    'visualfacets' => 'VuFind\Recommend\Factory::getVisualFacets',
                    'webresults' => 'VuFind\Recommend\Factory::getWebResults',
                    'worldcatidentities' => 'VuFind\Recommend\Factory::getWorldCatIdentities',
                    'worldcatterms' => 'VuFind\Recommend\Factory::getWorldCatTerms',
                ],
                'invokables' => [
                    'europeanaresultsdeferred' => 'VuFind\Recommend\EuropeanaResultsDeferred',
                    'facetcloud' => 'VuFind\Recommend\FacetCloud',
                    'openlibrarysubjects' => 'VuFind\Recommend\OpenLibrarySubjects',
                    'openlibrarysubjectsdeferred' => 'VuFind\Recommend\OpenLibrarySubjectsDeferred',
                    'pubdatevisajax' => 'VuFind\Recommend\PubDateVisAjax',
                    'resultgooglemapajax' => 'VuFind\Recommend\ResultGoogleMapAjax',
                    'spellingsuggestions' => 'VuFind\Recommend\SpellingSuggestions',
                    'summonbestbetsdeferred' => 'VuFind\Recommend\SummonBestBetsDeferred',
                    'summondatabasesdeferred' => 'VuFind\Recommend\SummonDatabasesDeferred',
                    'summonresultsdeferred' => 'VuFind\Recommend\SummonResultsDeferred',
                    'switchtype' => 'VuFind\Recommend\SwitchType',
                ],
            ],
            'recorddriver' => [
                'abstract_factories' => ['VuFind\RecordDriver\PluginFactory'],
                'factories' => [
                    'eds' => 'VuFind\RecordDriver\Factory::getEDS',
                    'eit' => 'VuFind\RecordDriver\Factory::getEIT',
                    'missing' => 'VuFind\RecordDriver\Factory::getMissing',
                    'pazpar2' => 'VuFind\RecordDriver\Factory::getPazpar2',
                    'primo' => 'VuFind\RecordDriver\Factory::getPrimo',
                    'solrauth' => 'VuFind\RecordDriver\Factory::getSolrAuth',
                    'solrdefault' => 'VuFind\RecordDriver\Factory::getSolrDefault',
                    'solrmarc' => 'VuFind\RecordDriver\Factory::getSolrMarc',
                    'solrreserves' => 'VuFind\RecordDriver\Factory::getSolrReserves',
                    'solrweb' => 'VuFind\RecordDriver\Factory::getSolrWeb',
                    'summon' => 'VuFind\RecordDriver\Factory::getSummon',
                    'worldcat' => 'VuFind\RecordDriver\Factory::getWorldCat',
                ],
                'invokables' => [
                    'libguides' => 'VuFind\RecordDriver\LibGuides',
                ],
            ],
            'recordtab' => [
                'abstract_factories' => ['VuFind\RecordTab\PluginFactory'],
                'factories' => [
                    'collectionhierarchytree' => 'VuFind\RecordTab\Factory::getCollectionHierarchyTree',
                    'collectionlist' => 'VuFind\RecordTab\Factory::getCollectionList',
                    'excerpt' => 'VuFind\RecordTab\Factory::getExcerpt',
                    'hierarchytree' => 'VuFind\RecordTab\Factory::getHierarchyTree',
                    'holdingsils' => 'VuFind\RecordTab\Factory::getHoldingsILS',
                    'holdingsworldcat' => 'VuFind\RecordTab\Factory::getHoldingsWorldCat',
                    'map' => 'VuFind\RecordTab\Factory::getMap',
                    'preview' => 'VuFind\RecordTab\Factory::getPreview',
                    'reviews' => 'VuFind\RecordTab\Factory::getReviews',
                    'similaritemscarousel' => 'VuFind\RecordTab\Factory::getSimilarItemsCarousel',
                    'usercomments' => 'VuFind\RecordTab\Factory::getUserComments',
                ],
                'invokables' => [
                    'description' => 'VuFind\RecordTab\Description',
                    'staffviewarray' => 'VuFind\RecordTab\StaffViewArray',
                    'staffviewmarc' => 'VuFind\RecordTab\StaffViewMARC',
                    'toc' => 'VuFind\RecordTab\TOC',
                ],
            ],
            'related' => [
                'abstract_factories' => ['VuFind\Related\PluginFactory'],
                'factories' => [
                    'editions' => 'VuFind\Related\Factory::getEditions',
                    'similar' => 'VuFind\Related\Factory::getSimilar',
                    'worldcateditions' => 'VuFind\Related\Factory::getWorldCatEditions',
                    'worldcatsimilar' => 'VuFind\Related\Factory::getWorldCatSimilar',
                ],
            ],
            'resolver_driver' => [
                'abstract_factories' => ['VuFind\Resolver\Driver\PluginFactory'],
                'factories' => [
                    '360link' => 'VuFind\Resolver\Driver\Factory::getThreesixtylink',
                    'ezb' => 'VuFind\Resolver\Driver\Factory::getEzb',
                    'sfx' => 'VuFind\Resolver\Driver\Factory::getSfx',
                ],
                'aliases' => [
                    'threesixtylink' => '360link',
                ],
            ],
            'search_backend' => [
                'factories' => [
                    'EDS' => 'VuFind\Search\Factory\EdsBackendFactory',
                    'EIT' => 'VuFind\Search\Factory\EITBackendFactory',
                    'LibGuides' => 'VuFind\Search\Factory\LibGuidesBackendFactory',
                    'Pazpar2' => 'VuFind\Search\Factory\Pazpar2BackendFactory',
                    'Primo' => 'VuFind\Search\Factory\PrimoBackendFactory',
                    'RecordCache' => 'VuFind\Search\Factory\RecordCacheBackendFactory',
                    'Solr' => 'VuFind\Search\Factory\SolrDefaultBackendFactory',
                    'SolrAuth' => 'VuFind\Search\Factory\SolrAuthBackendFactory',
                    'SolrReserves' => 'VuFind\Search\Factory\SolrReservesBackendFactory',
                    'SolrStats' => 'VuFind\Search\Factory\SolrStatsBackendFactory',
                    'SolrWeb' => 'VuFind\Search\Factory\SolrWebBackendFactory',
                    'Summon' => 'VuFind\Search\Factory\SummonBackendFactory',
                    'WorldCat' => 'VuFind\Search\Factory\WorldCatBackendFactory',
                ],
                'aliases' => [
                    // Allow Solr core names to be used as aliases for services:
                    'authority' => 'SolrAuth',
                    'biblio' => 'Solr',
                    'reserves' => 'SolrReserves',
                    'stats' => 'SolrStats',
                    // Legacy:
                    'VuFind' => 'Solr',
                ]
            ],
            'search_options' => [
                'abstract_factories' => ['VuFind\Search\Options\PluginFactory'],
                'factories' => [
                    'eds' => 'VuFind\Search\Options\Factory::getEDS',
                ],
            ],
            'search_params' => [
                'abstract_factories' => ['VuFind\Search\Params\PluginFactory'],
            ],
            'search_results' => [
                'abstract_factories' => ['VuFind\Search\Results\PluginFactory'],
                'factories' => [
                    'solr' => 'VuFind\Search\Results\Factory::getSolr',
                ],
            ],
            'session' => [
                'abstract_factories' => ['VuFind\Session\PluginFactory'],
                'invokables' => [
                    'database' => 'VuFind\Session\Database',
                    'file' => 'VuFind\Session\File',
                    'memcache' => 'VuFind\Session\Memcache',
                ],
                'aliases' => [
                    // for legacy 1.x compatibility
                    'filesession' => 'File',
                    'memcachesession' => 'Memcache',
                    'mysqlsession' => 'Database',
                ],
            ],
            'statistics_driver' => [
                'abstract_factories' => ['VuFind\Statistics\Driver\PluginFactory'],
                'factories' => [
                    'file' => 'VuFind\Statistics\Driver\Factory::getFile',
                    'solr' => 'VuFind\Statistics\Driver\Factory::getSolr',
                ],
                'invokables' => [
                    'db' => 'VuFind\Statistics\Driver\Db',
                ],
                'aliases' => [
                    'database' => 'db',
                ],
            ],
        ],
        // This section behaves just like recorddriver_tabs below, but is used for
        // the collection module instead of the standard record view.
        'recorddriver_collection_tabs' => [
            'VuFind\RecordDriver\AbstractBase' => [
                'tabs' => [
                    'CollectionList' => 'CollectionList',
                    'HierarchyTree' => 'CollectionHierarchyTree',
                ],
                'defaultTab' => null,
            ],
        ],
        // This section controls which tabs are used for which record driver classes.
        // Each sub-array is a map from a tab name (as used in a record URL) to a tab
        // service (found in recordtab_plugin_manager, below).  If a particular record
        // driver is not defined here, it will inherit configuration from a configured
        // parent class.  The defaultTab setting may be used to specify the default
        // active tab; if null, the value from the relevant .ini file will be used.
        'recorddriver_tabs' => [
            'VuFind\RecordDriver\EDS' => [
                'tabs' => [
                    'Description' => 'Description',
                    'TOC' => 'TOC', 'UserComments' => 'UserComments',
                    'Reviews' => 'Reviews', 'Excerpt' => 'Excerpt',
                    'Preview' => 'preview',
                    'Details' => 'StaffViewArray',
                ],
                'defaultTab' => null,
            ],
            'VuFind\RecordDriver\Pazpar2' => [
                'tabs' => [
                    'Details' => 'StaffViewMARC',
                 ],
                'defaultTab' => null,
            ],
            'VuFind\RecordDriver\Primo' => [
                'tabs' => [
                    'Description' => 'Description',
                    'TOC' => 'TOC', 'UserComments' => 'UserComments',
                    'Reviews' => 'Reviews', 'Excerpt' => 'Excerpt',
                    'Preview' => 'preview',
                    'Details' => 'StaffViewArray',
                ],
                'defaultTab' => null,
            ],
            'VuFind\RecordDriver\SolrAuth' => [
                'tabs' => [
                    'Details' => 'StaffViewMARC',
                 ],
                'defaultTab' => null,
            ],
            'VuFind\RecordDriver\SolrDefault' => [
                'tabs' => [
                    'Holdings' => 'HoldingsILS', 'Description' => 'Description',
                    'TOC' => 'TOC', 'UserComments' => 'UserComments',
                    'Reviews' => 'Reviews', 'Excerpt' => 'Excerpt',
                    'Preview' => 'preview',
                    'HierarchyTree' => 'HierarchyTree', 'Map' => 'Map',
                    'Similar' => 'SimilarItemsCarousel',
                    'Details' => 'StaffViewArray',
                ],
                'defaultTab' => null,
            ],
            'VuFind\RecordDriver\SolrMarc' => [
                'tabs' => [
                    'Holdings' => 'HoldingsILS', 'Description' => 'Description',
                    'TOC' => 'TOC', 'UserComments' => 'UserComments',
                    'Reviews' => 'Reviews', 'Excerpt' => 'Excerpt',
                    'Preview' => 'preview',
                    'HierarchyTree' => 'HierarchyTree', 'Map' => 'Map',
                    'Similar' => 'SimilarItemsCarousel',
                    'Details' => 'StaffViewMARC',
                ],
                'defaultTab' => null,
            ],
            'VuFind\RecordDriver\Summon' => [
                'tabs' => [
                    'Description' => 'Description',
                    'TOC' => 'TOC', 'UserComments' => 'UserComments',
                    'Reviews' => 'Reviews', 'Excerpt' => 'Excerpt',
                    'Preview' => 'preview',
                    'Details' => 'StaffViewArray',
                ],
                'defaultTab' => null,
            ],
            'VuFind\RecordDriver\WorldCat' => [
                'tabs' => [
                    'Holdings' => 'HoldingsWorldCat', 'Description' => 'Description',
                    'TOC' => 'TOC', 'UserComments' => 'UserComments',
                    'Reviews' => 'Reviews', 'Excerpt' => 'Excerpt',
                    'Details' => 'StaffViewMARC',
                ],
                'defaultTab' => null,
            ],
        ],
    ],
    // Authorization configuration:
    'zfc_rbac' => [
        'identity_provider' => 'VuFind\AuthManager',
        'guest_role' => 'guest',
        'role_provider' => [
            'VuFind\Role\DynamicRoleProvider' => [
                'map_legacy_settings' => true,
            ],
        ],
        'role_provider_manager' => [
            'factories' => [
                'VuFind\Role\DynamicRoleProvider' => 'VuFind\Role\DynamicRoleProviderFactory',
            ],
        ],
        'vufind_permission_provider_manager' => [
            'factories' => [
                'ipRange' => 'VuFind\Role\PermissionProvider\Factory::getIpRange',
                'ipRegEx' => 'VuFind\Role\PermissionProvider\Factory::getIpRegEx',
                'username' => 'VuFind\Role\PermissionProvider\Factory::getUsername',
            ],
            'invokables' => [
                'role' => 'VuFind\Role\PermissionProvider\Role',
            ],
        ],
    ],
];

// Define record view routes -- route name => controller
$recordRoutes = [
    'record' => 'Record',
    'collection' => 'Collection',
    'edsrecord' => 'EdsRecord',
    'eitrecord' => 'EITRecord',
    'missingrecord' => 'MissingRecord',
    'primorecord' => 'PrimoRecord',
    'solrauthrecord' => 'Authority',
    'summonrecord' => 'SummonRecord',
    'worldcatrecord' => 'WorldcatRecord'
];
// Record sub-routes are generally used to access tab plug-ins, but a few
// URLs are hard-coded to specific actions; this array lists those actions.
$nonTabRecordActions = [
    'AddComment', 'DeleteComment', 'AddTag', 'Save', 'Email', 'SMS', 'Cite',
    'Export', 'RDF', 'Hold', 'BlockedHold', 'Home', 'StorageRetrievalRequest', 'AjaxTab',
    'BlockedStorageRetrievalRequest', 'ILLRequest', 'BlockedILLRequest', 'PDF',
];

// Define list-related routes -- route name => MyResearch action
$listRoutes = ['userList' => 'MyList', 'editList' => 'EditList'];

// Define static routes -- Controller/Action strings
$staticRoutes = [
    'Alphabrowse/Home', 'Author/Home', 'Author/Search',
    'Authority/Home', 'Authority/Record', 'Authority/Search',
    'Browse/Author', 'Browse/Dewey', 'Browse/Era', 'Browse/Genre', 'Browse/Home',
    'Browse/LCC', 'Browse/Region', 'Browse/Tag', 'Browse/Topic',
    'Cart/doExport', 'Cart/Email', 'Cart/Export', 'Cart/Home', 'Cart/MyResearchBulk',
    'Cart/Save', 'Collections/ByTitle', 'Collections/Home',
    'Combined/Home', 'Combined/Results', 'Combined/SearchBox', 'Confirm/Confirm',
    'Cover/Show', 'Cover/Unavailable',
    'EDS/Advanced', 'EDS/Home', 'EDS/Search',
    'EIT/Advanced', 'EIT/Home', 'EIT/Search',
    'Error/Unavailable', 'Feedback/Email', 'Feedback/Home', 'Help/Home',
    'Install/Done', 'Install/FixBasicConfig', 'Install/FixCache',
    'Install/FixDatabase', 'Install/FixDependencies', 'Install/FixILS',
    'Install/FixSecurity', 'Install/FixSolr', 'Install/Home',
    'Install/PerformSecurityFix', 'Install/ShowSQL',
    'LibGuides/Home', 'LibGuides/Results',
    'MyResearch/Account', 'MyResearch/ChangePassword', 'MyResearch/CheckedOut',
    'MyResearch/Delete', 'MyResearch/DeleteList', 'MyResearch/Edit',
    'MyResearch/Email', 'MyResearch/Favorites', 'MyResearch/Fines',
    'MyResearch/Holds', 'MyResearch/Home',
    'MyResearch/ILLRequests', 'MyResearch/Logout',
    'MyResearch/NewPassword', 'MyResearch/Profile',
    'MyResearch/Recover', 'MyResearch/SaveSearch',
    'MyResearch/StorageRetrievalRequests', 'MyResearch/UserLogin',
    'MyResearch/Verify',
    'Primo/Advanced', 'Primo/Home', 'Primo/Search',
    'QRCode/Show', 'QRCode/Unavailable',
    'OAI/Server', 'Pazpar2/Home', 'Pazpar2/Search', 'Records/Home',
    'Search/Advanced', 'Search/Email', 'Search/History', 'Search/Home',
    'Search/NewItem', 'Search/OpenSearch', 'Search/Reserves', 'Search/Results',
    'Search/Suggest',
    'Summon/Advanced', 'Summon/Home', 'Summon/Search',
    'Tag/Home',
    'Upgrade/Home', 'Upgrade/FixAnonymousTags', 'Upgrade/FixDuplicateTags',
    'Upgrade/FixConfig', 'Upgrade/FixDatabase', 'Upgrade/FixMetadata',
    'Upgrade/GetDBCredentials', 'Upgrade/GetDbEncodingPreference',
    'Upgrade/GetSourceDir', 'Upgrade/GetSourceVersion', 'Upgrade/Reset',
    'Upgrade/ShowSQL',
    'Web/Home', 'Web/Results',
    'Worldcat/Advanced', 'Worldcat/Home', 'Worldcat/Search'
];

// Build record routes
foreach ($recordRoutes as $routeBase => $controller) {
    // catch-all "tab" route:
    $config['router']['routes'][$routeBase] = [
        'type'    => 'Zend\Mvc\Router\Http\Segment',
        'options' => [
            'route'    => '/' . $controller . '/[:id[/:tab]]',
            'constraints' => [
                'controller' => '[a-zA-Z][a-zA-Z0-9_-]*',
                'action'     => '[a-zA-Z][a-zA-Z0-9_-]*',
            ],
            'defaults' => [
                'controller' => $controller,
                'action'     => 'Home',
            ]
        ]
    ];
    // special non-tab actions that each need their own route:
    foreach ($nonTabRecordActions as $action) {
        $config['router']['routes'][$routeBase . '-' . strtolower($action)] = [
            'type'    => 'Zend\Mvc\Router\Http\Segment',
            'options' => [
                'route'    => '/' . $controller . '/[:id]/' . $action,
                'constraints' => [
                    'controller' => '[a-zA-Z][a-zA-Z0-9_-]*',
                    'action'     => '[a-zA-Z][a-zA-Z0-9_-]*',
                ],
                'defaults' => [
                    'controller' => $controller,
                    'action'     => $action,
                ]
            ]
        ];
    }
}

// Build list routes
foreach ($listRoutes as $routeName => $action) {
    $config['router']['routes'][$routeName] = [
        'type'    => 'Zend\Mvc\Router\Http\Segment',
        'options' => [
            'route'    => '/MyResearch/' . $action . '/[:id]',
            'constraints' => [
                'controller' => '[a-zA-Z][a-zA-Z0-9_-]*',
                'action'     => '[a-zA-Z][a-zA-Z0-9_-]*',
            ],
            'defaults' => [
                'controller' => 'MyResearch',
                'action'     => $action,
            ]
        ]
    ];
}

// Build static routes
foreach ($staticRoutes as $route) {
    list($controller, $action) = explode('/', $route);
    $routeName = str_replace('/', '-', strtolower($route));
    $config['router']['routes'][$routeName] = [
        'type' => 'Zend\Mvc\Router\Http\Literal',
        'options' => [
            'route'    => '/' . $route,
            'defaults' => [
                'controller' => $controller,
                'action'     => $action,
            ]
        ]
    ];
}

// Add the home route last
$config['router']['routes']['home'] = [
    'type' => 'Zend\Mvc\Router\Http\Literal',
    'options' => [
        'route'    => '/',
        'defaults' => [
            'controller' => 'index',
            'action'     => 'Home',
        ]
    ]
];

return $config;<|MERGE_RESOLUTION|>--- conflicted
+++ resolved
@@ -216,24 +216,10 @@
             'abstract_factories' => ['VuFind\Config\PluginFactory'],
         ],
         // PostgreSQL sequence mapping
-<<<<<<< HEAD
-        'pgsql_seq_mapping'  => array(
-            'comments'       => array('id', 'comments_id_seq'),
-            'oai_resumption' => array('id', 'oai_resumption_id_seq'),
-            'record'         => array('id', 'record_id_seq'),
-            'resource'       => array('id', 'resource_id_seq'),
-            'resource_tags'  => array('id', 'resource_tags_id_seq'),
-            'search'         => array('id', 'search_id_seq'),
-            'session'        => array('id', 'session_id_seq'),
-            'tags'           => array('id', 'tags_id_seq'),
-            'user'           => array('id', 'user_id_seq'),
-            'user_list'      => array('id', 'user_list_id_seq'),
-            'user_resource'  => array('id', 'user_resource_id_seq'),
-        ),
-=======
         'pgsql_seq_mapping'  => [
             'comments'       => ['id', 'comments_id_seq'],
             'oai_resumption' => ['id', 'oai_resumption_id_seq'],
+            'record'         => ['id', 'record_id_seq'],
             'resource'       => ['id', 'resource_id_seq'],
             'resource_tags'  => ['id', 'resource_tags_id_seq'],
             'search'         => ['id', 'search_id_seq'],
@@ -241,9 +227,8 @@
             'tags'           => ['id', 'tags_id_seq'],
             'user'           => ['id', 'user_id_seq'],
             'user_list'      => ['id', 'user_list_id_seq'],
-            'user_resource'  => ['id', 'user_resource_id_seq']
-        ],
->>>>>>> 6ffd0dec
+            'user_resource'  => ['id', 'user_resource_id_seq'],
+        ],
         // This section contains service manager configurations for all VuFind
         // pluggable components:
         'plugin_managers' => [
