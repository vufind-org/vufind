<?php
namespace VuFind\Module\Config;

$config = [
    'router' => [
        'routes' => [
            'default' => [
                'type'    => 'Zend\Mvc\Router\Http\Segment',
                'options' => [
                    'route'    => '/[:controller[/[:action]]]',
                    'constraints' => [
                        'controller' => '[a-zA-Z][a-zA-Z0-9_-]*',
                        'action'     => '[a-zA-Z][a-zA-Z0-9_-]*',
                    ],
                    'defaults' => [
                        'controller' => 'index',
                        'action'     => 'Home',
                    ],
                ],
            ],
            'legacy-alphabrowse-results' => [
                'type' => 'Zend\Mvc\Router\Http\Literal',
                'options' => [
                    'route'    => '/AlphaBrowse/Results',
                    'defaults' => [
                        'controller' => 'Alphabrowse',
                        'action'     => 'Home',
                    ]
                ]
            ],
            'legacy-bookcover' => [
                'type' => 'Zend\Mvc\Router\Http\Literal',
                'options' => [
                    'route'    => '/bookcover.php',
                    'defaults' => [
                        'controller' => 'cover',
                        'action'     => 'Show',
                    ]
                ]
            ],
            'legacy-summonrecord' => [
                'type' => 'Zend\Mvc\Router\Http\Literal',
                'options' => [
                    'route'    => '/Summon/Record',
                    'defaults' => [
                        'controller' => 'SummonRecord',
                        'action'     => 'Home',
                    ]
                ]
            ],
            'legacy-worldcatrecord' => [
                'type' => 'Zend\Mvc\Router\Http\Literal',
                'options' => [
                    'route'    => '/WorldCat/Record',
                    'defaults' => [
                        'controller' => 'WorldcatRecord',
                        'action'     => 'Home',
                    ]
                ]
            ]
        ],
    ],
    'controllers' => [
        'factories' => [
            'browse' => 'VuFind\Controller\Factory::getBrowseController',
            'collection' => 'VuFind\Controller\Factory::getCollectionController',
            'collections' => 'VuFind\Controller\Factory::getCollectionsController',
            'record' => 'VuFind\Controller\Factory::getRecordController',
        ],
        'invokables' => [
            'ajax' => 'VuFind\Controller\AjaxController',
            'alphabrowse' => 'VuFind\Controller\AlphabrowseController',
            'author' => 'VuFind\Controller\AuthorController',
            'authority' => 'VuFind\Controller\AuthorityController',
            'cart' => 'VuFind\Controller\CartController',
            'combined' => 'VuFind\Controller\CombinedController',
            'confirm' => 'VuFind\Controller\ConfirmController',
            'cover' => 'VuFind\Controller\CoverController',
            'eds' => 'VuFind\Controller\EdsController',
            'edsrecord' => 'VuFind\Controller\EdsrecordController',
            'eit' => 'VuFind\Controller\EITController',
            'eitrecord' => '\VuFind\Controller\EITrecordController',
            'error' => 'VuFind\Controller\ErrorController',
            'feedback' => 'VuFind\Controller\FeedbackController',
            'help' => 'VuFind\Controller\HelpController',
            'hierarchy' => 'VuFind\Controller\HierarchyController',
            'index' => 'VuFind\Controller\IndexController',
            'install' => 'VuFind\Controller\InstallController',
            'libguides' => 'VuFind\Controller\LibGuidesController',
            'missingrecord' => 'VuFind\Controller\MissingrecordController',
            'my-research' => 'VuFind\Controller\MyResearchController',
            'oai' => 'VuFind\Controller\OaiController',
            'pazpar2' => 'VuFind\Controller\Pazpar2Controller',
            'primo' => 'VuFind\Controller\PrimoController',
            'primorecord' => 'VuFind\Controller\PrimorecordController',
            'qrcode' => 'VuFind\Controller\QRCodeController',
            'records' => 'VuFind\Controller\RecordsController',
            'search' => 'VuFind\Controller\SearchController',
            'summon' => 'VuFind\Controller\SummonController',
            'summonrecord' => 'VuFind\Controller\SummonrecordController',
            'tag' => 'VuFind\Controller\TagController',
            'upgrade' => 'VuFind\Controller\UpgradeController',
            'web' => 'VuFind\Controller\WebController',
            'worldcat' => 'VuFind\Controller\WorldcatController',
            'worldcatrecord' => 'VuFind\Controller\WorldcatrecordController',
        ],
        'initializers' => [
            'ZfcRbac\Initializer\AuthorizationServiceInitializer'
        ],
    ],
    'controller_plugins' => [
        'factories' => [
            'holds' => 'VuFind\Controller\Plugin\Factory::getHolds',
            'newitems' => 'VuFind\Controller\Plugin\Factory::getNewItems',
            'ILLRequests' => 'VuFind\Controller\Plugin\Factory::getILLRequests',
            'recaptcha' => 'VuFind\Controller\Plugin\Factory::getRecaptcha',
            'reserves' => 'VuFind\Controller\Plugin\Factory::getReserves',
            'storageRetrievalRequests' => 'VuFind\Controller\Plugin\Factory::getStorageRetrievalRequests',
        ],
        'invokables' => [
            'db-upgrade' => 'VuFind\Controller\Plugin\DbUpgrade',
            'favorites' => 'VuFind\Controller\Plugin\Favorites',
            'followup' => 'VuFind\Controller\Plugin\Followup',
            'renewals' => 'VuFind\Controller\Plugin\Renewals',
            'result-scroller' => 'VuFind\Controller\Plugin\ResultScroller',
        ]
    ],
    'service_manager' => [
        'allow_override' => true,
        'factories' => [
            'VuFind\AuthManager' => 'VuFind\Auth\Factory::getManager',
            'VuFind\AuthPluginManager' => 'VuFind\Service\Factory::getAuthPluginManager',
            'VuFind\AutocompletePluginManager' => 'VuFind\Service\Factory::getAutocompletePluginManager',
            'VuFind\CacheManager' => 'VuFind\Service\Factory::getCacheManager',
            'VuFind\Cart' => 'VuFind\Service\Factory::getCart',
            'VuFind\Config' => 'VuFind\Service\Factory::getConfig',
            'VuFind\ContentPluginManager' => 'VuFind\Service\Factory::getContentPluginManager',
            'VuFind\ContentAuthorNotesPluginManager' => 'VuFind\Service\Factory::getContentAuthorNotesPluginManager',
            'VuFind\ContentCoversPluginManager' => 'VuFind\Service\Factory::getContentCoversPluginManager',
            'VuFind\ContentExcerptsPluginManager' => 'VuFind\Service\Factory::getContentExcerptsPluginManager',
            'VuFind\ContentReviewsPluginManager' => 'VuFind\Service\Factory::getContentReviewsPluginManager',
            'VuFind\DateConverter' => 'VuFind\Service\Factory::getDateConverter',
            'VuFind\DbAdapter' => 'VuFind\Service\Factory::getDbAdapter',
            'VuFind\DbAdapterFactory' => 'VuFind\Service\Factory::getDbAdapterFactory',
            'VuFind\DbTablePluginManager' => 'VuFind\Service\Factory::getDbTablePluginManager',
            'VuFind\Export' => 'VuFind\Service\Factory::getExport',
            'VuFind\HierarchyDriverPluginManager' => 'VuFind\Service\Factory::getHierarchyDriverPluginManager',
            'VuFind\HierarchyTreeDataSourcePluginManager' => 'VuFind\Service\Factory::getHierarchyTreeDataSourcePluginManager',
            'VuFind\HierarchyTreeRendererPluginManager' => 'VuFind\Service\Factory::getHierarchyTreeRendererPluginManager',
            'VuFind\Http' => 'VuFind\Service\Factory::getHttp',
            'VuFind\HMAC' => 'VuFind\Service\Factory::getHMAC',
            'VuFind\ILSAuthenticator' => 'VuFind\Auth\Factory::getILSAuthenticator',
            'VuFind\ILSConnection' => 'VuFind\Service\Factory::getILSConnection',
            'VuFind\ILSDriverPluginManager' => 'VuFind\Service\Factory::getILSDriverPluginManager',
            'VuFind\ILSHoldLogic' => 'VuFind\Service\Factory::getILSHoldLogic',
            'VuFind\ILSHoldSettings' => 'VuFind\Service\Factory::getILSHoldSettings',
            'VuFind\ILSTitleHoldLogic' => 'VuFind\Service\Factory::getILSTitleHoldLogic',
            'VuFind\Logger' => 'VuFind\Service\Factory::getLogger',
            'VuFind\Mailer' => 'VuFind\Mailer\Factory',
            'VuFind\Recaptcha' => 'VuFind\Service\Factory::getRecaptcha',
            'VuFind\RecommendPluginManager' => 'VuFind\Service\Factory::getRecommendPluginManager',
            'VuFind\RecordDriverPluginManager' => 'VuFind\Service\Factory::getRecordDriverPluginManager',
            'VuFind\RecordLoader' => 'VuFind\Service\Factory::getRecordLoader',
            'VuFind\RecordRouter' => 'VuFind\Service\Factory::getRecordRouter',
            'VuFind\RecordStats' => 'VuFind\Service\Factory::getRecordStats',
            'VuFind\RecordTabPluginManager' => 'VuFind\Service\Factory::getRecordTabPluginManager',
            'VuFind\RelatedPluginManager' => 'VuFind\Service\Factory::getRelatedPluginManager',
            'VuFind\ResolverDriverPluginManager' => 'VuFind\Service\Factory::getResolverDriverPluginManager',
            'VuFind\Search\BackendManager' => 'VuFind\Service\Factory::getSearchBackendManager',
            'VuFind\SearchOptionsPluginManager' => 'VuFind\Service\Factory::getSearchOptionsPluginManager',
            'VuFind\SearchParamsPluginManager' => 'VuFind\Service\Factory::getSearchParamsPluginManager',
            'VuFind\SearchResultsPluginManager' => 'VuFind\Service\Factory::getSearchResultsPluginManager',
            'VuFind\SearchSpecsReader' => 'VuFind\Service\Factory::getSearchSpecsReader',
            'VuFind\SearchStats' => 'VuFind\Service\Factory::getSearchStats',
            'VuFind\SessionPluginManager' => 'VuFind\Service\Factory::getSessionPluginManager',
            'VuFind\SMS' => 'VuFind\SMS\Factory',
            'VuFind\Solr\Writer' => 'VuFind\Service\Factory::getSolrWriter',
            'VuFind\StatisticsDriverPluginManager' => 'VuFind\Service\Factory::getStatisticsDriverPluginManager',
            'VuFind\Tags' => 'VuFind\Service\Factory::getTags',
            'VuFind\Translator' => 'VuFind\Service\Factory::getTranslator',
            'VuFind\WorldCatUtils' => 'VuFind\Service\Factory::getWorldCatUtils',
        ],
        'invokables' => [
            'VuFind\SessionManager' => 'Zend\Session\SessionManager',
            'VuFind\Search'         => 'VuFindSearch\Service',
            'VuFind\Search\Memory'  => 'VuFind\Search\Memory',
            'VuFind\HierarchicalFacetHelper' => 'VuFind\Search\Solr\HierarchicalFacetHelper'
        ],
        'initializers' => [
            'VuFind\ServiceManager\Initializer::initInstance',
        ],
        'aliases' => [
            'mvctranslator' => 'VuFind\Translator',
            'translator' => 'VuFind\Translator',
        ],
    ],
    'translator' => [],
    'view_helpers' => [
        'initializers' => [
            'VuFind\ServiceManager\Initializer::initZendPlugin',
        ],
    ],
    'view_manager' => [
        'display_not_found_reason' => APPLICATION_ENV == 'development',
        'display_exceptions'       => APPLICATION_ENV == 'development',
        'not_found_template'       => 'error/404',
        'exception_template'       => 'error/index',
        'template_path_stack'      => [],
    ],
    // This section contains all VuFind-specific settings (i.e. configurations
    // unrelated to specific Zend Framework 2 components).
    'vufind' => [
        // The config reader is a special service manager for loading .ini files:
        'config_reader' => [
            'abstract_factories' => ['VuFind\Config\PluginFactory'],
        ],
        // PostgreSQL sequence mapping
        'pgsql_seq_mapping'  => [
            'comments'       => ['id', 'comments_id_seq'],
            'oai_resumption' => ['id', 'oai_resumption_id_seq'],
            'resource'       => ['id', 'resource_id_seq'],
            'resource_tags'  => ['id', 'resource_tags_id_seq'],
            'search'         => ['id', 'search_id_seq'],
            'session'        => ['id', 'session_id_seq'],
            'tags'           => ['id', 'tags_id_seq'],
            'user'           => ['id', 'user_id_seq'],
            'user_list'      => ['id', 'user_list_id_seq'],
            'user_resource'  => ['id', 'user_resource_id_seq']
        ],
        // This section contains service manager configurations for all VuFind
        // pluggable components:
        'plugin_managers' => [
            'auth' => [
                'abstract_factories' => ['VuFind\Auth\PluginFactory'],
                'factories' => [
                    'ils' => 'VuFind\Auth\Factory::getILS',
                    'multiils' => 'VuFind\Auth\Factory::getMultiILS',
                ],
                'invokables' => [
                    'cas' => 'VuFind\Auth\CAS',
                    'choiceauth' => 'VuFind\Auth\ChoiceAuth',
                    'database' => 'VuFind\Auth\Database',
                    'facebook' => 'VuFind\Auth\Facebook',
                    'ldap' => 'VuFind\Auth\LDAP',
                    'multiauth' => 'VuFind\Auth\MultiAuth',
                    'shibboleth' => 'VuFind\Auth\Shibboleth',
                    'sip2' => 'VuFind\Auth\SIP2',
                ],
                'aliases' => [
                    // for legacy 1.x compatibility
                    'db' => 'Database',
                    'sip' => 'Sip2',
                ],
            ],
            'autocomplete' => [
                'abstract_factories' => ['VuFind\Autocomplete\PluginFactory'],
                'factories' => [
                    'solr' => 'VuFind\Autocomplete\Factory::getSolr',
                    'solrauth' => 'VuFind\Autocomplete\Factory::getSolrAuth',
                    'solrcn' => 'VuFind\Autocomplete\Factory::getSolrCN',
                    'solrreserves' => 'VuFind\Autocomplete\Factory::getSolrReserves',
                ],
                'invokables' => [
                    'none' => 'VuFind\Autocomplete\None',
                    'oclcidentities' => 'VuFind\Autocomplete\OCLCIdentities',
                    'tag' => 'VuFind\Autocomplete\Tag',
                ],
                'aliases' => [
                    // for legacy 1.x compatibility
                    'noautocomplete' => 'None',
                    'oclcidentitiesautocomplete' => 'OCLCIdentities',
                    'solrautocomplete' => 'Solr',
                    'solrauthautocomplete' => 'SolrAuth',
                    'solrcnautocomplete' => 'SolrCN',
                    'solrreservesautocomplete' => 'SolrReserves',
                    'tagautocomplete' => 'Tag',
                ],
            ],
            'content' => [
                'factories' => [
                    'authornotes' => 'VuFind\Content\Factory::getAuthorNotes',
                    'excerpts' => 'VuFind\Content\Factory::getExcerpts',
                    'reviews' => 'VuFind\Content\Factory::getReviews',
                ],
            ],
            'content_authornotes' => [
                'factories' => [
                    'syndetics' => 'VuFind\Content\AuthorNotes\Factory::getSyndetics',
                    'syndeticsplus' => 'VuFind\Content\AuthorNotes\Factory::getSyndeticsPlus',
                ],
            ],
            'content_excerpts' => [
                'factories' => [
                    'syndetics' => 'VuFind\Content\Excerpts\Factory::getSyndetics',
                    'syndeticsplus' => 'VuFind\Content\Excerpts\Factory::getSyndeticsPlus',
                ],
            ],
            'content_covers' => [
                'factories' => [
                    'amazon' => 'VuFind\Content\Covers\Factory::getAmazon',
                    'booksite' => 'VuFind\Content\Covers\Factory::getBooksite',
                    'contentcafe' => 'VuFind\Content\Covers\Factory::getContentCafe',
                    'syndetics' => 'VuFind\Content\Covers\Factory::getSyndetics',
                ],
                'invokables' => [
                    'google' => 'VuFind\Content\Covers\Google',
                    'librarything' => 'VuFind\Content\Covers\LibraryThing',
                    'openlibrary' => 'VuFind\Content\Covers\OpenLibrary',
                    'summon' => 'VuFind\Content\Covers\Summon',
                ],
            ],
            'content_reviews' => [
                'factories' => [
                    'amazon' => 'VuFind\Content\Reviews\Factory::getAmazon',
                    'amazoneditorial' => 'VuFind\Content\Reviews\Factory::getAmazonEditorial',
                    'booksite' => 'VuFind\Content\Reviews\Factory::getBooksite',
                    'syndetics' => 'VuFind\Content\Reviews\Factory::getSyndetics',
                    'syndeticsplus' => 'VuFind\Content\Reviews\Factory::getSyndeticsPlus',
                ],
                'invokables' => [
                    'guardian' => 'VuFind\Content\Reviews\Guardian',
                ],
            ],
            'db_table' => [
                'abstract_factories' => ['VuFind\Db\Table\PluginFactory'],
                'factories' => [
                    'resource' => 'VuFind\Db\Table\Factory::getResource',
                    'user' => 'VuFind\Db\Table\Factory::getUser',
                ],
                'invokables' => [
                    'changetracker' => 'VuFind\Db\Table\ChangeTracker',
                    'comments' => 'VuFind\Db\Table\Comments',
                    'oairesumption' => 'VuFind\Db\Table\OaiResumption',
                    'resourcetags' => 'VuFind\Db\Table\ResourceTags',
                    'search' => 'VuFind\Db\Table\Search',
                    'session' => 'VuFind\Db\Table\Session',
                    'tags' => 'VuFind\Db\Table\Tags',
                    'userlist' => 'VuFind\Db\Table\UserList',
                    'userresource' => 'VuFind\Db\Table\UserResource',
                    'userstats' => 'VuFind\Db\Table\UserStats',
                    'userstatsfields' => 'VuFind\Db\Table\UserStatsFields',
                ],
            ],
            'hierarchy_driver' => [
                'factories' => [
                    'default' => 'VuFind\Hierarchy\Driver\Factory::getHierarchyDefault',
                    'flat' => 'VuFind\Hierarchy\Driver\Factory::getHierarchyFlat',
                ],
            ],
            'hierarchy_treedatasource' => [
                'factories' => [
                    'solr' => 'VuFind\Hierarchy\TreeDataSource\Factory::getSolr',
                ],
                'invokables' => [
                    'xmlfile' => 'VuFind\Hierarchy\TreeDataSource\XMLFile',
                ],
            ],
            'hierarchy_treerenderer' => [
                'factories' => [
                    'jstree' => 'VuFind\Hierarchy\TreeRenderer\Factory::getJSTree'
                ],
            ],
            'ils_driver' => [
                'abstract_factories' => ['VuFind\ILS\Driver\PluginFactory'],
                'factories' => [
                    'aleph' => 'VuFind\ILS\Driver\Factory::getAleph',
                    'demo' => 'VuFind\ILS\Driver\Factory::getDemo',
                    'horizon' => 'VuFind\ILS\Driver\Factory::getHorizon',
                    'horizonxmlapi' => 'VuFind\ILS\Driver\Factory::getHorizonXMLAPI',
                    'multibackend' => 'VuFind\ILS\Driver\Factory::getMultiBackend',
                    'noils' => 'VuFind\ILS\Driver\Factory::getNoILS',
                    'unicorn' => 'VuFind\ILS\Driver\Factory::getUnicorn',
                    'voyager' => 'VuFind\ILS\Driver\Factory::getVoyager',
                    'voyagerrestful' => 'VuFind\ILS\Driver\Factory::getVoyagerRestful',
                ],
                'invokables' => [
                    'amicus' => 'VuFind\ILS\Driver\Amicus',
                    'claviussql' => 'VuFind\ILS\Driver\ClaviusSQL',
                    'daia' => 'VuFind\ILS\Driver\DAIA',
                    'evergreen' => 'VuFind\ILS\Driver\Evergreen',
                    'innovative' => 'VuFind\ILS\Driver\Innovative',
                    'koha' => 'VuFind\ILS\Driver\Koha',
                    'lbs4' => 'VuFind\ILS\Driver\LBS4',
                    'newgenlib' => 'VuFind\ILS\Driver\NewGenLib',
                    'pica' => 'VuFind\ILS\Driver\PICA',
                    'polaris' => 'VuFind\ILS\Driver\Polaris',
                    'sample' => 'VuFind\ILS\Driver\Sample',
                    'sierra' => 'VuFind\ILS\Driver\Sierra',
                    'symphony' => 'VuFind\ILS\Driver\Symphony',
                    'virtua' => 'VuFind\ILS\Driver\Virtua',
                    'xcncip2' => 'VuFind\ILS\Driver\XCNCIP2',
                ],
            ],
            'recommend' => [
                'abstract_factories' => ['VuFind\Recommend\PluginFactory'],
                'factories' => [
                    'authorfacets' => 'VuFind\Recommend\Factory::getAuthorFacets',
                    'authorinfo' => 'VuFind\Recommend\Factory::getAuthorInfo',
                    'authorityrecommend' => 'VuFind\Recommend\Factory::getAuthorityRecommend',
                    'catalogresults' => 'VuFind\Recommend\Factory::getCatalogResults',
                    'collectionsidefacets' => 'VuFind\Recommend\Factory::getCollectionSideFacets',
                    'dplaterms' => 'VuFind\Recommend\Factory::getDPLATerms',
                    'europeanaresults' => 'VuFind\Recommend\Factory::getEuropeanaResults',
                    'expandfacets' => 'VuFind\Recommend\Factory::getExpandFacets',
                    'favoritefacets' => 'VuFind\Recommend\Factory::getFavoriteFacets',
                    'sidefacets' => 'VuFind\Recommend\Factory::getSideFacets',
                    'randomrecommend' => 'VuFind\Recommend\Factory::getRandomRecommend',
                    'summonbestbets' => 'VuFind\Recommend\Factory::getSummonBestBets',
                    'summondatabases' => 'VuFind\Recommend\Factory::getSummonDatabases',
                    'summonresults' => 'VuFind\Recommend\Factory::getSummonResults',
                    'summontopics' => 'VuFind\Recommend\Factory::getSummonTopics',
                    'switchquery' => 'VuFind\Recommend\Factory::getSwitchQuery',
                    'topfacets' => 'VuFind\Recommend\Factory::getTopFacets',
                    'visualfacets' => 'VuFind\Recommend\Factory::getVisualFacets',
                    'webresults' => 'VuFind\Recommend\Factory::getWebResults',
                    'worldcatidentities' => 'VuFind\Recommend\Factory::getWorldCatIdentities',
                    'worldcatterms' => 'VuFind\Recommend\Factory::getWorldCatTerms',
                ],
                'invokables' => [
                    'europeanaresultsdeferred' => 'VuFind\Recommend\EuropeanaResultsDeferred',
                    'facetcloud' => 'VuFind\Recommend\FacetCloud',
                    'openlibrarysubjects' => 'VuFind\Recommend\OpenLibrarySubjects',
                    'openlibrarysubjectsdeferred' => 'VuFind\Recommend\OpenLibrarySubjectsDeferred',
                    'pubdatevisajax' => 'VuFind\Recommend\PubDateVisAjax',
                    'resultgooglemapajax' => 'VuFind\Recommend\ResultGoogleMapAjax',
                    'spellingsuggestions' => 'VuFind\Recommend\SpellingSuggestions',
                    'summonbestbetsdeferred' => 'VuFind\Recommend\SummonBestBetsDeferred',
                    'summondatabasesdeferred' => 'VuFind\Recommend\SummonDatabasesDeferred',
                    'summonresultsdeferred' => 'VuFind\Recommend\SummonResultsDeferred',
                    'switchtype' => 'VuFind\Recommend\SwitchType',
                ],
            ],
            'recorddriver' => [
                'abstract_factories' => ['VuFind\RecordDriver\PluginFactory'],
                'factories' => [
                    'eds' => 'VuFind\RecordDriver\Factory::getEDS',
                    'eit' => 'VuFind\RecordDriver\Factory::getEIT',
                    'missing' => 'VuFind\RecordDriver\Factory::getMissing',
                    'pazpar2' => 'VuFind\RecordDriver\Factory::getPazpar2',
                    'primo' => 'VuFind\RecordDriver\Factory::getPrimo',
                    'solrauth' => 'VuFind\RecordDriver\Factory::getSolrAuth',
                    'solrdefault' => 'VuFind\RecordDriver\Factory::getSolrDefault',
                    'solrmarc' => 'VuFind\RecordDriver\Factory::getSolrMarc',
                    'solrreserves' => 'VuFind\RecordDriver\Factory::getSolrReserves',
                    'solrweb' => 'VuFind\RecordDriver\Factory::getSolrWeb',
                    'summon' => 'VuFind\RecordDriver\Factory::getSummon',
                    'worldcat' => 'VuFind\RecordDriver\Factory::getWorldCat',
                ],
                'invokables' => [
                    'libguides' => 'VuFind\RecordDriver\LibGuides',
                ],
            ],
            'recordtab' => [
                'abstract_factories' => ['VuFind\RecordTab\PluginFactory'],
                'factories' => [
                    'collectionhierarchytree' => 'VuFind\RecordTab\Factory::getCollectionHierarchyTree',
                    'collectionlist' => 'VuFind\RecordTab\Factory::getCollectionList',
                    'excerpt' => 'VuFind\RecordTab\Factory::getExcerpt',
                    'hierarchytree' => 'VuFind\RecordTab\Factory::getHierarchyTree',
                    'holdingsils' => 'VuFind\RecordTab\Factory::getHoldingsILS',
                    'holdingsworldcat' => 'VuFind\RecordTab\Factory::getHoldingsWorldCat',
                    'map' => 'VuFind\RecordTab\Factory::getMap',
                    'preview' => 'VuFind\RecordTab\Factory::getPreview',
                    'reviews' => 'VuFind\RecordTab\Factory::getReviews',
                    'similaritemscarousel' => 'VuFind\RecordTab\Factory::getSimilarItemsCarousel',
                    'usercomments' => 'VuFind\RecordTab\Factory::getUserComments',
                ],
                'invokables' => [
                    'description' => 'VuFind\RecordTab\Description',
                    'staffviewarray' => 'VuFind\RecordTab\StaffViewArray',
                    'staffviewmarc' => 'VuFind\RecordTab\StaffViewMARC',
                    'toc' => 'VuFind\RecordTab\TOC',
                ],
            ],
            'related' => [
                'abstract_factories' => ['VuFind\Related\PluginFactory'],
                'factories' => [
                    'editions' => 'VuFind\Related\Factory::getEditions',
                    'similar' => 'VuFind\Related\Factory::getSimilar',
                    'worldcateditions' => 'VuFind\Related\Factory::getWorldCatEditions',
                    'worldcatsimilar' => 'VuFind\Related\Factory::getWorldCatSimilar',
                ],
            ],
            'resolver_driver' => [
                'abstract_factories' => ['VuFind\Resolver\Driver\PluginFactory'],
                'factories' => [
                    '360link' => 'VuFind\Resolver\Driver\Factory::getThreesixtylink',
                    'ezb' => 'VuFind\Resolver\Driver\Factory::getEzb',
                    'sfx' => 'VuFind\Resolver\Driver\Factory::getSfx',
                ],
                'aliases' => [
                    'threesixtylink' => '360link',
                ],
            ],
            'search_backend' => [
                'factories' => [
                    'EDS' => 'VuFind\Search\Factory\EdsBackendFactory',
                    'EIT' => 'VuFind\Search\Factory\EITBackendFactory',
                    'LibGuides' => 'VuFind\Search\Factory\LibGuidesBackendFactory',
                    'Pazpar2' => 'VuFind\Search\Factory\Pazpar2BackendFactory',
                    'Primo' => 'VuFind\Search\Factory\PrimoBackendFactory',
                    'Solr' => 'VuFind\Search\Factory\SolrDefaultBackendFactory',
                    'SolrAuth' => 'VuFind\Search\Factory\SolrAuthBackendFactory',
                    'SolrReserves' => 'VuFind\Search\Factory\SolrReservesBackendFactory',
                    'SolrStats' => 'VuFind\Search\Factory\SolrStatsBackendFactory',
                    'SolrWeb' => 'VuFind\Search\Factory\SolrWebBackendFactory',
                    'Summon' => 'VuFind\Search\Factory\SummonBackendFactory',
                    'WorldCat' => 'VuFind\Search\Factory\WorldCatBackendFactory',
                ],
                'aliases' => [
                    // Allow Solr core names to be used as aliases for services:
                    'authority' => 'SolrAuth',
                    'biblio' => 'Solr',
                    'reserves' => 'SolrReserves',
                    'stats' => 'SolrStats',
                    // Legacy:
                    'VuFind' => 'Solr',
                ]
            ],
            'search_options' => [
                'abstract_factories' => ['VuFind\Search\Options\PluginFactory'],
                'factories' => [
                    'eds' => 'VuFind\Search\Options\Factory::getEDS',
                ],
            ],
            'search_params' => [
                'abstract_factories' => ['VuFind\Search\Params\PluginFactory'],
            ],
            'search_results' => [
                'abstract_factories' => ['VuFind\Search\Results\PluginFactory'],
                'factories' => [
                    'solr' => 'VuFind\Search\Results\Factory::getSolr',
                ],
            ],
            'session' => [
                'abstract_factories' => ['VuFind\Session\PluginFactory'],
                'invokables' => [
                    'database' => 'VuFind\Session\Database',
                    'file' => 'VuFind\Session\File',
                    'memcache' => 'VuFind\Session\Memcache',
                ],
                'aliases' => [
                    // for legacy 1.x compatibility
                    'filesession' => 'File',
                    'memcachesession' => 'Memcache',
                    'mysqlsession' => 'Database',
                ],
            ],
            'statistics_driver' => [
                'abstract_factories' => ['VuFind\Statistics\Driver\PluginFactory'],
                'factories' => [
                    'file' => 'VuFind\Statistics\Driver\Factory::getFile',
                    'solr' => 'VuFind\Statistics\Driver\Factory::getSolr',
                ],
                'invokables' => [
                    'db' => 'VuFind\Statistics\Driver\Db',
                ],
                'aliases' => [
                    'database' => 'db',
                ],
            ],
        ],
        // This section behaves just like recorddriver_tabs below, but is used for
        // the collection module instead of the standard record view.
        'recorddriver_collection_tabs' => [
            'VuFind\RecordDriver\AbstractBase' => [
                'tabs' => [
                    'CollectionList' => 'CollectionList',
                    'HierarchyTree' => 'CollectionHierarchyTree',
                ],
                'defaultTab' => null,
            ],
        ],
        // This section controls which tabs are used for which record driver classes.
        // Each sub-array is a map from a tab name (as used in a record URL) to a tab
        // service (found in recordtab_plugin_manager, below).  If a particular record
        // driver is not defined here, it will inherit configuration from a configured
        // parent class.  The defaultTab setting may be used to specify the default
        // active tab; if null, the value from the relevant .ini file will be used.
        'recorddriver_tabs' => [
            'VuFind\RecordDriver\EDS' => [
                'tabs' => [
                    'Description' => 'Description',
                    'TOC' => 'TOC', 'UserComments' => 'UserComments',
                    'Reviews' => 'Reviews', 'Excerpt' => 'Excerpt',
                    'Preview' => 'preview',
                    'Details' => 'StaffViewArray',
                ],
                'defaultTab' => null,
            ],
            'VuFind\RecordDriver\Pazpar2' => [
                'tabs' => [
                    'Details' => 'StaffViewMARC',
                 ],
                'defaultTab' => null,
            ],
            'VuFind\RecordDriver\Primo' => [
                'tabs' => [
                    'Description' => 'Description',
                    'TOC' => 'TOC', 'UserComments' => 'UserComments',
                    'Reviews' => 'Reviews', 'Excerpt' => 'Excerpt',
                    'Preview' => 'preview',
                    'Details' => 'StaffViewArray',
                ],
                'defaultTab' => null,
            ],
            'VuFind\RecordDriver\SolrAuth' => [
                'tabs' => [
                    'Details' => 'StaffViewMARC',
                 ],
                'defaultTab' => null,
            ],
            'VuFind\RecordDriver\SolrDefault' => [
                'tabs' => [
                    'Holdings' => 'HoldingsILS', 'Description' => 'Description',
                    'TOC' => 'TOC', 'UserComments' => 'UserComments',
                    'Reviews' => 'Reviews', 'Excerpt' => 'Excerpt',
                    'Preview' => 'preview',
                    'HierarchyTree' => 'HierarchyTree', 'Map' => 'Map',
                    'Similar' => 'SimilarItemsCarousel',
                    'Details' => 'StaffViewArray',
                ],
                'defaultTab' => null,
            ],
            'VuFind\RecordDriver\SolrMarc' => [
                'tabs' => [
                    'Holdings' => 'HoldingsILS', 'Description' => 'Description',
                    'TOC' => 'TOC', 'UserComments' => 'UserComments',
                    'Reviews' => 'Reviews', 'Excerpt' => 'Excerpt',
                    'Preview' => 'preview',
                    'HierarchyTree' => 'HierarchyTree', 'Map' => 'Map',
                    'Similar' => 'SimilarItemsCarousel',
                    'Details' => 'StaffViewMARC',
                ],
                'defaultTab' => null,
            ],
            'VuFind\RecordDriver\Summon' => [
                'tabs' => [
                    'Description' => 'Description',
                    'TOC' => 'TOC', 'UserComments' => 'UserComments',
                    'Reviews' => 'Reviews', 'Excerpt' => 'Excerpt',
                    'Preview' => 'preview',
                    'Details' => 'StaffViewArray',
                ],
                'defaultTab' => null,
            ],
            'VuFind\RecordDriver\WorldCat' => [
                'tabs' => [
                    'Holdings' => 'HoldingsWorldCat', 'Description' => 'Description',
                    'TOC' => 'TOC', 'UserComments' => 'UserComments',
                    'Reviews' => 'Reviews', 'Excerpt' => 'Excerpt',
                    'Details' => 'StaffViewMARC',
                ],
                'defaultTab' => null,
            ],
        ],
    ],
    // Authorization configuration:
    'zfc_rbac' => [
        'identity_provider' => 'VuFind\AuthManager',
        'guest_role' => 'guest',
        'role_provider' => [
            'VuFind\Role\DynamicRoleProvider' => [
                'map_legacy_settings' => true,
            ],
        ],
        'role_provider_manager' => [
            'factories' => [
                'VuFind\Role\DynamicRoleProvider' => 'VuFind\Role\DynamicRoleProviderFactory',
            ],
        ],
        'vufind_permission_provider_manager' => [
            'factories' => [
                'ipRange' => 'VuFind\Role\PermissionProvider\Factory::getIpRange',
                'ipRegEx' => 'VuFind\Role\PermissionProvider\Factory::getIpRegEx',
                'username' => 'VuFind\Role\PermissionProvider\Factory::getUsername',
            ],
            'invokables' => [
                'role' => 'VuFind\Role\PermissionProvider\Role',
            ],
        ],
    ],
];

// Define record view routes -- route name => controller
$recordRoutes = [
    'record' => 'Record',
    'collection' => 'Collection',
    'edsrecord' => 'EdsRecord',
    'eitrecord' => 'EITRecord',
    'missingrecord' => 'MissingRecord',
    'primorecord' => 'PrimoRecord',
    'solrauthrecord' => 'Authority',
    'summonrecord' => 'SummonRecord',
    'worldcatrecord' => 'WorldcatRecord'
];
// Record sub-routes are generally used to access tab plug-ins, but a few
// URLs are hard-coded to specific actions; this array lists those actions.
$nonTabRecordActions = [
    'AddComment', 'DeleteComment', 'AddTag', 'Save', 'Email', 'SMS', 'Cite',
    'Export', 'RDF', 'Hold', 'BlockedHold', 'Home', 'StorageRetrievalRequest', 'AjaxTab',
    'BlockedStorageRetrievalRequest', 'ILLRequest', 'BlockedILLRequest', 'PDF',
];

// Define list-related routes -- route name => MyResearch action
<<<<<<< HEAD
$listRoutes = array(
    'userList' => 'MyList', 'editList' => 'EditList',
    'editLibraryCard' => 'EditLibraryCard'
);
=======
$listRoutes = ['userList' => 'MyList', 'editList' => 'EditList'];
>>>>>>> 106bd9b9

// Define static routes -- Controller/Action strings
$staticRoutes = [
    'Alphabrowse/Home', 'Author/Home', 'Author/Search',
    'Authority/Home', 'Authority/Record', 'Authority/Search',
    'Browse/Author', 'Browse/Dewey', 'Browse/Era', 'Browse/Genre', 'Browse/Home',
    'Browse/LCC', 'Browse/Region', 'Browse/Tag', 'Browse/Topic',
    'Cart/doExport', 'Cart/Email', 'Cart/Export', 'Cart/Home', 'Cart/MyResearchBulk',
    'Cart/Save', 'Collections/ByTitle', 'Collections/Home',
    'Combined/Home', 'Combined/Results', 'Combined/SearchBox', 'Confirm/Confirm',
    'Cover/Show', 'Cover/Unavailable',
    'EDS/Advanced', 'EDS/Home', 'EDS/Search',
    'EIT/Advanced', 'EIT/Home', 'EIT/Search',
    'Error/Unavailable', 'Feedback/Email', 'Feedback/Home', 'Help/Home',
    'Install/Done', 'Install/FixBasicConfig', 'Install/FixCache',
    'Install/FixDatabase', 'Install/FixDependencies', 'Install/FixILS',
    'Install/FixSecurity', 'Install/FixSolr', 'Install/Home',
    'Install/PerformSecurityFix', 'Install/ShowSQL',
    'LibGuides/Home', 'LibGuides/Results',
    'MyResearch/Account', 'MyResearch/ChangePassword', 'MyResearch/CheckedOut',
    'MyResearch/Delete', 'MyResearch/DeleteList', 'MyResearch/Edit',
    'MyResearch/Email', 'MyResearch/Favorites', 'MyResearch/Fines',
    'MyResearch/Holds', 'MyResearch/Home',
    'MyResearch/ILLRequests', 'MyResearch/Logout',
    'MyResearch/NewPassword', 'MyResearch/Profile', 'MyResearch/LibraryCards',
    'MyResearch/SelectLibraryCard', 'MyResearch/DeleteLibraryCard',
    'MyResearch/Recover', 'MyResearch/SaveSearch',
    'MyResearch/StorageRetrievalRequests', 'MyResearch/UserLogin',
    'MyResearch/Verify',
    'Primo/Advanced', 'Primo/Home', 'Primo/Search',
    'QRCode/Show', 'QRCode/Unavailable',
    'OAI/Server', 'Pazpar2/Home', 'Pazpar2/Search', 'Records/Home',
    'Search/Advanced', 'Search/Email', 'Search/History', 'Search/Home',
    'Search/NewItem', 'Search/OpenSearch', 'Search/Reserves', 'Search/Results',
    'Search/Suggest',
    'Summon/Advanced', 'Summon/Home', 'Summon/Search',
    'Tag/Home',
    'Upgrade/Home', 'Upgrade/FixAnonymousTags', 'Upgrade/FixDuplicateTags',
    'Upgrade/FixConfig', 'Upgrade/FixDatabase', 'Upgrade/FixMetadata',
    'Upgrade/GetDBCredentials', 'Upgrade/GetDbEncodingPreference',
    'Upgrade/GetSourceDir', 'Upgrade/GetSourceVersion', 'Upgrade/Reset',
    'Upgrade/ShowSQL',
    'Web/Home', 'Web/Results',
    'Worldcat/Advanced', 'Worldcat/Home', 'Worldcat/Search'
];

// Build record routes
foreach ($recordRoutes as $routeBase => $controller) {
    // catch-all "tab" route:
    $config['router']['routes'][$routeBase] = [
        'type'    => 'Zend\Mvc\Router\Http\Segment',
        'options' => [
            'route'    => '/' . $controller . '/[:id[/:tab]]',
            'constraints' => [
                'controller' => '[a-zA-Z][a-zA-Z0-9_-]*',
                'action'     => '[a-zA-Z][a-zA-Z0-9_-]*',
            ],
            'defaults' => [
                'controller' => $controller,
                'action'     => 'Home',
            ]
        ]
    ];
    // special non-tab actions that each need their own route:
    foreach ($nonTabRecordActions as $action) {
        $config['router']['routes'][$routeBase . '-' . strtolower($action)] = [
            'type'    => 'Zend\Mvc\Router\Http\Segment',
            'options' => [
                'route'    => '/' . $controller . '/[:id]/' . $action,
                'constraints' => [
                    'controller' => '[a-zA-Z][a-zA-Z0-9_-]*',
                    'action'     => '[a-zA-Z][a-zA-Z0-9_-]*',
                ],
                'defaults' => [
                    'controller' => $controller,
                    'action'     => $action,
                ]
            ]
        ];
    }
}

// Build list routes
foreach ($listRoutes as $routeName => $action) {
    $config['router']['routes'][$routeName] = [
        'type'    => 'Zend\Mvc\Router\Http\Segment',
        'options' => [
            'route'    => '/MyResearch/' . $action . '/[:id]',
            'constraints' => [
                'controller' => '[a-zA-Z][a-zA-Z0-9_-]*',
                'action'     => '[a-zA-Z][a-zA-Z0-9_-]*',
            ],
            'defaults' => [
                'controller' => 'MyResearch',
                'action'     => $action,
            ]
        ]
    ];
}

// Build static routes
foreach ($staticRoutes as $route) {
    list($controller, $action) = explode('/', $route);
    $routeName = str_replace('/', '-', strtolower($route));
    $config['router']['routes'][$routeName] = [
        'type' => 'Zend\Mvc\Router\Http\Literal',
        'options' => [
            'route'    => '/' . $route,
            'defaults' => [
                'controller' => $controller,
                'action'     => $action,
            ]
        ]
    ];
}

// Add the home route last
$config['router']['routes']['home'] = [
    'type' => 'Zend\Mvc\Router\Http\Literal',
    'options' => [
        'route'    => '/',
        'defaults' => [
            'controller' => 'index',
            'action'     => 'Home',
        ]
    ]
];

return $config;<|MERGE_RESOLUTION|>--- conflicted
+++ resolved
@@ -703,14 +703,10 @@
 ];
 
 // Define list-related routes -- route name => MyResearch action
-<<<<<<< HEAD
-$listRoutes = array(
+$listRoutes = [
     'userList' => 'MyList', 'editList' => 'EditList',
     'editLibraryCard' => 'EditLibraryCard'
-);
-=======
-$listRoutes = ['userList' => 'MyList', 'editList' => 'EditList'];
->>>>>>> 106bd9b9
+];
 
 // Define static routes -- Controller/Action strings
 $staticRoutes = [
