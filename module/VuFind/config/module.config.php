<?php
namespace VuFind\Module\Config;

$config = [
    'router' => [
        'routes' => [
            'default' => [
                'type'    => 'Zend\Mvc\Router\Http\Segment',
                'options' => [
                    'route'    => '/[:controller[/[:action]]]',
                    'constraints' => [
                        'controller' => '[a-zA-Z][a-zA-Z0-9_-]*',
                        'action'     => '[a-zA-Z][a-zA-Z0-9_-]*',
                    ],
                    'defaults' => [
                        'controller' => 'index',
                        'action'     => 'Home',
                    ],
                ],
            ],
            'legacy-alphabrowse-results' => [
                'type' => 'Zend\Mvc\Router\Http\Literal',
                'options' => [
                    'route'    => '/AlphaBrowse/Results',
                    'defaults' => [
                        'controller' => 'Alphabrowse',
                        'action'     => 'Home',
                    ]
                ]
            ],
            'legacy-bookcover' => [
                'type' => 'Zend\Mvc\Router\Http\Literal',
                'options' => [
                    'route'    => '/bookcover.php',
                    'defaults' => [
                        'controller' => 'cover',
                        'action'     => 'Show',
                    ]
                ]
            ],
            'legacy-summonrecord' => [
                'type' => 'Zend\Mvc\Router\Http\Literal',
                'options' => [
                    'route'    => '/Summon/Record',
                    'defaults' => [
                        'controller' => 'SummonRecord',
                        'action'     => 'Home',
                    ]
                ]
            ],
            'legacy-worldcatrecord' => [
                'type' => 'Zend\Mvc\Router\Http\Literal',
                'options' => [
                    'route'    => '/WorldCat/Record',
                    'defaults' => [
                        'controller' => 'WorldcatRecord',
                        'action'     => 'Home',
                    ]
                ]
            ]
        ],
    ],
    'controllers' => [
        'factories' => [
            'browse' => 'VuFind\Controller\Factory::getBrowseController',
            'collection' => 'VuFind\Controller\Factory::getCollectionController',
            'collections' => 'VuFind\Controller\Factory::getCollectionsController',
            'record' => 'VuFind\Controller\Factory::getRecordController',
            'upgrade' => 'VuFind\Controller\Factory::getUpgradeController',
        ],
        'invokables' => [
            'ajax' => 'VuFind\Controller\AjaxController',
            'alphabrowse' => 'VuFind\Controller\AlphabrowseController',
            'author' => 'VuFind\Controller\AuthorController',
            'authority' => 'VuFind\Controller\AuthorityController',
            'cart' => 'VuFind\Controller\CartController',
            'combined' => 'VuFind\Controller\CombinedController',
            'confirm' => 'VuFind\Controller\ConfirmController',
            'cover' => 'VuFind\Controller\CoverController',
            'eds' => 'VuFind\Controller\EdsController',
            'edsrecord' => 'VuFind\Controller\EdsrecordController',
            'eit' => 'VuFind\Controller\EITController',
            'eitrecord' => '\VuFind\Controller\EITrecordController',
            'error' => 'VuFind\Controller\ErrorController',
            'feedback' => 'VuFind\Controller\FeedbackController',
            'help' => 'VuFind\Controller\HelpController',
            'hierarchy' => 'VuFind\Controller\HierarchyController',
            'index' => 'VuFind\Controller\IndexController',
            'install' => 'VuFind\Controller\InstallController',
            'libguides' => 'VuFind\Controller\LibGuidesController',
            'missingrecord' => 'VuFind\Controller\MissingrecordController',
            'my-research' => 'VuFind\Controller\MyResearchController',
            'oai' => 'VuFind\Controller\OaiController',
            'pazpar2' => 'VuFind\Controller\Pazpar2Controller',
            'primo' => 'VuFind\Controller\PrimoController',
            'primorecord' => 'VuFind\Controller\PrimorecordController',
            'qrcode' => 'VuFind\Controller\QRCodeController',
            'records' => 'VuFind\Controller\RecordsController',
            'search' => 'VuFind\Controller\SearchController',
            'summon' => 'VuFind\Controller\SummonController',
            'summonrecord' => 'VuFind\Controller\SummonrecordController',
            'tag' => 'VuFind\Controller\TagController',
            'web' => 'VuFind\Controller\WebController',
            'worldcat' => 'VuFind\Controller\WorldcatController',
            'worldcatrecord' => 'VuFind\Controller\WorldcatrecordController',
        ],
        'initializers' => [
            'ZfcRbac\Initializer\AuthorizationServiceInitializer'
        ],
    ],
    'controller_plugins' => [
        'factories' => [
            'holds' => 'VuFind\Controller\Plugin\Factory::getHolds',
            'newitems' => 'VuFind\Controller\Plugin\Factory::getNewItems',
            'ILLRequests' => 'VuFind\Controller\Plugin\Factory::getILLRequests',
            'recaptcha' => 'VuFind\Controller\Plugin\Factory::getRecaptcha',
            'reserves' => 'VuFind\Controller\Plugin\Factory::getReserves',
            'storageRetrievalRequests' => 'VuFind\Controller\Plugin\Factory::getStorageRetrievalRequests',
        ],
        'invokables' => [
            'db-upgrade' => 'VuFind\Controller\Plugin\DbUpgrade',
            'favorites' => 'VuFind\Controller\Plugin\Favorites',
            'followup' => 'VuFind\Controller\Plugin\Followup',
            'renewals' => 'VuFind\Controller\Plugin\Renewals',
            'result-scroller' => 'VuFind\Controller\Plugin\ResultScroller',
        ]
    ],
    'service_manager' => [
        'allow_override' => true,
        'factories' => [
            'VuFind\AuthManager' => 'VuFind\Auth\Factory::getManager',
            'VuFind\AuthPluginManager' => 'VuFind\Service\Factory::getAuthPluginManager',
            'VuFind\AutocompletePluginManager' => 'VuFind\Service\Factory::getAutocompletePluginManager',
            'VuFind\CacheManager' => 'VuFind\Service\Factory::getCacheManager',
            'VuFind\Cart' => 'VuFind\Service\Factory::getCart',
            'VuFind\Config' => 'VuFind\Service\Factory::getConfig',
            'VuFind\ContentPluginManager' => 'VuFind\Service\Factory::getContentPluginManager',
            'VuFind\ContentAuthorNotesPluginManager' => 'VuFind\Service\Factory::getContentAuthorNotesPluginManager',
            'VuFind\ContentCoversPluginManager' => 'VuFind\Service\Factory::getContentCoversPluginManager',
            'VuFind\ContentExcerptsPluginManager' => 'VuFind\Service\Factory::getContentExcerptsPluginManager',
            'VuFind\ContentReviewsPluginManager' => 'VuFind\Service\Factory::getContentReviewsPluginManager',
            'VuFind\CookieManager' => 'VuFind\Service\Factory::getCookieManager',
            'VuFind\DateConverter' => 'VuFind\Service\Factory::getDateConverter',
            'VuFind\DbAdapter' => 'VuFind\Service\Factory::getDbAdapter',
            'VuFind\DbAdapterFactory' => 'VuFind\Service\Factory::getDbAdapterFactory',
            'VuFind\DbTablePluginManager' => 'VuFind\Service\Factory::getDbTablePluginManager',
            'VuFind\Export' => 'VuFind\Service\Factory::getExport',
            'VuFind\HierarchyDriverPluginManager' => 'VuFind\Service\Factory::getHierarchyDriverPluginManager',
            'VuFind\HierarchyTreeDataSourcePluginManager' => 'VuFind\Service\Factory::getHierarchyTreeDataSourcePluginManager',
            'VuFind\HierarchyTreeRendererPluginManager' => 'VuFind\Service\Factory::getHierarchyTreeRendererPluginManager',
            'VuFind\Http' => 'VuFind\Service\Factory::getHttp',
            'VuFind\HMAC' => 'VuFind\Service\Factory::getHMAC',
            'VuFind\ILSAuthenticator' => 'VuFind\Auth\Factory::getILSAuthenticator',
            'VuFind\ILSConnection' => 'VuFind\Service\Factory::getILSConnection',
            'VuFind\ILSDriverPluginManager' => 'VuFind\Service\Factory::getILSDriverPluginManager',
            'VuFind\ILSHoldLogic' => 'VuFind\Service\Factory::getILSHoldLogic',
            'VuFind\ILSHoldSettings' => 'VuFind\Service\Factory::getILSHoldSettings',
            'VuFind\ILSTitleHoldLogic' => 'VuFind\Service\Factory::getILSTitleHoldLogic',
            'VuFind\Logger' => 'VuFind\Service\Factory::getLogger',
            'VuFind\Mailer' => 'VuFind\Mailer\Factory',
            'VuFind\Recaptcha' => 'VuFind\Service\Factory::getRecaptcha',
            'VuFind\RecommendPluginManager' => 'VuFind\Service\Factory::getRecommendPluginManager',
            'VuFind\RecordDriverPluginManager' => 'VuFind\Service\Factory::getRecordDriverPluginManager',
            'VuFind\RecordLoader' => 'VuFind\Service\Factory::getRecordLoader',
            'VuFind\RecordRouter' => 'VuFind\Service\Factory::getRecordRouter',
            'VuFind\RecordStats' => 'VuFind\Service\Factory::getRecordStats',
            'VuFind\RecordTabPluginManager' => 'VuFind\Service\Factory::getRecordTabPluginManager',
            'VuFind\RelatedPluginManager' => 'VuFind\Service\Factory::getRelatedPluginManager',
            'VuFind\ResolverDriverPluginManager' => 'VuFind\Service\Factory::getResolverDriverPluginManager',
            'VuFind\Search\BackendManager' => 'VuFind\Service\Factory::getSearchBackendManager',
            'VuFind\SearchOptionsPluginManager' => 'VuFind\Service\Factory::getSearchOptionsPluginManager',
            'VuFind\SearchParamsPluginManager' => 'VuFind\Service\Factory::getSearchParamsPluginManager',
            'VuFind\SearchResultsPluginManager' => 'VuFind\Service\Factory::getSearchResultsPluginManager',
            'VuFind\SearchSpecsReader' => 'VuFind\Service\Factory::getSearchSpecsReader',
            'VuFind\SearchStats' => 'VuFind\Service\Factory::getSearchStats',
            'VuFind\SessionManager' => 'VuFind\Service\Factory::getSessionManager',
            'VuFind\SessionPluginManager' => 'VuFind\Service\Factory::getSessionPluginManager',
            'VuFind\SMS' => 'VuFind\SMS\Factory',
            'VuFind\Solr\Writer' => 'VuFind\Service\Factory::getSolrWriter',
            'VuFind\StatisticsDriverPluginManager' => 'VuFind\Service\Factory::getStatisticsDriverPluginManager',
            'VuFind\Tags' => 'VuFind\Service\Factory::getTags',
            'VuFind\Translator' => 'VuFind\Service\Factory::getTranslator',
            'VuFind\WorldCatUtils' => 'VuFind\Service\Factory::getWorldCatUtils',
        ],
        'invokables' => [
            'VuFind\Search'         => 'VuFindSearch\Service',
            'VuFind\Search\Memory'  => 'VuFind\Search\Memory',
            'VuFind\HierarchicalFacetHelper' => 'VuFind\Search\Solr\HierarchicalFacetHelper'
        ],
        'initializers' => [
            'VuFind\ServiceManager\Initializer::initInstance',
        ],
        'aliases' => [
            'mvctranslator' => 'VuFind\Translator',
            'translator' => 'VuFind\Translator',
        ],
    ],
    'translator' => [],
    'view_helpers' => [
        'initializers' => [
            'VuFind\ServiceManager\Initializer::initZendPlugin',
        ],
    ],
    'view_manager' => [
        'display_not_found_reason' => APPLICATION_ENV == 'development',
        'display_exceptions'       => APPLICATION_ENV == 'development',
        'not_found_template'       => 'error/404',
        'exception_template'       => 'error/index',
        'template_path_stack'      => [],
    ],
    // This section contains all VuFind-specific settings (i.e. configurations
    // unrelated to specific Zend Framework 2 components).
    'vufind' => [
        // The config reader is a special service manager for loading .ini files:
        'config_reader' => [
            'abstract_factories' => ['VuFind\Config\PluginFactory'],
        ],
        // PostgreSQL sequence mapping
        'pgsql_seq_mapping'  => [
            'comments'       => ['id', 'comments_id_seq'],
            'oai_resumption' => ['id', 'oai_resumption_id_seq'],
            'resource'       => ['id', 'resource_id_seq'],
            'resource_tags'  => ['id', 'resource_tags_id_seq'],
            'search'         => ['id', 'search_id_seq'],
            'session'        => ['id', 'session_id_seq'],
            'tags'           => ['id', 'tags_id_seq'],
            'user'           => ['id', 'user_id_seq'],
            'user_list'      => ['id', 'user_list_id_seq'],
            'user_resource'  => ['id', 'user_resource_id_seq']
        ],
        // This section contains service manager configurations for all VuFind
        // pluggable components:
        'plugin_managers' => [
            'auth' => [
                'abstract_factories' => ['VuFind\Auth\PluginFactory'],
                'factories' => [
                    'ils' => 'VuFind\Auth\Factory::getILS',
                    'multiils' => 'VuFind\Auth\Factory::getMultiILS',
                ],
                'invokables' => [
                    'cas' => 'VuFind\Auth\CAS',
                    'choiceauth' => 'VuFind\Auth\ChoiceAuth',
                    'database' => 'VuFind\Auth\Database',
                    'facebook' => 'VuFind\Auth\Facebook',
                    'ldap' => 'VuFind\Auth\LDAP',
                    'multiauth' => 'VuFind\Auth\MultiAuth',
                    'shibboleth' => 'VuFind\Auth\Shibboleth',
                    'sip2' => 'VuFind\Auth\SIP2',
                ],
                'aliases' => [
                    // for legacy 1.x compatibility
                    'db' => 'Database',
                    'sip' => 'Sip2',
                ],
            ],
            'autocomplete' => [
                'abstract_factories' => ['VuFind\Autocomplete\PluginFactory'],
                'factories' => [
                    'solr' => 'VuFind\Autocomplete\Factory::getSolr',
                    'solrauth' => 'VuFind\Autocomplete\Factory::getSolrAuth',
                    'solrcn' => 'VuFind\Autocomplete\Factory::getSolrCN',
                    'solrreserves' => 'VuFind\Autocomplete\Factory::getSolrReserves',
                ],
                'invokables' => [
                    'none' => 'VuFind\Autocomplete\None',
                    'oclcidentities' => 'VuFind\Autocomplete\OCLCIdentities',
                    'tag' => 'VuFind\Autocomplete\Tag',
                ],
                'aliases' => [
                    // for legacy 1.x compatibility
                    'noautocomplete' => 'None',
                    'oclcidentitiesautocomplete' => 'OCLCIdentities',
                    'solrautocomplete' => 'Solr',
                    'solrauthautocomplete' => 'SolrAuth',
                    'solrcnautocomplete' => 'SolrCN',
                    'solrreservesautocomplete' => 'SolrReserves',
                    'tagautocomplete' => 'Tag',
                ],
            ],
            'content' => [
                'factories' => [
                    'authornotes' => 'VuFind\Content\Factory::getAuthorNotes',
                    'excerpts' => 'VuFind\Content\Factory::getExcerpts',
                    'reviews' => 'VuFind\Content\Factory::getReviews',
                ],
            ],
            'content_authornotes' => [
                'factories' => [
                    'syndetics' => 'VuFind\Content\AuthorNotes\Factory::getSyndetics',
                    'syndeticsplus' => 'VuFind\Content\AuthorNotes\Factory::getSyndeticsPlus',
                ],
            ],
            'content_excerpts' => [
                'factories' => [
                    'syndetics' => 'VuFind\Content\Excerpts\Factory::getSyndetics',
                    'syndeticsplus' => 'VuFind\Content\Excerpts\Factory::getSyndeticsPlus',
                ],
            ],
            'content_covers' => [
                'factories' => [
                    'amazon' => 'VuFind\Content\Covers\Factory::getAmazon',
                    'booksite' => 'VuFind\Content\Covers\Factory::getBooksite',
                    'contentcafe' => 'VuFind\Content\Covers\Factory::getContentCafe',
                    'syndetics' => 'VuFind\Content\Covers\Factory::getSyndetics',
                ],
                'invokables' => [
                    'google' => 'VuFind\Content\Covers\Google',
                    'librarything' => 'VuFind\Content\Covers\LibraryThing',
                    'openlibrary' => 'VuFind\Content\Covers\OpenLibrary',
                    'summon' => 'VuFind\Content\Covers\Summon',
                ],
            ],
            'content_reviews' => [
                'factories' => [
                    'amazon' => 'VuFind\Content\Reviews\Factory::getAmazon',
                    'amazoneditorial' => 'VuFind\Content\Reviews\Factory::getAmazonEditorial',
                    'booksite' => 'VuFind\Content\Reviews\Factory::getBooksite',
                    'syndetics' => 'VuFind\Content\Reviews\Factory::getSyndetics',
                    'syndeticsplus' => 'VuFind\Content\Reviews\Factory::getSyndeticsPlus',
                ],
                'invokables' => [
                    'guardian' => 'VuFind\Content\Reviews\Guardian',
                ],
            ],
            'db_table' => [
                'abstract_factories' => ['VuFind\Db\Table\PluginFactory'],
                'factories' => [
                    'resource' => 'VuFind\Db\Table\Factory::getResource',
                    'user' => 'VuFind\Db\Table\Factory::getUser',
                ],
                'invokables' => [
                    'changetracker' => 'VuFind\Db\Table\ChangeTracker',
                    'comments' => 'VuFind\Db\Table\Comments',
                    'oairesumption' => 'VuFind\Db\Table\OaiResumption',
                    'resourcetags' => 'VuFind\Db\Table\ResourceTags',
                    'search' => 'VuFind\Db\Table\Search',
                    'session' => 'VuFind\Db\Table\Session',
                    'tags' => 'VuFind\Db\Table\Tags',
                    'userlist' => 'VuFind\Db\Table\UserList',
                    'userresource' => 'VuFind\Db\Table\UserResource',
                    'userstats' => 'VuFind\Db\Table\UserStats',
                    'userstatsfields' => 'VuFind\Db\Table\UserStatsFields',
                ],
            ],
            'hierarchy_driver' => [
                'factories' => [
                    'default' => 'VuFind\Hierarchy\Driver\Factory::getHierarchyDefault',
                    'flat' => 'VuFind\Hierarchy\Driver\Factory::getHierarchyFlat',
                ],
            ],
            'hierarchy_treedatasource' => [
                'factories' => [
                    'solr' => 'VuFind\Hierarchy\TreeDataSource\Factory::getSolr',
                ],
                'invokables' => [
                    'xmlfile' => 'VuFind\Hierarchy\TreeDataSource\XMLFile',
                ],
            ],
            'hierarchy_treerenderer' => [
                'factories' => [
                    'jstree' => 'VuFind\Hierarchy\TreeRenderer\Factory::getJSTree'
                ],
            ],
            'ils_driver' => [
                'abstract_factories' => ['VuFind\ILS\Driver\PluginFactory'],
                'factories' => [
                    'aleph' => 'VuFind\ILS\Driver\Factory::getAleph',
                    'demo' => 'VuFind\ILS\Driver\Factory::getDemo',
                    'horizon' => 'VuFind\ILS\Driver\Factory::getHorizon',
                    'horizonxmlapi' => 'VuFind\ILS\Driver\Factory::getHorizonXMLAPI',
                    'multibackend' => 'VuFind\ILS\Driver\Factory::getMultiBackend',
                    'noils' => 'VuFind\ILS\Driver\Factory::getNoILS',
                    'unicorn' => 'VuFind\ILS\Driver\Factory::getUnicorn',
                    'voyager' => 'VuFind\ILS\Driver\Factory::getVoyager',
                    'voyagerrestful' => 'VuFind\ILS\Driver\Factory::getVoyagerRestful',
                ],
                'invokables' => [
                    'amicus' => 'VuFind\ILS\Driver\Amicus',
                    'claviussql' => 'VuFind\ILS\Driver\ClaviusSQL',
                    'daia' => 'VuFind\ILS\Driver\DAIA',
                    'evergreen' => 'VuFind\ILS\Driver\Evergreen',
                    'innovative' => 'VuFind\ILS\Driver\Innovative',
                    'koha' => 'VuFind\ILS\Driver\Koha',
                    'lbs4' => 'VuFind\ILS\Driver\LBS4',
                    'newgenlib' => 'VuFind\ILS\Driver\NewGenLib',
                    'pica' => 'VuFind\ILS\Driver\PICA',
                    'polaris' => 'VuFind\ILS\Driver\Polaris',
                    'sample' => 'VuFind\ILS\Driver\Sample',
                    'sierra' => 'VuFind\ILS\Driver\Sierra',
                    'symphony' => 'VuFind\ILS\Driver\Symphony',
                    'virtua' => 'VuFind\ILS\Driver\Virtua',
                    'xcncip2' => 'VuFind\ILS\Driver\XCNCIP2',
                ],
            ],
            'recommend' => [
                'abstract_factories' => ['VuFind\Recommend\PluginFactory'],
                'factories' => [
                    'authorfacets' => 'VuFind\Recommend\Factory::getAuthorFacets',
                    'authorinfo' => 'VuFind\Recommend\Factory::getAuthorInfo',
                    'authorityrecommend' => 'VuFind\Recommend\Factory::getAuthorityRecommend',
                    'catalogresults' => 'VuFind\Recommend\Factory::getCatalogResults',
                    'collectionsidefacets' => 'VuFind\Recommend\Factory::getCollectionSideFacets',
                    'dplaterms' => 'VuFind\Recommend\Factory::getDPLATerms',
                    'europeanaresults' => 'VuFind\Recommend\Factory::getEuropeanaResults',
                    'expandfacets' => 'VuFind\Recommend\Factory::getExpandFacets',
                    'favoritefacets' => 'VuFind\Recommend\Factory::getFavoriteFacets',
                    'sidefacets' => 'VuFind\Recommend\Factory::getSideFacets',
                    'randomrecommend' => 'VuFind\Recommend\Factory::getRandomRecommend',
                    'summonbestbets' => 'VuFind\Recommend\Factory::getSummonBestBets',
                    'summondatabases' => 'VuFind\Recommend\Factory::getSummonDatabases',
                    'summonresults' => 'VuFind\Recommend\Factory::getSummonResults',
                    'summontopics' => 'VuFind\Recommend\Factory::getSummonTopics',
                    'switchquery' => 'VuFind\Recommend\Factory::getSwitchQuery',
                    'topfacets' => 'VuFind\Recommend\Factory::getTopFacets',
                    'visualfacets' => 'VuFind\Recommend\Factory::getVisualFacets',
                    'webresults' => 'VuFind\Recommend\Factory::getWebResults',
                    'worldcatidentities' => 'VuFind\Recommend\Factory::getWorldCatIdentities',
                    'worldcatterms' => 'VuFind\Recommend\Factory::getWorldCatTerms',
                ],
                'invokables' => [
                    'europeanaresultsdeferred' => 'VuFind\Recommend\EuropeanaResultsDeferred',
                    'facetcloud' => 'VuFind\Recommend\FacetCloud',
                    'openlibrarysubjects' => 'VuFind\Recommend\OpenLibrarySubjects',
                    'openlibrarysubjectsdeferred' => 'VuFind\Recommend\OpenLibrarySubjectsDeferred',
                    'pubdatevisajax' => 'VuFind\Recommend\PubDateVisAjax',
                    'resultgooglemapajax' => 'VuFind\Recommend\ResultGoogleMapAjax',
                    'spellingsuggestions' => 'VuFind\Recommend\SpellingSuggestions',
                    'summonbestbetsdeferred' => 'VuFind\Recommend\SummonBestBetsDeferred',
                    'summondatabasesdeferred' => 'VuFind\Recommend\SummonDatabasesDeferred',
                    'summonresultsdeferred' => 'VuFind\Recommend\SummonResultsDeferred',
                    'switchtype' => 'VuFind\Recommend\SwitchType',
                ],
            ],
            'recorddriver' => [
                'abstract_factories' => ['VuFind\RecordDriver\PluginFactory'],
                'factories' => [
                    'eds' => 'VuFind\RecordDriver\Factory::getEDS',
                    'eit' => 'VuFind\RecordDriver\Factory::getEIT',
                    'missing' => 'VuFind\RecordDriver\Factory::getMissing',
                    'pazpar2' => 'VuFind\RecordDriver\Factory::getPazpar2',
                    'primo' => 'VuFind\RecordDriver\Factory::getPrimo',
                    'solrauth' => 'VuFind\RecordDriver\Factory::getSolrAuth',
                    'solrdefault' => 'VuFind\RecordDriver\Factory::getSolrDefault',
                    'solrmarc' => 'VuFind\RecordDriver\Factory::getSolrMarc',
                    'solrreserves' => 'VuFind\RecordDriver\Factory::getSolrReserves',
                    'solrweb' => 'VuFind\RecordDriver\Factory::getSolrWeb',
                    'summon' => 'VuFind\RecordDriver\Factory::getSummon',
                    'worldcat' => 'VuFind\RecordDriver\Factory::getWorldCat',
                ],
                'invokables' => [
                    'libguides' => 'VuFind\RecordDriver\LibGuides',
                ],
            ],
            'recordtab' => [
                'abstract_factories' => ['VuFind\RecordTab\PluginFactory'],
                'factories' => [
                    'collectionhierarchytree' => 'VuFind\RecordTab\Factory::getCollectionHierarchyTree',
                    'collectionlist' => 'VuFind\RecordTab\Factory::getCollectionList',
                    'excerpt' => 'VuFind\RecordTab\Factory::getExcerpt',
                    'hierarchytree' => 'VuFind\RecordTab\Factory::getHierarchyTree',
                    'holdingsils' => 'VuFind\RecordTab\Factory::getHoldingsILS',
                    'holdingsworldcat' => 'VuFind\RecordTab\Factory::getHoldingsWorldCat',
                    'map' => 'VuFind\RecordTab\Factory::getMap',
                    'preview' => 'VuFind\RecordTab\Factory::getPreview',
                    'reviews' => 'VuFind\RecordTab\Factory::getReviews',
                    'similaritemscarousel' => 'VuFind\RecordTab\Factory::getSimilarItemsCarousel',
                    'usercomments' => 'VuFind\RecordTab\Factory::getUserComments',
                ],
                'invokables' => [
                    'description' => 'VuFind\RecordTab\Description',
                    'staffviewarray' => 'VuFind\RecordTab\StaffViewArray',
                    'staffviewmarc' => 'VuFind\RecordTab\StaffViewMARC',
                    'toc' => 'VuFind\RecordTab\TOC',
                ],
                'initializers' => [
                    'ZfcRbac\Initializer\AuthorizationServiceInitializer'
                ],
            ],
            'related' => [
                'abstract_factories' => ['VuFind\Related\PluginFactory'],
                'factories' => [
                    'editions' => 'VuFind\Related\Factory::getEditions',
                    'similar' => 'VuFind\Related\Factory::getSimilar',
                    'worldcateditions' => 'VuFind\Related\Factory::getWorldCatEditions',
                    'worldcatsimilar' => 'VuFind\Related\Factory::getWorldCatSimilar',
                ],
            ],
            'resolver_driver' => [
                'abstract_factories' => ['VuFind\Resolver\Driver\PluginFactory'],
                'factories' => [
                    '360link' => 'VuFind\Resolver\Driver\Factory::getThreesixtylink',
                    'ezb' => 'VuFind\Resolver\Driver\Factory::getEzb',
                    'sfx' => 'VuFind\Resolver\Driver\Factory::getSfx',
                ],
                'aliases' => [
                    'threesixtylink' => '360link',
                ],
            ],
            'search_backend' => [
                'factories' => [
                    'EDS' => 'VuFind\Search\Factory\EdsBackendFactory',
                    'EIT' => 'VuFind\Search\Factory\EITBackendFactory',
                    'LibGuides' => 'VuFind\Search\Factory\LibGuidesBackendFactory',
                    'Pazpar2' => 'VuFind\Search\Factory\Pazpar2BackendFactory',
                    'Primo' => 'VuFind\Search\Factory\PrimoBackendFactory',
                    'Solr' => 'VuFind\Search\Factory\SolrDefaultBackendFactory',
                    'SolrAuth' => 'VuFind\Search\Factory\SolrAuthBackendFactory',
                    'SolrReserves' => 'VuFind\Search\Factory\SolrReservesBackendFactory',
                    'SolrStats' => 'VuFind\Search\Factory\SolrStatsBackendFactory',
                    'SolrWeb' => 'VuFind\Search\Factory\SolrWebBackendFactory',
                    'Summon' => 'VuFind\Search\Factory\SummonBackendFactory',
                    'WorldCat' => 'VuFind\Search\Factory\WorldCatBackendFactory',
                ],
                'aliases' => [
                    // Allow Solr core names to be used as aliases for services:
                    'authority' => 'SolrAuth',
                    'biblio' => 'Solr',
                    'reserves' => 'SolrReserves',
                    'stats' => 'SolrStats',
                    // Legacy:
                    'VuFind' => 'Solr',
                ]
            ],
            'search_options' => [
                'abstract_factories' => ['VuFind\Search\Options\PluginFactory'],
                'factories' => [
                    'eds' => 'VuFind\Search\Options\Factory::getEDS',
                ],
            ],
            'search_params' => [
                'abstract_factories' => ['VuFind\Search\Params\PluginFactory'],
            ],
            'search_results' => [
                'abstract_factories' => ['VuFind\Search\Results\PluginFactory'],
                'factories' => [
                    'solr' => 'VuFind\Search\Results\Factory::getSolr',
                ],
            ],
            'session' => [
                'abstract_factories' => ['VuFind\Session\PluginFactory'],
                'invokables' => [
                    'database' => 'VuFind\Session\Database',
                    'file' => 'VuFind\Session\File',
                    'memcache' => 'VuFind\Session\Memcache',
                ],
                'aliases' => [
                    // for legacy 1.x compatibility
                    'filesession' => 'File',
                    'memcachesession' => 'Memcache',
                    'mysqlsession' => 'Database',
                ],
            ],
            'statistics_driver' => [
                'abstract_factories' => ['VuFind\Statistics\Driver\PluginFactory'],
                'factories' => [
                    'file' => 'VuFind\Statistics\Driver\Factory::getFile',
                    'solr' => 'VuFind\Statistics\Driver\Factory::getSolr',
                ],
                'invokables' => [
                    'db' => 'VuFind\Statistics\Driver\Db',
                ],
                'aliases' => [
                    'database' => 'db',
                ],
            ],
        ],
        // This section behaves just like recorddriver_tabs below, but is used for
        // the collection module instead of the standard record view.
        'recorddriver_collection_tabs' => [
            'VuFind\RecordDriver\AbstractBase' => [
                'tabs' => [
                    'CollectionList' => 'CollectionList',
                    'HierarchyTree' => 'CollectionHierarchyTree',
                ],
                'defaultTab' => null,
            ],
        ],
        // This section controls which tabs are used for which record driver classes.
        // Each sub-array is a map from a tab name (as used in a record URL) to a tab
        // service (found in recordtab_plugin_manager, below).  If a particular record
        // driver is not defined here, it will inherit configuration from a configured
        // parent class.  The defaultTab setting may be used to specify the default
        // active tab; if null, the value from the relevant .ini file will be used.
        'recorddriver_tabs' => [
            'VuFind\RecordDriver\EDS' => [
                'tabs' => [
                    'Description' => 'Description',
                    'TOC' => 'TOC', 'UserComments' => 'UserComments',
                    'Reviews' => 'Reviews', 'Excerpt' => 'Excerpt',
                    'Preview' => 'preview',
                    'Details' => 'StaffViewArray',
                ],
                'defaultTab' => null,
            ],
            'VuFind\RecordDriver\Pazpar2' => [
                'tabs' => [
                    'Details' => 'StaffViewMARC',
                 ],
                'defaultTab' => null,
            ],
            'VuFind\RecordDriver\Primo' => [
                'tabs' => [
                    'Description' => 'Description',
                    'TOC' => 'TOC', 'UserComments' => 'UserComments',
                    'Reviews' => 'Reviews', 'Excerpt' => 'Excerpt',
                    'Preview' => 'preview',
                    'Details' => 'StaffViewArray',
                ],
                'defaultTab' => null,
            ],
            'VuFind\RecordDriver\SolrAuth' => [
                'tabs' => [
                    'Details' => 'StaffViewMARC',
                 ],
                'defaultTab' => null,
            ],
            'VuFind\RecordDriver\SolrDefault' => [
                'tabs' => [
                    'Holdings' => 'HoldingsILS', 'Description' => 'Description',
                    'TOC' => 'TOC', 'UserComments' => 'UserComments',
                    'Reviews' => 'Reviews', 'Excerpt' => 'Excerpt',
                    'Preview' => 'preview',
                    'HierarchyTree' => 'HierarchyTree', 'Map' => 'Map',
                    'Similar' => 'SimilarItemsCarousel',
                    'Details' => 'StaffViewArray',
                ],
                'defaultTab' => null,
            ],
            'VuFind\RecordDriver\SolrMarc' => [
                'tabs' => [
                    'Holdings' => 'HoldingsILS', 'Description' => 'Description',
                    'TOC' => 'TOC', 'UserComments' => 'UserComments',
                    'Reviews' => 'Reviews', 'Excerpt' => 'Excerpt',
                    'Preview' => 'preview',
                    'HierarchyTree' => 'HierarchyTree', 'Map' => 'Map',
                    'Similar' => 'SimilarItemsCarousel',
                    'Details' => 'StaffViewMARC',
                ],
                'defaultTab' => null,
            ],
            'VuFind\RecordDriver\Summon' => [
                'tabs' => [
                    'Description' => 'Description',
                    'TOC' => 'TOC', 'UserComments' => 'UserComments',
                    'Reviews' => 'Reviews', 'Excerpt' => 'Excerpt',
                    'Preview' => 'preview',
                    'Details' => 'StaffViewArray',
                ],
                'defaultTab' => null,
            ],
            'VuFind\RecordDriver\WorldCat' => [
                'tabs' => [
                    'Holdings' => 'HoldingsWorldCat', 'Description' => 'Description',
                    'TOC' => 'TOC', 'UserComments' => 'UserComments',
                    'Reviews' => 'Reviews', 'Excerpt' => 'Excerpt',
                    'Details' => 'StaffViewMARC',
                ],
                'defaultTab' => null,
            ],
        ],
    ],
    // Authorization configuration:
    'zfc_rbac' => [
        'identity_provider' => 'VuFind\AuthManager',
        'guest_role' => 'guest',
        'role_provider' => [
            'VuFind\Role\DynamicRoleProvider' => [
                'map_legacy_settings' => true,
            ],
        ],
        'role_provider_manager' => [
            'factories' => [
                'VuFind\Role\DynamicRoleProvider' => 'VuFind\Role\DynamicRoleProviderFactory',
            ],
        ],
        'vufind_permission_provider_manager' => [
            'factories' => [
                'ipRange' => 'VuFind\Role\PermissionProvider\Factory::getIpRange',
                'ipRegEx' => 'VuFind\Role\PermissionProvider\Factory::getIpRegEx',
                'serverParam' => 'VuFind\Role\PermissionProvider\Factory::getServerParam',
<<<<<<< HEAD
                'shibboleth' => 'VuFind\Role\PermissionProvider\Factory::getShibboleth',
=======
>>>>>>> 5cbdc8b6
                'username' => 'VuFind\Role\PermissionProvider\Factory::getUsername',
            ],
            'invokables' => [
                'role' => 'VuFind\Role\PermissionProvider\Role',
            ],
        ],
    ],
];

// Define record view routes -- route name => controller
$recordRoutes = [
    'record' => 'Record',
    'collection' => 'Collection',
    'edsrecord' => 'EdsRecord',
    'eitrecord' => 'EITRecord',
    'missingrecord' => 'MissingRecord',
    'primorecord' => 'PrimoRecord',
    'solrauthrecord' => 'Authority',
    'summonrecord' => 'SummonRecord',
    'worldcatrecord' => 'WorldcatRecord'
];

// Define list-related routes -- route name => MyResearch action
$listRoutes = ['userList' => 'MyList', 'editList' => 'EditList'];

// Define static routes -- Controller/Action strings
$staticRoutes = [
    'Alphabrowse/Home', 'Author/Home', 'Author/Search',
    'Authority/Home', 'Authority/Record', 'Authority/Search',
    'Browse/Author', 'Browse/Dewey', 'Browse/Era', 'Browse/Genre', 'Browse/Home',
    'Browse/LCC', 'Browse/Region', 'Browse/Tag', 'Browse/Topic',
    'Cart/doExport', 'Cart/Email', 'Cart/Export', 'Cart/Home', 'Cart/MyResearchBulk',
    'Cart/Save', 'Collections/ByTitle', 'Collections/Home',
    'Combined/Home', 'Combined/Results', 'Combined/SearchBox', 'Confirm/Confirm',
    'Cover/Show', 'Cover/Unavailable',
    'EDS/Advanced', 'EDS/Home', 'EDS/Search',
    'EIT/Advanced', 'EIT/Home', 'EIT/Search',
    'Error/Unavailable', 'Feedback/Email', 'Feedback/Home', 'Help/Home',
    'Install/Done', 'Install/FixBasicConfig', 'Install/FixCache',
    'Install/FixDatabase', 'Install/FixDependencies', 'Install/FixILS',
    'Install/FixSecurity', 'Install/FixSolr', 'Install/Home',
    'Install/PerformSecurityFix', 'Install/ShowSQL',
    'LibGuides/Home', 'LibGuides/Results',
    'MyResearch/Account', 'MyResearch/ChangePassword', 'MyResearch/CheckedOut',
    'MyResearch/Delete', 'MyResearch/DeleteList', 'MyResearch/Edit',
    'MyResearch/Email', 'MyResearch/Favorites', 'MyResearch/Fines',
    'MyResearch/Holds', 'MyResearch/Home',
    'MyResearch/ILLRequests', 'MyResearch/Logout',
    'MyResearch/NewPassword', 'MyResearch/Profile',
    'MyResearch/Recover', 'MyResearch/SaveSearch',
    'MyResearch/StorageRetrievalRequests', 'MyResearch/UserLogin',
    'MyResearch/Verify',
    'Primo/Advanced', 'Primo/Home', 'Primo/Search',
    'QRCode/Show', 'QRCode/Unavailable',
    'OAI/Server', 'Pazpar2/Home', 'Pazpar2/Search', 'Records/Home',
    'Search/Advanced', 'Search/Email', 'Search/History', 'Search/Home',
    'Search/NewItem', 'Search/OpenSearch', 'Search/Reserves', 'Search/Results',
    'Search/Suggest',
    'Summon/Advanced', 'Summon/Home', 'Summon/Search',
    'Tag/Home',
    'Upgrade/Home', 'Upgrade/FixAnonymousTags', 'Upgrade/FixDuplicateTags',
    'Upgrade/FixConfig', 'Upgrade/FixDatabase', 'Upgrade/FixMetadata',
    'Upgrade/GetDBCredentials', 'Upgrade/GetDbEncodingPreference',
    'Upgrade/GetSourceDir', 'Upgrade/GetSourceVersion', 'Upgrade/Reset',
    'Upgrade/ShowSQL',
    'Web/Home', 'Web/Results',
    'Worldcat/Advanced', 'Worldcat/Home', 'Worldcat/Search'
];

$routeGenerator = new \VuFind\Route\RouteGenerator();
$routeGenerator->addRecordRoutes($config, $recordRoutes);
$routeGenerator->addListRoutes($config, $listRoutes);
$routeGenerator->addStaticRoutes($config, $staticRoutes);

// Add the home route last
$config['router']['routes']['home'] = [
    'type' => 'Zend\Mvc\Router\Http\Literal',
    'options' => [
        'route'    => '/',
        'defaults' => [
            'controller' => 'index',
            'action'     => 'Home',
        ]
    ]
];

return $config;<|MERGE_RESOLUTION|>--- conflicted
+++ resolved
@@ -678,10 +678,7 @@
                 'ipRange' => 'VuFind\Role\PermissionProvider\Factory::getIpRange',
                 'ipRegEx' => 'VuFind\Role\PermissionProvider\Factory::getIpRegEx',
                 'serverParam' => 'VuFind\Role\PermissionProvider\Factory::getServerParam',
-<<<<<<< HEAD
                 'shibboleth' => 'VuFind\Role\PermissionProvider\Factory::getShibboleth',
-=======
->>>>>>> 5cbdc8b6
                 'username' => 'VuFind\Role\PermissionProvider\Factory::getUsername',
             ],
             'invokables' => [
