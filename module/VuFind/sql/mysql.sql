/*!40101 SET @OLD_CHARACTER_SET_CLIENT=@@CHARACTER_SET_CLIENT */;
/*!40101 SET @OLD_CHARACTER_SET_RESULTS=@@CHARACTER_SET_RESULTS */;
/*!40101 SET @OLD_COLLATION_CONNECTION=@@COLLATION_CONNECTION */;
/*!40101 SET NAMES utf8mb4 */;
/*!40103 SET @OLD_TIME_ZONE=@@TIME_ZONE */;
/*!40103 SET TIME_ZONE='+00:00' */;
/*!40014 SET @OLD_UNIQUE_CHECKS=@@UNIQUE_CHECKS, UNIQUE_CHECKS=0 */;
/*!40014 SET @OLD_FOREIGN_KEY_CHECKS=@@FOREIGN_KEY_CHECKS, FOREIGN_KEY_CHECKS=0 */;
/*!40101 SET @OLD_SQL_MODE=@@SQL_MODE, SQL_MODE='NO_AUTO_VALUE_ON_ZERO' */;
/*!40111 SET @OLD_SQL_NOTES=@@SQL_NOTES, SQL_NOTES=0 */;

--
-- Table structure for table `change_tracker`
--

/*!40101 SET @saved_cs_client     = @@character_set_client */;
/*!40101 SET character_set_client = utf8mb4 */;
CREATE TABLE `change_tracker` (
  `core` varchar(30) NOT NULL,                -- solr core containing record
  `id` varchar(120) NOT NULL,                 -- ID of record within core
  `first_indexed` datetime DEFAULT NULL,      -- first time added to index
  `last_indexed` datetime DEFAULT NULL,       -- last time changed in index
  `last_record_change` datetime DEFAULT NULL, -- last time original record was edited
  `deleted` datetime DEFAULT NULL,            -- time record was removed from index
  PRIMARY KEY (`core`,`id`),
<<<<<<< HEAD
  KEY `deleted_index` (`deleted`),
  KEY `id_index` (`id`)
) ENGINE=InnoDB DEFAULT CHARSET=utf8;
=======
  KEY `deleted_index` (`deleted`)
) ENGINE=InnoDB DEFAULT CHARSET=utf8mb4 COLLATE utf8mb4_unicode_ci;
>>>>>>> a1911ad2
/*!40101 SET character_set_client = @saved_cs_client */;

--
-- Table structure for table `comments`
--

/*!40101 SET @saved_cs_client     = @@character_set_client */;
/*!40101 SET character_set_client = utf8mb4 */;
CREATE TABLE `comments` (
  `id` int(11) NOT NULL AUTO_INCREMENT,
  `user_id` int(11) DEFAULT NULL,
  `resource_id` int(11) NOT NULL DEFAULT '0',
  `comment` text NOT NULL,
  `created` datetime NOT NULL DEFAULT '2000-01-01 00:00:00',
  PRIMARY KEY (`id`),
  KEY `user_id` (`user_id`),
  KEY `resource_id` (`resource_id`),
  CONSTRAINT `comments_ibfk_1` FOREIGN KEY (`user_id`) REFERENCES `user` (`id`) ON DELETE SET NULL,
  CONSTRAINT `comments_ibfk_2` FOREIGN KEY (`resource_id`) REFERENCES `resource` (`id`) ON DELETE CASCADE
) ENGINE=InnoDB DEFAULT CHARSET=utf8mb4 COLLATE utf8mb4_unicode_ci;
/*!40101 SET character_set_client = @saved_cs_client */;

--
-- Table structure for table `oai_resumption`
--

/*!40101 SET @saved_cs_client     = @@character_set_client */;
/*!40101 SET character_set_client = utf8mb4 */;
CREATE TABLE `oai_resumption` (
  `id` int(11) NOT NULL AUTO_INCREMENT,
  `params` text,
  `expires` datetime NOT NULL DEFAULT '2000-01-01 00:00:00',
  PRIMARY KEY (`id`)
) ENGINE=InnoDB DEFAULT CHARSET=utf8mb4 COLLATE utf8mb4_unicode_ci;
/*!40101 SET character_set_client = @saved_cs_client */;

--
-- Table structure for table `resource`
--

/*!40101 SET @saved_cs_client     = @@character_set_client */;
/*!40101 SET character_set_client = utf8mb4 */;
CREATE TABLE `resource` (
  `id` int(11) NOT NULL AUTO_INCREMENT,
  `record_id` varchar(255) NOT NULL DEFAULT '',
  `title` varchar(255) NOT NULL DEFAULT '',
  `author` varchar(255) DEFAULT NULL,
  `year` mediumint(6) DEFAULT NULL,
  `source` varchar(50) NOT NULL DEFAULT 'Solr',
  `extra_metadata` mediumtext DEFAULT NULL,
  PRIMARY KEY (`id`),
  KEY `record_id` (`record_id`(190))
) ENGINE=InnoDB DEFAULT CHARSET=utf8mb4 COLLATE utf8mb4_unicode_ci;
/*!40101 SET character_set_client = @saved_cs_client */;

--
-- Table structure for table `resource_tags`
--

/*!40101 SET @saved_cs_client     = @@character_set_client */;
/*!40101 SET character_set_client = utf8mb4 */;
CREATE TABLE `resource_tags` (
  `id` int(11) NOT NULL AUTO_INCREMENT,
  `resource_id` int(11) DEFAULT NULL,
  `tag_id` int(11) NOT NULL DEFAULT '0',
  `list_id` int(11) DEFAULT NULL,
  `user_id` int(11) DEFAULT NULL,
  `posted` timestamp NOT NULL DEFAULT CURRENT_TIMESTAMP,
  PRIMARY KEY (`id`),
  KEY `user_id` (`user_id`),
  KEY `resource_id` (`resource_id`),
  KEY `tag_id` (`tag_id`),
  KEY `list_id` (`list_id`),
  CONSTRAINT `resource_tags_ibfk_14` FOREIGN KEY (`resource_id`) REFERENCES `resource` (`id`) ON DELETE CASCADE,
  CONSTRAINT `resource_tags_ibfk_15` FOREIGN KEY (`tag_id`) REFERENCES `tags` (`id`) ON DELETE CASCADE,
  CONSTRAINT `resource_tags_ibfk_16` FOREIGN KEY (`list_id`) REFERENCES `user_list` (`id`) ON DELETE SET NULL,
  CONSTRAINT `resource_tags_ibfk_17` FOREIGN KEY (`user_id`) REFERENCES `user` (`id`) ON DELETE SET NULL
) ENGINE=InnoDB DEFAULT CHARSET=utf8mb4 COLLATE utf8mb4_unicode_ci;
/*!40101 SET character_set_client = @saved_cs_client */;

--
-- Table structure for table `search`
--

/*!40101 SET @saved_cs_client     = @@character_set_client */;
/*!40101 SET character_set_client = utf8mb4 */;
CREATE TABLE `search` (
  `id` bigint unsigned NOT NULL AUTO_INCREMENT,
  `user_id` int(11) NOT NULL DEFAULT '0',
  `session_id` varchar(128) DEFAULT NULL,
  `folder_id` int(11) DEFAULT NULL,
  `created` datetime NOT NULL DEFAULT '2000-01-01 00:00:00',
  `title` varchar(20) DEFAULT NULL,
  `saved` int(1) NOT NULL DEFAULT '0',
  `search_object` blob,
  `checksum` int(11) DEFAULT NULL,
  `notification_frequency` int(11) NOT NULL DEFAULT '0',
  `last_notification_sent` datetime NOT NULL DEFAULT '2000-01-01 00:00:00',
  `notification_base_url` varchar(255) NOT NULL DEFAULT '',
  PRIMARY KEY (`id`),
  KEY `user_id` (`user_id`),
  KEY `folder_id` (`folder_id`),
  KEY `session_id` (`session_id`),
  KEY `notification_frequency` (`notification_frequency`),
  KEY `notification_base_url` (`notification_base_url`(190))
) ENGINE=InnoDB DEFAULT CHARSET=utf8mb4 COLLATE utf8mb4_unicode_ci;
/*!40101 SET character_set_client = @saved_cs_client */;

--
-- Table structure for table `session`
--

/*!40101 SET @saved_cs_client     = @@character_set_client */;
/*!40101 SET character_set_client = utf8mb4 */;
CREATE TABLE `session` (
  `id` bigint unsigned NOT NULL AUTO_INCREMENT,
  `session_id` varchar(128) DEFAULT NULL,
  `data` mediumtext,
  `last_used` int(12) NOT NULL DEFAULT '0',
  `created` datetime NOT NULL DEFAULT '2000-01-01 00:00:00',
  PRIMARY KEY (`id`),
  UNIQUE KEY `session_id` (`session_id`),
  KEY `last_used` (`last_used`)
) ENGINE=InnoDB DEFAULT CHARSET=utf8mb4 COLLATE utf8mb4_unicode_ci;
/*!40101 SET character_set_client = @saved_cs_client */;

--
-- Table structure for table `external_session`
--

/*!40101 SET @saved_cs_client     = @@character_set_client */;
/*!40101 SET character_set_client = utf8mb4 */;
CREATE TABLE `external_session` (
  `id` bigint unsigned NOT NULL AUTO_INCREMENT,
  `session_id` varchar(128) NOT NULL,
  `external_session_id` varchar(255) NOT NULL,
  `created` datetime NOT NULL DEFAULT '2000-01-01 00:00:00',
  PRIMARY KEY (`id`),
  UNIQUE KEY `session_id` (`session_id`),
  KEY `external_session_id` (`external_session_id`(190))
) ENGINE=InnoDB DEFAULT CHARSET=utf8mb4 COLLATE utf8mb4_bin;
/*!40101 SET character_set_client = @saved_cs_client */;

--
-- Table structure for table `shortlinks`
--

/*!40101 SET @saved_cs_client     = @@character_set_client */;
/*!40101 SET character_set_client = utf8mb4 */;
CREATE TABLE `shortlinks` (
  `id` int(11) NOT NULL AUTO_INCREMENT,
  `path` mediumtext NOT NULL,
  `hash` varchar(32),
  `created` timestamp NOT NULL DEFAULT CURRENT_TIMESTAMP,
  PRIMARY KEY (`id`),
  UNIQUE KEY `shortlinks_hash_IDX` USING HASH (`hash`)
) ENGINE=InnoDB DEFAULT CHARSET=utf8mb4 COLLATE utf8mb4_bin;
/*!40101 SET character_set_client = @saved_cs_client */;

--
-- Table structure for table `tags`
--

/*!40101 SET @saved_cs_client     = @@character_set_client */;
/*!40101 SET character_set_client = utf8mb4 */;
CREATE TABLE `tags` (
  `id` int(11) NOT NULL AUTO_INCREMENT,
  `tag` varchar(64) NOT NULL DEFAULT '',
  PRIMARY KEY (`id`)
) ENGINE=InnoDB DEFAULT CHARSET=utf8mb4 COLLATE utf8mb4_bin;
/*!40101 SET character_set_client = @saved_cs_client */;

--
-- Table structure for table `user`
--

/*!40101 SET @saved_cs_client     = @@character_set_client */;
/*!40101 SET character_set_client = utf8mb4 */;
CREATE TABLE `user` (
  `id` int(11) NOT NULL AUTO_INCREMENT,
  `username` varchar(255) NOT NULL DEFAULT '',
  `password` varchar(32) NOT NULL DEFAULT '',
  `pass_hash` varchar(60) DEFAULT NULL,
  `firstname` varchar(50) NOT NULL DEFAULT '',
  `lastname` varchar(50) NOT NULL DEFAULT '',
  `email` varchar(255) NOT NULL DEFAULT '',
  `email_verified` datetime DEFAULT NULL,
  `pending_email` varchar(255) NOT NULL DEFAULT '',
  `user_provided_email` tinyint(1) NOT NULL DEFAULT '0',
  `cat_id` varchar(255) DEFAULT NULL,
  `cat_username` varchar(50) DEFAULT NULL,
  `cat_password` varchar(70) DEFAULT NULL,
  `cat_pass_enc` varchar(255) DEFAULT NULL,
  `college` varchar(100) NOT NULL DEFAULT '',
  `major` varchar(100) NOT NULL DEFAULT '',
  `home_library` varchar(100) NOT NULL DEFAULT '',
  `created` datetime NOT NULL DEFAULT '2000-01-01 00:00:00',
  `verify_hash` varchar(42) NOT NULL DEFAULT '',
  `last_login` datetime NOT NULL DEFAULT '2000-01-01 00:00:00',
  `auth_method` varchar(50) DEFAULT NULL,
  `last_language` varchar(30) NOT NULL DEFAULT '',
  PRIMARY KEY (`id`),
  UNIQUE KEY `username` (`username`(190)),
  UNIQUE KEY `cat_id` (`cat_id`(190))
) ENGINE=InnoDB DEFAULT CHARSET=utf8mb4 COLLATE utf8mb4_unicode_ci;
/*!40101 SET character_set_client = @saved_cs_client */;

--
-- Table structure for table `user_list`
--

/*!40101 SET @saved_cs_client     = @@character_set_client */;
/*!40101 SET character_set_client = utf8mb4 */;
CREATE TABLE `user_list` (
  `id` int(11) NOT NULL AUTO_INCREMENT,
  `user_id` int(11) NOT NULL,
  `title` varchar(200) NOT NULL,
  `description` text,
  `created` datetime NOT NULL DEFAULT '2000-01-01 00:00:00',
  `public` int(11) NOT NULL DEFAULT '0',
  PRIMARY KEY (`id`),
  KEY `user_id` (`user_id`),
  CONSTRAINT `user_list_ibfk_1` FOREIGN KEY (`user_id`) REFERENCES `user` (`id`) ON DELETE CASCADE
) ENGINE=InnoDB DEFAULT CHARSET=utf8mb4 COLLATE utf8mb4_unicode_ci;
/*!40101 SET character_set_client = @saved_cs_client */;

--
-- Table structure for table `user_resource`
--

/*!40101 SET @saved_cs_client     = @@character_set_client */;
/*!40101 SET character_set_client = utf8mb4 */;
CREATE TABLE `user_resource` (
  `id` int(11) NOT NULL AUTO_INCREMENT,
  `user_id` int(11) NOT NULL,
  `resource_id` int(11) NOT NULL,
  `list_id` int(11) DEFAULT NULL,
  `notes` text,
  `saved` timestamp NOT NULL DEFAULT CURRENT_TIMESTAMP,
  PRIMARY KEY (`id`),
  KEY `resource_id` (`resource_id`),
  KEY `user_id` (`user_id`),
  KEY `list_id` (`list_id`),
  CONSTRAINT `user_resource_ibfk_1` FOREIGN KEY (`user_id`) REFERENCES `user` (`id`) ON DELETE CASCADE,
  CONSTRAINT `user_resource_ibfk_2` FOREIGN KEY (`resource_id`) REFERENCES `resource` (`id`) ON DELETE CASCADE,
  CONSTRAINT `user_resource_ibfk_5` FOREIGN KEY (`list_id`) REFERENCES `user_list` (`id`) ON DELETE CASCADE
) ENGINE=InnoDB DEFAULT CHARSET=utf8mb4 COLLATE utf8mb4_unicode_ci;
/*!40101 SET character_set_client = @saved_cs_client */;

--
-- Table structure for table `user_card`
--

/*!40101 SET @saved_cs_client     = @@character_set_client */;
/*!40101 SET character_set_client = utf8mb4 */;
CREATE TABLE `user_card` (
  `id` int(11) NOT NULL AUTO_INCREMENT,
  `user_id` int(11) NOT NULL,
  `card_name` varchar(255) NOT NULL DEFAULT '',
  `cat_username` varchar(50) NOT NULL DEFAULT '',
  `cat_password` varchar(70) DEFAULT NULL,
  `cat_pass_enc` varchar(255) DEFAULT NULL,
  `home_library` varchar(100) NOT NULL DEFAULT '',
  `created` datetime NOT NULL DEFAULT '2000-01-01 00:00:00',
  `saved` timestamp NOT NULL DEFAULT CURRENT_TIMESTAMP,
  PRIMARY KEY (`id`),
  KEY `user_id` (`user_id`),
  KEY `user_card_cat_username` (`cat_username`),
  CONSTRAINT `user_card_ibfk_1` FOREIGN KEY (`user_id`) REFERENCES `user` (`id`) ON DELETE CASCADE
) ENGINE=InnoDB DEFAULT CHARSET=utf8mb4 COLLATE utf8mb4_unicode_ci;
/*!40101 SET character_set_client = @saved_cs_client */;

/*!40103 SET TIME_ZONE=@OLD_TIME_ZONE */;

/*!40101 SET SQL_MODE=@OLD_SQL_MODE */;
/*!40014 SET FOREIGN_KEY_CHECKS=@OLD_FOREIGN_KEY_CHECKS */;
/*!40014 SET UNIQUE_CHECKS=@OLD_UNIQUE_CHECKS */;
/*!40101 SET CHARACTER_SET_CLIENT=@OLD_CHARACTER_SET_CLIENT */;
/*!40101 SET CHARACTER_SET_RESULTS=@OLD_CHARACTER_SET_RESULTS */;
/*!40101 SET COLLATION_CONNECTION=@OLD_COLLATION_CONNECTION */;
/*!40111 SET SQL_NOTES=@OLD_SQL_NOTES */;

--
-- Table structure for table `record`
--

/*!40101 SET @saved_cs_client     = @@character_set_client */;
/*!40101 SET character_set_client = utf8mb4 */;
CREATE TABLE `record` (
  `id` int(11) NOT NULL AUTO_INCREMENT,
  `record_id` varchar(255) DEFAULT NULL,
  `source` varchar(50) DEFAULT NULL,
  `version` varchar(20) NOT NULL,
  `data` longtext DEFAULT NULL,
  `updated` datetime NOT NULL DEFAULT '2000-01-01 00:00:00',
  PRIMARY KEY (`id`),
  UNIQUE KEY `record_id_source` (`record_id`(140), `source`)
) ENGINE=InnoDB DEFAULT CHARSET=utf8mb4 COLLATE utf8mb4_unicode_ci;
/*!40101 SET character_set_client = @saved_cs_client */;

--
-- Table structure for table `auth_hash`
--

/*!40101 SET @saved_cs_client     = @@character_set_client */;
/*!40101 SET character_set_client = utf8mb4 */;
CREATE TABLE `auth_hash` (
  `id` bigint unsigned NOT NULL AUTO_INCREMENT,
  `session_id` varchar(128) DEFAULT NULL,
  `hash` varchar(255) NOT NULL DEFAULT '',
  `type` varchar(50) DEFAULT NULL,
  `data` mediumtext,
  `created` timestamp NOT NULL DEFAULT CURRENT_TIMESTAMP,
  PRIMARY KEY (`id`),
  KEY `session_id` (`session_id`),
  UNIQUE KEY `hash_type` (`hash`(140), `type`),
  KEY `created` (`created`)
) ENGINE=InnoDB DEFAULT CHARSET=utf8mb4 COLLATE utf8mb4_unicode_ci;
/*!40101 SET character_set_client = @saved_cs_client */;
<|MERGE_RESOLUTION|>--- conflicted
+++ resolved
@@ -23,14 +23,8 @@
   `last_record_change` datetime DEFAULT NULL, -- last time original record was edited
   `deleted` datetime DEFAULT NULL,            -- time record was removed from index
   PRIMARY KEY (`core`,`id`),
-<<<<<<< HEAD
-  KEY `deleted_index` (`deleted`),
-  KEY `id_index` (`id`)
-) ENGINE=InnoDB DEFAULT CHARSET=utf8;
-=======
   KEY `deleted_index` (`deleted`)
 ) ENGINE=InnoDB DEFAULT CHARSET=utf8mb4 COLLATE utf8mb4_unicode_ci;
->>>>>>> a1911ad2
 /*!40101 SET character_set_client = @saved_cs_client */;
 
 --
