--- conflicted
+++ resolved
@@ -197,11 +197,7 @@
                 $adapterFactory->getAdapter()
             );
             $container->set(\VuFind\Tags::class, new \VuFind\Tags());
-<<<<<<< HEAD
-=======
-            $container->set('config', $config);
             $container->set(\VuFind\Log\Logger::class, $this->createMock(\Laminas\Log\LoggerInterface::class));
->>>>>>> 0b32cf2b
             $container->set(
                 \VuFind\Db\Row\PluginManager::class,
                 new \VuFind\Db\Row\PluginManager($container, [])
