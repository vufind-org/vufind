<?php

/**
 * Mix-in for accessing a real database during testing. Some user-related
 * functionality depends upon the LiveDetectionTrait for identification of a live
 * test environment.
 *
 * PHP version 8
 *
 * Copyright (C) Villanova University 2021.
 *
 * This program is free software; you can redistribute it and/or modify
 * it under the terms of the GNU General Public License version 2,
 * as published by the Free Software Foundation.
 *
 * This program is distributed in the hope that it will be useful,
 * but WITHOUT ANY WARRANTY; without even the implied warranty of
 * MERCHANTABILITY or FITNESS FOR A PARTICULAR PURPOSE.  See the
 * GNU General Public License for more details.
 *
 * You should have received a copy of the GNU General Public License
 * along with this program; if not, write to the Free Software
 * Foundation, Inc., 51 Franklin Street, Fifth Floor, Boston, MA  02110-1301  USA
 *
 * @category VuFind
 * @package  Tests
 * @author   Demian Katz <demian.katz@villanova.edu>
 * @license  http://opensource.org/licenses/gpl-2.0.php GNU General Public License
 * @link     https://vufind.org/wiki/development:testing:unit_tests Wiki
 */

namespace VuFindTest\Feature;

use VuFind\Db\Service\PluginManager as ServiceManager;
use VuFind\Db\Table\Gateway;
use VuFind\Db\Table\PluginManager as TableManager;
use VuFindTest\Container\MockContainer;

use function count;

/**
 * Mix-in for accessing a real database during testing.
 *
 * @category VuFind
 * @package  Tests
 * @author   Demian Katz <demian.katz@villanova.edu>
 * @license  http://opensource.org/licenses/gpl-2.0.php GNU General Public License
 * @link     https://vufind.org/wiki/development:testing:unit_tests Wiki
 */
trait LiveDatabaseTrait
{
    use PathResolverTrait;

    /**
     * Flag to allow other traits to test for the presence of this one (to enforce
     * dependencies).
     *
     * @var bool
     */
    public bool $hasLiveDatabaseTrait = true;

    /**
     * Container connected to live database.
     *
<<<<<<< HEAD
     * @var \VuFindTest\Container\MockContainer
     */
    protected $liveDatabaseContainer = null;
=======
     * @var ?MockContainer
     */
    protected ?MockContainer $liveDatabaseContainer = null;
>>>>>>> d5237df0

    /**
     * Get a real, working table manager.
     *
<<<<<<< HEAD
     * @return \VuFindTest\Container\MockContainer
     */
    public function getLiveDatabaseContainer()
=======
     * @return MockContainer
     */
    public function getLiveDatabaseContainer(): MockContainer
>>>>>>> d5237df0
    {
        if (!$this->liveDatabaseContainer) {
            // Set up the bare minimum services to actually load real configs:
            $config = include APPLICATION_PATH . '/module/VuFind/config/module.config.php';
            $container = new MockContainer($this);
            $configManager = new \VuFind\Config\PluginManager(
                $container,
                $config['vufind']['config_reader']
            );
            $container->set(\VuFind\Config\PluginManager::class, $configManager);
            $this->addPathResolverToContainer($container);
            $adapterFactory = new \VuFind\Db\AdapterFactory(
                $configManager->get('config')
            );
            $container->set(
                \Laminas\Db\Adapter\Adapter::class,
                $adapterFactory->getAdapter()
            );
            $container->set(\VuFind\Tags::class, new \VuFind\Tags());
            $container->set('config', $config);
            $container->set(\VuFind\Log\Logger::class, $this->createMock(\Laminas\Log\LoggerInterface::class));
            $container->set(
                \VuFind\Db\Row\PluginManager::class,
                new \VuFind\Db\Row\PluginManager($container, [])
            );
<<<<<<< HEAD
            $container->set(
                \VuFind\Db\Service\PluginManager::class,
                new \VuFind\Db\Service\PluginManager($container, [])
            );
            $liveTableManager = new \VuFind\Db\Table\PluginManager(
                $container,
                []
            );
            $container->set(
                \VuFind\Db\Table\PluginManager::class,
                $liveTableManager
            );
            $liveServiceManager = new \VuFind\Db\Service\PluginManager(
                $container,
                []
            );
            $container->set(
                \VuFind\Db\Service\PluginManager::class,
                $liveServiceManager
            );
=======
            $liveTableManager = new TableManager($container, []);
            $container->set(TableManager::class, $liveTableManager);
            $liveServiceManager = new ServiceManager($container, []);
            $container->set(ServiceManager::class, $liveServiceManager);
>>>>>>> d5237df0
            $this->liveDatabaseContainer = $container;
        }
        return $this->liveDatabaseContainer;
    }

    /**
     * Get a real, working database service manager.
     *
<<<<<<< HEAD
     * @return \VuFind\Db\Service\PluginManager
     */
    public function getLiveDbServiceManager()
    {
        return $this->getLiveDatabaseContainer()
            ->get(\VuFind\Db\Service\PluginManager::class);
=======
     * @return ServiceManager
     */
    public function getLiveDbServiceManager(): ServiceManager
    {
        return $this->getLiveDatabaseContainer()->get(ServiceManager::class);
>>>>>>> d5237df0
    }

    /**
     * Get a real, working table manager.
     *
<<<<<<< HEAD
     * @return \VuFind\Db\Table\PluginManager
     */
    public function getLiveTableManager()
    {
        return $this->getLiveDatabaseContainer()
            ->get(\VuFind\Db\Table\PluginManager::class);
=======
     * @return TableManager
     */
    public function getLiveTableManager(): TableManager
    {
        return $this->getLiveDatabaseContainer()->get(TableManager::class);
>>>>>>> d5237df0
    }

    /**
     * Get a table object.
     *
     * @param string $table Name of table to load
     *
     * @return Gateway
     */
    public function getTable(string $table): Gateway
    {
        return $this->getLiveTableManager()->get($table);
    }

    /**
     * Static setup support function to fail if there is already data in the
     * database. We want to ensure a clean state for each test!
     *
     * @param ?string $failMessage Failure message to display if data exists (null for default).
     *
     * @return void
     */
    protected static function failIfDataExists(?string $failMessage = null): void
    {
        $test = new static('');   // create instance of current class
        // Fail if the test does not include the LiveDetectionTrait.
        if (!$test->hasLiveDetectionTrait ?? false) {
            self::fail(
                'Test requires LiveDetectionTrait, but it is not used.'
            );
        }
        // If CI is not running, all tests were skipped, so no work is necessary:
        if (!$test->continuousIntegrationRunning()) {
            return;
        }
        // Fail if there are already records in the database (we don't want to run
        // this on a real system -- it's only meant for the continuous integration
        // server)
        $checks = [
            [
                'table' => \VuFind\Db\Table\User::class,
                'name' => 'users',
            ],
            [
                'table' => \VuFind\Db\Table\Tags::class,
                'name' => 'tags',
            ],
        ];
        foreach ($checks as $check) {
            $table = $test->getTable($check['table']);
            if (count($table->select()) > 0) {
                self::fail(
                    $failMessage ?? "Test cannot run with pre-existing {$check['name']} in database!"
                );
                return;
            }
        }
    }

    /**
     * Static teardown support function to destroy user accounts. Accounts are
     * expected to exist, and the method will fail if they are missing.
     *
     * @param string[]|string $users User(s) to delete
     *
     * @return void
     *
     * @throws \Exception
     */
    protected static function removeUsers(array|string $users): void
    {
        $test = new static('');   // create instance of current class
        // Fail if the test does not include the LiveDetectionTrait.
        if (!$test->hasLiveDetectionTrait ?? false) {
            self::fail(
                'Test requires LiveDetectionTrait, but it is not used.'
            );
        }
        // If CI is not running, all tests were skipped, so no work is necessary:
        if (!$test->continuousIntegrationRunning()) {
            return;
        }
        // Delete test user
        $userTable = $test->getTable(\VuFind\Db\Table\User::class);
        foreach ((array)$users as $username) {
            $user = $userTable->getByUsername($username, false);
            if (!empty($user)) {
                $user->delete();
            }
        }
    }
}<|MERGE_RESOLUTION|>--- conflicted
+++ resolved
@@ -62,28 +62,16 @@
     /**
      * Container connected to live database.
      *
-<<<<<<< HEAD
-     * @var \VuFindTest\Container\MockContainer
-     */
-    protected $liveDatabaseContainer = null;
-=======
      * @var ?MockContainer
      */
     protected ?MockContainer $liveDatabaseContainer = null;
->>>>>>> d5237df0
 
     /**
      * Get a real, working table manager.
      *
-<<<<<<< HEAD
-     * @return \VuFindTest\Container\MockContainer
-     */
-    public function getLiveDatabaseContainer()
-=======
      * @return MockContainer
      */
     public function getLiveDatabaseContainer(): MockContainer
->>>>>>> d5237df0
     {
         if (!$this->liveDatabaseContainer) {
             // Set up the bare minimum services to actually load real configs:
@@ -109,33 +97,10 @@
                 \VuFind\Db\Row\PluginManager::class,
                 new \VuFind\Db\Row\PluginManager($container, [])
             );
-<<<<<<< HEAD
-            $container->set(
-                \VuFind\Db\Service\PluginManager::class,
-                new \VuFind\Db\Service\PluginManager($container, [])
-            );
-            $liveTableManager = new \VuFind\Db\Table\PluginManager(
-                $container,
-                []
-            );
-            $container->set(
-                \VuFind\Db\Table\PluginManager::class,
-                $liveTableManager
-            );
-            $liveServiceManager = new \VuFind\Db\Service\PluginManager(
-                $container,
-                []
-            );
-            $container->set(
-                \VuFind\Db\Service\PluginManager::class,
-                $liveServiceManager
-            );
-=======
             $liveTableManager = new TableManager($container, []);
             $container->set(TableManager::class, $liveTableManager);
             $liveServiceManager = new ServiceManager($container, []);
             $container->set(ServiceManager::class, $liveServiceManager);
->>>>>>> d5237df0
             $this->liveDatabaseContainer = $container;
         }
         return $this->liveDatabaseContainer;
@@ -144,39 +109,21 @@
     /**
      * Get a real, working database service manager.
      *
-<<<<<<< HEAD
-     * @return \VuFind\Db\Service\PluginManager
-     */
-    public function getLiveDbServiceManager()
-    {
-        return $this->getLiveDatabaseContainer()
-            ->get(\VuFind\Db\Service\PluginManager::class);
-=======
      * @return ServiceManager
      */
     public function getLiveDbServiceManager(): ServiceManager
     {
         return $this->getLiveDatabaseContainer()->get(ServiceManager::class);
->>>>>>> d5237df0
     }
 
     /**
      * Get a real, working table manager.
      *
-<<<<<<< HEAD
-     * @return \VuFind\Db\Table\PluginManager
-     */
-    public function getLiveTableManager()
-    {
-        return $this->getLiveDatabaseContainer()
-            ->get(\VuFind\Db\Table\PluginManager::class);
-=======
      * @return TableManager
      */
     public function getLiveTableManager(): TableManager
     {
         return $this->getLiveDatabaseContainer()->get(TableManager::class);
->>>>>>> d5237df0
     }
 
     /**
