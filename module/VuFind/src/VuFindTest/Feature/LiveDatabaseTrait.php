--- conflicted
+++ resolved
@@ -230,10 +230,6 @@
             );
             $favoritesFactory = new FavoritesServiceFactory();
             $favoritesService = $favoritesFactory($container, FavoritesService::class);
-<<<<<<< HEAD
-            $favoritesService->setDbServiceManager($liveServiceManager);
-=======
->>>>>>> cce247f7
             $container->set(FavoritesService::class, $favoritesService);
             $this->liveDatabaseContainer = $container;
         }
