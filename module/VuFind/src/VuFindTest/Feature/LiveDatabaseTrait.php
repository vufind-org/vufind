--- conflicted
+++ resolved
@@ -219,7 +219,7 @@
             $container->set(ServiceManager::class, $liveServiceManager);
             $favoritesFactory = new FavoritesServiceFactory();
             $favoritesService = $favoritesFactory($container, FavoritesService::class);
-            $favoritesService->setDbTableManager($liveTableManager);
+            $favoritesService->setDbServiceManager($liveServiceManager);
             $container->set(FavoritesService::class, $favoritesService);
             $this->liveDatabaseContainer = $container;
         }
@@ -247,33 +247,8 @@
     }
 
     /**
-<<<<<<< HEAD
-     * Get a live database service manager.
-     *
-     * @return \VuFind\Db\Service\PluginManager
-     */
-    public function getLiveDatabaseServiceManager(): \VuFind\Db\Service\PluginManager
-    {
-        if (!$this->liveDatabaseServiceManager) {
-            $this->liveDatabaseServiceManager = $this->getMockContainerWithDoctrineDependencies()
-                ->get(\VuFind\Db\Service\PluginManager::class);
-        }
-        return $this->liveDatabaseServiceManager;
-    }
-
-    /**
      * Get a database service.
      *
-     * @param string $name Name of table to load
-     *
-     * @return \VuFind\Db\Service\AbstractDbService
-     */
-    public function getDatabaseService($name)
-    {
-        return $this->getLiveDatabaseServiceManager()->get($name);
-=======
-     * Get a database service.
-     *
      * @param string $service Name of service to load
      *
      * @return DbServiceInterface
@@ -291,7 +266,6 @@
     public function getFavoritesService(): FavoritesService
     {
         return $this->getLiveDatabaseContainer()->get(FavoritesService::class);
->>>>>>> 65f4b449
     }
 
     /**
@@ -343,7 +317,7 @@
             ],
         ];
         foreach ($checks as $check) {
-            $dbService = $test->getDatabaseService($check['service']);
+            $dbService = $test->getDbService($check['service']);
             if ($dbService->getRowCountForTable($check['entity']) > 0) {
                 self::fail(
                     $failMessage ?? "Test cannot run with pre-existing {$check['name']} in database!"
