<?php

/**
 * Abstract base class for PHPUnit test cases.
 *
 * PHP version 5
 *
 * Copyright (C) Villanova University 2010.
 *
 * This program is free software; you can redistribute it and/or modify
 * it under the terms of the GNU General Public License version 2,
 * as published by the Free Software Foundation.
 *
 * This program is distributed in the hope that it will be useful,
 * but WITHOUT ANY WARRANTY; without even the implied warranty of
 * MERCHANTABILITY or FITNESS FOR A PARTICULAR PURPOSE.  See the
 * GNU General Public License for more details.
 *
 * You should have received a copy of the GNU General Public License
 * along with this program; if not, write to the Free Software
 * Foundation, Inc., 59 Temple Place, Suite 330, Boston, MA  02111-1307  USA
 *
 * @category VuFind2
 * @package  Tests
 * @author   David Maus <maus@hab.de>
 * @license  http://opensource.org/licenses/gpl-2.0.php GNU General Public License
 * @link     http://vufind.org/wiki/vufind2:unit_tests Wiki
 */
namespace VuFindTest\Unit;

/**
 * Abstract base class for PHPUnit test cases.
 *
 * @category VuFind2
 * @package  Tests
 * @author   David Maus <maus@hab.de>
 * @license  http://opensource.org/licenses/gpl-2.0.php GNU General Public License
 * @link     http://vufind.org/wiki/vufind2:unit_tests Wiki
 */
abstract class TestCase extends \PHPUnit_Framework_TestCase
{
    /**
     * The service manager instance
     *
     * @var \Zend\ServiceManager\ServiceManager
     */
    protected $serviceManager = false;

    /**
     * Call protected or private method for side-effect and result.
     *
     * Uses PHP's reflection API in order to modify method accessibility.
     *
     * @param object|string $object    Object or class name
     * @param string        $method    Method name
     * @param array         $arguments Method arguments
     *
     * @throws \ReflectionException Method does not exist
     *
     * @return mixed
     */
    protected function callMethod($object, $method, array $arguments = [])
    {
        $reflectionMethod = new \ReflectionMethod($object, $method);
        $reflectionMethod->setAccessible(true);
        return $reflectionMethod->invokeArgs($object, $arguments);
    }

    /**
     * Return protected or private property.
     *
     * Uses PHP's reflection API in order to modify property accessibility.
     *
     * @param object|string $object   Object or class name
     * @param string        $property Property name
     *
     * @throws \ReflectionException Property does not exist
     *
     * @return mixed
     */
    protected function getProperty($object, $property)
    {
        $reflectionProperty = new \ReflectionProperty($object, $property);
        $reflectionProperty->setAccessible(true);
        return $reflectionProperty->getValue($object);
    }

    /**
     * Set protected or private property.
     *
     * Uses PHP's reflection API in order to modify property accessibility.
     *
     * @param object|string $object   Object or class name
     * @param string        $property Property name
     * @param mixed         $value    Property value
     *
     * @throws \ReflectionException Property does not exist
     *
     * @return void
     */
    protected function setProperty($object, $property, $value)
    {
        $reflectionProperty = new \ReflectionProperty($object, $property);
        $reflectionProperty->setAccessible(true);
        return $reflectionProperty->setValue($object, $value);
    }

    /**
     * Support method for getServiceManager()
     *
     * @return void
     */
    protected function setupSearchService()
    {
        $smConfig = new \Zend\ServiceManager\Config(
            [
                'factories' => [
                    'Solr' => 'VuFind\Search\Factory\SolrDefaultBackendFactory',
                    'SolrAuth' => 'VuFind\Search\Factory\SolrAuthBackendFactory',
<<<<<<< HEAD
                ),
                'invokables' => array(
                    'VuFind\HierarchicalFacetHelper' => 'VuFind\Search\Solr\HierarchicalFacetHelper'
                )
            )
=======
                ]
            ]
>>>>>>> 106bd9b9
        );
        $registry = $this->serviceManager->createScopedServiceManager();
        $smConfig->configureServiceManager($registry);
        $bm = new \VuFind\Search\BackendManager($registry);
        $this->serviceManager->setService('VuFind\Search\BackendManager', $bm);
        $ss = new \VuFindSearch\Service();
        $this->serviceManager->setService('VuFind\Search', $ss);
        $fh = new \VuFind\Search\Solr\HierarchicalFacetHelper();
        $this->serviceManager->setService('VuFind\HierarchicalFacetHelper', $fh);
        $events = $ss->getEventManager();
        $events->attach('resolve', [$bm, 'onResolve']);
    }

    /**
     * Get a service manager.
     *
     * @return \Zend\ServiceManager\ServiceManager
     */
    public function getServiceManager()
    {
        if (!$this->serviceManager) {
            $this->serviceManager = new \Zend\ServiceManager\ServiceManager();
            $optionsFactory = new \VuFind\Search\Options\PluginManager(
                new \Zend\ServiceManager\Config(
                    [
                        'abstract_factories' =>
                            ['VuFind\Search\Options\PluginFactory'],
                        'aliases' => ['VuFind' => 'Solr'],
                    ]
                )
            );
            $optionsFactory->setServiceLocator($this->serviceManager);
            $this->serviceManager->setService(
                'VuFind\SearchOptionsPluginManager', $optionsFactory
            );
            $paramsFactory = new \VuFind\Search\Params\PluginManager(
                new \Zend\ServiceManager\Config(
                    [
                        'abstract_factories' =>
                            ['VuFind\Search\Params\PluginFactory'],
                        'aliases' => ['VuFind' => 'Solr'],
                    ]
                )
            );
            $paramsFactory->setServiceLocator($this->serviceManager);
            $this->serviceManager->setService(
                'VuFind\SearchParamsPluginManager', $paramsFactory
            );
            $resultsFactory = new \VuFind\Search\Results\PluginManager(
                new \Zend\ServiceManager\Config(
                    [
                        'abstract_factories' =>
                            ['VuFind\Search\Results\PluginFactory'],
                        'aliases' => ['VuFind' => 'Solr'],
                    ]
                )
            );
            $resultsFactory->setServiceLocator($this->serviceManager);
            $this->serviceManager->setService(
                'VuFind\SearchResultsPluginManager', $resultsFactory
            );
            $recordDriverFactory = new \VuFind\RecordDriver\PluginManager(
                new \Zend\ServiceManager\Config(
                    [
                        'abstract_factories' =>
                            ['VuFind\RecordDriver\PluginFactory']
                    ]
                )
            );
            $this->serviceManager->setService(
                'VuFind\RecordDriverPluginManager', $recordDriverFactory
            );
            $this->serviceManager->setService(
                'VuFind\SearchSpecsReader', new \VuFind\Config\SearchSpecsReader()
            );
            $this->serviceManager->setService(
                'VuFind\Logger', $this->getMock('VuFind\Log\Logger')
            );
            $this->serviceManager->setService(
                'VuFind\Http', new \VuFindHttp\HttpService()
            );
            $this->setupSearchService();
            $cfg = new \Zend\ServiceManager\Config(
                ['abstract_factories' => ['VuFind\Config\PluginFactory']]
            );
            $this->serviceManager->setService(
                'VuFind\Config', new \VuFind\Config\PluginManager($cfg)
            );
            $this->serviceManager->setService(
                'SharedEventManager', new \Zend\EventManager\SharedEventManager()
            );
            $this->serviceManager->setService(
                'VuFind\RecordLoader', new \VuFind\Record\Loader(
                    $this->serviceManager->get('VuFind\Search'),
                    $this->serviceManager->get('VuFind\RecordDriverPluginManager')
                )
            );
            $this->serviceManager->setService('Config', []);
            $factory = new \Zend\Mvc\Service\TranslatorServiceFactory();
            $this->serviceManager->setService(
                'VuFind\Translator', $factory->createService($this->serviceManager)
            );
        }
        return $this->serviceManager;
    }

    /**
     * Get an auth manager instance.
     *
     * @return \VuFind\Auth\PluginManager
     */
    public function getAuthManager()
    {
        $sm = $this->getServiceManager();
        if (!$sm->has('VuFind\AuthPluginManager')) {
            $authManager = new \VuFind\Auth\PluginManager(
                new \Zend\ServiceManager\Config(
                    [
                        'abstract_factories' => ['VuFind\Auth\PluginFactory'],
                    ]
                )
            );
            $authManager->setServiceLocator($sm);
            $sm->setService('VuFind\AuthPluginManager', $authManager);
        }
        return $sm->get('VuFind\AuthPluginManager');
    }

    /**
     * Is this test running in a continuous integration context?
     *
     * @return bool
     */
    public function continuousIntegrationRunning()
    {
        // We'll assume that if the CI Solr PID is present, then CI is active:
        return file_exists(__DIR__ . '/../../../../../local/vufindtest.pid');
    }
}<|MERGE_RESOLUTION|>--- conflicted
+++ resolved
@@ -117,16 +117,8 @@
                 'factories' => [
                     'Solr' => 'VuFind\Search\Factory\SolrDefaultBackendFactory',
                     'SolrAuth' => 'VuFind\Search\Factory\SolrAuthBackendFactory',
-<<<<<<< HEAD
-                ),
-                'invokables' => array(
-                    'VuFind\HierarchicalFacetHelper' => 'VuFind\Search\Solr\HierarchicalFacetHelper'
-                )
-            )
-=======
                 ]
             ]
->>>>>>> 106bd9b9
         );
         $registry = $this->serviceManager->createScopedServiceManager();
         $smConfig->configureServiceManager($registry);
