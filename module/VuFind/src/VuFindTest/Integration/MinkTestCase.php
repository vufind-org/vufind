<?php

/**
 * Abstract base class for PHPUnit test cases using Mink.
 *
 * PHP version 8
 *
 * Copyright (C) Villanova University 2010.
 *
 * This program is free software; you can redistribute it and/or modify
 * it under the terms of the GNU General Public License version 2,
 * as published by the Free Software Foundation.
 *
 * This program is distributed in the hope that it will be useful,
 * but WITHOUT ANY WARRANTY; without even the implied warranty of
 * MERCHANTABILITY or FITNESS FOR A PARTICULAR PURPOSE.  See the
 * GNU General Public License for more details.
 *
 * You should have received a copy of the GNU General Public License
 * along with this program; if not, write to the Free Software
 * Foundation, Inc., 51 Franklin Street, Fifth Floor, Boston, MA  02110-1301  USA
 *
 * @category VuFind
 * @package  Tests
 * @author   Demian Katz <demian.katz@villanova.edu>
 * @license  http://opensource.org/licenses/gpl-2.0.php GNU General Public License
 * @link     https://vufind.org/wiki/development:testing:unit_tests Wiki
 */

namespace VuFindTest\Integration;

use Behat\Mink\Driver\Selenium2Driver;
use Behat\Mink\Element\Element;
use DMore\ChromeDriver\ChromeDriver;
use PHPUnit\Util\Test;
use ReflectionException;
use Symfony\Component\Yaml\Yaml;
use VuFind\Config\PathResolver;
use VuFind\Config\Writer as ConfigWriter;

use function call_user_func;
use function floatval;
use function in_array;
use function intval;
use function strlen;

/**
 * Abstract base class for PHPUnit test cases using Mink.
 *
 * @category VuFind
 * @package  Tests
 * @author   Demian Katz <demian.katz@villanova.edu>
 * @license  http://opensource.org/licenses/gpl-2.0.php GNU General Public License
 * @link     https://vufind.org/wiki/development:testing:unit_tests Wiki
 */
abstract class MinkTestCase extends \PHPUnit\Framework\TestCase
{
    use \VuFindTest\Feature\LiveDetectionTrait;
    use \VuFindTest\Feature\PathResolverTrait;

    public const DEFAULT_TIMEOUT = 5000;

    /**
     * Modified configurations
     *
     * @var array
     */
    protected $modifiedConfigs = [];

    /**
     * Modified yaml configurations
     *
     * @var array
     */
    protected $modifiedYamlConfigs = [];

    /**
     * Mink session
     *
     * @var Session
     */
    protected $session;

    /**
     * Configuration file path resolver
     *
     * @var PathResolver
     */
    protected $pathResolver;

    /**
     * Get name of the current test
     *
     * @return string
     */
    protected function getTestName(): string
    {
        return $this::class . '::' . $this->name();
    }

    /**
     * Reconfigure VuFind for the current test.
     *
     * @param array $configs Array of settings to change. Top-level keys correspond
     * with config filenames (i.e. use 'config' for config.ini, etc.); within each
     * file's array, top-level key is config section. Within each section's array
     * are key-value configuration pairs.
     * @param array $replace Array of config files to completely override (as
     * opposed to modifying); if a config file from $configs is included in this
     * array, the $configs setting will be used as the entire configuration, and
     * the defaults from the config/vufind directory will be ignored.
     *
     * @return void
     */
    protected function changeConfigs($configs, $replace = [])
    {
        foreach ($configs as $file => $settings) {
            $this->changeConfigFile($file, $settings, in_array($file, $replace));
        }
    }

    /**
     * Reconfigure VuFind for the current test.
     *
     * @param array $configs Array of settings to change. Top-level keys correspond
     * with yaml config filenames (i.e. use 'searchspecs' for searchspecs.yaml,
     * etc.);
     * @param array $replace Array of config files to completely override (as
     * opposed to modifying); if a config file from $configs is included in this
     * array, the $configs setting will be used as the entire configuration, and
     * the defaults from the config/vufind directory will be ignored.
     *
     * @return void
     */
    protected function changeYamlConfigs($configs, $replace = [])
    {
        foreach ($configs as $file => $settings) {
            $this->changeYamlConfigFile($file, $settings, in_array($file, $replace));
        }
    }

    /**
     * Support method for changeConfig; act on a single file.
     *
     * @param string $configName Configuration to modify.
     * @param array  $settings   Settings to change.
     * @param bool   $replace    Should we replace the existing config entirely
     * (as opposed to extending it with new settings)?
     *
     * @return void
     */
    protected function changeConfigFile($configName, $settings, $replace = false)
    {
        $file = $configName . '.ini';
        $local = $this->pathResolver->getLocalConfigPath($file, null, true);
        if (!in_array($configName, $this->modifiedConfigs)) {
            if (file_exists($local)) {
                // File exists? Make a backup!
                copy($local, $local . '.bak');
            } else {
                // File doesn't exist? Make a baseline version.
                copy($this->pathResolver->getBaseConfigPath($file), $local);
            }

            $this->modifiedConfigs[] = $configName;
        }
        // If we're replacing the existing file, wipe it out now:
        if ($replace) {
            file_put_contents($local, '');
        }

        $writer = new ConfigWriter($local);
        foreach ($settings as $section => $contents) {
            foreach ($contents as $key => $value) {
                $writer->set($section, $key, $value);
            }
        }
        $writer->save();
    }

    /**
     * Support method for changeYamlConfig; act on a single file.
     *
     * @param string $configName Configuration to modify.
     * @param array  $settings   Settings to change.
     * @param bool   $replace    Should we replace the existing config entirely
     * (as opposed to extending it with new settings)?
     *
     * @return void
     */
    protected function changeYamlConfigFile($configName, $settings, $replace = false)
    {
        $file = $configName . '.yaml';
        $local = $this->pathResolver->getLocalConfigPath($file, null, true);
        if (!in_array($configName, $this->modifiedYamlConfigs)) {
            if (file_exists($local)) {
                // File exists? Make a backup!
                copy($local, $local . '.bak');
            } else {
                // File doesn't exist? Make a baseline version.
                copy($this->pathResolver->getBaseConfigPath($file), $local);
            }

            $this->modifiedYamlConfigs[] = $configName;
        }

        // Read the original file, modify and write it out:
        $config = $replace ? [] : Yaml::parseFile($local);
        $config = array_replace_recursive($config, $settings);
        file_put_contents($local, Yaml::dump($config));
    }

    /**
     * Sleep if necessary.
     *
     * @param int $secs Seconds to sleep
     *
     * @return void
     */
    protected function snooze($secs = 1)
    {
        $snoozeMultiplier = $this->getSnoozeMultiplier();
        if ($snoozeMultiplier <= 0) {
            $snoozeMultiplier = 1;
        }
        usleep(1000000 * $secs * $snoozeMultiplier);
    }

    /**
     * Get the snooze multiplier.
     *
     * @return float
     */
    protected function getSnoozeMultiplier(): float
    {
        return floatval(getenv('VUFIND_SNOOZE_MULTIPLIER'));
    }

    /**
     * Get the default timeout in milliseconds
     *
     * @return int
     */
    protected function getDefaultTimeout(): int
    {
        return intval(
            getenv('VUFIND_DEFAULT_TEST_TIMEOUT') ?: self::DEFAULT_TIMEOUT
        );
    }

    /**
     * Test an element for visibility.
     *
     * @param Element $element Element to test
     *
     * @return bool
     */
    protected function checkVisibility(Element $element)
    {
        return $element->isVisible();
    }

    /**
     * Get the Mink driver, initializing it if necessary.
     *
     * @return Selenium2Driver
     */
    protected function getMinkDriver()
    {
        $driver = getenv('VUFIND_MINK_DRIVER') ?? 'selenium';
        if ($driver === 'chrome') {
            return new ChromeDriver('http://localhost:9222', null, 'data:;');
        }
        $browser = getenv('VUFIND_SELENIUM_BROWSER') ?? 'firefox';
        return new Selenium2Driver($browser);
    }

    /**
     * Get a Mink session.
     *
     * @return Session
     */
    protected function getMinkSession()
    {
        if (empty($this->session)) {
            $this->session = new Session($this->getMinkDriver());
            if ($coverageDir = getenv('VUFIND_REMOTE_COVERAGE_DIR')) {
                $this->session->setRemoteCoverageConfig(
                    $this->getTestName(),
                    $coverageDir
                );
            }
            $this->session->start();
        }
        return $this->session;
    }

    /**
     * Shut down the Mink session.
     *
     * @return void
     */
    protected function stopMinkSession()
    {
        if (!empty($this->session)) {
            $this->session->stop();
            $this->session = null;
        }
    }

    /**
     * Get base URL of running VuFind instance.
     *
     * @param string $path Relative path to add to base URL.
     *
     * @return string
     */
    protected function getVuFindUrl($path = '')
    {
        $base = getenv('VUFIND_URL');
        if (empty($base)) {
            $base = 'http://localhost/vufind';
        }
        return $base . $path;
    }

    /**
     * Get query string for the current page
     *
     * @param bool $excludeSid Whether to remove any sid from the query string
     *
     * @return string
     */
    protected function getCurrentQueryString(bool $excludeSid = false): string
    {
        return str_replace(
            ['%5B', '%5D', '%7C'],
            ['[', ']', '|'],
            parse_url(
                $excludeSid ? $this->getCurrentUrlWithoutSid()
                    : $this->getMinkSession()->getCurrentUrl(),
                PHP_URL_QUERY
            )
        );
    }

    /**
     * Get current URL without any sid parameter in the query string
     *
     * @return string
     */
    protected function getCurrentUrlWithoutSid(): string
    {
        $this->getMinkSession();
        $url = $this->getMinkSession()->getCurrentUrl();
        $url = preg_replace('/([&?])sid=[^&]*&?/', '$1', $url);
        $url = rtrim($url, '?&');
        return $url;
    }

    /**
     * Restore configurations to the state they were in prior to a call to
     * changeConfig().
     *
     * @return void
     */
    protected function restoreConfigs()
    {
        $configs = [
            '.ini' => $this->modifiedConfigs,
            '.yaml' => $this->modifiedYamlConfigs,
        ];
        foreach ($configs as $extension => $files) {
            foreach ($files as $current) {
                $file = $current . $extension;
                $local = $this->pathResolver->getLocalConfigPath($file, null, true);
                $backup = $local . '.bak';

                // Do we have a backup? If so, restore from it; otherwise, just
                // delete the local file, as it did not previously exist:
                unlink($local);
                if (file_exists($backup)) {
                    rename($backup, $local);
                }
            }
        }
        $this->modifiedConfigs = [];
        $this->modifiedYamlConfigs = [];
    }

    /**
     * Wait for an element to exist, then retrieve it.
     *
     * @param Element $page     Page element
     * @param string  $selector CSS selector
     * @param int     $timeout  Wait timeout (in ms)
     * @param int     $index    Index of the element (0-based)
     *
     * @return mixed
     */
    protected function findCss(
        Element $page,
        $selector,
        $timeout = null,
        $index = 0
    ) {
        $timeout ??= $this->getDefaultTimeout();
        $session = $this->getMinkSession();
        $session->wait(
            $timeout,
            "document.querySelectorAll('$selector').length > $index"
        );
        $results = $page->findAll('css', $selector);
        $this->assertIsArray($results, "Selector not found: $selector");
        $result = $results[$index] ?? null;
        $this->assertIsObject(
            $result,
            "Element not found: $selector index $index"
        );
        return $result;
    }

    /**
     * Wait for a JavaScript statement to result in true.
     *
     * Includes a check for $ to be available to make sure jQuery has been loaded.
     *
     * @param string $statement JavaScript statement to evaluate
     * @param int    $timeout   Wait timeout (in ms)
     *
     * @return mixed
     */
    protected function waitStatement($statement, $timeout = null)
    {
        $timeout ??= $this->getDefaultTimeout();
        $session = $this->getMinkSession();
        $this->assertTrue(
            $session->wait(
                $timeout,
                "(typeof $ !== 'undefined') && ($statement)"
            ),
            "Statement '$statement'"
        );
    }

    /**
     * Wait for an element to NOT exist.
     *
     * @param Element $page     Page element
     * @param string  $selector CSS selector
     * @param int     $timeout  Wait timeout (in ms)
     * @param int     $index    Index of the element (0-based)
     *
     * @return void
     */
    protected function unFindCss(
        Element $page,
        $selector,
        $timeout = null,
        $index = 0
    ) {
        $timeout ??= $this->getDefaultTimeout();
        $startTime = microtime(true);
        $exception = null;
        while ((microtime(true) - $startTime) * 1000 <= $timeout) {
            try {
                $elements = $page->findAll('css', $selector);
                if (!isset($elements[$index])) {
                    // Assert so that this method can be the only check in a test
                    // without it being marked as risky with the message
                    // "This test did not perform any assertions". Also makes this
                    // check count as an assertion in test statistics.
                    $this->assertNull(null);
                    return;
                }
            } catch (\Exception $e) {
                // This may happen e.g. if the page is reloaded right in the middle
                // due to an event. Store the exception and throw later if we don't
                // succeed with retries:
                $exception ??= $e;
            }
            usleep(50000);
        }
        if (null !== $exception) {
            throw $exception;
        }

        throw new \Exception("Selector '$selector' remains accessible");
    }

    /**
     * Click on a CSS element.
     *
     * @param Element $page     Page element
     * @param string  $selector CSS selector
     * @param int     $timeout  Wait timeout (in ms)
     * @param int     $index    Index of the element (0-based)
     *
     * @return mixed
     */
    protected function clickCss(
        Element $page,
        $selector,
        $timeout = null,
        $index = 0
    ) {
        $maxTries = 3;
        for ($tries = 1; $tries <= $maxTries; $tries++) {
            try {
                $result = $this->findCss($page, $selector, $timeout, $index);
                $result->click();
                return $result;
            } catch (\Exception $e) {
                // This may happen e.g. if the page is reloaded right in the middle
                // due to an event. Snooze and retry unless this is the last loop:
                if ($tries === $maxTries) {
                    throw $e;
                }
                $this->snooze();
            }
        }
        throw new \Exception('Unexpected state reached.');
    }

    /**
     * Set a value within an element selected via CSS; retry if set fails
     * due to browser bugs.
     *
     * @param Element $page        Page element
     * @param string  $selector    CSS selector
     * @param string  $value       Value to set
     * @param int     $timeout     Wait timeout for CSS selection (in ms)
     * @param int     $retries     Retry count for set loop
     * @param bool    $verifyValue Whether to verify that the value was written
     *
     * @return mixed
     */
    protected function findCssAndSetValue(
        Element $page,
        $selector,
        $value,
        $timeout = null,
        $retries = 6,
        $verifyValue = true
    ) {
        $timeout ??= $this->getDefaultTimeout();

        // Workaround for Chromedriver bug; sometimes setting a value
        // doesn't work on the first try.
        for ($i = 1; $i <= $retries; $i++) {
            try {
                $field = $this->findCss($page, $selector, $timeout, 0);
                $field->setValue($value);
                if (!$verifyValue) {
                    return;
                }

                // Did it work? If so, we're done and can leave....
                if ($field->getValue() === $value) {
                    return;
                }
                $this->logWarning(
                    'RETRY setValue after failure in ' . $this->getTestName()
                    . " (try $i)."
                );
            } catch (\Exception $e) {
                $this->logWarning(
                    'RETRY setValue after exception in ' . $this->getTestName()
                    . " (try $i): " . (string)$e
                );
            }

            $this->snooze();
        }

        throw new \Exception('Failed to set value after ' . $retries . ' attempts.');
    }

    /**
     * Retrieve a link and assert that it exists before returning it.
     *
     * @param Element $page Page element
     * @param string  $text Link text to match
     *
     * @return mixed
     */
    protected function findAndAssertLink(Element $page, $text)
    {
        $link = $page->findLink($text);
        $this->assertIsObject($link);
        return $link;
    }

    /**
     * Check whether an element containing the specified text exists.
     *
     * @param Element $page     Page element
     * @param string  $selector CSS selector
     * @param string  $text     Expected text
     *
     * @return bool
     */
    protected function hasElementsMatchingText(Element $page, $selector, $text)
    {
        foreach ($page->findAll('css', $selector) as $current) {
            if ($text === $current->getText()) {
                return true;
            }
        }
        return false;
    }

    /**
     * Wait for a callback to return the expected value
     *
     * @param mixed    $expected    Expected value
     * @param callable $callback    Callback used to get the results
     * @param callable $compareFunc Callback used to compare the results
     * @param callable $assertion   Assertion to make
     * @param int      $timeout     Wait timeout (in ms)
     *
     * @return void
     */
    protected function assertWithTimeout(
        $expected,
        callable $callback,
        callable $compareFunc,
        callable $assertion,
        int $timeout = null
    ) {
        $timeout ??= $this->getDefaultTimeout();
        $result = null;
        $startTime = microtime(true);
        $exception = null;
        while ((microtime(true) - $startTime) * 1000 <= $timeout) {
            try {
                $result = $callback();
                if (call_user_func($compareFunc, $expected, $result)) {
                    // Ignore any previous exception since the callback succeeded eventually:
                    $exception = null;
                    break;
                }
            } catch (\Exception $e) {
                // Defer throwing the exception:
                $exception = $e;
            }
            usleep(100000);
        }
        if ($exception) {
            throw $exception;
        }
        call_user_func($assertion, $expected, $result);
    }

    /**
     * Wait for a callback to return the expected value
     *
     * @param mixed    $expected Expected value
     * @param callable $callback Callback
     * @param int      $timeout  Wait timeout (in ms)
     *
     * @return void
     */
    protected function assertEqualsWithTimeout(
        $expected,
        callable $callback,
        int $timeout = null
    ) {
        $this->assertWithTimeout(
            $expected,
            $callback,
            function ($expected, $result): bool {
                return $expected === $result;
            },
            [$this, 'assertEquals'],
            $timeout
        );
    }

    /**
     * Wait for a callback to return a string containing the expected value
     *
     * @param string   $expected Expected value
     * @param callable $callback Callback
     * @param int      $timeout  Wait timeout (in ms)
     *
     * @return void
     */
    protected function assertStringContainsStringWithTimeout(
        string $expected,
        callable $callback,
        int $timeout = null
    ) {
        $this->assertWithTimeout(
            $expected,
            $callback,
            function (string $expected, string $result): bool {
                return str_contains($result, $expected);
            },
            [$this, 'assertStringContainsString'],
            $timeout
        );
    }

    /**
     * Search for the specified query.
     *
     * @param string $query   Search term(s)
     * @param string $handler Search type (optional)
     * @param string $path    Path to use as search starting point (optional)
     *
     * @return \Behat\Mink\Element\Element
     */
    protected function performSearch($query, $handler = null, $path = '/Search')
    {
        $session = $this->getMinkSession();
        $session->visit($this->getVuFindUrl() . $path);
        $page = $session->getPage();
        $this->findCssAndSetValue($page, '#searchForm_lookfor', $query);
        if ($handler) {
            $this->findCssAndSetValue($page, '#searchForm_type', $handler);
        }
        $this->clickCss($page, '.btn.btn-primary');
        $this->waitForPageLoad($page);
        return $page;
    }

    /**
     * Wait for page load (full page or any element) to complete
     *
     * @param Element $page    Page element
     * @param int     $timeout Wait timeout (in ms)
     *
     * @return void
     */
    protected function waitForPageLoad(
        Element $page,
        int $timeout = null
    ) {
        $timeout ??= $this->getDefaultTimeout();
        $session = $this->getMinkSession();
        // Wait for page load to complete:
        $session->wait($timeout, "document.readyState === 'complete'");
        // Wait for any AJAX requests to complete:
        $session->wait(
            $timeout,
            "typeof $ !== 'undefined' && $.active === 0"
        );
        // Wait for modal load to complete:
        $this->unFindCss($page, '.modal-loading-overlay', $timeout);
        // Wait for page load to complete again in case it was triggered by
        // lightbox refresh or similar:
        $session->wait($timeout, "document.readyState === 'complete'");
        // Make sure any loading spinners are not visible:
        $session->wait(
            $timeout,
            "typeof $ !== 'undefined' && $('.loading-spinner:visible').length === 0"
        );
        // Make sure nothing is being animated:
        $session->wait(
            $timeout,
            "typeof $ !== 'undefined' && $(':animated').length === 0"
        );
        // Finally, make sure all jQuery ready handlers are done:
        $session->evaluateScript(
            <<<EOS
                if (window.__documentIsReady !== true) {
                    $(document).ready(function() { window.__documentIsReady = true; });
                }
                EOS
        );
        $session->wait(
            $timeout,
            'window.__documentIsReady === true'
        );
    }

    /**
     * Verify that lightbox title contains the expected value
     *
     * @param Element $page        Page element
     * @param bool    $closeButton Whether there should be a close button in the
     * modal body
     *
     * @return void
     */
    protected function closeLightbox(Element $page, $closeButton = false)
    {
        if ($closeButton) {
            $button = $this->findCss($page, '#modal .modal-body .btn');
            $this->assertEquals('close', $button->getText());
        } else {
            $button = $this->findCss($page, '#modal .modal-content > button.close');
        }
        $button->click();
        $this->waitForLightboxHidden();
    }

    /**
     * Wait for Lightbox to become hidden if it isn't already.
     *
     * @return void
     */
    protected function waitForLightboxHidden()
    {
        $this->waitStatement(
            '$("#modal:visible").length === 0'
            . ' && $("#modal .modal-body").html() === ""'
        );
    }

    /**
     * Verify that lightbox title contains the expected value
     *
     * @param Element $page  Page element
     * @param string  $title Expected title
     *
     * @return void
     */
    protected function assertLightboxTitle(Element $page, string $title): void
    {
        $this->assertEquals(
            $title,
            $page->find('css', '#lightbox-title')->getText()
        );
    }

    /**
     * Mink support function: assert a warning message in the lightbox.
     *
     * @param Element $page    Page element
     * @param string  $message Expected message
     *
     * @return void
     */
    protected function assertLightboxWarning(Element $page, $message)
    {
        $warning = $page->find('css', '.modal-body .alert-danger .message');
        if (!$warning || strlen(trim($warning->getText())) == 0) {
            $warning = $this->findCss($page, '.modal-body .alert-danger');
        }
        $this->assertEquals($message, $warning->getText());
    }

    /**
     * Log a warning message
     *
     * @param string $consoleMsg Message to output to console
     * @param string $logMsg     Message to output to PHP error log
     *
     * @return void
     */
    protected function logWarning(string $consoleMsg, string $logMsg = ''): void
    {
        file_put_contents('php://stderr', PHP_EOL . $consoleMsg . PHP_EOL);
        if ($logMsg) {
            error_log($logMsg);
        }
    }

    /**
     * Extract the first parameter of the first attribute matching the specified
     * criteria.
     *
     * @param string $method    Method name to check for attributes
     * @param string $attribute Attribute class name to look up
     * @param mixed  $default   Default value to use if no match found
     *
     * @return mixed
     * @throws ReflectionException
     */
    protected function getFirstMethodAttributeValue(
        string $method,
        string $attribute,
        mixed $default = null
    ): mixed {
        $reflection = new \ReflectionObject($this);
        $matches = $reflection->getMethod($method)->getAttributes($attribute);
        $args = ($matches[0] ?? null)?->getArguments() ?? [];
        return $args[0] ?? $default;
    }

    /**
     * Validate current page HTML if validation is enabled and a session exists
     *
     * @param ?Element $page Page to check (optional; uses the page from session by
     * default)
     *
     * @return void
     *
     * @throws \RuntimeException
     */
    protected function validateHtml(?Element $page = null): void
    {
<<<<<<< HEAD
        if (
            (!$this->session && !$page)
            || !($nuAddress = getenv('VUFIND_HTML_VALIDATOR'))
        ) {
            return;
        }
        $annotations = Test::parseTestMethodAnnotations(
            static::class,
            $this->name()
=======
        $validatorEnabled = $this->getFirstMethodAttributeValue(
            $this->getName(false),
            \VuFindTest\Attribute\HtmlValidation::class,
            true
>>>>>>> 6bed2ce3
        );
        if (
            !$validatorEnabled
            || (!$this->session && !$page)
            || !($nuAddress = getenv('VUFIND_HTML_VALIDATOR'))
        ) {
            return;
        }

        $http = new \VuFindHttp\HttpService();
        $client = $http->createClient(
            $nuAddress,
            \Laminas\Http\Request::METHOD_POST
        );
        $client->setEncType(\Laminas\Http\Client::ENC_FORMDATA);
        $client->setParameterPost(
            [
                'out' => 'json',
            ]
        );
        $page ??= $this->session->getPage();
        $this->waitForPageLoad($page);
        $client->setFileUpload(
            $this->session->getCurrentUrl(),
            'file',
            "<!DOCTYPE html>\n" . $page->getOuterHtml(),
            'text/html'
        );
        $response = $client->send();
        if (!$response->isSuccess()) {
            throw new \RuntimeException(
                'Could not validate HTML: '
                . $response->getStatusCode() . ', '
                . $response->getBody()
            );
        }
        $result = json_decode($response->getBody(), true);
        if (!empty($result['messages'])) {
            $errors = [];
            $info = [];
            foreach ($result['messages'] as $message) {
                if ('info' === $message['type']) {
                    $info[] = $this->htmlValidationMsgToStr($message);
                } else {
                    $errors[] = $this->htmlValidationMsgToStr($message);
                }
            }
            $logFile = (string)getenv('VUFIND_HTML_VALIDATOR_LOG_FILE');
            $quiet = (bool)getenv('VUFIND_HTML_VALIDATOR_QUIET');
            if ($info) {
                $this->outputHtmlValidationMessages($info, 'info', $logFile, $quiet);
            }
            if ($errors) {
                $this->outputHtmlValidationMessages(
                    $errors,
                    'error',
                    $logFile,
                    $quiet
                );
                if (getenv('VUFIND_HTML_VALIDATOR_FAIL_TESTS') !== '0') {
                    throw new \RuntimeException('HTML validation failed');
                }
            }
        }
    }

    /**
     * Convert a NU HTML Validator message to a string
     *
     * @param array $message Validation message
     *
     * @return string
     */
    protected function htmlValidationMsgToStr(array $message): string
    {
        $result = '  [' . ($message['firstLine'] ?? $message['lastLine'] ?? 0) . ':'
            . ($message['firstColumn'] ?? 0)
            . '] ';
        $stampLen = strlen($result);
        $result .= $message['message'];
        if (!empty($message['extract'])) {
            $result .= PHP_EOL . str_pad('', $stampLen) . 'Extract: '
                . $message['extract'];
        }
        return $result;
    }

    /**
     * Output HTML validation messages to log file and/or console
     *
     * @param array  $messages Messages
     * @param string $level    Message level (info or error)
     * @param string $logFile  Log file name
     * @param bool   $quiet    Whether the console output should be quiet
     *
     * @return void
     */
    protected function outputHtmlValidationMessages(
        array $messages,
        string $level,
        string $logFile,
        bool $quiet
    ): void {
        $logMessage = $this->session->getCurrentUrl() . ': ' . PHP_EOL . PHP_EOL
            . implode(PHP_EOL . PHP_EOL, $messages);

        if ($logFile) {
            $method = $this->getTestName();
            file_put_contents(
                $logFile,
                date('Y-m-d H:i:s') . ' [' . strtoupper($level) . "] [$method] "
                . $logMessage . PHP_EOL . PHP_EOL,
                FILE_APPEND
            );
        }
        if (!$quiet) {
            $this->logWarning(
                'HTML validation ' . ('info' === $level ? 'messages' : 'errors')
                . " for $logMessage"
            );
        }
    }

    /**
     * Standard setup method.
     *
     * @return void
     */
    public function setUp(): void
    {
        // Give up if we're not running in CI (throws, so no problem with any
        // further actions in any setUp methods of child classes):
        if (!$this->continuousIntegrationRunning()) {
            $this->markTestSkipped('Continuous integration not running.');
            return;
        }

        // Reset the modified configs list.
        $this->modifiedConfigs = [];

        // Create a pathResolver:
        $this->pathResolver = $this->getPathResolver();
    }

    /**
     * Standard teardown method.
     *
     * @return void
     */
    public function tearDown(): void
    {
        // Take screenshot of failed test, if we have a screenshot directory set:
        if (
            $this->status()->isFailure()
            && ($imageDir = getenv('VUFIND_SCREENSHOT_DIR'))
        ) {
            $filename = $this->name() . '-' . hrtime(true);

            // Save HTML snapshot
            $snapshot = $this->getMinkSession()->getPage()->getOuterHtml();
            if (!empty($snapshot)) {
                if (!file_exists($imageDir)) {
                    mkdir($imageDir);
                }

                file_put_contents($imageDir . '/' . $filename . '.html', $snapshot);
            }

            // Save image screenshot
            $imageData = $this->getMinkSession()->getDriver()->getScreenshot();
            if (!empty($imageData)) {
                if (!file_exists($imageDir)) {
                    mkdir($imageDir);
                }

                file_put_contents($imageDir . '/' . $filename . '.png', $imageData);
            }
        }

        $htmlValidationException = null;
        if (!$this->status()->isFailure()) {
            try {
                $this->validateHtml();
            } catch (\Exception $e) {
                // Store the exception and throw after cleanup:
                $htmlValidationException = $e;
            }
        }

        $this->stopMinkSession();
        $this->restoreConfigs();

        if (null !== $htmlValidationException) {
            throw $htmlValidationException;
        }
    }

    /**
     * Standard tear-down.
     *
     * @return void
     */
    public static function tearDownAfterClass(): void
    {
        // No teardown actions at this time.
    }
}<|MERGE_RESOLUTION|>--- conflicted
+++ resolved
@@ -892,22 +892,10 @@
      */
     protected function validateHtml(?Element $page = null): void
     {
-<<<<<<< HEAD
-        if (
-            (!$this->session && !$page)
-            || !($nuAddress = getenv('VUFIND_HTML_VALIDATOR'))
-        ) {
-            return;
-        }
-        $annotations = Test::parseTestMethodAnnotations(
-            static::class,
-            $this->name()
-=======
         $validatorEnabled = $this->getFirstMethodAttributeValue(
-            $this->getName(false),
+            $this->name(),
             \VuFindTest\Attribute\HtmlValidation::class,
             true
->>>>>>> 6bed2ce3
         );
         if (
             !$validatorEnabled
