--- conflicted
+++ resolved
@@ -407,12 +407,7 @@
         // Take screenshot of failed test, if we have a screenshot directory set
         // and we have run out of retries ($this->retriesLeft is set by the
         // AutoRetryTrait):
-<<<<<<< HEAD
         if ($this->hasFailed()
-=======
-        if (
-            $this->hasFailed()
->>>>>>> 4795618a
             && ($imageDir = getenv('VUFIND_SCREENSHOT_DIR'))
             && $this->retriesLeft === 0
         ) {
