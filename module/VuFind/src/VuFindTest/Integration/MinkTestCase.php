<?php

/**
 * Abstract base class for PHPUnit test cases using Mink.
 *
 * PHP version 8
 *
 * Copyright (C) Villanova University 2010.
 *
 * This program is free software; you can redistribute it and/or modify
 * it under the terms of the GNU General Public License version 2,
 * as published by the Free Software Foundation.
 *
 * This program is distributed in the hope that it will be useful,
 * but WITHOUT ANY WARRANTY; without even the implied warranty of
 * MERCHANTABILITY or FITNESS FOR A PARTICULAR PURPOSE.  See the
 * GNU General Public License for more details.
 *
 * You should have received a copy of the GNU General Public License
 * along with this program; if not, write to the Free Software
 * Foundation, Inc., 51 Franklin Street, Fifth Floor, Boston, MA  02110-1301  USA
 *
 * @category VuFind
 * @package  Tests
 * @author   Demian Katz <demian.katz@villanova.edu>
 * @license  http://opensource.org/licenses/gpl-2.0.php GNU General Public License
 * @link     https://vufind.org/wiki/development:testing:unit_tests Wiki
 */

namespace VuFindTest\Integration;

use Behat\Mink\Driver\Selenium2Driver;
use Behat\Mink\Element\Element;
use DMore\ChromeDriver\ChromeDriver;
use PHPUnit\Util\Test;
use Symfony\Component\Yaml\Yaml;
use VuFind\Config\PathResolver;
use VuFind\Config\Writer as ConfigWriter;

use function floatval;
use function in_array;
use function intval;
use function strlen;

/**
 * Abstract base class for PHPUnit test cases using Mink.
 *
 * @category VuFind
 * @package  Tests
 * @author   Demian Katz <demian.katz@villanova.edu>
 * @license  http://opensource.org/licenses/gpl-2.0.php GNU General Public License
 * @link     https://vufind.org/wiki/development:testing:unit_tests Wiki
 */
abstract class MinkTestCase extends \PHPUnit\Framework\TestCase
{
    use \VuFindTest\Feature\AutoRetryTrait;
    use \VuFindTest\Feature\LiveDetectionTrait;
    use \VuFindTest\Feature\PathResolverTrait;

    public const DEFAULT_TIMEOUT = 5000;

    /**
     * Modified configurations
     *
     * @var array
     */
    protected $modifiedConfigs = [];

    /**
     * Modified yaml configurations
     *
     * @var array
     */
    protected $modifiedYamlConfigs = [];

    /**
     * Mink session
     *
     * @var Session
     */
    protected $session;

    /**
     * Configuration file path resolver
     *
     * @var PathResolver
     */
    protected $pathResolver;

    /**
     * Get name of the current test
     *
     * @return string
     */
    protected function getTestName(): string
    {
        return $this::class . '::' . $this->getName(false);
    }

    /**
     * Reconfigure VuFind for the current test.
     *
     * @param array $configs Array of settings to change. Top-level keys correspond
     * with config filenames (i.e. use 'config' for config.ini, etc.); within each
     * file's array, top-level key is config section. Within each section's array
     * are key-value configuration pairs.
     * @param array $replace Array of config files to completely override (as
     * opposed to modifying); if a config file from $configs is included in this
     * array, the $configs setting will be used as the entire configuration, and
     * the defaults from the config/vufind directory will be ignored.
     *
     * @return void
     */
    protected function changeConfigs($configs, $replace = [])
    {
        foreach ($configs as $file => $settings) {
            $this->changeConfigFile($file, $settings, in_array($file, $replace));
        }
    }

    /**
     * Reconfigure VuFind for the current test.
     *
     * @param array $configs Array of settings to change. Top-level keys correspond
     * with yaml config filenames (i.e. use 'searchspecs' for searchspecs.yaml,
     * etc.);
     * @param array $replace Array of config files to completely override (as
     * opposed to modifying); if a config file from $configs is included in this
     * array, the $configs setting will be used as the entire configuration, and
     * the defaults from the config/vufind directory will be ignored.
     *
     * @return void
     */
    protected function changeYamlConfigs($configs, $replace = [])
    {
        foreach ($configs as $file => $settings) {
            $this->changeYamlConfigFile($file, $settings, in_array($file, $replace));
        }
    }

    /**
     * Support method for changeConfig; act on a single file.
     *
     * @param string $configName Configuration to modify.
     * @param array  $settings   Settings to change.
     * @param bool   $replace    Should we replace the existing config entirely
     * (as opposed to extending it with new settings)?
     *
     * @return void
     */
    protected function changeConfigFile($configName, $settings, $replace = false)
    {
        $file = $configName . '.ini';
        $local = $this->pathResolver->getLocalConfigPath($file, null, true);
        if (!in_array($configName, $this->modifiedConfigs)) {
            if (file_exists($local)) {
                // File exists? Make a backup!
                copy($local, $local . '.bak');
            } else {
                // File doesn't exist? Make a baseline version.
                copy($this->pathResolver->getBaseConfigPath($file), $local);
            }

            $this->modifiedConfigs[] = $configName;
        }
        // If we're replacing the existing file, wipe it out now:
        if ($replace) {
            file_put_contents($local, '');
        }

        $writer = new ConfigWriter($local);
        foreach ($settings as $section => $contents) {
            foreach ($contents as $key => $value) {
                $writer->set($section, $key, $value);
            }
        }
        $writer->save();
    }

    /**
     * Support method for changeYamlConfig; act on a single file.
     *
     * @param string $configName Configuration to modify.
     * @param array  $settings   Settings to change.
     * @param bool   $replace    Should we replace the existing config entirely
     * (as opposed to extending it with new settings)?
     *
     * @return void
     */
    protected function changeYamlConfigFile($configName, $settings, $replace = false)
    {
        $file = $configName . '.yaml';
        $local = $this->pathResolver->getLocalConfigPath($file, null, true);
        if (!in_array($configName, $this->modifiedYamlConfigs)) {
            if (file_exists($local)) {
                // File exists? Make a backup!
                copy($local, $local . '.bak');
            } else {
                // File doesn't exist? Make a baseline version.
                copy($this->pathResolver->getBaseConfigPath($file), $local);
            }

            $this->modifiedYamlConfigs[] = $configName;
        }

        // Read the original file, modify and write it out:
        $config = $replace ? [] : Yaml::parseFile($local);
        $config = array_replace_recursive($config, $settings);
        file_put_contents($local, Yaml::dump($config));
    }

    /**
     * Sleep if necessary.
     *
     * @param int $secs Seconds to sleep
     *
     * @return void
     */
    protected function snooze($secs = 1)
    {
        $snoozeMultiplier = floatval(getenv('VUFIND_SNOOZE_MULTIPLIER'));
        if ($snoozeMultiplier <= 0) {
            $snoozeMultiplier = 1;
        }
        usleep(1000000 * $secs * $snoozeMultiplier);
    }

    /**
     * Get the default timeout in milliseconds
     *
     * @return int
     */
    protected function getDefaultTimeout(): int
    {
        return intval(
            getenv('VUFIND_DEFAULT_TEST_TIMEOUT') ?: self::DEFAULT_TIMEOUT
        );
    }

    /**
     * Test an element for visibility.
     *
     * @param Element $element Element to test
     *
     * @return bool
     */
    protected function checkVisibility(Element $element)
    {
        return $element->isVisible();
    }

    /**
     * Get the Mink driver, initializing it if necessary.
     *
     * @return Selenium2Driver
     */
    protected function getMinkDriver()
    {
        $driver = getenv('VUFIND_MINK_DRIVER') ?? 'selenium';
        if ($driver === 'chrome') {
            return new ChromeDriver('http://localhost:9222', null, 'data:;');
        }
        $browser = getenv('VUFIND_SELENIUM_BROWSER') ?? 'firefox';
        return new Selenium2Driver($browser);
    }

    /**
     * Get a Mink session.
     *
     * @return Session
     */
    protected function getMinkSession()
    {
        if (empty($this->session)) {
            $this->session = new Session($this->getMinkDriver());
            if ($coverageDir = getenv('VUFIND_REMOTE_COVERAGE_DIR')) {
                $this->session->setRemoteCoverageConfig(
                    $this->getTestName(),
                    $coverageDir
                );
            }
            $this->session->start();
        }
        return $this->session;
    }

    /**
     * Shut down the Mink session.
     *
     * @return void
     */
    protected function stopMinkSession()
    {
        if (!empty($this->session)) {
            $this->session->stop();
            $this->session = null;
        }
    }

    /**
     * Get base URL of running VuFind instance.
     *
     * @param string $path Relative path to add to base URL.
     *
     * @return string
     */
    protected function getVuFindUrl($path = '')
    {
        $base = getenv('VUFIND_URL');
        if (empty($base)) {
            $base = 'http://localhost/vufind';
        }
        return $base . $path;
    }

    /**
     * Get query string for the current page
     *
     * @param bool $excludeSid Whether to remove any sid from the query string
     *
     * @return string
     */
    protected function getCurrentQueryString(bool $excludeSid = false): string
    {
        return str_replace(
            ['%5B', '%5D', '%7C'],
            ['[', ']', '|'],
            parse_url(
                $excludeSid ? $this->getCurrentUrlWithoutSid()
                    : $this->getMinkSession()->getCurrentUrl(),
                PHP_URL_QUERY
            )
        );
    }

    /**
     * Get current URL without any sid parameter in the query string
     *
     * @return string
     */
    protected function getCurrentUrlWithoutSid(): string
    {
        $this->getMinkSession();
        $url = $this->getMinkSession()->getCurrentUrl();
        $url = preg_replace('/([&?])sid=[^&]*&?/', '$1', $url);
        $url = rtrim($url, '?&');
        return $url;
    }

    /**
     * Restore configurations to the state they were in prior to a call to
     * changeConfig().
     *
     * @return void
     */
    protected function restoreConfigs()
    {
        $configs = [
            '.ini' => $this->modifiedConfigs,
            '.yaml' => $this->modifiedYamlConfigs,
        ];
        foreach ($configs as $extension => $files) {
            foreach ($files as $current) {
                $file = $current . $extension;
                $local = $this->pathResolver->getLocalConfigPath($file, null, true);
                $backup = $local . '.bak';

                // Do we have a backup? If so, restore from it; otherwise, just
                // delete the local file, as it did not previously exist:
                unlink($local);
                if (file_exists($backup)) {
                    rename($backup, $local);
                }
            }
        }
        $this->modifiedConfigs = [];
        $this->modifiedYamlConfigs = [];
    }

    /**
     * Wait for an element to exist, then retrieve it.
     *
     * @param Element $page     Page element
     * @param string  $selector CSS selector
     * @param int     $timeout  Wait timeout (in ms)
     * @param int     $index    Index of the element (0-based)
     *
     * @return mixed
     */
    protected function findCss(
        Element $page,
        $selector,
        $timeout = null,
        $index = 0
    ) {
        $timeout ??= $this->getDefaultTimeout();
        $session = $this->getMinkSession();
        $session->wait(
            $timeout,
            "document.querySelectorAll('$selector').length > $index"
        );
        $results = $page->findAll('css', $selector);
        $this->assertIsArray($results, "Selector not found: $selector");
        $result = $results[$index] ?? null;
        $this->assertIsObject(
            $result,
            "Element not found: $selector index $index"
        );
        return $result;
    }

    /**
     * Wait for a JavaScript statement to result in true.
     *
     * Includes a check for $ to be available to make sure jQuery has been loaded.
     *
     * @param string $statement JavaScript statement to evaluate
     * @param int    $timeout   Wait timeout (in ms)
     *
     * @return mixed
     */
    protected function waitStatement($statement, $timeout = null)
    {
        $timeout ??= $this->getDefaultTimeout();
        $session = $this->getMinkSession();
        $this->assertTrue(
            $session->wait(
                $timeout,
                "(typeof $ !== 'undefined') && ($statement)"
            ),
            "Statement '$statement'"
        );
    }

    /**
     * Wait for an element to NOT exist.
     *
     * @param Element $page     Page element
     * @param string  $selector CSS selector
     * @param int     $timeout  Wait timeout (in ms)
     * @param int     $index    Index of the element (0-based)
     *
     * @return void
     */
    protected function unFindCss(
        Element $page,
        $selector,
        $timeout = null,
        $index = 0
    ) {
        $timeout ??= $this->getDefaultTimeout();
        $startTime = microtime(true);
        $exception = null;
        while ((microtime(true) - $startTime) * 1000 <= $timeout) {
            try {
                $elements = $page->findAll('css', $selector);
                if (!isset($elements[$index])) {
<<<<<<< HEAD
=======
                    // Assert so that this method can be the only check in a test
                    // without it being marked as risky with the message
                    // "This test did not perform any assertions". Also makes this
                    // check count as an assertion in test statistics.
>>>>>>> 28226c78
                    $this->assertNull(null);
                    return;
                }
            } catch (\Exception $e) {
                // This may happen e.g. if the page is reloaded right in the middle
                // due to an event. Store the exception and throw later if we don't
                // succeed with retries:
                $exception ??= $e;
            }
            usleep(50000);
        }
        if (null !== $exception) {
            throw $exception;
        }

        throw new \Exception("Selector '$selector' remains accessible");
    }

    /**
     * Click on a CSS element.
     *
     * @param Element $page     Page element
     * @param string  $selector CSS selector
     * @param int     $timeout  Wait timeout (in ms)
     * @param int     $index    Index of the element (0-based)
     *
     * @return mixed
     */
    protected function clickCss(
        Element $page,
        $selector,
        $timeout = null,
        $index = 0
    ) {
        $maxTries = 3;
        for ($tries = 1; $tries <= $maxTries; $tries++) {
            try {
                $result = $this->findCss($page, $selector, $timeout, $index);
                $result->click();
                return $result;
            } catch (\Exception $e) {
                // This may happen e.g. if the page is reloaded right in the middle
                // due to an event. Snooze and retry unless this is the last loop:
                if ($tries === $maxTries) {
                    throw $e;
                }
                $this->snooze();
            }
        }
        throw new \Exception('Unexpected state reached.');
    }

    /**
     * Set a value within an element selected via CSS; retry if set fails
     * due to browser bugs.
     *
     * @param Element $page     Page element
     * @param string  $selector CSS selector
     * @param string  $value    Value to set
     * @param int     $timeout  Wait timeout for CSS selection (in ms)
     * @param int     $retries  Retry count for set loop
     *
     * @return mixed
     */
    protected function findCssAndSetValue(
        Element $page,
        $selector,
        $value,
        $timeout = null,
        $retries = 6
    ) {
        $timeout ??= $this->getDefaultTimeout();
        $field = $this->findCss($page, $selector, $timeout, 0);

        $session = $this->getMinkSession();
        $session->wait(
            $timeout,
            "typeof $ !== 'undefined' && $('$selector:focusable').length > 0"
        );
        $results = $page->findAll('css', $selector);
        $this->assertIsArray($results, "Selector not found: $selector");
        $field = $results[0];

        // Workaround for Chromedriver bug; sometimes setting a value
        // doesn't work on the first try.
        for ($i = 1; $i <= $retries; $i++) {
            $field->setValue($value);

            // Did it work? If so, we're done and can leave....
            if ($field->getValue() === $value) {
                return;
            }
            $this->logWarning(
                'RETRY setValue after failure in ' . $this->getTestName()
                . " (try $i)."
            );

            $this->snooze();
        }

        throw new \Exception('Failed to set value after ' . $retries . ' attempts.');
    }

    /**
     * Retrieve a link and assert that it exists before returning it.
     *
     * @param Element $page Page element
     * @param string  $text Link text to match
     *
     * @return mixed
     */
    protected function findAndAssertLink(Element $page, $text)
    {
        $link = $page->findLink($text);
        $this->assertIsObject($link);
        return $link;
    }

    /**
     * Check whether an element containing the specified text exists.
     *
     * @param Element $page     Page element
     * @param string  $selector CSS selector
     * @param string  $text     Expected text
     *
     * @return bool
     */
    protected function hasElementsMatchingText(Element $page, $selector, $text)
    {
        foreach ($page->findAll('css', $selector) as $current) {
            if ($text === $current->getText()) {
                return true;
            }
        }
        return false;
    }

    /**
     * Wait for a callback to return the expected value
     *
     * @param mixed    $expected    Expected value
     * @param callable $callback    Callback used to get the results
     * @param callable $compareFunc Callback used to compare the results
     * @param callable $assertion   Assertion to make
     * @param int      $timeout     Wait timeout (in ms)
     *
     * @return void
     */
    protected function assertWithTimeout(
        $expected,
        callable $callback,
        callable $compareFunc,
        callable $assertion,
        int $timeout = null
    ) {
        $timeout ??= $this->getDefaultTimeout();
        $result = null;
        $startTime = microtime(true);
        while ((microtime(true) - $startTime) * 1000 <= $timeout) {
            $result = $callback();
            if (call_user_func($compareFunc, $expected, $result)) {
                break;
            }
            usleep(100000);
        }
        call_user_func($assertion, $expected, $result);
    }

    /**
     * Wait for a callback to return the expected value
     *
     * @param mixed    $expected Expected value
     * @param callable $callback Callback
     * @param int      $timeout  Wait timeout (in ms)
     *
     * @return void
     */
    protected function assertEqualsWithTimeout(
        $expected,
        callable $callback,
        int $timeout = null
    ) {
        $this->assertWithTimeout(
            $expected,
            $callback,
            function ($expected, $result): bool {
                return $expected === $result;
            },
            [$this, 'assertEquals'],
            $timeout
        );
    }

    /**
     * Wait for a callback to return a string containing the expected value
     *
     * @param string   $expected Expected value
     * @param callable $callback Callback
     * @param int      $timeout  Wait timeout (in ms)
     *
     * @return void
     */
    protected function assertStringContainsStringWithTimeout(
        string $expected,
        callable $callback,
        int $timeout = null
    ) {
        $this->assertWithTimeout(
            $expected,
            $callback,
            function (string $expected, string $result): bool {
                return str_contains($result, $expected);
            },
            [$this, 'assertStringContainsString'],
            $timeout
        );
    }

    /**
     * Search for the specified query.
     *
     * @param string $query   Search term(s)
     * @param string $handler Search type (optional)
     * @param string $path    Path to use as search starting point (optional)
     *
     * @return \Behat\Mink\Element\Element
     */
    protected function performSearch($query, $handler = null, $path = '/Search')
    {
        $session = $this->getMinkSession();
        $session->visit($this->getVuFindUrl() . $path);
        $page = $session->getPage();
        $this->findCss($page, '#searchForm_lookfor')->setValue($query);
        if ($handler) {
            $this->findCss($page, '#searchForm_type')->setValue($handler);
        }
        $this->clickCss($page, '.btn.btn-primary');
        $this->waitForPageLoad($page);
        return $page;
    }

    /**
     * Wait for page load (full page or any element) to complete
     *
     * @param Element $page    Page element
     * @param int     $timeout Wait timeout (in ms)
     *
     * @return void
     */
    protected function waitForPageLoad(
        Element $page,
        int $timeout = null
    ) {
        $timeout ??= $this->getDefaultTimeout();
        $session = $this->getMinkSession();
        // Wait for page load to complete:
        $session->wait($timeout, "document.readyState === 'complete'");
        // Wait for any AJAX requests to complete:
        $session->wait(
            $timeout,
            "typeof $ !== 'undefined' && $.active === 0"
        );
        // Wait for modal load to complete:
        $this->unFindCss($page, '.modal-loading-overlay', $timeout);
        // Wait for page load to complete again in case it was triggered by
        // lightbox refresh or similar:
        $session->wait($timeout, "document.readyState === 'complete'");
        // Make sure any loading spinners are not visible:
        $session->wait(
            $timeout,
            "typeof $ !== 'undefined' && $('.loading-spinner:visible').length === 0"
        );
        // Make sure nothing is being animated:
        $session->wait(
            $timeout,
            "typeof $ !== 'undefined' && $(':animated').length === 0"
        );
        // Finally, make sure all jQuery ready handlers are done:
        $session->evaluateScript(
            <<<EOS
                if (window.__documentIsReady !== true) {
                    $(document).ready(function() { window.__documentIsReady = true; });
                }
                EOS
        );
        $session->wait(
            $timeout,
            'window.__documentIsReady === true'
        );
    }

    /**
     * Verify that lightbox title contains the expected value
     *
     * @param Element $page        Page element
     * @param bool    $closeButton Whether there should be a close button in the
     * modal body
     *
     * @return void
     */
    protected function closeLightbox(Element $page, $closeButton = false)
    {
        if ($closeButton) {
            $button = $this->findCss($page, '#modal .modal-body .btn');
            $this->assertEquals('close', $button->getText());
        } else {
            $button = $this->findCss($page, '#modal .modal-content > button.close');
        }
        $button->click();
        $this->waitForLightboxHidden();
    }

    /**
     * Wait for Lightbox to become hidden if it isn't already.
     *
     * @return void
     */
    protected function waitForLightboxHidden()
    {
        $this->waitStatement(
            '$("#modal:visible").length === 0'
            . ' && $("#modal .modal-body").html() === ""'
        );
    }

    /**
     * Verify that lightbox title contains the expected value
     *
     * @param Element $page  Page element
     * @param string  $title Expected title
     *
     * @return void
     */
    protected function assertLightboxTitle(Element $page, string $title): void
    {
        $this->assertEquals(
            $title,
            $page->find('css', '#lightbox-title')->getText()
        );
    }

    /**
     * Mink support function: assert a warning message in the lightbox.
     *
     * @param Element $page    Page element
     * @param string  $message Expected message
     *
     * @return void
     */
    protected function assertLightboxWarning(Element $page, $message)
    {
        $warning = $page->find('css', '.modal-body .alert-danger .message');
        if (!$warning || strlen(trim($warning->getText())) == 0) {
            $warning = $this->findCss($page, '.modal-body .alert-danger');
        }
        $this->assertEquals($message, $warning->getText());
    }

    /**
     * Log a warning message
     *
     * @param string $consoleMsg Message to output to console
     * @param string $logMsg     Message to output to PHP error log
     *
     * @return void
     */
    protected function logWarning(string $consoleMsg, string $logMsg = ''): void
    {
        echo PHP_EOL . $consoleMsg . PHP_EOL;
        if ($logMsg) {
            error_log($logMsg);
        }
    }

    /**
     * Validate current page HTML if validation is enabled and a session exists
     *
     * @param ?Element $page Page to check (optional; uses the page from session by
     * default)
     *
     * @return void
     *
     * @throws \RuntimeException
     */
    protected function validateHtml(?Element $page = null): void
    {
        if (
            (!$this->session && !$page)
            || !($nuAddress = getenv('VUFIND_HTML_VALIDATOR'))
        ) {
            return;
        }
        $annotations = Test::parseTestMethodAnnotations(
            static::class,
            $this->getName(false)
        );
        if (
            ($annotations['method']['skip_html_validation'][0] ?? false)
            || ($annotations['class']['skip_html_validation'][0] ?? false)
        ) {
            return;
        }

        $http = new \VuFindHttp\HttpService();
        $client = $http->createClient(
            $nuAddress,
            \Laminas\Http\Request::METHOD_POST
        );
        $client->setEncType(\Laminas\Http\Client::ENC_FORMDATA);
        $client->setParameterPost(
            [
                'out' => 'json',
            ]
        );
        $page ??= $this->session->getPage();
        $this->waitForPageLoad($page);
        $client->setFileUpload(
            $this->session->getCurrentUrl(),
            'file',
            "<!DOCTYPE html>\n" . $page->getOuterHtml(),
            'text/html'
        );
        $response = $client->send();
        if (!$response->isSuccess()) {
            throw new \RuntimeException(
                'Could not validate HTML: '
                . $response->getStatusCode() . ', '
                . $response->getBody()
            );
        }
        $result = json_decode($response->getBody(), true);
        if (!empty($result['messages'])) {
            $errors = [];
            $info = [];
            foreach ($result['messages'] as $message) {
                if ('info' === $message['type']) {
                    $info[] = $this->htmlValidationMsgToStr($message);
                } else {
                    $errors[] = $this->htmlValidationMsgToStr($message);
                }
            }
            $logFile = (string)getenv('VUFIND_HTML_VALIDATOR_LOG_FILE');
            $quiet = (bool)getenv('VUFIND_HTML_VALIDATOR_QUIET');
            if ($info) {
                $this->outputHtmlValidationMessages($info, 'info', $logFile, $quiet);
            }
            if ($errors) {
                $this->outputHtmlValidationMessages(
                    $errors,
                    'error',
                    $logFile,
                    $quiet
                );
                if (getenv('VUFIND_HTML_VALIDATOR_FAIL_TESTS') !== '0') {
                    throw new \RuntimeException('HTML validation failed');
                }
            }
        }
    }

    /**
     * Convert a NU HTML Validator message to a string
     *
     * @param array $message Validation message
     *
     * @return string
     */
    protected function htmlValidationMsgToStr(array $message): string
    {
        $result = '  [' . ($message['firstLine'] ?? $message['lastLine'] ?? 0) . ':'
            . ($message['firstColumn'] ?? 0)
            . '] ';
        $stampLen = strlen($result);
        $result .= $message['message'];
        if (!empty($message['extract'])) {
            $result .= PHP_EOL . str_pad('', $stampLen) . 'Extract: '
                . $message['extract'];
        }
        return $result;
    }

    /**
     * Output HTML validation messages to log file and/or console
     *
     * @param array  $messages Messages
     * @param string $level    Message level (info or error)
     * @param string $logFile  Log file name
     * @param bool   $quiet    Whether the console output should be quiet
     *
     * @return void
     */
    protected function outputHtmlValidationMessages(
        array $messages,
        string $level,
        string $logFile,
        bool $quiet
    ): void {
        $logMessage = $this->session->getCurrentUrl() . ': ' . PHP_EOL . PHP_EOL
            . implode(PHP_EOL . PHP_EOL, $messages);

        if ($logFile) {
            $method = $this->getTestName();
            file_put_contents(
                $logFile,
                date('Y-m-d H:i:s') . ' [' . strtoupper($level) . "] [$method] "
                . $logMessage . PHP_EOL . PHP_EOL,
                FILE_APPEND
            );
        }
        if (!$quiet) {
            $this->logWarning(
                'HTML validation ' . ('info' === $level ? 'messages' : 'errors')
                . " for $logMessage"
            );
        }
    }

    /**
     * Standard setup method.
     *
     * @return void
     */
    public function setUp(): void
    {
        // Give up if we're not running in CI (throws, so no problem with any
        // further actions in any setUp methods of child classes):
        if (!$this->continuousIntegrationRunning()) {
            $this->markTestSkipped('Continuous integration not running.');
            return;
        }

        // Reset the modified configs list.
        $this->modifiedConfigs = [];

        // Create a pathResolver:
        $this->pathResolver = $this->getPathResolver();
    }

    /**
     * Standard teardown method.
     *
     * @return void
     */
    public function tearDown(): void
    {
        // Take screenshot of failed test, if we have a screenshot directory set
        // and we have run out of retries ($this->retriesLeft is set by the
        // AutoRetryTrait):
        if (
            $this->hasFailed()
            && ($imageDir = getenv('VUFIND_SCREENSHOT_DIR'))
        ) {
            $filename = $this->getName() . '-' . $this->retriesLeft . '-'
                . hrtime(true);

            // Save HTML snapshot
            $snapshot = $this->getMinkSession()->getPage()->getOuterHtml();
            if (!empty($snapshot)) {
                if (!file_exists($imageDir)) {
                    mkdir($imageDir);
                }

                file_put_contents($imageDir . '/' . $filename . '.html', $snapshot);
            }

            // Save image screenshot
            $imageData = $this->getMinkSession()->getDriver()->getScreenshot();
            if (!empty($imageData)) {
                if (!file_exists($imageDir)) {
                    mkdir($imageDir);
                }

                file_put_contents($imageDir . '/' . $filename . '.png', $imageData);
            }
        }

        $htmlValidationException = null;
        if (!$this->hasFailed()) {
            try {
                $this->validateHtml();
            } catch (\Exception $e) {
                // Store the exception and throw after cleanup:
                $htmlValidationException = $e;
            }
        }

        $this->stopMinkSession();
        $this->restoreConfigs();

        if (null !== $htmlValidationException) {
            throw $htmlValidationException;
        }
    }

    /**
     * Standard tear-down.
     *
     * @return void
     */
    public static function tearDownAfterClass(): void
    {
        // No teardown actions at this time.
    }
}<|MERGE_RESOLUTION|>--- conflicted
+++ resolved
@@ -455,13 +455,10 @@
             try {
                 $elements = $page->findAll('css', $selector);
                 if (!isset($elements[$index])) {
-<<<<<<< HEAD
-=======
                     // Assert so that this method can be the only check in a test
                     // without it being marked as risky with the message
                     // "This test did not perform any assertions". Also makes this
                     // check count as an assertion in test statistics.
->>>>>>> 28226c78
                     $this->assertNull(null);
                     return;
                 }
