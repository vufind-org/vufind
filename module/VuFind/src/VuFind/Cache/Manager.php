<?php

/**
 * VuFind Cache Manager
 *
 * PHP version 8
 *
 * Copyright (C) Villanova University 2007
 * Copyright (C) Leipzig University Library <info@ub.uni-leipzig.de> 2018
 * Copyright (C) The National Library of Finland 2024
 *
 * This program is free software; you can redistribute it and/or modify
 * it under the terms of the GNU General Public License version 2,
 * as published by the Free Software Foundation.
 *
 * This program is distributed in the hope that it will be useful,
 * but WITHOUT ANY WARRANTY; without even the implied warranty of
 * MERCHANTABILITY or FITNESS FOR A PARTICULAR PURPOSE.  See the
 * GNU General Public License for more details.
 *
 * You should have received a copy of the GNU General Public License
 * along with this program; if not, write to the Free Software
 * Foundation, Inc., 51 Franklin Street, Fifth Floor, Boston, MA  02110-1301  USA
 *
 * @category VuFind
 * @package  Cache
 * @author   Demian Katz <demian.katz@villanova.edu>
 * @author   Sebastian Kehr <kehr@ub.uni-leipzig.de>
 * @author   Ere Maijala <ere.maijala@helsinki.fi>
 * @license  http://opensource.org/licenses/gpl-2.0.php GNU General Public License
 * @link     https://vufind.org Main Page
 */

namespace VuFind\Cache;

use Laminas\Cache\Service\StorageAdapterFactory;
use Laminas\Cache\Storage\StorageInterface;
use Laminas\Config\Config;

use function dirname;
use function is_array;
use function strlen;

/**
 * VuFind Cache Manager
 *
 * Creates caches based on configuration
 *
 * @category VuFind
 * @package  Cache
 * @author   Demian Katz <demian.katz@villanova.edu>
 * @author   Sebastian Kehr <kehr@ub.uni-leipzig.de>
 * @author   Ere Maijala <ere.maijala@helsinki.fi>
 * @license  http://opensource.org/licenses/gpl-2.0.php GNU General Public License
 * @link     https://vufind.org Main Page
 */
class Manager
{
    /**
     * Default configuration settings.
     *
     * @var array
     */
    protected $defaults;

    /**
     * Was there a problem building cache directories?
     *
     * @var bool
     */
    protected $directoryCreationError = false;

    /**
     * Settings used to generate cache objects.
     *
     * @var array
     */
    protected $cacheSettings = [];

    /**
     * Actual cache objects generated from settings.
     *
     * @var StorageInterface[]
     */
    protected $caches = [];

    /**
     * Factory for creating storage adapters.
     *
     * @var StorageAdapterFactory
     */
    protected $factory;

    /**
     * Cache configuration.
     *
     * Following settings are supported:
     *
<<<<<<< HEAD
     *   cli           Set to false to not use CLI-specific cache directory in CLI mode
     *   directory     Cache directory
     *   disabled      Set to true to disable the cache
     *   options       Array of cache options (e.g. disabled, ttl)
=======
     *   cliOverride   Set to false to not allow cache directory override in CLI mode (optional, enabled by default)
     *   directory     Cache directory (required)
     *   options       Array of cache options (optional, e.g. disabled, ttl)
>>>>>>> 0d6059b2
     *
     * @var array
     */
    protected $cacheSpecs = [
<<<<<<< HEAD
        'browscap' => [
            'cli' => false,
            'directory' => 'browscap',
            'options' => [
                'ttl' => 0, // no expiration - cache is updated with console util/browscap
                'keyPattern' => '/^[a-z0-9_\+\-\.]*$/Di',
            ],
        ],
=======
>>>>>>> 0d6059b2
        'config' => [
            'directory' => 'configs',
        ],
        'cover' => [
            'directory' => 'covers',
        ],
        'language' => [
            'directory' => 'languages',
        ],
        'object' => [
            'directory' => 'objects',
        ],
        'public' => [
            'directory' => 'public',
        ],
        'searchspecs' => [
            'directory' => 'searchspecs',
        ],
        'yaml' => [
            'directory' => 'yamls',
        ],
    ];

    /**
<<<<<<< HEAD
     * Cache of ensured caches
     *
     * @var array
     */
    protected $ensuredCached = [];

    /**
=======
>>>>>>> 0d6059b2
     * Constructor
     *
     * @param Config                $config       Main VuFind configuration
     * @param Config                $searchConfig Search configuration
     * @param StorageAdapterFactory $factory      Cache storage adapter factory
     */
    public function __construct(
        Config $config,
        Config $searchConfig,
        StorageAdapterFactory $factory
    ) {
        $this->factory = $factory;

        // $config and $config->Cache are Laminas\Config\Config objects
        // $cache is created immutable, so get the array, it will be modified
        // downstream.
        $this->defaults = $config->Cache?->toArray() ?? [];

<<<<<<< HEAD
        // Configure up search specs cache based on config settings:
=======
        // Configure search specs cache based on config settings:
>>>>>>> 0d6059b2
        $searchCacheType = $searchConfig->Cache->type ?? false;
        switch ($searchCacheType) {
            case 'File':
                // Default
                break;
            case false:
                $this->cacheSpecs['searchspecs']['options']['disabled'] = true;
                break;
            default:
                throw new \Exception("Unsupported cache setting: $searchCacheType");
        }
    }

    /**
     * Retrieve the specified cache object.
     *
     * @param string      $name      Name of the requested cache.
     * @param string|null $namespace Optional namespace to use. Defaults to the
     * value of $name.
     *
     * @return StorageInterface
     * @throws \Exception
     */
    public function getCache($name, $namespace = null)
    {
        $this->ensureFileCache($name);
        $namespace ??= $name;
        $key = "$name:$namespace";

        if (!isset($this->caches[$key])) {
            if (!isset($this->cacheSettings[$name])) {
                throw new \Exception('Requested unknown cache: ' . $name);
            }
            $settings = $this->cacheSettings[$name];
            $settings['options']['namespace'] = $namespace;
            $this->caches[$key]
                = $this->factory->createFromArrayConfiguration($settings);
        }

        return $this->caches[$key];
    }

    /**
     * Get the path to the directory containing VuFind's cache data.
     *
     * @param bool $allowCliOverride If true, use a different cache subdirectory
     * for CLI mode; otherwise, share the web directories.
     *
     * @return string
     */
    public function getCacheDir($allowCliOverride = true)
    {
        if (isset($this->defaults['cache_dir'])) {
            // cache_dir setting in config.ini is obsolete
            throw new \Exception(
                'Obsolete cache_dir setting found in config.ini - please use '
                . 'Apache environment variable VUFIND_CACHE_DIR in '
                . 'httpd-vufind.conf instead.'
            );
        }

        if (strlen(LOCAL_CACHE_DIR) > 0) {
            $dir = LOCAL_CACHE_DIR . '/';
        } elseif (strlen(LOCAL_OVERRIDE_DIR) > 0) {
            $dir = LOCAL_OVERRIDE_DIR . '/cache/';
        } else {
            $dir = APPLICATION_PATH . '/data/cache/';
        }

        // Use separate cache dir in CLI mode to avoid permission issues:
        if ($allowCliOverride && PHP_SAPI == 'cli') {
            $dir .= 'cli/';
        }

        return $dir;
    }

    /**
     * Get the names of all available caches.
     *
     * @return array
     */
    public function getCacheList()
    {
        return array_unique(
            [
                ...array_keys($this->cacheSpecs),
                ...array_keys($this->cacheSettings),
            ]
        );
    }

    /**
     * Check if there have been problems creating directories.
     *
     * @return bool
     */
    public function hasDirectoryCreationError()
    {
        return $this->directoryCreationError;
    }

    /**
     * Create a downloader-specific file cache.
     *
     * @param string $downloaderName Name of the downloader.
     * @param array  $opts           Cache options.
     *
     * @return string
     */
    public function addDownloaderCache($downloaderName, $opts = [])
    {
        $cacheName = 'downloader-' . $downloaderName;
        $this->createFileCache(
            $cacheName,
            $this->getCacheDir(),
            $opts
        );
        return $cacheName;
    }

    /**
     * Create a new file cache for the given theme name if necessary. Return
     * the name of the cache.
     *
     * @param string $themeName Name of the theme
     *
     * @return string
     */
    public function addLanguageCacheForTheme($themeName)
    {
        $cacheName = 'languages-' . $themeName;
        $this->createFileCache(
            $cacheName,
            $this->getCacheDir() . 'languages/' . $themeName
        );
        return $cacheName;
    }

    /**
     * Ensure that a file cache is properly set up
     *
     * @param string $name Cache name
     *
     * @return void
     */
    protected function ensureFileCache(string $name): void
    {
<<<<<<< HEAD
        if ($this->ensuredCached[$name] ?? false) {
            return;
        }

        if ($config = $this->cacheSpecs[$name] ?? null) {
            $base = $config['cli'] ?? true
                ? $this->getCacheDir()
                : $this->getCacheDir(false);
            $this->createFileCache($name, $base . $config['directory'], $config['options'] ?? []);
        }

        $this->ensuredCached[$name] = true;
=======
        // Use $this->cacheSettings to determine if $this->createFileCache() has been called yet:
        if (!isset($this->cacheSettings[$name]) && $config = $this->cacheSpecs[$name] ?? null) {
            $base = $this->getCacheDir($config['cliOverride'] ?? true);
            $this->createFileCache($name, $base . $config['directory'], $config['options'] ?? []);
        }
>>>>>>> 0d6059b2
    }

    /**
     * Create a "no-cache" setting.
     *
     * @param string $cacheName Name of "no cache" to create
     *
     * @return void
     */
    protected function createNoCache($cacheName)
    {
        $this->cacheSettings[$cacheName] = [
            'adapter' => \Laminas\Cache\Storage\Adapter\BlackHole::class,
            'options' => [],
        ];
    }

    /**
     * Add a file cache to the manager and ensure that necessary directory exists.
     *
     * @param string $cacheName    Name of new cache to create
     * @param string $dirName      Directory to use for storage
     * @param array  $overrideOpts Options to override default values.
     *
     * @return void
     */
    protected function createFileCache($cacheName, $dirName, $overrideOpts = [])
    {
        $opts = array_merge($this->defaults, $overrideOpts);
        if ($opts['disabled'] ?? false) {
            $this->createNoCache($cacheName);
            return;
        } else {
            // Laminas does not support "disabled = false"; unset to avoid error.
            unset($opts['disabled']);
        }

        if (!is_dir($dirName)) {
            if (isset($opts['umask'])) {
                // convert umask from string
                $umask = octdec($opts['umask']);
                // validate
                if ($umask & 0o700) {
                    throw new \Exception(
                        'Invalid umask: ' . $opts['umask']
                        . '; need permission to execute, read and write by owner'
                    );
                }
                umask($umask);
            }
            if (isset($opts['dir_permission'])) {
                $dir_perm = octdec($opts['dir_permission']);
            } else {
                // 0777 is chmod default, use if dir_permission is not explicitly set
                $dir_perm = 0o777;
            }
            // Make sure cache parent directory and directory itself exist:
            $parentDir = dirname($dirName);
            if (!is_dir($parentDir) && !@mkdir($parentDir, $dir_perm)) {
                $this->directoryCreationError = true;
            }
            if (!@mkdir($dirName, $dir_perm)) {
                $this->directoryCreationError = true;
            }
        }
        if (empty($opts)) {
            $opts = ['cache_dir' => $dirName];
        } elseif (is_array($opts)) {
            // If VUFIND_CACHE_DIR was set in the environment, the cache-specific
            // name should have been appended to it to create the value $dirName.
            $opts['cache_dir'] = $dirName;
        } else {
            // Dryrot
            throw new \Exception('$opts is neither array nor false');
        }
        $this->cacheSettings[$cacheName] = [
            'adapter' => \Laminas\Cache\Storage\Adapter\Filesystem::class,
            'options' => $opts,
            'plugins' => [
                ['name' => 'serializer'],
            ],
        ];
    }
}<|MERGE_RESOLUTION|>--- conflicted
+++ resolved
@@ -96,31 +96,21 @@
      *
      * Following settings are supported:
      *
-<<<<<<< HEAD
-     *   cli           Set to false to not use CLI-specific cache directory in CLI mode
-     *   directory     Cache directory
-     *   disabled      Set to true to disable the cache
-     *   options       Array of cache options (e.g. disabled, ttl)
-=======
      *   cliOverride   Set to false to not allow cache directory override in CLI mode (optional, enabled by default)
      *   directory     Cache directory (required)
      *   options       Array of cache options (optional, e.g. disabled, ttl)
->>>>>>> 0d6059b2
      *
      * @var array
      */
     protected $cacheSpecs = [
-<<<<<<< HEAD
         'browscap' => [
-            'cli' => false,
+            'cliOverride' => false,
             'directory' => 'browscap',
             'options' => [
                 'ttl' => 0, // no expiration - cache is updated with console util/browscap
                 'keyPattern' => '/^[a-z0-9_\+\-\.]*$/Di',
             ],
         ],
-=======
->>>>>>> 0d6059b2
         'config' => [
             'directory' => 'configs',
         ],
@@ -145,16 +135,6 @@
     ];
 
     /**
-<<<<<<< HEAD
-     * Cache of ensured caches
-     *
-     * @var array
-     */
-    protected $ensuredCached = [];
-
-    /**
-=======
->>>>>>> 0d6059b2
      * Constructor
      *
      * @param Config                $config       Main VuFind configuration
@@ -173,11 +153,7 @@
         // downstream.
         $this->defaults = $config->Cache?->toArray() ?? [];
 
-<<<<<<< HEAD
-        // Configure up search specs cache based on config settings:
-=======
         // Configure search specs cache based on config settings:
->>>>>>> 0d6059b2
         $searchCacheType = $searchConfig->Cache->type ?? false;
         switch ($searchCacheType) {
             case 'File':
@@ -326,26 +302,11 @@
      */
     protected function ensureFileCache(string $name): void
     {
-<<<<<<< HEAD
-        if ($this->ensuredCached[$name] ?? false) {
-            return;
-        }
-
-        if ($config = $this->cacheSpecs[$name] ?? null) {
-            $base = $config['cli'] ?? true
-                ? $this->getCacheDir()
-                : $this->getCacheDir(false);
-            $this->createFileCache($name, $base . $config['directory'], $config['options'] ?? []);
-        }
-
-        $this->ensuredCached[$name] = true;
-=======
         // Use $this->cacheSettings to determine if $this->createFileCache() has been called yet:
         if (!isset($this->cacheSettings[$name]) && $config = $this->cacheSpecs[$name] ?? null) {
             $base = $this->getCacheDir($config['cliOverride'] ?? true);
             $this->createFileCache($name, $base . $config['directory'], $config['options'] ?? []);
         }
->>>>>>> 0d6059b2
     }
 
     /**
