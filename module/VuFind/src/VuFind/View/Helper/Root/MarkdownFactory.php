<?php

/**
 * Class MarkdownFactory
 *
 * PHP version 7
 *
 * Copyright (C) Moravian Library 2020.
 *
 * This program is free software; you can redistribute it and/or modify
 * it under the terms of the GNU General Public License version 2,
 * as published by the Free Software Foundation.
 *
 * This program is distributed in the hope that it will be useful,
 * but WITHOUT ANY WARRANTY; without even the implied warranty of
 * MERCHANTABILITY or FITNESS FOR A PARTICULAR PURPOSE.  See the
 * GNU General Public License for more details.
 *
 * You should have received a copy of the GNU General Public License
 * along with this program; if not, write to the Free Software
 * Foundation, Inc., 51 Franklin Street, Fifth Floor, Boston, MA  02110-1301  USA
 *
 * @category VuFind
 * @package  VuFind\View\Helper\Root
 * @author   Josef Moravec <moravec@mzk.cz>
 * @license  https://opensource.org/licenses/gpl-2.0.php GNU General Public License
 * @link     https://knihovny.cz Main Page
 */
namespace VuFind\View\Helper\Root;

use Interop\Container\ContainerInterface;
use Laminas\ServiceManager\Factory\FactoryInterface;

/**
 * Markdown helper factory
 *
 * @category VuFind
 * @package  View_Helpers
 * @author   Mario Trojan <mario.trojan@uni-tuebingen.de>
 * @license  http://opensource.org/licenses/gpl-2.0.php GNU General Public License
 * @link     https://vufind.org/wiki/development Wiki
 */
class MarkdownFactory implements FactoryInterface
{
    /**
     * Create an object
     *
     * @param ContainerInterface $container     Service Manager
     * @param type               $requestedName Service being created
     * @param null|array         $options       Extra options (optional)
     *
     * @return object
     *
     * @throws \Exception (options not allowed in this implementation)
     */
    public function __invoke(
        ContainerInterface $container, $requestedName, array $options = null
    ) {
<<<<<<< HEAD
        $markdownService = $container
            ->get(\League\CommonMark\ConverterInterface::class);
        return new Markdown($markdownService);
=======
        $markdownService = $container->get('League\CommonMark\ConverterInterface');
        return new $requestedName($markdownService);
>>>>>>> 52f06578
    }
}<|MERGE_RESOLUTION|>--- conflicted
+++ resolved
@@ -56,13 +56,8 @@
     public function __invoke(
         ContainerInterface $container, $requestedName, array $options = null
     ) {
-<<<<<<< HEAD
         $markdownService = $container
             ->get(\League\CommonMark\ConverterInterface::class);
-        return new Markdown($markdownService);
-=======
-        $markdownService = $container->get('League\CommonMark\ConverterInterface');
         return new $requestedName($markdownService);
->>>>>>> 52f06578
     }
 }