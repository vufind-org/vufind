<?php
/**
 * OpenUrl view helper
 *
 * PHP version 5
 *
 * Copyright (C) Villanova University 2010.
 *
 * This program is free software; you can redistribute it and/or modify
 * it under the terms of the GNU General Public License version 2,
 * as published by the Free Software Foundation.
 *
 * This program is distributed in the hope that it will be useful,
 * but WITHOUT ANY WARRANTY; without even the implied warranty of
 * MERCHANTABILITY or FITNESS FOR A PARTICULAR PURPOSE.  See the
 * GNU General Public License for more details.
 *
 * You should have received a copy of the GNU General Public License
 * along with this program; if not, write to the Free Software
 * Foundation, Inc., 59 Temple Place, Suite 330, Boston, MA  02111-1307  USA
 *
 * @category VuFind2
 * @package  View_Helpers
 * @author   Demian Katz <demian.katz@villanova.edu>
 * @license  http://opensource.org/licenses/gpl-2.0.php GNU General Public License
 * @link     http://vufind.org/wiki/vufind2:developer_manual Wiki
 */
namespace VuFind\View\Helper\Root;

/**
 * OpenUrl view helper
 *
 * @category VuFind2
 * @package  View_Helpers
 * @author   Demian Katz <demian.katz@villanova.edu>
 * @license  http://opensource.org/licenses/gpl-2.0.php GNU General Public License
 * @link     http://vufind.org/wiki/vufind2:developer_manual Wiki
 */
class OpenUrl extends \Zend\View\Helper\AbstractHelper
{
    /**
     * Context helper
     *
     * @var \VuFind\View\Helper\Root\Context
     */
    protected $context;

    /**
     * VuFind OpenURL configuration
     *
     * @var \Zend\Config\Config
     */
    protected $config;

    /**
     * OpenURL rules
     *
     * @var array
     */
    protected $openUrlRules;

    /**
     * Current RecordDriver
     *
     * @var \VuFind\RecordDriver
     */
    protected $recordDriver;

    /**
     * OpenURL context ('results', 'record' or 'holdings')
     *
     * @var string
     */
    protected $area;

    /**
     * Constructor
     *
     * @param \VuFind\View\Helper\Root\Context $context      Context helper
     * @param array                            $openUrlRules VuFind OpenURL rules
     * @param \Zend\Config\Config              $config       VuFind OpenURL config
     */
    public function __construct(\VuFind\View\Helper\Root\Context $context,
        $openUrlRules, $config = null
    ) {
        $this->context = $context;
        $this->openUrlRules = $openUrlRules;
        $this->config = $config;
    }

    /**
     * Render appropriate UI controls for an OpenURL link.
     *
     * @param \VuFind\RecordDriver $driver The current recorddriver
     * @param string               $area   OpenURL context ('results', 'record'
     *  or 'holdings'
     *
     * @return object
     */
    public function __invoke($driver, $area)
    {
        $this->recordDriver = $driver;
        $this->area = $area;
        return $this;
    }

    /**
     * Support method for renderTemplate() -- process image based parameters.
     *
     * @param bool $imagebased Indicates if an image based link
     * should be displayed or not (null for system default)
     *
     * @return array
     */
    protected function getImageBasedParams($imagebased)
    {
        $params = [
            'openUrlImageBasedMode' => $this->getImageBasedLinkingMode(),
            'openUrlImageBased' => null
        ];

        if (null === $imagebased) {
            $imagebased = $this->imageBasedLinkingIsActive();
        }

        $imagebasedopenurl = null;
        if ($imagebased) {
            if (!isset($this->config->dyn_graphic)) {
                // if imagebased linking is forced by the template, but it is not
                // configured properly, throw an exception
                throw new \Exception(
                    'Template tries to display OpenURL as image based link, but
                     Image based linking is not configured! Please set parameter
                     dyn_graphic in config file.'
                );
            }
            $params['openUrlImageBasedBase'] = $this->config->dyn_graphic;
            $params['openUrlImageBased'] = $this->recordDriver
                ->tryMethod('getImageBasedOpenUrl');

            // Fallback to normal OpenUrl if no specific image based open url
            // is defined or if the method to get a specific image based
            // open url is missing or not supported by the RecordDriver
            if (!$params['openUrlImageBased']) {
                $params['openUrlImageBased'] = $this->recordDriver->getOpenUrl();
            }

            // Concatenate image based OpenUrl base and OpenUrl
            // to a usable image reference
            if (false !== strpos('?', $params['openUrlImageBasedBase'])) {
                $params['openUrlImageBasedComplete']
                    = $params['openUrlImageBasedBase']
                    . '&' . $params['openUrlImageBased'];
            } else {
                $params['openUrlImageBasedComplete']
                    = $params['openUrlImageBasedBase']
                    . '?' . $params['openUrlImageBased'];
            }
        }

        return $params;
    }

    /**
     * Public method to render the OpenURL template
     *
     * @param bool $imagebased Indicates if an image based link
     * should be displayed or not (null for system default)
     *
     * @return string
     */
    public function renderTemplate($imagebased = null)
    {
        if (null !== $this->config && isset($this->config->url)) {
            // Trim off any parameters (for legacy compatibility -- default config
            // used to include extraneous parameters):
            list($base) = explode('?', $this->config->url);
        } else {
            $base = false;
        }

        $embed = (isset($this->config->embed) && !empty($this->config->embed));

        $embedAutoLoad = isset($this->config->embed_auto_load)
            ? $this->config->embed_auto_load : false;
        // ini values 'true'/'false' are provided via ini reader as 1/0
        // only check embedAutoLoad for area if the current area passed checkContext
        if (!($embedAutoLoad === "1" || $embedAutoLoad === "0")
            && !empty($this->area)
        ) {
            // embedAutoLoad is neither true nor false, so check if it contains an
            // area string defining where exactly to use autoloading
            $embedAutoLoad = in_array(
                strtolower($this->area),
                array_map(
                    'trim',
                    array_map(
                        'strtolower',
                        explode(',', $embedAutoLoad)
                    )
                )
            );
        }

        // Build parameters needed to display the control:
        $params = [
            'openUrl' => $this->recordDriver->getOpenUrl(),
            'openUrlBase' => empty($base) ? false : $base,
            'openUrlWindow' => empty($this->config->window_settings)
                ? false : $this->config->window_settings,
            'openUrlGraphic' => empty($this->config->graphic)
                ? false : $this->config->graphic,
            'openUrlGraphicWidth' => empty($this->config->graphic_width)
                ? false : $this->config->graphic_width,
            'openUrlGraphicHeight' => empty($this->config->graphic_height)
                ? false : $this->config->graphic_height,
            'openUrlEmbed' => $embed,
<<<<<<< HEAD
            'openUrlEmbedAutoLoad' => $embedAutoLoad,
            'openUrlId' => $counter
        ] + $this->getImageBasedParams($imagebased);
=======
            'openUrlEmbedAutoLoad' => $embedAutoLoad
        ];
>>>>>>> f32d330a

        // Render the subtemplate:
        return $this->context->__invoke($this->getView())->renderInContext(
            'Helpers/openurl.phtml', $params
        );
    }

    /**
     * Public method to check ImageBased Linking mode
     *
     * @return string|bool false if image based linking is not active,
     * config image_based_linking_mode otherwise (default = 'both')
     */
    public function getImageBasedLinkingMode()
    {
        if ($this->imageBasedLinkingIsActive()
            && isset($this->config->image_based_linking_mode)
        ) {
            return $this->config->image_based_linking_mode;
        }
        return $this->imageBasedLinkingIsActive() ? 'both' : false;
    }

    /**
     * Public method to check if ImageBased Linking is enabled
     *
     * @return bool
     */
    public function imageBasedLinkingIsActive()
    {
        return isset($this->config->dyn_graphic);
    }

    /**
     * Public method to check whether OpenURLs are active for current record
     *
     * @return bool
     */
    public function isActive()
    {
        // check first if OpenURLs are enabled for this RecordDriver
        // check second if OpenURLs are enabled for this context
        // check last if any rules apply
        if (!$this->recordDriver->getOpenUrl()
            || !$this->checkContext()
            || !$this->checkIfRulesApply()
        ) {
            return false;
        }
        return true;
    }

    /**
     * Does the OpenURL configuration indicate that we should display OpenURLs in
     * the specified context?
     *
     * @return bool
     */
    protected function checkContext()
    {
        // Doesn't matter the target area if no OpenURL resolver is specified:
        if (!isset($this->config->url)) {
            return false;
        }

        // If a setting exists, return that:
        $key = 'show_in_' . $this->area;
        if (isset($this->config->$key)) {
            return $this->config->$key;
        }

        // If we got this far, use the defaults -- true for results, false for
        // everywhere else.
        return ($this->area == 'results');
    }

    /**
     * Check if the rulesets found apply to the current record. First match counts.
     *
     * @return bool
     */
    protected function checkIfRulesApply()
    {
        foreach ($this->openUrlRules as $rules) {
            if (!$this->checkExcludedRecordsRules($rules)
                && $this->checkSupportedRecordsRules($rules)
            ) {
                return true;
            }
        }
        return false;
    }

    /**
     * Check if "exclude" rules from the OpenUrlRules.json file apply to
     * the current record
     *
     * @param array $resolverDriverRules Array of rules for a specific resolverDriver
     *
     * @return bool
     */
    protected function checkExcludedRecordsRules($resolverDriverRules)
    {
        if (isset($resolverDriverRules['exclude'])) {
            // No exclusion rules mean no exclusions -- return false
            return count($resolverDriverRules['exclude'])
                ? $this->checkRules($resolverDriverRules['exclude']) : false;
        }
        return false;
    }

    /**
     * Check if "include" rules from the OpenUrlRules.json file apply to
     * the current record
     *
     * @param array $resolverDriverRules Array of rules for a specific resolverDriver
     *
     * @return bool
     */
    protected function checkSupportedRecordsRules($resolverDriverRules)
    {
        if (isset($resolverDriverRules['include'])) {
            // No inclusion rules mean include everything -- return true
            return count($resolverDriverRules['include'])
                ? $this->checkRules($resolverDriverRules['include']) : true;
        }
        return false;
    }

    /**
     * Check if an array contains a non-empty value.
     *
     * @param array $in Array to check
     *
     * @return bool
     */
    protected function hasNonEmptyValue($in)
    {
        foreach ($in as $current) {
            if (!empty($current)) {
                return true;
            }
        }
        return false;
    }

    /**
     * Check if method rules match.
     *
     * @param array $rules Rules to check.
     *
     * @return bool
     */
    protected function checkMethodRules($rules)
    {
        $ruleMatchCounter = 0;
        foreach ($rules as $key => $value) {
            if (is_callable([$this->recordDriver, $key])) {
                $value = (array)$value;
                $recordValue = (array)$this->recordDriver->$key();

                // wildcard present
                if (in_array('*', $value)) {
                    // Strip the wildcard out of the value list; what is left
                    // is the set of values that MUST be found in the record.
                    // If we subtract the record values from the required values
                    // and still have something left behind, then the match fails
                    // as long as SOME non-empty value was provided.
                    $requiredValues = array_diff($value, ['*']);
                    if (!count(array_diff($requiredValues, $recordValue))
                        && $this->hasNonEmptyValue($recordValue)
                    ) {
                        $ruleMatchCounter++;
                    }
                } else {
                    $valueCount = count($value);
                    if ($valueCount == count($recordValue)
                        && $valueCount == count(
                            array_intersect($value, $recordValue)
                        )
                    ) {
                        $ruleMatchCounter++;
                    }
                }
            }
        }

        // Did all the rules match?
        return ($ruleMatchCounter == count($rules));
    }

    /**
     * Checks if rules from the OpenUrlRules.json file apply to the current
     * record
     *
     * @param array $ruleset Array of rules to be checked
     *
     * @return bool
     */
    protected function checkRules($ruleset)
    {
        // check each rule - first rule-match
        foreach ($ruleset as $rule) {
            // skip this rule if it's not relevant for the current RecordDriver
            if (isset($rule['recorddriver'])
                && !($this->recordDriver instanceof $rule['recorddriver'])
            ) {
                continue;
            }

            // check if defined methods-rules apply for current record
            if (isset($rule['methods'])) {
                if ($this->checkMethodRules($rule['methods'])) {
                    return true;
                }
            } else {
                // no method rules? Then assume a match by default!
                return true;
            }
        }
        // no rule matched
        return false;
    }
}<|MERGE_RESOLUTION|>--- conflicted
+++ resolved
@@ -215,14 +215,9 @@
             'openUrlGraphicHeight' => empty($this->config->graphic_height)
                 ? false : $this->config->graphic_height,
             'openUrlEmbed' => $embed,
-<<<<<<< HEAD
             'openUrlEmbedAutoLoad' => $embedAutoLoad,
             'openUrlId' => $counter
         ] + $this->getImageBasedParams($imagebased);
-=======
-            'openUrlEmbedAutoLoad' => $embedAutoLoad
-        ];
->>>>>>> f32d330a
 
         // Render the subtemplate:
         return $this->context->__invoke($this->getView())->renderInContext(
