--- conflicted
+++ resolved
@@ -230,15 +230,9 @@
     {
         $urlHelper = $this->getView()->plugin('url');
         $url = $urlHelper('search-results')
-<<<<<<< HEAD
-            . '?lookfor=hierarchy_parent_id:"'
-            . urlencode(addcslashes($driver->getUniqueID(), '"'))
-            . '"';
-=======
             . '?lookfor='
             . urlencode(addcslashes($driver->getUniqueID(), '"'))
             . '&type=ParentID';
->>>>>>> 77b4c70c
         // Make sure everything is properly HTML encoded:
         $escaper = $this->getView()->plugin('escapehtml');
         return $escaper($url);
