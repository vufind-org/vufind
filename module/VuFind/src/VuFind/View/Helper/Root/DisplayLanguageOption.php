--- conflicted
+++ resolved
@@ -55,22 +55,6 @@
     public function __construct(TranslatorInterface $translator)
     {
         $this->translator = $translator;
-<<<<<<< HEAD
-=======
-        try {
-            $this->translator->addTranslationFile(
-                'ExtendedIni', null, 'default', 'native'
-            );
-            $this->translator->setLocale('native');
-        } catch (\Laminas\Mvc\I18n\Exception\BadMethodCallException $e) {
-            if (!extension_loaded('intl')) {
-                throw new \Exception(
-                    'Translation broken due to missing PHP intl extension.'
-                    . ' Please disable translation or install the extension.'
-                );
-            }
-        }
->>>>>>> a8f95101
     }
 
     /**
