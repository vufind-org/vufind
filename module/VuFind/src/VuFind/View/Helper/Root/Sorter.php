<?php
<<<<<<< HEAD

declare(strict_types=1);
=======
>>>>>>> 6c3fdec8

/**
 * Class Sorter
 *
 * PHP version 7
 *
 * Copyright (C) Moravian Library 2022.
 *
 * This program is free software; you can redistribute it and/or modify
 * it under the terms of the GNU General Public License version 2,
 * as published by the Free Software Foundation.
 *
 * This program is distributed in the hope that it will be useful,
 * but WITHOUT ANY WARRANTY; without even the implied warranty of
 * MERCHANTABILITY or FITNESS FOR A PARTICULAR PURPOSE.  See the
 * GNU General Public License for more details.
 *
 * You should have received a copy of the GNU General Public License
 * along with this program; if not, write to the Free Software
 * Foundation, Inc., 51 Franklin Street, Fifth Floor, Boston, MA  02110-1301  USA
 *
 * @category VuFind
 * @package  VuFind\View\Helper\Root
 * @author   Josef Moravec <moravec@mzk.cz>
 * @license  https://opensource.org/licenses/gpl-2.0.php GNU General Public License
 * @link     https://vufind.org/wiki/development Wiki
 */

<<<<<<< HEAD
=======
declare(strict_types=1);

>>>>>>> 6c3fdec8
namespace VuFind\View\Helper\Root;

/**
 * Class Sorter
 *
 * @category VuFind
 * @package  VuFind\View\Helper\Root
 * @author   Josef Moravec <moravec@mzk.cz>
 * @license  https://opensource.org/licenses/gpl-2.0.php GNU General Public License
 * @link     https://vufind.org/wiki/development Wiki
 */
class Sorter implements \VuFind\I18n\HasSorterInterface
{
    use \VuFind\I18n\HasSorterTrait;

    /**
     * Get sorter
     *
     * @return \VuFind\I18n\SorterInterface
     */
    public function __invoke(): \VuFind\I18n\SorterInterface
    {
        return $this->getSorter();
    }
}<|MERGE_RESOLUTION|>--- conflicted
+++ resolved
@@ -1,9 +1,4 @@
 <?php
-<<<<<<< HEAD
-
-declare(strict_types=1);
-=======
->>>>>>> 6c3fdec8
 
 /**
  * Class Sorter
@@ -32,11 +27,8 @@
  * @link     https://vufind.org/wiki/development Wiki
  */
 
-<<<<<<< HEAD
-=======
 declare(strict_types=1);
 
->>>>>>> 6c3fdec8
 namespace VuFind\View\Helper\Root;
 
 /**
