<?php
/**
 * Flash message view helper
 *
 * PHP version 7
 *
 * Copyright (C) Villanova University 2010.
 *
 * This program is free software; you can redistribute it and/or modify
 * it under the terms of the GNU General Public License version 2,
 * as published by the Free Software Foundation.
 *
 * This program is distributed in the hope that it will be useful,
 * but WITHOUT ANY WARRANTY; without even the implied warranty of
 * MERCHANTABILITY or FITNESS FOR A PARTICULAR PURPOSE.  See the
 * GNU General Public License for more details.
 *
 * You should have received a copy of the GNU General Public License
 * along with this program; if not, write to the Free Software
 * Foundation, Inc., 51 Franklin Street, Fifth Floor, Boston, MA  02110-1301  USA
 *
 * @category VuFind
 * @package  View_Helpers
 * @author   Demian Katz <demian.katz@villanova.edu>
 * @license  http://opensource.org/licenses/gpl-2.0.php GNU General Public License
 * @link     https://vufind.org/wiki/development Wiki
 */
namespace VuFind\View\Helper\Root;

use Laminas\Mvc\Plugin\FlashMessenger\FlashMessenger;
use Laminas\View\Helper\AbstractHelper;

/**
 * Flash message view helper
 *
 * @category VuFind
 * @package  View_Helpers
 * @author   Demian Katz <demian.katz@villanova.edu>
 * @license  http://opensource.org/licenses/gpl-2.0.php GNU General Public License
 * @link     https://vufind.org/wiki/development Wiki
 */
class Flashmessages extends AbstractHelper
{
    /**
     * Flash messenger controller helper
     *
     * @var FlashMessenger
     */
    protected $fm;

    /**
     * Flash messenger namespaces
     *
     * @var string[]
     */
    protected $namespaces = ['error', 'warning', 'info', 'success', 'default'];

    /**
     * Constructor
     *
     * @param FlashMessenger $fm Flash messenger controller helper
     */
    public function __construct(FlashMessenger $fm)
    {
        $this->fm = $fm;
    }

    /**
     * Get the CSS class to correspond with a messenger namespace
     *
     * @param string $ns Namespace
     *
     * @return string
     */
    protected function getClassForNamespace($ns)
    {
        return $ns;
    }

    /**
     * Generate flash message <div>'s with appropriate classes based on message type.
     *
     * @return string $html
     */
    public function __invoke()
    {
        $html = '';
        foreach ($this->namespaces as $ns) {
            $messages = array_merge(
                $this->fm->getMessages($ns),
                $this->fm->getCurrentMessages($ns)
            );
            foreach (array_unique($messages, SORT_REGULAR) as $msg) {
                $html .= '<div role="alert" class="'
                    . $this->getClassForNamespace($ns) . '"';
                if (isset($msg['dataset'])) {
                    foreach ($msg['dataset'] as $attr => $value) {
                        $html .= ' data-' . $attr . '="'
                            . htmlspecialchars($value) . '"';
                    }
                }
                $html .= '>';
                // Advanced form:
                if (is_array($msg)) {
                    $msgHtml = $msg['html'] ?? false;
                    $message = $msg['msg'];
                    $escapeHtml = $this->getView()->plugin('escapeHtml');
                    // Process tokens and translate the message unless requested not
                    // to:
                    if ($msg['translate'] ?? true) {
                        $translate = $this->getView()->plugin('translate');
                        $tokens = $msg['tokens'] ?? [];
                        if ($tokens) {
                            if ($msg['translateTokens'] ?? false) {
                                $tokens = array_map(
                                    $translate,
                                    $tokens
                                );
                            }
                            // Escape tokens if the main message is HTML, unless
                            // requested not to by setting tokensHtml to true:
                            if ($msgHtml && !($msg['tokensHtml'] ?? false)) {
                                $tokens = array_map($escapeHtml, $tokens);
                            }
                        }
                        $default = $msg['default'] ?? null;

                        // Translate the message:
                        $message = $translate($message, $tokens, $default);
                    }
                    // Escape the message unless requested not to:
                    if (!$msgHtml) {
                        $message = $escapeHtml($message);
                    }
<<<<<<< HEAD
                    $helper = $helper ? $this->getView()->plugin($helper) : false;
                    $tokens = $msg['tokens'] ?? [];
                    if ($tokens && $mode = ($msg['translateTokens'] ?? false)) {
                        // Escape translated tokens unless html is requested or the
                        // main message is translated:
                        $translator = 'html' === $mode || empty($msg['html'])
                            ? 'translate' : 'transEsc';
                        $tokens = array_map(
                            $this->getView()->plugin($translator),
                            $tokens
                        );
                    }
                    $default = $msg['default'] ?? null;
                    $html .= $helper
                        ? $helper($msg['msg'], $tokens, $default) : $msg['msg'];
=======

                    $html .= $message;
>>>>>>> 0868449c
                } else {
                    // Basic default string:
                    $transEsc = $this->getView()->plugin('transEsc');
                    $html .= $transEsc($msg);
                }
                $html .= '</div>';
            }
            $this->fm->clearMessages($ns);
            $this->fm->clearCurrentMessages($ns);
        }
        return $html;
    }
}<|MERGE_RESOLUTION|>--- conflicted
+++ resolved
@@ -132,26 +132,8 @@
                     if (!$msgHtml) {
                         $message = $escapeHtml($message);
                     }
-<<<<<<< HEAD
-                    $helper = $helper ? $this->getView()->plugin($helper) : false;
-                    $tokens = $msg['tokens'] ?? [];
-                    if ($tokens && $mode = ($msg['translateTokens'] ?? false)) {
-                        // Escape translated tokens unless html is requested or the
-                        // main message is translated:
-                        $translator = 'html' === $mode || empty($msg['html'])
-                            ? 'translate' : 'transEsc';
-                        $tokens = array_map(
-                            $this->getView()->plugin($translator),
-                            $tokens
-                        );
-                    }
-                    $default = $msg['default'] ?? null;
-                    $html .= $helper
-                        ? $helper($msg['msg'], $tokens, $default) : $msg['msg'];
-=======
 
                     $html .= $message;
->>>>>>> 0868449c
                 } else {
                     // Basic default string:
                     $transEsc = $this->getView()->plugin('transEsc');
