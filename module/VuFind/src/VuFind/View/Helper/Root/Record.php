<?php

/**
 * Record driver view helper
 *
 * PHP version 8
 *
 * Copyright (C) Villanova University 2010.
 *
 * This program is free software; you can redistribute it and/or modify
 * it under the terms of the GNU General Public License version 2,
 * as published by the Free Software Foundation.
 *
 * This program is distributed in the hope that it will be useful,
 * but WITHOUT ANY WARRANTY; without even the implied warranty of
 * MERCHANTABILITY or FITNESS FOR A PARTICULAR PURPOSE.  See the
 * GNU General Public License for more details.
 *
 * You should have received a copy of the GNU General Public License
 * along with this program; if not, write to the Free Software
 * Foundation, Inc., 51 Franklin Street, Fifth Floor, Boston, MA  02110-1301  USA
 *
 * @category VuFind
 * @package  View_Helpers
 * @author   Demian Katz <demian.katz@villanova.edu>
 * @license  http://opensource.org/licenses/gpl-2.0.php GNU General Public License
 * @link     https://vufind.org/wiki/development Wiki
 */

namespace VuFind\View\Helper\Root;

use Laminas\Config\Config;
use VuFind\Cover\Router as CoverRouter;
use VuFind\Db\Entity\UserEntityInterface;
use VuFind\Db\Entity\UserListEntityInterface;
use VuFind\Db\Service\CommentsServiceInterface;
use VuFind\Db\Service\DbServiceAwareInterface;
use VuFind\Db\Service\DbServiceAwareTrait;
use VuFind\Db\Service\UserListServiceInterface;
use VuFind\Db\Service\UserResourceServiceInterface;
use VuFind\Search\Memory;
use VuFind\Search\UrlQueryHelper;
use VuFind\Tags\TagsService;

use function get_class;
use function in_array;
use function is_array;
use function is_callable;
use function is_string;

/**
 * Record driver view helper
 *
 * @category VuFind
 * @package  View_Helpers
 * @author   Demian Katz <demian.katz@villanova.edu>
 * @license  http://opensource.org/licenses/gpl-2.0.php GNU General Public License
 * @link     https://vufind.org/wiki/development Wiki
 */
class Record extends \Laminas\View\Helper\AbstractHelper implements DbServiceAwareInterface
{
    use ClassBasedTemplateRendererTrait;
    use DbServiceAwareTrait;

    /**
     * Context view helper
     *
     * @var \VuFind\View\Helper\Root\Context
     */
    protected $contextHelper;

    /**
     * Cover router
     *
     * @var CoverRouter
     */
    protected $coverRouter = null;

    /**
     * Search memory
     *
     * @var Memory
     */
    protected $searchMemory = null;

    /**
     * Record driver
     *
     * @var \VuFind\RecordDriver\AbstractBase
     */
    protected $driver;

    /**
     * Constructor
     *
     * @param TagsService $tagsService Tags service
     * @param Config      $config      Configuration from config.ini
     */
    public function __construct(protected TagsService $tagsService, protected ?Config $config = null)
    {
        $this->config = $config;
    }

    /**
     * Inject the cover router
     *
     * @param CoverRouter $router Cover router
     *
     * @return void
     */
    public function setCoverRouter($router)
    {
        $this->coverRouter = $router;
    }

    /**
     * Inject the search memory
     *
     * @param Memory $memory Search memory
     *
     * @return void
     */
    public function setSearchMemory(Memory $memory): void
    {
        $this->searchMemory = $memory;
    }

    /**
     * Render a template within a record driver folder.
     *
     * @param string $name    Template name to render
     * @param array  $context Variables needed for rendering template; these will
     * be temporarily added to the global view context, then reverted after the
     * template is rendered (default = record driver only).
     * @param bool   $throw   If true (default), an exception is thrown if the
     * template is not found. Otherwise an empty string is returned.
     *
     * @return string
     */
    public function renderTemplate($name, $context = null, $throw = true)
    {
        $template = 'RecordDriver/%s/' . $name;
        $className = get_class($this->driver);
        return $this->renderClassTemplate(
            $template,
            $className,
            $context ?? ['driver' => $this->driver],
            $throw
        );
    }

    /**
     * Store a record driver object and return this object so that the appropriate
     * template can be rendered.
     *
     * @param \VuFind\RecordDriver\AbstractBase $driver Record driver object.
     *
     * @return Record
     */
    public function __invoke($driver)
    {
        // Set up context helper:
        $contextHelper = $this->getView()->plugin('context');
        $this->contextHelper = $contextHelper($this->getView());

        // Set up driver context:
        $this->driver = $driver;
        return $this;
    }

    /**
     * Render the core metadata area of the record view.
     *
     * @return string
     */
    public function getCoreMetadata()
    {
        return $this->renderTemplate('core.phtml');
    }

    /**
     * Render the a brief record for use in collection mode.
     *
     * @return string
     */
    public function getCollectionBriefRecord()
    {
        return $this->renderTemplate('collection-record.phtml');
    }

    /**
     * Render the core metadata area of the collection view.
     *
     * @return string
     */
    public function getCollectionMetadata()
    {
        return $this->renderTemplate('collection-info.phtml');
    }

    /**
     * Get comments associated with the current record.
     *
     * @return CommentsEntityInterface[]
     */
    public function getComments(): array
    {
        return $this->getDbService(CommentsServiceInterface::class)->getRecordComments(
            $this->driver->getUniqueId(),
            $this->driver->getSourceIdentifier()
        );
    }

    /**
     * Export the record in the requested format. For legal values, see
     * the export helper's getFormatsForRecord() method.
     *
     * @param string $format Export format to display
     *
     * @return string        Exported data
     */
    public function getExport($format)
    {
        $format = strtolower($format);
        return $this->renderTemplate('export-' . $format . '.phtml');
    }

    /**
     * Get the CSS class used to properly render a format. (Note that this may
     * not be used by every theme).
     *
     * @param string $format Format text to convert into CSS class
     *
     * @return string
     */
    public function getFormatClass($format)
    {
        return $this->renderTemplate(
            'format-class.phtml',
            ['format' => $format]
        );
    }

    /**
     * Render a list of record formats.
     *
     * @return string
     */
    public function getFormatList()
    {
        return $this->renderTemplate('format-list.phtml');
    }

    /**
     * Render a list of record labels.
     *
     * @return string
     */
    public function getLabelList()
    {
        return $this->renderTemplate('label-list.phtml');
    }

    /**
     * Render an entry in a favorite list.
     *
     * @param ?UserListEntityInterface $list Currently selected list (null for
     * combined favorites)
     * @param ?UserEntityInterface     $user Current logged in user (null if none)
     *
     * @return string
     */
    public function getListEntry($list = null, $user = null)
    {
        // Get list of lists containing this entry
        $lists = null;
        if ($user) {
            $lists = $this->getDbService(UserListServiceInterface::class)->getListsContainingRecord(
                $this->driver->getUniqueID(),
                $this->driver->getSourceIdentifier(),
                $user
            );
        }
        return $this->renderTemplate(
            'list-entry.phtml',
            [
                'driver' => $this->driver,
                'list' => $list,
                'user' => $user,
                'lists' => $lists,
            ]
        );
    }

    /**
     * Get notes associated with this record in user lists.
     *
     * @param int $list_id ID of list to load tags from (null for all lists)
     * @param int $user_id ID of user to load tags from (null for all users)
     *
     * @return string[]
     */
    public function getListNotes($list_id = null, $user_id = null)
    {
        $data = $this->getDbService(UserResourceServiceInterface::class)->getFavoritesForRecord(
            $this->driver->getUniqueId(),
            $this->driver->getSourceIdentifier(),
            $list_id,
            $user_id
        );
        $notes = [];
        foreach ($data as $current) {
            if (!empty($note = $current->getNotes())) {
                $notes[] = $note;
            }
        }
        return $notes;
    }

    /**
     * Render previews (data and link) of the item if configured.
     *
     * @return string
     */
    public function getPreviews()
    {
        return $this->getPreviewData() . $this->getPreviewLink();
    }

    /**
     * Render data needed to get previews.
     *
     * @return string
     */
    public function getPreviewData()
    {
        return $this->renderTemplate(
            'previewdata.phtml',
            ['driver' => $this->driver, 'config' => $this->config]
        );
    }

    /**
     * Render links to previews of the item if configured.
     *
     * @return string
     */
    public function getPreviewLink()
    {
        return $this->renderTemplate(
            'previewlink.phtml',
            ['driver' => $this->driver, 'config' => $this->config]
        );
    }

    /**
     * Collects ISBN, LCCN, and OCLC numbers to use in calling preview APIs
     *
     * @return array
     */
    public function getPreviewIds()
    {
        // Extract identifiers from record driver if it supports appropriate methods:
        $isbn = is_callable([$this->driver, 'getCleanISBN'])
            ? $this->driver->getCleanISBN() : '';
        $lccn = is_callable([$this->driver, 'getLCCN'])
            ? $this->driver->getLCCN() : '';
        $oclc = is_callable([$this->driver, 'getOCLC'])
            ? $this->driver->getOCLC() : [];

        // Turn identifiers into class names to communicate with jQuery logic:
        $idClasses = [];
        if (!empty($isbn)) {
            $idClasses[] = 'ISBN' . $isbn;
        }
        if (!empty($lccn)) {
            $idClasses[] = 'LCCN' . $lccn;
        }
        if (!empty($oclc)) {
            foreach ($oclc as $oclcNum) {
                if (!empty($oclcNum)) {
                    $idClasses[] = 'OCLC' . $oclcNum;
                }
            }
        }
        return $idClasses;
    }

    /**
     * Get tags associated with the currently-loaded record.
     *
     * @param UserListEntityInterface|int|null $listOrId  ID of list to load tags from (null for no restriction)
     * @param UserEntityInterface|int|null     $userOrId  ID of user to load tags from (null for all users)
     * @param string                           $sort      Sort type ('count' or 'tag')
     * @param UserEntityInterface|int|null     $ownerOrId ID of user to check for ownership
     *
     * @return array
     */
    public function getTags(
        UserListEntityInterface|int|null $listOrId = null,
        UserEntityInterface|int|null $userOrId = null,
        string $sort = 'count',
        UserEntityInterface|int|null $ownerOrId = null
    ): array {
        return $this->tagsService->getRecordTags(
            $this->driver->getUniqueId(),
            $this->driver->getSourceIdentifier(),
            0,
            $listOrId,
            $userOrId,
            $sort,
            $ownerOrId
        );
    }

    /**
     * Get tags associated with the currently-loaded record AND with a favorites list.
     *
     * @param UserListEntityInterface|int|null $listOrId  ID of list to load tags from (null for tags that
     * are associated with ANY list, but excluding non-list tags)
     * @param UserEntityInterface|int|null     $userOrId  ID of user to load tags from (null for all users)
     * @param string                           $sort      Sort type ('count' or 'tag')
     * @param UserEntityInterface|int|null     $ownerOrId ID of user to check for ownership
     *
     * @return array
     */
    public function getTagsFromFavorites(
        UserListEntityInterface|int|null $listOrId = null,
        UserEntityInterface|int|null $userOrId = null,
        string $sort = 'count',
        UserEntityInterface|int|null $ownerOrId = null
    ): array {
        return $this->tagsService->getRecordTagsFromFavorites(
            $this->driver->getUniqueId(),
            $this->driver->getSourceIdentifier(),
            0,
            $listOrId,
            $userOrId,
            $sort,
            $ownerOrId
        );
    }

    /**
     * Get HTML to render a title.
     *
     * @param int $maxLength Maximum length of non-highlighted title.
     *
     * @return string
     */
    public function getTitleHtml($maxLength = 180)
    {
        $highlightedTitle = $this->driver->tryMethod('getHighlightedTitle');
        $title = trim($this->driver->tryMethod('getTitle'));
        if (!empty($highlightedTitle)) {
            $highlight = $this->getView()->plugin('highlight');
            $addEllipsis = $this->getView()->plugin('addEllipsis');
            return $highlight($addEllipsis($highlightedTitle, $title));
        }
        if (!empty($title)) {
            $escapeHtml = $this->getView()->plugin('escapeHtml');
            $truncate = $this->getView()->plugin('truncate');
            return $escapeHtml($truncate($title, $maxLength));
        }
        $transEsc = $this->getView()->plugin('transEsc');
        return $transEsc('Title not available');
    }

    /**
     * Render the link of the specified type.
     *
     * @param string $type    Link type
     * @param string $lookfor String to search for at link
     *
     * @return string
     */
    public function getLink($type, $lookfor)
    {
        $link = $this->renderTemplate(
            'link-' . $type . '.phtml',
            ['driver' => $this->driver, 'lookfor' => $lookfor]
        );

        $prepend = (!str_contains($link, '?')) ? '?' : '&amp;';

        $hiddenFilters = null;
        // Try to get hidden filters for the current search:
        if ($this->searchMemory) {
            $searchId = $this->driver->getExtraDetail('searchId')
                ?? $this->getView()->plugin('searchMemory')->getLastSearchId();
            if ($searchId && ($search = $this->searchMemory->getSearchById($searchId))) {
                $filters = UrlQueryHelper::buildQueryString(
                    [
                        'hiddenFilters' => $search->getParams()->getHiddenFiltersAsQueryParams(),
                    ]
                );
                $hiddenFilters = $filters ? $prepend . $filters : '';
            }
        }
        // If we couldn't get hidden filters for the current search, use last filters:
        if (null === $hiddenFilters) {
            $hiddenFilters = $this->getView()->plugin('searchTabs')
                ->getCurrentHiddenFilterParams(
                    $this->driver->getSearchBackendIdentifier(),
                    false,
                    $prepend
                );
        }
        return $link . $hiddenFilters;
    }

    /**
     * Render the contents of the specified record tab.
     *
     * @param \VuFind\RecordTab\TabInterface $tab Tab to display
     *
     * @return string
     */
    public function getTab(\VuFind\RecordTab\TabInterface $tab)
    {
        $context = ['driver' => $this->driver, 'tab' => $tab];
        $classParts = explode('\\', $tab::class);
        $template = 'RecordTab/' . strtolower(array_pop($classParts)) . '.phtml';
        $oldContext = $this->contextHelper->apply($context);
        $html = $this->view->render($template);
        $this->contextHelper->restore($oldContext);
        return $html;
    }

    /**
     * Render a toolbar for use on the record view.
     *
     * @return string
     */
    public function getToolbar()
    {
        return $this->renderTemplate('toolbar.phtml');
    }

    /**
     * Render a search result for the specified view mode.
     *
     * @param string $view View mode to use.
     *
     * @return string
     */
    public function getSearchResult($view)
    {
        return $this->renderTemplate('result-' . $view . '.phtml');
    }

    /**
     * Render an HTML checkbox control for the current record.
     *
     * @param string $idPrefix Prefix for checkbox HTML ids
     * @param string $formAttr ID of form for [form] attribute
     * @param int    $number   Result number (for label of checkbox)
     *
     * @return string
     */
    public function getCheckbox($idPrefix = '', $formAttr = false, $number = null)
    {
<<<<<<< HEAD
        $id = $this->driver->getSourceIdentifier() . '|'
            . $this->driver->getUniqueId();
        $titleHtml = $this->getTitleHtml();
        $context
            = ['id' => $id, 'number' => $number, 'prefix' => $idPrefix, 'titleHtml' => $titleHtml];
=======
        $context = compact('number') + [
            'id' => $this->getUniqueIdWithSourcePrefix(),
            'checkboxElementId' => $this->getUniqueHtmlElementId($idPrefix),
            'prefix' => $idPrefix,
        ];
>>>>>>> e639cae6
        if ($formAttr) {
            $context['formAttr'] = $formAttr;
        }
        return $this->contextHelper->renderInContext(
            'record/checkbox.phtml',
            $context
        );
    }

    /**
     * Render a cover for the current record.
     *
     * @param string $context Context of code being generated
     * @param string $default The default size of the cover
     * @param string $link    The link for the anchor
     *
     * @return string
     */
    public function getCover($context, $default, $link = false)
    {
        $details = $this->getCoverDetails($context, $default, $link);
        return $details['html'];
    }

    /**
     * Should cover images be linked to previews (when applicable) in the provided
     * template context?
     *
     * @param string $context Context of code being generated
     *
     * @return bool
     */
    protected function getPreviewCoverLinkSetting($context)
    {
        static $previewContexts = false;
        if (false === $previewContexts) {
            $previewContexts = isset($this->config->Content->linkPreviewsToCovers)
                ? array_map(
                    'trim',
                    explode(',', $this->config->Content->linkPreviewsToCovers)
                ) : ['*'];
        }
        return in_array('*', $previewContexts)
            || in_array($context, $previewContexts);
    }

    /**
     * Get the rendered cover plus some useful parameters.
     *
     * @param string             $context Context of code being generated
     * @param string             $default The default size of the cover
     * @param string|array|false $link    The href link for the anchor (false
     * for no link, or a string to use as an href, or an array of attributes
     * to include in the anchor tag)
     *
     * @return array
     */
    public function getCoverDetails($context, $default, $link = false)
    {
        $linkAttributes = is_string($link)
            ? ['href' => $link]
            : (is_array($link) ? $link : []);
        $details = compact('linkAttributes', 'context') + [
            'driver' => $this->driver, 'cover' => false, 'size' => false,
            'linkPreview' => $this->getPreviewCoverLinkSetting($context),
        ];
        $preferredSize = $this->getCoverSize($context, $default);
        if (empty($preferredSize)) {    // covers disabled entirely
            $details['html'] = '';
        } else {
            // Find best option if more than one size is defined (e.g. small:medium)
            foreach (explode(':', $preferredSize) as $size) {
                if ($details['cover'] = $this->getThumbnail($size)) {
                    $details['size'] = $size;
                    break;
                }
            }
            if ($details['size'] === false) {
                [$details['size']] = explode(':', $preferredSize);
            }
            $details['html'] = $this->renderTemplate('cover.phtml', $details);
        }
        return $details;
    }

    /**
     * Get the configured thumbnail size for record lists
     *
     * @param string $context Context of code being generated
     * @param string $default The default size of the cover
     *
     * @return string
     */
    protected function getCoverSize($context, $default = 'medium')
    {
        if (
            isset($this->config->Content->coversize)
            && !$this->config->Content->coversize
        ) {
            // covers disabled entirely
            return false;
        }
        // check for context-specific overrides
        return $this->config->Content->coversize[$context] ?? $default;
    }

    /**
     * Get the configured thumbnail alignment
     *
     * @param string $context telling the context asking, prepends the config key
     *
     * @return string
     */
    public function getThumbnailAlignment($context = 'result')
    {
        $view = $this->getView();
        $configField = $context . 'ThumbnailsOnLeft';
        $left = !isset($this->config->Site->$configField)
            ? true : $this->config->Site->$configField;
        $mirror = !isset($this->config->Site->mirrorThumbnailsRTL)
            ? true : $this->config->Site->mirrorThumbnailsRTL;
        if ($view->layout()->rtl && !$mirror) {
            $left = !$left;
        }
        return $left ? 'left' : 'right';
    }

    /**
     * Generate a qrcode URL (return false if unsupported).
     *
     * @param string $context Context of code being generated (core or results)
     * @param array  $extra   Extra details to pass to the QR code template
     * @param string $level   QR code level
     * @param int    $size    QR code size
     * @param int    $margin  QR code margin
     *
     * @return string|bool
     */
    public function getQrCode(
        $context,
        $extra = [],
        $level = 'L',
        $size = 3,
        $margin = 4
    ) {
        if (!isset($this->config->QRCode)) {
            return false;
        }

        switch ($context) {
            case 'core':
            case 'results':
                $key = 'showIn' . ucwords(strtolower($context));
                break;
            default:
                return false;
        }

        if (
            !isset($this->config->QRCode->$key)
            || !$this->config->QRCode->$key
        ) {
            return false;
        }

        $template = $context . '-qrcode.phtml';

        // Try to build text:
        $text = $this->renderTemplate(
            $template,
            $extra + ['driver' => $this->driver]
        );
        $qrcode = [
            'text' => $text, 'level' => $level, 'size' => $size, 'margin' => $margin,
        ];

        $urlHelper = $this->getView()->plugin('url');
        return $urlHelper('qrcode-show') . '?' . http_build_query($qrcode);
    }

    /**
     * Generate a thumbnail URL (return false if unsupported).
     *
     * @param string $size Size of thumbnail (small, medium or large -- small is
     * default).
     *
     * @return string|bool
     */
    public function getThumbnail($size = 'small')
    {
        // Find out whether or not AJAX covers are enabled; this will control
        // whether dynamic URLs are resolved immediately or deferred until later
        // (see third parameter of getUrl() below).
        $ajaxcovers = $this->config->Content->ajaxcovers ?? false;
        return $this->coverRouter
            ? $this->coverRouter->getUrl($this->driver, $size, !$ajaxcovers)
            : false;
    }

    /**
     * Get all URLs associated with the record. Returns an array of strings.
     *
     * @return array
     */
    public function getUrlList()
    {
        // Use a filter to pick URLs from the output of getLinkDetails():
        $filter = function ($i) {
            return $i['url'];
        };
        return array_map($filter, $this->getLinkDetails());
    }

    /**
     * Get all the links associated with this record. Returns an array of
     * associative arrays each containing 'desc' and 'url' keys.
     *
     * @param bool $openUrlActive Is there an active OpenURL on the page?
     *
     * @return array
     */
    public function getLinkDetails($openUrlActive = false)
    {
        // See if there are any links available:
        $urls = $this->driver->tryMethod('getURLs');
        if (empty($urls) || ($openUrlActive && $this->hasOpenUrlReplaceSetting())) {
            return [];
        }

        // If we found links, we may need to convert from the "route" format
        // to the "full URL" format.
        $urlHelper = $this->getView()->plugin('url');
        $serverUrlHelper = $this->getView()->plugin('serverurl');
        $formatLink = function ($link) use ($urlHelper, $serverUrlHelper) {
            // Error if route AND URL are missing at this point!
            if (!isset($link['route']) && !isset($link['url'])) {
                throw new \Exception('Invalid URL array.');
            }

            // Build URL from route/query details if missing:
            if (!isset($link['url'])) {
                $routeParams = $link['routeParams'] ?? [];

                $link['url'] = $serverUrlHelper(
                    $urlHelper($link['route'], $routeParams)
                );
                if (isset($link['queryString'])) {
                    $link['url'] .= $link['queryString'];
                }
            }

            // Apply prefix if found
            if (isset($link['prefix'])) {
                $link['url'] = $link['prefix'] . $link['url'];
            }
            // Use URL as description if missing:
            if (!isset($link['desc'])) {
                $link['desc'] = $link['url'];
            }

            return $link;
        };

        return $this->deduplicateLinks(array_map($formatLink, $urls));
    }

    /**
     * Get all the links associated with this record depending on the OpenURL setting
     * replace_other_urls. Returns an array of associative arrays each containing
     * 'desc' and 'url' keys.
     *
     * @return bool
     */
    protected function hasOpenUrlReplaceSetting()
    {
        return isset($this->config->OpenURL->replace_other_urls)
            && $this->config->OpenURL->replace_other_urls;
    }

    /**
     * Remove duplicates from the array. All keys and values are being used
     * recursively to compare, so if there are 2 links with the same url
     * but different desc, they will both be preserved.
     *
     * @param array $links array of associative arrays,
     * each containing 'desc' and 'url' keys
     *
     * @return array
     */
    protected function deduplicateLinks($links)
    {
        return array_values(array_unique($links, SORT_REGULAR));
    }

    /**
     * Get the source identifier + unique id of the record without spaces
     *
     * @param string $idPrefix Prefix for HTML ids
     *
     * @return string
     */
    public function getUniqueHtmlElementId($idPrefix = '')
    {
        $resultSetId = $this->driver->getResultSetIdentifier() ?? '';

        return preg_replace(
            "/\s+/",
            '_',
            ($idPrefix ? $idPrefix . '-' : '')
            . ($resultSetId ? $resultSetId . '-' : '')
            . $this->driver->getUniqueId()
        );
    }

    /**
     * Get the source identifier + unique id of the record
     *
     * @return string
     */
    public function getUniqueIdWithSourcePrefix()
    {
        if ($this->driver) {
            return "{$this->driver->getSourceIdentifier()}"
                . "|{$this->driver->getUniqueId()}";
        }
        throw new \Exception('No record driver found.');
    }
}<|MERGE_RESOLUTION|>--- conflicted
+++ resolved
@@ -560,19 +560,12 @@
      */
     public function getCheckbox($idPrefix = '', $formAttr = false, $number = null)
     {
-<<<<<<< HEAD
-        $id = $this->driver->getSourceIdentifier() . '|'
-            . $this->driver->getUniqueId();
-        $titleHtml = $this->getTitleHtml();
-        $context
-            = ['id' => $id, 'number' => $number, 'prefix' => $idPrefix, 'titleHtml' => $titleHtml];
-=======
         $context = compact('number') + [
             'id' => $this->getUniqueIdWithSourcePrefix(),
             'checkboxElementId' => $this->getUniqueHtmlElementId($idPrefix),
             'prefix' => $idPrefix,
+            'titleHtml' => $this->getTitleHtml(),
         ];
->>>>>>> e639cae6
         if ($formAttr) {
             $context['formAttr'] = $formAttr;
         }
