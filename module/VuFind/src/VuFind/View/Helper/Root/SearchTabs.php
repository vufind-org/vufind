--- conflicted
+++ resolved
@@ -263,12 +263,7 @@
             $params = $results->getParams();
             foreach ($hiddenFilters as $field => $filter) {
                 foreach ($filter as $value) {
-<<<<<<< HEAD
-                    $hiddenFilterParams[] = urlencode('hiddenFilters[]') . '='
-                        . urlencode("$key:\"$value\"");
-=======
                     $params->addHiddenFilterForField($field, $value);
->>>>>>> 6cff57ab
                 }
             }
             if ($hiddenFilters = $params->getHiddenFiltersAsQueryParams()) {
