--- conflicted
+++ resolved
@@ -123,15 +123,9 @@
             if ($class == $activeSearchClass
                 && $this->helper->filtersMatch($class, $hiddenFilters, $filters)
             ) {
-<<<<<<< HEAD
-                $matchFound = true;
-                $retVal[] = $this->createSelectedTab(
-                    $key, $class, $label, $permissionName
-                );
-=======
-                $retVal['selected'] = $this->createSelectedTab($key, $class, $label);
+                $retVal['selected'] = $this
+                    ->createSelectedTab($key, $class, $label, $permissionName);
                 $retVal['tabs'][] = $retVal['selected'];
->>>>>>> 827acc27
             } else if ($type == 'basic') {
                 if (!isset($activeOptions)) {
                     $activeOptions
@@ -140,28 +134,17 @@
                 $newUrl = $this->remapBasicSearch(
                     $activeOptions, $class, $query, $handler, $filters
                 );
-<<<<<<< HEAD
-                $retVal[] = $this->createBasicTab(
+                $retVal['tabs'][] = $this->createBasicTab(
                     $key, $class, $label, $newUrl, $permissionName
                 );
             } else if ($type == 'advanced') {
-                $retVal[] = $this->createAdvancedTab(
+                $retVal['tabs'][] = $this->createAdvancedTab(
                     $key, $class, $label, $filters, $permissionName
                 );
             } else {
-                $retVal[] = $this->createHomeTab(
+                $retVal['tabs'][] = $this->createHomeTab(
                     $key, $class, $label, $filters, $permissionName
                 );
-=======
-                $retVal['tabs'][]
-                    = $this->createBasicTab($key, $class, $label, $newUrl);
-            } else if ($type == 'advanced') {
-                $retVal['tabs'][]
-                    = $this->createAdvancedTab($key, $class, $label, $filters);
-            } else {
-                $retVal['tabs'][]
-                    = $this->createHomeTab($key, $class, $label, $filters);
->>>>>>> 827acc27
             }
         }
         if (!isset($retVal['selected']) && !empty($retVal['tabs'])) {
