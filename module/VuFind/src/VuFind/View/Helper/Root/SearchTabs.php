<?php
/**
 * "Search tabs" view helper
 *
 * PHP version 5
 *
 * Copyright (C) Villanova University 2010.
 * Copyright (C) The National Library of Finland 2015-2016.
 *
 * This program is free software; you can redistribute it and/or modify
 * it under the terms of the GNU General Public License version 2,
 * as published by the Free Software Foundation.
 *
 * This program is distributed in the hope that it will be useful,
 * but WITHOUT ANY WARRANTY; without even the implied warranty of
 * MERCHANTABILITY or FITNESS FOR A PARTICULAR PURPOSE.  See the
 * GNU General Public License for more details.
 *
 * You should have received a copy of the GNU General Public License
 * along with this program; if not, write to the Free Software
 * Foundation, Inc., 59 Temple Place, Suite 330, Boston, MA  02111-1307  USA
 *
 * @category VuFind2
 * @package  View_Helpers
 * @author   Demian Katz <demian.katz@villanova.edu>
 * @author   Ere Maijala <ere.maijala@helsinki.fi>
 * @license  http://opensource.org/licenses/gpl-2.0.php GNU General Public License
 * @link     http://vufind.org/wiki/vufind2:developer_manual Wiki
 */
namespace VuFind\View\Helper\Root;
use VuFind\Search\Base\Results,
    VuFind\Search\Results\PluginManager,
    VuFind\Search\SearchTabsHelper,
    Zend\View\Helper\Url,
    Zend\Http\Request;

/**
 * "Search tabs" view helper
 *
 * @category VuFind2
 * @package  View_Helpers
 * @author   Demian Katz <demian.katz@villanova.edu>
 * @author   Ere Maijala <ere.maijala@helsinki.fi>
 * @license  http://opensource.org/licenses/gpl-2.0.php GNU General Public License
 * @link     http://vufind.org/wiki/vufind2:developer_manual Wiki
 */
class SearchTabs extends \Zend\View\Helper\AbstractHelper
{
    /**
     * Search manager
     *
     * @var PluginManager
     */
    protected $results;

    /**
     * Request
     *
     * @var Request
     */
    protected $request;

    /**
     * Url
     *
     * @var Url
     */
    protected $url;

    /**
     * Search tab helper
     *
     * @var SearchTabsHelper
     */
    protected $helper;

    /**
     * Constructor
     *
     * @param PluginManager    $results Search results plugin manager
     * @param Url              $url     URL helper
     * @param SearchTabsHelper $helper  Search tabs helper
     */
    public function __construct(PluginManager $results, Url $url,
        SearchTabsHelper $helper
    ) {
        $this->results = $results;
        $this->url = $url;
        $this->helper = $helper;
    }

    /**
     * Determine information about search tabs
     *
     * @param string $activeSearchClass The search class ID of the active search
     * @param string $query             The current search query
     * @param string $handler           The current search handler
     * @param string $type              The current search type (basic/advanced)
     * @param array  $hiddenFilters     The current hidden filters
     *
     * @return array
     */
    public function getTabConfig($activeSearchClass, $query, $handler,
        $type = 'basic', $hiddenFilters = []
    ) {
        $retVal = [];
        $matchFound = false;
        $allFilters = $this->helper->getTabFilterConfig();
        foreach ($this->helper->getTabConfig() as $key => $label) {
            $class = $this->helper->extractClassName($key);
            $filters = isset($allFilters[$key]) ? (array)$allFilters[$key] : [];
            if ($class == $activeSearchClass
                && $this->helper->filtersMatch($class, $hiddenFilters, $filters)
            ) {
                $matchFound = true;
                $retVal[] = $this->createSelectedTab($class, $label);
            } else if ($type == 'basic') {
                if (!isset($activeOptions)) {
                    $activeOptions
                        = $this->results->get($activeSearchClass)->getOptions();
                }
                $newUrl = $this->remapBasicSearch(
                    $activeOptions, $class, $query, $handler, $filters
                );
                $retVal[] = $this->createBasicTab($class, $label, $newUrl);
            } else if ($type == 'advanced') {
                $retVal[] = $this->createAdvancedTab($class, $label, $filters);
            } else {
                $retVal[] = $this->createHomeTab($class, $label, $filters);
            }
        }
        if (!$matchFound && !empty($retVal)) {
            // Make the first tab for the given search class selected
            foreach ($retVal as &$tab) {
                if ($tab['class'] == $activeSearchClass) {
                    $tab['selected'] = true;
                    break;
                }
            }
        }

        return $retVal;
    }

    /**
     * Get an array of hidden filters
     *
     * @param string $searchClassId         Active search class
     * @param bool   $returnDefaultsIfEmpty Whether to return default tab filters if
     * no filters are currently active
     *
     * @return array
     */
    public function getHiddenFilters($searchClassId, $returnDefaultsIfEmpty = true)
    {
        return $this->helper
            ->getHiddenFilters($searchClassId, $returnDefaultsIfEmpty);
    }

    /**
     * Create information representing a selected tab.
     *
     * @param string $class Search class ID
     * @param string $label Display text for tab
     *
     * @return array
     */
    protected function createSelectedTab($class, $label)
    {
        return [
            'class' => $class,
            'label' => $label,
            'selected' => true
        ];
    }

    /**
     * Map a search query from one class to another.
     *
     * @param \VuFind\Search\Base\Options $activeOptions Search options for source
     * @param string                      $targetClass   Search class ID for target
     * @param string                      $query         Search query to map
     * @param string                      $handler       Search handler to map
     * @param array                       $filters       Tab filters
     *
     * @return string
     */
    protected function remapBasicSearch($activeOptions, $targetClass, $query,
        $handler, $filters
    ) {
        // Set up results object for URL building:
        $results = $this->results->get($targetClass);
        $params = $results->getParams();
        foreach ($filters as $filter) {
            $params->addHiddenFilter($filter);
        }

        // Find matching handler for new query (and use default if no match):
        $options = $results->getOptions();
        $targetHandler = $options->getHandlerForLabel(
            $activeOptions->getLabelForBasicHandler($handler)
        );

        // Build new URL:
        $results->getParams()->setBasicSearch($query, $targetHandler);
        return $this->url->__invoke($options->getSearchAction())
            . $results->getUrlQuery()->getParams(false);
    }

    /**
     * Create information representing a basic search tab.
     *
     * @param string $class  Search class ID
     * @param string $label  Display text for tab
     * @param string $newUrl Target search URL
     *
     * @return array
     */
    protected function createBasicTab($class, $label, $newUrl)
    {
        return [
            'class' => $class,
            'label' => $label,
            'selected' => false,
            'url' => $newUrl
        ];
    }

    /**
     * Create information representing a tab linking to "search home."
     *
     * @param string $class   Search class ID
     * @param string $label   Display text for tab
     * @param array  $filters Tab filters
     *
     * @return array
     */
    protected function createHomeTab($class, $label, $filters)
    {
        // If an advanced search is available, link there; otherwise, just go
        // to the search home:
        $results = $this->results->get($class);
        $urlParams = $results->getUrlQuery()->getParams(false);
        $url = $this->url->__invoke($results->getOptions()->getSearchHomeAction())
<<<<<<< HEAD
            . $this->buildUrlHiddenFilters($class, $filters);
=======
            . $this->buildUrlHiddenFilters($results, $filters);
>>>>>>> 20d673c9
        return [
            'class' => $class,
            'label' => $label,
            'selected' => false,
            'url' => $url
        ];
    }

    /**
     * Create information representing an advanced search tab.
     *
     * @param string $class   Search class ID
     * @param string $label   Display text for tab
     * @param array  $filters Tab filters
     *
     * @return array
     */
    protected function createAdvancedTab($class, $label, $filters)
    {
        // If an advanced search is available, link there; otherwise, just go
        // to the search home:
        $results = $this->results->get($class);
        $options = $results->getOptions();
        $advSearch = $options->getAdvancedSearchAction();
        $url = $this->url
            ->__invoke($advSearch ? $advSearch : $options->getSearchHomeAction())
<<<<<<< HEAD
            . $this->buildUrlHiddenFilters($class, $filters);
=======
            . $this->buildUrlHiddenFilters($results, $filters);
>>>>>>> 20d673c9
        return [
            'class' => $class,
            'label' => $label,
            'selected' => false,
            'url' => $url
        ];
    }

    /**
     * Build a hidden filter query fragment from the given filters
     *
<<<<<<< HEAD
     * @param string $class   Search class ID
     * @param array  $filters Filters
     *
     * @return string Query parameters
     */
    protected function buildUrlHiddenFilters($class, $filters)
    {
        // Set up results object for URL building:
        $results = $this->results->get($class);
=======
     * @param Results $results Search results
     * @param array   $filters Filters
     *
     * @return string Query parameters
     */
    protected function buildUrlHiddenFilters(Results $results, $filters)
    {
        // Set up results object for URL building:
>>>>>>> 20d673c9
        $params = $results->getParams();
        foreach ($filters as $filter) {
            $params->addHiddenFilter($filter);
        }
        $urlParams = $results->getUrlQuery()->getParams(false);
        return $urlParams !== '?' ? $urlParams : '';
    }
}<|MERGE_RESOLUTION|>--- conflicted
+++ resolved
@@ -242,11 +242,7 @@
         $results = $this->results->get($class);
         $urlParams = $results->getUrlQuery()->getParams(false);
         $url = $this->url->__invoke($results->getOptions()->getSearchHomeAction())
-<<<<<<< HEAD
-            . $this->buildUrlHiddenFilters($class, $filters);
-=======
             . $this->buildUrlHiddenFilters($results, $filters);
->>>>>>> 20d673c9
         return [
             'class' => $class,
             'label' => $label,
@@ -273,11 +269,7 @@
         $advSearch = $options->getAdvancedSearchAction();
         $url = $this->url
             ->__invoke($advSearch ? $advSearch : $options->getSearchHomeAction())
-<<<<<<< HEAD
-            . $this->buildUrlHiddenFilters($class, $filters);
-=======
             . $this->buildUrlHiddenFilters($results, $filters);
->>>>>>> 20d673c9
         return [
             'class' => $class,
             'label' => $label,
@@ -289,17 +281,6 @@
     /**
      * Build a hidden filter query fragment from the given filters
      *
-<<<<<<< HEAD
-     * @param string $class   Search class ID
-     * @param array  $filters Filters
-     *
-     * @return string Query parameters
-     */
-    protected function buildUrlHiddenFilters($class, $filters)
-    {
-        // Set up results object for URL building:
-        $results = $this->results->get($class);
-=======
      * @param Results $results Search results
      * @param array   $filters Filters
      *
@@ -308,7 +289,6 @@
     protected function buildUrlHiddenFilters(Results $results, $filters)
     {
         // Set up results object for URL building:
->>>>>>> 20d673c9
         $params = $results->getParams();
         foreach ($filters as $filter) {
             $params->addHiddenFilter($filter);
