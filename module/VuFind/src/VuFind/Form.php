--- conflicted
+++ resolved
@@ -97,11 +97,7 @@
      *
      * @param Zend\Config\Config $defaultConfig Default Feedback configuration
      * @param Translator         $translator    Translator
-<<<<<<< HEAD
-     * @param YamlReader         $yamlReader    YamlReader
-=======
      * @param YamlReader         $yamlReader    YAML reader
->>>>>>> cfff9d89
      *
      * @throws \Exception
      */
