<?php
/**
 * Hold Logic Class
 *
 * PHP version 5
 *
 * Copyright (C) Villanova University 2007.
 *
 * This program is free software; you can redistribute it and/or modify
 * it under the terms of the GNU General Public License version 2,
 * as published by the Free Software Foundation.
 *
 * This program is distributed in the hope that it will be useful,
 * but WITHOUT ANY WARRANTY; without even the implied warranty of
 * MERCHANTABILITY or FITNESS FOR A PARTICULAR PURPOSE.  See the
 * GNU General Public License for more details.
 *
 * You should have received a copy of the GNU General Public License
 * along with this program; if not, write to the Free Software
 * Foundation, Inc., 59 Temple Place, Suite 330, Boston, MA  02111-1307  USA
 *
 * @category VuFind2
 * @package  ILS_Logic
 * @author   Demian Katz <demian.katz@villanova.edu>
 * @author   Luke O'Sullivan <l.osullivan@swansea.ac.uk>
 * @license  http://opensource.org/licenses/gpl-2.0.php GNU General Public License
 * @link     http://vufind.org/wiki/vufind2:developer_manual Wiki
 */
namespace VuFind\ILS\Logic;
use VuFind\ILS\Connection as ILSConnection;

/**
 * Hold Logic Class
 *
 * @category VuFind2
 * @package  ILS_Logic
 * @author   Demian Katz <demian.katz@villanova.edu>
 * @author   Luke O'Sullivan <l.osullivan@swansea.ac.uk>
 * @license  http://opensource.org/licenses/gpl-2.0.php GNU General Public License
 * @link     http://vufind.org/wiki/vufind2:developer_manual Wiki
 */
class Holds
{
    /**
     * Auth manager object
     *
     * @var \VuFind\Auth\Manager
     */
    protected $account;

    /**
     * Catalog connection object
     *
     * @var ILSConnection
     */
    protected $catalog;

    /**
     * HMAC generator
     *
     * @var \VuFind\Crypt\HMAC
     */
    protected $hmac;

    /**
     * VuFind configuration
     *
     * @var \Zend\Config\Config
     */
    protected $config;

    /**
     * Holding locations to hide from display
     *
     * @var array
     */
    protected $hideHoldings = array();

    /**
     * Constructor
     *
     * @param \VuFind\Auth\Manager $account Auth manager object
     * @param ILSConnection        $ils     A catalog connection
     * @param \VuFind\Crypt\HMAC   $hmac    HMAC generator
     * @param \Zend\Config\Config  $config  VuFind configuration
     */
    public function __construct(\VuFind\Auth\Manager $account, ILSConnection $ils,
        \VuFind\Crypt\HMAC $hmac, \Zend\Config\Config $config
    ) {
        $this->account = $account;
        $this->hmac = $hmac;
        $this->config = $config;

        if (isset($this->config->Record->hide_holdings)) {
            foreach ($this->config->Record->hide_holdings as $current) {
                $this->hideHoldings[] = $current;
            }
        }

        $this->catalog = $ils;
    }

    /**
     * Support method to rearrange the holdings array for displaying convenience.
     *
     * @param array $holdings An associative array of location => item array
     *
     * @return array          An associative array keyed by location with each
     * entry being an array with 'notes', 'summary' and 'items' keys.  The 'notes'
     * and 'summary' arrays are note/summary information collected from within the
     * items.
     */
    protected function formatHoldings($holdings)
    {
        $retVal = array();

        foreach ($holdings as $groupKey => $items) {
            $notes = array();
            $summaries = array();
            $supplements = array();
            $indexes = array();
            $locationName = '';
            foreach ($items as $item) {
                $locationName = $item['location'];
                if (isset($item['notes'])) {
                    if (!is_array($item['notes'])) {
                        $item['notes'] = empty($item['notes'])
                            ? array() : array($item['notes']);
                    }
                    foreach ($item['notes'] as $note) {
                        if (!in_array($note, $notes)) {
                            $notes[] = $note;
                        }
                    }
                }
                if (isset($item['summary'])) {
                    if (!is_array($item['summary'])) {
                        $item['summary'] = empty($item['summary'])
                            ? array() : array($item['summary']);
                    }
                    foreach ($item['summary'] as $summary) {
                        if (!in_array($summary, $summaries)) {
                            $summaries[] = $summary;
                        }
                    }
                }
                if (isset($item['supplements'])) {
                    if (!is_array($item['supplements'])) {
                        $item['summary'] = empty($item['supplements'])
                            ? array() : array($item['supplements']);
                    }
                    foreach ($item['supplements'] as $supplement) {
                        if (!in_array($supplement, $supplements)) {
                            $supplements[] = $supplement;
                        }
                    }
                }
                if (isset($item['indexes'])) {
                    if (!is_array($item['indexes'])) {
                        $item['indexes'] = empty($item['indexes'])
                            ? array() : array($item['indexes']);
                    }
                    foreach ($item['indexes'] as $index) {
                        if (!in_array($index, $indexes)) {
                            $indexes[] = $index;
                        }
                    }
                }
            }
            $retVal[$groupKey] = array(
                'location' => $locationName,
                'notes' => $notes,
                'summary' => $summaries,
                'supplements' => $supplements,
                'indexes' => $indexes,
                'items' => $items
            );
        }

        return $retVal;
    }

    /**
     * Public method for getting item holdings from the catalog and selecting which
     * holding method to call
     *
     * @param string $id A Bib ID
     *
     * @return array A sorted results set
     */

    public function getHoldings($id)
    {
        $holdings = array();

        // Get Holdings Data
        if ($this->catalog) {
            // Retrieve stored patron credentials; it is the responsibility of the
            // controller and view to inform the user that these credentials are
            // needed for hold data.
            $patron = $this->account->storedCatalogLogin();
            $result = $this->catalog->getHolding($id, $patron);
            $mode = $this->catalog->getHoldsMode();

            if ($mode == "disabled") {
                 $holdings = $this->standardHoldings($result);
            } else if ($mode == "driver") {
                $holdings = $this->driverHoldings($result, $id);
            } else {
                $holdings = $this->generateHoldings($result, $mode);
            }

            $holdings = $this->processStorageRetrievalRequests($holdings, $id);
            $holdings = $this->processILLRequests($holdings, $id);
        }
        return $this->formatHoldings($holdings);
    }

    /**
     * Protected method for standard (i.e. No Holds) holdings
     *
     * @param array $result A result set returned from a driver
     *
     * @return array A sorted results set
     */
    protected function standardHoldings($result)
    {
        $holdings = array();
        if (count($result)) {
            foreach ($result as $copy) {
                $show = !in_array($copy['location'], $this->hideHoldings);
                if ($show) {
                    $groupKey = $this->getHoldingsGroupKey($copy);
                    $holdings[$groupKey][] = $copy;
                }
            }
        }
        return $holdings;
    }

    /**
     * Protected method for driver defined holdings
     *
     * @param array  $result A result set returned from a driver
     * @param string $id     Record ID
     *
     * @return array A sorted results set
     */
    protected function driverHoldings($result, $id)
    {
        $holdings = array();

        if (count($result)) {
            // Are holds allowed?
            $checkHolds = $this->catalog->checkFunction("Holds", $id);

            foreach ($result as $copy) {
                $show = !in_array($copy['location'], $this->hideHoldings);
                if ($show) {
                    if ($checkHolds) {
                        // Is this copy holdable / linkable
                        if (isset($copy['addLink']) && $copy['addLink']) {
                            // If the hold is blocked, link to an error page
                            // instead of the hold form:
                            $copy['link'] = $copy['addLink'] === 'block'
                                ? $this->getBlockedDetails($copy)
                                : $this->getRequestDetails(
                                    $copy, $checkHolds['HMACKeys'], 'Hold'
                                );
                            // If we are unsure whether hold options are available,
                            // set a flag so we can check later via AJAX:
                            $copy['check'] = $copy['addLink'] == 'check';
                        }
                    }

<<<<<<< HEAD
                    if ($checkStorageRetrievalRequests) {
                        // Is this copy requestable
                        if (isset($copy['addStorageRetrievalRequestLink'])
                            && $copy['addStorageRetrievalRequestLink']
                        ) {
                            // If the request is blocked, link to an error page
                            // instead of the hold form:
                            $copy['storageRetrievalRequestLink']
                                = $copy['addStorageRetrievalRequestLink'] === 'block'
                                ? $this->getBlockedStorageRetrievalRequestDetails(
                                    $copy
                                )
                                : $this->getStorageRetrievalRequestDetails(
                                    $copy,
                                    $checkStorageRetrievalRequests['HMACKeys']
                                );
                            // If we are unsure whether request options are
                            // available, set a flag so we can check later via AJAX:
                            $copy['checkStorageRetrievalRequest']
                                = $copy['addStorageRetrievalRequestLink']
                                    === 'check';
                        }
                    }
                    $groupKey = $this->getHoldingsGroupKey($copy);
                    $holdings[$groupKey][] = $copy;
=======
                    $holdings[$copy['location']][] = $copy;
>>>>>>> 8faff182
                }
            }
        }
        return $holdings;
    }

    /**
     * Protected method for vufind (i.e. User) defined holdings
     *
     * @param array  $result A result set returned from a driver
     * @param string $type   The holds mode to be applied from:
     * (all, holds, recalls, availability)
     *
     * @return array A sorted results set
     */
    protected function generateHoldings($result, $type)
    {
        $holdings = array();
        $any_available = false;

        $holds_override = isset($this->config->Catalog->allow_holds_override)
            ? $this->config->Catalog->allow_holds_override : false;

        if (count($result)) {
            foreach ($result as $copy) {
                $show = !in_array($copy['location'], $this->hideHoldings);
                if ($show) {
                    $groupKey = $this->getHoldingsGroupKey($copy);
                    $holdings[$groupKey][] = $copy;
                    // Are any copies available?
                    if ($copy['availability'] == true) {
                        $any_available = true;
                    }
                }
            }

            // Are holds allowed?
            $checkHolds = $this->catalog->checkFunction("Holds");

            if ($checkHolds && is_array($holdings)) {
                // Generate Links
                // Loop through each holding
                foreach ($holdings as $location_key => $location) {
                    foreach ($location as $copy_key => $copy) {
                        // Override the default hold behavior with a value from
                        // the ILS driver if allowed and applicable:
                        $currentType
                            = ($holds_override && isset($copy['holdOverride']))
                            ? $copy['holdOverride'] : $type;

                        switch($currentType) {
                        case "all":
                            $addlink = true; // always provide link
                            break;
                        case "holds":
                            $addlink = $copy['availability'];
                            break;
                        case "recalls":
                            $addlink = !$copy['availability'];
                            break;
                        case "availability":
                            $addlink = !$copy['availability']
                                && ($any_available == false);
                            break;
                        default:
                            $addlink = false;
                            break;
                        }
                        // If a valid holdable status has been set, use it to
                        // determine if a hold link is created
                        $addlink = isset($copy['is_holdable'])
                            ? ($addlink && $copy['is_holdable']) : $addlink;

                        if ($addlink) {
                            if ($checkHolds['function'] == "getHoldLink") {
                                /* Build opac link */
                                $holdings[$location_key][$copy_key]['link']
                                    = $this->catalog->getHoldLink(
                                        $copy['id'], $copy
                                    );
                            } else {
                                /* Build non-opac link */
                                $holdings[$location_key][$copy_key]['link']
                                    = $this->getRequestDetails(
                                        $copy, $checkHolds['HMACKeys'], 'Hold'
                                    );
                            }
                        }
                    }
                }
            }
        }
        return $holdings;
    }

    /**
     * Process storage retrieval request information in holdings and set the links
     * accordingly.
     *
     * @param array $holdings Holdings
     *
     * @return array Modified holdings
     */
    protected function processStorageRetrievalRequests($holdings)
    {
        if (!is_array($holdings)) {
            return $holdings;
        }

        // Are storage retrieval requests allowed?
        $requestConfig = $this->catalog->checkFunction(
            'StorageRetrievalRequests'
        );

        if (!$requestConfig) {
            return $holdings;
        }

        // Generate Links
        // Loop through each holding
        foreach ($holdings as &$location) {
            foreach ($location as &$copy) {
                // Is this copy requestable
                if (isset($copy['addStorageRetrievalRequestLink'])
                    && $copy['addStorageRetrievalRequestLink']
                ) {
                    // If the request is blocked, link to an error page
                    // instead of the form:
                    if ($copy['addStorageRetrievalRequestLink'] === 'block') {
                        $copy['storageRetrievalRequestLink']
                            = $this->getBlockedStorageRetrievalRequestDetails($copy);
                    } else {
                        $copy['storageRetrievalRequestLink']
                            = $this->getRequestDetails(
                                $copy,
                                $requestConfig['HMACKeys'],
                                'StorageRetrievalRequest'
                            );
                    }
                    // If we are unsure whether request options are
                    // available, set a flag so we can check later via AJAX:
                    $copy['checkStorageRetrievalRequest']
                        = $copy['addStorageRetrievalRequestLink'] === 'check';
                }
            }
        }
        return $holdings;
    }

    /**
     * Process ILL request information in holdings and set the links accordingly.
     *
     * @param array $holdings Holdings
     *
     * @return array Modified holdings
     */
    protected function processILLRequests($holdings)
    {
        if (!is_array($holdings)) {
            return $holdings;
        }

        // Are storage retrieval requests allowed?
        $requestConfig = $this->catalog->checkFunction(
            'ILLRequests'
        );

        if (!$requestConfig) {
            return $holdings;
        }

        // Generate Links
        // Loop through each holding
        foreach ($holdings as &$location) {
            foreach ($location as &$copy) {
                // Is this copy requestable
                if (isset($copy['addILLRequestLink'])
                    && $copy['addILLRequestLink']
                ) {
                    // If the request is blocked, link to an error page
                    // instead of the form:
                    if ($copy['addILLRequestLink'] === 'block') {
                        $copy['ILLRequestLink']
                            = $this->getBlockedILLRequestDetails($copy);
                    } else {
                        $copy['ILLRequestLink']
                            = $this->getRequestDetails(
                                $copy,
                                $requestConfig['HMACKeys'],
                                'ILLRequest'
                            );
                    }
                    // If we are unsure whether request options are
                    // available, set a flag so we can check later via AJAX:
                    $copy['checkILLRequest']
                        = $copy['addILLRequestLink'] === 'check';
                }
            }
        }
        return $holdings;
    }

    /**
     * Get Hold Form
     *
     * Supplies holdLogic with the form details required to place a request
     *
     * @param array  $details  An array of item data
     * @param array  $HMACKeys An array of keys to hash
     * @param string $action   The action for which the details are built
     *
     * @return array             Details for generating URL
     */
    protected function getRequestDetails($details, $HMACKeys, $action)
    {
        // Generate HMAC
        $HMACkey = $this->hmac->generate($HMACKeys, $details);

        // Add Params
        foreach ($details as $key => $param) {
            $needle = in_array($key, $HMACKeys);
            if ($needle) {
                $queryString[] = $key. "=" .urlencode($param);
            }
        }

        // Add HMAC
        $queryString[] = "hashKey=" . urlencode($HMACkey);
        $queryString = implode('&', $queryString);

        // Build Params
        return array(
            'action' => $action, 'record' => $details['id'],
            'query' => $queryString, 'anchor' => "#tabnav"
        );
    }

    /**
     * Returns a URL to display a "blocked hold" message.
     *
     * @param array $holdDetails An array of item data
     *
     * @return array             Details for generating URL
     */
    protected function getBlockedDetails($holdDetails)
    {
        // Build Params
        return array(
            'action' => 'BlockedHold', 'record' => $holdDetails['id']
        );
    }

    /**
     * Returns a URL to display a "blocked storage retrieval request" message.
     *
     * @param array $details An array of item data
     *
     * @return array         Details for generating URL
     */
    protected function getBlockedStorageRetrievalRequestDetails($details)
    {
        // Build Params
        return array(
            'action' => 'BlockedStorageRetrievalRequest',
            'record' => $details['id']
        );
    }

    /**
     * Returns a URL to display a "blocked ILL request" message.
     *
     * @param array $details An array of item data
     *
     * @return array         Details for generating URL
     */
    protected function getBlockedILLRequestDetails($details)
    {
        // Build Params
        return array(
            'action' => 'BlockedILLRequest',
            'record' => $details['id']
        );
    }

    /**
<<<<<<< HEAD
     * Get a grouping key for a holdings item
     * 
     * @param array $copy Item information
     * 
     * @return string Grouping key
     */
    protected function getHoldingsGroupKey($copy)
    {
        // Group by holdings id unless configured otherwise or holdings id not
        // available
        if ($this->config->Catalog->holdings_grouping != 'location_name'
            && isset($copy['holdings_id'])
        ) {
            return $copy['holdings_id'];
        }
        return $copy['location'];    
    }
    
    /**
=======
>>>>>>> 8faff182
     * Get an array of suppressed location names.
     *
     * @return array
     */
    public function getSuppressedLocations()
    {
        return $this->hideHoldings;
    }
}<|MERGE_RESOLUTION|>--- conflicted
+++ resolved
@@ -148,7 +148,7 @@
                     if (!is_array($item['supplements'])) {
                         $item['summary'] = empty($item['supplements'])
                             ? array() : array($item['supplements']);
-                    }
+            }
                     foreach ($item['supplements'] as $supplement) {
                         if (!in_array($supplement, $supplements)) {
                             $supplements[] = $supplement;
@@ -273,35 +273,8 @@
                         }
                     }
 
-<<<<<<< HEAD
-                    if ($checkStorageRetrievalRequests) {
-                        // Is this copy requestable
-                        if (isset($copy['addStorageRetrievalRequestLink'])
-                            && $copy['addStorageRetrievalRequestLink']
-                        ) {
-                            // If the request is blocked, link to an error page
-                            // instead of the hold form:
-                            $copy['storageRetrievalRequestLink']
-                                = $copy['addStorageRetrievalRequestLink'] === 'block'
-                                ? $this->getBlockedStorageRetrievalRequestDetails(
-                                    $copy
-                                )
-                                : $this->getStorageRetrievalRequestDetails(
-                                    $copy,
-                                    $checkStorageRetrievalRequests['HMACKeys']
-                                );
-                            // If we are unsure whether request options are
-                            // available, set a flag so we can check later via AJAX:
-                            $copy['checkStorageRetrievalRequest']
-                                = $copy['addStorageRetrievalRequestLink']
-                                    === 'check';
-                        }
-                    }
                     $groupKey = $this->getHoldingsGroupKey($copy);
                     $holdings[$groupKey][] = $copy;
-=======
-                    $holdings[$copy['location']][] = $copy;
->>>>>>> 8faff182
                 }
             }
         }
@@ -587,7 +560,6 @@
     }
 
     /**
-<<<<<<< HEAD
      * Get a grouping key for a holdings item
      * 
      * @param array $copy Item information
@@ -607,8 +579,6 @@
     }
     
     /**
-=======
->>>>>>> 8faff182
      * Get an array of suppressed location names.
      *
      * @return array
