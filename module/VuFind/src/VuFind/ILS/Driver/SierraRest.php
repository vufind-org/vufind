<?php

/**
 * III Sierra REST API driver
 *
 * PHP version 7
 *
 * Copyright (C) The National Library of Finland 2016-2023.
 *
 * This program is free software; you can redistribute it and/or modify
 * it under the terms of the GNU General Public License version 2,
 * as published by the Free Software Foundation.
 *
 * This program is distributed in the hope that it will be useful,
 * but WITHOUT ANY WARRANTY; without even the implied warranty of
 * MERCHANTABILITY or FITNESS FOR A PARTICULAR PURPOSE.  See the
 * GNU General Public License for more details.
 *
 * You should have received a copy of the GNU General Public License
 * along with this program; if not, write to the Free Software
 * Foundation, Inc., 51 Franklin Street, Fifth Floor, Boston, MA  02110-1301  USA
 *
 * @category VuFind
 * @package  ILS_Drivers
 * @author   Ere Maijala <ere.maijala@helsinki.fi>
 * @license  http://opensource.org/licenses/gpl-2.0.php GNU General Public License
 * @link     https://vufind.org/wiki/development:plugins:ils_drivers Wiki
 */

namespace VuFind\ILS\Driver;

use Laminas\Log\LoggerAwareInterface;
use VuFind\Date\DateException;
use VuFind\Exception\ILS as ILSException;
use VuFind\I18n\Translator\TranslatorAwareInterface;
use VuFindHttp\HttpServiceAwareInterface;

/**
 * III Sierra REST API driver
 *
 * @category VuFind
 * @package  ILS_Drivers
 * @author   Ere Maijala <ere.maijala@helsinki.fi>
 * @license  http://opensource.org/licenses/gpl-2.0.php GNU General Public License
 * @link     https://vufind.org/wiki/development:plugins:ils_drivers Wiki
 */
class SierraRest extends AbstractBase implements
    TranslatorAwareInterface,
    HttpServiceAwareInterface,
    LoggerAwareInterface,
    \VuFind\I18n\HasSorterInterface
{
    use \VuFind\Cache\CacheTrait;
    use \VuFind\Log\LoggerAwareTrait {
        logError as error;
    }
    use \VuFindHttp\HttpServiceAwareTrait;
    use \VuFind\I18n\Translator\TranslatorAwareTrait;
    use \VuFind\I18n\HasSorterTrait;
    use \VuFind\Service\Feature\RetryTrait;

    public const HOLDINGS_LINE_NUMBER = 40;

    /**
     * Driver configuration
     *
     * @var array
     */
    protected $config;

    /**
     * Date converter
     *
     * @var \VuFind\Date\Converter
     */
    protected $dateConverter;

    /**
     * Factory function for constructing the SessionContainer.
     *
     * @var callable
     */
    protected $sessionFactory;

    /**
     * Session cache
     *
     * @var \Laminas\Session\Container
     */
    protected $sessionCache;

    /**
     * Whether item holds are enabled
     *
     * @var bool
     */
    protected $itemHoldsEnabled;

    /**
     * Item codes for which item level hold is not allowed
     *
     * @var array
     */
    protected $itemHoldExcludedItemCodes;

    /**
     * Bib levels for which title level hold is allowed
     *
     * @var array
     */
    protected $titleHoldBibLevels;

    /**
     * Default pickup location
     *
     * @var string
     */
    protected $defaultPickUpLocation;

    /**
     * Whether to check that items exist when placing a hold
     *
     * @var bool
     */
    protected $checkItemsExist;

    /**
     * Item statuses that allow placing a hold
     *
     * @var array
     */
    protected $validHoldStatuses;

    /**
     * Mappings from item status codes to VuFind strings
     *
     * @var array
     */
    protected $itemStatusMappings = [
        '!' => 'On Holdshelf',
        't' => 'In Transit',
        'o' => 'On Reference Desk',
        'k' => 'In Repair',
        'm' => 'Missing',
        'n' => 'Long Overdue',
        '$' => 'Lost--Library Applied',
        'p' => '',
        'z' => 'Claims Returned',
        's' => 'On Search',
        'd' => 'In Process',
        '-' => 'On Shelf',
        'Charged' => 'Charged',
        'Ordered' => 'Ordered',
    ];

    /**
     * Status codes indicating that a hold is available for pickup
     *
     * @var array
     */
    protected $holdAvailableCodes = ['b', 'j', 'i'];

    /**
     * Status codes indicating that a hold is in transit
     *
     * @var array
     */
    protected $holdInTransitCodes = ['t'];

    /**
     * Available API version
     *
     * Functionality requiring a specific minimum version:
     *
     * v5:
     *   - last pickup date for holds
     * v5.1 (technically still v5 but added in a later revision):
     *   - summary holdings information (especially for serials)
     *
     * Note that API version 3 is deprecated in Sierra 5.1 and will be removed later
     * on (reported March 2020).
     *
     * @var int
     */
    protected $apiVersion = 5;

    /**
     * API base path
     *
     * This is the default API level used even if apiVersion is higher so that any
     * changes in existing methods don't cause trouble.
     *
     * @var string
     */
    protected $apiBase = 'v5';

    /**
     * Whether to sort items by enumchron. Default is true.
     *
     * @var array
     */
    protected $sortItemsByEnumChron;

    /**
     * Whether to allow canceling of available holds
     *
     * @var bool
     */
    protected $allowCancelingAvailableRequests = false;

    /**
     * Whether to check hold freezability up front. Not enabled by default since
     * Sierra versions prior to 5.6 return holds slowly if canFreeze is requested.
     *
     * @var bool
     */
    protected $checkFreezability = false;

    /**
     * Number of retries in case an API request fails with a retryable error (see
     * $retryableRequestExceptionPatterns below).
     *
     * @var int
     */
    protected $httpRetryCount = 2;

    /**
     * Exception message regexp patterns for request errors that can be retried
     *
     * @var array
     */
    protected $retryableRequestExceptionPatterns = [
        // cURL adapter:
        '/Error in cURL request: Empty reply from server/',
        // Socket adapter:
        '/A valid response status line was not found in the provided string/',
    ];

    /**
     * Constructor
     *
     * @param \VuFind\Date\Converter $dateConverter  Date converter object
     * @param callable               $sessionFactory Factory function returning
     * SessionContainer object
     */
    public function __construct(
        \VuFind\Date\Converter $dateConverter,
        $sessionFactory
    ) {
        $this->dateConverter = $dateConverter;
        $this->sessionFactory = $sessionFactory;
    }

    /**
     * Set configuration.
     *
     * Set the configuration for the driver.
     *
     * @param array $config Configuration array (usually loaded from a VuFind .ini
     * file whose name corresponds with the driver class name).
     *
     * @return void
     */
    public function setConfig($config)
    {
        $this->config = $config;
    }

    /**
     * Initialize the driver.
     *
     * Validate configuration and perform all resource-intensive tasks needed to
     * make the driver active.
     *
     * @throws ILSException
     * @return void
     */
    public function init()
    {
        // Validate config
        $required = ['host', 'client_key', 'client_secret'];
        foreach ($required as $current) {
            if (!isset($this->config['Catalog'][$current])) {
                throw new ILSException("Missing Catalog/{$current} config setting.");
            }
        }

        $this->validHoldStatuses
            = !empty($this->config['Holds']['valid_hold_statuses'])
            ? explode(':', $this->config['Holds']['valid_hold_statuses'])
            : [];

        $this->itemHoldsEnabled
            = $this->config['Holds']['enableItemHolds'] ?? true;

        $this->itemHoldExcludedItemCodes
            = !empty($this->config['Holds']['item_hold_excluded_item_codes'])
            ? explode(':', $this->config['Holds']['item_hold_excluded_item_codes'])
            : [];

        $this->titleHoldBibLevels
            = !empty($this->config['Holds']['title_hold_bib_levels'])
            ? explode(':', $this->config['Holds']['title_hold_bib_levels'])
            : ['a', 'b', 'm', 'd'];

        $this->allowCancelingAvailableRequests
            = $this->config['Holds']['allowCancelingAvailableRequests'] ?? false;

        $this->defaultPickUpLocation
            = $this->config['Holds']['defaultPickUpLocation'] ?? '';
        if ($this->defaultPickUpLocation === 'user-selected') {
            $this->defaultPickUpLocation = false;
        }

        $this->checkFreezability
            = !empty($this->config['Holds']['checkFreezability']);

        if (!empty($this->config['ItemStatusMappings'])) {
            $this->itemStatusMappings = array_merge(
                $this->itemStatusMappings,
                $this->config['ItemStatusMappings']
            );
        }

        if (isset($this->config['Catalog']['api_version'])) {
            $this->apiVersion = $this->config['Catalog']['api_version'];
            // Default to API v5 unless a lower compatibility level is needed.
            if ($this->apiVersion < 5) {
                $this->apiBase = 'v' . floor($this->apiVersion);
            }
        }

        if (null !== ($retries = $this->config['Catalog']['http_retries'] ?? null)) {
            $this->httpRetryCount = (int)$retries;
        }

        $this->sortItemsByEnumChron
            = $this->config['Holdings']['sort_by_enum_chron'] ?? true;

        // Init session cache for session-specific data
        $namespace = md5(
            $this->config['Catalog']['host'] . '|'
            . $this->config['Catalog']['client_key']
        );
        $factory = $this->sessionFactory;
        $this->sessionCache = $factory($namespace);
    }

    /**
     * Get Status
     *
     * This is responsible for retrieving the status information of a certain
     * record.
     *
     * @param string $id The record id to retrieve the holdings for
     *
     * @return array An associative array with the following keys:
     * id, availability (boolean), status, location, reserve, callnumber.
     */
    public function getStatus($id)
    {
        return $this->getItemStatusesForBib($id, false);
    }

    /**
     * Get Statuses
     *
     * This is responsible for retrieving the status information for a
     * collection of records.
     *
     * @param array $ids The array of record ids to retrieve the status for
     *
     * @return mixed     An array of getStatus() return values on success.
     */
    public function getStatuses($ids)
    {
        $items = [];
        foreach ($ids as $id) {
            $items[] = $this->getItemStatusesForBib($id, false);
        }
        return $items;
    }

    /**
     * Get Holding
     *
     * This is responsible for retrieving the holding information of a certain
     * record.
     *
     * @param string $id      The record id to retrieve the holdings for
     * @param array  $patron  Patron data
     * @param array  $options Extra options (not currently used)
     *
     * @return mixed     On success, an associative array with the following keys:
     * id, availability (boolean), status, location, reserve, callnumber, duedate,
     * number, barcode.
     *
     * @SuppressWarnings(PHPMD.UnusedFormalParameter)
     */
    public function getHolding($id, array $patron = null, array $options = [])
    {
        return $this->getItemStatusesForBib($id, true);
    }

    /**
     * Get Purchase History
     *
     * This is responsible for retrieving the acquisitions history data for the
     * specific record (usually recently received issues of a serial).
     *
     * @param string $id The record id to retrieve the info for
     *
     * @return mixed     An array with the acquisitions data on success.
     *
     * @SuppressWarnings(PHPMD.UnusedFormalParameter)
     */
    public function getPurchaseHistory($id)
    {
        return [];
    }

    /**
     * Get New Items
     *
     * Retrieve the IDs of items recently added to the catalog.
     *
     * @param int $page    Page number of results to retrieve (counting starts at 1)
     * @param int $limit   The size of each page of results to retrieve
     * @param int $daysOld The maximum age of records to retrieve in days (max. 30)
     * @param int $fundId  optional fund ID to use for limiting results (use a value
     * returned by getFunds, or exclude for no limit); note that "fund" may be a
     * misnomer - if funds are not an appropriate way to limit your new item
     * results, you can return a different set of values from getFunds. The
     * important thing is that this parameter supports an ID returned by getFunds,
     * whatever that may mean.
     *
     * @return array       Associative array with 'count' and 'results' keys
     *
     * @SuppressWarnings(PHPMD.UnusedFormalParameter)
     */
    public function getNewItems($page, $limit, $daysOld, $fundId = null)
    {
        return ['count' => 0, 'results' => []];
    }

    /**
     * Find Reserves
     *
     * Obtain information on course reserves.
     *
     * @param string $course ID from getCourses (empty string to match all)
     * @param string $inst   ID from getInstructors (empty string to match all)
     * @param string $dept   ID from getDepartments (empty string to match all)
     *
     * @return mixed An array of associative arrays representing reserve items.
     *
     * @SuppressWarnings(PHPMD.UnusedFormalParameter)
     */
    public function findReserves($course, $inst, $dept)
    {
        return [];
    }

    /**
     * Patron Login
     *
     * This is responsible for authenticating a patron against the catalog.
     *
     * @param string $username The patron username
     * @param string $password The patron password
     *
     * @return mixed           Associative array of patron info on successful login,
     * null on unsuccessful login.
     *
     * @SuppressWarnings(PHPMD.UnusedFormalParameter)
     */
    public function patronLogin($username, $password)
    {
        // If we are using a patron-specific access grant, we can bypass
        // authentication as the credentials are verified when the access token is
        // requested.
        if ($this->isPatronSpecificAccess()) {
            $patron = $this->getPatronInformationFromAuthToken($username, $password);
            if (!$patron) {
                return null;
            }
        } else {
            $patron = $this->authenticatePatron($username, $password);
            if (!$patron) {
                return null;
            }
        }

        $firstname = '';
        $lastname = '';
        if (!empty($patron['names'])) {
            $name = $patron['names'][0];
            $parts = explode(', ', $name, 2);
            $lastname = $parts[0];
            $firstname = $parts[1] ?? '';
        }
        return [
            'id' => $patron['id'],
            'firstname' => $firstname,
            'lastname' => $lastname,
            'cat_username' => $username,
            'cat_password' => $password,
            'email' => !empty($patron['emails']) ? $patron['emails'][0] : '',
            'major' => null,
            'college' => null,
        ];
    }

    /**
     * Check whether the patron is blocked from placing requests (holds/ILL/SRR).
     *
     * @param array $patron Patron data from patronLogin().
     *
     * @return mixed A boolean false if no blocks are in place and an array
     * of block reasons if blocks are in place
     */
    public function getRequestBlocks($patron)
    {
        return $this->getPatronBlocks($patron);
    }

    /**
     * Check whether the patron has any blocks on their account.
     *
     * @param array $patron Patron data from patronLogin().
     *
     * @return mixed A boolean false if no blocks are in place and an array
     * of block reasons if blocks are in place
     */
    public function getAccountBlocks($patron)
    {
        return $this->getPatronBlocks($patron);
    }

    /**
     * Get Patron Profile
     *
     * This is responsible for retrieving the profile for a specific patron.
     *
     * @param array $patron The patron array
     *
     * @throws ILSException
     * @return array        Array of the patron's profile data on success.
     */
    public function getMyProfile($patron)
    {
        $result = $this->makeRequest(
            [$this->apiBase, 'patrons', $patron['id']],
            [
                'fields' => 'names,emails,phones,addresses,birthDate,expirationDate',
            ],
            'GET',
            $patron
        );

        if (empty($result)) {
            return [];
        }
        $firstname = '';
        $lastname = '';
        $address = '';
        $zip = '';
        $city = '';
        if (!empty($result['names'])) {
            $nameParts = explode(', ', $result['names'][0], 2);
            $lastname = $nameParts[0];
            $firstname = $nameParts[1] ?? '';
        }
        if (!empty($result['addresses'][0]['lines'][1])) {
            $address = $result['addresses'][0]['lines'][0];
            $postalParts = explode(' ', $result['addresses'][0]['lines'][1], 2);
            if (isset($postalParts[1])) {
                $zip = $postalParts[0];
                $city = $postalParts[1];
            } else {
                $city = $postalParts[0];
            }
        }
        $expirationDate = !empty($result['expirationDate'])
                ? $this->dateConverter->convertToDisplayDate(
                    'Y-m-d',
                    $result['expirationDate']
                ) : '';
        return [
            'firstname' => $firstname,
            'lastname' => $lastname,
            'phone' => !empty($result['phones'][0]['number'])
                ? $result['phones'][0]['number'] : '',
            'email' => !empty($result['emails']) ? $result['emails'][0] : '',
            'address1' => $address,
            'zip' => $zip,
            'city' => $city,
            'birthdate' => $result['birthDate'] ?? '',
            'expiration_date' => $expirationDate,
        ];
    }

    /**
     * Get Patron Transactions
     *
     * This is responsible for retrieving all transactions (i.e. checked out items)
     * by a specific patron.
     *
     * @param array $patron The patron array from patronLogin
     * @param array $params Parameters
     *
     * @throws DateException
     * @throws ILSException
     * @return array        Array of the patron's transactions on success.
     */
    public function getMyTransactions($patron, $params = [])
    {
        $pageSize = $params['limit'] ?? 50;
        $offset = isset($params['page']) ? ($params['page'] - 1) * $pageSize : 0;

        $result = $this->makeRequest(
            [$this->apiBase, 'patrons', $patron['id'], 'checkouts'],
            [
                'limit' => $pageSize,
                'offset' => $offset,
                'fields' => 'item,dueDate,numberOfRenewals,outDate,recallDate'
                    . ',callNumber,barcode',
            ],
            'GET',
            $patron
        );
        if (empty($result['entries'])) {
            return [
                'count' => $result['total'],
                'records' => [],
            ];
        }

        $items = $this->getItemsWithBibsForTransactions($result['entries'], $patron);
        $transactions = [];
        foreach ($result['entries'] as $entry) {
            $transaction = [
                'id' => '',
                'checkout_id' => $this->extractId($entry['id']),
                'item_id' => $this->extractId($entry['item']),
                'barcode' => $entry['barcode'],
                'duedate' => $this->dateConverter->convertToDisplayDate(
                    'Y-m-d',
                    $entry['dueDate']
                ),
                'dueStatus' => $this->getDueStatus($entry),
                'renew' => $entry['numberOfRenewals'],
                'renewable' => true, // assumption, who knows?
            ];
            if (!empty($entry['recallDate'])) {
                $date = $this->dateConverter->convertToDisplayDate(
                    'Y-m-d',
                    $entry['recallDate']
                );
                $transaction['message']
                    = $this->translate('item_recalled', ['%%date%%' => $date]);
            }
            $item = $items[$transaction['item_id']] ?? null;
            $transaction['volume'] = $item ? $this->extractVolume($item) : '';
            if (!empty($item['bib'])) {
                $bib = $item['bib'];
                $transaction['id'] = $this->formatBibId($bib['id']);
                if (!empty($bib['title'])) {
                    $transaction['title'] = $bib['title'];
                }
                if (!empty($bib['publishYear'])) {
                    $transaction['publication_year'] = $bib['publishYear'];
                }
            }
            $transactions[] = $transaction;
        }

        return [
            'count' => $result['total'],
            'records' => $transactions,
        ];
    }

    /**
     * Get Renew Details
     *
     * @param array $checkOutDetails An array of item data
     *
     * @return string Data for use in a form field
     */
    public function getRenewDetails($checkOutDetails)
    {
        return $checkOutDetails['checkout_id'] . '|' . $checkOutDetails['item_id'];
    }

    /**
     * Renew My Items
     *
     * Function for attempting to renew a patron's items.  The data in
     * $renewDetails['details'] is determined by getRenewDetails().
     *
     * @param array $renewDetails An array of data required for renewing items
     * including the Patron ID and an array of renewal IDS
     *
     * @return array              An array of renewal information keyed by item ID
     */
    public function renewMyItems($renewDetails)
    {
        $patron = $renewDetails['patron'];
        $finalResult = ['details' => []];

        foreach ($renewDetails['details'] as $details) {
            [$checkoutId, $itemId] = explode('|', $details);
            $result = $this->makeRequest(
                [$this->apiBase, 'patrons', 'checkouts', $checkoutId, 'renewal'],
                [],
                'POST',
                $patron
            );
            if (!empty($result['code'])) {
                $msg = $this->formatErrorMessage(
                    $result['description'] ?? $result['name']
                );
                $finalResult['details'][$itemId] = [
                    'item_id' => $itemId,
                    'success' => false,
                    'sysMessage' => $msg,
                ];
            } else {
                $newDate = $this->dateConverter->convertToDisplayDate(
                    'Y-m-d',
                    $result['dueDate']
                );
                $finalResult['details'][$itemId] = [
                    'item_id' => $itemId,
                    'success' => true,
                    'new_date' => $newDate,
                ];
            }
        }
        return $finalResult;
    }

    /**
     * Get Patron Transaction History
     *
     * This is responsible for retrieving all historic transactions (i.e. checked
     * out items) by a specific patron.
     *
     * @param array $patron The patron array from patronLogin
     * @param array $params Parameters
     *
     * @throws DateException
     * @throws ILSException
     * @return array        Array of the patron's historic transactions on success.
     */
    public function getMyTransactionHistory($patron, $params)
    {
        $pageSize = $params['limit'] ?? 50;
        $offset = isset($params['page']) ? ($params['page'] - 1) * $pageSize : 0;
        $sortOrder = isset($params['sort']) && 'checkout asc' === $params['sort']
            ? 'asc' : 'desc';
        $result = $this->makeRequest(
            [$this->apiBase, 'patrons', $patron['id'], 'checkouts', 'history'],
            [
                'limit' => $pageSize,
                'offset' => $offset,
                'sortField' => 'outDate',
                'sortOrder' => $sortOrder,
                'fields' => 'item,outDate',
            ],
            'GET',
            $patron
        );
        if (!empty($result['code'])) {
            return [
                'success' => false,
                'status' => 146 === $result['code']
                    ? 'ils_transaction_history_disabled'
                    : 'ils_connection_failed',
            ];
        }

        $items = $this->getItemsWithBibsForTransactions($result['entries'], $patron);
        $transactions = [];
        foreach ($result['entries'] as $entry) {
            $transaction = [
                'id' => '',
                'row_id' => $this->extractId($entry['id']),
                'item_id' => $this->extractId($entry['item']),
                'checkoutDate' => $this->dateConverter->convertToDisplayDate(
                    'Y-m-d',
                    $entry['outDate']
                ),
            ];
            $item = $items[$transaction['item_id']] ?? null;
            $transaction['volume'] = $item ? $this->extractVolume($item) : '';
            if (!empty($item['bib'])) {
                $bib = $item['bib'];
                $transaction['id'] = $this->formatBibId($bib['id']);

                if (!empty($bib['title'])) {
                    $transaction['title'] = $bib['title'];
                }
                if (!empty($bib['publishYear'])) {
                    $transaction['publication_year'] = $bib['publishYear'];
                }
            }
            $transactions[] = $transaction;
        }

        return [
            'count' => $result['total'] ?? 0,
            'transactions' => $transactions,
        ];
    }

    /**
     * Purge Patron Transaction History
     *
     * @param array  $patron The patron array from patronLogin
     * @param ?array $ids    IDs to purge, or null for all
     *
     * @throws ILSException
     * @return array Associative array of the results
     */
    public function purgeTransactionHistory(array $patron, ?array $ids): array
    {
        if (null === $ids) {
            $result = $this->makeRequest(
                [
                    'v6', 'patrons', $patron['id'], 'checkouts', 'history'
                ],
                '',
                'DELETE',
                $patron
            );
            if (!empty($result['code'])) {
                return [
                    'success' => false,
                    'status' => $this->formatErrorMessage(
                        $result['description'] ?? $result['name']
                    )
                ];
            }
        } else {
            foreach ($ids as $id) {
                $result = $this->makeRequest(
                    [
                        'v6', 'patrons', $patron['id'], 'checkouts', 'history', $id
                    ],
                    '',
                    'DELETE',
                    $patron
                );
                if (!empty($result['code'])) {
                    return [
                        'success' => false,
                        'status' => $this->formatErrorMessage(
                            $result['description'] ?? $result['name']
                        )
                    ];
                }
            }
        }

        return [
            'success' => true,
            'status' => null === $ids
                ? 'loan_history_all_purged' : 'loan_history_selected_purged',
            'sysMessage' => ''
        ];
    }

    /**
     * Get Patron Holds
     *
     * This is responsible for retrieving all holds by a specific patron.
     *
     * @param array $patron The patron array from patronLogin
     *
     * @throws DateException
     * @throws ILSException
     * @return array        Array of the patron's holds on success.
     * @todo   Support for handling frozen and pickup location change
     */
    public function getMyHolds($patron)
    {
        $fields = 'id,record,frozen,placed,location,pickupLocation,status'
            . ',recordType,priority,priorityQueueLength';
        if ($this->apiVersion >= 5) {
            $fields .= ',pickupByDate';
        }
        if ($this->apiVersion >= 6) {
            $fields .= ',notNeededAfterDate';
        }
        $freezeEnabled = in_array(
            'frozen',
            explode(':', $this->config['Holds']['updateFields'] ?? '')
        );
        if ($useCanFreeze = $freezeEnabled && $this->checkFreezability) {
            $fields .= ',canFreeze';
        }

        $result = $this->makeRequest(
            [$this->apiBase, 'patrons', $patron['id'], 'holds'],
            [
                'limit' => 10000,
                'fields' => $fields,
            ],
            'GET',
            $patron
        );
        if (!isset($result['entries'])) {
            return [];
        }
        $holds = [];
        foreach ($result['entries'] as $entry) {
            $bibId = null;
            $itemId = null;
            $title = '';
            $volume = '';
            $publicationYear = '';
            if ($entry['recordType'] == 'i') {
                $itemId = $this->extractId($entry['record']);
                // Fetch bib ID from item
                $item = $this->makeRequest(
                    [$this->apiBase, 'items', $itemId],
                    ['fields' => 'bibIds,varFields'],
                    'GET',
                    $patron
                );
                if (!empty($item['bibIds'])) {
                    $bibId = $item['bibIds'][0];
                }
                $volume = $this->extractVolume($item);
            } elseif ($entry['recordType'] == 'b') {
                $bibId = $this->extractId($entry['record']);
            }
            if (!empty($bibId)) {
                // Fetch bib information
                $bib = $this->getBibRecord($bibId, 'title,publishYear', $patron);
                $title = $bib['title'] ?? '';
                $publicationYear = $bib['publishYear'] ?? '';
            }
            $available
                = in_array($entry['status']['code'], $this->holdAvailableCodes);
            $inTransit
                = in_array($entry['status']['code'], $this->holdInTransitCodes);
            if ($entry['priority'] >= $entry['priorityQueueLength']) {
                // This can happen, no idea why
                $position = $entry['priorityQueueLength'] . ' / '
                    . $entry['priorityQueueLength'];
            } else {
                $position = $entry['priority'] . ' / '
                    . $entry['priorityQueueLength'];
            }
            $lastPickup = !empty($entry['pickupByDate'])
                ? $this->dateConverter->convertToDisplayDate(
                    'Y-m-d',
                    $entry['pickupByDate']
                ) : '';
            $requestId = $this->extractId($entry['id']);
            // Allow the user to attempt update if frozen status is togglable or the
            // hold is not available or in transit.
            // Checking if the hold can be frozen is optional since it's slow on
            // Sierra versions prior to 5.6.
            $frozenTogglable = $useCanFreeze
                ? !empty($entry['frozen']) || !empty($entry['canFreeze'])
                : $freezeEnabled;
            $updateDetails = ($frozenTogglable || (!$available && !$inTransit))
                ? $requestId : '';
            $cancelDetails = $this->allowCancelingAvailableRequests
                || (!$available && !$inTransit) ? $requestId : '';
            $holds[] = [
                'id' => $this->formatBibId($bibId),
                'reqnum' => $requestId,
                'item_id' => $itemId ? $itemId : $this->extractId($entry['id']),
                // note that $entry['pickupLocation']['name'] may contain misleading
                // text, so we instead use the code here:
                'location' => $entry['pickupLocation']['code'],
                'create' => $this->dateConverter->convertToDisplayDate(
                    'Y-m-d',
                    $entry['placed']
                ),
                'expire' => !empty($entry['notNeededAfterDate'])
                    ? $this->dateConverter->convertToDisplayDate(
                        'Y-m-d',
                        $entry['notNeededAfterDate']
                    ) : null,
                'last_pickup_date' => $lastPickup,
                'position' => $position,
                'available' => $available,
                'in_transit' => $inTransit,
                'volume' => $volume,
                'publication_year' => $publicationYear,
                'title' => $title,
                'frozen' => !empty($entry['frozen']),
                'cancel_details' => $cancelDetails,
                'updateDetails' => $updateDetails,
            ];
        }
        return $holds;
    }

    /**
     * Cancel Holds
     *
     * Attempts to Cancel a hold. The data in $cancelDetails['details'] is taken from
     * holds' cancel_details field.
     *
     * @param array $cancelDetails An array of item and patron data
     *
     * @return array               An array of data on each request including
     * whether or not it was successful and a system message (if available)
     */
    public function cancelHolds($cancelDetails)
    {
        $details = $cancelDetails['details'];
        $patron = $cancelDetails['patron'];
        $count = 0;
        $response = [];

        foreach ($details as $holdId) {
            $result = $this->makeRequest(
                ['v5', 'patrons', 'holds', $holdId],
                '',
                'DELETE',
                $patron
            );

            if (!empty($result['code'])) {
                $msg = $this->formatErrorMessage(
                    $result['description'] ?? $result['name']
                );
                $response[$holdId] = [
                    'item_id' => $holdId,
                    'success' => false,
                    'status' => 'hold_cancel_fail',
                    'sysMessage' => $msg,
                ];
            } else {
                $response[$holdId] = [
                    'item_id' => $holdId,
                    'success' => true,
                    'status' => 'hold_cancel_success',
                ];
                ++$count;
            }
        }
        return ['count' => $count, 'items' => $response];
    }

    /**
     * Update holds
     *
     * This is responsible for changing the status of hold requests
     *
     * @param array $holdsDetails The details identifying the holds
     * @param array $fields       An associative array of fields to be updated
     * @param array $patron       Patron array
     *
     * @return array Associative array of the results
     */
    public function updateHolds(
        array $holdsDetails,
        array $fields,
        array $patron
    ): array {
        $results = [];
        foreach ($holdsDetails as $requestId) {
            // Fetch existing hold status:
            $reqFields = 'status,pickupLocation,frozen'
                . (isset($fields['frozen']) ? ',canFreeze' : '');
            $hold = $this->makeRequest(
                [$this->apiBase, 'patrons', 'holds', $requestId],
                [
                    'fields' => $reqFields,
                ],
                'GET',
                $patron
            );
            $available
                = in_array($hold['status']['code'], $this->holdAvailableCodes);
            $inTransit
                = in_array($hold['status']['code'], $this->holdInTransitCodes);

            // Check if we can do the requested changes:
            $updateFields = [];
            $fieldsSkipped = false;
            if (isset($fields['frozen']) && $hold['frozen'] !== $fields['frozen']) {
                if ($fields['frozen'] && !$hold['canFreeze']) {
                    $fieldsSkipped = true;
                } else {
                    $updateFields['freeze'] = $fields['frozen'];
                }
            }
            if (isset($fields['pickUpLocation'])) {
                if ($available || $inTransit) {
                    $fieldsSkipped = true;
                } else {
                    $updateFields['pickupLocation'] = $fields['pickUpLocation'];
                }
            }

            if (!$updateFields) {
                $results[$requestId] = [
                    'success' => false,
                    'status' => 'hold_error_update_blocked_status',
                ];
            } else {
                $result = $this->makeRequest(
                    [$this->apiBase, 'patrons', 'holds', $requestId],
                    json_encode($updateFields),
                    'PUT',
                    $patron
                );

                if (!empty($result['code'])) {
                    $results[$requestId] = [
                        'success' => false,
                        'status' => $this->formatErrorMessage(
                            $result['description'] ?? $result['name']
                        ),
                    ];
                } elseif ($fieldsSkipped) {
                    $results[$requestId] = [
                        'success' => false,
                        'status' => 'hold_error_update_blocked_status',
                    ];
                } else {
                    $results[$requestId] = [
                        'success' => true,
                    ];
                }
            }
        }

        return $results;
    }

    /**
     * Get Pick Up Locations
     *
     * This is responsible for gettting a list of valid library locations for
     * holds / recall retrieval
     *
     * @param array $patron      Patron information returned by the patronLogin
     * method.
     * @param array $holdDetails Optional array, only passed in when getting a list
     * in the context of placing or editing a hold.  When placing a hold, it contains
     * most of the same values passed to placeHold, minus the patron data.  When
     * editing a hold it contains all the hold information returned by getMyHolds.
     * May be used to limit the pickup options or may be ignored.  The driver must
     * not add new options to the return array based on this data or other areas of
     * VuFind may behave incorrectly.
     *
     * @throws ILSException
     * @return array        An array of associative arrays with locationID and
     * locationDisplay keys
     *
     * @SuppressWarnings(PHPMD.UnusedFormalParameter)
     */
    public function getPickUpLocations($patron = false, $holdDetails = null)
    {
        if (!empty($this->config['pickUpLocations'])) {
            $locations = [];
            foreach ($this->config['pickUpLocations'] as $id => $location) {
                $locations[] = [
                    'locationID' => $id,
                    'locationDisplay' => $this->translateLocation(
                        ['code' => $id, 'name' => $location]
                    ),
                ];
            }
            return $locations;
        }

        $result = $this->makeRequest(
            ['v4', 'branches', 'pickupLocations'],
            [
                'limit' => 10000,
                'offset' => 0,
                'fields' => 'code,name',
                'language' => $this->getTranslatorLocale(),
            ],
            'GET',
            $patron
        );
        if (!empty($result['code'])) {
            // An error was returned
            $this->error(
                "Request for pickup locations returned error code: {$result['code']}"
                . ", HTTP status: {$result['httpStatus']}, name: {$result['name']}"
            );
            throw new ILSException('Problem with Sierra REST API.');
        }
        if (empty($result)) {
            return [];
        }

        $locations = [];
        foreach ($result as $entry) {
            $locations[] = [
                'locationID' => $entry['code'],
                'locationDisplay' => $this->translateLocation(
                    ['code' => $entry['code'], 'name' => $entry['name']]
                ),
            ];
        }

        usort($locations, [$this, 'pickupLocationSortFunction']);
        return $locations;
    }

    /**
     * Get Default Pick Up Location
     *
     * Returns the default pick up location
     *
     * @param array $patron      Patron information returned by the patronLogin
     * method.
     * @param array $holdDetails Optional array, only passed in when getting a list
     * in the context of placing a hold; contains most of the same values passed to
     * placeHold, minus the patron data.  May be used to limit the pickup options
     * or may be ignored.
     *
     * @return false|string      The default pickup location for the patron or false
     * if the user has to choose.
     *
     * @SuppressWarnings(PHPMD.UnusedFormalParameter)
     */
    public function getDefaultPickUpLocation($patron = false, $holdDetails = null)
    {
        return $this->defaultPickUpLocation;
    }

    /**
     * Check if request is valid
     *
     * This is responsible for determining if an item is requestable
     *
     * @param string $id     The Bib ID
     * @param array  $data   An Array of item data
     * @param patron $patron An array of patron data
     *
     * @return bool True if request is valid, false if not
     */
    public function checkRequestIsValid($id, $data, $patron)
    {
        if ($this->getPatronBlocks($patron)) {
            return false;
        }
        $level = $data['level'] ?? 'copy';
        if ('title' === $level) {
            $bib = $this->getBibRecord($id, 'bibLevel', $patron);
            if (
                !isset($bib['bibLevel']['code'])
                || !in_array($bib['bibLevel']['code'], $this->titleHoldBibLevels)
            ) {
                return false;
            }
        }
        return true;
    }

    /**
     * Place Hold
     *
     * Attempts to place a hold or recall on a particular item and returns
     * an array with result details or throws an exception on failure of support
     * classes
     *
     * @param array $holdDetails An array of item and patron data
     *
     * @throws ILSException
     * @return mixed An array of data on the request including
     * whether or not it was successful and a system message (if available)
     */
    public function placeHold($holdDetails)
    {
        $patron = $holdDetails['patron'];
        $level = isset($holdDetails['level']) && !empty($holdDetails['level'])
            ? $holdDetails['level'] : 'copy';
        $pickUpLocation = !empty($holdDetails['pickUpLocation'])
            ? $holdDetails['pickUpLocation'] : $this->defaultPickUpLocation;
        $itemId = $holdDetails['item_id'] ?? false;
        $comment = $holdDetails['comment'] ?? '';
        $bibId = $this->extractBibId($holdDetails['id']);

        if ($level == 'copy' && empty($itemId)) {
            throw new ILSException("Hold level is 'copy', but item ID is empty");
        }

        // Make sure pickup location is valid
        if (!$this->pickUpLocationIsValid($pickUpLocation, $patron, $holdDetails)) {
            return $this->holdError('hold_invalid_pickup');
        }

        $request = [
            'recordType' => $level == 'copy' ? 'i' : 'b',
            'recordNumber' => (int)($level == 'copy' ? $itemId : $bibId),
            'pickupLocation' => $pickUpLocation,
        ];
        if (!empty($holdDetails['requiredByTS'])) {
            $request['neededBy'] = gmdate('Y-m-d', $holdDetails['requiredByTS']);
        }
        if ($comment) {
            $request['note'] = $comment;
        }

        $result = $this->makeRequest(
            [$this->apiBase, 'patrons', $patron['id'], 'holds', 'requests'],
            json_encode($request),
            'POST',
            $patron
        );

        if (!empty($result['code'])) {
            return $this->holdError($result['description'] ?? $result['name']);
        }
        return ['success' => true];
    }

    /**
     * Get Patron Fines
     *
     * This is responsible for retrieving all fines by a specific patron.
     *
     * @param array $patron The patron array from patronLogin
     *
     * @throws DateException
     * @throws ILSException
     * @return array        Array of the patron's fines on success.
     */
    public function getMyFines($patron)
    {
        $result = $this->makeRequest(
            [$this->apiBase, 'patrons', $patron['id'], 'fines'],
            [
                'fields' => 'item,assessedDate,description,chargeType,itemCharge'
                    . ',processingFee,billingFee,paidAmount',
            ],
            'GET',
            $patron
        );

        if (!isset($result['entries'])) {
            return [];
        }
        $fines = [];
        foreach ($result['entries'] as $entry) {
            $amount = $entry['itemCharge'] + $entry['processingFee']
                + $entry['billingFee'];
            $balance = $amount - $entry['paidAmount'];
            $description = '';
            // Display charge type if it's not manual (code=1)
            if (
                !empty($entry['chargeType'])
                && $entry['chargeType']['code'] != '1'
            ) {
                $description = $entry['chargeType']['display'];
            }
            if (!empty($entry['description'])) {
                if ($description) {
                    $description .= ' - ';
                }
                $description .= $entry['description'];
            }
            switch ($description) {
                case 'Overdue Renewal':
                    $description = 'Overdue';
                    break;
            }
            $bibId = null;
            $title = null;
            if (!empty($entry['item'])) {
                $itemId = $this->extractId($entry['item']);
                // Fetch bib ID from item
                $item = $this->makeRequest(
                    [$this->apiBase, 'items', $itemId],
                    ['fields' => 'bibIds'],
                    'GET',
                    $patron
                );
                if (!empty($item['bibIds'])) {
                    $bibId = $item['bibIds'][0];
                    // Fetch bib information
                    $bib = $this->getBibRecord($bibId, 'title,publishYear', $patron);
                    $title = $bib['title'] ?? '';
                }
            }

            $fines[] = [
                'amount' => $amount * 100,
                'fine' => $description,
                'balance' => $balance * 100,
                'createdate' => $this->dateConverter->convertToDisplayDate(
                    'Y-m-d',
                    $entry['assessedDate']
                ),
                'checkout' => '',
                'id' => $this->formatBibId($bibId),
                'title' => $title,
            ];
        }
        return $fines;
    }

    /**
     * Change Password
     *
     * Attempts to change patron password (PIN code)
     *
     * @param array $details An array of patron id and old and new password:
     *
     * 'patron'      The patron array from patronLogin
     * 'oldPassword' Old password
     * 'newPassword' New password
     *
     * @return array An array of data on the request including
     * whether or not it was successful and a system message (if available)
     */
    public function changePassword($details)
    {
        // Force new login
        $this->sessionCache->accessTokenPatron = '';
        $patron = $this->patronLogin(
            $details['patron']['cat_username'],
            $details['oldPassword']
        );
        if (null === $patron) {
            return [
                'success' => false, 'status' => 'authentication_error_invalid',
            ];
        }

        $newPIN = preg_replace('/[^\d]/', '', trim($details['newPassword']));
        if (strlen($newPIN) != 4) {
            return [
                'success' => false, 'status' => 'password_error_invalid',
            ];
        }

        $request = ['pin' => $newPIN];

        $result = $this->makeRequest(
            [$this->apiBase, 'patrons', $patron['id']],
            json_encode($request),
            'PUT',
            $patron
        );

        if (!empty($result['code'])) {
            return [
                'success' => false,
                'status' => $this->formatErrorMessage(
                    $result['description'] ?? $result['name']
                ),
            ];
        }
        return ['success' => true, 'status' => 'change_password_ok'];
    }

    /**
     * Public Function which retrieves renew, hold and cancel settings from the
     * driver ini file.
     *
     * @param string $function The name of the feature to be checked
     * @param array  $params   Optional feature-specific parameters (array)
     *
     * @return array An array with key-value pairs.
     *
     * @SuppressWarnings(PHPMD.UnusedFormalParameter)
     */
    public function getConfig($function, $params = [])
    {
        if ('getMyTransactions' === $function) {
            return [
                'max_results' => 100,
            ];
        }
        if ('getMyTransactionHistory' === $function) {
            if (empty($this->config['TransactionHistory']['enabled'])) {
                return false;
            }
            return [
                'max_results' => 100,
                'sort' => [
                    'checkout desc' => 'sort_checkout_date_desc',
                    'checkout asc' => 'sort_checkout_date_asc',
                ],
                'default_sort' => 'checkout desc',
<<<<<<< HEAD
                'purge_all'
                    => $this->config['TransactionHistory']['purgeAll'] ?? true,
                'purge_selected'
                    => $this->config['TransactionHistory']['purgeSelected'] ?? true,
=======
>>>>>>> 119769df
            ];
        }
        return $this->config[$function] ?? false;
    }

    /**
     * Helper method to determine whether or not a certain method can be
     * called on this driver.  Required method for any smart drivers.
     *
     * @param string $method The name of the called method.
     * @param array  $params Array of passed parameters
     *
     * @return bool True if the method can be called with the given parameters,
     * false otherwise.
     *
     * @SuppressWarnings(PHPMD.UnusedFormalParameter)
     */
    public function supportsMethod($method, $params)
    {
        // Changing password is only available if properly configured.
        if ($method == 'changePassword') {
            return isset($this->config['changePassword']);
        }
        // Loan history is only available if properly configured
        if ($method == 'getMyTransactionHistory') {
            return !empty($this->config['TransactionHistory']['enabled']);
        }
        if ($method == 'purgeTransactionHistory') {
            return !empty($this->config['TransactionHistory']['enabled'])
                && $this->apiVersion >= 6;
        }
        return is_callable([$this, $method]);
    }

    /**
     * Extract an ID from a URL (last number)
     *
     * @param string $url URL containing the ID
     *
     * @return string ID
     */
    protected function extractId($url)
    {
        $parts = explode('/', $url);
        return end($parts);
    }

    /**
     * Extract volume from item record's varFields
     *
     * @param array $item Item record from Sierra
     *
     * @return string
     */
    protected function extractVolume($item)
    {
        foreach ($item['varFields'] as $varField) {
            if ($varField['fieldTag'] == 'v') {
                return trim($varField['content']);
            }
        }
        return '';
    }

    /**
     * Make Request
     *
     * Makes a request to the Sierra REST API
     *
     * @param array  $hierarchy    Array of values to embed in the URL path of the
     * request
     * @param array  $params       A keyed array of query data
     * @param string $method       The http request method to use (Default is GET)
     * @param array  $patron       Patron information, if available
     * @param bool   $returnStatus Whether to return HTTP status code and response
     * as a keyed array instead of just the response
     *
     * @throws ILSException
     * @return mixed JSON response decoded to an associative array, an array of HTTP
     * status code and JSON response when $returnStatus is true or null on
     * authentication error when using patron-specific access
     */
    protected function makeRequest(
        $hierarchy,
        $params = false,
        $method = 'GET',
        $patron = false,
        $returnStatus = false
    ) {
        // Status logging callback:
        $statusCallback = function (
            $attempt,
            $exception
        ) use (
            $hierarchy,
            $params,
            $method
        ): void {
            $apiUrl = $this->getApiUrlFromHierarchy($hierarchy);
            $status = $exception
                ? (' failed (' . $exception->getMessage() . ')')
                : ' succeeded';
            $msg = "$method request for '$apiUrl' with params "
                . var_export($params, true)
                . "$status on attempt $attempt";
            $this->logWarning($msg);
        };

        // Callback that checks for a retryable exception:
        $retryableCallback = function ($attempt, $exception) {
            // Get the original HTTP exception:
            if (!($previous = $exception->getPrevious())) {
                return false;
            }
            $msg = $previous->getMessage();
            foreach ($this->retryableRequestExceptionPatterns as $pattern) {
                if (preg_match($pattern, $msg)) {
                    return true;
                }
            }
            return false;
        };

        $args = func_get_args();
        return $this->callWithRetry(
            function () use ($args) {
                return call_user_func_array([$this, 'requestCallback'], $args);
            },
            $statusCallback,
            [
                'retryCount' => $this->httpRetryCount,
                'retryableExceptionCallback' => $retryableCallback,
            ]
        );
    }

    /**
     * Callback used by makeRequest
     *
     * @param array  $hierarchy    Array of values to embed in the URL path of the
     * request
     * @param array  $params       A keyed array of query data
     * @param string $method       The http request method to use (Default is GET)
     * @param array  $patron       Patron information, if available
     * @param bool   $returnStatus Whether to return HTTP status code and response
     * as a keyed array instead of just the response
     *
     * @throws ILSException
     * @return mixed JSON response decoded to an associative array, an array of HTTP
     * status code and JSON response when $returnStatus is true or null on
     * authentication error when using patron-specific access
     */
    protected function requestCallback(
        $hierarchy,
        $params = false,
        $method = 'GET',
        $patron = false,
        $returnStatus = false
    ) {
        // Clear current access token if it's not specific to the given patron
        if (
            $patron && $this->isPatronSpecificAccess()
            && $this->sessionCache->accessTokenPatron != $patron['cat_username']
        ) {
            $this->sessionCache->accessToken = null;
        }

        // Renew authentication token as necessary
        if (null === $this->sessionCache->accessToken) {
            if (!$this->renewAccessToken($patron)) {
                return null;
            }
        }

        // Set up the request
        $apiUrl = $this->getApiUrlFromHierarchy($hierarchy);

        // Create proxy request
        $client = $this->createHttpClient($apiUrl);

        // Add params
        if ($method == 'GET') {
            $client->setParameterGet($params);
        } else {
            if (is_string($params)) {
                $client->getRequest()->setContent($params);
            } else {
                $client->setParameterPost($params);
            }
        }

        // Set authorization header
        $headers = $client->getRequest()->getHeaders();
        $headers->addHeaderLine(
            'Authorization',
            "Bearer {$this->sessionCache->accessToken}"
        );
        if (is_string($params)) {
            $headers->addHeaderLine('Content-Type', 'application/json');
        }

        $locale = $this->getTranslatorLocale();
        if ($locale != 'en') {
            $locale .= ', en;q=0.8';
        }
        $headers->addHeaderLine('Accept-Language', $locale);

        // Send request and retrieve response
        $startTime = microtime(true);
        try {
            $response = $client->setMethod($method)->send();
        } catch (\Exception $e) {
            $params = $method == 'GET'
                ? $client->getRequest()->getQuery()->toString()
                : $client->getRequest()->getPost()->toString();
            $this->error(
                "$method request for '$apiUrl' with params '$params' and contents '"
                . $client->getRequest()->getContent() . "' caused exception: "
                . $e->getMessage()
            );
            throw new ILSException('Problem with Sierra REST API.', 0, $e);
        }
        // If we get a 401, we need to renew the access token and try again
        if ($response->getStatusCode() == 401) {
            if (!$this->renewAccessToken($patron)) {
                return null;
            }
            $client->getRequest()->getHeaders()->addHeaderLine(
                'Authorization',
                "Bearer {$this->sessionCache->accessToken}"
            );
            $response = $client->send();
        }
        $result = $response->getBody();

        $this->debug(
            '[' . round(microtime(true) - $startTime, 4) . 's]'
            . " $method request $apiUrl" . PHP_EOL . 'response: ' . PHP_EOL
            . $result
        );

        // Handle errors as complete failures only if the API call didn't return
        // valid JSON that the caller can handle
        $decodedResult = json_decode($result, true);
        if (!$response->isSuccess() && null === $decodedResult) {
            $params = $method == 'GET'
                ? $client->getRequest()->getQuery()->toString()
                : $client->getRequest()->getPost()->toString();
            $this->error(
                "$method request for '$apiUrl' with params '$params' and contents '"
                . $client->getRequest()->getContent() . "' failed: "
                . $response->getStatusCode() . ': ' . $response->getReasonPhrase()
                . ', response content: ' . $response->getBody()
            );
            throw new ILSException('Problem with Sierra REST API.');
        }

        return $returnStatus
            ? [
                'statusCode' => $response->getStatusCode(),
                'response' => $decodedResult,
            ] : $decodedResult;
    }

    /**
     * Build an API URL from a hierarchy array
     *
     * @param array $hierarchy Hierarchy
     *
     * @return string
     */
    protected function getApiUrlFromHierarchy(array $hierarchy): string
    {
        $url = $this->config['Catalog']['host'];
        foreach ($hierarchy as $value) {
            $url .= '/' . urlencode($value);
        }
        return $url;
    }

    /**
     * Renew the API access token and store it in the cache.
     * Throw an exception if there is an error.
     *
     * @param array $patron Patron information, if available
     *
     * @return bool True on success, false on patron login failure
     * @throws ILSException
     */
    protected function renewAccessToken($patron = false)
    {
        $patronCode = false;
        if ($patron && $this->isPatronSpecificAccess()) {
            if (!($patronCode = $this->getPatronAuthorizationCode($patron))) {
                return false;
            }
        }

        // Set up the request
        $apiUrl = $this->config['Catalog']['host'] . '/token';

        // Create proxy request
        $client = $this->createHttpClient($apiUrl);

        // Set headers
        $headers = $client->getRequest()->getHeaders();
        $authorization = $this->config['Catalog']['client_key'] . ':' .
            $this->config['Catalog']['client_secret'];
        $headers->addHeaderLine(
            'Authorization',
            'Basic ' . base64_encode($authorization)
        );
        $params = [];
        if ($patronCode) {
            $params['grant_type'] = 'authorization_code';
            $params['code'] = $patronCode;
            $params['redirect_uri'] = $this->config['Catalog']['redirect_uri'];
        } else {
            $params['grant_type'] = 'client_credentials';
        }
        $client->setParameterPost($params);

        // Send request and retrieve response
        $startTime = microtime(true);
        try {
            $response = $client->setMethod('POST')->send();
        } catch (\Exception $e) {
            $this->error(
                "POST request for '$apiUrl' caused exception: "
                . $e->getMessage()
            );
            throw new ILSException('Problem with Sierra REST API.', 0, $e);
        }

        if (!$response->isSuccess()) {
            $this->error(
                "POST request for '$apiUrl' with contents '"
                . $client->getRequest()->getContent() . "' failed: "
                . $response->getStatusCode() . ': ' . $response->getReasonPhrase()
                . ', response content: ' . $response->getBody()
            );
            throw new ILSException('Problem with Sierra REST API.');
        }
        $result = $response->getBody();

        $this->debug(
            '[' . round(microtime(true) - $startTime, 4) . 's]'
            . " GET request $apiUrl" . PHP_EOL . 'response: ' . PHP_EOL
            . $result
        );

        $json = json_decode($result, true);
        $this->sessionCache->accessToken = $json['access_token'];
        $this->sessionCache->accessTokenPatron = $patronCode
            ? $patron['cat_username'] : null;
        return true;
    }

    /**
     * Login and retrieve authorization code for the patron
     *
     * @param array $patron Patron information
     *
     * @return string|bool
     * @throws ILSException
     */
    protected function getPatronAuthorizationCode($patron)
    {
        // Do a patron login and then perform an authorization grant request
        $redirectUri = $this->config['Catalog']['redirect_uri'];
        $params = [
            'client_id' => $this->config['Catalog']['client_key'],
            'redirect_uri' => $redirectUri,
            'state' => 'auth',
            'response_type' => 'code',
        ];
        $apiUrl = $this->config['Catalog']['host'] . '/authorize'
            . '?' . http_build_query($params);

        // First request the login form to get the hidden fields and cookies
        $client = $this->createHttpClient($apiUrl);
        try {
            $response = $client->send();
        } catch (\Exception $e) {
            $this->error(
                "GET request for '$apiUrl' caused exception: "
                . $e->getMessage()
            );
            throw new ILSException('Problem with Sierra REST API.', 0, $e);
        }

        $doc = new \DOMDocument();
        if (!@$doc->loadHTML($response->getBody())) {
            $this->error('Could not parse the III CAS login form');
            throw new ILSException('Problem with Sierra login.');
        }
        $usernameField = $this->config['Authentication']['username_field'] ?? 'code';
        $passwordField = $this->config['Authentication']['password_field'] ?? 'pin';
        $postParams = [
            $usernameField => $patron['cat_username'],
            $passwordField => $patron['cat_password'],
        ];
        foreach ($doc->getElementsByTagName('input') as $input) {
            if ($input->getAttribute('type') == 'hidden') {
                $postParams[$input->getAttribute('name')]
                    = $input->getAttribute('value');
            }
        }
        $postUrl = $client->getUri();
        if ($form = $doc->getElementById('fm1')) {
            if ($action = $form->getAttribute('action')) {
                $actionUrl = new \Laminas\Uri\Http($action);
                if ($actionUrl->getScheme()) {
                    $postUrl = $actionUrl;
                } else {
                    $postUrl->setPath($actionUrl->getPath());
                    $postUrl->setQuery($actionUrl->getQuery());
                }
            }
        }

        // Collect cookies for session etc.
        $cookies = $client->getCookies();

        // Reset client
        $client->reset();
        $client->addCookie($cookies);

        // Disable automatic following of redirects
        $client->setOptions(['maxredirects' => 0]);
        $adapter = $client->getAdapter();
        if ($adapter instanceof \Laminas\Http\Client\Adapter\Curl) {
            $adapter->setCurlOption(CURLOPT_FOLLOWLOCATION, false);
        }

        // Send the login request
        $client->setParameterPost($postParams);
        $response = $client->setMethod('POST')->send();
        if (!$response->isSuccess() && !$response->isRedirect()) {
            $this->error(
                "POST request for '" . $client->getRequest()->getUriString()
                . "' did not return 302 redirect: "
                . $response->getStatusCode() . ': '
                . $response->getReasonPhrase()
                . ', response content: ' . $response->getBody()
            );
            throw new ILSException('Problem with Sierra login.');
        }

        // Process redirects here until the configured redirect url is reached or
        // the sanity check for redirect count fails.
        $patronCode = false;
        $redirectCount = 0;
        while ($response->isRedirect() && ++$redirectCount < 10) {
            $location = $response->getHeaders()->get('Location')->getUri();
            if (strncmp($location, $redirectUri, strlen($redirectUri)) === 0) {
                // Don't try to parse the URI since Sierra creates it wrong if
                // the redirect_uri sent to it already contains a question mark.
                if (!preg_match('/code=([^&\?]+)/', $location, $matches)) {
                    $this->error(
                        "Could not parse authentication code from '$location'"
                    );
                    throw new ILSException('Problem with Sierra login.');
                }
                $patronCode = $matches[1];
                break;
            }
            $cookies = array_merge($cookies, $client->getCookies());
            $client->reset();
            $client->addCookie($cookies);
            $client->setUri($location);
            $client->setMethod('GET');
            $response = $client->send();
        }

        return $patronCode;
    }

    /**
     * Create a HTTP client
     *
     * @param string $url Request URL
     *
     * @return \Laminas\Http\Client
     */
    protected function createHttpClient($url)
    {
        $client = $this->httpService->createClient($url);

        // Set timeout value
        $timeout = $this->config['Catalog']['http_timeout'] ?? 30;
        // Make sure keepalive is disabled as this is known to cause problems:
        $client->setOptions(
            ['timeout' => $timeout, 'useragent' => 'VuFind', 'keepalive' => false]
        );

        // Set Accept header
        $client->getRequest()->getHeaders()->addHeaderLine(
            'Accept',
            'application/json'
        );

        return $client;
    }

    /**
     * Add instance-specific context to a cache key suffix to ensure that
     * multiple drivers don't accidentally share values in the cache.
     *
     * @param string $key Cache key suffix
     *
     * @return string
     */
    protected function formatCacheKey($key)
    {
        return 'SierraRest-' . md5($this->config['Catalog']['host'] . "|$key");
    }

    /**
     * Extract a bib call number from a bib record (if configured to do so).
     *
     * @param array $bib Bib record
     *
     * @return string
     */
    protected function getBibCallNumber($bib)
    {
        $result = empty($this->config['CallNumber']['bib_fields'])
            ? '' : $this->extractFieldsFromApiData(
                [$bib], // wrap $bib in array to conform to expected format
                $this->config['CallNumber']['bib_fields']
            );
        return is_array($result) ? reset($result) : $result;
    }

    /**
     * Get due status for a checkout
     *
     * @param array $checkout Checkout
     *
     * @return string
     */
    protected function getDueStatus(array $checkout): string
    {
        try {
            $dueDateTime = $this->dateConverter
                ->convertToDateTime('Y-m-d', $checkout['dueDate']);
            $dueDateTime->setTime(23, 59, 59, 999);
            $now = new \DateTime();
            if ($now > $dueDateTime) {
                return 'overdue';
            }
            if ($dueDateTime->diff($now)->days < 1) {
                return 'due';
            }
        } catch (\VuFind\Date\DateException $e) {
            // Due date not parseable, do nothing...
        }
        return '';
    }

    /**
     * Get Item Statuses
     *
     * This is responsible for retrieving the status information of a certain
     * record.
     *
     * @param string $id            The record id to retrieve the holdings for
     * @param bool   $checkHoldings Whether to check holdings records
     *
     * @return array An associative array with the following keys:
     * id, availability (boolean), status, location, reserve, callnumber.
     */
    protected function getItemStatusesForBib($id, $checkHoldings)
    {
        $bibFields = 'bibLevel';
        // If we need to look at bib call numbers, retrieve varFields:
        if (!empty($this->config['CallNumber']['bib_fields'])) {
            $bibFields .= ',varFields';
        }
        // Retrieve orders if needed:
        if (!empty($this->config['Holdings']['display_orders'])) {
            $bibFields .= ',orders';
        }
        $bib = $this->getBibRecord($id, $bibFields);
        $bibCallNumber = $this->getBibCallNumber($bib);
        $orders = [];
        foreach ($bib['orders'] ?? [] as $order) {
            $location = $order['location']['code'];
            $orders[$location][] = $order;
        }
        $holdingsData = [];
        if ($checkHoldings && $this->apiVersion >= 5.1) {
            $holdingsResult = $this->makeRequest(
                ['v5', 'holdings'],
                [
                    'bibIds' => $this->extractBibId($id),
                    //'deleted' => 'false',
                    //'suppressed' => 'false',
                    'fields' => 'fixedFields,varFields',
                ],
                'GET'
            );
            foreach ($holdingsResult['entries'] ?? [] as $entry) {
                $location = '';
                foreach ($entry['fixedFields'] as $code => $field) {
                    if (
                        $code === static::HOLDINGS_LINE_NUMBER
                        || $field['label'] === 'LOCATION'
                    ) {
                        $location = $field['value'];
                        break;
                    }
                }
                if ('' === $location) {
                    continue;
                }
                $holdingsData[$location][] = $entry;
            }
        }

        $offset = 0;
        $limit = 50;
        $fields = 'location,status,barcode,callNumber,fixedFields,varFields';
        $statuses = [];
        $sort = 0;
        $result = null;
        while (null === $result || $limit === $result['total']) {
            $result = $this->makeRequest(
                [$this->apiBase, 'items'],
                [
                    'bibIds' => $this->extractBibId($id),
                    'deleted' => 'false',
                    'suppressed' => 'false',
                    'fields' => $fields,
                    'limit' => $limit,
                    'offset' => $offset,
                ],
                'GET'
            );
            if (empty($result['entries'])) {
                if (!empty($result['httpStatus']) && 404 !== $result['httpStatus']) {
                    $msg = "Item status request failed: {$result['httpStatus']}";
                    if (!empty($result['description'])) {
                        $msg .= " ({$result['description']})";
                    }
                    throw new ILSException($msg);
                }
                break;
            }

            foreach ($result['entries'] as $item) {
                $location = $this->translateLocation($item['location']);
                [$status, $duedate, $notes] = $this->getItemStatus($item);
                $available = $status == $this->mapStatusCode('-');
                // OPAC message
                if (isset($item['fixedFields']['108'])) {
                    $opacMsg = $item['fixedFields']['108'];
                    $trimmedMsg = trim($opacMsg['value']);
                    if (strlen($trimmedMsg) && $trimmedMsg != '-') {
                        $notes[] = $this->translateOpacMessage(
                            trim($opacMsg['value'])
                        );
                    }
                }
                $volume = isset($item['varFields']) ? $this->extractVolume($item)
                    : '';

                $entry = [
                    'id' => $id,
                    'item_id' => $item['id'],
                    'location' => $location,
                    'availability' => $available,
                    'status' => $status,
                    'reserve' => 'N',
                    'callnumber' => isset($item['callNumber'])
                        ? preg_replace('/^\|a/', '', $item['callNumber'])
                        : $bibCallNumber,
                    'duedate' => $duedate,
                    'number' => $volume,
                    'barcode' => $item['barcode'],
                    'sort' => $sort--,
                ];
                if ($notes) {
                    $entry['item_notes'] = $notes;
                }

                if (
                    $this->isHoldable($item) && $this->itemHoldAllowed($item, $bib)
                ) {
                    $entry['is_holdable'] = true;
                    $entry['level'] = 'copy';
                    $entry['addLink'] = true;
                } else {
                    $entry['is_holdable'] = false;
                }

                $locationCode = $item['location']['code'] ?? '';
                if (!empty($holdingsData[$locationCode])) {
                    $entry += $this->getHoldingsData($holdingsData[$locationCode]);
                    $holdingsData[$locationCode]['_hasItems'] = true;
                }

                $statuses[] = $entry;
            }
            $offset += $limit;
        }

        // Add holdings that don't have items
        foreach ($holdingsData as $locationCode => $holdings) {
            if (!empty($holdings['_hasItems'])) {
                continue;
            }

            $location = $this->translateLocation(
                ['code' => $locationCode, 'name' => '']
            );
            $code = $locationCode;
            while ('' === $location && $code) {
                $location = $this->getLocationName($code);
                $code = substr($code, 0, -1);
            }
            $entry = [
                'id' => $id,
                'item_id' => 'HLD_' . $holdings[0]['id'],
                'location' => $location,
                'requests_placed' => 0,
                'status' => '',
                'use_unknown_message' => true,
                'availability' => false,
                'duedate' => '',
                'barcode' => '',
                'sort' => $sort--,
            ];
            $entry += $this->getHoldingsData($holdings);

            $statuses[] = $entry;
        }

        // Add orders
        foreach ($orders as $locationCode => $orderSet) {
            $location = $this->translateLocation($orderSet[0]['location']);
            $statuses[] = [
                'id' => $id,
                'item_id' => "ORDER_{$id}_$locationCode",
                'location' => $location,
                'callnumber' => $bibCallNumber,
                'number' => '',
                'status' => $this->mapStatusCode('Ordered'),
                'reserve' => 'N',
                'item_notes' => $this->getOrderMessages($orderSet),
                'availability' => false,
                'duedate' => '',
                'barcode' => '',
                'sort' => $sort--,
            ];
        }

        usort($statuses, [$this, 'statusSortFunction']);
        return $statuses;
    }

    /**
     * Get textual messages for orders
     *
     * @param array $orders Orders
     *
     * @return array
     */
    protected function getOrderMessages(array $orders): array
    {
        $messages = [];
        foreach ($orders as $order) {
            $messages[] = $this->translate(
                [
                    'HoldingStatus',
                    1 === $order['copies']
                        ? 'copy_ordered_on_date'
                        : 'copies_ordered_on_date',
                ],
                [
                    '%%copies%%' => $order['copies'],
                    '%%date%%' => $this->dateConverter->convertToDisplayDate(
                        'Y-m-d',
                        $order['date']
                    ),
                ]
            );
        }
        return $messages;
    }

    /**
     * Get holdings fields according to configuration
     *
     * @param array $holdings Holdings records
     *
     * @return array
     */
    protected function getHoldingsData($holdings)
    {
        $result = [];
        // Get Notes
        if (isset($this->config['Holdings']['notes'])) {
            $data = $this->extractFieldsFromApiData(
                $holdings,
                $this->config['Holdings']['notes']
            );
            if ($data) {
                $result['notes'] = $data;
            }
        }

        // Get Summary (may be multiple lines)
        $data = $this->extractFieldsFromApiData(
            $holdings,
            $this->config['Holdings']['summary'] ?? 'h'
        );
        if ($data) {
            $result['summary'] = $data;
        }

        // Get Supplements
        if (isset($this->config['Holdings']['supplements'])) {
            $data = $this->extractFieldsFromApiData(
                $holdings,
                $this->config['Holdings']['supplements']
            );
            if ($data) {
                $result['supplements'] = $data;
            }
        }

        // Get Indexes
        if (isset($this->config['Holdings']['indexes'])) {
            $data = $this->extractFieldsFromApiData(
                $holdings,
                $this->config['Holdings']['indexes']
            );
            if ($data) {
                $result['indexes'] = $data;
            }
        }
        return $result;
    }

    /**
     * Get fields from holdings or bib API response according to the field spec.
     *
     * @param array        $response   API response data
     * @param array|string $fieldSpecs Array or colon-separated list of
     * field/subfield specifications (3 chars for field code and then subfields,
     * e.g. 866az)
     *
     * @return string|string[] Results as a string if single, array if multiple
     */
    protected function extractFieldsFromApiData($response, $fieldSpecs)
    {
        if (!is_array($fieldSpecs)) {
            $fieldSpecs = explode(':', $fieldSpecs);
        }
        $result = [];
        foreach ($response as $row) {
            foreach ($fieldSpecs as $fieldSpec) {
                $fieldCode = substr($fieldSpec, 0, 3);
                $subfieldCodes = substr($fieldSpec, 3);
                $fields = $row['varFields'] ?? [];
                foreach ($fields as $field) {
                    if (
                        ($field['marcTag'] ?? '') !== $fieldCode
                        && ($field['fieldTag'] ?? '') !== $fieldCode
                    ) {
                        continue;
                    }
                    $subfields = $field['subfields'] ?? [
                        [
                            'tag' => '',
                            'content' => $field['content'] ?? '',
                        ],
                    ];
                    $line = [];
                    foreach ($subfields as $subfield) {
                        if (
                            $subfieldCodes
                            && false === strpos(
                                $subfieldCodes,
                                (string)$subfield['tag']
                            )
                        ) {
                            continue;
                        }
                        $line[] = $subfield['content'];
                    }
                    if ($line) {
                        $result[] = implode(' ', $line);
                    }
                }
            }
        }
        if (!$result) {
            return '';
        }
        return isset($result[1]) ? $result : $result[0];
    }

    /**
     * Get name for a location code
     *
     * @param string $locationCode Location code
     *
     * @return string
     */
    protected function getLocationName($locationCode)
    {
        $locations = $this->getCachedData('locations');
        if (null === $locations) {
            $locations = [];
            $result = $this->makeRequest(
                ['v4', 'branches'],
                [
                    'limit' => 10000,
                    'fields' => 'locations',
                ],
                'GET'
            );
            if (!empty($result['code'])) {
                // An error was returned
                $this->error(
                    "Request for branches returned error code: {$result['code']}, "
                    . "HTTP status: {$result['httpStatus']}, name: {$result['name']}"
                );
                throw new ILSException('Problem with Sierra REST API.');
            }
            foreach (($result['entries'] ?? []) as $branch) {
                foreach (($branch['locations'] ?? []) as $location) {
                    $locations[$location['code']] = $this->translateLocation(
                        $location
                    );
                }
            }
            $this->putCachedData('locations', $locations);
        }
        return $locations[$locationCode] ?? '';
    }

    /**
     * Translate location name
     *
     * @param array $location Location
     *
     * @return string
     */
    protected function translateLocation($location)
    {
        $prefix = 'location_';
        if (!empty($this->config['Catalog']['id'])) {
            $prefix .= $this->config['Catalog']['id'] . '_';
        }
        return $this->translate(
            $prefix . trim($location['code']),
            null,
            $location['name']
        );
    }

    /**
     * Status item sort function
     *
     * @param array $a First status record to compare
     * @param array $b Second status record to compare
     *
     * @return int
     */
    protected function statusSortFunction($a, $b)
    {
        $result = $this->getSorter()->compare($a['location'], $b['location']);
        if ($result === 0 && $this->sortItemsByEnumChron) {
            $result = strnatcmp($b['number'] ?? '', $a['number'] ?? '');
        }
        if ($result === 0) {
            $result = $a['sort'] - $b['sort'];
        }
        return $result;
    }

    /**
     * Translate OPAC message
     *
     * @param string $code OPAC message code
     *
     * @return string
     */
    protected function translateOpacMessage($code)
    {
        $prefix = 'opacmsg_';
        if (!empty($this->config['Catalog']['id'])) {
            $prefix .= $this->config['Catalog']['id'] . '_';
        }
        return $this->translate("$prefix$code", null, $code);
    }

    /**
     * Get the human-readable equivalent of a status code.
     *
     * @param string $code    Code to map
     * @param string $default Default value if no mapping found
     *
     * @return string
     */
    protected function mapStatusCode($code, $default = null)
    {
        return trim($this->itemStatusMappings[$code] ?? $default ?? $code);
    }

    /**
     * Get status for an item
     *
     * @param array $item Item from Sierra
     *
     * @return array Status string, possible due date and any notes
     */
    protected function getItemStatus($item)
    {
        $duedate = '';
        $notes = [];
        $status = $this->mapStatusCode(
            trim($item['status']['code']),
            isset($item['status']['display'])
                ? ucwords(strtolower($item['status']['display']))
                : '-'
        );
        // For some reason at least API v2.0 returns "ON SHELF" even when the
        // item is out. Use duedate to check if it's actually checked out.
        if (isset($item['status']['duedate'])) {
            $duedate = $this->dateConverter->convertToDisplayDate(
                \DateTime::ATOM,
                $item['status']['duedate']
            );
            $status = $this->mapStatusCode('Charged');
        } else {
            switch ($status) {
                case '-':
                    $status = $this->mapStatusCode('-');
                    break;
                case 'Lib Use Only':
                    $status = $this->mapStatusCode('o');
                    break;
            }
        }
        if ($status == $this->mapStatusCode('-')) {
            // Check for checkin date
            $today = $this->dateConverter->convertToDisplayDate('U', time());
            if (isset($item['fixedFields']['68'])) {
                $checkedIn = $this->dateConverter->convertToDisplayDate(
                    \DateTime::ATOM,
                    $item['fixedFields']['68']['value']
                );
                if ($checkedIn == $today) {
                    $notes[] = $this->translate('Returned today');
                }
            }
        }
        return [$status, $duedate, $notes];
    }

    /**
     * Determine whether an item is holdable
     *
     * @param array $item Item from Sierra
     *
     * @return bool
     */
    protected function isHoldable($item)
    {
        if (!empty($this->validHoldStatuses)) {
            [$status] = $this->getItemStatus($item);
            if (!in_array($status, $this->validHoldStatuses)) {
                return false;
            }
        }
        return true;
    }

    /**
     * Check if an item is holdable
     *
     * @param array $item Item from Sierra
     * @param array $bib  Bib record from Sierra
     *
     * @return bool
     */
    protected function itemHoldAllowed($item, $bib)
    {
        if (!$this->itemHoldsEnabled) {
            return false;
        }
        if (
            !empty($this->itemHoldExcludedItemCodes)
            && isset($item['fixedFields']['60'])
        ) {
            $code = $item['fixedFields']['60']['value'];
            if (in_array($code, $this->itemHoldExcludedItemCodes)) {
                return false;
            }
        }
        if (!empty($this->titleHoldBibLevels)) {
            if (in_array($bib['bibLevel']['code'], $this->titleHoldBibLevels)) {
                return false;
            }
        }
        return true;
    }

    /**
     * Get patron's blocks, if any
     *
     * @param array $patron Patron
     *
     * @return mixed        A boolean false if no blocks are in place and an array
     * of block reasons if blocks are in place
     */
    protected function getPatronBlocks($patron)
    {
        $patronId = $patron['id'];
        $cacheId = "blocks|$patronId";
        $blockReason = $this->getCachedData($cacheId);
        if (null === $blockReason) {
            $result = $this->makeRequest(
                [$this->apiBase, 'patrons', $patronId],
                ['fields' => 'blockInfo'],
                'GET',
                $patron
            );
            if (
                !empty($result['blockInfo'])
                && trim($result['blockInfo']['code']) != '-'
            ) {
                $blockReason = [trim($result['blockInfo']['code'])];
            } else {
                $blockReason = [];
            }
            $this->putCachedData($cacheId, $blockReason);
        }
        return empty($blockReason) ? false : $blockReason;
    }

    /**
     * Pickup location sort function
     *
     * @param array $a First pickup location record to compare
     * @param array $b Second pickup location record to compare
     *
     * @return int
     */
    protected function pickupLocationSortFunction($a, $b)
    {
        $result = $this->getSorter()->compare(
            $a['locationDisplay'],
            $b['locationDisplay']
        );
        if ($result == 0) {
            $result = $a['locationID'] - $b['locationID'];
        }
        return $result;
    }

    /**
     * Is the selected pickup location valid for the hold?
     *
     * @param string $pickUpLocation Selected pickup location
     * @param array  $patron         Patron information returned by the patronLogin
     * method.
     * @param array  $holdDetails    Details of hold being placed
     *
     * @return bool
     */
    protected function pickUpLocationIsValid($pickUpLocation, $patron, $holdDetails)
    {
        $pickUpLibs = $this->getPickUpLocations($patron, $holdDetails);
        foreach ($pickUpLibs as $location) {
            if ($location['locationID'] == $pickUpLocation) {
                return true;
            }
        }
        return false;
    }

    /**
     * Hold Error
     *
     * Returns a Hold Error Message
     *
     * @param string $msg An error message string
     *
     * @return array An array with a success (boolean) and sysMessage key
     */
    protected function holdError($msg)
    {
        $msg = $this->formatErrorMessage($msg);
        return [
            'success' => false,
            'sysMessage' => $msg,
        ];
    }

    /**
     * Format an error message received from Sierra
     *
     * @param string $msg An error message string
     *
     * @return string
     */
    protected function formatErrorMessage($msg)
    {
        // Remove prefix like "WebPAC Error" or "XCirc error"
        $msg = preg_replace('/.* [eE]rror\s*:\s*/', '', $msg);
        // Handle non-ascii characters that are returned in a wrongly encoded format
        // (e.g. {u00E4} instead of \u00E4)
        $msg = preg_replace_callback(
            '/\{u([0-9a-fA-F]{4})\}/',
            function ($matches) {
                return mb_convert_encoding(
                    pack('H*', $matches[1]),
                    'UTF-8',
                    'UCS-2BE'
                );
            },
            $msg
        );
        return $msg;
    }

    /**
     * Fetch fields for a bib record from Sierra
     *
     * Note: This method can return cached data
     *
     * @param int    $id     Bib record id
     * @param string $fields Fields to request
     * @param array  $patron Patron information, if available
     *
     * @return array|null
     */
    protected function getBibRecord($id, $fields, $patron = false)
    {
        $cacheId = "bib|$id";
        $fieldsArray = explode(',', $fields);
        if ($cached = $this->getCachedData($cacheId)) {
            if (!array_diff($fieldsArray, $cached['fields'])) {
                // We already have all required fields cached:
                return $cached['data'];
            }
        } else {
            $cached = [
                'fields' => [],
                'data' => [],
            ];
        }
        // Fetch requested fields as well as any cached fields to keep everything in
        // sync:
        $allFields = array_unique([...$fieldsArray, ...$cached['fields']]);
        $result = $this->makeRequest(
            [$this->apiBase, 'bibs', $this->extractBibId($id)],
            ['fields' => implode(',', $allFields)],
            'GET',
            $patron
        );
        if (null !== $result) {
            $cached['fields'] = $allFields;
            $cached['data'] = $result;
            $this->putCachedData($cacheId, $cached, 300);
        }
        return $result;
    }

    /**
     * Extract a numeric bib ID value from a string that may be prefixed.
     *
     * @param string $id Bib record id (with or without .b prefix)
     *
     * @return int
     */
    protected function extractBibId($id)
    {
        // If the .b prefix is found, strip it and the trailing checksum:
        return substr($id, 0, 2) === '.b'
            ? substr($id, 2, strlen($id) - 3) : $id;
    }

    /**
     * If the system is configured to use full prefixed bib IDs, add the prefix
     * and checksum.
     *
     * @param int $id Bib ID that may need to be prefixed.
     *
     * @return string
     */
    protected function formatBibId($id)
    {
        // Simple case: prefixing is disabled, so return ID unmodified:
        if (!($this->config['Catalog']['use_prefixed_ids'] ?? false)) {
            return $id;
        }

        // If we got this far, we need to generate a check digit:
        $multiplier = 2;
        $sum = 0;
        for ($x = strlen($id) - 1; $x >= 0; $x--) {
            $current = substr($id, $x, 1);
            $sum += $multiplier * intval($current);
            $multiplier++;
        }
        $checksum = $sum % 11;
        $finalChecksum = $checksum === 10 ? 'x' : $checksum;
        return '.b' . $id . $finalChecksum;
    }

    /**
     * Check if we re using a patron-specific access token
     *
     * @return bool
     */
    protected function isPatronSpecificAccess()
    {
        return !empty($this->config['Catalog']['redirect_uri']);
    }

    /**
     * Get patron information via authentication token when using patron-specific
     * access
     *
     * @param string $username The patron username
     * @param string $password The patron password
     *
     * @return array
     */
    protected function getPatronInformationFromAuthToken(
        string $username,
        string $password
    ): array {
        $credentials = [
            'cat_username' => $username,
            'cat_password' => $password,
        ];
        $result = $this->makeRequest(
            [$this->apiBase, 'info', 'token'],
            [],
            'GET',
            $credentials
        );
        if (null === $result) {
            return [];
        }
        if (empty($result['patronId'])) {
            throw new ILSException('No patronId in token response');
        }

        $result = $this->makeRequest(
            [$this->apiBase, 'patrons', $result['patronId']],
            ['fields' => 'names,emails'],
            'GET',
            $credentials
        );
        if (null === $result || !empty($result['code'])) {
            return [];
        }
        return $result;
    }

    /**
     * Authenticate a patron
     *
     * Returns patron information on success and null on failure
     *
     * @param string $username Username
     * @param string $password Password
     *
     * @return array|null
     */
    protected function authenticatePatron(
        string $username,
        ?string $password
    ): ?array {
        $authMethod = $this->config['Authentication']['method'] ?? 'native';
        $validationField = $this->config['Authentication']['patron_validation_field']
            ?? null;
        // patrons/auth endpoint is only supported on API version >= 6, without
        // custom validation configured:
        if (
            $this->apiVersion >= 6 && null !== $password
            && empty($validationField)
        ) {
            return $this->authenticatePatronV6($username, $password, $authMethod);
        }

        if ('native' !== $authMethod) {
            $this->logError(
                'Sierra REST API level set too low for authentication method'
                . " '$authMethod'. Only 'native' is supported."
            );
            throw new ILSException('API level set too low');
        }

        // Depending on validation settings, use either normal PIN-based auth,
        // or bypass PIN check and validate a different field.
        return empty($validationField)
            ? $this->authenticatePatronV5($username, $password)
            : $this->validatePatron(
                $this->authenticatePatronV5($username, null),
                $validationField,
                $password
            );
    }

    /**
     * Perform extra validation of retrieved user, if configured to do so. Returns
     * patron data if value, null otherwise.
     *
     * @param ?array  $patron          Output of authenticatePatronV5()
     * @param string  $validationField Field to use for validation
     * @param ?string $password        Value to use in validation
     *
     * @return ?array
     * @throws \Exception
     */
    protected function validatePatron(
        ?array $patron,
        string $validationField,
        ?string $password
    ): ?array {
        // If the validation field is a valid, supported value, perform validation:
        if (in_array($validationField, ['email', 'name'])) {
            return in_array($password, $patron[$validationField . 's'] ?? [])
                ? $patron : null;
        }
        // Throw an exception if we got an unexpected configuration:
        throw new \Exception(
            "Unexpected patron_validation_field: $validationField"
        );
    }

    /**
     * Authenticate a patron using the API version 5 endpoints
     *
     * Returns patron information on success and null on failure
     *
     * @param string $username Username
     * @param string $password Password
     *
     * @return array|null
     */
    protected function authenticatePatronV5(
        string $username,
        ?string $password
    ): ?array {
        // Validate a password unless it's null:
        if (null !== $password) {
            $request = [
                'barcode' => $username,
                'pin' => $password,
                'caseSensitivity' => false,
            ];
            try {
                $result = $this->makeRequest(
                    ['v5', 'patrons', 'validate'],
                    json_encode($request),
                    'POST',
                    false,
                    true
                );
            } catch (ILSException $e) {
                return null;
            }
            if (!$result || $result['statusCode'] != 204) {
                return null;
            }
        }

        $varField = $this->config['Authentication']['patron_lookup_field'] ?? 'b';
        $result = $this->makeRequest(
            [$this->apiBase, 'patrons', 'find'],
            [
                'varFieldTag' => $varField,
                'varFieldContent' => $username,
                'fields' => 'names,emails',
            ]
        );
        if (!$result || !empty($result['code'])) {
            return null;
        }
        return $result;
    }

    /**
     * Authenticate a patron using the API version 6 patrons/auth endpoint
     *
     * Returns patron information on success and null on failure
     *
     * @param string $username Username
     * @param string $password Password
     * @param string $method   Authentication method
     *
     * @return array|null
     */
    protected function authenticatePatronV6(
        string $username,
        string $password,
        string $method
    ): ?array {
        $request = [
            'authMethod' => $method,
            'patronId' => $username,
            'patronSecret' => $password,
        ];
        $result = $this->makeRequest(
            ['v6', 'patrons', 'auth'],
            json_encode($request),
            'POST'
        );
        if (!$result || !empty($result['code'])) {
            return null;
        }
        $result = $this->makeRequest(
            [$this->apiBase, 'patrons', $result],
            ['fields' => 'names,emails']
        );
        if (!$result || !empty($result['code'])) {
            return null;
        }
        return $result;
    }

    /**
     * Get items and their bibs for an array of transactions
     *
     * @param array $transactions Transaction list
     * @param array $patron       The patron array from patronLogin
     *
     * @return array
     */
    protected function getItemsWithBibsForTransactions(
        array $transactions,
        array $patron
    ): array {
        if (!$transactions) {
            return [];
        }
        // Fetch items
        $itemIds = [];
        foreach ($transactions as $transaction) {
            $itemIds[] = $this->extractId($transaction['item']);
        }
        $itemsResult = $this->makeRequest(
            [$this->apiBase, 'items'],
            [
                'id' => implode(',', $itemIds),
                'fields' => 'bibIds,varFields',
            ],
            'GET',
            $patron
        );
        $items = [];
        $bibIdsToItems = [];
        foreach ($itemsResult['entries'] as $item) {
            $items[(string)$item['id']] = $item;
            if (!empty($item['bibIds'][0])) {
                $bibIdsToItems[(string)$item['bibIds'][0]] = (string)$item['id'];
            }
        }
        // Fetch bibs for the items
        $bibsResult = $this->makeRequest(
            [$this->apiBase, 'bibs'],
            [
                'id' => implode(',', array_keys($bibIdsToItems)),
                'fields' => 'title,publishYear',
            ],
            'GET',
            $patron
        );
        foreach ($bibsResult['entries'] as $bib) {
            // Add bib data to the items
            $items[$bibIdsToItems[(string)$bib['id']]]['bib'] = $bib;
        }

        return $items;
    }
}<|MERGE_RESOLUTION|>--- conflicted
+++ resolved
@@ -829,7 +829,7 @@
         if (null === $ids) {
             $result = $this->makeRequest(
                 [
-                    'v6', 'patrons', $patron['id'], 'checkouts', 'history'
+                    'v6', 'patrons', $patron['id'], 'checkouts', 'history',
                 ],
                 '',
                 'DELETE',
@@ -840,14 +840,14 @@
                     'success' => false,
                     'status' => $this->formatErrorMessage(
                         $result['description'] ?? $result['name']
-                    )
+                    ),
                 ];
             }
         } else {
             foreach ($ids as $id) {
                 $result = $this->makeRequest(
                     [
-                        'v6', 'patrons', $patron['id'], 'checkouts', 'history', $id
+                        'v6', 'patrons', $patron['id'], 'checkouts', 'history', $id,
                     ],
                     '',
                     'DELETE',
@@ -858,7 +858,7 @@
                         'success' => false,
                         'status' => $this->formatErrorMessage(
                             $result['description'] ?? $result['name']
-                        )
+                        ),
                     ];
                 }
             }
@@ -868,7 +868,7 @@
             'success' => true,
             'status' => null === $ids
                 ? 'loan_history_all_purged' : 'loan_history_selected_purged',
-            'sysMessage' => ''
+            'sysMessage' => '',
         ];
     }
 
@@ -1491,13 +1491,8 @@
                     'checkout asc' => 'sort_checkout_date_asc',
                 ],
                 'default_sort' => 'checkout desc',
-<<<<<<< HEAD
-                'purge_all'
-                    => $this->config['TransactionHistory']['purgeAll'] ?? true,
-                'purge_selected'
-                    => $this->config['TransactionHistory']['purgeSelected'] ?? true,
-=======
->>>>>>> 119769df
+                'purge_all'  => $this->config['TransactionHistory']['purgeAll'] ?? true,
+                'purge_selected'  => $this->config['TransactionHistory']['purgeSelected'] ?? true,
             ];
         }
         return $this->config[$function] ?? false;
