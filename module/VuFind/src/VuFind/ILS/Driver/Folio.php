<?php
/**
 * FOLIO REST API driver
 *
 * PHP version 7
 *
 * Copyright (C) Villanova University 2018.
 *
 * This program is free software; you can redistribute it and/or modify
 * it under the terms of the GNU General Public License version 2,
 * as published by the Free Software Foundation.
 *
 * This program is distributed in the hope that it will be useful,
 * but WITHOUT ANY WARRANTY; without even the implied warranty of
 * MERCHANTABILITY or FITNESS FOR A PARTICULAR PURPOSE.  See the
 * GNU General Public License for more details.
 *
 * You should have received a copy of the GNU General Public License
 * along with this program; if not, write to the Free Software
 * Foundation, Inc., 51 Franklin Street, Fifth Floor, Boston, MA  02110-1301  USA
 *
 * @category VuFind
 * @package  ILS_Drivers
 * @author   Chris Hallberg <challber@villanova.edu>
 * @license  http://opensource.org/licenses/gpl-2.0.php GNU General Public License
 * @link     https://vufind.org/wiki/development:plugins:ils_drivers Wiki
 */
namespace VuFind\ILS\Driver;

use DateTime;
use DateTimeZone;
use Exception;
use VuFind\Exception\ILS as ILSException;
use VuFind\I18n\Translator\TranslatorAwareInterface;
use VuFindHttp\HttpServiceAwareInterface as HttpServiceAwareInterface;

/**
 * FOLIO REST API driver
 *
 * @category VuFind
 * @package  ILS_Drivers
 * @author   Chris Hallberg <challber@villanova.edu>
 * @license  http://opensource.org/licenses/gpl-2.0.php GNU General Public License
 * @link     https://vufind.org/wiki/development:plugins:ils_drivers Wiki
 */
class Folio extends AbstractAPI implements
    HttpServiceAwareInterface, TranslatorAwareInterface
{
    use \VuFindHttp\HttpServiceAwareTrait;
    use \VuFind\I18n\Translator\TranslatorAwareTrait;
    use \VuFind\Log\LoggerAwareTrait {
        logWarning as warning;
        logError as error;
    }

    use \VuFind\Cache\CacheTrait {
        getCacheKey as protected getBaseCacheKey;
    }

    /**
     * Authentication tenant (X-Okapi-Tenant)
     *
     * @var string
     */
    protected $tenant = null;

    /**
     * Authentication token (X-Okapi-Token)
     *
     * @var string
     */
    protected $token = null;

    /**
     * Factory function for constructing the SessionContainer.
     *
     * @var callable
     */
    protected $sessionFactory;

    /**
     * Session cache
     *
     * @var \Laminas\Session\Container
     */
    protected $sessionCache;

    /**
     * Date converter
     *
     * @var \VuFind\Date\Converter
     */
    protected $dateConverter;

    /**
     * Default availability messages, in case they are not defined in Folio.ini
     *
     * @var string[]
     */
    protected $defaultAvailabilityStatuses = ['Open - Awaiting pickup'];

    /**
     * Default in_transit messages, in case they are not defined in Folio.ini
     *
     * @var string[]
     */
    protected $defaultInTransitStatuses = [
        'Open - In transit',
        'Open - Awaiting delivery'
    ];

    /**
     * Constructor
     *
     * @param \VuFind\Date\Converter $dateConverter  Date converter object
     * @param callable               $sessionFactory Factory function returning
     * SessionContainer object
     */
    public function __construct(
        \VuFind\Date\Converter $dateConverter,
        $sessionFactory
    ) {
        $this->dateConverter = $dateConverter;
        $this->sessionFactory = $sessionFactory;
    }

    /**
     * Set the configuration for the driver.
     *
     * @param array $config Configuration array (usually loaded from a VuFind .ini
     * file whose name corresponds with the driver class name).
     *
     * @throws ILSException if base url excluded
     * @return void
     */
    public function setConfig($config)
    {
        parent::setConfig($config);
        $this->tenant = $this->config['API']['tenant'];
    }

    /**
     * Get the type of FOLIO ID used to match up with VuFind's bib IDs.
     *
     * @return string
     */
    protected function getBibIdType()
    {
        // Normalize string to tolerate minor variations in config file:
        return trim(strtolower($this->config['IDs']['type'] ?? 'instance'));
    }

    /**
     * Function that obscures and logs debug data
     *
     * @param string                $method      Request method
     * (GET/POST/PUT/DELETE/etc.)
     * @param string                $path        Request URL
     * @param array                 $params      Request parameters
     * @param \Laminas\Http\Headers $req_headers Headers object
     *
     * @return void
     */
    protected function debugRequest($method, $path, $params, $req_headers)
    {
        // Only log non-GET requests, unless configured otherwise
        if ($method == 'GET'
            && !($this->config['API']['debug_get_requests'] ?? false)
        ) {
            return;
        }
        // remove passwords
        $logParams = $params;
        if (isset($logParams['password'])) {
            unset($logParams['password']);
        }
        // truncate headers for token obscuring
        $logHeaders = $req_headers->toArray();
        if (isset($logHeaders['X-Okapi-Token'])) {
            $logHeaders['X-Okapi-Token'] = substr(
                $logHeaders['X-Okapi-Token'],
                0,
                30
            ) . '...';
        }

        $this->debug(
            $method . ' request.' .
            ' URL: ' . $path . '.' .
            ' Params: ' . print_r($logParams, true) . '.' .
            ' Headers: ' . print_r($logHeaders, true)
        );
    }

    /**
     * Add instance-specific context to a cache key suffix (to ensure that
     * multiple drivers don't accidentally share values in the cache.
     *
     * @param string $key Cache key suffix
     *
     * @return string
     */
    protected function getCacheKey($key = null)
    {
        // Override the base class formatting with FOLIO-specific details
        // to ensure proper caching in a MultiBackend environment.
        return 'FOLIO-'
            . md5("{$this->tenant}|$key");
    }

    /**
     * (From AbstractAPI) Allow default corrections to all requests
     *
     * Add X-Okapi headers and Content-Type to every request
     *
     * @param \Laminas\Http\Headers $headers the request headers
     * @param object                $params  the parameters object
     *
     * @return array
     */
    public function preRequest(\Laminas\Http\Headers $headers, $params)
    {
        $headers->addHeaderLine('Accept', 'application/json');
        if (!$headers->has('Content-Type')) {
            $headers->addHeaderLine('Content-Type', 'application/json');
        }
        $headers->addHeaderLine('X-Okapi-Tenant', $this->tenant);
        if ($this->token != null) {
            $headers->addHeaderLine('X-Okapi-Token', $this->token);
        }
        return [$headers, $params];
    }

    /**
     * Login and receive a new token
     *
     * @return void
     */
    protected function renewTenantToken()
    {
        $this->token = null;
        $auth = [
            'username' => $this->config['API']['username'],
            'password' => $this->config['API']['password'],
        ];
        $response = $this->makeRequest('POST', '/authn/login', json_encode($auth));
        $this->token = $response->getHeaders()->get('X-Okapi-Token')
            ->getFieldValue();
        $this->sessionCache->folio_token = $this->token;
        $this->debug(
            'Token renewed. Tenant: ' . $auth['username'] .
            ' Token: ' . substr($this->token, 0, 30) . '...'
        );
    }

    /**
     * Check if our token is still valid
     *
     * Method taken from Stripes JS (loginServices.js:validateUser)
     *
     * @return void
     */
    protected function checkTenantToken()
    {
        $response = $this->makeRequest('GET', '/users', [], [], [401, 403]);
        if ($response->getStatusCode() >= 400) {
            $this->token = null;
            $this->renewTenantToken();
        }
    }

    /**
     * Initialize the driver.
     *
     * Check or renew our auth token
     *
     * @return void
     */
    public function init()
    {
        $factory = $this->sessionFactory;
        $this->sessionCache = $factory($this->tenant);
        if ($this->sessionCache->folio_token ?? false) {
            $this->token = $this->sessionCache->folio_token;
            $this->debug(
                'Token taken from cache: ' . substr($this->token, 0, 30) . '...'
            );
        }
        if ($this->token == null) {
            $this->renewTenantToken();
        } else {
            $this->checkTenantToken();
        }
    }

    /**
     * Given some kind of identifier (instance, holding or item), retrieve the
     * associated instance object from FOLIO.
     *
     * @param string $instanceId Instance ID, if available.
     * @param string $holdingId  Holding ID, if available.
     * @param string $itemId     Item ID, if available.
     *
     * @return object
     */
    protected function getInstanceById(
        $instanceId = null,
        $holdingId = null,
        $itemId = null
    ) {
        if ($instanceId == null) {
            if ($holdingId == null) {
                if ($itemId == null) {
                    throw new \Exception('No IDs provided to getInstanceObject.');
                }
                $response = $this->makeRequest(
                    'GET',
                    '/item-storage/items/' . $itemId
                );
                $item = json_decode($response->getBody());
                $holdingId = $item->holdingsRecordId;
            }
            $response = $this->makeRequest(
                'GET',
                '/holdings-storage/holdings/' . $holdingId
            );
            $holding = json_decode($response->getBody());
            $instanceId = $holding->instanceId;
        }
        $response = $this->makeRequest(
            'GET',
            '/inventory/instances/' . $instanceId
        );
        return json_decode($response->getBody());
    }

    /**
     * Given an instance object or identifer, or a holding or item identifier,
     * determine an appropriate value to use as VuFind's bibliographic ID.
     *
     * @param string $instanceOrInstanceId Instance object or ID (will be looked up
     * using holding or item ID if not provided)
     * @param string $holdingId            Holding-level id (optional)
     * @param string $itemId               Item-level id (optional)
     *
     * @return string Appropriate bib id retrieved from FOLIO identifiers
     */
    protected function getBibId(
        $instanceOrInstanceId = null,
        $holdingId = null,
        $itemId = null
    ) {
        $idType = $this->getBibIdType();

        // Special case: if we're using instance IDs and we already have one,
        // short-circuit the lookup process:
        if ($idType === 'instance' && is_string($instanceOrInstanceId)) {
            return $instanceOrInstanceId;
        }

        $instance = is_object($instanceOrInstanceId)
            ? $instanceOrInstanceId
            : $this->getInstanceById($instanceOrInstanceId, $holdingId, $itemId);

        switch ($idType) {
        case 'hrid':
            return $instance->hrid;
        case 'instance':
            return $instance->id;
        }

        throw new \Exception('Unsupported ID type: ' . $idType);
    }

    /**
     * Escape a string for use in a CQL query.
     *
     * @param string $in Input string
     *
     * @return string
     */
    protected function escapeCql($in)
    {
        return str_replace('"', '\"', str_replace('&', '%26', $in));
    }

    /**
     * Retrieve FOLIO instance using VuFind's chosen bibliographic identifier.
     *
     * @param string $bibId Bib-level id
     *
     * @return array
     */
    protected function getInstanceByBibId($bibId)
    {
        // Figure out which ID type to use in the CQL query; if the user configured
        // instance IDs, use the 'id' field, otherwise pass the setting through
        // directly:
        $idType = $this->getBibIdType();
        $idField = $idType === 'instance' ? 'id' : $idType;

        $query = [
            'query' => '(' . $idField . '=="' . $this->escapeCql($bibId) . '")'
        ];
        $response = $this->makeRequest('GET', '/instance-storage/instances', $query);
        $instances = json_decode($response->getBody());
        if (count($instances->instances) == 0) {
            throw new ILSException("Item Not Found");
        }
        return $instances->instances[0];
    }

    /**
     * Get raw object of item from inventory/items/
     *
     * @param string $itemId Item-level id
     *
     * @return array
     */
    public function getStatus($itemId)
    {
        return $this->getHolding($itemId);
    }

    /**
     * This method calls getStatus for an array of records or implement a bulk method
     *
     * @param array $idList Item-level ids
     *
     * @return array values from getStatus
     */
    public function getStatuses($idList)
    {
        $status = [];
        foreach ($idList as $id) {
            $status[] = $this->getStatus($id);
        }
        return $status;
    }

    /**
     * Retrieves renew, hold and cancel settings from the driver ini file.
     *
     * @param string $function The name of the feature to be checked
     * @param array  $params   Optional feature-specific parameters (array)
     *
     * @return array An array with key-value pairs.
     *
     * @SuppressWarnings(PHPMD.UnusedFormalParameter)
     */
    public function getConfig($function, $params = [])
    {
        return $this->config[$function] ?? false;
    }

    /**
     * Check item location against list of configured locations
     * where holds should be offered
     *
     * @param string $locationName locationName from getHolding
     *
     * @return bool
     */
    protected function isHoldable($locationName)
    {
        return !in_array(
            $locationName,
            (array)($this->config['Holds']['excludeHoldLocations'] ?? [])
        );
    }

    /**
     * Gets locations from the /locations endpoint and sets
     * an array of location IDs to display names.
     * Display names are set from discoveryDisplayName, or name
     * if discoveryDisplayName is not available.
     *
     * @return array
     */
    protected function getLocations()
    {
        $cacheKey = 'locationMap';
        $locationMap = $this->getCachedData($cacheKey);
        if (null === $locationMap) {
            $locationMap = [];
            foreach ($this->getPagedResults(
                'locations',
                '/locations'
            ) as $location) {
                $name = $location->discoveryDisplayName ?? $location->name;
                $code = $location->code;
                $locationMap[$location->id] = compact('name', 'code');
            }
        }
        $this->putCachedData($cacheKey, $locationMap);
        return $locationMap;
    }

    /**
     * Get Inventory Location Name
     *
     * @param string $locationId UUID of item location
     *
     * @return array with the display name and code of location
     */
    protected function getLocationData($locationId)
    {
        $locationMap = $this->getLocations();
        $name = '';
        $code = '';
        if (array_key_exists($locationId, $locationMap)) {
            return $locationMap[$locationId];
        } else {
            // if key is not found in cache, the location could have
            // been added before the cache expired so check again
            $locationResponse = $this->makeRequest(
                'GET',
                '/locations/' . $locationId
            );
            if ($locationResponse->isSuccess()) {
                $location = json_decode($locationResponse->getBody());
                $name = $location->discoveryDisplayName ?? $location->name;
                $code = $location->code;
            }
        }

        return compact('name', 'code');
    }

    /**
     * Choose a call number and callnumber prefix.
     *
     * @param string $hCallNumP Holding-level call number prefix
     * @param string $hCallNum  Holding-level call number
     * @param string $iCallNumP Item-level call number prefix
     * @param string $iCallNum  Item-level call number
     *
     * @return array with call number and call number prefix.
     */
    protected function chooseCallNumber($hCallNumP, $hCallNum, $iCallNumP, $iCallNum)
    {
        if (empty($iCallNum)) {
            return ['callnumber_prefix' => $hCallNumP, 'callnumber' => $hCallNum];
        }
        return ['callnumber_prefix' => $iCallNumP, 'callnumber' => $iCallNum];
    }

    /**
     * This method queries the ILS for holding information.
     *
     * @param string $bibId   Bib-level id
     * @param array  $patron  Patron login information from $this->patronLogin
     * @param array  $options Extra options (not currently used)
     *
     * @return array An array of associative holding arrays
     *
     * @SuppressWarnings(PHPMD.UnusedFormalParameter)
     */
    public function getHolding($bibId, array $patron = null, array $options = [])
    {
        $showDueDate = $this->config['Availability']['showDueDate'] ?? true;
        $showTime = $this->config['Availability']['showTime'] ?? false;
        $maxNumDueDateItems = $this->config['Availability']['maxNumberItems'] ?? 5;
        $dueDateItemCount = 0;

        $instance = $this->getInstanceByBibId($bibId);
        $query = [
            'query' => '(instanceId=="' . $instance->id
                . '" NOT discoverySuppress==true)'
        ];
        $items = [];
        foreach ($this->getPagedResults(
            'holdingsRecords',
            '/holdings-storage/holdings',
            $query
        ) as $holding) {
            $query = [
                'query' => '(holdingsRecordId=="' . $holding->id
                    . '" NOT discoverySuppress==true)'
            ];
            $notesFormatter = function ($note) {
                return !($note->staffOnly ?? false)
                    && !empty($note->note) ? $note->note : '';
            };
            $textFormatter = function ($supplement) {
                $format = '%s %s';
                $supStat = $supplement->statement ?? '';
                $supNote = $supplement->note ?? '';
                $statement = trim(sprintf($format, $supStat, $supNote));
                return $statement;
            };
            $holdingNotes = array_filter(
                array_map($notesFormatter, $holding->notes ?? [])
            );
            $hasHoldingNotes = !empty(implode($holdingNotes));
            $holdingsStatements = array_map(
                $textFormatter,
                $holding->holdingsStatements ?? []
            );
            $holdingsSupplements = array_map(
                $textFormatter,
                $holding->holdingsStatementsForSupplements ?? []
            );
            $holdingsIndexes = array_map(
                $textFormatter,
                $holding->holdingsStatementsForIndexes ?? []
            );
            $holdingCallNumber = $holding->callNumber ?? '';
            $holdingCallNumberPrefix = $holding->callNumberPrefix ?? '';
            foreach ($this->getPagedResults(
                'items',
                '/item-storage/items',
                $query
            ) as $item) {
                $itemNotes = array_filter(
                    array_map($notesFormatter, $item->notes ?? [])
                );
                $locationId = $item->effectiveLocationId;
                $locationData = $this->getLocationData($locationId);
                $locationName = $locationData['name'];
                $locationCode = $locationData['code'];
                // concatenate enumeration fields if present
                $enum = implode(
                    ' ',
                    array_filter(
                        [
                            $item->volume ?? null,
                            $item->enumeration ?? null,
                            $item->chronology ?? null
                        ]
                    )
                );
                $callNumberData = $this->chooseCallNumber(
                    $holdingCallNumberPrefix,
                    $holdingCallNumber,
                    $item->effectiveCallNumberComponents->prefix
                        ?? $item->itemLevelCallNumberPrefix ?? '',
                    $item->effectiveCallNumberComponents->callNumber
                        ?? $item->itemLevelCallNumber ?? ''
                );

                $dueDateValue = '';
                if ($item->status->name == 'Checked out'
                    && $showDueDate
                    && $dueDateItemCount < $maxNumDueDateItems
                ) {
                    $dueDateValue = $this->getDueDate($item->id, $showTime);
                    $dueDateItemCount++;
                }

                $items[] = $callNumberData + [
                    'id' => $bibId,
                    'item_id' => $item->id,
                    'holding_id' => $holding->id,
                    'number' => count($items) + 1,
                    'enumchron' => $enum,
                    'barcode' => $item->barcode ?? '',
                    'status' => $item->status->name,
                    'duedate' => $dueDateValue,
                    'availability' => $item->status->name == 'Available',
                    'is_holdable' => $this->isHoldable($locationName),
                    'holdings_notes'=> $hasHoldingNotes ? $holdingNotes : null,
                    'item_notes' => !empty(implode($itemNotes)) ? $itemNotes : null,
                    'issues' => $holdingsStatements,
                    'supplements' => $holdingsSupplements,
                    'indexes' => $holdingsIndexes,
                    'location' => $locationName,
                    'location_code' => $locationCode,
                    'reserve' => 'TODO',
                    'addLink' => true
                ];
            }
        }
        return $items;
    }

    /**
     * Convert a FOLIO date string to a DateTime object.
     *
     * @param string $str FOLIO date string
     *
     * @return DateTime
     */
    protected function getDateTimeFromString(string $str): DateTime
    {
        $dateTime = new DateTime($str, new DateTimeZone('UTC'));
        $localTimezone = (new DateTime)->getTimezone();
        $dateTime->setTimezone($localTimezone);
        return $dateTime;
    }

    /**
     * Support method for getHolding(): obtaining the Due Date from OKAPI
     * by calling /circulation/loans with the item->id, adjusting the
     * timezone and formatting in universal time with or without due time
     *
     * @param string $itemId   ID for the item to query
     * @param bool   $showTime Determines if date or date & time is returned
     *
     * @return string
     */
    protected function getDueDate($itemId, $showTime)
    {
        $query = 'itemId==' . $itemId;
        foreach ($this->getPagedResults(
            'loans',
            '/circulation/loans',
            compact('query')
        ) as $loan) {
            // many loans are returned for an item, the one we want
            // is the one without a returnDate
            if (!isset($loan->returnDate) && isset($loan->dueDate)) {
                $dueDate = $this->getDateTimeFromString($loan->dueDate);
                $method = $showTime
                    ? 'convertToDisplayDateAndTime' : 'convertToDisplayDate';
                return $this->dateConverter->$method('U', $dueDate->format('U'));
            }
        }
        return '';
    }

    /**
     * Support method for patronLogin(): authenticate the patron with an Okapi
     * login attempt. Returns a CQL query for retrieving more information about
     * the authenticated user.
     *
     * @param string $username The patron username
     * @param string $password The patron password
     *
     * @return string
     */
    protected function patronLoginWithOkapi($username, $password)
    {
        $tenant = $this->config['API']['tenant'];
        $credentials = compact('tenant', 'username', 'password');
        // Get token
        $response = $this->makeRequest(
            'POST',
            '/authn/login',
            json_encode($credentials)
        );
        $debugMsg = 'User logged in. User: ' . $username . '.';
        // We've authenticated the user with Okapi, but we only have their
        // username; set up a query to retrieve full info below.
        $query = 'username == ' . $username;
        // Replace admin with user as tenant if configured to do so:
        if ($this->config['User']['use_user_token'] ?? false) {
            $this->token = $response->getHeaders()->get('X-Okapi-Token')
                ->getFieldValue();
            $debugMsg .= ' Token: ' . substr($this->token, 0, 30) . '...';
        }
        $this->debug($debugMsg);
        return $query;
    }

    /**
     * Support method for patronLogin(): authenticate the patron with a CQL looup.
     * Returns the CQL query for retrieving more information about the user.
     *
     * @param string $username The patron username
     * @param string $password The patron password
     *
     * @return string
     */
    protected function getUserWithCql($username, $password)
    {
        // Construct user query using barcode, username, etc.
        $usernameField = $this->config['User']['username_field'] ?? 'username';
        $passwordField = $this->config['User']['password_field'] ?? false;
        $cql = $this->config['User']['cql']
            ?? '%%username_field%% == "%%username%%"'
            . ($passwordField ? ' and %%password_field%% == "%%password%%"' : '');
        $placeholders = [
            '%%username_field%%',
            '%%password_field%%',
            '%%username%%',
            '%%password%%',
        ];
        $values = [
            $usernameField,
            $passwordField,
            $this->escapeCql($username),
            $this->escapeCql($password),
        ];
        return str_replace($placeholders, $values, $cql);
    }

    /**
     * Given a CQL query, fetch a single user; if we get an unexpected count, treat
     * that as an unsuccessful login by returning null.
     *
     * @param string $query CQL query
     *
     * @return object
     */
    protected function fetchUserWithCql($query)
    {
        $response = $this->makeRequest('GET', '/users', compact('query'));
        $json = json_decode($response->getBody());
        return count($json->users ?? []) === 1 ? $json->users[0] : null;
    }

    /**
     * Helper function to retrieve paged results from FOLIO API
     *
     * @param string $responseKey Key containing values to collect in response
     * @param string $interface   FOLIO api interface to call
     * @param array  $query       CQL query
     *
     * @return array
     */
    protected function getPagedResults($responseKey, $interface, $query = [])
    {
        $count = 0;
        $limit = 1000;
        $offset = 0;

        do {
            $combinedQuery = array_merge($query, compact('offset', 'limit'));
            $response = $this->makeRequest(
                'GET',
                $interface,
                $combinedQuery
            );
            $json = json_decode($response->getBody());
            if (!$response->isSuccess() || !$json) {
                $msg = $json->errors[0]->message ?? json_last_error_msg();
                throw new ILSException($msg);
            }
            $total = $json->totalRecords ?? 0;
            $previousCount = $count;
            foreach ($json->$responseKey ?? [] as $item) {
                $count++;
                if ($count % $limit == 0) {
                    $offset += $limit;
                }
                yield $item ?? '';
            }
            // Continue until the count reaches the total records
            // found, if count does not increase, something has gone
            // wrong. Stop so we don't loop forever.
        } while ($count < $total && $previousCount != $count);
    }

    /**
     * Patron Login
     *
     * This is responsible for authenticating a patron against the catalog.
     *
     * @param string $username The patron username
     * @param string $password The patron password
     *
     * @return mixed Associative array of patron info on successful login,
     * null on unsuccessful login.
     */
    public function patronLogin($username, $password)
    {
        $profile = null;
        $doOkapiLogin = $this->config['User']['okapi_login'] ?? false;
        $usernameField = $this->config['User']['username_field'] ?? 'username';

        // If the username field is not the default 'username' we will need to
        // do a lookup to find the correct username value for Okapi login. We also
        // need to do this lookup if we're skipping Okapi login entirely.
        if (!$doOkapiLogin || $usernameField !== 'username') {
            $query = $this->getUserWithCql($username, $password);
            $profile = $this->fetchUserWithCql($query);
            if ($profile === null) {
                return null;
            }
        }

        // If we need to do an Okapi login, we have the information we need to do
        // it at this point.
        if ($doOkapiLogin) {
            try {
                // If we fetched the profile earlier, we want to use the username
                // from there; otherwise, we'll use the passed-in version.
                $query = $this->patronLoginWithOkapi(
                    $profile->username ?? $username,
                    $password
                );
            } catch (Exception $e) {
                return null;
            }
            // If we didn't load a profile earlier, we should do so now:
            if (!isset($profile)) {
                $profile = $this->fetchUserWithCql($query);
                if ($profile === null) {
                    return null;
                }
            }
        }

        return [
            'id' => $profile->id,
            'username' => $username,
            'cat_username' => $username,
            'cat_password' => $password,
            'firstname' => $profile->personal->firstName ?? null,
            'lastname' => $profile->personal->lastName ?? null,
            'email' => $profile->personal->email ?? null,
        ];
    }

    /**
     * Given a user UUID, return the user's profile object (null if not found).
     *
     * @param string $id User UUID
     *
     * @return ?object
     */
    protected function getUserById(string $id): ?object
    {
        $query = ['query' => 'id == "' . $id . '"'];
        $response = $this->makeRequest('GET', '/users', $query);
        $users = json_decode($response->getBody());
        return $users->users[0] ?? null;
    }

    /**
     * This method queries the ILS for a patron's current profile information
     *
     * @param array $patron Patron login information from $this->patronLogin
     *
     * @return array Profile data in associative array
     */
    public function getMyProfile($patron)
    {
        $profile = $this->getUserById($patron['id']);
        $expiration = isset($profile->expirationDate)
            ? $this->dateConverter->convertToDisplayDate(
                "Y-m-d H:i",
                $profile->expirationDate
            )
            : null;
        return [
            'id' => $profile->id,
            'firstname' => $profile->personal->firstName ?? null,
            'lastname' => $profile->personal->lastName ?? null,
            'address1' => $profile->personal->addresses[0]->addressLine1 ?? null,
            'city' => $profile->personal->addresses[0]->city ?? null,
            'country' => $profile->personal->addresses[0]->countryId ?? null,
            'zip' => $profile->personal->addresses[0]->postalCode ?? null,
            'phone' => $profile->personal->phone ?? null,
            'mobile_phone' => $profile->personal->mobilePhone ?? null,
            'expiration_date' => $expiration,
        ];
    }

    /**
     * This method queries the ILS for a patron's current checked out items
     *
     * Input: Patron array returned by patronLogin method
     * Output: Returns an array of associative arrays.
     *         Each associative array contains these keys:
     *         duedate - The item's due date (a string).
     *         dueTime - The item's due time (a string, optional).
     *         dueStatus - A special status – may be 'due' (for items due very soon)
     *                     or 'overdue' (for overdue items). (optional).
     *         id - The bibliographic ID of the checked out item.
     *         source - The search backend from which the record may be retrieved
     *                  (optional - defaults to Solr). Introduced in VuFind 2.4.
     *         barcode - The barcode of the item (optional).
     *         renew - The number of times the item has been renewed (optional).
     *         renewLimit - The maximum number of renewals allowed
     *                      (optional - introduced in VuFind 2.3).
     *         request - The number of pending requests for the item (optional).
     *         volume – The volume number of the item (optional).
     *         publication_year – The publication year of the item (optional).
     *         renewable – Whether or not an item is renewable
     *                     (required for renewals).
     *         message – A message regarding the item (optional).
     *         title - The title of the item (optional – only used if the record
     *                                        cannot be found in VuFind's index).
     *         item_id - this is used to match up renew responses and must match
     *                   the item_id in the renew response.
     *         institution_name - Display name of the institution that owns the item.
     *         isbn - An ISBN for use in cover image loading
     *                (optional – introduced in release 2.3)
     *         issn - An ISSN for use in cover image loading
     *                (optional – introduced in release 2.3)
     *         oclc - An OCLC number for use in cover image loading
     *                (optional – introduced in release 2.3)
     *         upc - A UPC for use in cover image loading
     *               (optional – introduced in release 2.3)
     *         borrowingLocation - A string describing the location where the item
     *                         was checked out (optional – introduced in release 2.4)
     *
     * @param array $patron Patron login information from $this->patronLogin
     *
     * @return array Transactions associative arrays
     */
    public function getMyTransactions($patron)
    {
        $query = ['query' => 'userId==' . $patron['id'] . ' and status.name==Open'];
        $transactions = [];
        foreach ($this->getPagedResults(
            'loans',
            '/circulation/loans',
            $query
        ) as $trans) {
            $dueStatus = false;
            $date = $this->getDateTimeFromString($trans->dueDate);
            $dueDateTimestamp = $date->getTimestamp();

            $now = time();
            if ($now > $dueDateTimestamp) {
                $dueStatus = 'overdue';
            } elseif ($now > $dueDateTimestamp - (1 * 24 * 60 * 60)) {
                $dueStatus = 'due';
            }
            $transactions[] = [
                'duedate' =>
                    $this->dateConverter->convertToDisplayDate(
                        'U',
                        $dueDateTimestamp
                    ),
                'dueTime' =>
                    $this->dateConverter->convertToDisplayTime(
                        'U',
                        $dueDateTimestamp
                    ),
                'dueStatus' => $dueStatus,
                'id' => $this->getBibId($trans->item->instanceId),
                'item_id' => $trans->item->id,
                'barcode' => $trans->item->barcode,
                'renew' => $trans->renewalCount ?? 0,
                'renewable' => true,
                'title' => $trans->item->title,
            ];
        }
        return $transactions;
    }

    /**
     * Get FOLIO loan IDs for use in renewMyItems.
     *
     * @param array $transaction An single transaction
     * array from getMyTransactions
     *
     * @return string The FOLIO loan ID for this loan
     */
    public function getRenewDetails($transaction)
    {
        return $transaction['item_id'];
    }

    /**
     * Attempt to renew a list of items for a given patron.
     *
     * @param array $renewDetails An associative array with
     * patron and details
     *
     * @return array $renewResult result of attempt to renew loans
     */
    public function renewMyItems($renewDetails)
    {
        $renewalResults = ['details' => []];
        foreach ($renewDetails['details'] ?? [] as $loanId) {
            $requestbody = [
                'itemId' => $loanId,
                'userId' => $renewDetails['patron']['id']
            ];
            try {
                $response = $this->makeRequest(
                    'POST',
                    '/circulation/renew-by-id',
                    json_encode($requestbody),
                    [],
                    true
                );
                if ($response->isSuccess()) {
                    $json = json_decode($response->getBody());
                    $renewal = [
                        'success' => true,
                        'new_date' => $this->dateConverter->convertToDisplayDate(
                            "Y-m-d H:i",
                            $json->dueDate
                        ),
                        'new_time' => $this->dateConverter->convertToDisplayTime(
                            "Y-m-d H:i",
                            $json->dueDate
                        ),
                        'item_id' => $json->itemId,
                        'sysMessage' => $json->action
                    ];
                } else {
                    $json = json_decode($response->getBody());
                    $sysMessage = $json->errors[0]->message;
                    $renewal = [
                        'success' => false,
                        'sysMessage' => $sysMessage
                    ];
                }
            } catch (Exception $e) {
                $this->debug(
                    "Unexpected exception renewing $loanId: " . $e->getMessage()
                );
                $renewal = [
                    'success' => false,
                    'sysMessage' => "Renewal Failed",
                ];
            }
            $renewalResults['details'][$loanId] = $renewal;
        }
        return $renewalResults;
    }

    /**
     * Get Pick Up Locations
     *
     * This is responsible get a list of valid locations for holds / recall
     * retrieval
     *
     * @param array $patron   Patron information returned by $this->patronLogin
     * @param array $holdInfo Optional array, only passed in when getting a list
     * in the context of placing or editing a hold.  When placing a hold, it contains
     * most of the same values passed to placeHold, minus the patron data.  When
     * editing a hold it contains all the hold information returned by getMyHolds.
     * May be used to limit the pickup options or may be ignored.  The driver must
     * not add new options to the return array based on this data or other areas of
     * VuFind may behave incorrectly.
     *
     * @return array An array of associative arrays with locationID and
     * locationDisplay keys
     *
     * @SuppressWarnings(PHPMD.UnusedFormalParameter)
     */
    public function getPickupLocations($patron, $holdInfo = null)
    {
        $query = ['query' => 'pickupLocation=true'];
        $locations = [];
        foreach ($this->getPagedResults(
            'servicepoints',
            '/service-points',
            $query
        ) as $servicepoint) {
            $locations[] = [
                'locationID' => $servicepoint->id,
                'locationDisplay' => $servicepoint->discoveryDisplayName
            ];
        }
        return $locations;
    }

    /**
     * This method queries the ILS for a patron's current holds
     *
     * Input: Patron array returned by patronLogin method
     * Output: Returns an array of associative arrays, one for each hold associated
     * with the specified account. Each associative array contains these keys:
     *     type - A string describing the type of hold – i.e. hold vs. recall
     * (optional).
     *     id - The bibliographic record ID associated with the hold (optional).
     *     source - The search backend from which the record may be retrieved
     * (optional - defaults to Solr). Introduced in VuFind 2.4.
     *     location - A string describing the pickup location for the held item
     * (optional). In VuFind 1.2, this should correspond with a locationID value from
     * getPickUpLocations. In VuFind 1.3 and later, it may be either
     * a locationID value or a raw ready-to-display string.
     *     reqnum - A control number for the request (optional).
     *     expire - The expiration date of the hold (a string).
     *     create - The creation date of the hold (a string).
     *     position – The position of the user in the holds queue (optional)
     *     available – Whether or not the hold is available (true/false) (optional)
     *     item_id – The item id the request item (optional).
     *     volume – The volume number of the item (optional)
     *     publication_year – The publication year of the item (optional)
     *     title - The title of the item
     * (optional – only used if the record cannot be found in VuFind's index).
     *     isbn - An ISBN for use in cover image loading (optional)
     *     issn - An ISSN for use in cover image loading (optional)
     *     oclc - An OCLC number for use in cover image loading (optional)
     *     upc - A UPC for use in cover image loading (optional)
     *     cancel_details - The cancel token, or a blank string if cancel is illegal
     * for this hold; if omitted, this will be dynamically generated using
     * getCancelHoldDetails(). You should only fill this in if it is more efficient
     * to calculate the value up front; if it is an expensive calculation, you should
     * omit the value entirely and let getCancelHoldDetails() do its job on demand.
     * This optional feature was introduced in release 3.1.
     *
     * @param array $patron Patron login information from $this->patronLogin
     *
     * @return array Associative array of holds information
     */
    public function getMyHolds($patron)
    {
        $query = [
            'query' => '(requesterId == "' . $patron['id'] . '"  ' .
            'and status == Open*)'
        ];
        $holds = [];
        foreach ($this->getPagedResults(
            'requests',
            '/request-storage/requests',
            $query
        ) as $hold) {
            $requestDate = $this->dateConverter->convertToDisplayDate(
                "Y-m-d H:i",
                $hold->requestDate
            );
            // Set expire date if it was included in the response
            $expireDate = isset($hold->requestExpirationDate)
                ? $this->dateConverter->convertToDisplayDate(
                    "Y-m-d H:i",
                    $hold->requestExpirationDate
                )
                : null;
            // Set lastPickup Date if provided, format to j M Y
            $lastPickup = isset($hold->holdShelfExpirationDate)
                ? $this->dateConverter->convertToDisplayDate(
                    "Y-m-d H:i",
                    $hold->holdShelfExpirationDate
                )
                : null;

            $holds[] = [
                'type' => $hold->requestType,
                'create' => $requestDate,
                'expire' => $expireDate ?? "",
                'id' => $this->getBibId(
                    $hold->instanceId,
                    $hold->holdingsRecordId,
                    $hold->itemId
                ),
                'item_id' => $hold->itemId,
                'reqnum' => $hold->id,
                // Title moved from item to instance in Lotus release:
                'title' => $hold->instance->title ?? $hold->item->title ?? '',
                'available' => in_array(
                    $hold->status,
                    $this->config['Holds']['available']
                    ?? $this->defaultAvailabilityStatuses
                ),
                'in_transit' => in_array(
                    $hold->status,
                    $this->config['Holds']['in_transit']
                    ?? $this->defaultInTransitStatuses
                ),
                'last_pickup_date' => $lastPickup,
                'position' => $hold->position ?? null,
            ];
        }
        return $holds;
    }

    /**
     * Place Hold
     *
     * Attempts to place a hold or recall on a particular item and returns
     * an array with result details.
     *
     * @param array $holdDetails An array of item and patron data
     *
     * @return mixed An array of data on the request including
     * whether or not it was successful and a system message (if available)
     */
    public function placeHold($holdDetails)
    {
        $default_request = $this->config['Holds']['default_request'] ?? 'Hold';
        try {
            $requiredBy = $this->dateConverter->convertFromDisplayDate(
                'Y-m-d',
                $holdDetails['requiredBy']
            );
        } catch (Exception $e) {
            $this->throwAsIlsException($e, 'hold_date_invalid');
        }
        $isTitleLevel = ($holdDetails['level'] ?? '') === 'title';
        if ($isTitleLevel) {
            $instance = $this->getInstanceByBibId($holdDetails['id']);
            $baseParams = [
                'instanceId' => $instance->id,
                'requestLevel' => 'Title'
            ];
        } else {
            // Note: early Lotus releases require instanceId and holdingsRecordId
            // to be set here as well, but the requirement was lifted in a hotfix
            // to allow backward compatibility. If you need compatibility with one
            // of those versions, you can add additional identifiers here, but
            // applying the latest hotfix is a better solution!
            $baseParams = ['itemId' => $holdDetails['item_id']];
        }
        $requestBody = $baseParams + [
            'requestType' => $holdDetails['status'] == 'Available'
                ? 'Page' : $default_request,
            'requesterId' => $holdDetails['patron']['id'],
            'requestDate' => date('c'),
            'fulfilmentPreference' => 'Hold Shelf',
            'requestExpirationDate' => $requiredBy,
            'pickupServicePointId' => $holdDetails['pickUpLocation']
        ];
        if (!empty($holdDetails['comment'])) {
            $requestBody['patronComments'] = $holdDetails['comment'];
        }
        $response = $this->makeRequest(
            'POST',
            '/circulation/requests',
            json_encode($requestBody),
            [],
            true
        );
        if ($response->isSuccess()) {
            $json = json_decode($response->getBody());
            $result = [
                'success' => true,
                'status' => $json->status
            ];
        } else {
            try {
                $json = json_decode($response->getBody());
                $result = [
                    'success' => false,
                    'status' => $json->errors[0]->message
                ];
            } catch (Exception $e) {
                $this->throwAsIlsException($e, $response->getBody());
            }
        }
        return $result;
    }

    /**
     * Get FOLIO hold IDs for use in cancelHolds.
     *
     * @param array $hold   A single hold array from getMyHolds
     * @param array $patron Patron information from patronLogin
     *
     * @return string request ID for this request
     *
     * @SuppressWarnings(PHPMD.UnusedFormalParameter)
     */
    public function getCancelHoldDetails($hold, $patron = [])
    {
        return $hold['reqnum'];
    }

    /**
     * Cancel Holds
     *
     * Attempts to Cancel a hold or recall on a particular item. The
     * data in $cancelDetails['details'] is determined by getCancelHoldDetails().
     *
     * @param array $cancelDetails An array of item and patron data
     *
     * @return array               An array of data on each request including
     * whether or not it was successful and a system message (if available)
     */
    public function cancelHolds($cancelDetails)
    {
        $details = $cancelDetails['details'];
        $patron = $cancelDetails['patron'];
        $count = 0;
        $cancelResult = ['items' => []];

        foreach ($details as $requestId) {
            $response = $this->makeRequest(
                'GET',
                '/circulation/requests/' . $requestId
            );
            $request_json = json_decode($response->getBody());

            // confirm request belongs to signed in patron
            if ($request_json->requesterId != $patron['id']) {
                throw new ILSException("Invalid Request");
            }
            // Change status to Closed and add cancellationID
            $request_json->status = 'Closed - Cancelled';
            $request_json->cancellationReasonId
                = $this->config['Holds']['cancellation_reason']
                ?? '75187e8d-e25a-47a7-89ad-23ba612338de';
            $success = false;
            try {
                $cancel_response = $this->makeRequest(
                    'PUT',
                    '/circulation/requests/' . $requestId,
                    json_encode($request_json),
                    [],
                    true
                );
                $success = $cancel_response->getStatusCode() === 204;
            } catch (\Exception $e) {
                // Do nothing; the $success flag is already false by default.
            }
            $count += $success ? 1 : 0;
            $cancelResult['items'][$request_json->itemId] = [
                'success' => $success,
                'status' => $success ? 'hold_cancel_success' : 'hold_cancel_fail',
            ];
        }
        $cancelResult['count'] = $count;
        return $cancelResult;
    }

    /**
     * Obtain a list of course resources, creating an id => value associative array.
     *
     * @param string       $type        Type of resource to retrieve from the API.
     * @param string       $responseKey Key containing useful values in response
     * (defaults to $type if unspecified)
     * @param string|array $valueKey    Key containing value(s) to extract from
     * response (defaults to 'name')
     * @param string       $formatStr   A sprintf format string for assembling the
     * parameters retrieved using $valueKey
     *
     * @return array
     */
    protected function getCourseResourceList(
        $type,
        $responseKey = null,
        $valueKey = 'name',
        $formatStr = '%s'
    ) {
        $retVal = [];

        // Results can be paginated, so let's loop until we've gotten everything:
        foreach ($this->getPagedResults(
            $responseKey ?? $type,
            '/coursereserves/' . $type
        ) as $item) {
            $callback = function ($key) use ($item) {
                return $item->$key ?? '';
            };
            $retVal[$item->id]
                = sprintf($formatStr, ...array_map($callback, (array)$valueKey));
        }
        return $retVal;
    }

    /**
     * Get Departments
     *
     * Obtain a list of departments for use in limiting the reserves list.
     *
     * @return array An associative array with key = dept. ID, value = dept. name.
     */
    public function getDepartments()
    {
        return $this->getCourseResourceList('departments');
    }

    /**
     * Get Instructors
     *
     * Obtain a list of instructors for use in limiting the reserves list.
     *
     * @return array An associative array with key = ID, value = name.
     */
    public function getInstructors()
    {
        $retVal = [];
        $ids = array_keys(
            $this->getCourseResourceList('courselistings', 'courseListings')
        );
        foreach ($ids as $id) {
            $retVal += $this->getCourseResourceList(
                'courselistings/' . $id . '/instructors',
                'instructors'
            );
        }
        return $retVal;
    }

    /**
     * Get Courses
     *
     * Obtain a list of courses for use in limiting the reserves list.
     *
     * @return array An associative array with key = ID, value = name.
     */
    public function getCourses()
    {
        $showCodes = $this->config['CourseReserves']['displayCourseCodes'] ?? false;
        $courses = $this->getCourseResourceList(
            'courses',
            null,
            $showCodes ? ['courseNumber', 'name'] : ['name'],
            $showCodes ? '%s: %s' : '%s'
        );
        $callback = function ($course) {
            return trim(ltrim($course, ':'));
        };
        return array_map($callback, $courses);
    }

    /**
     * Given a course listing ID, get an array of associated courses.
     *
     * @param string $courseListingId Course listing ID
     *
     * @return array
     */
    protected function getCourseDetails($courseListingId)
    {
        $values = empty($courseListingId)
            ? []
            : $this->getCourseResourceList(
                'courselistings/' . $courseListingId . '/courses',
                'courses',
                'departmentId'
            );
        // Return an array with empty values in it if we can't find any values,
        // because we want to loop at least once to build our reserves response.
        return empty($values) ? ['' => ''] : $values;
    }

    /**
     * Given a course listing ID, get an array of associated instructors.
     *
     * @param string $courseListingId Course listing ID
     *
     * @return array
     */
    protected function getInstructorIds($courseListingId)
    {
        $values = empty($courseListingId)
            ? []
            : $this->getCourseResourceList(
                'courselistings/' . $courseListingId . '/instructors',
                'instructors'
            );
        // Return an array with null in it if we can't find any values, because
        // we want to loop at least once to build our course reserves response.
        return empty($values) ? [null] : array_keys($values);
    }

    /**
     * Find Reserves
     *
     * Obtain information on course reserves.
     *
     * @param string $course ID from getCourses (empty string to match all)
     * @param string $inst   ID from getInstructors (empty string to match all)
     * @param string $dept   ID from getDepartments (empty string to match all)
     *
     * @return mixed An array of associative arrays representing reserve items.
     */
    public function findReserves($course, $inst, $dept)
    {
        $retVal = [];

        // Results can be paginated, so let's loop until we've gotten everything:
        foreach ($this->getPagedResults(
            'reserves',
            '/coursereserves/reserves'
        ) as $item) {
            $idProperty = $this->getBibIdType() === 'hrid'
                ? 'instanceHrid' : 'instanceId';
            $bibId = $item->copiedItem->$idProperty ?? null;
            if ($bibId !== null) {
                $courseData = $this->getCourseDetails(
                    $item->courseListingId ?? null
                );
                $instructorIds = $this->getInstructorIds(
                    $item->courseListingId ?? null
                );
                foreach ($courseData as $courseId => $departmentId) {
                    foreach ($instructorIds as $instructorId) {
                        $retVal[] = [
                            'BIB_ID' => $bibId,
                            'COURSE_ID' => $courseId == '' ? null : $courseId,
                            'DEPARTMENT_ID' => $departmentId == ''
                                ? null : $departmentId,
                            'INSTRUCTOR_ID' => $instructorId,
                        ];
                    }
                }
            }
        }

        // If the user has requested a filter, apply it now:
        if (!empty($course) || !empty($inst) || !empty($dept)) {
            $filter = function ($value) use ($course, $inst, $dept) {
                return (empty($course) || $course == $value['COURSE_ID'])
                    && (empty($inst) || $inst == $value['INSTRUCTOR_ID'])
                    && (empty($dept) || $dept == $value['DEPARTMENT_ID']);
            };
            return array_filter($retVal, $filter);
        }
        return $retVal;
    }

<<<<<<< HEAD
    /**
     * This method queries the ILS for a patron's current fines
     *
     *     Input: Patron array returned by patronLogin method
     *     Output: Returns an array of associative arrays, one for each fine
     * associated with the specified account. Each associative array contains
     * these keys:
     *         amount - The total amount of the fine IN PENNIES. Be sure to adjust
     * decimal points appropriately (i.e. for a $1.00 fine, amount should be 100).
     *         checkout - A string representing the date when the item was
     * checked out.
     *         fine - A string describing the reason for the fine
     * (i.e. “Overdue”, “Long Overdue”).
     *         balance - The unpaid portion of the fine IN PENNIES.
     *         createdate – A string representing the date when the fine was accrued
     * (optional)
     *         duedate - A string representing the date when the item was due.
     *         id - The bibliographic ID of the record involved in the fine.
     *         source - The search backend from which the record may be retrieved
     * (optional - defaults to Solr). Introduced in VuFind 2.4.
     *
     */
    public function getMyFines($patron)
    {
        $query = ['query' => 'userId==' . $patron['id'] . ' and status.name==Open'];
        $fines = [];
        foreach ($this->getPagedResults(
            'accounts',
            '/accounts',
            $query
        ) as $fine) {
            $date = date_create($fine->metadata->createdDate);
            $title = $fine->title ?? null;
            $bibId = isset($fine->instanceId)
                ? $this->getBibId($fine->instanceId)
                : null;
            $fines[] = [
                'id' => $bibId,
                'amount' => $fine->amount * 100,
                'balance' => $fine->remaining * 100,
                'status' => $fine->paymentStatus->name,
                'type' => $fine->feeFineType,
                'title' => $title,
                'createdate' => date_format($date, "j M Y")
            ];
        }
        return $fines;
    }

    /**
     * Given a user object returned by getUserById(), return a string representing
     * the user's name.
     */
    protected function formatUserNameForProxyList(object $proxy): string
    {
        $firstParts = ($proxy->personal->firstName ?? '')
            . ' ' . ($proxy->personal->middleName ?? '');
        $parts = [
            trim($proxy->personal->lastName ?? ''),
            trim($firstParts)
        ];
        return implode(', ', array_filter($parts));
    }

    /**
     * Get list of users for whom the provided patron is a proxy.
     *
     * This requires the FOLIO user configured in Folio.ini to have the permission:
     * proxiesfor.collection.get
     *
     * @param array $patron The patron array with username and password
     *
     * @return array
     */
    public function getProxiedUsers(array $patron): array
    {
        $query = [
            'query' => '(proxyUserId=="' . $patron['id'] . '")'
        ];
        $results = [];
        $proxies = $this->getPagedResults('proxiesFor', '/proxiesfor', $query);
        foreach ($proxies as $current) {
            if ($current->status ?? '' === 'Active'
                && $current->requestForSponsor ?? '' === 'Yes'
                && isset($current->userId)
            ) {
                if ($proxy = $this->getUserById($current->userId)) {
                    $results[$proxy->id] = $this->formatUserNameForProxyList($proxy);
                }
            }
        }
        return $results;
    }

    // @codingStandardsIgnoreStart
    /** NOT FINISHED BELOW THIS LINE **/

    /**
     * Check for request blocks.
     *
     * @param array $patron The patron array with username and password
     *
     * @return array|boolean    An array of block messages or false if there are no
     *                          blocks
     * @author Michael Birkner
     */
    public function getRequestBlocks($patron)
    {
        return false;
    }

    /**
     * This method returns information on recently received issues of a serial.
     *
     *     Input: Bibliographic record ID
     *     Output: Array of associative arrays, each with a single key:
     *         issue - String describing the issue
     *
     * Currently, most drivers do not implement this method, instead always returning
     * an empty array. It is only necessary to implement this in more detail if you
     * want to populate the “Most Recent Received Issues” section of the record
     * holdings tab.
     */
    public function getPurchaseHistory($bibID)
    {
        return [];
    }

    /**
=======
    /**
     * This method queries the ILS for a patron's current fines
     *
     * @param array $patron The patron array from patronLogin
     *
     * @return array
     */
    public function getMyFines($patron)
    {
        $query = ['query' => 'userId==' . $patron['id'] . ' and status.name==Open'];
        $fines = [];
        foreach ($this->getPagedResults(
            'accounts',
            '/accounts',
            $query
        ) as $fine) {
            $date = date_create($fine->metadata->createdDate);
            $title = $fine->title ?? null;
            $bibId = isset($fine->instanceId)
                ? $this->getBibId($fine->instanceId)
                : null;
            $fines[] = [
                'id' => $bibId,
                'amount' => $fine->amount * 100,
                'balance' => $fine->remaining * 100,
                'status' => $fine->paymentStatus->name,
                'type' => $fine->feeFineType,
                'title' => $title,
                'createdate' => date_format($date, "j M Y")
            ];
        }
        return $fines;
    }

    // @codingStandardsIgnoreStart
    /** NOT FINISHED BELOW THIS LINE **/

    /**
     * Check for request blocks.
     *
     * @param array $patron The patron array with username and password
     *
     * @return array|boolean    An array of block messages or false if there are no
     *                          blocks
     */
    public function getRequestBlocks($patron)
    {
        return false;
    }

    /**
     * This method returns information on recently received issues of a serial.
     *
     *     Input: Bibliographic record ID
     *     Output: Array of associative arrays, each with a single key:
     *         issue - String describing the issue
     *
     * Currently, most drivers do not implement this method, instead always returning
     * an empty array. It is only necessary to implement this in more detail if you
     * want to populate the “Most Recent Received Issues” section of the record
     * holdings tab.
     */
    public function getPurchaseHistory($bibID)
    {
        return [];
    }

    /**
>>>>>>> 168bdddc
     * Get a list of funds that can be used to limit the “new item” search. Note that
     * “fund” may be a misnomer – if funds are not an appropriate way to limit your
     * new item results, you can return a different set of values from this function.
     * For example, you might just make this a wrapper for getDepartments(). The
     * important thing is that whatever you return from this function, the IDs can be
     * used as a limiter to the getNewItems() function, and the names are appropriate
     * for display on the new item search screen. If you do not want or support such
     * limits, just return an empty array here and the limit control on the new item
     * search screen will disappear.
     *
     *     Output: An associative array with key = fund ID, value = fund name.
     *
     * IMPORTANT: The return value for this method changed in r2184. If you are using
     * VuFind 1.0RC2 or earlier, this function returns a flat array of options
     * (no ID-based keys), and empty return values may cause problems. It is
     * recommended that you update to newer code before implementing the new item
     * feature in your driver.
     */
    public function getFunds()
    {
        return [];
    }

    /**
     * This method retrieves a patron's historic transactions
     * (previously checked out items).
     *
     * :!: The getConfig method must return a non-false value for this feature to be
     * enabled. For privacy reasons, the entire feature should be disabled by default
     * unless explicitly turned on in the driver's .ini file.
     *
     * This feature was added in VuFind 5.0.
     *
     *     getConfig may return the following keys if the service supports paging on
     * the ILS side:
     *         max_results - Maximum number of results that can be requested at once.
     * Overrides the config.ini Catalog section setting historic_loan_page_size.
     *         page_size - An array of allowed page sizes
     * (number of records per page)
     *         default_page_size - Default number of records per page
     *     getConfig may return the following keys if the service supports sorting:
     *         sort - An associative array where each key is a sort key and its
     * value is a translation key
     *         default_sort - Default sort key
     *     Input: Patron array returned by patronLogin method and an array of
     * optional parameters (keys = 'limit', 'page', 'sort').
     *     Output: Returns an array of associative arrays containing some or all of
     * these keys:
     *         title - item title
     *         checkoutDate - date checked out
     *         dueDate - date due
     *         id - bibliographic ID
     *         barcode - item barcode
     *         returnDate - date returned
     *         publication_year - publication year
     *         volume - item volume
     *         institution_name - owning institution
     *         borrowingLocation - checkout location
     *         message - message about the transaction
     *
     */
    public function getMyTransactionHistory($patron)
    {
        return[];
    }

    /**
     * This method queries the ILS for new items
     *
     *     Input: getNewItems takes the following parameters:
     *         page - page number of results to retrieve (counting starts at 1)
     *         limit - the size of each page of results to retrieve
     *         daysOld - the maximum age of records to retrieve in days (maximum 30)
     *         fundID - optional fund ID to use for limiting results (use a value
     * returned by getFunds, or exclude for no limit); note that “fund” may be a
     * misnomer – if funds are not an appropriate way to limit your new item results,
     * you can return a different set of values from getFunds. The important thing is
     * that this parameter supports an ID returned by getFunds, whatever that may
     * mean.
     *     Output: An associative array with two keys: 'count' (the number of items
     * in the 'results' array) and 'results' (an array of associative arrays, each
     * with a single key: 'id', a record ID).
     *
     * IMPORTANT: The fundID parameter changed behavior in r2184. In VuFind 1.0RC2
     * and earlier versions, it receives one of the VALUES returned by getFunds();
     * in more recent code, it receives one of the KEYS from getFunds(). See getFunds
     * for additional notes.
     */
    public function getNewItems($page, $limit, $daysOld, $fundID = null)
    {
        return [];
    }

    // @codingStandardsIgnoreEnd
}<|MERGE_RESOLUTION|>--- conflicted
+++ resolved
@@ -1581,28 +1581,12 @@
         return $retVal;
     }
 
-<<<<<<< HEAD
     /**
      * This method queries the ILS for a patron's current fines
      *
-     *     Input: Patron array returned by patronLogin method
-     *     Output: Returns an array of associative arrays, one for each fine
-     * associated with the specified account. Each associative array contains
-     * these keys:
-     *         amount - The total amount of the fine IN PENNIES. Be sure to adjust
-     * decimal points appropriately (i.e. for a $1.00 fine, amount should be 100).
-     *         checkout - A string representing the date when the item was
-     * checked out.
-     *         fine - A string describing the reason for the fine
-     * (i.e. “Overdue”, “Long Overdue”).
-     *         balance - The unpaid portion of the fine IN PENNIES.
-     *         createdate – A string representing the date when the fine was accrued
-     * (optional)
-     *         duedate - A string representing the date when the item was due.
-     *         id - The bibliographic ID of the record involved in the fine.
-     *         source - The search backend from which the record may be retrieved
-     * (optional - defaults to Solr). Introduced in VuFind 2.4.
-     *
+     * @param array $patron The patron array from patronLogin
+     *
+     * @return array
      */
     public function getMyFines($patron)
     {
@@ -1686,7 +1670,6 @@
      *
      * @return array|boolean    An array of block messages or false if there are no
      *                          blocks
-     * @author Michael Birkner
      */
     public function getRequestBlocks($patron)
     {
@@ -1711,76 +1694,6 @@
     }
 
     /**
-=======
-    /**
-     * This method queries the ILS for a patron's current fines
-     *
-     * @param array $patron The patron array from patronLogin
-     *
-     * @return array
-     */
-    public function getMyFines($patron)
-    {
-        $query = ['query' => 'userId==' . $patron['id'] . ' and status.name==Open'];
-        $fines = [];
-        foreach ($this->getPagedResults(
-            'accounts',
-            '/accounts',
-            $query
-        ) as $fine) {
-            $date = date_create($fine->metadata->createdDate);
-            $title = $fine->title ?? null;
-            $bibId = isset($fine->instanceId)
-                ? $this->getBibId($fine->instanceId)
-                : null;
-            $fines[] = [
-                'id' => $bibId,
-                'amount' => $fine->amount * 100,
-                'balance' => $fine->remaining * 100,
-                'status' => $fine->paymentStatus->name,
-                'type' => $fine->feeFineType,
-                'title' => $title,
-                'createdate' => date_format($date, "j M Y")
-            ];
-        }
-        return $fines;
-    }
-
-    // @codingStandardsIgnoreStart
-    /** NOT FINISHED BELOW THIS LINE **/
-
-    /**
-     * Check for request blocks.
-     *
-     * @param array $patron The patron array with username and password
-     *
-     * @return array|boolean    An array of block messages or false if there are no
-     *                          blocks
-     */
-    public function getRequestBlocks($patron)
-    {
-        return false;
-    }
-
-    /**
-     * This method returns information on recently received issues of a serial.
-     *
-     *     Input: Bibliographic record ID
-     *     Output: Array of associative arrays, each with a single key:
-     *         issue - String describing the issue
-     *
-     * Currently, most drivers do not implement this method, instead always returning
-     * an empty array. It is only necessary to implement this in more detail if you
-     * want to populate the “Most Recent Received Issues” section of the record
-     * holdings tab.
-     */
-    public function getPurchaseHistory($bibID)
-    {
-        return [];
-    }
-
-    /**
->>>>>>> 168bdddc
      * Get a list of funds that can be used to limit the “new item” search. Note that
      * “fund” may be a misnomer – if funds are not an appropriate way to limit your
      * new item results, you can return a different set of values from this function.
