--- conflicted
+++ resolved
@@ -814,12 +814,6 @@
             'status' => $item->status->name,
             'duedate' => $dueDateValue,
             'availability' => $item->status->name == 'Available',
-<<<<<<< HEAD
-            'is_holdable' => $this->isHoldable($locationName, $currentLoan),
-            'holdings_notes' => $holdingDetails['hasHoldingNotes']
-                ? $holdingDetails['holdingNotes'] : null,
-=======
->>>>>>> 053de2e8
             'item_notes' => !empty(implode($itemNotes)) ? $itemNotes : null,
             'reserve' => 'TODO',
             'addLink' => true,
