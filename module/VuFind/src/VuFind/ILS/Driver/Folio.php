--- conflicted
+++ resolved
@@ -418,40 +418,6 @@
     }
 
     /**
-<<<<<<< HEAD
-     * Get Inventory Locations from cache or API
-     *
-     * @return array $locationMap
-     */
-    protected function getLocations()
-    {
-        $cacheKey = 'locationMap';
-        $locationMap = $this->getCachedData($cacheKey);
-        if (null === $locationMap) {
-            $locationMap = [];
-            foreach ($this->getPagedResults(
-                'locations', '/locations'
-            ) as $location) {
-                $locationMap[$location->id] = $location->name;
-            }
-            $this->putCachedData($cacheKey, $locationMap, 3600);
-
-        }
-        return $locationMap;
-    }
-
-    /**
-     * Get Inventory Location Name
-     *
-     * @param string $locationId UUID of item location
-     *
-     * @return string $locationName display name of location
-     */
-    protected function getLocationName($locationId)
-    {
-        $locationMap = $this->getLocations();
-        return $locationMap[$locationId] ?? '';
-=======
      * Gets the location name from the /locations endpoint and sets
      * the display name to discoveryDisplayName,  name, or code
      * based on whichever is available first in that order.
@@ -479,7 +445,6 @@
             }
         }
         return $locationName;
->>>>>>> 6349cc44
     }
 
     /**
@@ -508,11 +473,8 @@
         $holdingBody = json_decode($holdingResponse->getBody());
         $items = [];
         foreach ($holdingBody->holdingsRecords as $holding) {
-<<<<<<< HEAD
-=======
             $locationId = $holding->permanentLocationId;
             $locationName = $this->getLocationName($locationId);
->>>>>>> 6349cc44
 
             $query = [
                 'query' => '(holdingsRecordId=="' . $holding->id
@@ -548,16 +510,9 @@
                 $holding->holdingsStatementsForIndexes ?? []
             );
             foreach ($itemBody->items as $item) {
-<<<<<<< HEAD
-                if ($item->discoverySuppress ?? false) {
-                    continue;
-                }
-                $locationName = $this->getLocationName($item->effectiveLocationId);
-=======
                 $itemNotes = array_filter(
                     array_map($notesFormatter, $item->notes ?? [])
                 );
->>>>>>> 6349cc44
                 $items[] = [
                     'id' => $bibId,
                     'item_id' => $item->id,
