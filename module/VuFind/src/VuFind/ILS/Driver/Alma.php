<?php
/**
 * Alma ILS Driver
 *
 * PHP version 5
 *
 * Copyright (C) Villanova University 2017.
 *
 * This program is free software; you can redistribute it and/or modify
 * it under the terms of the GNU General Public License version 2,
 * as published by the Free Software Foundation.
 *
 * This program is distributed in the hope that it will be useful,
 * but WITHOUT ANY WARRANTY; without even the implied warranty of
 * MERCHANTABILITY or FITNESS FOR A PARTICULAR PURPOSE.  See the
 * GNU General Public License for more details.
 *
 * You should have received a copy of the GNU General Public License
 * along with this program; if not, write to the Free Software
 * Foundation, Inc., 51 Franklin Street, Fifth Floor, Boston, MA  02110-1301  USA
 *
 * @category VuFind
 * @package  ILS_Drivers
 * @author   Demian Katz <demian.katz@villanova.edu>
 * @license  http://opensource.org/licenses/gpl-2.0.php GNU General Public License
 * @link     https://vufind.org/wiki/development:plugins:ils_drivers Wiki
 */
namespace VuFind\ILS\Driver;

use SimpleXMLElement;
use VuFind\Exception\ILS as ILSException;
use Zend\Http\Headers;

/**
 * Alma ILS Driver
 *
 * @category VuFind
 * @package  ILS_Drivers
 * @author   Demian Katz <demian.katz@villanova.edu>
 * @license  http://opensource.org/licenses/gpl-2.0.php GNU General Public License
 * @link     https://vufind.org/wiki/development:plugins:ils_drivers Wiki
 */
class Alma extends AbstractBase implements \VuFindHttp\HttpServiceAwareInterface,
    \Zend\Log\LoggerAwareInterface
{
    use \VuFindHttp\HttpServiceAwareTrait;
    use \VuFind\Log\LoggerAwareTrait;
    use CacheTrait;

    /**
     * Alma API base URL.
     *
     * @var string
     */
    protected $baseUrl;

    /**
     * Alma API key.
     *
     * @var string
     */
    protected $apiKey;

    /**
     * Date converter
     *
     * @var \VuFind\Date\Converter
     */
    protected $dateConverter;

    /**
     * Configuration loader
     *
     * @var \VuFind\Config\PluginManager
     */
    protected $configLoader;

    /**
     * Constructor
     *
     * @param \VuFind\Date\Converter       $dateConverter Date converter object
     * @param \VuFind\Config\PluginManager $configLoader  Plugin manager
     */
    public function __construct(
        \VuFind\Date\Converter $dateConverter,
        \VuFind\Config\PluginManager $configLoader
    ) {
        $this->dateConverter = $dateConverter;
        $this->configLoader = $configLoader;
    }

    /**
     * Initialize the driver.
     *
     * Validate configuration and perform all resource-intensive tasks needed to
     * make the driver active.
     *
     * @throws ILSException
     * @return void
     */
    public function init()
    {
        if (empty($this->config)) {
            throw new ILSException('Configuration needs to be set.');
        }
        $this->baseUrl = $this->config['Catalog']['apiBaseUrl'];
        $this->apiKey = $this->config['Catalog']['apiKey'];
    }

    /**
     * Make an HTTP request against Alma
     *
     * @param string        $path          Path to retrieve from API (excluding base
     *                                     URL/API key)
     * @param array         $paramsGet     Additional GET params
     * @param array         $paramsPost    Additional POST params
     * @param string        $method        GET or POST. Default is GET.
     * @param string        $rawBody       Request body.
     * @param Headers|array $headers       Add headers to the call.
     * @param array         $allowedErrors HTTP status codes that are not treated as
     *                                     API errors.
     * @param bool          $returnStatus  Whether to return HTTP status in addition
     *                                     to the response.
     *
     * @throws ILSException
     * @return NULL|SimpleXMLElement
     */
    protected function makeRequest(
        $path,
        $paramsGet = [],
        $paramsPost = [],
        $method = 'GET',
        $rawBody = null,
        $headers = null,
        $allowedErrors = [],
        $returnStatus = false
    ) {
        // Set some variables
        $result = null;
        $statusCode = null;
        $returnValue = null;
        $startTime = microtime(true);

        try {
            // Set API key if it is not already available in the GET params
            if (!isset($paramsGet['apikey'])) {
                $paramsGet['apikey'] = $this->apiKey;
            }

            // Create the API URL
            $url = strpos($path, '://') === false ? $this->baseUrl . $path : $path;

            // Create client with API URL
            $client = $this->httpService->createClient($url);

            // Set method
            $client->setMethod($method);

            // Set other GET parameters (apikey and other URL parameters are used
            // also with e.g. POST requests)
            $client->setParameterGet($paramsGet);
            // Set POST parameters
            if ($method == 'POST') {
                $client->setParameterPost($paramsPost);
            }

            // Set body if applicable
            if (isset($rawBody)) {
                $client->setRawBody($rawBody);
            }

            // Set headers if applicable
            if (isset($headers)) {
                $client->setHeaders($headers);
            }

            // Execute HTTP call
            $result = $client->send();
        } catch (\Exception $e) {
            $this->logError("$method request for $url failed: " . $e->getMessage());
            throw new ILSException($e->getMessage());
        }

        $duration = round(microtime(true) - $startTime, 4);
        $urlParams = $client->getRequest()->getQuery()->toString();
        $code = $result->getStatusCode();
        $this->debug(
            "[$duration] $method request for $url?$urlParams results ($code):\n"
            . $result->getBody()
        );

        // Get the HTTP status code
        $statusCode = $result->getStatusCode();

        // Check for error
        if ($result->isServerError()) {
            $this->logError(
                "$method request for $url failed, HTTP error code: $statusCode"
            );
            throw new ILSException('HTTP error code: ' . $statusCode, $statusCode);
        }

        $answer = $result->getBody();
        $answer = str_replace('xmlns=', 'ns=', $answer);
        try {
            $xml = simplexml_load_string($answer);
        } catch (\Exception $e) {
            $this->logError(
                "Could not parse response for $method request for $url: "
                . $e->getMessage() . ". Response was:\n"
                . $result->getHeaders()->toString()
                . "\n\n$answer"
            );
            throw new ILSException($e->getMessage());
        }
        if ($result->isSuccess() || in_array($statusCode, $allowedErrors)) {
            if (!$xml && $result->isServerError()) {
                $error = 'XML is not valid or HTTP error, URL: ' . $url .
                    ', HTTP status code: ' . $statusCode;
                $this->logError($error);
                throw new ILSException($error, $statusCode);
            }
            $returnValue = $xml;
        } else {
            $almaErrorMsg = $xml->errorList->error[0]->errorMessage;
            error_log(
                '[ALMA] ' . $almaErrorMsg . ' | Call to: ' . $client->getUri() .
                '. GET params: ' . var_export($paramsGet, true) . '. POST params: ' .
                var_export($paramsPost, true) . '. Result body: ' .
                $result->getBody() . '. HTTP status code: ' . $statusCode
            );
            throw new ILSException(
                "Alma error message for $method request for $url: "
                . $almaErrorMsg . ' | HTTP error code: '
                . $statusCode,
                $statusCode
            );
        }

        return $returnStatus ? [$returnValue, $statusCode] : $returnValue;
    }

    /**
     * Given an item, return the availability status.
     *
     * @param \SimpleXMLElement $item Item data
     *
     * @return bool
     */
    protected function getAvailabilityFromItem($item)
    {
        return (string)$item->item_data->base_status === '1';
    }

    /**
     * Get Holding
     *
     * This is responsible for retrieving the holding information of a certain
     * record.
     *
     * @param string $id      The record id to retrieve the holdings for
     * @param array  $patron  Patron data
     * @param array  $options Additional options
     *
     * @return array On success an array with the key "total" containing the total
     * number of items for the given bib id, and the key "holdings" containing an
     * array of holding information each one with these keys: id, source,
     * availability, status, location, reserve, callnumber, duedate, returnDate,
     * number, barcode, item_notes, item_id, holding_id, addLink, description
     */
    public function getHolding($id, $patron = null, array $options = [])
    {
        // Prepare result array with default values. If no API result can be received
        // these will be returned.
        $results['total'] = 0;
        $results['holdings'] = [];

        // Correct copy count in case of paging
        $copyCount = $options['offset'] ?? 0;
        $patronId = $patron['id'] ?? null;

        // Paging parameters for paginated API call. The "limit" tells the API how
        // many items the call should return at once (e. g. 10). The "offset" defines
        // the range (e. g. get items 30 to 40). With these parameters we are able to
        // use a paginator for paging through many items.
        $apiPagingParams = '';
        if ($options['itemLimit'] ?? null) {
            $apiPagingParams = 'limit=' . urlencode($options['itemLimit'])
                . '&offset=' . urlencode($options['offset'] ?? 0);
        }

        // The path for the API call. We call "ALL" available items, but not at once
        // as a pagination mechanism is used. If paging params are not set for some
        // reason, the first 10 items are called which is the default API behaviour.
        $itemsPath = '/bibs/' . urlencode($id) . '/holdings/ALL/items?'
            . $apiPagingParams
            . '&order_by=library,location,enum_a,enum_b&direction=desc';

        if ($items = $this->makeRequest($itemsPath)) {
            // Get the total number of items returned from the API call and set it to
            // a class variable. It is then used in VuFind\RecordTab\HoldingsILS for
            // the items paginator.
            $results['total'] = (int)$items->attributes()->total_record_count;

            foreach ($items->item as $item) {
                $number = ++$copyCount;
                $holdingId = (string)$item->holding_data->holding_id;
                $itemId = (string)$item->item_data->pid;
                $processType = (string)$item->item_data->process_type;
                $barcode = (string)$item->item_data->barcode;
                $requested = ((string)$item->item_data->requested == 'false')
                             ? false
                             : true;

                // For some data we need to do additional API calls due to the Alma
                // API architecture.
                $duedate = ($requested) ? 'requested' : null;
                if ($processType === 'LOAN' && !$requested) {
                    $loanDataPath = '/bibs/' . urlencode($id) . '/holdings/'
                        . urlencode($holdingId) . '/items/'
                        . urlencode($itemId) . '/loans';
                    $loanData = $this->makeRequest($loanDataPath);
                    $loan = $loanData->item_loan;
                    $duedate = $this->parseDate((string)$loan->due_date);
                }

                // Calculate request options if a user is logged-in
                if ($patronId) {
                    // Call the request-options API for the logged-in user
                    $requestOptionsPath = '/bibs/' . urlencode($id)
                       . '/holdings/' . urlencode($holdingId) . '/items/'
                       . urlencode($itemId) . '/request-options?user_id='
                       . urlencode($patronId);

                    // Make the API request
                    $requestOptions = $this->makeRequest($requestOptionsPath);

                    // Get all possible request types from the API answer
                    $requestTypes = $requestOptions->xpath(
                        '/request_options/request_option//type'
                    );

                    // Add all allowed request types to an array
                    $requestTypesArr = [];
                    foreach ($requestTypes as $requestType) {
                        $requestTypesArr[] = (string)$requestType;
                    }

                    // If HOLD is an allowed request type, add the link for placing
                    // a hold
                    $addLink = in_array('HOLD', $requestTypesArr);
                }

                if ($item->item_data->public_note != null
                    && !empty($item->item_data->public_note)
                ) {
                    $itemNotes = [(string)$item->item_data->public_note];
                }

                if ($item->item_data->description != null
                    && !empty($item->item_data->description)
                ) {
                    $number = (string)$item->item_data->description;
                    $description = (string)$item->item_data->description;
                }

                $results['holdings'][] = [
                    'id' => $id,
                    'source' => 'Solr',
                    'availability' => $this->getAvailabilityFromItem($item),
                    'status' => (string)$item->item_data->base_status[0]
                        ->attributes()['desc'],
                    'location' => (string)$item->item_data->location,
                    'reserve' => 'N',   // TODO: support reserve status
                    'callnumber' => (string)$item->holding_data->call_number,
                    'duedate' => $duedate,
                    'returnDate' => false, // TODO: support recent returns
                    'number' => $number,
                    'barcode' => empty($barcode) ? 'n/a' : $barcode,
                    'item_notes' => $itemNotes ?? null,
                    'item_id' => $itemId,
                    'holding_id' => $holdingId,
                    'addLink' => $addLink ?? false,
                    // For Alma title-level hold requests
                    'description' => $description ?? null
                ];
            }
        }

        return $results;
    }

    /**
     * Check for request blocks.
     *
     * @param array $patron The patron array with username and password
     *
     * @return array|boolean    An array of block messages or false if there are no
     *                          blocks
     * @author Michael Birkner
     */
    public function getRequestBlocks($patron)
    {
        return $this->getAccountBlocks($patron);
    }

    /**
     * Check for account blocks in Alma and cache them.
     *
     * @param array $patron The patron array with username and password
     *
     * @return array|boolean    An array of block messages or false if there are no
     *                          blocks
     * @author Michael Birkner
     */
    public function getAccountBlocks($patron)
    {
        $patronId = $patron['id'];
        $cacheId = 'alma|user|' . $patronId . '|blocks';
        $cachedBlocks = $this->getCachedData($cacheId);
        if ($cachedBlocks !== null) {
            return $cachedBlocks;
        }

        $xml = $this->makeRequest('/users/' . $patronId);
        if ($xml == null || empty($xml)) {
            return false;
        }

        $userBlocks = $xml->user_blocks->user_block;
        if ($userBlocks == null || empty($userBlocks)) {
            return false;
        }

        $blocks = [];
        foreach ($userBlocks as $block) {
            $blockStatus = (string)$block->block_status;
            if ($blockStatus === 'ACTIVE') {
                $blockNote = (isset($block->block_note))
                             ? (string)$block->block_note
                             : null;
                $blockDesc = (string)$block->block_description->attributes()->desc;
                $blockDesc = ($blockNote != null)
                             ? $blockDesc . '. ' . $blockNote
                             : $blockDesc;
                $blocks[] = $blockDesc;
            }
        }

        if (!empty($blocks)) {
            $this->putCachedData($cacheId, $blocks);
            return $blocks;
        } else {
            $this->putCachedData($cacheId, false);
            return false;
        }
    }

    /**
     * Get an Alma fulfillment unit by an Alma location.
     *
     * @param string $locationCode     A location code, e. g. "SCI"
     * @param array  $fulfillmentUnits An array of fulfillment units with all its
     *                                 locations.
     *
     * @return string|NULL              Null if the location was not found or a
     *                                  string specifying the fulfillment unit of
     *                                  the location that was found.
     * @author Michael Birkner
     */
    protected function getFulfillmentUnitByLocation($locationCode, $fulfillmentUnits)
    {
        foreach ($fulfillmentUnits as $key => $val) {
            if (array_search($locationCode, $val) !== false) {
                return $key;
            }
        }
        return null;
    }

    /**
     * Create a user in Alma via API call
     *
     * @param array $formParams The data from the "create new account" form
     *
     * @throws \VuFind\Exception\Auth
     *
     * @return NULL|SimpleXMLElement
     * @author Michael Birkner
     */
    public function createAlmaUser($formParams)
    {
        // Get config for creating new Alma users from Alma.ini
        $newUserConfig = $this->config['NewUser'];

        // Check if config params are all set
        $configParams = [
            'recordType', 'userGroup', 'preferredLanguage',
            'accountType', 'status', 'emailType', 'idType'
        ];
        foreach ($configParams as $configParam) {
            if (!isset($newUserConfig[$configParam])
                || empty(trim($newUserConfig[$configParam]))
            ) {
                $errorMessage = 'Configuration "' . $configParam . '" is not set ' .
                                'in Alma.ini in the [NewUser] section!';
                error_log('[ALMA]: ' . $errorMessage);
                throw new \VuFind\Exception\Auth($errorMessage);
            }
        }

        // Calculate expiry date based on config in Alma.ini
        $dateNow = new \DateTime('now');
        $expiryDate = null;
        if (isset($newUserConfig['expiryDate'])
            && !empty(trim($newUserConfig['expiryDate']))
        ) {
            try {
                $expiryDate = $dateNow->add(
                    new \DateInterval($newUserConfig['expiryDate'])
                );
            } catch (\Exception $exception) {
                $errorMessage = 'Configuration "expiryDate" in Alma.ini (see ' .
                                '[NewUser] section) has the wrong format!';
                error_log('[ALMA]: ' . $errorMessage);
                throw new \VuFind\Exception\Auth($errorMessage);
            }
        } else {
            $expiryDate = $dateNow->add(new \DateInterval('P1Y'));
        }
        $expiryDateXml = ($expiryDate != null)
                 ? '<expiry_date>' . $expiryDate->format('Y-m-d') . 'Z</expiry_date>'
                 : '';

        // Calculate purge date based on config in Alma.ini
        $purgeDate = null;
        if (isset($newUserConfig['purgeDate'])
            && !empty(trim($newUserConfig['purgeDate']))
        ) {
            try {
                $purgeDate = $dateNow->add(
                    new \DateInterval($newUserConfig['purgeDate'])
                );
            } catch (\Exception $exception) {
                $errorMessage = 'Configuration "purgeDate" in Alma.ini (see ' .
                                '[NewUser] section) has the wrong format!';
                error_log('[ALMA]: ' . $errorMessage);
                throw new \VuFind\Exception\Auth($errorMessage);
            }
        }
        $purgeDateXml = ($purgeDate != null)
                    ? '<purge_date>' . $purgeDate->format('Y-m-d') . 'Z</purge_date>'
                    : '';

        // Create user XML for Alma API
        $userXml = '<?xml version="1.0" encoding="UTF-8" standalone="yes"?>'
        . '<user>'
        . '<record_type>' . $this->config['NewUser']['recordType'] . '</record_type>'
        . '<first_name>' . $formParams['firstname'] . '</first_name>'
        . '<last_name>' . $formParams['lastname'] . '</last_name>'
        . '<user_group>' . $this->config['NewUser']['userGroup'] . '</user_group>'
        . '<preferred_language>' . $this->config['NewUser']['preferredLanguage'] .
          '</preferred_language>'
        . $expiryDateXml
        . $purgeDateXml
        . '<account_type>' . $this->config['NewUser']['accountType'] .
          '</account_type>'
        . '<status>' . $this->config['NewUser']['status'] . '</status>'
        . '<contact_info>'
        . '<emails>'
        . '<email preferred="true">'
        . '<email_address>' . $formParams['email'] . '</email_address>'
        . '<email_types>'
        . '<email_type>' . $this->config['NewUser']['emailType'] . '</email_type>'
        . '</email_types>'
        . '</email>'
        . '</emails>'
        . '</contact_info>'
        . '<user_identifiers>'
        . '<user_identifier>'
        . '<id_type>' . $this->config['NewUser']['idType'] . '</id_type>'
        . '<value>' . $formParams['username'] . '</value>'
        . '</user_identifier>'
        . '</user_identifiers>'
        . '</user>';

        // Remove whitespaces from XML
        $userXml = preg_replace("/\n/i", "", $userXml);
        $userXml = preg_replace("/>\s*</i", "><", $userXml);

        // Create user in Alma
        $almaAnswer = $this->makeRequest(
            '/users',
            [],
            [],
            'POST',
            $userXml,
            ['Content-Type' => 'application/xml']
        );

        // Return the XML from Alma on success. On error, an exception is thrown
        // in makeRequest
        return $almaAnswer;
    }

    /**
     * Patron Login
     *
     * This is responsible for authenticating a patron against the catalog.
     *
     * @param string $username The patrons barcode or other username.
     * @param string $password The patrons password.
     *
     * @return string[]|NULL
     */
    public function patronLogin($username, $password)
    {
        $loginMethod = $this->config['Catalog']['loginMethod'] ?? 'vufind';
<<<<<<< HEAD

        $patron = [];
        $patronId = $username;
        if ('email' === $loginMethod) {
            // Create parameters for API call
            $getParams = [
                'q' => 'email~' . $username
            ];

            // Try to find the user in Alma
            $response = $this->makeRequest(
                '/users/',
                $getParams
            );

            foreach (($response->user ?? []) as $user) {
                if ((string)$user->status !== 'ACTIVE') {
                    continue;
                }
                if ($patron) {
                    // More than one match, cannot log in by email
                    $this->debug(
                        "Email $username matches more than one user, cannot login"
                    );
                    return null;
                }
                $patron = [
                    'id' => (string)$user->primary_id,
                    'cat_username' => trim($username),
                    'email' => trim($username)
                ];
            }
            if (!$patron) {
                return null;
            }
            // Use primary id in further queries
            $patronId = $patron['id'];
        } elseif ('password' === $loginMethod) {
=======
        if ('password' === $loginMethod) {
>>>>>>> be1d0642
            // Create parameters for API call
            $getParams = [
                'user_id_type' => 'all_unique',
                'op' => 'auth',
                'password' => $password
            ];
<<<<<<< HEAD

            // Try to authenticate the user with Alma
            list($response, $status) = $this->makeRequest(
                '/users/' . urlencode($username),
                $getParams,
                [],
                'POST',
                null,
                null,
                [400],
                true
            );
            if (400 === $status) {
                return null;
            }
        }

        // Create parameters for API call
        $getParams = [
            'user_id_type' => 'all_unique',
            'view' => 'brief',
            'expand' => 'none'
        ];

        // Check for patron in Alma
        $response = $this->makeRequest(
            '/users/' . urlencode($patronId),
            $getParams
        );

        if ($response !== null) {
            // We may already have some information, so just fill the gaps
            $patron['id'] = (string)$response->primary_id;
            $patron['cat_username'] = trim($username);
            $patron['cat_password'] = trim($password);
            $patron['firstname'] = (string)$response->first_name ?? '';
            $patron['lastname'] = (string)$response->last_name ?? '';
            return $patron;
=======

            // Try to authenticate the user with Alma
            list($response, $status) = $this->makeRequest(
                '/users/' . urlencode($barcode),
                $getParams,
                [],
                'POST',
                null,
                null,
                [400],
                true
            );
            if (400 === $status) {
                return null;
            }
        }

        if ('password' === $loginMethod || 'vufind' === $loginMethod) {
            // Create parameters for API call
            $getParams = [
                'user_id_type' => 'all_unique',
                'view' => 'brief',
                'expand' => 'none'
            ];

            // Check for patron in Alma
            $response = $this->makeRequest(
                '/users/' . urlencode($barcode),
                $getParams
            );

            if ($response !== null) {
                return [
                    'id' => (string)$response->primary_id,
                    'cat_username' => trim($barcode),
                    'cat_password' => trim($password)
                ];
            }
>>>>>>> be1d0642
        }

        return null;
    }

    /**
     * Get Patron Profile
     *
     * This is responsible for retrieving the profile for a specific patron.
     *
     * @param array $patron The patron array
     *
     * @return array Array of the patron's profile data on success.
     */
    public function getMyProfile($patron)
    {
        $patronId = $patron['id'];
        $xml = $this->makeRequest('/users/' . $patronId);
        if (empty($xml)) {
            return [];
        }
        $profile = [
            'firstname'  => (isset($xml->first_name))
                                ? (string)$xml->first_name
                                : null,
            'lastname'   => (isset($xml->last_name))
                                ? (string)$xml->last_name
                                : null,
            'group'      => (isset($xml->user_group['desc']))
                                ? (string)$xml->user_group['desc']
                                : null,
            'group_code' => (isset($xml->user_group))
                                ? (string)$xml->user_group
                                : null
        ];
        $contact = $xml->contact_info;
        if ($contact) {
            if ($contact->addresses) {
                $address = $contact->addresses[0]->address;
                $profile['address1'] =  (isset($address->line1))
                                            ? (string)$address->line1
                                            : null;
                $profile['address2'] =  (isset($address->line2))
                                            ? (string)$address->line2
                                            : null;
                $profile['address3'] =  (isset($address->line3))
                                            ? (string)$address->line3
                                            : null;
                $profile['zip']      =  (isset($address->postal_code))
                                            ? (string)$address->postal_code
                                            : null;
                $profile['city']     =  (isset($address->city))
                                            ? (string)$address->city
                                            : null;
                $profile['country']  =  (isset($address->country))
                                            ? (string)$address->country
                                            : null;
            }
            if ($contact->phones) {
                $profile['phone'] = (isset($contact->phones[0]->phone->phone_number))
                                   ? (string)$contact->phones[0]->phone->phone_number
                                   : null;
            }
        }

        // Cache the user group code
        $cacheId = 'alma|user|' . $patronId . '|group_code';
        $this->putCachedData($cacheId, $profile['group_code'] ?? null);

        return $profile;
    }

    /**
     * Get Patron Fines
     *
     * This is responsible for retrieving all fines by a specific patron.
     *
     * @param array $patron The patron array from patronLogin
     *
     * @return mixed        Array of the patron's fines on success.
     */
    public function getMyFines($patron)
    {
        $xml = $this->makeRequest(
            '/users/' . $patron['id'] . '/fees'
        );
        $fineList = [];
        foreach ($xml as $fee) {
            $created = (string)$fee->creation_time;
            $checkout = (string)$fee->status_time;
            $fineList[] = [
                "title"   => (string)($fee->title ?? ''),
                "amount"   => round(floatval($fee->original_amount) * 100),
                "balance"  => round(floatval($fee->balance) * 100),
                "createdate" => $this->dateConverter->convertToDisplayDateAndTime(
                    'Y-m-d\TH:i:s.???T',
                    $created
                ),
                "checkout" => $this->dateConverter->convertToDisplayDateAndTime(
                    'Y-m-d\TH:i:s.???T',
                    $checkout
                ),
                "fine"     => (string)$fee->type['desc']
            ];
        }
        return $fineList;
    }

    /**
     * Get Patron Holds
     *
     * This is responsible for retrieving all holds by a specific patron.
     *
     * @param array $patron The patron array from patronLogin
     *
     * @return mixed        Array of the patron's holds on success.
     *
     * @SuppressWarnings(PHPMD.UnusedFormalParameter)
     */
    public function getMyHolds($patron)
    {
        $xml = $this->makeRequest(
            '/users/' . $patron['id'] . '/requests',
            ['request_type' => 'HOLD']
        );
        $holdList = [];
        foreach ($xml as $request) {
            $holdList[] = [
                'create' => (string)$request->request_date,
                'expire' => (string)$request->last_interest_date,
                'id' => (string)$request->request_id,
                'in_transit' => (string)$request->request_status !== 'On Hold Shelf',
                'item_id' => (string)$request->mms_id,
                'location' => (string)$request->pickup_location,
                'processed' => $request->item_policy === 'InterlibraryLoan'
                    && (string)$request->request_status !== 'Not Started',
                'title' => (string)$request->title,
                /*
                // VuFind keys
                'available'         => $request->,
                'canceled'          => $request->,
                'institution_dbkey' => $request->,
                'institution_id'    => $request->,
                'institution_name'  => $request->,
                'position'          => $request->,
                'reqnum'            => $request->,
                'requestGroup'      => $request->,
                'source'            => $request->,
                // Alma keys
                "author": null,
                "comment": null,
                "desc": "Book"
                "description": null,
                "material_type": {
                "pickup_location": "Burns",
                "pickup_location_library": "BURNS",
                "pickup_location_type": "LIBRARY",
                "place_in_queue": 1,
                "request_date": "2013-11-12Z"
                "request_id": "83013520000121",
                "request_status": "NOT_STARTED",
                "request_type": "HOLD",
                "title": "Test title",
                "value": "BK",
                */
            ];
        }
        return $holdList;
    }

    /**
     * Cancel hold requests.
     *
     * @param array $cancelDetails An associative array with two keys: patron
     *                             (array returned by the driver's
     *                             patronLogin method) and details (an array
     *                             of strings eturned by the driver's
     *                             getCancelHoldDetails method)
     *
     * @return array                Associative array containing with keys 'count'
     *                                 (number of items successfully cancelled) and
     *                                 'items' (array of successful cancellations).
     */
    public function cancelHolds($cancelDetails)
    {
        $returnArray = [];
        $patronId = $cancelDetails['patron']['id'];
        $count = 0;

        foreach ($cancelDetails['details'] as $requestId) {
            $item = [];
            try {
                // Get some details of the requested items as we need them below.
                // We only can get them from an API request.
                $requestDetails = $this->makeRequest(
                    $this->baseUrl .
                        '/users/' . urlencode($patronId) .
                        '/requests/' . urlencode($requestId)
                );

                $mmsId = (isset($requestDetails->mms_id))
                          ? (string)$requestDetails->mms_id
                          : (string)$requestDetails->mms_id;

                // Delete the request in Alma
                $apiResult = $this->makeRequest(
                    $this->baseUrl .
                    '/users/' . urlencode($patronId) .
                    '/requests/' . urlencode($requestId),
                    ['reason' => 'CancelledAtPatronRequest'],
                    [],
                    'DELETE'
                );

                // Adding to "count" variable and setting values to return array
                $count++;
                $item[$mmsId]['success'] = true;
                $item[$mmsId]['status'] = 'hold_cancel_success';
            } catch (ILSException $e) {
                if (isset($apiResult['xml'])) {
                    $almaErrorCode = $apiResult['xml']->errorList->error->errorCode;
                    $sysMessage = $apiResult['xml']->errorList->error->errorMessage;
                } else {
                    $almaErrorCode = 'No error code available';
                    $sysMessage = 'HTTP status code: ' .
                         ($e->getCode() ?? 'Code not available');
                }
                $item[$mmsId]['success'] = false;
                $item[$mmsId]['status'] = 'hold_cancel_fail';
                $item[$mmsId]['sysMessage'] = $sysMessage . '. ' .
                         'Alma MMS ID: ' . $mmsId . '. ' .
                         'Alma request ID: ' . $requestId . '. ' .
                         'Alma error code: ' . $almaErrorCode;
            }

            $returnArray['items'] = $item;
        }

        $returnArray['count'] = $count;

        return $returnArray;
    }

    /**
     * Get details of a single hold request.
     *
     * @param array $holdDetails One of the item arrays returned by the
     *                           getMyHolds method
     *
     * @return string            The Alma request ID
     */
    public function getCancelHoldDetails($holdDetails)
    {
        return $holdDetails['id'];
    }

    /**
     * Get Patron Storage Retrieval Requests
     *
     * This is responsible for retrieving all call slips by a specific patron.
     *
     * @param array $patron The patron array from patronLogin
     *
     * @return mixed        Array of the patron's holds
     *
     * @SuppressWarnings(PHPMD.UnusedFormalParameter)
     */
    public function getMyStorageRetrievalRequests($patron)
    {
        $xml = $this->makeRequest(
            '/users/' . $patron['id'] . '/requests',
            ['request_type' => 'MOVE']
        );
        $holdList = [];
        for ($i = 0; $i < count($xml->user_requests); $i++) {
            $request = $xml->user_requests[$i];
            if (!isset($request->item_policy)
                || $request->item_policy !== 'Archive'
            ) {
                continue;
            }
            $holdList[] = [
                'create' => $request->request_date,
                'expire' => $request->last_interest_date,
                'id' => $request->request_id,
                'in_transit' => $request->request_status !== 'IN_PROCESS',
                'item_id' => $request->mms_id,
                'location' => $request->pickup_location,
                'processed' => $request->item_policy === 'InterlibraryLoan'
                    && $request->request_status !== 'NOT_STARTED',
                'title' => $request->title,
            ];
        }
        return $holdList;
    }

    /**
     * Get Patron ILL Requests
     *
     * This is responsible for retrieving all ILL requests by a specific patron.
     *
     * @param array $patron The patron array from patronLogin
     *
     * @return mixed        Array of the patron's ILL requests
     *
     * @SuppressWarnings(PHPMD.UnusedFormalParameter)
     */
    public function getMyILLRequests($patron)
    {
        $xml = $this->makeRequest(
            '/users/' . $patron['id'] . '/requests',
            ['request_type' => 'MOVE']
        );
        $holdList = [];
        for ($i = 0; $i < count($xml->user_requests); $i++) {
            $request = $xml->user_requests[$i];
            if (!isset($request->item_policy)
                || $request->item_policy !== 'InterlibraryLoan'
            ) {
                continue;
            }
            $holdList[] = [
                'create' => $request->request_date,
                'expire' => $request->last_interest_date,
                'id' => $request->request_id,
                'in_transit' => $request->request_status !== 'IN_PROCESS',
                'item_id' => $request->mms_id,
                'location' => $request->pickup_location,
                'processed' => $request->item_policy === 'InterlibraryLoan'
                    && $request->request_status !== 'NOT_STARTED',
                'title' => $request->title,
            ];
        }
        return $holdList;
    }

    /**
     * Get transactions of the current patron.
     *
     * @param array $patron The patron array from patronLogin
     * @param array $params Parameters
     *
     * @return array Transaction information as array.
     *
     * @author Michael Birkner
     */
    public function getMyTransactions($patron, $params = [])
    {
        // Defining the return value
        $returnArray = [];

        // Get the patron id
        $patronId = $patron['id'];

        // Create a timestamp for calculating the due / overdue status
        $nowTS = time();

        $sort = explode(
            ' ', !empty($params['sort']) ? $params['sort'] : 'checkout desc', 2
        );
        if ($sort[0] == 'checkout') {
            $sortKey = 'loan_date';
        } elseif ($sort[0] == 'title') {
            $sortKey = 'title';
        } else {
            $sortKey = 'due_date';
        }
        $direction = (isset($sort[1]) && 'desc' === $sort[1]) ? 'DESC' : 'ASC';

        $pageSize = $params['limit'] ?? 50;
        $params = [
            'limit' => $pageSize,
            'offset' => isset($params['page'])
                ? ($params['page'] - 1) * $pageSize : 0,
            'order_by' => $sortKey,
            'direction' => $direction,
            'expand' => 'renewable'
        ];

        // Get user loans from Alma API
        $apiResult = $this->makeRequest(
            '/users/' . $patronId . '/loans',
            $params
        );

        // If there is an API result, process it
        $totalCount = 0;
        if ($apiResult) {
            $totalCount = $apiResult->attributes()->total_record_count;
            // Iterate over all item loans
            foreach ($apiResult->item_loan as $itemLoan) {
                $loan['duedate'] = $this->parseDate(
                    (string)$itemLoan->due_date,
                    true
                );
                //$loan['dueTime'] = ;
                $loan['dueStatus'] = null; // Calculated below
                $loan['id'] = (string)$itemLoan->mms_id;
                //$loan['source'] = 'Solr';
                $loan['barcode'] = (string)$itemLoan->item_barcode;
                //$loan['renew'] = ;
                //$loan['renewLimit'] = ;
                //$loan['request'] = ;
                //$loan['volume'] = ;
                $loan['publication_year'] = (string)$itemLoan->publication_year;
                $loan['renewable']
                    = (strtolower((string)$itemLoan->renewable) == 'true')
                    ? true
                    : false;
                //$loan['message'] = ;
                $loan['title'] = (string)$itemLoan->title;
                $loan['item_id'] = (string)$itemLoan->loan_id;
                $loan['institution_name'] = (string)$itemLoan->library;
                //$loan['isbn'] = ;
                //$loan['issn'] = ;
                //$loan['oclc'] = ;
                //$loan['upc'] = ;
                $loan['borrowingLocation'] = (string)$itemLoan->circ_desk;

                // Calculate due status
                $dueDateTS = strtotime($loan['duedate']);
                if ($nowTS > $dueDateTS) {
                    // Loan is overdue
                    $loan['dueStatus'] = 'overdue';
                } elseif (($dueDateTS - $nowTS) < 86400) {
                    // Due date within one day
                    $loan['dueStatus'] = 'due';
                }

                $returnArray[] = $loan;
            }
        }

        return [
            'count' => $totalCount,
            'records' => $returnArray
        ];
    }

    /**
     * Get Alma loan IDs for use in renewMyItems.
     *
     * @param array $checkOutDetails An array from getMyTransactions
     *
     * @return string The Alma loan ID for this loan
     *
     * @author Michael Birkner
     */
    public function getRenewDetails($checkOutDetails)
    {
        $loanId = $checkOutDetails['item_id'];
        return $loanId;
    }

    /**
     * Renew loans via Alma API.
     *
     * @param array $renewDetails An array with the IDs of the loans returned by
     *                            getRenewDetails and the patron information
     *                            returned by patronLogin.
     *
     * @return array[] An array with the renewal details and a success or error
     *                 message.
     *
     * @author Michael Birkner
     */
    public function renewMyItems($renewDetails)
    {
        $returnArray = [];
        $patronId = $renewDetails['patron']['id'];

        foreach ($renewDetails['details'] as $loanId) {
            // Create an empty array that holds the information for a renewal
            $renewal = [];

            try {
                // POST the renewals to Alma
                $apiResult = $this->makeRequest(
                    '/users/' . $patronId . '/loans/' . $loanId . '/?op=renew',
                    [],
                    [],
                    'POST'
                );

                // Add information to the renewal array
                $blocks = false;
                $renewal[$loanId]['success'] = true;
                $renewal[$loanId]['new_date'] = $this->parseDate(
                    (string)$apiResult->due_date,
                    true
                );
                //$renewal[$loanId]['new_time'] = ;
                $renewal[$loanId]['item_id'] = (string)$apiResult->loan_id;
                $renewal[$loanId]['sysMessage'] = 'renew_success';

                // Add the renewal to the return array
                $returnArray['details'] = $renewal;
            } catch (ILSException $ilsEx) {
                // Add the empty renewal array to the return array
                $returnArray['details'] = $renewal;

                // Add a message that can be translated
                $blocks[] = 'renew_fail';
            }
        }

        $returnArray['blocks'] = $blocks;

        return $returnArray;
    }

    /**
     * Get Status
     *
     * This is responsible for retrieving the status information of a certain
     * record.
     *
     * @param string $id The record id to retrieve the holdings for
     *
     * @return mixed     On success, an associative array with the following keys:
     * id, availability (boolean), status, location, reserve, callnumber.
     */
    public function getStatus($id)
    {
        $idList = [$id];
        $status = $this->getStatuses($idList);
        return current($status);
    }

    /**
     * Get Statuses
     *
     * This is responsible for retrieving the status information for a
     * collection of records.
     *
     * @param array $ids The array of record ids to retrieve the status for
     *
     * @return array An array of getStatus() return values on success.
     */
    public function getStatuses($ids)
    {
        $results = [];
        $params = [
            'mms_id' => implode(',', $ids),
            'expand' => 'p_avail,e_avail,d_avail'
        ];
        if ($bibs = $this->makeRequest('/bibs', $params)) {
            foreach ($bibs as $bib) {
                $marc = new \File_MARCXML(
                    $bib->record->asXML(),
                    \File_MARCXML::SOURCE_STRING
                );
                $status = [];
                $tmpl = [
                    'id' => (string)$bib->mms_id,
                    'source' => 'Solr',
                    'callnumber' => isset($bib->isbn)
                        ? (string)$bib->isbn
                        : ''
                ];
                if ($record = $marc->next()) {
                    // Physical
                    $physicalItems = $record->getFields('AVA');
                    foreach ($physicalItems as $field) {
                        $avail = $field->getSubfield('e')->getData();
                        $item = $tmpl;
                        $item['availability'] = strtolower($avail) === 'available';
                        $item['location'] = (string)$field->getSubfield('c')
                            ->getData();
                        $status[] = $item;
                    }
                    // Electronic
                    $electronicItems = $record->getFields('AVE');
                    foreach ($electronicItems as $field) {
                        $avail = $field->getSubfield('e')->getData();
                        $item = $tmpl;
                        $item['availability'] = strtolower($avail) === 'available';
                        $status[] = $item;
                    }
                    // Digital
                    $digitalItems = $record->getFields('AVD');
                    foreach ($digitalItems as $field) {
                        $avail = $field->getSubfield('e')->getData();
                        $item = $tmpl;
                        $item['availability'] = strtolower($avail) === 'available';
                        $status[] = $item;
                    }
                } else {
                    // TODO: Throw error
                    error_log('no record');
                }
                $results[] = $status;
            }
        }
        return $results;
    }

    /**
     * Get Purchase History
     *
     * This is responsible for retrieving the acquisitions history data for the
     * specific record (usually recently received issues of a serial).
     *
     * @param string $id The record id to retrieve the info for
     *
     * @return array     An array with the acquisitions data on success.
     */
    public function getPurchaseHistory($id)
    {
        // TODO: Alma getPurchaseHistory
        return [];
    }

    /**
     * Public Function which retrieves renew, hold and cancel settings from the
     * driver ini file.
     *
     * @param string $function The name of the feature to be checked
     * @param array  $params   Optional feature-specific parameters (array)
     *
     * @return array An array with key-value pairs.
     *
     * @SuppressWarnings(PHPMD.UnusedFormalParameter)
     */
    public function getConfig($function, $params = null)
    {
        if ($function == 'patronLogin') {
            return [
                'loginMethod' => $this->config['Catalog']['loginMethod'] ?? 'vufind'
            ];
        }
        if (isset($this->config[$function])) {
            $functionConfig = $this->config[$function];

            // Set default value for "itemLimit" in Alma driver
            if ($function === 'Holds') {
                $functionConfig['itemLimit'] = $functionConfig['itemLimit']
                    ?? 10
                    ?: 10;
            }
        } elseif ('getMyTransactions' === $function) {
            $functionConfig = [
                'max_results' => 100,
                'sort' => [
                    'checkout desc' => 'sort_checkout_date_desc',
                    'checkout asc' => 'sort_checkout_date_asc',
                    'due desc' => 'sort_due_date_desc',
                    'due asc' => 'sort_due_date_asc',
                    'title asc' => 'sort_title'
                ],
                'default_sort' => 'due asc'
            ];
        } else {
            $functionConfig = false;
        }

        return $functionConfig;
    }

    /**
     * Place a hold request via Alma API. This could be a title level request or
     * an item level request.
     *
     * @param array $holdDetails An associative array w/ atleast patron and item_id
     *
     * @return array success: bool, sysMessage: string
     *
     * @link https://developers.exlibrisgroup.com/alma/apis/bibs
     */
    public function placeHold($holdDetails)
    {
        // Check for title or item level request
        $level = $holdDetails['level'] ?? 'item';

        // Get information that is valid for both, item level requests and title
        // level requests.
        $mmsId = $holdDetails['id'];
        $holId = $holdDetails['holding_id'];
        $itmId = $holdDetails['item_id'];
        $patronId = $holdDetails['patron']['id'];
        $pickupLocation = $holdDetails['pickUpLocation'] ?? null;
        $comment = $holdDetails['comment'] ?? null;
        $requiredBy = (isset($holdDetails['requiredBy']))
        ? $this->dateConverter->convertFromDisplayDate(
            'Y-m-d',
            $holdDetails['requiredBy']
        ) . 'Z'
        : null;

        // Create body for API request
        $body = [];
        $body['request_type'] = 'HOLD';
        $body['pickup_location_type'] = 'LIBRARY';
        $body['pickup_location_library'] = $pickupLocation;
        $body['comment'] = $comment;
        $body['last_interest_date'] = $requiredBy;

        // Remove "null" values from body array
        $body = array_filter($body);

        // Check if we have a title level request or an item level request
        if ($level === 'title') {
            // Add description if we have one for title level requests as Alma
            // needs it under certain circumstances. See: https://developers.
            // exlibrisgroup.com/alma/apis/xsd/rest_user_request.xsd?tags=POST
            $description = isset($holdDetails['description']) ?? null;
            if ($description) {
                $body['description'] = $description;
            }

            // Create HTTP client with Alma API URL for title level requests
            $client = $this->httpService->createClient(
                $this->baseUrl . '/bibs/' . urlencode($mmsId)
<<<<<<< HEAD
                . '/requests?apiKey=' . urlencode($this->apiKey)
=======
                . '/requests?apikey=' . urlencode($this->apiKey)
>>>>>>> be1d0642
                . '&user_id=' . urlencode($patronId)
                . '&format=json'
            );
        } else {
            // Create HTTP client with Alma API URL for item level requests
            $client = $this->httpService->createClient(
                $this->baseUrl . '/bibs/' . urlencode($mmsId)
                . '/holdings/' . urlencode($holId)
                . '/items/' . urlencode($itmId)
<<<<<<< HEAD
                . '/requests?apiKey=' . urlencode($this->apiKey)
=======
                . '/requests?apikey=' . urlencode($this->apiKey)
>>>>>>> be1d0642
                . '&user_id=' . urlencode($patronId)
                . '&format=json'
            );
        }

        // Set headers
        $client->setHeaders(
            [
            'Content-type: application/json',
            'Accept: application/json'
            ]
        );

        // Set HTTP method
        $client->setMethod(\Zend\Http\Request::METHOD_POST);

        // Set body
        $client->setRawBody(json_encode($body));

        // Send API call and get response
        $response = $client->send();

        // Check for success
        if ($response->isSuccess()) {
            return ['success' => true];
        } else {
            // TODO: Throw an error
            error_log($response->getBody());
        }

        // Get error message
        $error = json_decode($response->getBody());
        if (!$error) {
            $error = simplexml_load_string($response->getBody());
        }

        return [
            'success' => false,
            'sysMessage' => $error->errorList->error[0]->errorMessage
                ?? 'hold_error_fail'
        ];
    }

    /**
     * Get Pick Up Locations
     *
     * This is responsible get a list of valid library locations for holds / recall
     * retrieval
     *
     * @param array $patron Patron information returned by the patronLogin method.
     *
     * @return array An array of associative arrays with locationID and
     * locationDisplay keys
     *
     * @SuppressWarnings(PHPMD.UnusedFormalParameter)
     */
    public function getPickupLocations($patron)
    {
        $xml = $this->makeRequest('/conf/libraries');
        $libraries = [];
        foreach ($xml as $library) {
            $libraries[] = [
                'locationID' => $library->code,
                'locationDisplay' => $library->name
            ];
        }
        return $libraries;
    }

    /**
     * Request from /courses.
     *
     * @return array with key = course ID, value = course name
     */
    public function getCourses()
    {
        // https://developers.exlibrisgroup.com/alma/apis/courses
        // GET /almaws/v1/courses
        $xml = $this->makeRequest('/courses');
        $courses = [];
        foreach ($xml as $course) {
            $courses[$course->id] = $course->name;
        }
        return $courses;
    }

    /**
     * Get reserves by course
     *
     * @param string $courseID     Value from getCourses
     * @param string $instructorID Value from getInstructors (not used yet)
     * @param string $departmentID Value from getDepartments (not used yet)
     *
     * @return array With key BIB_ID - The record ID of the current reserve item.
     *               Not currently used:
     *               DISPLAY_CALL_NO, AUTHOR, TITLE, PUBLISHER, PUBLISHER_DATE
     *
     * @SuppressWarnings(PHPMD.UnusedFormalParameter)
     */
    public function findReserves($courseID, $instructorID, $departmentID)
    {
        // https://developers.exlibrisgroup.com/alma/apis/courses
        // GET /almaws/v1/courses/{course_id}/reading-lists
        $xml = $this->makeRequest('/courses/' . $courseID . '/reading-lists');
        $reserves = [];
        foreach ($xml as $list) {
            $listXML = $this->makeRequest(
                "/courses/${$courseID}/reading-lists/${$list->id}/citations"
            );
            foreach ($listXML as $citation) {
                $reserves[$citation->id] = $citation->metadata;
            }
        }
        return $reserves;
    }

    /**
     * Parse a date.
     *
     * @param string  $date     Date to parse
     * @param boolean $withTime Add time to return if available?
     *
     * @return string
     */
    public function parseDate($date, $withTime = false)
    {
        // Remove trailing Z from end of date
        // e.g. from Alma we get dates like 2012-07-13Z without time, which is wrong)
        if (strpos($date, 'T') === false && substr($date, -1) === 'Z') {
            $date = substr($date, 0, -1);
        }

        $compactDate = "/^[0-9]{8}$/"; // e. g. 20120725
        $euroName = "/^[0-9]+\/[A-Za-z]{3}\/[0-9]{4}$/"; // e. g. 13/jan/2012
        $euro = "/^[0-9]+\/[0-9]+\/[0-9]{4}$/"; // e. g. 13/7/2012
        $euroPad = "/^[0-9]{1,2}\/[0-9]{1,2}\/[0-9]{2,4}$/"; // e. g. 13/07/2012
        $datestamp = "/^[0-9]{4}-[0-9]{2}-[0-9]{2}$/"; // e. g. 2012-07-13
        $timestamp = "/^[0-9]{4}-[0-9]{2}-[0-9]{2}T[0-9]{2}:[0-9]{2}:[0-9]{2}Z$/";
        // e. g. 2017-07-09T18:00:00

        if ($date == null || $date == '') {
            return '';
        } elseif (preg_match($compactDate, $date) === 1) {
            return $this->dateConverter->convertToDisplayDate('Ynd', $date);
        } elseif (preg_match($euroName, $date) === 1) {
            return $this->dateConverter->convertToDisplayDate('d/M/Y', $date);
        } elseif (preg_match($euro, $date) === 1) {
            return $this->dateConverter->convertToDisplayDate('d/m/Y', $date);
        } elseif (preg_match($euroPad, $date) === 1) {
            return $this->dateConverter->convertToDisplayDate('d/m/y', $date);
        } elseif (preg_match($datestamp, $date) === 1) {
            return $this->dateConverter->convertToDisplayDate('Y-m-d', $date);
        } elseif (preg_match($timestamp, $date) === 1) {
            if ($withTime) {
                return $this->dateConverter->convertToDisplayDateAndTime(
                    'Y-m-d\TH:i:sT',
                    $date
                );
            } else {
                return $this->dateConverter->convertToDisplayDate(
                    'Y-m-d',
                    substr($date, 0, 10)
                );
            }
        } else {
            throw new \Exception("Invalid date: $date");
        }
    }

    // @codingStandardsIgnoreStart

    /**
     * @return array with key = course ID, value = course name
     * /
     * public function getFunds() {
     * // https://developers.exlibrisgroup.com/alma/apis/acq
     * // GET /almaws/v1/acq/funds
     * }
     */

    // @codingStandardsIgnoreEnd
}<|MERGE_RESOLUTION|>--- conflicted
+++ resolved
@@ -616,7 +616,6 @@
     public function patronLogin($username, $password)
     {
         $loginMethod = $this->config['Catalog']['loginMethod'] ?? 'vufind';
-<<<<<<< HEAD
 
         $patron = [];
         $patronId = $username;
@@ -655,16 +654,12 @@
             // Use primary id in further queries
             $patronId = $patron['id'];
         } elseif ('password' === $loginMethod) {
-=======
-        if ('password' === $loginMethod) {
->>>>>>> be1d0642
             // Create parameters for API call
             $getParams = [
                 'user_id_type' => 'all_unique',
                 'op' => 'auth',
                 'password' => $password
             ];
-<<<<<<< HEAD
 
             // Try to authenticate the user with Alma
             list($response, $status) = $this->makeRequest(
@@ -703,46 +698,6 @@
             $patron['firstname'] = (string)$response->first_name ?? '';
             $patron['lastname'] = (string)$response->last_name ?? '';
             return $patron;
-=======
-
-            // Try to authenticate the user with Alma
-            list($response, $status) = $this->makeRequest(
-                '/users/' . urlencode($barcode),
-                $getParams,
-                [],
-                'POST',
-                null,
-                null,
-                [400],
-                true
-            );
-            if (400 === $status) {
-                return null;
-            }
-        }
-
-        if ('password' === $loginMethod || 'vufind' === $loginMethod) {
-            // Create parameters for API call
-            $getParams = [
-                'user_id_type' => 'all_unique',
-                'view' => 'brief',
-                'expand' => 'none'
-            ];
-
-            // Check for patron in Alma
-            $response = $this->makeRequest(
-                '/users/' . urlencode($barcode),
-                $getParams
-            );
-
-            if ($response !== null) {
-                return [
-                    'id' => (string)$response->primary_id,
-                    'cat_username' => trim($barcode),
-                    'cat_password' => trim($password)
-                ];
-            }
->>>>>>> be1d0642
         }
 
         return null;
@@ -1456,11 +1411,7 @@
             // Create HTTP client with Alma API URL for title level requests
             $client = $this->httpService->createClient(
                 $this->baseUrl . '/bibs/' . urlencode($mmsId)
-<<<<<<< HEAD
-                . '/requests?apiKey=' . urlencode($this->apiKey)
-=======
                 . '/requests?apikey=' . urlencode($this->apiKey)
->>>>>>> be1d0642
                 . '&user_id=' . urlencode($patronId)
                 . '&format=json'
             );
@@ -1470,11 +1421,7 @@
                 $this->baseUrl . '/bibs/' . urlencode($mmsId)
                 . '/holdings/' . urlencode($holId)
                 . '/items/' . urlencode($itmId)
-<<<<<<< HEAD
-                . '/requests?apiKey=' . urlencode($this->apiKey)
-=======
                 . '/requests?apikey=' . urlencode($this->apiKey)
->>>>>>> be1d0642
                 . '&user_id=' . urlencode($patronId)
                 . '&format=json'
             );
