<?php
/**
 * Alma ILS Driver
 *
 * PHP version 5
 *
 * Copyright (C) Villanova University 2017.
 *
 * This program is free software; you can redistribute it and/or modify
 * it under the terms of the GNU General Public License version 2,
 * as published by the Free Software Foundation.
 *
 * This program is distributed in the hope that it will be useful,
 * but WITHOUT ANY WARRANTY; without even the implied warranty of
 * MERCHANTABILITY or FITNESS FOR A PARTICULAR PURPOSE.  See the
 * GNU General Public License for more details.
 *
 * You should have received a copy of the GNU General Public License
 * along with this program; if not, write to the Free Software
 * Foundation, Inc., 51 Franklin Street, Fifth Floor, Boston, MA  02110-1301  USA
 *
 * @category VuFind
 * @package  ILS_Drivers
 * @author   Demian Katz <demian.katz@villanova.edu>
 * @license  http://opensource.org/licenses/gpl-2.0.php GNU General Public License
 * @link     https://vufind.org/wiki/development:plugins:ils_drivers Wiki
 */
namespace VuFind\ILS\Driver;

use SimpleXMLElement;
use VuFind\Exception\ILS as ILSException;
use Zend\Http\Headers;

/**
 * Alma ILS Driver
 *
 * @category VuFind
 * @package  ILS_Drivers
 * @author   Demian Katz <demian.katz@villanova.edu>
 * @license  http://opensource.org/licenses/gpl-2.0.php GNU General Public License
 * @link     https://vufind.org/wiki/development:plugins:ils_drivers Wiki
 */
class Alma extends AbstractBase implements \VuFindHttp\HttpServiceAwareInterface,
    \Zend\Log\LoggerAwareInterface
{
    use \VuFindHttp\HttpServiceAwareTrait;
    use \VuFind\Log\LoggerAwareTrait;
    use CacheTrait;

    /**
     * Alma API base URL.
     *
     * @var string
     */
    protected $baseUrl;

    /**
     * Alma API key.
     *
     * @var string
     */
    protected $apiKey;

    /**
     * Date converter
     *
     * @var \VuFind\Date\Converter
     */
    protected $dateConverter;

    /**
     * Configuration loader
     *
     * @var \VuFind\Config\PluginManager
     */
    protected $configLoader;

    /**
     * Constructor
     *
     * @param \VuFind\Date\Converter       $dateConverter Date converter object
     * @param \VuFind\Config\PluginManager $configLoader  Plugin manager
     */
    public function __construct(
        \VuFind\Date\Converter $dateConverter,
        \VuFind\Config\PluginManager $configLoader
    ) {
        $this->dateConverter = $dateConverter;
        $this->configLoader = $configLoader;
    }

    /**
     * Initialize the driver.
     *
     * Validate configuration and perform all resource-intensive tasks needed to
     * make the driver active.
     *
     * @throws ILSException
     * @return void
     */
    public function init()
    {
        if (empty($this->config)) {
            throw new ILSException('Configuration needs to be set.');
        }
        $this->baseUrl = $this->config['Catalog']['apiBaseUrl'];
        $this->apiKey = $this->config['Catalog']['apiKey'];
    }

    /**
     * Make an HTTP request against Alma
     *
     * @param string        $path          Path to retrieve from API (excluding base
     *                                     URL/API key)
     * @param array         $paramsGet     Additional GET params
     * @param array         $paramsPost    Additional POST params
     * @param string        $method        GET or POST. Default is GET.
     * @param string        $rawBody       Request body.
     * @param Headers|array $headers       Add headers to the call.
     * @param array         $allowedErrors HTTP status codes that are not treated as
     *                                     API errors.
     * @param bool          $returnStatus  Whether to return HTTP status in addition
     *                                     to the response.
     *
     * @throws ILSException
     * @return NULL|SimpleXMLElement
     */
    protected function makeRequest(
        $path,
        $paramsGet = [],
        $paramsPost = [],
        $method = 'GET',
        $rawBody = null,
        $headers = null,
        $allowedErrors = [],
        $returnStatus = false
    ) {
        // Set some variables
        $result = null;
        $statusCode = null;
        $returnValue = null;
        $startTime = microtime(true);

        try {
            // Set API key if it is not already available in the GET params
            if (!isset($paramsGet['apikey'])) {
                $paramsGet['apikey'] = $this->apiKey;
            }

            // Create the API URL
            $url = strpos($path, '://') === false ? $this->baseUrl . $path : $path;

            // Create client with API URL
            $client = $this->httpService->createClient($url);

            // Set method
            $client->setMethod($method);

            // Set timeout
            $timeout = $this->config['Catalog']['http_timeout'] ?? 30;
            $client->setOptions(['timeout' => $timeout]);

            // Set other GET parameters (apikey and other URL parameters are used
            // also with e.g. POST requests)
            $client->setParameterGet($paramsGet);
            // Set POST parameters
            if ($method == 'POST') {
                $client->setParameterPost($paramsPost);
            }

            // Set body if applicable
            if (isset($rawBody)) {
                $client->setRawBody($rawBody);
            }

            // Set headers if applicable
            if (isset($headers)) {
                $client->setHeaders($headers);
            }

            // Execute HTTP call
            $result = $client->send();
        } catch (\Exception $e) {
            $this->logError("$method request for $url failed: " . $e->getMessage());
            throw new ILSException($e->getMessage());
        }

        $duration = round(microtime(true) - $startTime, 4);
        $urlParams = $client->getRequest()->getQuery()->toString();
        $code = $result->getStatusCode();
        $this->debug(
            "[$duration] $method request for $url?$urlParams results ($code):\n"
            . $result->getBody()
        );

        // Get the HTTP status code
        $statusCode = $result->getStatusCode();

        // Check for error
        if ($result->isServerError()) {
            $this->logError(
                "$method request for $url failed, HTTP error code: $statusCode"
            );
            throw new ILSException('HTTP error code: ' . $statusCode, $statusCode);
        }

        $answer = $result->getBody();
        $answer = str_replace('xmlns=', 'ns=', $answer);
        try {
            $xml = simplexml_load_string($answer);
        } catch (\Exception $e) {
            $this->logError(
                "Could not parse response for $method request for $url: "
                . $e->getMessage() . ". Response was:\n"
                . $result->getHeaders()->toString()
                . "\n\n$answer"
            );
            throw new ILSException($e->getMessage());
        }
        if ($result->isSuccess() || in_array($statusCode, $allowedErrors)) {
            if (!$xml && $result->isServerError()) {
                $error = 'XML is not valid or HTTP error, URL: ' . $url .
                    ', HTTP status code: ' . $statusCode;
                $this->logError($error);
                throw new ILSException($error, $statusCode);
            }
            $returnValue = $xml;
        } else {
            $almaErrorMsg = $xml->errorList->error[0]->errorMessage;
            error_log(
                '[ALMA] ' . $almaErrorMsg . ' | Call to: ' . $client->getUri() .
                '. GET params: ' . var_export($paramsGet, true) . '. POST params: ' .
                var_export($paramsPost, true) . '. Result body: ' .
                $result->getBody() . '. HTTP status code: ' . $statusCode
            );
            throw new ILSException(
                "Alma error message for $method request for $url: "
                . $almaErrorMsg . ' | HTTP error code: '
                . $statusCode,
                $statusCode
            );
        }

        return $returnStatus ? [$returnValue, $statusCode] : $returnValue;
    }

    /**
     * Given an item, return the availability status.
     *
     * @param \SimpleXMLElement $item Item data
     *
     * @return bool
     */
    protected function getAvailabilityFromItem($item)
    {
        return (string)$item->item_data->base_status === '1';
    }

    /**
     * Get Holding
     *
     * This is responsible for retrieving the holding information of a certain
     * record.
     *
     * @param string $id      The record id to retrieve the holdings for
     * @param array  $patron  Patron data
     * @param array  $options Additional options
     *
     * @return array On success an array with the key "total" containing the total
     * number of items for the given bib id, and the key "holdings" containing an
     * array of holding information each one with these keys: id, source,
     * availability, status, location, reserve, callnumber, duedate, returnDate,
     * number, barcode, item_notes, item_id, holding_id, addLink, description
     */
    public function getHolding($id, $patron = null, array $options = [])
    {
        // Prepare result array with default values. If no API result can be received
        // these will be returned.
        $results['total'] = 0;
        $results['holdings'] = [];

        // Correct copy count in case of paging
        $copyCount = $options['offset'] ?? 0;
        $patronId = $patron['id'] ?? null;

        // Paging parameters for paginated API call. The "limit" tells the API how
        // many items the call should return at once (e. g. 10). The "offset" defines
        // the range (e. g. get items 30 to 40). With these parameters we are able to
        // use a paginator for paging through many items.
        $apiPagingParams = '';
        if ($options['itemLimit'] ?? null) {
            $apiPagingParams = 'limit=' . urlencode($options['itemLimit'])
                . '&offset=' . urlencode($options['offset'] ?? 0);
        }

        // The path for the API call. We call "ALL" available items, but not at once
        // as a pagination mechanism is used. If paging params are not set for some
        // reason, the first 10 items are called which is the default API behaviour.
        $itemsPath = '/bibs/' . urlencode($id) . '/holdings/ALL/items?'
            . $apiPagingParams
            . '&order_by=library,location,enum_a,enum_b&direction=desc'
            . '&expand=due_date';

        if ($items = $this->makeRequest($itemsPath)) {
            // Get the total number of items returned from the API call and set it to
            // a class variable. It is then used in VuFind\RecordTab\HoldingsILS for
            // the items paginator.
            $results['total'] = (int)$items->attributes()->total_record_count;

            foreach ($items->item as $item) {
                $number = ++$copyCount;
                $holdingId = (string)$item->holding_data->holding_id;
                $itemId = (string)$item->item_data->pid;
                $barcode = (string)$item->item_data->barcode;
                $status = (string)$item->item_data->base_status[0]
                    ->attributes()['desc'];
                $duedate = $item->item_data->due_date
                    ? $this->parseDate((string)$item->item_data->due_date) : null;
                if ($duedate && 'Item not in place' === $status) {
                    $status = 'Checked Out';
                }

                // Calculate request options if a user is logged-in
                $addLink = false;
                if ($patronId) {
                    // Call the request-options API for the logged-in user
                    $requestOptionsPath = '/bibs/' . urlencode($id)
                       . '/holdings/' . urlencode($holdingId) . '/items/'
                       . urlencode($itemId) . '/request-options?user_id='
                       . urlencode($patronId);

                    // Make the API request
                    $requestOptions = $this->makeRequest($requestOptionsPath);

                    // Get all possible request types from the API answer
                    $requestTypes = $requestOptions->xpath(
                        '/request_options/request_option//type'
                    );

                    // Add all allowed request types to an array
                    $requestTypesArr = [];
                    foreach ($requestTypes as $requestType) {
                        $requestTypesArr[] = (string)$requestType;
                    }

                    // If HOLD is an allowed request type, add the link for placing
                    // a hold
                    $addLink = in_array('HOLD', $requestTypesArr);
                }

                $itemNotes = !empty($item->item_data->public_note)
                    ? [(string)$item->item_data->public_note] : null;

                $description = null;
                if (!empty($item->item_data->description)) {
                    $number = (string)$item->item_data->description;
                    $description = (string)$item->item_data->description;
                }

                $results['holdings'][] = [
                    'id' => $id,
                    'source' => 'Solr',
                    'availability' => $this->getAvailabilityFromItem($item),
                    'status' => $status,
                    'location' => (string)$item->item_data->location,
                    'reserve' => 'N',   // TODO: support reserve status
                    'callnumber' => (string)$item->holding_data->call_number,
                    'duedate' => $duedate,
                    'returnDate' => false, // TODO: support recent returns
                    'number' => $number,
                    'barcode' => empty($barcode) ? 'n/a' : $barcode,
                    'item_notes' => $itemNotes ?? null,
                    'item_id' => $itemId,
                    'holding_id' => $holdingId,
                    'addLink' => $addLink ?? false,
                    // For Alma title-level hold requests
                    'description' => $description ?? null
                ];
            }
        }

        // Fetch also digital and/or electronic inventory if configured
        $types = $this->getInventoryTypes();
        if (in_array('d_avail', $types) || in_array('e_avail', $types)) {
            // No need for physical items
            $key = array_search('p_avail', $types);
            if (false !== $key) {
                unset($types[$key]);
            }
            $statuses = $this->getStatusesForInventoryTypes((array)$id, $types);
            $electronic = [];
            foreach ($statuses as $record) {
                foreach ($record as $status) {
                    $electronic[] = $status;
                }
            }
            $results['electronic_holdings'] = $electronic;
        }

        return $results;
    }

    /**
     * Check for request blocks.
     *
     * @param array $patron The patron array with username and password
     *
     * @return array|boolean    An array of block messages or false if there are no
     *                          blocks
     * @author Michael Birkner
     */
    public function getRequestBlocks($patron)
    {
        return $this->getAccountBlocks($patron);
    }

    /**
     * Check for account blocks in Alma and cache them.
     *
     * @param array $patron The patron array with username and password
     *
     * @return array|boolean    An array of block messages or false if there are no
     *                          blocks
     * @author Michael Birkner
     */
    public function getAccountBlocks($patron)
    {
        $patronId = $patron['id'];
        $cacheId = 'alma|user|' . $patronId . '|blocks';
        $cachedBlocks = $this->getCachedData($cacheId);
        if ($cachedBlocks !== null) {
            return $cachedBlocks;
        }

        $xml = $this->makeRequest('/users/' . $patronId);
        if ($xml == null || empty($xml)) {
            return false;
        }

        $userBlocks = $xml->user_blocks->user_block;
        if ($userBlocks == null || empty($userBlocks)) {
            return false;
        }

        $blocks = [];
        foreach ($userBlocks as $block) {
            $blockStatus = (string)$block->block_status;
            if ($blockStatus === 'ACTIVE') {
                $blockNote = (isset($block->block_note))
                             ? (string)$block->block_note
                             : null;
                $blockDesc = (string)$block->block_description->attributes()->desc;
                $blockDesc = ($blockNote != null)
                             ? $blockDesc . '. ' . $blockNote
                             : $blockDesc;
                $blocks[] = $blockDesc;
            }
        }

        if (!empty($blocks)) {
            $this->putCachedData($cacheId, $blocks);
            return $blocks;
        } else {
            $this->putCachedData($cacheId, false);
            return false;
        }
    }

    /**
     * Get an Alma fulfillment unit by an Alma location.
     *
     * @param string $locationCode     A location code, e. g. "SCI"
     * @param array  $fulfillmentUnits An array of fulfillment units with all its
     *                                 locations.
     *
     * @return string|NULL              Null if the location was not found or a
     *                                  string specifying the fulfillment unit of
     *                                  the location that was found.
     * @author Michael Birkner
     */
    protected function getFulfillmentUnitByLocation($locationCode, $fulfillmentUnits)
    {
        foreach ($fulfillmentUnits as $key => $val) {
            if (array_search($locationCode, $val) !== false) {
                return $key;
            }
        }
        return null;
    }

    /**
     * Create a user in Alma via API call
     *
     * @param array $formParams The data from the "create new account" form
     *
     * @throws \VuFind\Exception\Auth
     *
     * @return NULL|SimpleXMLElement
     * @author Michael Birkner
     */
    public function createAlmaUser($formParams)
    {
        // Get config for creating new Alma users from Alma.ini
        $newUserConfig = $this->config['NewUser'] ?? [];

        // Check if config params are all set
        $configParams = [
            'recordType', 'userGroup', 'preferredLanguage',
            'accountType', 'status', 'emailType', 'idType'
        ];
        foreach ($configParams as $configParam) {
            if (empty(trim($newUserConfig[$configParam] ?? ''))) {
                $errorMessage = 'Configuration "' . $configParam . '" is not set ' .
                                'in Alma ini in the [NewUser] section!';
                $this->logError($errorMessage);
                throw new \VuFind\Exception\Auth($errorMessage);
            }
        }

        // Calculate expiry date based on config in Alma.ini
        $expiryDate = new \DateTime('now');
        if (!empty(trim($newUserConfig['expiryDate'] ?? ''))) {
            try {
                $expiryDate->add(
                    new \DateInterval($newUserConfig['expiryDate'])
                );
            } catch (\Exception $exception) {
                $errorMessage = 'Configuration "expiryDate" in Alma.ini (see ' .
                                '[NewUser] section) has the wrong format!';
                error_log('[ALMA]: ' . $errorMessage);
                throw new \VuFind\Exception\Auth($errorMessage);
            }
        } else {
            $expiryDate->add(new \DateInterval('P1Y'));
        }

        // Calculate purge date based on config in Alma.ini
        $purgeDate = null;
        if (!empty(trim($newUserConfig['purgeDate'] ?? ''))) {
            try {
                $purgeDate = new \DateTime('now');
                $purgeDate->add(
                    new \DateInterval($newUserConfig['purgeDate'])
                );
            } catch (\Exception $exception) {
                $errorMessage = 'Configuration "purgeDate" in Alma.ini (see ' .
                                '[NewUser] section) has the wrong format!';
                error_log('[ALMA]: ' . $errorMessage);
                throw new \VuFind\Exception\Auth($errorMessage);
            }
        }

        // Create user XML for Alma API
        $xml = simplexml_load_string(
            '<?xml version="1.0" encoding="UTF-8" standalone="yes"?>'
            . "\n\n<user/>"
        );
        $xml->addChild('record_type', $newUserConfig['recordType']);
        $xml->addChild('first_name', $formParams['firstname']);
        $xml->addChild('last_name', $formParams['lastname']);
        $xml->addChild('user_group', $newUserConfig['userGroup']);
        $xml->addChild(
            'preferred_language', $newUserConfig['preferredLanguage']
        );
        $xml->addChild('account_type', $newUserConfig['accountType']);
        $xml->addChild('status', $newUserConfig['status']);
        $xml->addChild('expiry_date', $expiryDate->format('Y-m-d') . 'Z');
        if (null !== $purgeDate) {
            $xml->addChild('purge_date', $purgeDate->format('Y-m-d') . 'Z');
        }

        $contactInfo = $xml->addChild('contact_info');
        $emails = $contactInfo->addChild('emails');
        $email = $emails->addChild('email');
        $email->addAttribute('preferred', 'true');
        $email->addChild('email_address', $formParams['email']);
        $emailTypes = $email->addChild('email_types');
        $emailTypes->addChild('email_type', $newUserConfig['emailType']);

        $userIdentifiers = $xml->addChild('user_identifiers');
        $userIdentifier = $userIdentifiers->addChild('user_identifier');
        $userIdentifier->addChild('id_type', $newUserConfig['idType']);
        $userIdentifier->addChild('value', $formParams['username']);

        $userXml = $xml->asXML();

        // Create user in Alma
        $almaAnswer = $this->makeRequest(
            '/users',
            [],
            [],
            'POST',
            $userXml,
            ['Content-Type' => 'application/xml']
        );

        // Return the XML from Alma on success. On error, an exception is thrown
        // in makeRequest
        return $almaAnswer;
    }

    /**
     * Patron Login
     *
     * This is responsible for authenticating a patron against the catalog.
     *
     * @param string $username The patrons barcode or other username.
     * @param string $password The patrons password.
     *
     * @return string[]|NULL
     */
    public function patronLogin($username, $password)
    {
        $loginMethod = $this->config['Catalog']['loginMethod'] ?? 'vufind';

        $patron = [];
        $patronId = $username;
        if ('email' === $loginMethod) {
            // Create parameters for API call
            $getParams = [
                'q' => 'email~' . $username
            ];

            // Try to find the user in Alma
            $response = $this->makeRequest(
                '/users/',
                $getParams
            );

            foreach (($response->user ?? []) as $user) {
                if ((string)$user->status !== 'ACTIVE') {
                    continue;
                }
                if ($patron) {
                    // More than one match, cannot log in by email
                    $this->debug(
                        "Email $username matches more than one user, cannot login"
                    );
                    return null;
                }
                $patron = [
                    'id' => (string)$user->primary_id,
                    'cat_username' => trim($username),
                    'email' => trim($username)
                ];
            }
            if (!$patron) {
                return null;
            }
            // Use primary id in further queries
            $patronId = $patron['id'];
        } elseif ('password' === $loginMethod) {
            // Create parameters for API call
            $getParams = [
                'user_id_type' => 'all_unique',
                'op' => 'auth',
                'password' => $password
            ];

            // Try to authenticate the user with Alma
            list($response, $status) = $this->makeRequest(
                '/users/' . urlencode($username),
                $getParams,
                [],
                'POST',
                null,
                null,
                [400],
                true
            );
            if (400 === $status) {
                return null;
            }
        } elseif ('vufind' !== $loginMethod) {
            $this->logError("Invalid login method configured: $loginMethod");
            throw new ILSException('Invalid login method configured');
        }

        // Create parameters for API call
        $getParams = [
            'user_id_type' => 'all_unique',
            'view' => 'full',
            'expand' => 'none'
        ];

        // Check for patron in Alma
        $response = $this->makeRequest(
            '/users/' . urlencode($patronId),
            $getParams
        );

        if ($response !== null) {
            // We may already have some information, so just fill the gaps
            $patron['id'] = (string)$response->primary_id;
            $patron['cat_username'] = trim($username);
            $patron['cat_password'] = trim($password);
            $patron['firstname'] = (string)$response->first_name ?? '';
            $patron['lastname'] = (string)$response->last_name ?? '';
            $patron['email'] = $this->getPreferredEmail($response);
            return $patron;
        }

        return null;
    }

    /**
     * Get Patron Profile
     *
     * This is responsible for retrieving the profile for a specific patron.
     *
     * @param array $patron The patron array
     *
     * @return array Array of the patron's profile data on success.
     */
    public function getMyProfile($patron)
    {
        $patronId = $patron['id'];
        $xml = $this->makeRequest('/users/' . $patronId);
        if (empty($xml)) {
            return [];
        }
        $profile = [
            'firstname'  => (isset($xml->first_name))
                                ? (string)$xml->first_name
                                : null,
            'lastname'   => (isset($xml->last_name))
                                ? (string)$xml->last_name
                                : null,
            'group'      => isset($xml->user_group)
                                ? $this->getTranslatableString($xml->user_group)
                                : null,
            'group_code' => (isset($xml->user_group))
                                ? (string)$xml->user_group
                                : null
        ];
        $contact = $xml->contact_info;
        if ($contact) {
            if ($contact->addresses) {
                $address = $contact->addresses[0]->address;
                $profile['address1'] =  (isset($address->line1))
                                            ? (string)$address->line1
                                            : null;
                $profile['address2'] =  (isset($address->line2))
                                            ? (string)$address->line2
                                            : null;
                $profile['address3'] =  (isset($address->line3))
                                            ? (string)$address->line3
                                            : null;
                $profile['zip']      =  (isset($address->postal_code))
                                            ? (string)$address->postal_code
                                            : null;
                $profile['city']     =  (isset($address->city))
                                            ? (string)$address->city
                                            : null;
                $profile['country']  =  (isset($address->country))
                                            ? (string)$address->country
                                            : null;
            }
            if ($contact->phones) {
                $profile['phone'] = (isset($contact->phones[0]->phone->phone_number))
                                   ? (string)$contact->phones[0]->phone->phone_number
                                   : null;
            }
            $profile['email'] = $this->getPreferredEmail($xml);
        }

        // Cache the user group code
        $cacheId = 'alma|user|' . $patronId . '|group_code';
        $this->putCachedData($cacheId, $profile['group_code'] ?? null);

        return $profile;
    }

    /**
     * Get Patron Fines
     *
     * This is responsible for retrieving all fines by a specific patron.
     *
     * @param array $patron The patron array from patronLogin
     *
     * @return mixed        Array of the patron's fines on success.
     */
    public function getMyFines($patron)
    {
        $xml = $this->makeRequest(
            '/users/' . $patron['id'] . '/fees'
        );
        $fineList = [];
        foreach ($xml as $fee) {
            $created = (string)$fee->creation_time;
            $checkout = (string)$fee->status_time;
            $fineList[] = [
                "title"    => (string)($fee->title ?? ''),
                "amount"   => round(floatval($fee->original_amount) * 100),
                "balance"  => round(floatval($fee->balance) * 100),
                "createdate" => $this->dateConverter->convertToDisplayDateAndTime(
                    'Y-m-d\TH:i:s.???T',
                    $created
                ),
                "checkout" => $this->dateConverter->convertToDisplayDateAndTime(
                    'Y-m-d\TH:i:s.???T',
                    $checkout
                ),
                "fine"     => $this->getTranslatableString($fee->type)
            ];
        }
        return $fineList;
    }

    /**
     * Get Patron Holds
     *
     * This is responsible for retrieving all holds by a specific patron.
     *
     * @param array $patron The patron array from patronLogin
     *
     * @return mixed        Array of the patron's holds on success.
     *
     * @SuppressWarnings(PHPMD.UnusedFormalParameter)
     */
    public function getMyHolds($patron)
    {
        $xml = $this->makeRequest(
            '/users/' . $patron['id'] . '/requests',
            ['request_type' => 'HOLD']
        );
        $holdList = [];
        foreach ($xml as $request) {
            $holdList[] = [
                'create' => (string)$request->request_date,
                'expire' => (string)$request->last_interest_date,
                'id' => (string)$request->request_id,
                'in_transit' => (string)$request->request_status !== 'On Hold Shelf',
                'item_id' => (string)$request->mms_id,
                'location' => (string)$request->pickup_location,
                'processed' => $request->item_policy === 'InterlibraryLoan'
                    && (string)$request->request_status !== 'Not Started',
                'title' => (string)$request->title,
                /*
                // VuFind keys
                'available'         => $request->,
                'canceled'          => $request->,
                'institution_dbkey' => $request->,
                'institution_id'    => $request->,
                'institution_name'  => $request->,
                'position'          => $request->,
                'reqnum'            => $request->,
                'requestGroup'      => $request->,
                'source'            => $request->,
                // Alma keys
                "author": null,
                "comment": null,
                "desc": "Book"
                "description": null,
                "material_type": {
                "pickup_location": "Burns",
                "pickup_location_library": "BURNS",
                "pickup_location_type": "LIBRARY",
                "place_in_queue": 1,
                "request_date": "2013-11-12Z"
                "request_id": "83013520000121",
                "request_status": "NOT_STARTED",
                "request_type": "HOLD",
                "title": "Test title",
                "value": "BK",
                */
            ];
        }
        return $holdList;
    }

    /**
     * Cancel hold requests.
     *
     * @param array $cancelDetails An associative array with two keys: patron
     *                             (array returned by the driver's
     *                             patronLogin method) and details (an array
     *                             of strings eturned by the driver's
     *                             getCancelHoldDetails method)
     *
     * @return array                Associative array containing with keys 'count'
     *                                 (number of items successfully cancelled) and
     *                                 'items' (array of successful cancellations).
     */
    public function cancelHolds($cancelDetails)
    {
        $returnArray = [];
        $patronId = $cancelDetails['patron']['id'];
        $count = 0;

        foreach ($cancelDetails['details'] as $requestId) {
            $item = [];
            try {
                // Get some details of the requested items as we need them below.
                // We only can get them from an API request.
                $requestDetails = $this->makeRequest(
                    $this->baseUrl .
                        '/users/' . urlencode($patronId) .
                        '/requests/' . urlencode($requestId)
                );

                $mmsId = (isset($requestDetails->mms_id))
                          ? (string)$requestDetails->mms_id
                          : (string)$requestDetails->mms_id;

                // Delete the request in Alma
                $apiResult = $this->makeRequest(
                    $this->baseUrl .
                    '/users/' . urlencode($patronId) .
                    '/requests/' . urlencode($requestId),
                    ['reason' => 'CancelledAtPatronRequest'],
                    [],
                    'DELETE'
                );

                // Adding to "count" variable and setting values to return array
                $count++;
                $item[$mmsId]['success'] = true;
                $item[$mmsId]['status'] = 'hold_cancel_success';
            } catch (ILSException $e) {
                if (isset($apiResult['xml'])) {
                    $almaErrorCode = $apiResult['xml']->errorList->error->errorCode;
                    $sysMessage = $apiResult['xml']->errorList->error->errorMessage;
                } else {
                    $almaErrorCode = 'No error code available';
                    $sysMessage = 'HTTP status code: ' .
                         ($e->getCode() ?? 'Code not available');
                }
                $item[$mmsId]['success'] = false;
                $item[$mmsId]['status'] = 'hold_cancel_fail';
                $item[$mmsId]['sysMessage'] = $sysMessage . '. ' .
                         'Alma MMS ID: ' . $mmsId . '. ' .
                         'Alma request ID: ' . $requestId . '. ' .
                         'Alma error code: ' . $almaErrorCode;
            }

            $returnArray['items'] = $item;
        }

        $returnArray['count'] = $count;

        return $returnArray;
    }

    /**
     * Get details of a single hold request.
     *
     * @param array $holdDetails One of the item arrays returned by the
     *                           getMyHolds method
     *
     * @return string            The Alma request ID
     */
    public function getCancelHoldDetails($holdDetails)
    {
        return $holdDetails['id'];
    }

    /**
     * Get Patron Storage Retrieval Requests
     *
     * This is responsible for retrieving all call slips by a specific patron.
     *
     * @param array $patron The patron array from patronLogin
     *
     * @return mixed        Array of the patron's holds
     *
     * @SuppressWarnings(PHPMD.UnusedFormalParameter)
     */
    public function getMyStorageRetrievalRequests($patron)
    {
        $xml = $this->makeRequest(
            '/users/' . $patron['id'] . '/requests',
            ['request_type' => 'MOVE']
        );
        $holdList = [];
        for ($i = 0; $i < count($xml->user_requests); $i++) {
            $request = $xml->user_requests[$i];
            if (!isset($request->item_policy)
                || $request->item_policy !== 'Archive'
            ) {
                continue;
            }
            $holdList[] = [
                'create' => $request->request_date,
                'expire' => $request->last_interest_date,
                'id' => $request->request_id,
                'in_transit' => $request->request_status !== 'IN_PROCESS',
                'item_id' => $request->mms_id,
                'location' => $request->pickup_location,
                'processed' => $request->item_policy === 'InterlibraryLoan'
                    && $request->request_status !== 'NOT_STARTED',
                'title' => $request->title,
            ];
        }
        return $holdList;
    }

    /**
     * Get Patron ILL Requests
     *
     * This is responsible for retrieving all ILL requests by a specific patron.
     *
     * @param array $patron The patron array from patronLogin
     *
     * @return mixed        Array of the patron's ILL requests
     *
     * @SuppressWarnings(PHPMD.UnusedFormalParameter)
     */
    public function getMyILLRequests($patron)
    {
        $xml = $this->makeRequest(
            '/users/' . $patron['id'] . '/requests',
            ['request_type' => 'MOVE']
        );
        $holdList = [];
        for ($i = 0; $i < count($xml->user_requests); $i++) {
            $request = $xml->user_requests[$i];
            if (!isset($request->item_policy)
                || $request->item_policy !== 'InterlibraryLoan'
            ) {
                continue;
            }
            $holdList[] = [
                'create' => $request->request_date,
                'expire' => $request->last_interest_date,
                'id' => $request->request_id,
                'in_transit' => $request->request_status !== 'IN_PROCESS',
                'item_id' => $request->mms_id,
                'location' => $request->pickup_location,
                'processed' => $request->item_policy === 'InterlibraryLoan'
                    && $request->request_status !== 'NOT_STARTED',
                'title' => $request->title,
            ];
        }
        return $holdList;
    }

    /**
     * Get transactions of the current patron.
     *
     * @param array $patron The patron array from patronLogin
     * @param array $params Parameters
     *
     * @return array Transaction information as array.
     *
     * @author Michael Birkner
     */
    public function getMyTransactions($patron, $params = [])
    {
        // Defining the return value
        $returnArray = [];

        // Get the patron id
        $patronId = $patron['id'];

        // Create a timestamp for calculating the due / overdue status
        $nowTS = time();

        $sort = explode(
            ' ', !empty($params['sort']) ? $params['sort'] : 'checkout desc', 2
        );
        if ($sort[0] == 'checkout') {
            $sortKey = 'loan_date';
        } elseif ($sort[0] == 'title') {
            $sortKey = 'title';
        } else {
            $sortKey = 'due_date';
        }
        $direction = (isset($sort[1]) && 'desc' === $sort[1]) ? 'DESC' : 'ASC';

        $pageSize = $params['limit'] ?? 50;
        $params = [
            'limit' => $pageSize,
            'offset' => isset($params['page'])
                ? ($params['page'] - 1) * $pageSize : 0,
            'order_by' => $sortKey,
            'direction' => $direction,
            'expand' => 'renewable'
        ];

        // Get user loans from Alma API
        $apiResult = $this->makeRequest(
            '/users/' . $patronId . '/loans',
            $params
        );

        // If there is an API result, process it
        $totalCount = 0;
        if ($apiResult) {
            $totalCount = $apiResult->attributes()->total_record_count;
            // Iterate over all item loans
            foreach ($apiResult->item_loan as $itemLoan) {
                $loan['duedate'] = $this->parseDate(
                    (string)$itemLoan->due_date,
                    true
                );
                //$loan['dueTime'] = ;
                $loan['dueStatus'] = null; // Calculated below
                $loan['id'] = (string)$itemLoan->mms_id;
                //$loan['source'] = 'Solr';
                $loan['barcode'] = (string)$itemLoan->item_barcode;
                //$loan['renew'] = ;
                //$loan['renewLimit'] = ;
                //$loan['request'] = ;
                //$loan['volume'] = ;
                $loan['publication_year'] = (string)$itemLoan->publication_year;
                $loan['renewable']
                    = (strtolower((string)$itemLoan->renewable) == 'true')
                    ? true
                    : false;
                //$loan['message'] = ;
                $loan['title'] = (string)$itemLoan->title;
                $loan['item_id'] = (string)$itemLoan->loan_id;
                $loan['institution_name']
                    = $this->getTranslatableString($itemLoan->library);
                //$loan['isbn'] = ;
                //$loan['issn'] = ;
                //$loan['oclc'] = ;
                //$loan['upc'] = ;
                $loan['borrowingLocation']
                    = $this->getTranslatableString($itemLoan->circ_desk);

                // Calculate due status
                $dueDateTS = strtotime($loan['duedate']);
                if ($nowTS > $dueDateTS) {
                    // Loan is overdue
                    $loan['dueStatus'] = 'overdue';
                } elseif (($dueDateTS - $nowTS) < 86400) {
                    // Due date within one day
                    $loan['dueStatus'] = 'due';
                }

                $returnArray[] = $loan;
            }
        }

        return [
            'count' => $totalCount,
            'records' => $returnArray
        ];
    }

    /**
     * Get Alma loan IDs for use in renewMyItems.
     *
     * @param array $checkOutDetails An array from getMyTransactions
     *
     * @return string The Alma loan ID for this loan
     *
     * @author Michael Birkner
     */
    public function getRenewDetails($checkOutDetails)
    {
        $loanId = $checkOutDetails['item_id'];
        return $loanId;
    }

    /**
     * Renew loans via Alma API.
     *
     * @param array $renewDetails An array with the IDs of the loans returned by
     *                            getRenewDetails and the patron information
     *                            returned by patronLogin.
     *
     * @return array[] An array with the renewal details and a success or error
     *                 message.
     *
     * @author Michael Birkner
     */
    public function renewMyItems($renewDetails)
    {
        $returnArray = [];
        $patronId = $renewDetails['patron']['id'];

        foreach ($renewDetails['details'] as $loanId) {
            // Create an empty array that holds the information for a renewal
            $renewal = [];

            try {
                // POST the renewals to Alma
                $apiResult = $this->makeRequest(
                    '/users/' . $patronId . '/loans/' . $loanId . '/?op=renew',
                    [],
                    [],
                    'POST'
                );

                // Add information to the renewal array
                $blocks = false;
                $renewal[$loanId]['success'] = true;
                $renewal[$loanId]['new_date'] = $this->parseDate(
                    (string)$apiResult->due_date,
                    true
                );
                //$renewal[$loanId]['new_time'] = ;
                $renewal[$loanId]['item_id'] = (string)$apiResult->loan_id;
                $renewal[$loanId]['sysMessage'] = 'renew_success';

                // Add the renewal to the return array
                $returnArray['details'] = $renewal;
            } catch (ILSException $ilsEx) {
                // Add the empty renewal array to the return array
                $returnArray['details'] = $renewal;

                // Add a message that can be translated
                $blocks[] = 'renew_fail';
            }
        }

        $returnArray['blocks'] = $blocks;

        return $returnArray;
    }

    /**
     * Get Status
     *
     * This is responsible for retrieving the status information of a certain
     * record.
     *
     * @param string $id The record id to retrieve the holdings for
     *
     * @return mixed     On success, an associative array with the following keys:
     * id, availability (boolean), status, location, reserve, callnumber.
     */
    public function getStatus($id)
    {
        $idList = [$id];
        $status = $this->getStatuses($idList);
        return current($status);
    }

    /**
     * Get Statuses
     *
     * This is responsible for retrieving the status information for a
     * collection of records.
     *
     * @param array $ids The array of record ids to retrieve the status for
     *
     * @return array An array of getStatus() return values on success.
     */
    public function getStatuses($ids)
    {
        return $this->getStatusesForInventoryTypes($ids, $this->getInventoryTypes());
    }

    /**
     * Get Purchase History
     *
     * This is responsible for retrieving the acquisitions history data for the
     * specific record (usually recently received issues of a serial).
     *
     * @param string $id The record id to retrieve the info for
     *
     * @return array     An array with the acquisitions data on success.
     */
    public function getPurchaseHistory($id)
    {
        // TODO: Alma getPurchaseHistory
        return [];
    }

    /**
     * Public Function which retrieves renew, hold and cancel settings from the
     * driver ini file.
     *
     * @param string $function The name of the feature to be checked
     * @param array  $params   Optional feature-specific parameters (array)
     *
     * @return array An array with key-value pairs.
     *
     * @SuppressWarnings(PHPMD.UnusedFormalParameter)
     */
    public function getConfig($function, $params = null)
    {
        if ($function == 'patronLogin') {
            return [
                'loginMethod' => $this->config['Catalog']['loginMethod'] ?? 'vufind'
            ];
        }
        if (isset($this->config[$function])) {
            $functionConfig = $this->config[$function];

            // Set default value for "itemLimit" in Alma driver
            if ($function === 'Holds') {
                $functionConfig['itemLimit'] = $functionConfig['itemLimit']
                    ?? 10
                    ?: 10;
            }
        } elseif ('getMyTransactions' === $function) {
            $functionConfig = [
                'max_results' => 100,
                'sort' => [
                    'checkout desc' => 'sort_checkout_date_desc',
                    'checkout asc' => 'sort_checkout_date_asc',
                    'due desc' => 'sort_due_date_desc',
                    'due asc' => 'sort_due_date_asc',
                    'title asc' => 'sort_title'
                ],
                'default_sort' => 'due asc'
            ];
        } else {
            $functionConfig = false;
        }

        return $functionConfig;
    }

    /**
     * Place a hold request via Alma API. This could be a title level request or
     * an item level request.
     *
     * @param array $holdDetails An associative array w/ atleast patron and item_id
     *
     * @return array success: bool, sysMessage: string
     *
     * @link https://developers.exlibrisgroup.com/alma/apis/bibs
     */
    public function placeHold($holdDetails)
    {
        // Check for title or item level request
        $level = $holdDetails['level'] ?? 'item';

        // Get information that is valid for both, item level requests and title
        // level requests.
        $mmsId = $holdDetails['id'];
        $holId = $holdDetails['holding_id'];
        $itmId = $holdDetails['item_id'];
        $patronId = $holdDetails['patron']['id'];
        $pickupLocation = $holdDetails['pickUpLocation'] ?? null;
        $comment = $holdDetails['comment'] ?? null;
        $requiredBy = (isset($holdDetails['requiredBy']))
        ? $this->dateConverter->convertFromDisplayDate(
            'Y-m-d',
            $holdDetails['requiredBy']
        ) . 'Z'
        : null;

        // Create body for API request
        $body = [];
        $body['request_type'] = 'HOLD';
        $body['pickup_location_type'] = 'LIBRARY';
        $body['pickup_location_library'] = $pickupLocation;
        $body['comment'] = $comment;
        $body['last_interest_date'] = $requiredBy;

        // Remove "null" values from body array
        $body = array_filter($body);

        // Check if we have a title level request or an item level request
        if ($level === 'title') {
            // Add description if we have one for title level requests as Alma
            // needs it under certain circumstances. See: https://developers.
            // exlibrisgroup.com/alma/apis/xsd/rest_user_request.xsd?tags=POST
            $description = isset($holdDetails['description']) ?? null;
            if ($description) {
                $body['description'] = $description;
            }

            // Create HTTP client with Alma API URL for title level requests
            $client = $this->httpService->createClient(
                $this->baseUrl . '/bibs/' . urlencode($mmsId)
                . '/requests?apikey=' . urlencode($this->apiKey)
                . '&user_id=' . urlencode($patronId)
                . '&format=json'
            );
        } else {
            // Create HTTP client with Alma API URL for item level requests
            $client = $this->httpService->createClient(
                $this->baseUrl . '/bibs/' . urlencode($mmsId)
                . '/holdings/' . urlencode($holId)
                . '/items/' . urlencode($itmId)
                . '/requests?apikey=' . urlencode($this->apiKey)
                . '&user_id=' . urlencode($patronId)
                . '&format=json'
            );
        }

        // Set headers
        $client->setHeaders(
            [
            'Content-type: application/json',
            'Accept: application/json'
            ]
        );

        // Set HTTP method
        $client->setMethod(\Zend\Http\Request::METHOD_POST);

        // Set body
        $client->setRawBody(json_encode($body));

        // Send API call and get response
        $response = $client->send();

        // Check for success
        if ($response->isSuccess()) {
            return ['success' => true];
        } else {
            // TODO: Throw an error
            error_log($response->getBody());
        }

        // Get error message
        $error = json_decode($response->getBody());
        if (!$error) {
            $error = simplexml_load_string($response->getBody());
        }

        return [
            'success' => false,
            'sysMessage' => $error->errorList->error[0]->errorMessage
                ?? 'hold_error_fail'
        ];
    }

    /**
     * Get Pick Up Locations
     *
     * This is responsible get a list of valid library locations for holds / recall
     * retrieval
     *
     * @param array $patron Patron information returned by the patronLogin method.
     *
     * @return array An array of associative arrays with locationID and
     * locationDisplay keys
     *
     * @SuppressWarnings(PHPMD.UnusedFormalParameter)
     */
    public function getPickupLocations($patron)
    {
        $xml = $this->makeRequest('/conf/libraries');
        $libraries = [];
        foreach ($xml as $library) {
            $libraries[] = [
                'locationID' => $library->code,
                'locationDisplay' => $library->name
            ];
        }
        return $libraries;
    }

    /**
     * Request from /courses.
     *
     * @return array with key = course ID, value = course name
     */
    public function getCourses()
    {
        // https://developers.exlibrisgroup.com/alma/apis/courses
        // GET /almaws/v1/courses
        $xml = $this->makeRequest('/courses');
        $courses = [];
        foreach ($xml as $course) {
            $courses[$course->id] = $course->name;
        }
        return $courses;
    }

    /**
     * Get reserves by course
     *
     * @param string $courseID     Value from getCourses
     * @param string $instructorID Value from getInstructors (not used yet)
     * @param string $departmentID Value from getDepartments (not used yet)
     *
     * @return array With key BIB_ID - The record ID of the current reserve item.
     *               Not currently used:
     *               DISPLAY_CALL_NO, AUTHOR, TITLE, PUBLISHER, PUBLISHER_DATE
     *
     * @SuppressWarnings(PHPMD.UnusedFormalParameter)
     */
    public function findReserves($courseID, $instructorID, $departmentID)
    {
        // https://developers.exlibrisgroup.com/alma/apis/courses
        // GET /almaws/v1/courses/{course_id}/reading-lists
        $xml = $this->makeRequest('/courses/' . $courseID . '/reading-lists');
        $reserves = [];
        foreach ($xml as $list) {
            $listId = $list->id;
            $listXML = $this->makeRequest(
                "/courses/${$courseID}/reading-lists/${$listId}/citations"
            );
            foreach ($listXML as $citation) {
                $reserves[$citation->id] = $citation->metadata;
            }
        }
        return $reserves;
    }

    /**
     * Parse a date.
     *
     * @param string  $date     Date to parse
     * @param boolean $withTime Add time to return if available?
     *
     * @return string
     */
    public function parseDate($date, $withTime = false)
    {
        // Remove trailing Z from end of date
        // e.g. from Alma we get dates like 2012-07-13Z without time, which is wrong)
        if (strpos($date, 'T') === false && substr($date, -1) === 'Z') {
            $date = substr($date, 0, -1);
        }

        $compactDate = "/^[0-9]{8}$/"; // e. g. 20120725
        $euroName = "/^[0-9]+\/[A-Za-z]{3}\/[0-9]{4}$/"; // e. g. 13/jan/2012
        $euro = "/^[0-9]+\/[0-9]+\/[0-9]{4}$/"; // e. g. 13/7/2012
        $euroPad = "/^[0-9]{1,2}\/[0-9]{1,2}\/[0-9]{2,4}$/"; // e. g. 13/07/2012
        $datestamp = "/^[0-9]{4}-[0-9]{2}-[0-9]{2}$/"; // e. g. 2012-07-13
        $timestamp = "/^[0-9]{4}-[0-9]{2}-[0-9]{2}T[0-9]{2}:[0-9]{2}:[0-9]{2}Z$/";
        // e. g. 2017-07-09T18:00:00

        if ($date == null || $date == '') {
            return '';
        } elseif (preg_match($compactDate, $date) === 1) {
            return $this->dateConverter->convertToDisplayDate('Ynd', $date);
        } elseif (preg_match($euroName, $date) === 1) {
            return $this->dateConverter->convertToDisplayDate('d/M/Y', $date);
        } elseif (preg_match($euro, $date) === 1) {
            return $this->dateConverter->convertToDisplayDate('d/m/Y', $date);
        } elseif (preg_match($euroPad, $date) === 1) {
            return $this->dateConverter->convertToDisplayDate('d/m/y', $date);
        } elseif (preg_match($datestamp, $date) === 1) {
            return $this->dateConverter->convertToDisplayDate('Y-m-d', $date);
        } elseif (preg_match($timestamp, $date) === 1) {
            if ($withTime) {
                return $this->dateConverter->convertToDisplayDateAndTime(
                    'Y-m-d\TH:i:sT',
                    $date
                );
            } else {
                return $this->dateConverter->convertToDisplayDate(
                    'Y-m-d',
                    substr($date, 0, 10)
                );
            }
        } else {
            throw new \Exception("Invalid date: $date");
        }
    }

    /**
     * Get the inventory types to be displayed. Possible values are:
     * p_avail,e_avail,d_avail
     *
     * @return array
     */
    protected function getInventoryTypes()
    {
        $types = explode(
            ':',
            $this->config['Holdings']['inventoryTypes']
                ?? 'physical:digital:electronic'
        );

        $result = [];
        $map = [
            'physical' => 'p_avail',
            'digital' => 'd_avail',
            'electronic' => 'e_avail'
        ];
        $types = array_flip($types);
        foreach ($map as $src => $dest) {
            if (isset($types[$src])) {
                $result[] = $dest;
            }
        }

        return $result;
    }

    /**
     * Get Statuses for inventory types
     *
     * This is responsible for retrieving the status information for a
     * collection of records with specified inventory types.
     *
     * @param array $ids   The array of record ids to retrieve the status for
     * @param array $types Inventory types
     *
     * @return array An array of getStatus() return values on success.
     */
    protected function getStatusesForInventoryTypes($ids, $types)
    {
        $results = [];
        $params = [
            'mms_id' => implode(',', $ids),
            'expand' => implode(',', $types)
        ];
        if ($bibs = $this->makeRequest('/bibs', $params)) {
            foreach ($bibs as $bib) {
                $marc = new \File_MARCXML(
                    $bib->record->asXML(),
                    \File_MARCXML::SOURCE_STRING
                );
                $status = [];
                $tmpl = [
                    'id' => (string)$bib->mms_id,
                    'source' => 'Solr',
                    'callnumber' => (string)($bib->isbn ?? ''),
                    'reserve' => 'N',
                ];
                if ($record = $marc->next()) {
                    // Physical
                    $physicalItems = $record->getFields('AVA');
                    foreach ($physicalItems as $field) {
                        $avail = $this->getMarcSubfield($field, 'e');
                        $item = $tmpl;
                        $item['availability'] = strtolower($avail) === 'available';
                        $item['location'] = $this->getMarcSubfield($field, 'c');
                        $status[] = $item;
                    }
                    // Electronic
                    $electronicItems = $record->getFields('AVE');
                    foreach ($electronicItems as $field) {
                        $avail = $this->getMarcSubfield($field, 'e');
                        $item = $tmpl;
                        $item['availability'] = strtolower($avail) === 'available';
                        $item['location'] = $this->getMarcSubfield($field, 'm');
                        $url = $this->getMarcSubfield($field, 'u');
                        if (preg_match('/^https?:\/\//', $url)) {
                            $item['locationhref'] = $url;
                        }
                        $item['status'] = $this->getMarcSubfield($field, 's');
                        $status[] = $item;
                    }
                    // Digital
                    $deliveryUrl
                        = $this->config['Holdings']['digitalDeliveryUrl'] ?? '';
                    $digitalItems = $record->getFields('AVD');
                    if ($digitalItems && !$deliveryUrl) {
                        $this->logWarning(
                            'Digital items exist for ' . (string)$bib->mms_id
                            . ', but digitalDeliveryUrl not set -- unable to'
                            . ' generate links'
                        );
                    }
                    foreach ($digitalItems as $field) {
                        $item = $tmpl;
                        unset($item['callnumber']);
                        $item['availability'] = true;
                        $item['location'] = $this->getMarcSubfield($field, 'e');
                        if ($deliveryUrl) {
                            $item['locationhref'] = str_replace(
                                '%%id%%',
                                $this->getMarcSubfield($field, 'b'),
                                $deliveryUrl
                            );
                        }
                        $status[] = $item;
                    }
                }
                $results[(string)$bib->mms_id] = $status;
            }
        }
        return $results;
    }

    /**
     * Get the preferred email address for the user (or first one if no preferred one
     * is found)
     *
     * @param SimpleXMLElement $user User data
     *
     * @return string|null
     */
    protected function getPreferredEmail($user)
    {
        if (!empty($user->contact_info->emails->email)) {
            foreach ($user->contact_info->emails->email as $email) {
                if ('true' === (string)$email['preferred']) {
                    return isset($email->email_address)
                        ? (string)$email->email_address : null;
                }
            }
            $email = $user->contact_info->emails->email[0];
            return isset($email->email_address)
                ? (string)$email->email_address : null;
        }
        return null;
    }

    /**
<<<<<<< HEAD
     * Gets a translatable string from an element with content and a desc attribute.
     *
     * @param SimpleXMLElement $element XML element
     *
     * @return \VuFind\I18n\TranslatableString
     */
    protected function getTranslatableString($element)
    {
        if (null === $element) {
            return null;
        }
        $value = ($this->config['Catalog']['translationPrefix'] ?? '')
            . (string)$element;
        $desc = $element->attributes()->desc ?? $value;
        return new \VuFind\I18n\TranslatableString($value, $desc);
=======
     * Get a MARC subfield from a MARC field
     *
     * @param \File_MARC_Subfield $field    MARC Field
     * @param string              $subfield Subfield code
     *
     * @return string
     */
    protected function getMarcSubfield($field, $subfield)
    {
        $subfield = $field->getSubfield($subfield);
        return false === $subfield ? '' : $subfield->getData();
>>>>>>> e7fc5122
    }

    // @codingStandardsIgnoreStart

    /**
     * @return array with key = course ID, value = course name
     * /
     * public function getFunds() {
     * // https://developers.exlibrisgroup.com/alma/apis/acq
     * // GET /almaws/v1/acq/funds
     * }
     */

    // @codingStandardsIgnoreEnd
}<|MERGE_RESOLUTION|>--- conflicted
+++ resolved
@@ -1684,7 +1684,6 @@
     }
 
     /**
-<<<<<<< HEAD
      * Gets a translatable string from an element with content and a desc attribute.
      *
      * @param SimpleXMLElement $element XML element
@@ -1700,7 +1699,9 @@
             . (string)$element;
         $desc = $element->attributes()->desc ?? $value;
         return new \VuFind\I18n\TranslatableString($value, $desc);
-=======
+    }
+
+    /**
      * Get a MARC subfield from a MARC field
      *
      * @param \File_MARC_Subfield $field    MARC Field
@@ -1712,7 +1713,6 @@
     {
         $subfield = $field->getSubfield($subfield);
         return false === $subfield ? '' : $subfield->getData();
->>>>>>> e7fc5122
     }
 
     // @codingStandardsIgnoreStart
