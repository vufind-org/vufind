--- conflicted
+++ resolved
@@ -45,7 +45,7 @@
  * @license  http://opensource.org/licenses/gpl-2.0.php GNU General Public License
  * @link     http://vufind.org/wiki/building_an_ils_driver Wiki
  */
-class MultiBackend extends AbstractBase 
+class MultiBackend extends AbstractBase
     implements ServiceLocatorAwareInterface, \Zend\Log\LoggerAwareInterface
 {
     /**
@@ -111,7 +111,7 @@
      * @var LoggerInterface|bool
      */
     protected $logger = false;
-    
+
     /**
      * Constructor
      *
@@ -147,7 +147,7 @@
             $this->logger->err(get_class($this) . ": $msg");
         }
     }
-    
+
     /**
      * Log a debug message.
      *
@@ -161,7 +161,7 @@
             $this->logger->debug(get_class($this) . ": $msg");
         }
     }
-    
+
     /**
      * Set the driver configuration.
      *
@@ -310,7 +310,7 @@
         if (isset($this->cache[$source])) {
             return $this->cache[$source];
         }
-        
+
         if (isset($this->drivers[$source])) {
             $driver = $this->drivers[$source];
             $config = $this->getDriverConfig($source);
@@ -406,11 +406,7 @@
                     && $value !== ''
                     && in_array($key, $modifyFields)
                 ) {
-<<<<<<< HEAD
-                    $array[$key] = $source . '.' . $value;
-=======
                     $data[$key] = $source . '.' . $value;
->>>>>>> 58e7b2bb
                 }
             }
         }
@@ -592,7 +588,7 @@
 
     /**
      * Get available login targets (drivers enabled for login)
-     * 
+     *
      * @return string[] Source ID's
      */
     public function getLoginDrivers()
@@ -604,7 +600,7 @@
 
     /**
      * Get default login driver
-     * 
+     *
      * @return string Default login driver or empty string
      */
     public function getDefaultLoginDriver()
@@ -618,7 +614,7 @@
         }
         return '';
     }
-    
+
     /**
      * Function developed to reduce code duplication in supportsMethod() and __call()
      *
@@ -775,7 +771,7 @@
         }
         return false;
     }
-        
+
     /**
      * Default method -- pass along calls to the driver if available; return
      * false otherwise.  This allows custom functions to be implemented in
