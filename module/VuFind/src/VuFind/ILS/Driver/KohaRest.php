--- conflicted
+++ resolved
@@ -246,13 +246,6 @@
     protected $sortItemsBySerialIssue = true;
 
     /**
-<<<<<<< HEAD
-     * Whether to include suspended holds in hold queue length calculation.
-     *
-     * @var bool
-     */
-    protected $includeSuspendedHoldsInQueueLength = false;
-=======
      * Whether the location field in holdings/status results is populated from
      * - branch (Koha library branch/physical location)
      * or
@@ -262,7 +255,13 @@
      * @var string
      */
     protected $locationField = 'branch';
->>>>>>> b3574df0
+
+    /**
+     * Whether to include suspended holds in hold queue length calculation.
+     *
+     * @var bool
+     */
+    protected $includeSuspendedHoldsInQueueLength = false;
 
     /**
      * Constructor
@@ -346,13 +345,11 @@
         $this->sortItemsBySerialIssue
             = $this->config['Holdings']['sortBySerialIssue'] ?? true;
 
-<<<<<<< HEAD
+        $this->locationField
+            = strtolower(trim($this->config['Holdings']['locationField'] ?? 'branch'));
+
         $this->includeSuspendedHoldsInQueueLength
             = $this->config['Holdings']['includeSuspendedHoldsInQueueLength'] ?? false;
-=======
-        $this->locationField
-            = strtolower(trim($this->config['Holdings']['locationField'] ?? 'branch'));
->>>>>>> b3574df0
 
         // Init session cache for session-specific data
         $namespace = md5($this->config['Catalog']['host']);
