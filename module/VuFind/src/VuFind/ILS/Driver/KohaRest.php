<?php

/**
 * VuFind Driver for Koha, using REST API
 *
 * PHP version 8
 *
 * Copyright (C) The National Library of Finland 2016-2023.
 * Copyright (C) Moravian Library 2019.
 *
 * This program is free software; you can redistribute it and/or modify
 * it under the terms of the GNU General Public License version 2,
 * as published by the Free Software Foundation.
 *
 * This program is distributed in the hope that it will be useful,
 * but WITHOUT ANY WARRANTY; without even the implied warranty of
 * MERCHANTABILITY or FITNESS FOR A PARTICULAR PURPOSE.  See the
 * GNU General Public License for more details.
 *
 * You should have received a copy of the GNU General Public License
 * along with this program; if not, write to the Free Software
 * Foundation, Inc., 51 Franklin Street, Fifth Floor, Boston, MA  02110-1301  USA
 *
 * @category VuFind
 * @package  ILS_Drivers
 * @author   Bohdan Inhliziian <bohdan.inhliziian@gmail.com.cz>
 * @author   Ere Maijala <ere.maijala@helsinki.fi>
 * @author   Josef Moravec <josef.moravec@mzk.cz>
 * @license  http://opensource.org/licenses/gpl-2.0.php GNU General Public License
 * @link     https://vufind.org/wiki/development:plugins:ils_drivers Wiki
 */

namespace VuFind\ILS\Driver;

use VuFind\Date\DateException;
use VuFind\Exception\AuthToken as AuthTokenException;
use VuFind\Exception\ILS as ILSException;
use VuFind\ILS\Logic\AvailabilityStatus;
use VuFind\Service\CurrencyFormatter;

use function array_key_exists;
use function call_user_func;
use function count;
use function in_array;
use function is_array;
use function is_callable;
use function is_string;

/**
 * VuFind Driver for Koha, using REST API
 *
 * Minimum Koha Version: 20.05 + koha-plugin-rest-di REST API plugin from
 * https://github.com/natlibfi/koha-plugin-rest-di
 *
 * @category VuFind
 * @package  ILS_Drivers
 * @author   Bohdan Inhliziian <bohdan.inhliziian@gmail.com.cz>
 * @author   Ere Maijala <ere.maijala@helsinki.fi>
 * @author   Josef Moravec <josef.moravec@mzk.cz>
 * @license  http://opensource.org/licenses/gpl-2.0.php GNU General Public License
 * @link     https://vufind.org/wiki/development:plugins:ils_drivers Wiki
 */
class KohaRest extends \VuFind\ILS\Driver\AbstractBase implements
    \VuFindHttp\HttpServiceAwareInterface,
    \VuFind\I18n\Translator\TranslatorAwareInterface,
    \Laminas\Log\LoggerAwareInterface,
    \VuFind\I18n\HasSorterInterface
{
    use \VuFindHttp\HttpServiceAwareTrait;
    use \VuFind\I18n\Translator\TranslatorAwareTrait;
    use \VuFind\Cache\CacheTrait;
    use \VuFind\ILS\Driver\OAuth2TokenTrait;
    use \VuFind\I18n\HasSorterTrait;

    /**
     * Library prefix
     *
     * @var string
     */
    protected $source = '';

    /**
     * Date converter object
     *
     * @var \VuFind\Date\Converter
     */
    protected $dateConverter;

    /**
     * Factory function for constructing the SessionContainer.
     *
     * @var callable
     */
    protected $sessionFactory;

    /**
     * Currency formatter
     *
     * @var CurrencyFormatter
     */
    protected $currencyFormatter;

    /**
     * Session cache
     *
     * @var \Laminas\Session\Container
     */
    protected $sessionCache;

    /**
     * Validate passwords
     *
     * @var bool
     */
    protected $dontValidatePasswords = false;

    /**
     * Default pickup location
     *
     * @var string
     */
    protected $defaultPickUpLocation;

    /**
     * Whether to allow canceling holds in transit. Default is false.
     *
     * @var bool
     */
    protected $allowCancelInTransit = false;

    /**
     * Item status rankings. The lower the value, the more important the status.
     *
     * @var array
     */
    protected $statusRankings = [
        'Charged'                        => 1,
        'On Hold'                        => 2,
        'HoldingStatus::transit_to'      => 3,
        'HoldingStatus::transit_to_date' => 4,
    ];

    /**
     * Mappings from fee (account line) types
     *
     * @var array
     */
    protected $feeTypeMappings = [
        'A' => 'Account',
        'C' => 'Credit',
        'Copie' => 'Copier Fee',
        'F' => 'Overdue',
        'FU' => 'Accrued Fine',
        'L' => 'Lost Item Replacement',
        'M' => 'Sundry',
        'N' => 'New Card',
        'ODUE' => 'Overdue',
        'Res' => 'Hold Fee',
        'HE' => 'Hold Expired',
        'RENT' => 'Rental',
    ];

    /**
     * Mappings from renewal block reasons
     *
     * @var array
     */
    protected $renewalBlockMappings = [
        'too_soon' => 'ILSMessages::renewal_too_soon',
        'auto_too_soon' => 'ILSMessages::will_auto_renew',
        'onsite_checkout' => 'ILSMessages::special_circulation',
        'on_reserve' => 'renew_item_requested',
        'too_many' => 'renew_item_limit',
        'restriction' => 'ILSMessages::renewal_block',
        'overdue' => 'renew_item_overdue',
        'cardlost' => 'ILSMessages::lost_card',
        'gonenoaddress' => 'patron_status_address_missing',
        'debarred' => 'patron_status_card_blocked',
        'debt' => 'ILSMessages::too_much_debt',
        'recalled' => 'ILSMessages::renewal_recalled',
    ];

    /**
     * Permanent renewal blocks
     *
     * @var array
     */
    protected $permanentRenewalBlocks = [
        'onsite_checkout',
        'on_reserve',
        'too_many',
    ];

    /**
     * Patron status mappings
     *
     * @var array
     */
    protected $patronStatusMappings = [
        'Hold::MaximumHoldsReached' => 'patron_status_maximum_requests',
        'Patron::CardExpired' => 'patron_status_card_expired',
        'Patron::DebarredOverdue' => 'patron_status_debarred_overdue',
        'Patron::Debt' => 'patron_status_debt_limit_reached',
        'Patron::DebtGuarantees' => 'patron_status_guarantees_debt_limit_reached',
        'Patron::GoneNoAddress' => 'patron_status_address_missing',
    ];

    /**
     * Item status mappings
     *
     * @var array
     */
    protected $itemStatusMappings = [
        'Item::Held' => 'On Hold',
        'Item::Waiting' => 'On Holdshelf',
        'Item::Recalled' => 'Recalled',
    ];

    /**
     * Item status mapping methods used when the item status mappings above
     * (or in the configuration file) don't contain a direct mapping.
     *
     * @var array
     */
    protected $itemStatusMappingMethods = [
        'Item::CheckedOut' => 'getStatusCodeItemCheckedOut',
        'Item::Lost' => 'getStatusCodeItemNotForLoanOrLost',
        'Item::NotForLoan' => 'getStatusCodeItemNotForLoanOrLost',
        'Item::NotForLoanForcing' => 'getStatusCodeItemNotForLoanOrLost',
        'Item::Transfer' => 'getStatusCodeItemTransfer',
        'ItemType::NotForLoan' => 'getStatusCodeItemNotForLoanOrLost',
    ];

    /**
     * Whether to display home library instead of holding library
     *
     * @var bool
     */
    protected $useHomeLibrary = false;

    /**
     * Whether to sort items by serial issue. Default is true.
     *
     * @var bool
     */
    protected $sortItemsBySerialIssue = true;

    /**
     * Whether the location field in holdings/status results is populated from
     * - branch (Koha library branch/physical location)
     * or
     * - shelving (Koha permanent shelving location of an item)
     * Default is 'branch'.
     *
     * @var string
     */
    protected $locationField = 'branch';

    /**
     * Whether to include suspended holds in hold queue length calculation.
     *
     * @var bool
     */
    protected $includeSuspendedHoldsInQueueLength = false;

    /**
     * Constructor
     *
     * @param \VuFind\Date\Converter $dateConverter     Date converter object
     * @param callable               $sessionFactory    Factory function returning
     * SessionContainer object
     * @param CurrencyFormatter      $currencyFormatter Currency formatter
     */
    public function __construct(
        \VuFind\Date\Converter $dateConverter,
        $sessionFactory,
        currencyFormatter $currencyFormatter
    ) {
        $this->dateConverter = $dateConverter;
        $this->sessionFactory = $sessionFactory;
        $this->currencyFormatter = $currencyFormatter;
    }

    /**
     * Initialize the driver.
     *
     * Validate configuration and perform all resource-intensive tasks needed to
     * make the driver active.
     *
     * @throws ILSException
     * @return void
     */
    public function init()
    {
        // Validate config
        $required = ['host'];
        foreach ($required as $current) {
            if (!isset($this->config['Catalog'][$current])) {
                throw new ILSException("Missing Catalog/{$current} config setting.");
            }
        }

        $this->dontValidatePasswords
            = !empty($this->config['Catalog']['dontValidatePasswords']);

        $this->defaultPickUpLocation
            = $this->config['Holds']['defaultPickUpLocation'] ?? '';
        if ($this->defaultPickUpLocation === 'user-selected') {
            $this->defaultPickUpLocation = false;
        }

        $this->allowCancelInTransit
            = !empty($this->config['Holds']['allowCancelInTransit']);

        if (!empty($this->config['StatusRankings'])) {
            $this->statusRankings = array_merge(
                $this->statusRankings,
                $this->config['StatusRankings']
            );
        }

        if (!empty($this->config['FeeTypeMappings'])) {
            $this->feeTypeMappings = array_merge(
                $this->feeTypeMappings,
                $this->config['FeeTypeMappings']
            );
        }

        if (!empty($this->config['PatronStatusMappings'])) {
            $this->patronStatusMappings = array_merge(
                $this->patronStatusMappings,
                $this->config['PatronStatusMappings']
            );
        }

        if (!empty($this->config['ItemStatusMappings'])) {
            $this->itemStatusMappings = array_merge(
                $this->itemStatusMappings,
                $this->config['ItemStatusMappings']
            );
        }

        $this->useHomeLibrary = !empty($this->config['Holdings']['useHomeLibrary']);

        $this->sortItemsBySerialIssue
            = $this->config['Holdings']['sortBySerialIssue'] ?? true;

        $this->locationField
            = strtolower(trim($this->config['Holdings']['locationField'] ?? 'branch'));

        $this->includeSuspendedHoldsInQueueLength
            = $this->config['Holdings']['includeSuspendedHoldsInQueueLength'] ?? false;

        // Init session cache for session-specific data
        $namespace = md5($this->config['Catalog']['host']);
        $factory = $this->sessionFactory;
        $this->sessionCache = $factory($namespace);
    }

    /**
     * Method to ensure uniform cache keys for cached VuFind objects.
     *
     * @param string|null $suffix Optional suffix that will get appended to the
     * object class name calling getCacheKey()
     *
     * @return string
     */
    protected function getCacheKey($suffix = null)
    {
        return 'KohaRest' . '-' . md5($this->config['Catalog']['host'] . $suffix);
    }

    /**
     * Get Status
     *
     * This is responsible for retrieving the status information of a certain
     * record.
     *
     * @param string $id The record id to retrieve the holdings for
     *
     * @return array An associative array with the following keys:
     * id, availability (boolean), status, location, reserve, callnumber.
     */
    public function getStatus($id)
    {
        return $this->getItemStatusesForBiblio($id);
    }

    /**
     * Get Statuses
     *
     * This is responsible for retrieving the status information for a
     * collection of records.
     *
     * @param array $ids The array of record ids to retrieve the status for
     *
     * @return mixed     An array of getStatus() return values on success.
     */
    public function getStatuses($ids)
    {
        $items = [];
        foreach ($ids as $id) {
            $items[] = $this->getItemStatusesForBiblio($id);
        }
        return $items;
    }

    /**
     * Get Holding
     *
     * This is responsible for retrieving the holding information of a certain
     * record.
     *
     * @param string $id      The record id to retrieve the holdings for
     * @param array  $patron  Patron data
     * @param array  $options Extra options
     *
     * @throws ILSException
     * @return array         On success, an associative array with the following
     * keys: id, availability (boolean), status, location, reserve, callnumber,
     * duedate, number, barcode.
     *
     * @SuppressWarnings(PHPMD.UnusedFormalParameter)
     */
    public function getHolding($id, array $patron = null, array $options = [])
    {
        return $this->getItemStatusesForBiblio($id, $patron, $options);
    }

    /**
     * Get Purchase History
     *
     * This is responsible for retrieving the acquisitions history data for the
     * specific record (usually recently received issues of a serial).
     *
     * @param string $id The record id to retrieve the info for
     *
     * @return mixed     An array with the acquisitions data on success.
     *
     * @SuppressWarnings(PHPMD.UnusedFormalParameter)
     */
    public function getPurchaseHistory($id)
    {
        return [];
    }

    /**
     * Get New Items
     *
     * Retrieve the IDs of items recently added to the catalog.
     *
     * @param int $page    Page number of results to retrieve (counting starts at 1)
     * @param int $limit   The size of each page of results to retrieve
     * @param int $daysOld The maximum age of records to retrieve in days (max. 30)
     * @param int $fundId  optional fund ID to use for limiting results (use a value
     * returned by getFunds, or exclude for no limit); note that "fund" may be a
     * misnomer - if funds are not an appropriate way to limit your new item
     * results, you can return a different set of values from getFunds. The
     * important thing is that this parameter supports an ID returned by getFunds,
     * whatever that may mean.
     *
     * @return array       Associative array with 'count' and 'results' keys
     *
     * @SuppressWarnings(PHPMD.UnusedFormalParameter)
     */
    public function getNewItems($page, $limit, $daysOld, $fundId = null)
    {
        return ['count' => 0, 'results' => []];
    }

    /**
     * Get Departments
     *
     * @throws ILSException
     * @return array An associative array with key = ID, value = dept. name.
     */
    public function getDepartments()
    {
        $result = $this->makeRequest('v1/contrib/kohasuomi/departments');
        if (200 !== $result['code']) {
            throw new ILSException('Problem with Koha REST API.');
        }
        $departments = [];
        foreach ($result['data'] as $department) {
            // Before Koha 23.11, authorized values contained authorised_value and lib_opac.
            // From 23.11, they are 'value' and 'opac_description' (see Koha bug 32981):
            $code = $department['value'] ?? $department['authorised_value'];
            $description = $department['opac_description'] ?? $department['lib_opac'];
            $departments[$code] = $description;
        }
        return $departments;
    }

    /**
     * Get Instructors
     *
     * @throws ILSException
     * @return array An associative array with key = ID, value = name.
     */
    public function getInstructors()
    {
        $result = $this->makeRequest('v1/contrib/kohasuomi/instructors');
        if (200 !== $result['code']) {
            throw new ILSException('Problem with Koha REST API.');
        }
        $instructors = [];
        foreach ($result['data'] as $instructor) {
            $name = trim(
                ($instructor['firstname'] ?? '') . ' '
                . ($instructor['surname'] ?? '')
            );
            $instructors[$instructor['patron_id']] = $name;
        }
        return $instructors;
    }

    /**
     * Get Courses
     *
     * @throws ILSException
     * @return array An associative array with key = ID, value = name.
     */
    public function getCourses()
    {
        $result = $this->makeRequest('v1/contrib/kohasuomi/courses');
        if (200 !== $result['code']) {
            throw new ILSException('Problem with Koha REST API.');
        }
        $courses = [];
        foreach ($result['data'] as $course) {
            $courses[$course['course_id']] = $course['course_name'];
        }
        return $courses;
    }

    /**
     * Find Reserves
     *
     * Obtain information on course reserves.
     *
     * @param string $course ID from getCourses (empty string to match all)
     * @param string $inst   ID from getInstructors (empty string to match all)
     * @param string $dept   ID from getDepartments (empty string to match all)
     *
     * @throws ILSException
     * @return array An array of associative arrays representing reserve items.
     */
    public function findReserves($course, $inst, $dept)
    {
        $params = [];
        if ('' !== $course) {
            $params['course_id'] = $course;
        }
        if ('' !== $inst) {
            $params['patron_id'] = $inst;
        }
        if ('' !== $dept) {
            $params['department'] = $dept;
        }

        $result = $this->makeRequest(
            [
                'path' => 'v1/contrib/kohasuomi/coursereserves',
                'query' => $params,
            ]
        );
        if (200 !== $result['code']) {
            throw new ILSException('Problem with Koha REST API.');
        }

        $reserves = [];
        foreach ($result['data'] as $reserve) {
            $reserves[] = [
                'BIB_ID' => $reserve['biblio_id'],
                'COURSE_ID' => $reserve['course_id'],
                'DEPARTMENT_ID' => $reserve['course_department'],
                'INSTRUCTOR_ID' => $reserve['patron_id'],
            ];
        }
        return $reserves;
    }

    /**
     * Patron Login
     *
     * This is responsible for authenticating a patron against the catalog.
     *
     * @param string $username The patron username
     * @param string $password The patron password
     *
     * @return mixed           Associative array of patron info on successful login,
     * null on unsuccessful login.
     *
     * @SuppressWarnings(PHPMD.UnusedFormalParameter)
     */
    public function patronLogin($username, $password)
    {
        if (empty($username)) {
            return null;
        }

        if ($this->dontValidatePasswords) {
            $result = $this->makeRequest(
                [
                    'path' => 'v1/patrons',
                    'query' => [
                        'userid' => $username,
                        '_match' => 'exact',
                    ],
                    'method' => 'GET',
                    'errors' => true,
                ]
            );

            if (isset($result['data'][0])) {
                $data = $result['data'][0];
            } else {
                return null;
            }
        } else {
            if (empty($password)) {
                return null;
            }

            $result = $this->makeRequest(
                [
                    'path' => 'v1/contrib/kohasuomi/auth/patrons/validation',
                    'json' => ['userid' => $username, 'password' => $password],
                    'method' => 'POST',
                    'errors' => true,
                ]
            );

            if (isset($result['data'])) {
                $data = $result['data'];
            } else {
                return null;
            }
        }

        if (401 === $result['code'] || 403 === $result['code']) {
            return null;
        }
        if (200 !== $result['code']) {
            throw new ILSException('Problem with Koha REST API.');
        }

        return [
            'id' => $data['patron_id'],
            'firstname' => $data['firstname'],
            'lastname' => $data['surname'],
            'cat_username' => $username,
            'cat_password' => (string)$password,
            'email' => $data['email'],
            'major' => null,
            'college' => null,
            'home_library' => $data['library_id'],
        ];
    }

    /**
     * Check whether the patron is blocked from placing requests (holds/ILL/SRR).
     *
     * @param array $patron Patron data from patronLogin().
     *
     * @return mixed A boolean false if no blocks are in place and an array
     * of block reasons if blocks are in place
     */
    public function getRequestBlocks($patron)
    {
        return $this->getPatronBlocks($patron);
    }

    /**
     * Check whether the patron has any blocks on their account.
     *
     * @param array $patron Patron data from patronLogin().
     *
     * @return mixed A boolean false if no blocks are in place and an array
     * of block reasons if blocks are in place
     */
    public function getAccountBlocks($patron)
    {
        return $this->getPatronBlocks($patron);
    }

    /**
     * Get Patron Profile
     *
     * This is responsible for retrieving the profile for a specific patron.
     *
     * @param array $patron The patron array
     *
     * @throws ILSException
     * @return array        Array of the patron's profile data on success.
     */
    public function getMyProfile($patron)
    {
        $result = $this->makeRequest(['v1', 'patrons', $patron['id']]);

        if (200 !== $result['code']) {
            throw new ILSException('Problem with Koha REST API.');
        }

        $result = $result['data'];
        return [
            'firstname' => $result['firstname'],
            'lastname' => $result['surname'],
            'phone' => $result['phone'],
            'mobile_phone' => $result['mobile'],
            'email' => $result['email'],
            'address1' => $result['address'],
            'address2' => $result['address2'],
            'zip' => $result['postal_code'],
            'city' => $result['city'],
            'country' => $result['country'],
            'expiration_date' => $this->convertDate($result['expiry_date'] ?? null),
            'birthdate' => $result['date_of_birth'] ?? '',
        ];
    }

    /**
     * Get Patron Transactions
     *
     * This is responsible for retrieving all transactions (i.e. checked out items)
     * by a specific patron.
     *
     * @param array $patron The patron array from patronLogin
     * @param array $params Parameters
     *
     * @throws DateException
     * @throws ILSException
     * @return array        Array of the patron's transactions on success.
     */
    public function getMyTransactions($patron, $params = [])
    {
        return $this->getTransactions($patron, $params, false);
    }

    /**
     * Get Renew Details
     *
     * @param array $checkOutDetails An array of item data
     *
     * @return string Data for use in a form field
     */
    public function getRenewDetails($checkOutDetails)
    {
        return $checkOutDetails['checkout_id'] . '|' . $checkOutDetails['item_id'];
    }

    /**
     * Renew My Items
     *
     * Function for attempting to renew a patron's items. The data in
     * $renewDetails['details'] is determined by getRenewDetails().
     *
     * @param array $renewDetails An array of data required for renewing items
     * including the Patron ID and an array of renewal IDS
     *
     * @return array              An array of renewal information keyed by item ID
     */
    public function renewMyItems($renewDetails)
    {
        $finalResult = ['details' => []];

        foreach ($renewDetails['details'] as $details) {
            [$checkoutId, $itemId] = explode('|', $details);
            $result = $this->makeRequest(
                [
                    'path' => ['v1', 'checkouts', $checkoutId, 'renewal'],
                    'method' => 'POST',
                ]
            );
            if (201 === $result['code']) {
                $newDate
                    = $this->convertDate($result['data']['due_date'] ?? null, true);
                $finalResult['details'][$itemId] = [
                    'item_id' => $itemId,
                    'success' => true,
                    'new_date' => $newDate,
                ];
            } else {
                $finalResult['details'][$itemId] = [
                    'item_id' => $itemId,
                    'success' => false,
                ];
            }
        }
        return $finalResult;
    }

    /**
     * Get Patron Transaction History
     *
     * This is responsible for retrieving all historical transactions
     * (i.e. checked out items)
     * by a specific patron.
     *
     * @param array $patron The patron array from patronLogin
     * @param array $params Parameters
     *
     * @throws DateException
     * @throws ILSException
     * @return array        Array of the patron's transactions on success.
     */
    public function getMyTransactionHistory($patron, $params)
    {
        return $this->getTransactions($patron, $params, true);
    }

    /**
     * Purge Patron Transaction History
     *
     * @param array  $patron The patron array from patronLogin
     * @param ?array $ids    IDs to purge, or null for all
     *
     * @throws ILSException
     * @return array Associative array of the results
     */
    public function purgeTransactionHistory(array $patron, ?array $ids): array
    {
        if (null !== $ids) {
            throw new ILSException('Unsupported function');
        }
        $result = $this->makeRequest(
            [
                'path' => [
                    'v1', 'contrib', 'kohasuomi', 'patrons', $patron['id'],
                    'checkouts', 'history',
                ],
                'method' => 'DELETE',
                'errors' => true,
            ]
        );
        if (!in_array($result['code'], [200, 202, 204])) {
            return  [
                'success' => false,
                'status' => 'An error has occurred',
                'sys_message' => $result['data']['error'] ?? $result['code'],
            ];
        }

        return [
            'success' => true,
            'status' => 'loan_history_all_purged',
            'sys_message' => '',
        ];
    }

    /**
     * Get Patron Holds
     *
     * This is responsible for retrieving all holds by a specific patron.
     *
     * @param array $patron The patron array from patronLogin
     *
     * @throws DateException
     * @throws ILSException
     * @return array        Array of the patron's holds on success.
     */
    public function getMyHolds($patron)
    {
        $result = $this->makeRequest(
            [
                'path' => 'v1/holds',
                'query' => [
                    'patron_id' => $patron['id'],
                    '_match' => 'exact',
                    '_per_page' => -1,
                ],
            ]
        );

        $holds = [];
        foreach ($result['data'] as $entry) {
            $biblio = $this->getBiblio($entry['biblio_id']);
            $frozen = !empty($entry['suspended']);
            $volume = '';
            if ($entry['item_id'] ?? null) {
                $item = $this->getItem($entry['item_id']);
                $volume = $item['serial_issue_number'];
            }
            $available = !empty($entry['waiting_date']);
            $inTransit = !empty($entry['status']) && $entry['status'] == 'T';
            $requestId = $entry['hold_id'];
            $cancelDetails
                = ($available || ($inTransit && !$this->allowCancelInTransit))
                ? ''
                : $requestId;
            $updateDetails = ($available || $inTransit) ? '' : $requestId;
            // Note: Expiration date is the last interest date until the hold becomes
            // available for pickup. Then it becomes the last pickup date.
            $expirationDate = $this->convertDate($entry['expiration_date']);
            $holds[] = [
                'id' => $entry['biblio_id'],
                'item_id' => $entry['hold_id'],
                'reqnum' => $requestId,
                'location' => $this->getLibraryName(
                    $entry['pickup_library_id'] ?? null
                ),
                'create' => $this->convertDate($entry['hold_date'] ?? null),
                'expire' => $available ? null : $expirationDate,
                'position' => $entry['priority'],
                'available' => $available,
                'last_pickup_date' => $available ? $expirationDate : null,
                'frozen' => $frozen,
                'frozenThrough' => $frozen
                    ? $this->convertDate($entry['suspended_until'] ?? null) : null,
                'in_transit' => $inTransit,
                'title' => $this->getBiblioTitle($biblio),
                'isbn' => $biblio['isbn'] ?? '',
                'issn' => $biblio['issn'] ?? '',
                'publication_year' => $biblio['copyright_date']
                    ?? $biblio['publication_year'] ?? '',
                'volume' => $volume,
                'cancel_details' => $cancelDetails,
                'updateDetails' => $updateDetails,
            ];
        }

        return $holds;
    }

    /**
     * Cancel Holds
     *
     * Attempts to Cancel a hold. The data in $cancelDetails['details'] is taken from
     * holds' cancel_details field.
     *
     * @param array $cancelDetails An array of item and patron data
     *
     * @return array               An array of data on each request including
     * whether or not it was successful and a system message (if available)
     */
    public function cancelHolds($cancelDetails)
    {
        $details = $cancelDetails['details'];
        $count = 0;
        $response = [];

        foreach ($details as $holdId) {
            $result = $this->makeRequest(
                [
                    'path' => ['v1', 'holds', $holdId],
                    'method' => 'DELETE',
                    'errors' => true,
                ]
            );

            if (200 === $result['code'] || 204 === $result['code']) {
                $response[$holdId] = [
                    'success' => true,
                    'status' => 'hold_cancel_success',
                ];
                ++$count;
            } else {
                $response[$holdId] = [
                    'success' => false,
                    'status' => 'hold_cancel_fail',
                    'sysMessage' => false,
                ];
            }
        }
        return ['count' => $count, 'items' => $response];
    }

    /**
     * Get Pick Up Locations
     *
     * This is responsible for gettting a list of valid library locations for
     * holds / recall retrieval
     *
     * @param array $patron      Patron information returned by the patronLogin
     * method.
     * @param array $holdDetails Optional array, only passed in when getting a list
     * in the context of placing or editing a hold. When placing a hold, it contains
     * most of the same values passed to placeHold, minus the patron data. When
     * editing a hold it contains all the hold information returned by getMyHolds.
     * May be used to limit the pickup options or may be ignored. The driver must
     * not add new options to the return array based on this data or other areas of
     * VuFind may behave incorrectly.
     *
     * @throws ILSException
     * @return array        An array of associative arrays with locationID and
     * locationDisplay keys
     *
     * @SuppressWarnings(PHPMD.UnusedFormalParameter)
     */
    public function getPickUpLocations($patron = false, $holdDetails = null)
    {
        $bibId = $holdDetails['id'] ?? null;
        $itemId = $holdDetails['item_id'] ?? false;
        $requestId = $holdDetails['reqnum'] ?? false;
        $requestType
            = array_key_exists('StorageRetrievalRequest', $holdDetails ?? [])
                ? 'StorageRetrievalRequests' : 'Holds';
        $included = null;
        if ($bibId && 'Holds' === $requestType) {
            // Collect library codes that are to be included
            $level = !empty($holdDetails['level']) ? $holdDetails['level'] : 'title';
            if ('copy' === $level && false === $itemId) {
                return [];
            }
            if ('copy' === $level) {
                $result = $this->makeRequest(
                    [
                        'path' => [
                            'v1', 'contrib', 'kohasuomi', 'availability', 'items',
                            $itemId, 'hold',
                        ],
                        'query' => [
                            'patron_id' => (int)$patron['id'],
                            'query_pickup_locations' => 1,
                        ],
                    ]
                );
                if (empty($result['data'])) {
                    return [];
                }
                $notes = $result['data']['availability']['notes'] ?? [];
                $included = $notes['Item::PickupLocations']['to_libraries'] ?? [];
            } else {
                $result = $this->makeRequest(
                    [
                        'path' => [
                            'v1', 'contrib', 'kohasuomi', 'availability', 'biblios',
                            $bibId, 'hold',
                        ],
                        'query' => [
                            'patron_id' => (int)$patron['id'],
                            'query_pickup_locations' => 1,
                            'ignore_patron_holds' => $requestId ? 1 : 0,
                        ],
                    ]
                );
                if (empty($result['data'])) {
                    return [];
                }
                $notes = $result['data']['availability']['notes'] ?? [];
                $included = $notes['Biblio::PickupLocations']['to_libraries'] ?? [];
            }
        }

        $excluded = isset($this->config['Holds']['excludePickupLocations'])
            ? explode(':', $this->config['Holds']['excludePickupLocations']) : [];
        $locations = [];
        foreach ($this->getLibraries() as $library) {
            $code = $library['library_id'];
            if (
                (null === $included && !$library['pickup_location'])
                || in_array($code, $excluded)
                || (null !== $included && !in_array($code, $included))
            ) {
                continue;
            }
            $locations[] = [
                'locationID' => $code,
                'locationDisplay' => $library['name'],
            ];
        }

        // Do we need to sort pickup locations? If the setting is false, don't
        // bother doing any more work. If it's not set at all, default to
        // alphabetical order.
        $orderSetting = $this->config['Holds']['pickUpLocationOrder'] ?? 'default';
        if (count($locations) > 1 && !empty($orderSetting)) {
            $locationOrder = $orderSetting === 'default'
                ? [] : array_flip(explode(':', $orderSetting));
            $sortFunction = function ($a, $b) use ($locationOrder) {
                $aLoc = $a['locationID'];
                $bLoc = $b['locationID'];
                if (isset($locationOrder[$aLoc])) {
                    if (isset($locationOrder[$bLoc])) {
                        return $locationOrder[$aLoc] - $locationOrder[$bLoc];
                    }
                    return -1;
                }
                if (isset($locationOrder[$bLoc])) {
                    return 1;
                }
                return $this->getSorter()->compare(
                    $a['locationDisplay'],
                    $b['locationDisplay']
                );
            };
            usort($locations, $sortFunction);
        }

        return $locations;
    }

    /**
     * Get Default Pick Up Location
     *
     * Returns the default pick up location
     *
     * @param array $patron      Patron information returned by the patronLogin
     * method.
     * @param array $holdDetails Optional array, only passed in when getting a list
     * in the context of placing a hold; contains most of the same values passed to
     * placeHold, minus the patron data. May be used to limit the pickup options
     * or may be ignored.
     *
     * @return false|string      The default pickup location for the patron or false
     * if the user has to choose.
     *
     * @SuppressWarnings(PHPMD.UnusedFormalParameter)
     */
    public function getDefaultPickUpLocation($patron = false, $holdDetails = null)
    {
        return $this->defaultPickUpLocation;
    }

    /**
     * Check if request is valid
     *
     * This is responsible for determining if an item is requestable
     *
     * @param string $id     The Bib ID
     * @param array  $data   An Array of item data
     * @param array  $patron An array of patron data
     *
     * @return mixed An array of data on the request including
     * whether or not it is valid and a status message. Alternatively a boolean
     * true if request is valid, false if not.
     */
    public function checkRequestIsValid($id, $data, $patron)
    {
        if ($this->getPatronBlocks($patron)) {
            return false;
        }
        $level = $data['level'] ?? 'copy';
        if ('title' === $level) {
            $result = $this->makeRequest(
                [
                    'path' => [
                        'v1', 'contrib', 'kohasuomi', 'availability', 'biblios', $id,
                        'hold',
                    ],
                    'query' => ['patron_id' => $patron['id']],
                ]
            );
            if (!empty($result['data']['availability']['available'])) {
                return [
                    'valid' => true,
                    'status' => 'title_hold_place',
                ];
            }
            return [
                'valid' => false,
                'status' => $this->getHoldBlockReason($result['data']),
            ];
        }

        // Check if we have an item id:
        if (empty($data['item_id'])) {
            return false;
        }

        $result = $this->makeRequest(
            [
                'path' => [
                    'v1', 'contrib', 'kohasuomi', 'availability', 'items',
                    $data['item_id'], 'hold',
                ],
                'query' => ['patron_id' => $patron['id']],
            ]
        );
        if (!empty($result['data']['availability']['available'])) {
            return [
                'valid' => true,
                'status' => 'hold_place',
            ];
        }
        return [
            'valid' => false,
            'status' => $this->getHoldBlockReason($result['data']),
        ];
    }

    /**
     * Place Hold
     *
     * Attempts to place a hold or recall on a particular item and returns
     * an array with result details or throws an exception on failure of support
     * classes
     *
     * @param array $holdDetails An array of item and patron data
     *
     * @throws ILSException
     * @return mixed An array of data on the request including
     * whether or not it was successful and a system message (if available)
     */
    public function placeHold($holdDetails)
    {
        $patron = $holdDetails['patron'];
        $level = isset($holdDetails['level']) && !empty($holdDetails['level'])
            ? $holdDetails['level'] : 'copy';
        $pickUpLocation = !empty($holdDetails['pickUpLocation'])
            ? $holdDetails['pickUpLocation'] : $this->defaultPickUpLocation;
        $itemId = $holdDetails['item_id'] ?? false;
        $comment = $holdDetails['comment'] ?? '';
        $bibId = $holdDetails['id'];

        if ($level == 'copy' && empty($itemId)) {
            throw new ILSException("Hold level is 'copy', but item ID is empty");
        }

        // Make sure pickup location is valid
        if (!$this->pickUpLocationIsValid($pickUpLocation, $patron, $holdDetails)) {
            return $this->holdError('hold_invalid_pickup');
        }

        $request = [
            'biblio_id' => (int)$bibId,
            'patron_id' => (int)$patron['id'],
            'pickup_library_id' => $pickUpLocation,
            'notes' => $comment,
            'expiration_date' => !empty($holdDetails['requiredByTS'])
                        ? date('Y-m-d', $holdDetails['requiredByTS'])
                        : null,
        ];
        if ($level == 'copy') {
            $request['item_id'] = (int)$itemId;
        }

        $result = $this->makeRequest(
            [
                'path' => 'v1/holds',
                'json' => $request,
                'method' => 'POST',
                'errors' => true,
            ]
        );

        if ($result['code'] >= 300) {
            return $this->holdError($result['data']['error'] ?? 'hold_error_fail');
        }

        if ($holdDetails['startDateTS']) {
            $holdId = $result['data']['hold_id'];
            // Suspend until the previous day from start date:
            $request = [
                'suspended_until' => \DateTime::createFromFormat(
                    'U',
                    $holdDetails['startDateTS']
                )->modify('-1 DAY')->format('Y-m-d') . ' 23:59:59',
            ];
            $result = $this->makeRequest(
                [
                    'path' => ['v1', 'holds', $holdId],
                    'json' => $request,
                    'method' => 'PUT',
                    'errors' => true,
                ]
            );
            if ($result['code'] >= 300) {
                // Report a success since the hold was created, but include a message
                // about the modification failure:
                return [
                    'success' => true,
                    'warningMessage' => 'hold_error_update_failed',
                ];
            }
        }

        return ['success' => true];
    }

    /**
     * Update holds
     *
     * This is responsible for changing the status of hold requests
     *
     * @param array $holdsDetails The details identifying the holds
     * @param array $fields       An associative array of fields to be updated
     * @param array $patron       Patron array
     *
     * @return array Associative array of the results
     */
    public function updateHolds(
        array $holdsDetails,
        array $fields,
        array $patron
    ): array {
        $results = [];
        foreach ($holdsDetails as $requestId) {
            $updateFields = [];
            // Suspension (bool) has its own endpoint, so we need to distinguish
            // between the cases
            if (isset($fields['frozen'])) {
                if ($fields['frozen']) {
                    if (isset($fields['frozenThrough'])) {
                        // Convert the date to end of day in RFC3339 format. Note
                        // that as of May 2022 Koha only uses the date part and
                        // ignores time, but requires a valid RFC3339 date+time.
                        $date = $this->dateConverter->convertToDateTime(
                            'U',
                            $fields['frozenThroughTS']
                        );
                        $date->setTime(23, 59, 59, 999);
                        $updateFields['suspended_until']
                            = $date->format($date::RFC3339);
                        $result = false;
                    } else {
                        $result = $this->makeRequest(
                            [
                                'path' => ['v1', 'holds', $requestId, 'suspension'],
                                'method' => 'POST',
                                'json' => new \stdClass(), // For empty JSON object
                                'errors' => true,
                            ]
                        );
                    }
                } else {
                    $result = $this->makeRequest(
                        [
                            'path' => ['v1', 'holds', $requestId, 'suspension'],
                            'method' => 'DELETE',
                            'json' => new \stdClass(), // For empty JSON object
                            'errors' => true,
                        ]
                    );
                }
                if ($result && $result['code'] >= 300) {
                    $results[$requestId]['status']
                        = $result['data']['error'] ?? 'hold_error_update_failed';
                }
            }
            if (empty($results[$requestId]['errors'])) {
                if (isset($fields['pickUpLocation'])) {
                    $updateFields['pickup_library_id'] = $fields['pickUpLocation'];
                }
                if ($updateFields) {
                    $result = $this->makeRequest(
                        [
                            'path' => ['v1', 'holds', $requestId],
                            'method' => 'PUT',
                            'json' => $updateFields,
                            'errors' => true,
                        ]
                    );
                    if ($result['code'] >= 300) {
                        $results[$requestId]['status']
                            = $result['data']['error'] ?? 'hold_error_update_failed';
                    }
                }
            }

            $results[$requestId]['success'] = empty($results[$requestId]['status']);
        }

        return $results;
    }

    /**
     * Get Patron Storage Retrieval Requests
     *
     * This is responsible for retrieving all article requests by a specific patron.
     *
     * @param array $patron The patron array from patronLogin
     *
     * @return array        Array of the patron's storage retrieval requests.
     */
    public function getMyStorageRetrievalRequests($patron)
    {
        $result = $this->makeRequest(
            [
                'v1', 'contrib', 'kohasuomi', 'patrons', $patron['id'],
                'articlerequests',
            ]
        );
        if (empty($result)) {
            return [];
        }
        $requests = [];
        foreach ($result['data'] as $entry) {
            // Article requests don't yet have a unified API mapping in Koha.
            // Try to take into account existing and predicted field names.
            $bibId = $entry['biblio_id'] ?? $entry['biblionumber'] ?? null;
            $itemId = $entry['item_id'] ?? $entry['itemnumber'] ?? null;
            $location = $entry['library_id'] ?? $entry['branchcode'] ?? null;
            $title = '';
            $volume = '';
            if ($itemId) {
                $item = $this->getItem($itemId);
                $bibId = $item['biblio_id'];
                $volume = $item['serial_issue_number'];
            }
            if (!empty($bibId)) {
                $bib = $this->getBiblio($bibId);
                $title = $this->getBiblioTitle($bib);
            }
            $requests[] = [
                'id' => $bibId,
                'item_id' => $entry['id'],
                'location' => $location,
                'create' => $this->convertDate($entry['created_on']),
                'available' => $entry['status'] === 'COMPLETED',
                'title' => $title,
                'volume' => $volume,
            ];
        }
        return $requests;
    }

    /**
     * Get Cancel Storage Retrieval Request (article request) Details
     *
     * @param array $details An array of item data
     * @param array $patron  Patron information from patronLogin
     *
     * @return string Data for use in a form field
     *
     * @SuppressWarnings(PHPMD.UnusedFormalParameter)
     */
    public function getCancelStorageRetrievalRequestDetails($details, $patron)
    {
        return $details['item_id'];
    }

    /**
     * Cancel Storage Retrieval Requests (article requests)
     *
     * Attempts to Cancel an article request on a particular item. The
     * data in $cancelDetails['details'] is determined by
     * getCancelStorageRetrievalRequestDetails().
     *
     * @param array $cancelDetails An array of item and patron data
     *
     * @return array               An array of data on each request including
     * whether or not it was successful and a system message (if available)
     */
    public function cancelStorageRetrievalRequests($cancelDetails)
    {
        $details = $cancelDetails['details'];
        $patron = $cancelDetails['patron'];
        $count = 0;
        $response = [];

        foreach ($details as $id) {
            $result = $this->makeRequest(
                [
                    'path' => [
                        'v1', 'contrib', 'kohasuomi', 'patrons', $patron['id'],
                        'articlerequests', $id,
                    ],
                    'method' => 'DELETE',
                    'errors' => true,
                ]
            );

            if (200 !== $result['code']) {
                $response[$id] = [
                    'success' => false,
                    'status' => 'storage_retrieval_request_cancel_fail',
                    'sysMessage' => false,
                ];
            } else {
                $response[$id] = [
                    'success' => true,
                    'status' => 'storage_retrieval_request_cancel_success',
                ];
                ++$count;
            }
        }
        return ['count' => $count, 'items' => $response];
    }

    /**
     * Check if storage retrieval request is valid
     *
     * This is responsible for determining if an item is requestable
     *
     * @param string $id     The Bib ID
     * @param array  $data   An Array of item data
     * @param array  $patron An array of patron data
     *
     * @return bool True if request is valid, false if not
     */
    public function checkStorageRetrievalRequestIsValid($id, $data, $patron)
    {
        if (
            !isset($this->config['StorageRetrievalRequests'])
            || $this->getPatronBlocks($patron)
        ) {
            return false;
        }

        $level = $data['level'] ?? 'copy';

        if ('title' === $level) {
            $result = $this->makeRequest(
                [
                    'path' => [
                        'v1', 'contrib', 'kohasuomi', 'availability', 'biblios', $id,
                        'articlerequest',
                    ],
                    'query' => ['patron_id' => $patron['id']],
                ]
            );
        } else {
            $result = $this->makeRequest(
                [
                    'path' => [
                        'v1', 'contrib', 'kohasuomi', 'availability', 'items',
                        $data['item_id'], 'articlerequest',
                    ],
                    'query' => ['patron_id' => $patron['id']],
                ]
            );
        }
        return !empty($result['data']['availability']['available']);
    }

    /**
     * Place Storage Retrieval Request (Call Slip)
     *
     * Attempts to place a call slip request on a particular item and returns
     * an array with result details
     *
     * @param array $details An array of item and patron data
     *
     * @return mixed An array of data on the request including
     * whether or not it was successful and a system message (if available)
     */
    public function placeStorageRetrievalRequest($details)
    {
        $patron = $details['patron'];
        $level = $details['level'] ?? 'copy';
        $pickUpLocation = $details['pickUpLocation'] ?? null;
        $itemId = $details['item_id'] ?? false;
        $comment = $details['comment'] ?? '';
        $bibId = $details['id'];

        if ('copy' === $level && empty($itemId)) {
            throw new ILSException("Request level is 'copy', but item ID is empty");
        }

        // Make sure pickup location is valid
        if (
            null !== $pickUpLocation
            && !$this->pickUpLocationIsValid($pickUpLocation, $patron, $details)
        ) {
            return [
                'success' => false,
                'sysMessage' => 'storage_retrieval_request_invalid_pickup',
            ];
        }

        $request = [
            'biblio_id' => (int)$bibId,
            'pickup_library_id' => $pickUpLocation,
            'notes' => $comment,
            'volume' => $details['volume'] ?? '',
            'issue' => $details['issue'] ?? '',
            'date' => $details['year'] ?? '',
        ];
        if ($level == 'copy') {
            $request['item_id'] = (int)$itemId;
        }

        $result = $this->makeRequest(
            [
                'path' => [
                    'v1', 'contrib', 'kohasuomi', 'patrons', $patron['id'],
                    'articlerequests',
                ],
                'json' => $request,
                'method' => 'POST',
                'errors' => true,
            ]
        );

        if ($result['code'] >= 300) {
            $message = $result['data']['error']
                ?? 'storage_retrieval_request_error_fail';
            return [
                'success' => false,
                'sysMessage' => $message,
            ];
        }
        return [
            'success' => true,
            'status' => 'storage_retrieval_request_place_success',
        ];
    }

    /**
     * Get Patron Fines
     *
     * This is responsible for retrieving all fines by a specific patron.
     *
     * @param array $patron The patron array from patronLogin
     *
     * @throws DateException
     * @throws ILSException
     * @return array        Array of the patron's fines on success.
     */
    public function getMyFines($patron)
    {
        // TODO: Make this use X-Koha-Embed when the endpoint allows
        $result = $this->makeRequest(['v1', 'patrons', $patron['id'], 'account']);

        $fines = [];
        foreach ($result['data']['outstanding_debits']['lines'] ?? [] as $entry) {
            $bibId = null;
            if (!empty($entry['item_id'])) {
                $item = $this->getItem($entry['item_id']);
                if (!empty($item['biblio_id'])) {
                    $bibId = $item['biblio_id'];
                }
            }
            $type = trim($entry['debit_type']);
            $type = $this->translate($this->feeTypeMappings[$type] ?? $type);
            $description = trim($entry['description']);
            if ($description !== $type) {
                $type .= " - $description";
            }
            $fine = [
                'amount' => $entry['amount'] * 100,
                'balance' => $entry['amount_outstanding'] * 100,
                'fine' => $type,
                'createdate' => $this->convertDate($entry['date'] ?? null),
                'checkout' => '',
            ];
            if (null !== $bibId) {
                $fine['id'] = $bibId;
            }
            $fines[] = $fine;
        }
        return $fines;
    }

    /**
     * Change Password
     *
     * Attempts to change patron password (PIN code)
     *
     * @param array $details An array of patron id and old and new password:
     *
     * 'patron'      The patron array from patronLogin
     * 'oldPassword' Old password
     * 'newPassword' New password
     *
     * @return array An array of data on the request including
     * whether or not it was successful and a system message (if available)
     */
    public function changePassword($details)
    {
        $patron = $details['patron'];
        $request = [
            'password' => $details['newPassword'],
            'password_2' => $details['newPassword'],
        ];

        $result = $this->makeRequest(
            [
                'path' => ['v1', 'patrons', $patron['id'], 'password'],
                'json' => $request,
                'method' => 'POST',
                'errors' => true,
            ]
        );

        if (200 !== $result['code']) {
            if (400 === $result['code']) {
                $message = 'password_error_invalid';
            } else {
                $message = 'An error has occurred';
            }
            return [
                'success' => false, 'status' => $message,
            ];
        }
        return ['success' => true, 'status' => 'change_password_ok'];
    }

    /**
     * Provide an array of URL data (in the same format returned by the record
     * driver's getURLs method) for the specified bibliographic record.
     *
     * @param string $id Bibliographic record ID
     *
     * @return array
     */
    public function getUrlsForRecord(string $id): array
    {
        $links = [];
        $opacUrl = $this->config['Catalog']['opacURL'] ?? false;
        if ($opacUrl) {
            $url = strstr($opacUrl, '%%id%%') === false
                ? $opacUrl . urlencode($id)
                : str_replace('%%id%%', urlencode($id), $opacUrl);
            $desc = $this->translate('view_in_opac');
            $links[] = compact('url', 'desc');
        }
        return $links;
    }

    /**
     * Public Function which retrieves renew, hold and cancel settings from the
     * driver ini file.
     *
     * @param string $function The name of the feature to be checked
     * @param array  $params   Optional feature-specific parameters (array)
     *
     * @return array An array with key-value pairs.
     *
     * @SuppressWarnings(PHPMD.UnusedFormalParameter)
     */
    public function getConfig($function, $params = [])
    {
        if ('getMyTransactionHistory' === $function) {
            if (empty($this->config['TransactionHistory']['enabled'])) {
                return false;
            }
            $limit = $this->config['TransactionHistory']['max_page_size'] ?? 100;
            return [
                'max_results' => $limit,
                'sort' => [
                    '-checkout_date' => 'sort_checkout_date_desc',
                    '+checkout_date' => 'sort_checkout_date_asc',
                    '-checkin_date' => 'sort_return_date_desc',
                    '+checkin_date' => 'sort_return_date_asc',
                    '-due_date' => 'sort_due_date_desc',
                    '+due_date' => 'sort_due_date_asc',
                    '+title' => 'sort_title',
                ],
                'default_sort' => '-checkout_date',
                'purge_all' => $this->config['TransactionHistory']['purgeAll'] ?? true,
            ];
        } elseif ('getMyTransactions' === $function) {
            $limit = $this->config['Loans']['max_page_size'] ?? 100;
            return [
                'max_results' => $limit,
                'sort' => [
                    '-checkout_date' => 'sort_checkout_date_desc',
                    '+checkout_date' => 'sort_checkout_date_asc',
                    '-due_date' => 'sort_due_date_desc',
                    '+due_date' => 'sort_due_date_asc',
                    '+title' => 'sort_title',
                ],
                'default_sort' => '+due_date',
            ];
        } elseif ('Holdings' === $function) {
            $limitByType = $this->config['Holdings']['itemLimitByType'];
            $type = '';
            if ($limitByType) {
                $biblio = $this->getBiblio($params['id']);
                $type   = $biblio['item_type'];
            }
            return [
                'itemLimit' => $this->config['Holdings']['itemLimitByType'][$type]
                ?? $this->config['Holdings']['itemLimit']
                ?? null,
            ];
        }

        return $this->config[$function] ?? false;
    }

    /**
     * Helper method to determine whether or not a certain method can be
     * called on this driver. Required method for any smart drivers.
     *
     * @param string $method The name of the called method.
     * @param array  $params Array of passed parameters
     *
     * @return bool True if the method can be called with the given parameters,
     * false otherwise.
     *
     * @SuppressWarnings(PHPMD.UnusedFormalParameter)
     */
    public function supportsMethod($method, $params)
    {
        // Special case: change password is only available if properly configured.
        if ($method == 'changePassword') {
            return isset($this->config['changePassword']);
        }
        return is_callable([$this, $method]);
    }

    /**
     * Create a HTTP client
     *
     * @param string $url Request URL
     *
     * @return \Laminas\Http\Client
     */
    protected function createHttpClient($url)
    {
        $client = $this->httpService->createClient($url);

        if (
            isset($this->config['Http']['ssl_verify_peer_name'])
            && !$this->config['Http']['ssl_verify_peer_name']
        ) {
            $adapter = $client->getAdapter();
            if ($adapter instanceof \Laminas\Http\Client\Adapter\Socket) {
                $context = $adapter->getStreamContext();
                $res = stream_context_set_option(
                    $context,
                    'ssl',
                    'verify_peer_name',
                    false
                );
                if (!$res) {
                    throw new \Exception('Unable to set sslverifypeername option');
                }
            } elseif ($adapter instanceof \Laminas\Http\Client\Adapter\Curl) {
                $adapter->setCurlOption(CURLOPT_SSL_VERIFYHOST, false);
            }
        }

        // Set timeout value
        $timeout = $this->config['Catalog']['http_timeout'] ?? 30;
        // Make sure keepalive is disabled as this is known to cause problems:
        $client->setOptions(
            ['timeout' => $timeout, 'useragent' => 'VuFind', 'keepalive' => false]
        );

        // Set Accept header
        $client->getRequest()->getHeaders()->addHeaderLine(
            'Accept',
            'application/json'
        );

        return $client;
    }

    /**
     * Make Request
     *
     * Makes a request to the Koha REST API
     *
     * @param array $request Either a path as string or non-keyed array of path
     *                       elements, or a keyed array of request parameters:
     *
     * path     String or array of values to embed in the URL path. String is taken
     *          as is, array elements are url-encoded.
     * query    URL parameters (optional)
     * method   HTTP method (default is GET)
     * form     Form request params (optional)
     * json     JSON request as a PHP array (optional, only when form is not
     *          specified)
     * headers  Headers
     * errors   If true, return errors instead of raising an exception
     *
     * @return array
     * @throws ILSException
     */
    protected function makeRequest($request)
    {
        // Set up the request
        $apiUrl = $this->config['Catalog']['host'] . '/';

        // Handle the simple case of just a path in $request
        if (is_string($request) || !isset($request['path'])) {
            $request = [
                'path' => $request,
            ];
        }

        if (is_array($request['path'])) {
            $apiUrl .= implode('/', array_map('urlencode', $request['path']));
        } else {
            $apiUrl .= $request['path'];
        }

        $client = $this->createHttpClient($apiUrl);
        $client->getRequest()->getHeaders()
            ->addHeaderLine('Authorization', $this->getOAuth2Token());

        // Add params
        if (!empty($request['query'])) {
            $client->setParameterGet($request['query']);
        }
        if (!empty($request['form'])) {
            $client->setParameterPost($request['form']);
        } elseif (!empty($request['json'])) {
            $client->getRequest()->setContent(json_encode($request['json']));
            $client->getRequest()->getHeaders()->addHeaderLine(
                'Content-Type',
                'application/json'
            );
        }

        if (!empty($request['headers'])) {
            $requestHeaders = $client->getRequest()->getHeaders();
            foreach ($request['headers'] as $name => $value) {
                $requestHeaders->addHeaderLine($name, [$value]);
            }
        }

        // Send request and retrieve response
        $method = $request['method'] ?? 'GET';
        $startTime = microtime(true);
        $client->setMethod($method);

        try {
            $response = $client->send();
        } catch (\Exception $e) {
            $this->logError(
                "$method request for '$apiUrl' failed: " . $e->getMessage()
            );
            throw new ILSException('Problem with Koha REST API.');
        }

        // If we get a 401, we need to renew the access token and try again
        if ($response->getStatusCode() == 401) {
            $client->getRequest()->getHeaders()
                ->addHeaderLine('Authorization', $this->getOAuth2Token(true));

            try {
                $response = $client->send();
            } catch (\Exception $e) {
                $this->logError(
                    "$method request for '$apiUrl' failed: " . $e->getMessage()
                );
                throw new ILSException('Problem with Koha REST API.');
            }
        }

        $result = $response->getBody();

        $fullUrl = $apiUrl;
        if ($method == 'GET') {
            $fullUrl .= '?' . $client->getRequest()->getQuery()->toString();
        }
        $this->debug(
            '[' . round(microtime(true) - $startTime, 4) . 's]'
            . " $method request $fullUrl" . PHP_EOL . 'response: ' . PHP_EOL
            . $result
        );

        // Handle errors as complete failures only if the API call didn't return
        // valid JSON that the caller can handle
        $decodedResult = json_decode($result, true);
        if (
            empty($request['errors']) && !$response->isSuccess()
            && (null === $decodedResult || !empty($decodedResult['error'])
            || !empty($decodedResult['errors']))
        ) {
            $params = $method == 'GET'
                ? $client->getRequest()->getQuery()->toString()
                : $client->getRequest()->getPost()->toString();
            $this->logError(
                "$method request for '$apiUrl' with params '$params' and contents '"
                . $client->getRequest()->getContent() . "' failed: "
                . $response->getStatusCode() . ': ' . $response->getReasonPhrase()
                . ', response content: ' . $response->getBody()
            );
            throw new ILSException('Problem with Koha REST API.');
        }

        return [
            'data' => $decodedResult,
            'code' => (int)$response->getStatusCode(),
            'headers' => $response->getHeaders()->toArray(),
        ];
    }

    /**
     * Get a new or cached OAuth2 token (type + token)
     *
     * @param bool $renew Force renewal of token
     *
     * @return string
     */
    protected function getOAuth2Token($renew = false)
    {
        $cacheKey = 'oauth';

        if (!$renew) {
            $token = $this->getCachedData($cacheKey);
            if ($token) {
                return $token;
            }
        }

        $url = $this->config['Catalog']['host'] . '/v1/oauth/token';

        try {
            $token = $this->getNewOAuth2Token(
                $url,
                $this->config['Catalog']['clientId'],
                $this->config['Catalog']['clientSecret'],
                $this->config['Catalog']['grantType'] ?? 'client_credentials'
            );
        } catch (AuthTokenException $exception) {
            throw new ILSException(
                'Problem with Koha REST API: ' . $exception->getMessage()
            );
        }

        $this->putCachedData(
            $cacheKey,
            $token->getHeaderValue(),
            $token->getExpiresIn()
        );

        return $token->getHeaderValue();
    }

    /**
     * Get Item Statuses
     *
     * This is responsible for retrieving the status information of a certain
     * record.
     *
     * @param string $id      The record id to retrieve the holdings for
     * @param array  $patron  Patron information, if available
     * @param array  $options Extra options
     *
     * @return array An associative array with the following keys:
     * id, availability (boolean), status, location, reserve, callnumber.
     */
    protected function getItemStatusesForBiblio($id, $patron = null, array $options = [])
    {
        $requestParams = [
            'path' => [
                'v1', 'contrib', 'kohasuomi', 'availability', 'biblios', $id,
                'search',
            ],
            'errors' => true,
<<<<<<< HEAD
        ];
        if (($options['itemLimit'] ?? 0) > 0) {
            $requestParams['query'] = [
                'limit'  => $options['itemLimit'],
                'offset' => $options['offset'],
            ];
        }
        $result = $this->makeRequest($requestParams);

=======
            'query' => [],
        ];
        if ($this->includeSuspendedHoldsInQueueLength) {
            $requestParams['query']['include_suspended_in_hold_queue'] = '1';
        }
        $result = $this->makeRequest($requestParams);
>>>>>>> a459e575
        if (404 == $result['code']) {
            return [];
        }
        if (200 != $result['code']) {
            throw new ILSException('Problem with Koha REST API.');
        }

        if (empty($result['data']['item_availabilities'])) {
            return [];
        }

        $statuses = [];
        foreach ($result['data']['item_availabilities'] as $i => $item) {
            $avail = $item['availability'];
            $available = $avail['available'];
            $statusCodes = $this->getItemStatusCodes($item);
            $status = $this->pickStatus($statusCodes);
            if (isset($avail['unavailabilities']['Item::CheckedOut']['due_date'])) {
                $duedate = $this->convertDate(
                    $avail['unavailabilities']['Item::CheckedOut']['due_date'],
                    true
                );
            } else {
                $duedate = null;
            }

            $extraStatusInformation = [];
            if ($transit = $avail['unavailabilities']['Item::Transfer'] ?? null) {
                if (null !== ($toLibrary = $transit['to_library'] ?? null)) {
                    $extraStatusInformation['location'] = $this->getLibraryName($transit['to_library']);
                    if ($status == 'HoldingStatus::transit_to_date') {
                        $extraStatusInformation['date'] = $this->convertDate(
                            $transit['datesent'],
                            true
                        );
                    }
                }
            }

            $entry = [
                'id' => $id,
                'item_id' => $item['item_id'],
                'location' => $this->getItemLocationName($item),
                'availability' => new AvailabilityStatus($available, $status, $extraStatusInformation),
                'status_array' => $statusCodes,
                'reserve' => 'N',
                'callnumber' => $this->getItemCallNumber($item),
                'duedate' => $duedate,
                'number' => $item['serial_issue_number'],
                'barcode' => $item['external_id'],
                'sort' => $i,
                'requests_placed' => max(
                    [$item['hold_queue_length'],
                    $result['data']['hold_queue_length']]
                ),
            ];
            if (!empty($item['public_notes'])) {
                $entry['item_notes'] = [$item['public_notes']];
            }

            if ($patron && $this->itemHoldAllowed($item)) {
                $entry['is_holdable'] = true;
                $entry['level'] = 'copy';
                $entry['addLink'] = 'check';
            } else {
                $entry['is_holdable'] = false;
            }

            if ($patron && $this->itemArticleRequestAllowed($item)) {
                $entry['storageRetrievalRequest'] = 'auto';
                $entry['addStorageRetrievalRequestLink'] = 'check';
            }

            $statuses[] = $entry;
        }

        usort($statuses, [$this, 'statusSortFunction']);
        return $statuses;
    }

    /**
     * Get statuses for an item
     *
     * @param array $item Item from Koha
     *
     * @return array Status array and possible due date
     */
    protected function getItemStatusCodes($item)
    {
        $statuses = [];
        if ($item['availability']['available']) {
            $statuses[] = 'On Shelf';
        } elseif (isset($item['availability']['unavailabilities'])) {
            foreach ($item['availability']['unavailabilities'] as $code => $data) {
                // If we have a direct mapping, use it:
                if (isset($this->itemStatusMappings[$code])) {
                    $statuses[] = $this->itemStatusMappings[$code];
                    continue;
                }

                // Check for a mapping method for the unavailability reason:
                if ($methodName = ($this->itemStatusMappingMethods[$code] ?? '')) {
                    $statuses[]
                        = call_user_func([$this, $methodName], $code, $data, $item);
                } else {
                    if (!empty($data['code'])) {
                        $statuses[] = $data['code'];
                    } else {
                        $parts = explode('::', $code, 2);
                        if (isset($parts[1])) {
                            $statuses[] = $parts[1];
                        }
                    }
                }
            }
            if (empty($statuses)) {
                $statuses[] = 'Not Available';
            }
        } else {
            $this->logError(
                'Unable to determine status for item: ' . $this->varDump($item)
            );
        }

        if (empty($statuses)) {
            $statuses[] = 'No information available';
        }
        return array_unique($statuses);
    }

    /**
     * Get item status code for CheckedOut status
     *
     * @param string $code Status code
     * @param array  $data Status data
     * @param array  $item Item
     *
     * @return string
     *
     * @SuppressWarnings(PHPMD.UnusedFormalParameter)
     */
    protected function getStatusCodeItemCheckedOut($code, $data, $item)
    {
        $overdue = false;
        if (!empty($data['due_date'])) {
            $duedate = $this->dateConverter->convert(
                'Y-m-d',
                'U',
                $data['due_date']
            );
            $overdue = $duedate < time();
        }
        return $overdue ? 'Overdue' : 'Charged';
    }

    /**
     * Get item status code for NotForLoan or Lost status
     *
     * @param string $code Status code
     * @param array  $data Status data
     * @param array  $item Item
     *
     * @return string
     *
     * @SuppressWarnings(PHPMD.UnusedFormalParameter)
     */
    protected function getStatusCodeItemNotForLoanOrLost($code, $data, $item)
    {
        // NotForLoan and Lost are special: status has a library-specific
        // status number. Allow mapping of different status numbers
        // separately (e.g. Item::NotForLoan with status number 4
        // is mapped with key Item::NotForLoan4):
        $statusKey = $code . ($data['status'] ?? '-');
        // Replace ':' in status key if used as status since ':' is
        // the namespace separator in translatable strings:
        return $this->itemStatusMappings[$statusKey]
            ?? $data['code'] ?? str_replace(':', '_', $statusKey);
    }

    /**
     * Get item status code for Transfer status
     *
     * @param string $code Status code
     * @param array  $data Status data
     * @param array  $item Item
     *
     * @return string
     *
     * @SuppressWarnings(PHPMD.UnusedFormalParameter)
     */
    protected function getStatusCodeItemTransfer($code, $data, $item)
    {
        if (isset($data['to_library'])) {
            return isset($data['datesent']) ? 'HoldingStatus::transit_to_date' : 'HoldingStatus::transit_to';
        }

        $onHold = array_key_exists(
            'Item::Held',
            $item['availability']['notes'] ?? []
        );
        return $onHold ? 'In Transit On Hold' : 'In Transit';
    }

    /**
     * Status item sort function
     *
     * @param array $a First status record to compare
     * @param array $b Second status record to compare
     *
     * @return int
     */
    protected function statusSortFunction($a, $b)
    {
        $result = $this->getSorter()->compare($a['location'], $b['location']);

        if (0 === $result && $this->sortItemsBySerialIssue) {
            $result = strnatcmp($a['number'] ?? '', $b['number'] ?? '');
        }

        if (0 === $result) {
            $result = $a['sort'] - $b['sort'];
        }
        return $result;
    }

    /**
     * Check if an item is holdable
     *
     * @param array $item Item from Koha
     *
     * @return bool
     */
    protected function itemHoldAllowed($item)
    {
        $unavail = $item['availability']['unavailabilities'] ?? [];
        if (!isset($unavail['Hold::NotHoldable'])) {
            return true;
        }
        return false;
    }

    /**
     * Check if an article request can be placed on the item
     *
     * @param array $item Item from Koha
     *
     * @return bool
     */
    protected function itemArticleRequestAllowed($item)
    {
        $unavail = $item['availability']['unavailabilities'] ?? [];
        if (isset($unavail['ArticleRequest::NotAllowed'])) {
            return false;
        }
        if (
            empty($this->config['StorageRetrievalRequests']['allow_checked_out'])
            && isset($unavail['Item::CheckedOut'])
        ) {
            return false;
        }
        return true;
    }

    /**
     * Protected support method to pick which status message to display when multiple
     * options are present.
     *
     * @param array $statusArray Array of status messages to choose from.
     *
     * @throws ILSException
     * @return string            The best status message to display.
     */
    protected function pickStatus($statusArray)
    {
        // Pick the first entry by default, then see if we can find a better match:
        $status = $statusArray[0];
        $rank = $this->getStatusRanking($status);
        for ($x = 1; $x < count($statusArray); $x++) {
            if ($this->getStatusRanking($statusArray[$x]) < $rank) {
                $status = $statusArray[$x];
            }
        }

        return $status;
    }

    /**
     * Support method for pickStatus() -- get the ranking value of the specified
     * status message.
     *
     * @param string $status Status message to look up
     *
     * @return int
     */
    protected function getStatusRanking($status)
    {
        return $this->statusRankings[$status] ?? 32000;
    }

    /**
     * Get libraries from cache or from the API
     *
     * @return array
     */
    protected function getLibraries()
    {
        $cacheKey = 'libraries';
        $libraries = $this->getCachedData($cacheKey);
        if (null === $libraries) {
            $result = $this->makeRequest('v1/libraries?_per_page=-1');
            $libraries = [];
            foreach ($result['data'] as $library) {
                $libraries[$library['library_id']] = $library;
            }
            $this->putCachedData($cacheKey, $libraries, 3600);
        }
        return $libraries;
    }

    /**
     * Get shelving locations from cache or from the API
     *
     * @return array
     */
    protected function getShelvingLocations()
    {
        $cacheKey = 'shelvingLocations';
        $shelvingLocations = $this->getCachedData($cacheKey);
        if (null === $shelvingLocations) {
            $result = $this->makeRequest('v1/authorised_value_categories/loc/authorised_values?_per_page=-1');

            $shelvingLocations = [];
            foreach ($result['data'] as $shelvingLocation) {
                $shelvingLocations[$shelvingLocation['value']] = $shelvingLocation;
            }
            $this->putCachedData($cacheKey, $shelvingLocations, 3600);
        }
        return $shelvingLocations;
    }

    /**
     * Get library name
     *
     * @param string $library Library ID
     *
     * @return string
     */
    protected function getLibraryName($library)
    {
        $libraries = $this->getLibraries();
        return $libraries[$library]['name'] ?? '';
    }

    /**
     * Get patron's blocks, if any
     *
     * @param array $patron Patron
     *
     * @return mixed        A boolean false if no blocks are in place and an array
     * of block reasons if blocks are in place
     */
    protected function getPatronBlocks($patron)
    {
        $patronId = $patron['id'];
        $cacheId = "blocks|$patronId";
        $blockReason = $this->getCachedData($cacheId);
        if (null === $blockReason) {
            $result = $this->makeRequest(
                [
                    'path' => [
                        'v1', 'contrib', 'kohasuomi', 'patrons', $patron['id'],
                    ],
                    'query' => ['query_blocks' => 1],
                ]
            );
            $blockReason = [];
            if (!empty($result['data']['blocks'])) {
                $nonHoldBlock = false;
                foreach ($result['data']['blocks'] as $reason => $details) {
                    if ($reason !== 'Hold::MaximumHoldsReached') {
                        $nonHoldBlock = true;
                    }
                    $description = $this->getPatronBlockReason($reason, $details);
                    if ($description) {
                        $blockReason[] = $description;
                    }
                }
                // Add the generic block message to the beginning if we have blocks
                // other than hold block
                if ($nonHoldBlock) {
                    array_unshift(
                        $blockReason,
                        $this->translate('patron_status_card_blocked')
                    );
                }
            }
            $this->putCachedData($cacheId, $blockReason);
        }
        return empty($blockReason) ? false : $blockReason;
    }

    /**
     * Fetch an item record from Koha
     *
     * @param int $id Item id
     *
     * @return array|null
     */
    protected function getItem($id)
    {
        $cacheId = "items|$id";
        $item = $this->getCachedData($cacheId);
        if (null === $item) {
            $result = $this->makeRequest(['v1', 'items', $id]);
            $item = $result['data'] ?? false;
            $this->putCachedData($cacheId, $item, 300);
        }
        return $item ?: null;
    }

    /**
     * Fetch a biblio record from Koha
     *
     * @param int $id Bib record id
     *
     * @return array|null
     */
    protected function getBiblio($id)
    {
        static $cachedRecords = [];
        if (!isset($cachedRecords[$id])) {
            $result = $this->makeRequest(['v1', 'biblios', $id]);
            $cachedRecords[$id] = $result['data'] ?? false;
        }
        return $cachedRecords[$id];
    }

    /**
     * Is the selected pickup location valid for the hold?
     *
     * @param string $pickUpLocation Selected pickup location
     * @param array  $patron         Patron information returned by the patronLogin
     * method.
     * @param array  $holdDetails    Details of hold being placed
     *
     * @return bool
     */
    protected function pickUpLocationIsValid($pickUpLocation, $patron, $holdDetails)
    {
        $pickUpLibs = $this->getPickUpLocations($patron, $holdDetails);
        foreach ($pickUpLibs as $location) {
            if ($location['locationID'] == $pickUpLocation) {
                return true;
            }
        }
        return false;
    }

    /**
     * Return a hold error message
     *
     * @param string $error Error message
     *
     * @return array
     */
    protected function holdError($error)
    {
        switch ($error) {
            case 'Hold cannot be placed. Reason: tooManyReserves':
            case 'Hold cannot be placed. Reason: tooManyHoldsForThisRecord':
                $error = 'hold_error_too_many_holds';
                break;
            case 'Hold cannot be placed. Reason: ageRestricted':
                $error = 'hold_error_age_restricted';
                break;
        }
        return [
            'success' => false,
            'sysMessage' => $error,
        ];
    }

    /**
     * Map a Koha renewal block reason code to a VuFind translation string
     *
     * @param string $reason Koha block code
     * @param string $itype  Koha item type
     *
     * @return string
     */
    protected function mapRenewalBlockReason($reason, $itype)
    {
        return $this->config['ItemTypeRenewalBlockMappings'][$itype][$reason]
            ?? $this->renewalBlockMappings[$reason]
            ?? 'renew_item_no';
    }

    /**
     * Return a location (branch or shelving) for a Koha item
     *
     * @param array $item Item
     *
     * @return string
     */
    protected function getItemLocationName($item)
    {
        switch ($this->locationField) {
            case 'shelving':
                $shelvingLocationId = $item['location'];
                $name = $this->translateLocation($shelvingLocationId);
                if ($name === $shelvingLocationId) {
                    $shelvingLocations = $this->getShelvingLocations();
                    $name = $shelvingLocations[$shelvingLocationId]['description'] ?? $shelvingLocationId;
                }
                break;
            default:
                $libraryId = (!$this->useHomeLibrary && null !== $item['holding_library_id'])
                    ? $item['holding_library_id'] : $item['home_library_id'];
                $name = $this->translateLocation($libraryId);
                if ($name === $libraryId) {
                    $libraries = $this->getLibraries();
                    $name = $libraries[$libraryId]['name'] ?? $libraryId;
                }
        }

        return $name;
    }

    /**
     * Translate location name
     *
     * @param string $location Location code
     * @param string $default  Default value if translation is not available
     *
     * @return string
     */
    protected function translateLocation($location, $default = null)
    {
        if (empty($location)) {
            return $default ?? '';
        }
        $prefix = 'location_';
        return $this->translate(
            "$prefix$location",
            null,
            $default ?? $location
        );
    }

    /**
     * Return a call number for a Koha item
     *
     * @param array $item Item
     *
     * @return string
     */
    protected function getItemCallNumber($item)
    {
        return $item['callnumber'];
    }

    /**
     * Get a reason for why a hold cannot be placed
     *
     * @param array $result Hold check result
     *
     * @return string
     */
    protected function getHoldBlockReason($result)
    {
        if (!empty($result['availability']['unavailabilities'])) {
            foreach (
                array_keys($result['availability']['unavailabilities']) as $key
            ) {
                switch ($key) {
                    case 'Biblio::NoAvailableItems':
                        return 'hold_error_not_holdable';
                    case 'Item::NotForLoan':
                    case 'Hold::NotAllowedInOPAC':
                    case 'Hold::ZeroHoldsAllowed':
                    case 'Hold::NotAllowedByLibrary':
                    case 'Hold::NotAllowedFromOtherLibraries':
                    case 'Item::Restricted':
                    case 'Hold::ItemLevelHoldNotAllowed':
                        return 'hold_error_item_not_holdable';
                    case 'Hold::MaximumHoldsForRecordReached':
                    case 'Hold::MaximumHoldsReached':
                        return 'hold_error_too_many_holds';
                    case 'Item::AlreadyHeldForThisPatron':
                        return 'hold_error_already_held';
                    case 'Hold::OnShelfNotAllowed':
                        return 'hold_error_on_shelf_blocked';
                }
            }
        }
        return 'hold_error_blocked';
    }

    /**
     * Converts given key to corresponding parameter
     *
     * @param string $key     to convert
     * @param string $default value to return
     *
     * @return string
     */
    protected function getSortParamValue($key, $default = '')
    {
        $params = [
            'checkout' => 'issuedate',
            'return' => 'returndate',
            'lastrenewed' => 'lastreneweddate',
            'title' => 'title',
        ];

        return $params[$key] ?? $default;
    }

    /**
     * Get a complete title from all the title-related fields
     *
     * @param array $biblio Biblio record (or something with the correct fields)
     *
     * @return string
     */
    protected function getBiblioTitle($biblio)
    {
        $title = [];
        foreach (['title', 'subtitle', 'part_number', 'part_name'] as $field) {
            $content = $biblio[$field] ?? '';
            if ($content) {
                $title[] = $content;
            }
        }
        return implode(' ', $title);
    }

    /**
     * Convert a date to display format
     *
     * @param string $date     Date
     * @param bool   $withTime Whether the date includes time
     *
     * @return string
     */
    protected function convertDate($date, $withTime = false)
    {
        if (!$date) {
            return '';
        }
        $createFormat = $withTime ? 'Y-m-d\TH:i:sP' : 'Y-m-d';
        return $this->dateConverter->convertToDisplayDate($createFormat, $date);
    }

    /**
     * Get Patron Transactions
     *
     * This is responsible for retrieving all transactions (i.e. checked-out items
     * or checked-in items) by a specific patron.
     *
     * @param array $patron    The patron array from patronLogin
     * @param array $params    Parameters
     * @param bool  $checkedIn Whether to list checked-in items
     *
     * @throws DateException
     * @throws ILSException
     * @return array        Array of the patron's transactions on success.
     */
    protected function getTransactions($patron, $params, $checkedIn)
    {
        $pageSize = $params['limit'] ?? 50;
        $sort = $params['sort'] ?? '+due_date';
        if ('+title' === $sort) {
            $sort = '+title|+subtitle';
        } elseif ('-title' === $sort) {
            $sort = '-title|-subtitle';
        }
        $queryParams = [
            '_order_by' => $sort,
            '_page' => $params['page'] ?? 1,
            '_per_page' => $pageSize,
        ];
        if ($checkedIn) {
            $queryParams['checked_in'] = '1';
            $arrayKey = 'transactions';
        } else {
            $arrayKey = 'records';
        }
        $result = $this->makeRequest(
            [
                'path' => [
                    'v1', 'contrib', 'kohasuomi', 'patrons', $patron['id'],
                    'checkouts',
                ],
                'query' => $queryParams,
            ]
        );

        if (200 !== $result['code']) {
            throw new ILSException('Problem with Koha REST API.');
        }

        if (empty($result['data'])) {
            return [
                'count' => 0,
                $arrayKey => [],
            ];
        }
        $transactions = [];
        foreach ($result['data'] as $entry) {
            $dueStatus = false;
            $now = time();
            $dueTimeStamp = strtotime($entry['due_date']);
            if (is_numeric($dueTimeStamp)) {
                if ($now > $dueTimeStamp) {
                    $dueStatus = 'overdue';
                } elseif ($now > $dueTimeStamp - (1 * 24 * 60 * 60)) {
                    $dueStatus = 'due';
                }
            }

            $renewable = $entry['renewable'];
            // Koha 22.11 introduced a backward compatibility break by renaming
            // renewals to renewals_count (bug 30275), so check both:
            $renewals = $entry['renewals_count'] ?? $entry['renewals'];
            $renewLimit = $entry['max_renewals'];
            $message = '';
            if (!$renewable && !$checkedIn) {
                $message = $this->mapRenewalBlockReason(
                    $entry['renewability_blocks'],
                    $entry['item_itype']
                );
                $permanent = in_array(
                    $entry['renewability_blocks'],
                    $this->permanentRenewalBlocks
                );
                if ($permanent) {
                    $renewals = null;
                    $renewLimit = null;
                }
            }

            $transaction = [
                'id' => $entry['biblio_id'],
                'checkout_id' => $entry['checkout_id'],
                'item_id' => $entry['item_id'],
                'barcode' => $entry['external_id'] ?? null,
                'title' => $this->getBiblioTitle($entry),
                // enumchron should have been mapped to serial_issue_number, but the
                // mapping is missing from all plugin versions up to v22.05.02:
                'volume' => $entry['serial_issue_number'] ?? $entry['enumchron']
                    ?? '',
                'publication_year' => $entry['copyright_date']
                    ?? $entry['publication_year'] ?? '',
                'borrowingLocation' => $this->getLibraryName($entry['library_id']),
                'checkoutDate' => $this->convertDate($entry['checkout_date']),
                'duedate' => $this->convertDate($entry['due_date'], true),
                'returnDate' => $this->convertDate($entry['checkin_date']),
                'dueStatus' => $dueStatus,
                'renew' => $renewals,
                'renewLimit' => $renewLimit,
                'renewable' => $renewable,
                'message' => $message,
            ];

            $transactions[] = $transaction;
        }

        return [
            'count' => $result['headers']['X-Total-Count'] ?? count($transactions),
            $arrayKey => $transactions,
        ];
    }

    /**
     * Get a description for a block
     *
     * @param string $reason  Koha block reason
     * @param array  $details Any details related to the reason
     *
     * @return string
     */
    protected function getPatronBlockReason($reason, $details)
    {
        $params = [];
        switch ($reason) {
            case 'Hold::MaximumHoldsReached':
                $params = [
                    '%%blockCount%%' => $details['current_hold_count'],
                    '%%blockLimit%%' => $details['max_holds_allowed'],
                ];
                break;
            case 'Patron::Debt':
            case 'Patron::DebtGuarantees':
                $count = isset($details['current_outstanding'])
                    ? $this->formatMoney($details['current_outstanding']) : '-';
                $limit = isset($details['max_outstanding'])
                    ? $this->formatMoney($details['max_outstanding']) : '-';
                $params = [
                    '%%blockCount%%' => $count,
                    '%%blockLimit%%' => $limit,
                ];
                break;
        }
        return $this->translate($this->patronStatusMappings[$reason] ?? '', $params);
    }

    /**
     * Helper function for formatting currency
     *
     * @param float $amount Number to format
     *
     * @return string
     */
    protected function formatMoney($amount)
    {
        return $this->currencyFormatter->convertToDisplayFormat($amount);
    }
}<|MERGE_RESOLUTION|>--- conflicted
+++ resolved
@@ -2025,24 +2025,18 @@
                 'search',
             ],
             'errors' => true,
-<<<<<<< HEAD
-        ];
+            'query' => [],
+        ];       
         if (($options['itemLimit'] ?? 0) > 0) {
             $requestParams['query'] = [
                 'limit'  => $options['itemLimit'],
                 'offset' => $options['offset'],
             ];
         }
-        $result = $this->makeRequest($requestParams);
-
-=======
-            'query' => [],
-        ];
         if ($this->includeSuspendedHoldsInQueueLength) {
             $requestParams['query']['include_suspended_in_hold_queue'] = '1';
         }
         $result = $this->makeRequest($requestParams);
->>>>>>> a459e575
         if (404 == $result['code']) {
             return [];
         }
