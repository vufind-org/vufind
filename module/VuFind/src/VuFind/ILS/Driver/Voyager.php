--- conflicted
+++ resolved
@@ -1079,12 +1079,7 @@
         $sqlArrayNoItems = $this->getHoldingNoItemsSQL($id);
         $possibleQueries[] = $this->buildSqlFromArray($sqlArrayNoItems);
 
-<<<<<<< HEAD
-        // Loop through the possible queries and try each in turn -- the first one
-        // that yields results will cause us to break out of the loop.
-=======
         // Loop through the possible queries and merge results.
->>>>>>> d93dfeff
         $data = array();
         foreach ($possibleQueries as $sql) {
             // Execute SQL
