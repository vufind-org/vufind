--- conflicted
+++ resolved
@@ -339,13 +339,8 @@
                 : false,
             'ILLRequest'   => 'auto',
             'addILLRequestLink' => $patron
-<<<<<<< HEAD
-                ? rand() % 10 == 0 ? 'block' : 'check'
-                : false,
+                ? $this->checkILLRequestBlock() ? 'block' : 'check' : false,
             'services'     => $status == 'Available' ? $this->getFakeServices() : []
-=======
-                ? $this->checkILLRequestBlock() ? 'block' : 'check' : false
->>>>>>> e211631e
         ];
     }
 
