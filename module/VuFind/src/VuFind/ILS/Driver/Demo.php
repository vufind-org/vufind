<?php
/**
 * Advanced Dummy ILS Driver -- Returns sample values based on Solr index.
 *
 * Note that some sample values (holds, transactions, fines) are stored in
 * the session.  You can log out and log back in to get a different set of
 * values.
 *
 * PHP version 7
 *
 * Copyright (C) Villanova University 2007.
 * Copyright (C) The National Library of Finland 2014.
 *
 * This program is free software; you can redistribute it and/or modify
 * it under the terms of the GNU General Public License version 2,
 * as published by the Free Software Foundation.
 *
 * This program is distributed in the hope that it will be useful,
 * but WITHOUT ANY WARRANTY; without even the implied warranty of
 * MERCHANTABILITY or FITNESS FOR A PARTICULAR PURPOSE.  See the
 * GNU General Public License for more details.
 *
 * You should have received a copy of the GNU General Public License
 * along with this program; if not, write to the Free Software
 * Foundation, Inc., 51 Franklin Street, Fifth Floor, Boston, MA  02110-1301  USA
 *
 * @category VuFind
 * @package  ILS_Drivers
 * @author   Greg Pendlebury <vufind-tech@lists.sourceforge.net>
 * @author   Ere Maijala <ere.maijala@helsinki.fi>
 * @license  http://opensource.org/licenses/gpl-2.0.php GNU General Public License
 * @link     https://vufind.org/wiki/development:plugins:ils_drivers Wiki
 */
namespace VuFind\ILS\Driver;

use ArrayObject;
use Laminas\Http\Request as HttpRequest;
use Laminas\Session\Container as SessionContainer;
use VuFind\Date\DateException;
use VuFind\Exception\ILS as ILSException;
use VuFindSearch\Query\Query;
use VuFindSearch\Service as SearchService;

/**
 * Advanced Dummy ILS Driver -- Returns sample values based on Solr index.
 *
 * @category VuFind
 * @package  ILS_Drivers
 * @author   Greg Pendlebury <vufind-tech@lists.sourceforge.net>
 * @author   Ere Maijala <ere.maijala@helsinki.fi>
 * @license  http://opensource.org/licenses/gpl-2.0.php GNU General Public License
 * @link     https://vufind.org/wiki/development:plugins:ils_drivers Wiki
 */
class Demo extends AbstractBase implements \VuFind\I18n\HasSorterInterface
{
    use \VuFind\I18n\HasSorterTrait;

    /**
     * Catalog ID used to distinquish between multiple Demo driver instances with the
     * MultiBackend driver
     *
     * @var string
     */
    protected $catalogId = 'demo';

    /**
     * Connection used when getting random bib ids from Solr
     *
     * @var SearchService
     */
    protected $searchService;

    /**
     * Total count of records in the Solr index (used for random bib lookup)
     *
     * @var int
     */
    protected $totalRecords;

    /**
     * Container for storing persistent simulated ILS data.
     *
     * @var SessionContainer[]
     */
    protected $session = [];

    /**
     * Factory function for constructing the SessionContainer.
     *
     * @var callable
     */
    protected $sessionFactory;

    /**
     * HTTP Request object (if available).
     *
     * @var ?HttpRequest
     */
    protected $request;

    /**
     * Should we return bib IDs in MyResearch responses?
     *
     * @var bool
     */
    protected $idsInMyResearch = true;

    /**
     * Should we support Storage Retrieval Requests?
     *
     * @var bool
     */
    protected $storageRetrievalRequests = true;

    /**
     * Should we support ILLRequests?
     *
     * @var bool
     */
    protected $ILLRequests = true;

    /**
     * Date converter object
     *
     * @var \VuFind\Date\Converter
     */
    protected $dateConverter;

    /**
     * Failure probability settings
     *
     * @var array
     */
    protected $failureProbabilities = [];

    /**
     * Courses for use in course reserves.
     *
     * @var array
     */
    protected $courses = ["Course A", "Course B", "Course C"];

    /**
     * Departments for use in course reserves.
     *
     * @var array
     */
    protected $departments = ["Dept. A", "Dept. B", "Dept. C"];

    /**
     * Instructors for use in course reserves.
     *
     * @var array
     */
    protected $instructors = ["Instructor A", "Instructor B", "Instructor C"];

    /**
     * Constructor
     *
     * @param \VuFind\Date\Converter $dateConverter  Date converter object
     * @param SearchService          $ss             Search service
     * @param callable               $sessionFactory Factory function returning
     * SessionContainer object for fake data to simulate consistency and reduce Solr
     * hits
     * @param HttpRequest            $request        HTTP request object (optional)
     */
    public function __construct(
        \VuFind\Date\Converter $dateConverter,
        SearchService $ss,
        $sessionFactory,
        HttpRequest $request = null
    ) {
        $this->dateConverter = $dateConverter;
        $this->searchService = $ss;
        if (!is_callable($sessionFactory)) {
            throw new \Exception('Invalid session factory passed to constructor.');
        }
        $this->sessionFactory = $sessionFactory;
        $this->request = $request;
    }

    /**
     * Initialize the driver.
     *
     * Validate configuration and perform all resource-intensive tasks needed to
     * make the driver active.
     *
     * @throws ILSException
     * @return void
     */
    public function init()
    {
        if (isset($this->config['Catalog']['id'])) {
            $this->catalogId = $this->config['Catalog']['id'];
        }
        if (isset($this->config['Catalog']['idsInMyResearch'])) {
            $this->idsInMyResearch = $this->config['Catalog']['idsInMyResearch'];
        }
        if (isset($this->config['Catalog']['storageRetrievalRequests'])) {
            $this->storageRetrievalRequests
                = $this->config['Catalog']['storageRetrievalRequests'];
        }
        if (isset($this->config['Catalog']['ILLRequests'])) {
            $this->ILLRequests = $this->config['Catalog']['ILLRequests'];
        }
        if (isset($this->config['Failure_Probabilities'])) {
            $this->failureProbabilities = $this->config['Failure_Probabilities'];
        }
        $this->checkIntermittentFailure();
    }

    /**
     * Check for a simulated failure. Returns true for failure, false for
     * success.
     *
     * @param string $method  Name of method that might fail
     * @param int    $default Default probability (if config is empty)
     *
     * @return bool
     */
    protected function isFailing($method, $default = 0)
    {
        // Method may come in like Class::Method, we just want the Method part
        $parts = explode('::', $method);
        $key = array_pop($parts);
        $probability = $this->failureProbabilities[$key] ?? $default;
        return rand(1, 100) <= $probability;
    }

    /**
     * Generate a fake location name.
     *
     * @param bool $returnText If true, return location text; if false, return ID
     *
     * @return string
     */
    protected function getFakeLoc($returnText = true)
    {
        $locations = $this->getPickUpLocations();
        $loc = rand() % count($locations);
        return $returnText
            ? $locations[$loc]['locationDisplay']
            : $locations[$loc]['locationID'];
    }

    /**
     * Generate fake services.
     *
     * @return array
     */
    protected function getFakeServices()
    {
        // Load service configuration; return empty array if no services defined.
        $services = isset($this->config['Records']['services'])
            ? (array)$this->config['Records']['services']
            : [];
        if (empty($services)) {
            return [];
        }

        // Make it more likely we have a single service than many:
        $count = rand(1, 5) == 1 ? rand(1, count($services)) : 1;
        $keys = (array)array_rand($services, $count);
        $fakeServices = [];

        foreach ($keys as $key) {
            if ($key !== null) {
                $fakeServices[] = $services[$key];
            }
        }

        return $fakeServices;
    }

    /**
     * Generate a fake status message.
     *
     * @return string
     */
    protected function getFakeStatus()
    {
        $loc = rand() % 10;
        switch ($loc) {
        case 10:
            return "Missing";
        case  9:
            return "On Order";
        case  8:
            return "Invoiced";
        default:
            return "Available";
        }
    }

    /**
     * Generate a fake call number.
     *
     * @return string
     */
    protected function getFakeCallNum()
    {
        $codes = "ABCDEFGHIJKLMNOPQRSTUVWXYZ";
        $a = $codes[rand() % strlen($codes)];
        $b = rand() % 899 + 100;
        $c = rand() % 9999;
        return $a . $b . "." . $c;
    }

    /**
     * Generate a fake call number prefix sometimes.
     *
     * @return string
     */
    protected function getFakeCallNumPrefix()
    {
        $codes = "0123456789";
        $prefix = substr(str_shuffle($codes), 1, rand(0, 1));
        if (!empty($prefix)) {
            return 'Prefix: ' . $prefix;
        }
        return '';
    }

    /**
     * Get a random ID from the Solr index.
     *
     * @return string
     */
    protected function getRandomBibId()
    {
        [$id] = $this->getRandomBibIdAndTitle();
        return $id;
    }

    /**
     * Get a random ID and title from the Solr index.
     *
     * @return array [id, title]
     */
    protected function getRandomBibIdAndTitle()
    {
        $source = $this->getRecordSource();
        $query = $this->config['Records']['query'] ?? '*:*';
        $result = $this->searchService->random($source, new Query($query), 1);
        if (count($result) === 0) {
            throw new \Exception("Problem retrieving random record from $source.");
        }
        $record = current($result->getRecords());
        return [$record->getUniqueId(), $record->getTitle()];
    }

    /**
     * Get the name of the search backend providing records.
     *
     * @return string
     */
    protected function getRecordSource()
    {
        return $this->config['Records']['source'] ?? DEFAULT_SEARCH_BACKEND;
    }

    /**
     * Should we simulate a system failure?
     *
     * @return void
     * @throws ILSException
     */
    protected function checkIntermittentFailure()
    {
        if ($this->isFailing(__METHOD__, 0)) {
            throw new ILSException('Simulating low-level system failure');
        }
    }

    /**
     * Are renewals blocked?
     *
     * @return bool
     */
    protected function checkRenewBlock()
    {
        return $this->isFailing(__METHOD__, 25);
    }

    /**
     * Check whether the patron is blocked from placing requests (holds/ILL/SRR).
     *
     * @param array $patron Patron data from patronLogin().
     *
     * @return mixed A boolean false if no blocks are in place and an array
     * of block reasons if blocks are in place
     *
     * @SuppressWarnings(PHPMD.UnusedFormalParameter)
     */
    public function getRequestBlocks($patron)
    {
        return $this->isFailing(__METHOD__, 10)
            ? ['simulated request block'] : false;
    }

    /**
     * Check whether the patron has any blocks on their account.
     *
     * @param array $patron Patron data from patronLogin().
     *
     * @return mixed A boolean false if no blocks are in place and an array
     * of block reasons if blocks are in place
     *
     * @SuppressWarnings(PHPMD.UnusedFormalParameter)
     */
    public function getAccountBlocks($patron)
    {
        return $this->isFailing(__METHOD__, 10)
            ? ['simulated account block'] : false;
    }

    /**
     * Generates a random, fake holding array
     *
     * @param string $id     set id
     * @param string $number set number for multiple items
     * @param array  $patron Patron data
     *
     * @return array
     */
    protected function getRandomHolding($id, $number, array $patron = null)
    {
        $status = $this->getFakeStatus();
        $location = $this->getFakeLoc();
        $locationhref = ($location === 'Campus A') ? 'http://campus-a' : false;
        $result = [
            'id'           => $id,
            'source'       => $this->getRecordSource(),
            'item_id'      => $number,
            'number'       => $number,
            'barcode'      => sprintf("%08d", rand() % 50000),
            'availability' => $status == 'Available',
            'status'       => $status,
            'location'     => $location,
            'locationhref' => $locationhref,
            'reserve'      => (rand() % 100 > 49) ? 'Y' : 'N',
            'callnumber'   => $this->getFakeCallNum(),
            'callnumber_prefix' => $this->getFakeCallNumPrefix(),
            'duedate'      => '',
            'is_holdable'  => true,
            'addLink'      => $patron ? true : false,
            'level'        => 'copy',
            'storageRetrievalRequest' => 'auto',
            'addStorageRetrievalRequestLink' => $patron ? 'check' : false,
            'ILLRequest'   => 'auto',
            'addILLRequestLink' => $patron ? 'check' : false,
            'services'     => $status == 'Available' ? $this->getFakeServices() : [],
        ];

        switch (rand(1, 5)) {
        case 1:
            $result['location'] = 'Digital copy available';
            $result['locationhref'] = 'http://digital';
            $result['__electronic__'] = true;
            $result['availability'] = true;
            $result['status'] = '';
            break;
        case 2:
            $result['location'] = 'Electronic Journals';
            $result['locationhref'] = 'http://electronic';
            $result['__electronic__'] = true;
            $result['availability'] = true;
            $result['status'] = 'Available from ' . rand(2010, 2019);
        }

        return $result;
    }

    /**
     * Generate an associative array containing some sort of ID (for cover
     * generation).
     *
     * @return array
     */
    protected function getRandomItemIdentifier()
    {
        switch (rand(1, 4)) {
        case 1:
            return ['isbn' => '1558612742'];
        case 2:
            return ['oclc' => '55114477'];
        case 3:
            return ['issn' => '1133-0686'];
        }
        return ['upc' => '733961100525'];
    }

    /**
     * Generate a list of holds, storage retrieval requests or ILL requests.
     *
     * @param string $requestType Request type (Holds, StorageRetrievalRequests or
     * ILLRequests)
     *
     * @return ArrayObject List of requests
     */
    protected function createRequestList($requestType)
    {
        // How many items are there?  %10 - 1 = 10% chance of none,
        // 90% of 1-9 (give or take some odd maths)
        $items = rand() % 10 - 1;

        $requestGroups = $this->getRequestGroups(null, null);

        $list = new ArrayObject();
        for ($i = 0; $i < $items; $i++) {
            $location = $this->getFakeLoc(false);
            $randDays = rand() % 10;
            $currentItem = [
                "location" => $location,
                "create"   => $this->dateConverter->convertToDisplayDate(
                    'U',
                    strtotime("now - {$randDays} days")
                ),
                "expire"   => $this->dateConverter->convertToDisplayDate(
                    'U',
                    strtotime("now + 30 days")
                ),
                "item_id" => $i,
                "reqnum" => $i
            ];
            // Inject a random identifier of some sort:
            $currentItem += $this->getRandomItemIdentifier();
            if ($i == 2 || rand() % 5 == 1) {
                // Mimic an ILL request
                $currentItem["id"] = "ill_request_$i";
                $currentItem["title"] = "ILL Hold Title $i";
                $currentItem['institution_id'] = 'ill_institution';
                $currentItem['institution_name'] = 'ILL Library';
                $currentItem['institution_dbkey'] = 'ill_institution';
            } else {
                if ($this->idsInMyResearch) {
                    [$currentItem['id'], $currentItem['title']]
                        = $this->getRandomBibIdAndtitle();
                    $currentItem['source'] = $this->getRecordSource();
                } else {
                    $currentItem['title'] = 'Demo Title ' . $i;
                }
            }

            if ($requestType == 'Holds') {
                $pos = rand() % 5;
                if ($pos > 1) {
                    $currentItem['position'] = $pos;
                    $currentItem['available'] = false;
                    $currentItem['in_transit'] = (rand() % 2) === 1;
                } else {
                    $currentItem['available'] = true;
                    $currentItem['in_transit'] = false;
                    if (rand() % 3 != 1) {
                        $lastDate = strtotime('now + 3 days');
                        $currentItem['last_pickup_date'] = $this->dateConverter
                            ->convertToDisplayDate('U', $lastDate);
                    }
                }
                $pos = rand(0, count($requestGroups) - 1);
                $currentItem['requestGroup'] = $requestGroups[$pos]['name'];
                $currentItem['cancel_details'] = $currentItem['updateDetails']
                    = (!$currentItem['available'] && !$currentItem['in_transit'])
                    ? $currentItem['reqnum'] : '';
            } else {
                $status = rand() % 5;
                $currentItem['available'] = $status == 1;
                $currentItem['canceled'] = $status == 2;
                $currentItem['processed'] = ($status == 1 || rand(1, 3) == 3)
                    ? $this->dateConverter->convertToDisplayDate('U', time())
                    : '';
                if ($requestType == 'ILLRequests') {
                    $transit = rand() % 2;
                    if (!$currentItem['available']
                        && !$currentItem['canceled']
                        && $transit == 1
                    ) {
                        $currentItem['in_transit'] = $location;
                    } else {
                        $currentItem['in_transit'] = false;
                    }
                }
            }

            $list->append($currentItem);
        }
        return $list;
    }

    /**
     * Get Status
     *
     * This is responsible for retrieving the status information of a certain
     * record.
     *
     * @param string $id The record id to retrieve the holdings for
     *
     * @return mixed     On success, an associative array with the following keys:
     * id, availability (boolean), status, location, reserve, callnumber.
     */
    public function getStatus($id)
    {
        return $this->getSimulatedStatus($id);
    }

    /**
     * Get suppressed records.
     *
     * @return array ID numbers of suppressed records in the system.
     */
    public function getSuppressedRecords()
    {
        return $this->config['Records']['suppressed'] ?? [];
    }

    /**
     * Get the session container (constructing it on demand if not already present)
     *
     * @param string $patron ID of current patron
     *
     * @return SessionContainer
     */
    protected function getSession($patron = null)
    {
        $sessionKey = md5($this->catalogId . '/' . ($patron ?? 'default'));

        // SessionContainer not defined yet? Build it now:
        if (!isset($this->session[$sessionKey])) {
            $this->session[$sessionKey] = ($this->sessionFactory)($sessionKey);
        }
        $result = $this->session[$sessionKey];
        // Special case: check for clear_demo request parameter to reset:
        if ($this->request && $this->request->getQuery('clear_demo')) {
            $result->exchangeArray([]);
        }

        return $result;
    }

    /**
     * Get Simulated Status (support method for getStatus/getHolding)
     *
     * This is responsible for retrieving the status information of a certain
     * record.
     *
     * @param string $id     The record id to retrieve the holdings for
     * @param array  $patron Patron data
     *
     * @return mixed     On success, an associative array with the following keys:
     * id, availability (boolean), status, location, reserve, callnumber.
     *
     * @SuppressWarnings(PHPMD.UnusedFormalParameter)
     */
    protected function getSimulatedStatus($id, array $patron = null)
    {
        $id = (string)$id;

        if ($json = $this->config['StaticHoldings'][$id] ?? null) {
            foreach (json_decode($json, true) as $i => $status) {
                $this->setStatus($id, $status, $i > 0, $patron);
            }
        }

        // Do we have a fake status persisted in the session?
        $session = $this->getSession($patron['id'] ?? null);
        if (isset($session->statuses[$id])) {
            return $session->statuses[$id];
        }

        // Create fake entries for a random number of items
        $holding = [];
        $records = rand() % 15;
        for ($i = 1; $i <= $records; $i++) {
            $holding[] = $this->setStatus($id, [], true, $patron);
        }
        return $holding;
    }

    /**
     * Set Status
     *
     * @param array $id      id for record
     * @param array $holding associative array with options to specify
     *      number, barcode, availability, status, location,
     *      reserve, callnumber, duedate, is_holdable, and addLink
     * @param bool  $append  add another record or replace current record
     * @param array $patron  Patron data
     *
     * @return array
     */
    protected function setStatus($id, $holding = [], $append = true, $patron = null)
    {
        $id = (string)$id;
        $session = $this->getSession($patron['id'] ?? null);
        $i = isset($session->statuses[$id])
            ? count($session->statuses[$id]) + 1 : 1;
        $holding = array_merge($this->getRandomHolding($id, $i, $patron), $holding);

        // if statuses is already stored
        if ($session->statuses) {
            // and this id is part of it
            if ($append && isset($session->statuses[$id])) {
                // add to the array
                $session->statuses[$id][] = $holding;
            } else {
                // if we're over-writing or if there's nothing stored for this id
                $session->statuses[$id] = [$holding];
            }
        } else {
            // brand new status storage!
            $session->statuses = [$id => [$holding]];
        }
        return $holding;
    }

    /**
     * Get Statuses
     *
     * This is responsible for retrieving the status information for a
     * collection of records.
     *
     * @param array $ids The array of record ids to retrieve the status for
     *
     * @return array An array of getStatus() return values on success.
     */
    public function getStatuses($ids)
    {
        $this->checkIntermittentFailure();
        return array_map([$this, 'getStatus'], $ids);
    }

    /**
     * Get Holding
     *
     * This is responsible for retrieving the holding information of a certain
     * record.
     *
     * @param string $id      The record id to retrieve the holdings for
     * @param array  $patron  Patron data
     * @param array  $options Extra options
     *
     * @return array On success, an associative array with the following keys:
     * id, availability (boolean), status, location, reserve, callnumber,
     * duedate, number, barcode.
     */
    public function getHolding($id, array $patron = null, array $options = [])
    {
        $this->checkIntermittentFailure();

        // Get basic status info:
        $status = $this->getSimulatedStatus($id, $patron);

        $issue = 1;
        // Add notes and summary:
        foreach (array_keys($status) as $i) {
            $itemNum = $i + 1;
            $noteCount = rand(1, 3);
            $status[$i]['holdings_notes'] = [];
            $status[$i]['item_notes'] = [];
            for ($j = 1; $j <= $noteCount; $j++) {
                $status[$i]['holdings_notes'][] = "Item $itemNum holdings note $j"
                    . ($j === 1 ? ' https://vufind.org/?f=1&b=2#sample_link' : '');
                $status[$i]['item_notes'][] = "Item $itemNum note $j";
            }
            $summCount = rand(1, 3);
            $status[$i]['summary'] = [];
            for ($j = 1; $j <= $summCount; $j++) {
                $status[$i]['summary'][] = "Item $itemNum summary $j";
            }
            $volume = intdiv($issue, 4) + 1;
            $seriesIssue = $issue % 4;
            $issue = $issue + 1;
            $status[$i]['enumchron'] = "volume $volume, issue $seriesIssue";
        }

        // Filter out electronic holdings from the normal holdings list:
        $status = array_filter(
            $status,
            function ($a) {
                return !($a['__electronic__'] ?? false);
            }
        );

        // Slice out a chunk if pagination is enabled.
        $slice = null;
        if ($options['itemLimit'] ?? null) {
            // For sensible pagination, we need to sort by location:
            $callback = function ($a, $b) {
                return $this->getSorter()->compare($a['location'], $b['location']);
            };
            usort($status, $callback);
            $slice = array_slice(
                $status,
                $options['offset'] ?? 0,
                $options['itemLimit']
            );
        }

        // Electronic holdings:
        $statuses = $this->getStatus($id);
        $electronic = [];
        foreach ($statuses as $item) {
            if ($item['__electronic__'] ?? false) {
                // Don't expose internal __electronic__ flag upstream:
                unset($item['__electronic__']);
                $electronic[] = $item;
            }
        }

        // Send back final value:
        return [
            'total' => count($status),
            'holdings' => $slice ?: $status,
            'electronic_holdings' => $electronic
        ];
    }

    /**
     * Get Purchase History
     *
     * This is responsible for retrieving the acquisitions history data for the
     * specific record (usually recently received issues of a serial).
     *
     * @param string $id The record id to retrieve the info for
     *
     * @return array     An array with the acquisitions data on success.
     */
    public function getPurchaseHistory($id)
    {
        $this->checkIntermittentFailure();
        $issues = rand(0, 3);
        $retval = [];
        for ($i = 0; $i < $issues; $i++) {
            $retval[] = ['issue' => 'issue ' . ($i + 1)];
        }
        return $retval;
    }

    /**
     * Patron Login
     *
     * This is responsible for authenticating a patron against the catalog.
     *
     * @param string $username The patron username
     * @param string $password The patron password
     *
     * @throws ILSException
     * @return mixed           Associative array of patron info on successful login,
     * null on unsuccessful login.
     */
    public function patronLogin($username, $password)
    {
        $this->checkIntermittentFailure();

        $user = [
            'id'           => trim($username),
            'firstname'    => 'Lib',
            'lastname'     => 'Rarian',
            'cat_username' => trim($username),
            'cat_password' => trim($password),
            'email'        => 'Lib.Rarian@library.not',
            'major'        => null,
            'college'      => null
        ];

        $loginMethod = $this->config['Catalog']['loginMethod'] ?? 'password';
        if ('email' === $loginMethod) {
            $user['email'] = $username;
            $user['cat_password'] = '';
            return $user;
        }

        if (isset($this->config['Users'])) {
            if (!isset($this->config['Users'][$username])
                || $password !== $this->config['Users'][$username]
            ) {
                return null;
            }
        }

        return $user;
    }

    /**
     * Get Patron Profile
     *
     * This is responsible for retrieving the profile for a specific patron.
     *
     * @param array $patron The patron array
     *
     * @return array        Array of the patron's profile data on success.
     */
    public function getMyProfile($patron)
    {
        $this->checkIntermittentFailure();
<<<<<<< HEAD
        $age = 13 + rand(0, 100);
=======
        $age = rand(13, 113);
>>>>>>> e3e99b01
        $birthDate = new \DateTime();
        $birthDate->sub(new \DateInterval("P{$age}Y"));
        $patron = [
            'firstname'       => 'Lib-' . $patron['cat_username'],
            'lastname'        => 'Rarian',
            'address1'        => 'Somewhere...',
            'address2'        => 'Over the Rainbow',
            'zip'             => '12345',
            'city'            => 'City',
            'country'         => 'Country',
            'phone'           => '1900 CALL ME',
            'mobile_phone'    => '1234567890',
            'group'           => 'Library Staff',
            'expiration_date' => 'Someday',
            'birthdate'       => $birthDate->format('Y-m-d')
        ];
        return $patron;
    }

    /**
     * Get Patron Fines
     *
     * This is responsible for retrieving all fines by a specific patron.
     *
     * @param array $patron The patron array from patronLogin
     *
     * @return mixed        Array of the patron's fines on success.
     *
     * @SuppressWarnings(PHPMD.UnusedFormalParameter)
     */
    public function getMyFines($patron)
    {
        $this->checkIntermittentFailure();
        $session = $this->getSession($patron['id'] ?? null);
        if (!isset($session->fines)) {
            // How many items are there? %20 - 2 = 10% chance of none,
            // 90% of 1-18 (give or take some odd maths)
            $fines = rand() % 20 - 2;

            $fineList = [];
            for ($i = 0; $i < $fines; $i++) {
                // How many days overdue is the item?
                $day_overdue = rand() % 30 + 5;
                // Calculate checkout date:
                $checkout = strtotime("now - " . ($day_overdue + 14) . " days");
                // 50c a day fine?
                $fine = $day_overdue * 0.50;

                $fineList[] = [
                    "amount"   => $fine * 100,
                    "checkout" => $this->dateConverter
                        ->convertToDisplayDate('U', $checkout),
                    'createdate' => $this->dateConverter
                        ->convertToDisplayDate('U', time()),
                    // After 20 days it becomes 'Long Overdue'
                    "fine"     => $day_overdue > 20 ? "Long Overdue" : "Overdue",
                    // 50% chance they've paid half of it
                    "balance"  => (rand() % 100 > 49 ? $fine / 2 : $fine) * 100,
                    "duedate"  => $this->dateConverter->convertToDisplayDate(
                        'U',
                        strtotime("now - $day_overdue days")
                    )
                ];
                // Some fines will have no id or title:
                if (rand() % 3 != 1) {
                    if ($this->idsInMyResearch) {
                        [$fineList[$i]['id'], $fineList[$i]['title']]
                            = $this->getRandomBibIdAndTitle();
                        $fineList[$i]['source'] = $this->getRecordSource();
                    } else {
                        $fineList[$i]['title'] = 'Demo Title ' . $i;
                    }
                }
            }
            $session->fines = $fineList;
        }
        return $session->fines;
    }

    /**
     * Get Patron Holds
     *
     * This is responsible for retrieving all holds by a specific patron.
     *
     * @param array $patron The patron array from patronLogin
     *
     * @return mixed        Array of the patron's holds on success.
     *
     * @SuppressWarnings(PHPMD.UnusedFormalParameter)
     */
    public function getMyHolds($patron)
    {
        $this->checkIntermittentFailure();
        $session = $this->getSession($patron['id'] ?? null);
        if (!isset($session->holds)) {
            $session->holds = $this->createRequestList('Holds');
        }
        return $session->holds;
    }

    /**
     * Get Patron Storage Retrieval Requests
     *
     * This is responsible for retrieving all call slips by a specific patron.
     *
     * @param array $patron The patron array from patronLogin
     *
     * @return mixed        Array of the patron's holds
     *
     * @SuppressWarnings(PHPMD.UnusedFormalParameter)
     */
    public function getMyStorageRetrievalRequests($patron)
    {
        $this->checkIntermittentFailure();
        $session = $this->getSession($patron['id'] ?? null);
        if (!isset($session->storageRetrievalRequests)) {
            $session->storageRetrievalRequests
                = $this->createRequestList('StorageRetrievalRequests');
        }
        return $session->storageRetrievalRequests;
    }

    /**
     * Get Patron ILL Requests
     *
     * This is responsible for retrieving all ILL requests by a specific patron.
     *
     * @param array $patron The patron array from patronLogin
     *
     * @return mixed        Array of the patron's ILL requests
     *
     * @SuppressWarnings(PHPMD.UnusedFormalParameter)
     */
    public function getMyILLRequests($patron)
    {
        $this->checkIntermittentFailure();
        $session = $this->getSession($patron['id'] ?? null);
        if (!isset($session->ILLRequests)) {
            $session->ILLRequests = $this->createRequestList('ILLRequests');
        }
        return $session->ILLRequests;
    }

    /**
     * Construct a transaction list for getMyTransactions; may be random or
     * pre-set depending on Demo.ini settings.
     *
     * @return array
     */
    protected function getTransactionList()
    {
        $this->checkIntermittentFailure();
        // If Demo.ini includes a fixed set of transactions, load those; otherwise
        // build some random ones.
        return isset($this->config['Records']['transactions'])
            ? json_decode($this->config['Records']['transactions'], true)
            : $this->getRandomTransactionList();
    }

    /**
     * Calculate the due status for a due date.
     *
     * @param int $due Due date as Unix timestamp
     *
     * @return string
     */
    protected function calculateDueStatus($due)
    {
        $dueRelative = $due - time();
        if ($dueRelative < 0) {
            return 'overdue';
        } elseif ($dueRelative < 24 * 60 * 60) {
            return 'due';
        }
        return false;
    }

    /**
     * Construct a random set of transactions for getMyTransactions().
     *
     * @return array
     */
    protected function getRandomTransactionList()
    {
        // How many items are there?  %10 - 1 = 10% chance of none,
        // 90% of 1-9 (give or take some odd maths)
        $trans = rand() % 10 - 1;

        $transList = [];
        for ($i = 0; $i < $trans; $i++) {
            // When is it due? +/- up to 15 days
            $due_relative = rand() % 30 - 15;
            // Due date
            $rawDueDate = strtotime(
                'now ' . ($due_relative >= 0 ? '+' : '') . $due_relative . ' days'
            );

            // Times renewed    : 0,0,0,0,0,1,2,3,4,5
            $renew = rand() % 10 - 5;
            if ($renew < 0) {
                $renew = 0;
            }

            // Renewal limit
            $renewLimit = $renew + rand() % 3;

            // Pending requests : 0,0,0,0,0,1,2,3,4,5
            $req = rand() % 10 - 5;
            if ($req < 0) {
                $req = 0;
            }

            // Create a generic transaction:
            $transList[] = $this->getRandomItemIdentifier() + [
                // maintain separate display vs. raw due dates (the raw
                // one is used for renewals, in case the user display
                // format is incompatible with date math).
                'duedate' => $this->dateConverter->convertToDisplayDate(
                    'U',
                    $rawDueDate
                ),
                'rawduedate' => $rawDueDate,
                'dueStatus' => $this->calculateDueStatus($rawDueDate),
                'barcode' => sprintf("%08d", rand() % 50000),
                'renew'   => $renew,
                'renewLimit' => $renewLimit,
                'request' => $req,
                'item_id' => $i,
                'renewable' => $renew < $renewLimit,
            ];
            if ($i == 2 || rand() % 5 == 1) {
                // Mimic an ILL loan
                $transList[$i] += [
                    'id'      => "ill_institution_$i",
                    'title'   => "ILL Loan Title $i",
                    'institution_id' => 'ill_institution',
                    'institution_name' => 'ILL Library',
                    'institution_dbkey' => 'ill_institution',
                    'borrowingLocation' => 'ILL Service Desk'
                ];
            } else {
                $transList[$i]['borrowingLocation'] = $this->getFakeLoc();
                if ($this->idsInMyResearch) {
                    [$transList[$i]['id'], $transList[$i]['title']]
                        = $this->getRandomBibIdAndTitle();
                    $transList[$i]['source'] = $this->getRecordSource();
                } else {
                    $transList[$i]['title'] = 'Demo Title ' . $i;
                }
            }
        }
        return $transList;
    }

    /**
     * Get Patron Transactions
     *
     * This is responsible for retrieving all transactions (i.e. checked out items)
     * by a specific patron.
     *
     * @param array $patron The patron array from patronLogin
     * @param array $params Parameters
     *
     * @return mixed        Array of the patron's transactions on success.
     *
     * @SuppressWarnings(PHPMD.UnusedFormalParameter)
     */
    public function getMyTransactions($patron, $params = [])
    {
        $this->checkIntermittentFailure();
        $session = $this->getSession($patron['id'] ?? null);
        if (!isset($session->transactions)) {
            $session->transactions = $this->getTransactionList();
        }
        // Order
        $transactions = $session->transactions;
        if (!empty($params['sort'])) {
            $sort = explode(
                ' ',
                !empty($params['sort']) ? $params['sort'] : 'date_due desc',
                2
            );

            $descending = isset($sort[1]) && 'desc' === $sort[1];

            usort(
                $transactions,
                function ($a, $b) use ($sort, $descending) {
                    if ('title' === $sort[0]) {
                        $cmp = $this->getSorter()->compare(
                            $a['title'] ?? '',
                            $b['title'] ?? ''
                        );
                    } else {
                        $cmp = $a['rawduedate'] - $b['rawduedate'];
                    }
                    return $descending ? -$cmp : $cmp;
                }
            );
        }

        if (isset($params['limit'])) {
            $limit = $params['limit'] ?? 50;
            $offset = isset($params['page']) ? ($params['page'] - 1) * $limit : 0;
            $transactions = array_slice($transactions, $offset, $limit);
        }

        return [
            'count' => count($session->transactions),
            'records' => $transactions
        ];
    }

    /**
     * Construct a historic transaction list for getMyTransactionHistory; may be
     * random or pre-set depending on Demo.ini settings.
     *
     * @return array
     */
    protected function getHistoricTransactionList()
    {
        $this->checkIntermittentFailure();
        // If Demo.ini includes a fixed set of transactions, load those; otherwise
        // build some random ones.
        return isset($this->config['Records']['historicTransactions'])
            ? json_decode($this->config['Records']['historicTransactions'], true)
            : $this->getRandomHistoricTransactionList();
    }

    /**
     * Construct a random set of transactions for getMyTransactionHistory().
     *
     * @return array
     */
    protected function getRandomHistoricTransactionList()
    {
        // How many items are there?  %10 - 1 = 10% chance of none,
        // 90% of 1-150 (give or take some odd maths)
        $trans = rand() % 10 - 1 > 0 ? rand() % 15 : 0;

        $transList = [];
        for ($i = 0; $i < $trans; $i++) {
            // Checkout date
            $relative = rand() % 300;
            $checkoutDate = strtotime("now -$relative days");
            // Due date (7-30 days from checkout)
            $dueDate = $checkoutDate + 60 * 60 * 24 * (rand() % 23 + 7);
            // Return date (1-40 days from checkout and < now)
            $returnDate = min(
                [$checkoutDate + 60 * 60 * 24 * (rand() % 39 + 1), time()]
            );

            // Create a generic transaction:
            $transList[] = $this->getRandomItemIdentifier() + [
                'checkoutDate' => $this->dateConverter->convertToDisplayDate(
                    'U',
                    $checkoutDate
                ),
                'dueDate' => $this->dateConverter->convertToDisplayDate(
                    'U',
                    $dueDate
                ),
                'returnDate' => $this->dateConverter->convertToDisplayDate(
                    'U',
                    $returnDate
                ),
                // Raw dates for sorting
                '_checkoutDate' => $checkoutDate,
                '_dueDate' => $dueDate,
                '_returnDate' => $returnDate,
                'barcode' => sprintf("%08d", rand() % 50000),
                'item_id' => $i,
            ];
            if ($this->idsInMyResearch) {
                [$transList[$i]['id'], $transList[$i]['title']]
                    = $this->getRandomBibIdAndTitle();
                $transList[$i]['source'] = $this->getRecordSource();
            } else {
                $transList[$i]['title'] = 'Demo Title ' . $i;
            }
        }
        return $transList;
    }

    /**
     * Get Patron Loan History
     *
     * This is responsible for retrieving all historic transactions for a specific
     * patron.
     *
     * @param array $patron The patron array from patronLogin
     * @param array $params Parameters
     *
     * @return mixed        Array of the patron's historic transactions on success.
     *
     * @SuppressWarnings(PHPMD.UnusedFormalParameter)
     */
    public function getMyTransactionHistory($patron, $params)
    {
        $this->checkIntermittentFailure();
        $session = $this->getSession($patron['id'] ?? null);
        if (!isset($session->historicLoans)) {
            $session->historicLoans = $this->getHistoricTransactionList();
        }

        // Sort and splice the list
        $historicLoans = $session->historicLoans;
        if (isset($params['sort'])) {
            switch ($params['sort']) {
            case 'checkout asc':
                $sorter = function ($a, $b) {
                    return strcmp($a['_checkoutDate'], $b['_checkoutDate']);
                };
                break;
            case 'return desc':
                $sorter = function ($a, $b) {
                    return strcmp($b['_returnDate'], $a['_returnDate']);
                };
                break;
            case 'return asc':
                $sorter = function ($a, $b) {
                    return strcmp($a['_returnDate'], $b['_returnDate']);
                };
                break;
            case 'due desc':
                $sorter = function ($a, $b) {
                    return strcmp($b['_dueDate'], $a['_dueDate']);
                };
                break;
            case 'due asc':
                $sorter = function ($a, $b) {
                    return strcmp($a['_dueDate'], $b['_dueDate']);
                };
                break;
            default:
                $sorter = function ($a, $b) {
                    return strcmp($b['_checkoutDate'], $a['_checkoutDate']);
                };
                break;
            }

            usort($historicLoans, $sorter);
        }

        $limit = isset($params['limit']) ? (int)$params['limit'] : 50;
        $start = isset($params['page'])
            ? ((int)$params['page'] - 1) * $limit : 0;

        $historicLoans = array_splice($historicLoans, $start, $limit);

        return [
            'count' => count($session->historicLoans),
            'transactions' => $historicLoans
        ];
    }

    /**
     * Get Pick Up Locations
     *
     * This is responsible get a list of valid library locations for holds / recall
     * retrieval
     *
     * @param array $patron      Patron information returned by the patronLogin
     * method.
     * @param array $holdDetails Optional array, only passed in when getting a list
     * in the context of placing or editing a hold.  When placing a hold, it contains
     * most of the same values passed to placeHold, minus the patron data.  When
     * editing a hold it contains all the hold information returned by getMyHolds.
     * May be used to limit the pickup options or may be ignored.  The driver must
     * not add new options to the return array based on this data or other areas of
     * VuFind may behave incorrectly.
     *
     * @return array        An array of associative arrays with locationID and
     * locationDisplay keys
     *
     * @SuppressWarnings(PHPMD.UnusedFormalParameter)
     */
    public function getPickUpLocations($patron = false, $holdDetails = null)
    {
        $this->checkIntermittentFailure();
        $result = [
            [
                'locationID' => 'A',
                'locationDisplay' => 'Campus A'
            ],
            [
                'locationID' => 'B',
                'locationDisplay' => 'Campus B'
            ],
            [
                'locationID' => 'C',
                'locationDisplay' => 'Campus C'
            ]
        ];
        if (($holdDetails['reqnum'] ?? '') == 1) {
            $result[] = [
                'locationID' => 'D',
                'locationDisplay' => 'Campus D'
            ];
        }
        return $result;
    }

    /**
     * Get Default "Hold Required By" Date (as Unix timestamp) or null if unsupported
     *
     * @param array $patron   Patron information returned by the patronLogin method.
     * @param array $holdInfo Contains most of the same values passed to
     * placeHold, minus the patron data.
     *
     * @return int
     *
     * @SuppressWarnings(PHPMD.UnusedFormalParameter)
     */
    public function getHoldDefaultRequiredDate($patron, $holdInfo)
    {
        $this->checkIntermittentFailure();
        // 5 years in the future (but similate intermittent failure):
        return !$this->isFailing(__METHOD__, 50)
            ? mktime(0, 0, 0, date('m'), date('d'), date('Y') + 5) : null;
    }

    /**
     * Get Default Pick Up Location
     *
     * Returns the default pick up location set in HorizonXMLAPI.ini
     *
     * @param array $patron      Patron information returned by the patronLogin
     * method.
     * @param array $holdDetails Optional array, only passed in when getting a list
     * in the context of placing a hold; contains most of the same values passed to
     * placeHold, minus the patron data.  May be used to limit the pickup options
     * or may be ignored.
     *
     * @return string A location ID
     *
     * @SuppressWarnings(PHPMD.UnusedFormalParameter)
     */
    public function getDefaultPickUpLocation($patron = false, $holdDetails = null)
    {
        $this->checkIntermittentFailure();
        $locations = $this->getPickUpLocations($patron);
        return $locations[0]['locationID'];
    }

    /**
     * Get Default Request Group
     *
     * Returns the default request group
     *
     * @param array $patron      Patron information returned by the patronLogin
     * method.
     * @param array $holdDetails Optional array, only passed in when getting a list
     * in the context of placing a hold; contains most of the same values passed to
     * placeHold, minus the patron data.  May be used to limit the request group
     * options or may be ignored.
     *
     * @return false|string      The default request group for the patron.
     *
     * @SuppressWarnings(PHPMD.UnusedFormalParameter)
     */
    public function getDefaultRequestGroup($patron = false, $holdDetails = null)
    {
        $this->checkIntermittentFailure();
        if ($this->isFailing(__METHOD__, 50)) {
            return false;
        }
        $requestGroups = $this->getRequestGroups(0, 0);
        return $requestGroups[0]['id'];
    }

    /**
     * Get request groups
     *
     * @param int   $bibId       BIB ID
     * @param array $patron      Patron information returned by the patronLogin
     * method.
     * @param array $holdDetails Optional array, only passed in when getting a list
     * in the context of placing a hold; contains most of the same values passed to
     * placeHold, minus the patron data.  May be used to limit the request group
     * options or may be ignored.
     *
     * @return array  False if request groups not in use or an array of
     * associative arrays with id and name keys
     *
     * @SuppressWarnings(PHPMD.UnusedFormalParameter)
     */
    public function getRequestGroups(
        $bibId = null,
        $patron = null,
        $holdDetails = null
    ) {
        $this->checkIntermittentFailure();
        return [
            [
                'id' => 1,
                'name' => 'Main Library'
            ],
            [
                'id' => 2,
                'name' => 'Branch Library'
            ]
        ];
    }

    /**
     * Get Funds
     *
     * Return a list of funds which may be used to limit the getNewItems list.
     *
     * @return array An associative array with key = fund ID, value = fund name.
     */
    public function getFunds()
    {
        $this->checkIntermittentFailure();
        return ["Fund A", "Fund B", "Fund C"];
    }

    /**
     * Get Departments
     *
     * Obtain a list of departments for use in limiting the reserves list.
     *
     * @return array An associative array with key = dept. ID, value = dept. name.
     */
    public function getDepartments()
    {
        $this->checkIntermittentFailure();
        return $this->departments;
    }

    /**
     * Get Instructors
     *
     * Obtain a list of instructors for use in limiting the reserves list.
     *
     * @return array An associative array with key = ID, value = name.
     */
    public function getInstructors()
    {
        $this->checkIntermittentFailure();
        return $this->instructors;
    }

    /**
     * Get Courses
     *
     * Obtain a list of courses for use in limiting the reserves list.
     *
     * @return array An associative array with key = ID, value = name.
     */
    public function getCourses()
    {
        $this->checkIntermittentFailure();
        return $this->courses;
    }

    /**
     * Get a set of random bib IDs
     *
     * @param int $limit Maximum number of IDs to return (max 30)
     *
     * @return string[]
     */
    protected function getRandomBibIds($limit): array
    {
        $count = rand(0, $limit > 30 ? 30 : $limit);
        $results = [];
        for ($x = 0; $x < $count; $x++) {
            $randomId = $this->getRandomBibId();

            // avoid duplicate entries in array:
            if (!in_array($randomId, $results)) {
                $results[] = $randomId;
            }
        }
        return $results;
    }

    /**
     * Get New Items
     *
     * Retrieve the IDs of items recently added to the catalog.
     *
     * @param int $page    Page number of results to retrieve (counting starts at 1)
     * @param int $limit   The size of each page of results to retrieve
     * @param int $daysOld The maximum age of records to retrieve in days (max. 30)
     * @param int $fundId  optional fund ID to use for limiting results (use a value
     * returned by getFunds, or exclude for no limit); note that "fund" may be a
     * misnomer - if funds are not an appropriate way to limit your new item
     * results, you can return a different set of values from getFunds. The
     * important thing is that this parameter supports an ID returned by getFunds,
     * whatever that may mean.
     *
     * @return array       Associative array with 'count' and 'results' keys
     *
     * @SuppressWarnings(PHPMD.UnusedFormalParameter)
     */
    public function getNewItems($page, $limit, $daysOld, $fundId = null)
    {
        $this->checkIntermittentFailure();
        // Pick a random number of results to return -- don't exceed limit or 30,
        // whichever is smaller (this can be pretty slow due to the random ID code).
        $results = $this->config['Records']['new_items']
            ?? $this->getRandomBibIds(30);
        $retVal = ['count' => count($results), 'results' => []];
        foreach ($results as $result) {
            $retVal['results'][] = ['id' => $result];
        }
        return $retVal;
    }

    /**
     * Determine a course ID for findReserves.
     *
     * @param string $course Course ID (or empty for a random choice)
     *
     * @return string
     */
    protected function getCourseId(string $course = ''): string
    {
        return empty($course) ? (string)rand(0, count($this->courses) - 1) : $course;
    }

    /**
     * Determine a department ID for findReserves.
     *
     * @param string $dept Department ID (or empty for a random choice)
     *
     * @return string
     */
    protected function getDepartmentId(string $dept = ''): string
    {
        return empty($dept) ? (string)rand(0, count($this->departments) - 1) : $dept;
    }

    /**
     * Determine an instructor ID for findReserves.
     *
     * @param string $inst Instructor ID (or empty for a random choice)
     *
     * @return string
     */
    protected function getInstructorId(string $inst = ''): string
    {
        return empty($inst) ? (string)rand(0, count($this->instructors) - 1) : $inst;
    }

    /**
     * Find Reserves
     *
     * Obtain information on course reserves.
     *
     * @param string $course ID from getCourses (empty string to match all)
     * @param string $inst   ID from getInstructors (empty string to match all)
     * @param string $dept   ID from getDepartments (empty string to match all)
     *
     * @return mixed An array of associative arrays representing reserve items.
     *
     * @SuppressWarnings(PHPMD.UnusedFormalParameter)
     */
    public function findReserves($course, $inst, $dept)
    {
        $this->checkIntermittentFailure();
        // Pick a random number of results to return -- don't exceed 30.
        $count = rand(0, 30);
        $results = [];
        for ($x = 0; $x < $count; $x++) {
            $randomId = $this->getRandomBibId();

            // avoid duplicate entries in array:
            if (!in_array($randomId, $results)) {
                $results[] = $randomId;
            }
        }

        $retVal = [];
        foreach ($results as $current) {
            $retVal[] = [
                'BIB_ID' => $current,
                'INSTRUCTOR_ID' => $this->getInstructorId($inst),
                'COURSE_ID' => $this->getCourseId($course),
                'DEPARTMENT_ID' => $this->getDepartmentId($dept),
            ];
        }
        return $retVal;
    }

    /**
     * Cancel Holds
     *
     * Attempts to Cancel a hold or recall on a particular item.
     *
     * @param array $cancelDetails An array of item and patron data
     *
     * @return array               An array of data on each request including
     * whether or not it was successful and a system message (if available)
     */
    public function cancelHolds($cancelDetails)
    {
        $this->checkIntermittentFailure();
        // Rewrite the holds in the session, removing those the user wants to
        // cancel.
        $newHolds = new ArrayObject();
        $retVal = ['count' => 0, 'items' => []];
        $session = $this->getSession($cancelDetails['patron']['id'] ?? null);
        foreach ($session->holds as $current) {
            if (!in_array($current['reqnum'], $cancelDetails['details'])) {
                $newHolds->append($current);
            } else {
                if (!$this->isFailing(__METHOD__, 50)) {
                    $retVal['count']++;
                    $retVal['items'][$current['item_id']] = [
                        'success' => true,
                        'status' => 'hold_cancel_success'
                    ];
                } else {
                    $newHolds->append($current);
                    $retVal['items'][$current['item_id']] = [
                        'success' => false,
                        'status' => 'hold_cancel_fail',
                        'sysMessage' =>
                            'Demonstrating failure; keep trying and ' .
                            'it will work eventually.'
                    ];
                }
            }
        }

        $session->holds = $newHolds;
        return $retVal;
    }

    /**
     * Update holds
     *
     * This is responsible for changing the status of hold requests
     *
     * @param array $holdsDetails The details identifying the holds
     * @param array $fields       An associative array of fields to be updated
     * @param array $patron       Patron array
     *
     * @return array Associative array of the results
     */
    public function updateHolds(
        array $holdsDetails,
        array $fields,
        array $patron
    ): array {
        $results = [];
        $session = $this->getSession($patron['id']);
        foreach ($session->holds as &$currentHold) {
            if (!isset($currentHold['updateDetails'])
                || !in_array($currentHold['updateDetails'], $holdsDetails)
            ) {
                continue;
            }
            if ($this->isFailing(__METHOD__, 25)) {
                $results[$currentHold['reqnum']]['success'] = false;
                $results[$currentHold['reqnum']]['status']
                    = 'Simulated error; try again and it will work eventually.';
                continue;
            }
            if (array_key_exists('frozen', $fields)) {
                if ($fields['frozen']) {
                    $currentHold['frozen'] = true;
                    if (isset($fields['frozenThrough'])) {
                        $currentHold['frozenThrough'] = $this->dateConverter
                            ->convertToDisplayDate('U', $fields['frozenThroughTS']);
                    } else {
                        $currentHold['frozenThrough'] = '';
                    }
                } else {
                    $currentHold['frozen'] = false;
                    $currentHold['frozenThrough'] = '';
                }
            }
            if (isset($fields['pickUpLocation'])) {
                $currentHold['location'] = $fields['pickUpLocation'];
            }
            $results[$currentHold['reqnum']]['success'] = true;
        }

        return $results;
    }

    /**
     * Cancel Storage Retrieval Request
     *
     * Attempts to Cancel a Storage Retrieval Request on a particular item. The
     * data in $cancelDetails['details'] is determined by
     * getCancelStorageRetrievalRequestDetails().
     *
     * @param array $cancelDetails An array of item and patron data
     *
     * @return array               An array of data on each request including
     * whether or not it was successful and a system message (if available)
     */
    public function cancelStorageRetrievalRequests($cancelDetails)
    {
        $this->checkIntermittentFailure();
        // Rewrite the items in the session, removing those the user wants to
        // cancel.
        $newRequests = new ArrayObject();
        $retVal = ['count' => 0, 'items' => []];
        $session = $this->getSession($cancelDetails['patron']['id'] ?? null);
        foreach ($session->storageRetrievalRequests as $current) {
            if (!in_array($current['reqnum'], $cancelDetails['details'])) {
                $newRequests->append($current);
            } else {
                if (!$this->isFailing(__METHOD__, 50)) {
                    $retVal['count']++;
                    $retVal['items'][$current['item_id']] = [
                        'success' => true,
                        'status' => 'storage_retrieval_request_cancel_success'
                    ];
                } else {
                    $newRequests->append($current);
                    $retVal['items'][$current['item_id']] = [
                        'success' => false,
                        'status' => 'storage_retrieval_request_cancel_fail',
                        'sysMessage' =>
                            'Demonstrating failure; keep trying and ' .
                            'it will work eventually.'
                    ];
                }
            }
        }

        $session->storageRetrievalRequests = $newRequests;
        return $retVal;
    }

    /**
     * Get Cancel Storage Retrieval Request Details
     *
     * In order to cancel a hold, Voyager requires the patron details an item ID
     * and a recall ID. This function returns the item id and recall id as a string
     * separated by a pipe, which is then submitted as form data in Hold.php. This
     * value is then extracted by the CancelHolds function.
     *
     * @param array $request An array of request data
     * @param array $patron  Patron information from patronLogin
     *
     * @return string Data for use in a form field
     *
     * @SuppressWarnings(PHPMD.UnusedFormalParameter)
     */
    public function getCancelStorageRetrievalRequestDetails($request, $patron)
    {
        return $request['reqnum'];
    }

    /**
     * Renew My Items
     *
     * Function for attempting to renew a patron's items.  The data in
     * $renewDetails['details'] is determined by getRenewDetails().
     *
     * @param array $renewDetails An array of data required for renewing items
     * including the Patron ID and an array of renewal IDS
     *
     * @return array              An array of renewal information keyed by item ID
     */
    public function renewMyItems($renewDetails)
    {
        $this->checkIntermittentFailure();
        // Simulate an account block at random.
        if ($this->checkRenewBlock()) {
            return [
                'blocks' => [
                    'Simulated account block; try again and it will work eventually.'
                ],
                'details' => []
            ];
        }

        // Set up successful return value.
        $finalResult = ['blocks' => false, 'details' => []];

        // Grab transactions from session so we can modify them:
        $session = $this->getSession($renewDetails['patron']['id'] ?? null);
        $transactions = $session->transactions;
        foreach ($transactions as $i => $current) {
            // Only renew requested items:
            if (in_array($current['item_id'], $renewDetails['details'])) {
                if (!$this->isFailing(__METHOD__, 50)) {
                    $transactions[$i]['rawduedate'] += 21 * 24 * 60 * 60;
                    $transactions[$i]['dueStatus']
                        = $this->calculateDueStatus($transactions[$i]['rawduedate']);
                    $transactions[$i]['duedate']
                        = $this->dateConverter->convertToDisplayDate(
                            'U',
                            $transactions[$i]['rawduedate']
                        );
                    $transactions[$i]['renew'] = $transactions[$i]['renew'] + 1;
                    $transactions[$i]['renewable']
                        = $transactions[$i]['renew']
                        < $transactions[$i]['renewLimit'];

                    $finalResult['details'][$current['item_id']] = [
                        "success" => true,
                        "new_date" => $transactions[$i]['duedate'],
                        "new_time" => '',
                        "item_id" => $current['item_id'],
                    ];
                } else {
                    $finalResult['details'][$current['item_id']] = [
                        "success" => false,
                        "new_date" => false,
                        "item_id" => $current['item_id'],
                        "sysMessage" =>
                            'Demonstrating failure; keep trying and ' .
                            'it will work eventually.'
                    ];
                }
            }
        }

        // Write modified transactions back to session; in-place changes do not
        // work due to ArrayObject eccentricities:
        $session->transactions = $transactions;

        return $finalResult;
    }

    /**
     * Get Renew Details
     *
     * In order to renew an item, Voyager requires the patron details and an item
     * id. This function returns the item id as a string which is then used
     * as submitted form data in checkedOut.php. This value is then extracted by
     * the RenewMyItems function.
     *
     * @param array $checkOutDetails An array of item data
     *
     * @return string Data for use in a form field
     */
    public function getRenewDetails($checkOutDetails)
    {
        return $checkOutDetails['item_id'];
    }

    /**
     * Check if hold or recall available
     *
     * This is responsible for determining if an item is requestable
     *
     * @param string $id     The Bib ID
     * @param array  $data   An Array of item data
     * @param patron $patron An array of patron data
     *
     * @return mixed An array of data on the request including
     * whether or not it is valid and a status message. Alternatively a boolean
     * true if request is valid, false if not.
     *
     * @SuppressWarnings(PHPMD.UnusedFormalParameter)
     */
    public function checkRequestIsValid($id, $data, $patron)
    {
        $this->checkIntermittentFailure();
        if ($this->isFailing(__METHOD__, 10)) {
            return [
                'valid' => false,
                'status' => rand() % 3 != 0
                    ? 'hold_error_blocked' : 'Demonstrating a custom failure'
            ];
        }
        return [
            'valid' => true,
            'status' => 'request_place_text'
        ];
    }

    /**
     * Place Hold
     *
     * Attempts to place a hold or recall on a particular item and returns
     * an array with result details.
     *
     * @param array $holdDetails An array of item and patron data
     *
     * @return mixed An array of data on the request including
     * whether or not it was successful and a system message (if available)
     */
    public function placeHold($holdDetails)
    {
        $this->checkIntermittentFailure();
        // Simulate failure:
        if ($this->isFailing(__METHOD__, 50)) {
            return [
                "success" => false,
                "sysMessage" =>
                    'Demonstrating failure; keep trying and ' .
                    'it will work eventually.'
            ];
        }

        $session = $this->getSession($holdDetails['patron']['id'] ?? null);
        if (!isset($session->holds)) {
            $session->holds = new ArrayObject();
        }
        $lastHold = count($session->holds) - 1;
        $nextId = $lastHold >= 0
            ? $session->holds[$lastHold]['item_id'] + 1 : 0;

        // Figure out appropriate expiration date:
        $expire = $holdDetails['requiredByTS'] ?: strtotime('now + 30 days');

        $requestGroup = '';
        foreach ($this->getRequestGroups(null, null) as $group) {
            if (isset($holdDetails['requestGroupId'])
                && $group['id'] == $holdDetails['requestGroupId']
            ) {
                $requestGroup = $group['name'];
                break;
            }
        }
        if ($holdDetails['startDateTS']) {
            // Suspend until the previous day:
            $frozen = true;
            $frozenThrough = $this->dateConverter->convertToDisplayDate(
                'U',
                \DateTime::createFromFormat(
                    'U',
                    $holdDetails['startDateTS']
                )->modify('-1 DAY')->getTimestamp()
            );
        } else {
            $frozen = false;
            $frozenThrough = '';
        }
        $reqNum = sprintf('%06d', $nextId);
        $session->holds->append(
            [
                'id'       => $holdDetails['id'],
                'source'   => $this->getRecordSource(),
                'location' => $holdDetails['pickUpLocation'],
                'expire'   =>
                    $this->dateConverter->convertToDisplayDate('U', $expire),
                'create'   =>
                    $this->dateConverter->convertToDisplayDate('U', time()),
                'reqnum'   => $reqNum,
                'item_id'  => $nextId,
                'volume'   => '',
                'processed' => '',
                'requestGroup' => $requestGroup,
                'frozen'   => $frozen,
                'frozenThrough' => $frozenThrough,
                'updateDetails' => $reqNum,
                'cancel_details' => $reqNum,
            ]
        );

        return ['success' => true];
    }

    /**
     * Check if storage retrieval request available
     *
     * This is responsible for determining if an item is requestable
     *
     * @param string $id     The Bib ID
     * @param array  $data   An Array of item data
     * @param patron $patron An array of patron data
     *
     * @return mixed An array of data on the request including
     * whether or not it is valid and a status message. Alternatively a boolean
     * true if request is valid, false if not.
     *
     * @SuppressWarnings(PHPMD.UnusedFormalParameter)
     */
    public function checkStorageRetrievalRequestIsValid($id, $data, $patron)
    {
        $this->checkIntermittentFailure();
        if (!$this->storageRetrievalRequests || $this->isFailing(__METHOD__, 10)) {
            return [
                'valid' => false,
                'status' => rand() % 3 != 0
                    ? 'storage_retrieval_request_error_blocked'
                    : 'Demonstrating a custom failure'
            ];
        }
        return [
            'valid' => true,
            'status' => 'storage_retrieval_request_place_text'
        ];
    }

    /**
     * Place a Storage Retrieval Request
     *
     * Attempts to place a request on a particular item and returns
     * an array with result details.
     *
     * @param array $details An array of item and patron data
     *
     * @return mixed An array of data on the request including
     * whether or not it was successful and a system message (if available)
     */
    public function placeStorageRetrievalRequest($details)
    {
        $this->checkIntermittentFailure();
        if (!$this->storageRetrievalRequests) {
            return [
                "success" => false,
                "sysMessage" => 'Storage Retrieval Requests are disabled.'
            ];
        }
        // Simulate failure:
        if ($this->isFailing(__METHOD__, 50)) {
            return [
                "success" => false,
                "sysMessage" =>
                    'Demonstrating failure; keep trying and ' .
                    'it will work eventually.'
            ];
        }

        $session = $this->getSession($details['patron']['id'] ?? null);
        if (!isset($session->storageRetrievalRequests)) {
            $session->storageRetrievalRequests = new ArrayObject();
        }
        $lastRequest = count($session->storageRetrievalRequests) - 1;
        $nextId = $lastRequest >= 0
            ? $session->storageRetrievalRequests[$lastRequest]['item_id'] + 1
            : 0;

        // Figure out appropriate expiration date:
        if (!isset($details['requiredBy'])
            || empty($details['requiredBy'])
        ) {
            $expire = strtotime("now + 30 days");
        } else {
            try {
                $expire = $this->dateConverter->convertFromDisplayDate(
                    "U",
                    $details['requiredBy']
                );
            } catch (DateException $e) {
                // Expiration date is invalid
                return [
                    'success' => false,
                    'sysMessage' => 'storage_retrieval_request_date_invalid'
                ];
            }
        }
        if ($expire <= time()) {
            return [
                'success' => false,
                'sysMessage' => 'storage_retrieval_request_date_past'
            ];
        }

        $session->storageRetrievalRequests->append(
            [
                'id'       => $details['id'],
                'source'   => $this->getRecordSource(),
                'location' => $details['pickUpLocation'],
                'expire'   =>
                    $this->dateConverter->convertToDisplayDate('U', $expire),
                'create'   =>
                    $this->dateConverter->convertToDisplayDate('U', time()),
                'processed' => rand() % 3 == 0
                    ? $this->dateConverter->convertToDisplayDate('U', $expire) : '',
                'reqnum'   => sprintf('%06d', $nextId),
                'item_id'  => $nextId
            ]
        );

        return ['success' => true];
    }

    /**
     * Check if ILL request available
     *
     * This is responsible for determining if an item is requestable
     *
     * @param string $id     The Bib ID
     * @param array  $data   An Array of item data
     * @param patron $patron An array of patron data
     *
     * @return mixed An array of data on the request including
     * whether or not it is valid and a status message. Alternatively a boolean
     * true if request is valid, false if not.
     *
     * @SuppressWarnings(PHPMD.UnusedFormalParameter)
     */
    public function checkILLRequestIsValid($id, $data, $patron)
    {
        $this->checkIntermittentFailure();
        if (!$this->ILLRequests || $this->isFailing(__METHOD__, 10)) {
            return [
                'valid' => false,
                'status' => rand() % 3 != 0
                    ? 'ill_request_error_blocked' : 'Demonstrating a custom failure'
            ];
        }
        return [
            'valid' => true,
            'status' => 'ill_request_place_text'
        ];
    }

    /**
     * Place ILL Request
     *
     * Attempts to place an ILL request on a particular item and returns
     * an array with result details
     *
     * @param array $details An array of item and patron data
     *
     * @return mixed An array of data on the request including
     * whether or not it was successful and a system message (if available)
     */
    public function placeILLRequest($details)
    {
        $this->checkIntermittentFailure();
        if (!$this->ILLRequests) {
            return [
                'success' => false,
                'sysMessage' => 'ILL requests are disabled.'
            ];
        }
        // Simulate failure:
        if ($this->isFailing(__METHOD__, 50)) {
            return [
                'success' => false,
                'sysMessage' =>
                    'Demonstrating failure; keep trying and ' .
                    'it will work eventually.'
            ];
        }

        $session = $this->getSession($details['patron']['id'] ?? null);
        if (!isset($session->ILLRequests)) {
            $session->ILLRequests = new ArrayObject();
        }
        $lastRequest = count($session->ILLRequests) - 1;
        $nextId = $lastRequest >= 0
            ? $session->ILLRequests[$lastRequest]['item_id'] + 1
            : 0;

        // Figure out appropriate expiration date:
        if (!isset($details['requiredBy'])
            || empty($details['requiredBy'])
        ) {
            $expire = strtotime('now + 30 days');
        } else {
            try {
                $expire = $this->dateConverter->convertFromDisplayDate(
                    'U',
                    $details['requiredBy']
                );
            } catch (DateException $e) {
                // Expiration Date is invalid
                return [
                    'success' => false,
                    'sysMessage' => 'ill_request_date_invalid'
                ];
            }
        }
        if ($expire <= time()) {
            return [
                'success' => false,
                'sysMessage' => 'ill_request_date_past'
            ];
        }

        // Verify pickup library and location
        $pickupLocation = '';
        $pickupLocations = $this->getILLPickupLocations(
            $details['id'],
            $details['pickUpLibrary'],
            $details['patron']
        );
        foreach ($pickupLocations as $location) {
            if ($location['id'] == $details['pickUpLibraryLocation']) {
                $pickupLocation = $location['name'];
                break;
            }
        }
        if (!$pickupLocation) {
            return [
                'success' => false,
                'sysMessage' => 'ill_request_place_fail_missing'
            ];
        }

        $session->ILLRequests->append(
            [
                'id'       => $details['id'],
                'source'   => $this->getRecordSource(),
                'location' => $pickupLocation,
                'expire'   =>
                    $this->dateConverter->convertToDisplayDate('U', $expire),
                'create'   =>
                    $this->dateConverter->convertToDisplayDate('U', time()),
                'processed' => rand() % 3 == 0
                    ? $this->dateConverter->convertToDisplayDate('U', $expire) : '',
                'reqnum'   => sprintf('%06d', $nextId),
                'item_id'  => $nextId
            ]
        );

        return ['success' => true];
    }

    /**
     * Get ILL Pickup Libraries
     *
     * This is responsible for getting information on the possible pickup libraries
     *
     * @param string $id     Record ID
     * @param array  $patron Patron
     *
     * @return bool|array False if request not allowed, or an array of associative
     * arrays with libraries.
     *
     * @SuppressWarnings(PHPMD.UnusedFormalParameter)
     */
    public function getILLPickupLibraries($id, $patron)
    {
        $this->checkIntermittentFailure();
        if (!$this->ILLRequests) {
            return false;
        }

        $details = [
            [
                'id' => 1,
                'name' => 'Main Library',
                'isDefault' => true
            ],
            [
                'id' => 2,
                'name' => 'Branch Library',
                'isDefault' => false
            ]
        ];

        return $details;
    }

    /**
     * Get ILL Pickup Locations
     *
     * This is responsible for getting a list of possible pickup locations for a
     * library
     *
     * @param string $id        Record ID
     * @param string $pickupLib Pickup library ID
     * @param array  $patron    Patron
     *
     * @return bool|array False if request not allowed, or an array of locations.
     *
     * @SuppressWarnings(PHPMD.UnusedFormalParameter)
     */
    public function getILLPickupLocations($id, $pickupLib, $patron)
    {
        $this->checkIntermittentFailure();
        switch ($pickupLib) {
        case 1:
            return [
                [
                    'id' => 1,
                    'name' => 'Circulation Desk',
                    'isDefault' => true
                ],
                [
                    'id' => 2,
                    'name' => 'Reference Desk',
                    'isDefault' => false
                ]
            ];
        case 2:
            return [
                [
                    'id' => 3,
                    'name' => 'Main Desk',
                    'isDefault' => false
                ],
                [
                    'id' => 4,
                    'name' => 'Library Bus',
                    'isDefault' => true
                ]
            ];
        }
        return [];
    }

    /**
     * Cancel ILL Request
     *
     * Attempts to Cancel an ILL request on a particular item. The
     * data in $cancelDetails['details'] is determined by
     * getCancelILLRequestDetails().
     *
     * @param array $cancelDetails An array of item and patron data
     *
     * @return array               An array of data on each request including
     * whether or not it was successful and a system message (if available)
     */
    public function cancelILLRequests($cancelDetails)
    {
        $this->checkIntermittentFailure();
        // Rewrite the items in the session, removing those the user wants to
        // cancel.
        $newRequests = new ArrayObject();
        $retVal = ['count' => 0, 'items' => []];
        $session = $this->getSession($cancelDetails['patron']['id'] ?? null);
        foreach ($session->ILLRequests as $current) {
            if (!in_array($current['reqnum'], $cancelDetails['details'])) {
                $newRequests->append($current);
            } else {
                if (!$this->isFailing(__METHOD__, 50)) {
                    $retVal['count']++;
                    $retVal['items'][$current['item_id']] = [
                        'success' => true,
                        'status' => 'ill_request_cancel_success'
                    ];
                } else {
                    $newRequests->append($current);
                    $retVal['items'][$current['item_id']] = [
                        'success' => false,
                        'status' => 'ill_request_cancel_fail',
                        'sysMessage' =>
                            'Demonstrating failure; keep trying and ' .
                            'it will work eventually.'
                    ];
                }
            }
        }

        $session->ILLRequests = $newRequests;
        return $retVal;
    }

    /**
     * Get Cancel ILL Request Details
     *
     * @param array $request An array of request data
     * @param array $patron  Patron information from patronLogin
     *
     * @return string Data for use in a form field
     *
     * @SuppressWarnings(PHPMD.UnusedFormalParameter)
     */
    public function getCancelILLRequestDetails($request, $patron)
    {
        return $request['reqnum'];
    }

    /**
     * Change Password
     *
     * Attempts to change patron password (PIN code)
     *
     * @param array $details An array of patron id and old and new password:
     *
     * 'patron'      The patron array from patronLogin
     * 'oldPassword' Old password
     * 'newPassword' New password
     *
     * @return array An array of data on the request including
     * whether or not it was successful and a system message (if available)
     *
     * @SuppressWarnings(PHPMD.UnusedFormalParameter)
     */
    public function changePassword($details)
    {
        $this->checkIntermittentFailure();
        if (!$this->isFailing(__METHOD__, 33)) {
            return ['success' => true, 'status' => 'change_password_ok'];
        }
        return [
            'success' => false,
            'status' => 'An error has occurred',
            'sysMessage' =>
                'Demonstrating failure; keep trying and it will work eventually.'
        ];
    }

    /**
     * Public Function which specifies renew, hold and cancel settings.
     *
     * @param string $function The name of the feature to be checked
     * @param array  $params   Optional feature-specific parameters (array)
     *
     * @return array An array with key-value pairs.
     *
     * @SuppressWarnings(PHPMD.UnusedFormalParameter)
     */
    public function getConfig($function, $params = [])
    {
        $this->checkIntermittentFailure();
        if ($function == 'Holds') {
            return $this->config['Holds']
                ?? [
                    'HMACKeys' => 'id:item_id:level',
                    'extraHoldFields' =>
                        'comments:requestGroup:pickUpLocation:requiredByDate',
                    'defaultRequiredDate' => 'driver:0:2:0',
                ];
        }
        if ($function == 'Holdings') {
            return [
                'itemLimit' => $this->config['Holdings']['itemLimit'] ?? null,
            ];
        }
        if ($function == 'StorageRetrievalRequests'
            && $this->storageRetrievalRequests
        ) {
            return [
                'HMACKeys' => 'id',
                'extraFields' => 'comments:pickUpLocation:requiredByDate:item-issue',
                'helpText' => 'This is a storage retrieval request help text'
                    . ' with some <span style="color: red">styling</span>.'
            ];
        }
        if ($function == 'ILLRequests' && $this->ILLRequests) {
            return [
                'enabled' => true,
                'HMACKeys' => 'number',
                'extraFields' =>
                    'comments:pickUpLibrary:pickUpLibraryLocation:requiredByDate',
                'defaultRequiredDate' => '0:1:0',
                'helpText' => 'This is an ILL request help text'
                    . ' with some <span style="color: red">styling</span>.'
            ];
        }
        if ($function == 'changePassword') {
            return $this->config['changePassword']
                ?? ['minLength' => 4, 'maxLength' => 20];
        }
        if ($function == 'getMyTransactionHistory') {
            if (empty($this->config['TransactionHistory']['enabled'])) {
                return false;
            }
            $config = [
                'sort' => [
                    'checkout desc' => 'sort_checkout_date_desc',
                    'checkout asc' => 'sort_checkout_date_asc',
                    'return desc' => 'sort_return_date_desc',
                    'return asc' => 'sort_return_date_asc',
                    'due desc' => 'sort_due_date_desc',
                    'due asc' => 'sort_due_date_asc'
                ],
                'default_sort' => 'checkout desc'
            ];
            if ($this->config['Loans']['paging'] ?? false) {
                $config['max_results']
                    = $this->config['Loans']['max_page_size'] ?? 100;
            }
            return $config;
        }
        if ('getMyTransactions' === $function) {
            if (empty($this->config['Loans']['paging'])) {
                return [];
            }
            return [
                'max_results' => $this->config['Loans']['max_page_size'] ?? 100,
                'sort' => [
                    'due desc' => 'sort_due_date_desc',
                    'due asc' => 'sort_due_date_asc',
                    'title asc' => 'sort_title'
                ],
                'default_sort' => 'due asc'
            ];
        }
        if ($function == 'patronLogin') {
            return [
                'loginMethod'
                    => $this->config['Catalog']['loginMethod'] ?? 'password'
            ];
        }

        return [];
    }

    /**
     * Get bib records for recently returned items.
     *
     * @param int   $limit  Maximum number of records to retrieve (default = 30)
     * @param int   $maxage The maximum number of days to consider "recently
     * returned."
     * @param array $patron Patron Data
     *
     * @return array
     *
     * @SuppressWarnings(PHPMD.UnusedFormalParameter)
     */
    public function getRecentlyReturnedBibs(
        $limit = 30,
        $maxage = 30,
        $patron = null
    ) {
        $this->checkIntermittentFailure();

        $results = $this->config['Records']['recently_returned']
            ?? $this->getRandomBibIds($limit);
        $mapper = function ($id) {
            return ['id' => $id];
        };
        return array_map($mapper, $results);
    }

    /**
     * Get bib records for "trending" items (recently returned with high usage).
     *
     * @param int   $limit  Maximum number of records to retrieve (default = 30)
     * @param int   $maxage The maximum number of days' worth of data to examine.
     * @param array $patron Patron Data
     *
     * @return array
     */
    public function getTrendingBibs($limit = 30, $maxage = 30, $patron = null)
    {
        // This is similar to getRecentlyReturnedBibs for demo purposes.
        return $this->getRecentlyReturnedBibs($limit, $maxage, $patron);
    }
}<|MERGE_RESOLUTION|>--- conflicted
+++ resolved
@@ -893,11 +893,7 @@
     public function getMyProfile($patron)
     {
         $this->checkIntermittentFailure();
-<<<<<<< HEAD
-        $age = 13 + rand(0, 100);
-=======
         $age = rand(13, 113);
->>>>>>> e3e99b01
         $birthDate = new \DateTime();
         $birthDate->sub(new \DateInterval("P{$age}Y"));
         $patron = [
