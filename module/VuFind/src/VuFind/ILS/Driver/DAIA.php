--- conflicted
+++ resolved
@@ -673,17 +673,13 @@
                 // get location
                 $result_item['location'] = $this->getItemLocation($item);
                 // get location link
-<<<<<<< HEAD
-                $result_item["locationhref"] = $this->getItemLocationLink($item);
+                $result_item['locationhref'] = $this->getItemLocationLink($item);
                 // get limitation
                 if (isset($item['available'][0]['limitation'])) {
                     $result_item['limitation'] = $this->getItemLimitation(
                         $item['available'][0]['limitation']
                     );
                 }
-=======
-                $result_item['locationhref'] = $this->getItemLocationLink($item);
->>>>>>> e54642b8
                 // status and availability will be calculated in own function
                 $result_item = $this->getItemStatus($item) + $result_item;
                 // add result_item to the result array
