--- conflicted
+++ resolved
@@ -31,13 +31,9 @@
  * @link     http://vufind.org/wiki/vufind2:building_an_ils_driver Wiki
  */
 namespace VuFind\ILS\Driver;
-<<<<<<< HEAD
 use DOMDocument, VuFind\Exception\ILS as ILSException,
     VuFindHttp\HttpServiceAwareInterface as HttpServiceAwareInterface,
     Zend\Log\LoggerAwareInterface as LoggerAwareInterface;
-=======
-use DOMDocument, VuFind\Exception\ILS as ILSException;
->>>>>>> b86b6d7b
 
 /**
  * ILS Driver for VuFind to query availability information via DAIA.
@@ -50,10 +46,7 @@
  */
 class DAIA extends AbstractBase implements HttpServiceAwareInterface, LoggerAwareInterface
 {
-<<<<<<< HEAD
     use \VuFindHttp\HttpServiceAwareTrait;
-=======
->>>>>>> b86b6d7b
     use \VuFind\Log\LoggerAwareTrait;
 
     /**
@@ -64,7 +57,6 @@
     protected $baseUrl;
 
     /**
-<<<<<<< HEAD
      * DAIA query identifier prefix
      *
      * @var string
@@ -117,9 +109,6 @@
     /**
      * Public Function which retrieves renew, hold and cancel settings from the
      * driver ini file.
-=======
-     * Initialize the driver.
->>>>>>> b86b6d7b
      *
      * @param string $function The name of the feature to be checked
      *
