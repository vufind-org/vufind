<?php
/**
 * ILS Driver for VuFind to query availability information via DAIA.
 *
 * Based on the proof-of-concept-driver by Till Kinstler, GBV.
 * Relaunch of the daia driver developed by Oliver Goldschmidt.
 *
 * PHP version 5
 *
 * Copyright (C) Jochen Lienhard 2014.
 *
 * This program is free software; you can redistribute it and/or modify
 * it under the terms of the GNU General Public License version 2,
 * as published by the Free Software Foundation.
 *
 * This program is distributed in the hope that it will be useful,
 * but WITHOUT ANY WARRANTY; without even the implied warranty of
 * MERCHANTABILITY or FITNESS FOR A PARTICULAR PURPOSE.  See the
 * GNU General Public License for more details.
 *
 * You should have received a copy of the GNU General Public License
 * along with this program; if not, write to the Free Software
 * Foundation, Inc., 59 Temple Place, Suite 330, Boston, MA  02111-1307  USA
 *
 * @category VuFind2
 * @package  ILS_Drivers
 * @author   Jochen Lienhard <lienhard@ub.uni-freiburg.de>
 * @author   Oliver Goldschmidt <o.goldschmidt@tu-harburg.de>
 * @author   André Lahmann <lahmann@ub.uni-leipzig.de>
 * @license  http://opensource.org/licenses/gpl-2.0.php GNU General Public License
 * @link     http://vufind.org/wiki/vufind2:building_an_ils_driver Wiki
 */
namespace VuFind\ILS\Driver;
use DOMDocument, VuFind\Exception\ILS as ILSException,
    VuFindHttp\HttpServiceAwareInterface as HttpServiceAwareInterface,
    Zend\Log\LoggerAwareInterface as LoggerAwareInterface;

/**
 * ILS Driver for VuFind to query availability information via DAIA.
 *
 * @category VuFind2
 * @package  ILS_Drivers
 * @author   Jochen Lienhard <lienhard@ub.uni-freiburg.de>
 * @license  http://opensource.org/licenses/gpl-2.0.php GNU General Public License
 * @link     http://vufind.org/wiki/vufind2:building_an_ils_driver Wiki
 */
class DAIA extends AbstractBase implements HttpServiceAwareInterface, LoggerAwareInterface
{
    use \VuFindHttp\HttpServiceAwareTrait;
    use \VuFind\Log\LoggerAwareTrait;

    /**
     * Base URL for DAIA Service
     *
     * @var string
     */
    protected $baseUrl;

    /**
     * DAIA query identifier prefix
     *
     * @var string
     */
    protected $daiaIdPrefix;

    /**
     * DAIA response format
     *
     * @var string
     */
    protected $daiaResponseFormat;

    /**
     * DAIA legacySupport flag
     *
     * @var boolean
     */
    protected $legacySupport = false;

    /**
     * Initialize the driver.
     *
     * Validate configuration and perform all resource-intensive tasks needed to
     * make the driver active.
     *
     * @throws ILSException
     * @return void
     */
    public function init()
    {
        // DAIA.ini sections changed, therefore move old [Global] section to
        // new [DAIA] section as fallback
        if (isset($this->config['Global']) && !isset($this->config['DAIA'])) {
            $this->config['DAIA'] = $this->config['Global'];
            $this->legacySupport = true;
        }

        if (isset($this->config['DAIA']['baseUrl'])) {
            $this->baseUrl = $this->config['DAIA']['baseUrl'];
        } else {
            throw new ILSException('DAIA/baseUrl configuration needs to be set.');
        }
        if (isset($this->config['DAIA']['daiaResponseFormat'])) {
            $this->daiaResponseFormat = strtolower($this->config['DAIA']['daiaResponseFormat']);
        } else {
            $this->debug("No daiaResponseFormat setting found, using default: xml");
            $this->daiaResponseFormat = "xml";
        }
        if (isset($this->config['DAIA']['daiaIdPrefix'])) {
            $this->daiaIdPrefix = $this->config['DAIA']['daiaIdPrefix'];
        } else {
            $this->debug("No daiaIdPrefix setting found, using default: ppn:");
            $this->daiaIdPrefix = "ppn:";
        }
    }

    /**
     * Public Function which retrieves renew, hold and cancel settings from the
     * driver ini file.
     *
     * @param string $function The name of the feature to be checked
     *
     * @return array An array with key-value pairs.
     */
    public function getConfig($function)
    {
        return isset($this->config[$function]) ? $this->config[$function] : false;
    }

    /**
     * Get Hold Link
     *
     * The goal for this method is to return a URL to a "place hold" web page on
     * the ILS OPAC. This is used for ILSs that do not support an API or method
     * to place Holds.
     *
     * @param string $id      The id of the bib record
     * @param array  $details Item details from getHoldings return array
     *
     * @return string         URL to ILS's OPAC's place hold screen.
     *
     * @SuppressWarnings(PHPMD.UnusedFormalParameter)
     */
    public function getHoldLink($id, $details)
    {
        return ($details['ilslink'] != '') ? $details['ilslink'] : null;
    }

    /**
     * Get Status
     *
     * This is responsible for retrieving the status information of a certain
     * record.
     *
     * @param string $id The record id to retrieve the holdings for
     *
     * @throws ILSException
     * @return mixed     On success, an associative array with the following keys:
     * id, availability (boolean), status, location, reserve, callnumber.
     */
    public function getStatus($id)
    {
        if ($this->daiaResponseFormat == 'xml') {
            return $this->getXMLStatus($id);
        } elseif ($this->daiaResponseFormat == 'json') {
            return $this->getJSONStatus($id);
        } else {
            throw new ILSException('No matching format found for status retrieval.');
        }
    }

    /**
     * Get Statuses
     *
     * This is responsible for retrieving the status information for a
     * collection of records.
     *
     * @param array $ids The array of record ids to retrieve the status for
     *
     * @throws ILSException
     * @return array     An array of getStatus() return values on success.
     */
    public function getStatuses($ids)
    {
<<<<<<< HEAD
        $items = array();

        if ($this->daiaResponseFormat == 'xml') {
            foreach ($ids as $id) {
                $items[] = $this->getXMLShortStatus($id);
            }
        } elseif ($this->daiaResponseFormat == 'json') {
            foreach ($ids as $id) {
                $items[] = $this->getJSONStatus($id);
            }
        } else {
            throw new ILSException('No matching format found for status retrieval.');
=======
        $items = [];
        foreach ($ids as $id) {
            $items[] = $this->getShortStatus($id);
>>>>>>> 01bb9105
        }

        return $items;
    }

    /**
     * Get Holding
     *
     * This is responsible for retrieving the holding information of a certain
     * record.
     *
     * @param string $id     The record id to retrieve the holdings for
     * @param array  $patron Patron data
     *
     * @throws \VuFind\Exception\Date
     * @throws ILSException
     * @return array         On success, an associative array with the following
     * keys: id, availability (boolean), status, location, reserve, callnumber,
     * duedate, number, barcode.
     */
    public function getHolding($id, array $patron = null)
    {
        return $this->getStatus($id);
    }

    /**
     * Get Purchase History
     *
     * This is responsible for retrieving the acquisitions history data for the
     * specific record (usually recently received issues of a serial).
     *
     * @param string $id The record id to retrieve the info for
     *
     * @throws ILSException
     * @return array     An array with the acquisitions data on success.
     */
    public function getPurchaseHistory($id)
    {
        return [];
    }

    /**
     * Perform an HTTP request.
     *
     * @param string $id id for query in daia
     *
     * @return xml or json object
     * @throws ILSException
     */
    protected function doHTTPRequest($id)
    {
        $contentTypes = array (
            "xml"  => "application/xml",
            "json" => "application/json",
        );

        $http_headers = array(
            "Content-type: " . $contentTypes[$this->daiaResponseFormat],
            "Accept: " .  $contentTypes[$this->daiaResponseFormat]
        );

        $params = array(
            "id" => $this->daiaIdPrefix . $id,
            "format" => $this->daiaResponseFormat,
        );

        try {
            if ($this->legacySupport) {
                // HttpRequest for DAIA legacy support as all the parameters are contained in the baseUrl
                $result = $this->httpService->get($this->baseUrl . $id, array(), null, $http_headers);
            } else {
                $result = $this->httpService->get($this->baseUrl, $params, null, $http_headers);
            }
        } catch (\Exception $e) {
            throw new ILSException($e->getMessage());
        }

        if (!$result->isSuccess()) {
            // throw ILSException disabled as this will be shown in VuFind-Frontend
            //throw new ILSException('HTTP error ' . $result->getStatusCode() . ' retrieving status for record: ' . $id);
            // write to Debug instead
            $this->debug('HTTP status ' . $result->getStatusCode() .
                ' received, retrieving availability information for record: ' . $id);

            // return false as DAIA request failed
            return false;
        }
        return ($result->getBody());

    }

    /**
     * Get Status of JSON Result
     *
     * This method gets a json result from the DAIA server and
     * analyses it. Than a vufind result is build.
     *
     * @param string $id The id of the bib record
     *
     * @return array()      of items
     */
    protected function getJSONStatus($id)
    {
        // get daia json request for id and decode it
        $daia=json_decode($this->doHTTPRequest($id), true);
        $result = array();
        if (array_key_exists("message", $daia)) {
            // analyse the message for the error handling and debugging
        }
        if (array_key_exists("instituion", $daia)) {
            // information about the institution that grants or
            // knows about services and their availability
            // this fields could be analyzed: href, content, id
        }
        if (array_key_exists("document", $daia)) {
            // analyse the items
            $dummy_item = array("id"=>"0815",
                "availability"=>true,
                "status"=>"Available",
                "location"=>"physical location no HTML",
                "reserve"=>"N",
                "callnumber"=>"007",
                "number"=>"1",
                "item_id"=>"0815",
                "barcode"=>"1");
            // each document may contain: id, href, message, item
            foreach ($daia["document"] as $document) {
                $doc_id=null;
                $doc_href=null;
                $doc_message=null;
                if (array_key_exists("id", $document)) {
                    $doc_id=$document["id"];
                }
                if (array_key_exists("href", $document)) {
                    // url of the document
                    $doc_href=$document["href"];
                }
                if (array_key_exists("message", $document)) {
                    // array of messages with language code and content
                    $doc_message=$document["message"];
                }
                // if one or more items exist, iterate and build result-item
                if (array_key_exists("item", $document)) {
                    $number=0;
                    foreach ($document["item"] as $item) {
                        $result_item=array();
                        $result_item["id"]=$id;
                        $result_item["item_id"]=$id;
                        $number++; // count items
                        $result_item["number"]=$number;
                        // set default value for barcode
                        $result_item["barcode"]="1";
                        // set default value for reserve
                        $result_item["reserve"]="N";
                        // get callnumber
                        if (isset($item["label"])) {
                            $result_item["callnumber"]=$item["label"];
                        } else {
                            $result_item["callnumber"]="Unknown";
                        }
                        // get location
                        if (isset($item["storage"])) {
                            $result_item["location"]=$item["storage"]["content"];
                        } else {
                            $result_item["location"]="Unknown";
                        }
                        // status and availability will be calculated in own function
                        $result_item=$this->calculateStatus($item)+$result_item;
                        // add result_item to the result array
                        $result[]=$result_item;
                    } // end iteration on item
                }
            } // end iteration on document
            // $result[]=$dummy_item;
        }
        return $result;
    }

    /**
     * Calaculate Status and Availability of an item
     *
     * If availability is false the string of status will be shown in vufind
     *
     * @param string $item json DAIA item
     *
     * @return array("status"=>"only for VIPs" ... )
     */
    protected function calculateStatus($item)
    {
        $availability = false;
        $status = null;
        $duedate = null;
        if (array_key_exists("available", $item)) {
            // check if item is loanable or presentation
            foreach ($item["available"] as $available) {
                if ($available["service"] == "loan") {
                    $availability = true;
                }
                if ($available["service"] == "presentation") {
                    $availability = true;
                }
            }
        }
        if (array_key_exists("unavailable", $item)) {
            foreach ($item["unavailable"] as $unavailable) {
                if ($unavailable["service"] == "loan") {
                    if (isset($unavailable["expected"])) {
                        $duedate = $unavailable["expected"];
                    }
                    $status = "dummy text";
                }
            }
        }
        return (array("status" => $status,
            "availability" => $availability,
            "duedate" => $duedate));
    }

    /**
     * Flatten a DAIA response to an array of holding information.
     *
     * @param string $id Document to look up.
     *
     * @return array
     */
    protected function getXMLStatus($id)
    {
        $daia = new DOMDocument();
        $response = $this->doHTTPRequest($id);
        if ($response) {
            $daia->loadXML($response);
        }
        // get Availability information from DAIA
        $documentlist = $daia->getElementsByTagName('document');
<<<<<<< HEAD

        // handle empty DAIA response
        if ($documentlist->length == 0 &&
            $daia->getElementsByTagName("message") != null) {
            // analyse the message for the error handling and debugging
        }

        $status = array();
=======
        $status = [];
>>>>>>> 01bb9105
        for ($b = 0; $documentlist->item($b) !== null; $b++) {
            $itemlist = $documentlist->item($b)->getElementsByTagName('item');
            $ilslink = '';
            if ($documentlist->item($b)->attributes->getNamedItem('href') !== null) {
                $ilslink = $documentlist->item($b)->attributes
                    ->getNamedItem('href')->nodeValue;
            }
<<<<<<< HEAD
            $emptyResult = array(
                'callnumber' => '-',
                'availability' => '0',
                'number' => 1,
                'reserve' => 'No',
                'duedate' => '',
                'queue'   => '',
                'delay'   => '',
                'barcode' => 'No samples',
                'status' => '',
                'id' => $id,
                'location' => '',
                'ilslink' => $ilslink,
                'label' => 'No samples'
            );
=======
            $emptyResult = [
                    'callnumber' => '-',
                    'availability' => '0',
                    'number' => 1,
                    'reserve' => 'No',
                    'duedate' => '',
                    'queue'   => '',
                    'delay'   => '',
                    'barcode' => 'No samples',
                    'status' => '',
                    'id' => $id,
                    'location' => '',
                    'ilslink' => $ilslink,
                    'label' => 'No samples'
            ];
>>>>>>> 01bb9105
            for ($c = 0; $itemlist->item($c) !== null; $c++) {
                $result = [
                    'callnumber' => '',
                    'availability' => '0',
                    'number' => ($c+1),
                    'reserve' => 'No',
                    'duedate' => '',
                    'queue'   => '',
                    'delay'   => '',
                    'barcode' => 1,
                    'status' => '',
                    'id' => $id,
                    'item_id' => '',
                    'recallhref' => '',
                    'location' => '',
                    'location.id' => '',
                    'location.href' => '',
                    'label' => '',
<<<<<<< HEAD
                    'notes' => array()
                );
                if ($itemlist->item($c)->attributes->getNamedItem('id') !== null) {
                    $result['item_id'] = $itemlist->item($c)->attributes
                        ->getNamedItem('id')->nodeValue;
                }
=======
                    'notes' => []
                ];
                $result['item_id'] = $itemlist->item($c)->attributes
                    ->getNamedItem('id')->nodeValue;
>>>>>>> 01bb9105
                if ($itemlist->item($c)->attributes->getNamedItem('href') !== null) {
                    $result['recallhref'] = $itemlist->item($c)->attributes
                        ->getNamedItem('href')->nodeValue;
                }
                $departmentElements = $itemlist->item($c)
                    ->getElementsByTagName('department');
                if ($departmentElements->length > 0) {
                    if ($departmentElements->item(0)->nodeValue) {
                        $result['location']
                            = $departmentElements->item(0)->nodeValue;
                        $result['location.id'] = $departmentElements
                            ->item(0)->attributes->getNamedItem('id')->nodeValue;
                        $result['location.href'] = $departmentElements
                            ->item(0)->attributes->getNamedItem('href')->nodeValue;
                    }
                }
                $storageElements
                    = $itemlist->item($c)->getElementsByTagName('storage');
                if ($storageElements->length > 0) {
                    if ($storageElements->item(0)->nodeValue) {
                        $result['location'] = $storageElements->item(0)->nodeValue;
                        //$result['location.id'] = $storageElements->item(0)
                        //  ->attributes->getNamedItem('id')->nodeValue;
                        if ($storageElements->item(0)
                                ->attributes->getNamedItem('href') !== null) {
                            //href attribute is recommended but not mandatory
                            $result['location.href'] = $storageElements->item(0)
                                ->attributes->getNamedItem('href')->nodeValue;
                        }
                        //$result['barcode'] = $result['location.id'];
                    }
                }
                $barcodeElements
                    = $itemlist->item($c)->getElementsByTagName('identifier');
                if ($barcodeElements->length > 0) {
                    if ($barcodeElements->item(0)->nodeValue) {
                        $result['barcode'] = $barcodeElements->item(0)->nodeValue;
                    }
                }
                $labelElements = $itemlist->item($c)->getElementsByTagName('label');
                if ($labelElements->length > 0) {
                    if ($labelElements->item(0)->nodeValue) {
                        $result['label'] = $labelElements->item(0)->nodeValue;
                        $result['callnumber']
                            = urldecode($labelElements->item(0)->nodeValue);
                    }
                }
                $messageElements
                    = $itemlist->item($c)->getElementsByTagName('message');
                if ($messageElements->length > 0) {
                    for ($m = 0; $messageElements->item($m) !== null; $m++) {
                        $errno = $messageElements->item($m)->attributes
                            ->getNamedItem('errno')->nodeValue;
                        if ($errno === '404') {
                            $result['status'] = 'missing';
                        } else if ($this->logger) {
                            $lang = $messageElements->item($m)->attributes
                                ->getNamedItem('lang')->nodeValue;
                            $logString = "[DAIA] message for {$lang}: "
                                . $messageElements->item($m)->nodeValue;
                            $this->debug($logString);
                        }
                    }
                }

                //$loanAvail = 0;
                //$loanExp = 0;
                //$presAvail = 0;
                //$presExp = 0;

                $unavailableElements = $itemlist->item($c)
                    ->getElementsByTagName('unavailable');
                if ($unavailableElements->item(0) !== null) {
                    for ($n = 0; $unavailableElements->item($n) !== null; $n++) {
                        $service = $unavailableElements->item($n)->attributes
                            ->getNamedItem('service');
                        $expectedNode = $unavailableElements->item($n)->attributes
                            ->getNamedItem('expected');
                        $queueNode = $unavailableElements->item($n)->attributes
                            ->getNamedItem('queue');
                        if ($service !== null) {
                            $service = $service->nodeValue;
                            if ($service === 'presentation') {
                                $result['presentation.availability'] = '0';
                                $result['presentation_availability'] = '0';
                                if ($expectedNode !== null) {
                                    $result['presentation.duedate']
                                        = $expectedNode->nodeValue;
                                }
                                if ($queueNode !== null) {
                                    $result['presentation.queue']
                                        = $queueNode->nodeValue;
                                }
                                $result['availability'] = '0';
                            } elseif ($service === 'loan') {
                                $result['loan.availability'] = '0';
                                $result['loan_availability'] = '0';
                                if ($expectedNode !== null) {
                                    $result['loan.duedate'] = $expectedNode->nodeValue;
                                }
                                if ($queueNode !== null) {
                                    $result['loan.queue'] = $queueNode->nodeValue;
                                }
                                $result['availability'] = '0';
                            } elseif ($service === 'interloan') {
                                $result['interloan.availability'] = '0';
                                if ($expectedNode !== null) {
                                    $result['interloan.duedate']
                                        = $expectedNode->nodeValue;
                                }
                                if ($queueNode !== null) {
                                    $result['interloan.queue'] = $queueNode->nodeValue;
                                }
                                $result['availability'] = '0';
                            } elseif ($service === 'openaccess') {
                                $result['openaccess.availability'] = '0';
                                if ($expectedNode !== null) {
                                    $result['openaccess.duedate']
                                        = $expectedNode->nodeValue;
                                }
                                if ($queueNode !== null) {
                                    $result['openaccess.queue'] = $queueNode->nodeValue;
                                }
                                $result['availability'] = '0';
                            }
                        }
                        // TODO: message/limitation
                        if ($expectedNode !== null) {
                            $result['duedate'] = $expectedNode->nodeValue;
                        }
                        if ($queueNode !== null) {
                            $result['queue'] = $queueNode->nodeValue;
                        }
                    }
                }

                $availableElements = $itemlist->item($c)
                    ->getElementsByTagName('available');
                if ($availableElements->item(0) !== null) {
                    for ($n = 0; $availableElements->item($n) !== null; $n++) {
                        $service = $availableElements->item($n)->attributes
                            ->getNamedItem('service');
                        $delayNode = $availableElements->item($n)->attributes
                            ->getNamedItem('delay');
                        if ($service !== null) {
                            $service = $service->nodeValue;
                            if ($service === 'presentation') {
                                $result['presentation.availability'] = '1';
                                $result['presentation_availability'] = '1';
                                if ($delayNode !== null) {
                                    $result['presentation.delay']
                                        = $delayNode->nodeValue;
                                }
                                $result['availability'] = '1';
                            } elseif ($service === 'loan') {
                                $result['loan.availability'] = '1';
                                $result['loan_availability'] = '1';
                                if ($delayNode !== null) {
                                    $result['loan.delay'] = $delayNode->nodeValue;
                                }
                                $result['availability'] = '1';
                            } elseif ($service === 'interloan') {
                                $result['interloan.availability'] = '1';
                                if ($delayNode !== null) {
                                    $result['interloan.delay'] = $delayNode->nodeValue;
                                }
                                $result['availability'] = '1';
                            } elseif ($service === 'openaccess') {
                                $result['openaccess.availability'] = '1';
                                if ($delayNode !== null) {
                                    $result['openaccess.delay'] = $delayNode->nodeValue;
                                }
                                $result['availability'] = '1';
                            }
                        }
                        // TODO: message/limitation
                        if ($delayNode !== null) {
                            $result['delay'] = $delayNode->nodeValue;
                        }
                    }
                }
                // document has no availability elements, so set availability
                // and barcode to -1
                if ($availableElements->item(0) === null
                    && $unavailableElements->item(0) === null
                ) {
                    $result['availability'] = '-1';
                    $result['barcode'] = '-1';
                }
                $result['ilslink'] = $ilslink;
                $status[] = $result;
                /* $status = "available";
                if (loanAvail) return 0;
                if (presAvail) {
                    if (loanExp) return 1;
                    return 2;
                }
                if (loanExp) return 3;
                if (presExp) return 4;
                return 5;
                */
            }
            if (count($status) === 0) {
                $status[] = $emptyResult;
            }
        }
        return $status;
    }

    /**
     * Return an abbreviated set of status information.
     *
     * @param string $id The record id to retrieve the status for
     *
     * @return mixed     On success, an associative array with the following keys:
     * id, availability (boolean), status, location, reserve, callnumber, duedate,
     * number
     */
    public function getXMLShortStatus($id)
    {
        $daia = new DOMDocument();
        $response = $this->doHTTPRequest($id);
        if ($response) {
            $daia->loadXML($response);
        }
        // get Availability information from DAIA
        $itemlist = $daia->getElementsByTagName('item');
        $label = "Unknown";
        $storage = "Unknown";
        $presenceOnly = '1';
        $holding = [];
        for ($c = 0; $itemlist->item($c) !== null; $c++) {
            $earliest_href = '';
            $storageElements = $itemlist->item($c)->getElementsByTagName('storage');
            if ($storageElements->item(0) && $storageElements->item(0)->nodeValue) {
                if ($storageElements->item(0)->nodeValue === 'Internet') {
                    $href = $storageElements->item(0)->attributes
                        ->getNamedItem('href')->nodeValue;
                    $storage = '<a href="' . $href . '">' . $href . '</a>';
                } else {
                    $storage = $storageElements->item(0)->nodeValue;
                }
            }
            $labelElements = $itemlist->item($c)->getElementsByTagName('label');
            if ($labelElements->item(0)->nodeValue) {
                $label = $labelElements->item(0)->nodeValue;
            }
            $availableElements = $itemlist->item($c)
                ->getElementsByTagName('available');
            if ($availableElements->item(0) !== null) {
                $availability = 1;
                $status = 'Available';
                $href = $availableElements->item(0)->attributes
                    ->getNamedItem('href');
                if ($href !== null) {
                    $earliest_href = $href->nodeValue;
                }
                for ($n = 0; $availableElements->item($n) !== null; $n++) {
                    $svc = $availableElements->item($n)->getAttribute('service');
                    if ($svc === 'loan') {
                        $presenceOnly = '0';
                    }
                    // $status .= ' ' . $svc;
                }
            } else {
                $leanable = 1;
                $unavailableElements = $itemlist->item($c)
                    ->getElementsByTagName('unavailable');
                if ($unavailableElements->item(0) !== null) {
                    $earliest = [];
                    $queue = [];
                    $hrefs = [];
                    for ($n = 0; $unavailableElements->item($n) !== null; $n++) {
                        $unavailHref = $unavailableElements->item($n)->attributes
                            ->getNamedItem('href');
                        if ($unavailHref !== null) {
                            $hrefs['item' . $n] = $unavailHref->nodeValue;
                        }
                        $expectedNode = $unavailableElements->item($n)->attributes
                            ->getNamedItem('expected');
                        if ($expectedNode !== null) {
                            //$duedate = $expectedNode->nodeValue;
                            //$duedate_arr = explode('-', $duedate);
                            //$duedate_timestamp = mktime(
                            //    '0', '0', '0', $duedate_arr[1], $duedate_arr[2],
                            //    $duedate_arr[0]
                            //);
                            //array_push($earliest, array(
                            //    'expected' => $expectedNode->nodeValue,
                            //    'recall' => $unavailHref->nodeValue);
                            //array_push($earliest, $expectedNode->nodeValue);
                            $earliest['item' . $n] = $expectedNode->nodeValue;
                        } else {
                            array_push($earliest, "0");
                        }
                        $queueNode = $unavailableElements->item($n)->attributes
                            ->getNamedItem('queue');
                        if ($queueNode !== null) {
                            $queue['item' . $n] = $queueNode->nodeValue;
                        } else {
                            array_push($queue, "0");
                        }
                    }
                }
                if (count($earliest) > 0) {
                    arsort($earliest);
                    $earliest_counter = 0;
                    foreach ($earliest as $earliest_key => $earliest_value) {
                        if ($earliest_counter === 0) {
                            $earliest_duedate = $earliest_value;
                            $earliest_href =
                                isset($hrefs[$earliest_key]) ? $hrefs[$earliest_key] : '';
                            $earliest_queue =
                                isset($queue[$earliest_key]) ? $queue[$earliest_key] : '';
                        }
                        $earliest_counter = 1;
                    }
                } else {
                    $leanable = 0;
                }
                $messageElements = $itemlist->item($c)
                    ->getElementsByTagName('message');
                if ($messageElements->length > 0) {
                    $errno = $messageElements->item(0)->attributes
                        ->getNamedItem('errno')->nodeValue;
                    if ($errno === '404') {
                        $status = 'missing';
                    }
                }
                if (!isset($status)) {
                    $status = 'Unavailable';
                }
                $availability = 0;
            }
            $reserve = 'N';
            if (isset($earliest_queue) && $earliest_queue > 0) {
                $reserve = 'Y';
            }
<<<<<<< HEAD
            $holding[] = array('availability' => $availability,
                'id'            => $id,
                'status'        => isset($status) ? "$status" : '',
                'location'      => isset($storage) ? "$storage" : '',
                'reserve'       => isset($reserve) ? $reserve : '',
                'queue'         => isset($earliest_queue) ? $earliest_queue : '',
                'callnumber'    => isset($label) ? "$label" : '',
                'duedate'       => isset($earliest_duedate) ? $earliest_duedate : '',
                'leanable'      => isset($leanable) ? $leanable : '',
                'recallhref'    => isset($earliest_href) ? $earliest_href : '',
                'number'        => ($c+1),
                'presenceOnly'  => isset($presenceOnly) ? $presenceOnly : '',
            );
=======
            $holding[] = ['availability' => $availability,
                   'id' => $id,
                   'status' => "$status",
                   'location' => "$storage",
                   'reserve' => $reserve,
                   'queue' => $earliest_queue,
                   'callnumber' => "$label",
                   'duedate' => $earliest_duedate,
                   'leanable' => $leanable,
                   'recallhref' => $earliest_href,
                   'number' => ($c+1),
                   'presenceOnly' => $presenceOnly];
>>>>>>> 01bb9105
        }
        return $holding;
    }
}<|MERGE_RESOLUTION|>--- conflicted
+++ resolved
@@ -182,8 +182,7 @@
      */
     public function getStatuses($ids)
     {
-<<<<<<< HEAD
-        $items = array();
+        $items = [];
 
         if ($this->daiaResponseFormat == 'xml') {
             foreach ($ids as $id) {
@@ -195,11 +194,6 @@
             }
         } else {
             throw new ILSException('No matching format found for status retrieval.');
-=======
-        $items = [];
-        foreach ($ids as $id) {
-            $items[] = $this->getShortStatus($id);
->>>>>>> 01bb9105
         }
 
         return $items;
@@ -434,7 +428,6 @@
         }
         // get Availability information from DAIA
         $documentlist = $daia->getElementsByTagName('document');
-<<<<<<< HEAD
 
         // handle empty DAIA response
         if ($documentlist->length == 0 &&
@@ -442,10 +435,7 @@
             // analyse the message for the error handling and debugging
         }
 
-        $status = array();
-=======
         $status = [];
->>>>>>> 01bb9105
         for ($b = 0; $documentlist->item($b) !== null; $b++) {
             $itemlist = $documentlist->item($b)->getElementsByTagName('item');
             $ilslink = '';
@@ -453,23 +443,6 @@
                 $ilslink = $documentlist->item($b)->attributes
                     ->getNamedItem('href')->nodeValue;
             }
-<<<<<<< HEAD
-            $emptyResult = array(
-                'callnumber' => '-',
-                'availability' => '0',
-                'number' => 1,
-                'reserve' => 'No',
-                'duedate' => '',
-                'queue'   => '',
-                'delay'   => '',
-                'barcode' => 'No samples',
-                'status' => '',
-                'id' => $id,
-                'location' => '',
-                'ilslink' => $ilslink,
-                'label' => 'No samples'
-            );
-=======
             $emptyResult = [
                     'callnumber' => '-',
                     'availability' => '0',
@@ -485,7 +458,6 @@
                     'ilslink' => $ilslink,
                     'label' => 'No samples'
             ];
->>>>>>> 01bb9105
             for ($c = 0; $itemlist->item($c) !== null; $c++) {
                 $result = [
                     'callnumber' => '',
@@ -504,19 +476,12 @@
                     'location.id' => '',
                     'location.href' => '',
                     'label' => '',
-<<<<<<< HEAD
-                    'notes' => array()
+                    'notes' => [] 
                 );
                 if ($itemlist->item($c)->attributes->getNamedItem('id') !== null) {
                     $result['item_id'] = $itemlist->item($c)->attributes
                         ->getNamedItem('id')->nodeValue;
                 }
-=======
-                    'notes' => []
-                ];
-                $result['item_id'] = $itemlist->item($c)->attributes
-                    ->getNamedItem('id')->nodeValue;
->>>>>>> 01bb9105
                 if ($itemlist->item($c)->attributes->getNamedItem('href') !== null) {
                     $result['recallhref'] = $itemlist->item($c)->attributes
                         ->getNamedItem('href')->nodeValue;
@@ -855,8 +820,7 @@
             if (isset($earliest_queue) && $earliest_queue > 0) {
                 $reserve = 'Y';
             }
-<<<<<<< HEAD
-            $holding[] = array('availability' => $availability,
+            $holding[] = array['availability' => $availability,
                 'id'            => $id,
                 'status'        => isset($status) ? "$status" : '',
                 'location'      => isset($storage) ? "$storage" : '',
@@ -868,21 +832,7 @@
                 'recallhref'    => isset($earliest_href) ? $earliest_href : '',
                 'number'        => ($c+1),
                 'presenceOnly'  => isset($presenceOnly) ? $presenceOnly : '',
-            );
-=======
-            $holding[] = ['availability' => $availability,
-                   'id' => $id,
-                   'status' => "$status",
-                   'location' => "$storage",
-                   'reserve' => $reserve,
-                   'queue' => $earliest_queue,
-                   'callnumber' => "$label",
-                   'duedate' => $earliest_duedate,
-                   'leanable' => $leanable,
-                   'recallhref' => $earliest_href,
-                   'number' => ($c+1),
-                   'presenceOnly' => $presenceOnly];
->>>>>>> 01bb9105
+            ];
         }
         return $holding;
     }
