--- conflicted
+++ resolved
@@ -674,15 +674,12 @@
                 $result_item["location"] = $this->getItemLocation($item);
                 // get location link
                 $result_item["locationhref"] = $this->getItemLocationLink($item);
-<<<<<<< HEAD
                 // get limitation
                 if (isset($item['available'][0]['limitation'])) {
                     $result_item['limitation'] = $this->getItemLimitation(
                         $item['available'][0]['limitation']
                     );
                 }
-=======
->>>>>>> d21a5abd
                 // status and availability will be calculated in own function
                 $result_item = $this->getItemStatus($item) + $result_item;
                 // add result_item to the result array
@@ -890,17 +887,8 @@
      */
     protected function getItemLocationLink($item)
     {
-<<<<<<< HEAD
-        if (isset($item['storage'])
-            && array_key_exists('href', $item['storage'])
-        ) {
-            return $item['storage']['href'];
-        }
-        return false;
-=======
         return isset($item['storage']['href'])
             ? $item['storage']['href'] : false;
->>>>>>> d21a5abd
     }
 
     /**
