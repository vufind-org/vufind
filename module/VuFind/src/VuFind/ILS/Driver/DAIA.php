--- conflicted
+++ resolved
@@ -522,35 +522,20 @@
                         && $doc["id"] == $this->generateURI($id)
                     ) {
                         // we've found the document element with the matching URI
-<<<<<<< HEAD
                         // if the document has an item, then we return it
                         if (isset($doc["item"])) {
                             return $doc;
                         }
-=======
-			// if the document has an item, then we return it
-			if(isset($doc["item"])) {
-				return $doc;
-			}
->>>>>>> 571313a6
                     }
                 }
             } elseif (array_key_exists("document", $docs)) {
                 // since a document exists but multiQuery is disabled, the first
                 // document is returned if it contains an item
-<<<<<<< HEAD
                 $doc = array_shift($docs['document']);
                 if (isset($doc["item"])) {
                     return $doc;
                 }
             }
-=======
-		$doc = array_shift($docs['document']);
-		if(isset($doc["item"])) {
-			return $doc;
-		}
-            }            
->>>>>>> 571313a6
             // no (id matching) document element found
             return null;
         } else {
@@ -618,15 +603,10 @@
 
         // restructure the array, moving single elements to their parent's index [0]
         $restructure = function ($array) use (&$restructure) {
-<<<<<<< HEAD
             $elements = [
                 "document", "item", "available", "unavailable", "limitation",
                 "message"
             ];
-=======
-            $elements
-                = ["document", "item", "available", "unavailable", "limitation", "message"];
->>>>>>> 571313a6
             foreach ($array as $key => $value) {
                 if (is_array($value)) {
                     $value = $restructure($value);
@@ -692,13 +672,10 @@
                 $result_item["callnumber"] = $this->getItemCallnumber($item);
                 // get location
                 $result_item["location"] = $this->getItemLocation($item);
-<<<<<<< HEAD
-=======
                 // get location link
                 $result_item["locationhref"] = $this->getItemLocationLink($item);
                 // get limitation
                 $result_item["limitation"] = $this->getItemLimitation($item['available'][0]['limitation']);
->>>>>>> 571313a6
                 // status and availability will be calculated in own function
                 $result_item = $this->getItemStatus($item) + $result_item;
                 // add result_item to the result array
@@ -827,7 +804,6 @@
 
     /**
      * Returns the value for "number" in VuFind getStatus/getHolding array
-<<<<<<< HEAD
      *
      * @param array $item    Array with DAIA item data
      * @param int   $counter Integer counting items as alternative return value
@@ -844,24 +820,6 @@
      *
      * @param array $item Array with DAIA item data
      *
-=======
-     *
-     * @param array $item    Array with DAIA item data
-     * @param int   $counter Integer counting items as alternative return value
-     *
-     * @return mixed
-     */
-    protected function getItemNumber($item, $counter)
-    {
-        return $counter;
-    }
-
-    /**
-     * Returns the value for "barcode" in VuFind getStatus/getHolding array
-     *
-     * @param array $item Array with DAIA item data
-     *
->>>>>>> 571313a6
      * @return string
      */
     protected function getItemBarcode($item)
@@ -917,8 +875,6 @@
     }
 
     /**
-<<<<<<< HEAD
-=======
      * Returns the value for "location" href in VuFind getStatus/getHolding array
      *
      * @param array $item Array with DAIA item data
@@ -936,7 +892,6 @@
     }
 
     /**
->>>>>>> 571313a6
      * Returns the evaluated value of the provided limitation element
      *
      * @param array $limitations Array with DAIA limitation data
