<?php
/**
 * VTLS Virtua Driver
 *
 * PHP version 5
 *
 * Copyright (C) University of Southern Queensland 2008.
 *
 * This program is free software; you can redistribute it and/or modify
 * it under the terms of the GNU General Public License version 2,
 * as published by the Free Software Foundation.
 *
 * This program is distributed in the hope that it will be useful,
 * but WITHOUT ANY WARRANTY; without even the implied warranty of
 * MERCHANTABILITY or FITNESS FOR A PARTICULAR PURPOSE.  See the
 * GNU General Public License for more details.
 *
 * You should have received a copy of the GNU General Public License
 * along with this program; if not, write to the Free Software
 * Foundation, Inc., 51 Franklin Street, Fifth Floor, Boston, MA  02110-1301  USA
 *
 * @category VuFind
 * @package  ILS_Drivers
 * @author   Greg Pendlebury <vufind-tech@lists.sourceforge.net>
 * @license  http://opensource.org/licenses/gpl-2.0.php GNU General Public License
 * @link     https://vufind.org/wiki/development:plugins:ils_drivers Wiki
 */
namespace VuFind\ILS\Driver;
use VuFind\Exception\ILS as ILSException;

/**
 * VTLS Virtua Driver
 *
 * @category VuFind
 * @package  ILS_Drivers
 * @author   Greg Pendlebury <vufind-tech@lists.sourceforge.net>
 * @license  http://opensource.org/licenses/gpl-2.0.php GNU General Public License
 * @link     https://vufind.org/wiki/development:plugins:ils_drivers Wiki
 */
class Virtua extends AbstractBase implements \VuFindHttp\HttpServiceAwareInterface
{
    use \VuFindHttp\HttpServiceAwareTrait;

    /**
     * Oracle connection
     *
     * @var \VuFind\Connection\Oracle
     */
    protected $db;

    /**
     * Initialize the driver.
     *
     * Validate configuration and perform all resource-intensive tasks needed to
     * make the driver active.
     *
     * @throws ILSException
     * @return void
     */
    public function init()
    {
        if (empty($this->config)) {
            throw new ILSException('Configuration needs to be set.');
        }

        // Define Database Name
        $tns = '(DESCRIPTION=' .
                 '(ADDRESS_LIST=' .
                   '(ADDRESS=' .
                     '(PROTOCOL=TCP)' .
                     '(HOST=' . $this->config['Catalog']['host'] . ')' .
                     '(PORT=' . $this->config['Catalog']['port'] . ')' .
                   ')' .
                 ')' .
                 '(CONNECT_DATA=' .
                   '(SERVICE_NAME=' . $this->config['Catalog']['service'] . ')' .
                 ')' .
               ')';
        $this->db = new \VuFind\Connection\Oracle(
            $this->config['Catalog']['user'],
            $this->config['Catalog']['password'], $tns
        );
    }

    /**
     * Get Status
     *
     * This is responsible for retrieving the status information of a certain
     * record.
     *
     * @param string $id The record id to retrieve the holdings for
     *
     * @throws ILSException
     * @return mixed     On success, an associative array with the following keys:
     * id, availability (boolean), status, location, reserve, callnumber.
     */
    public function getStatus($id)
    {
        $holding = [];

        // Strip off the prefix from vtls exports
        $db_id = str_replace("vtls", "", $id);

        // Build SQL Statement
        $sql = "SELECT d.itemid AS item_id, c.due_date, s.name AS status, " .
                      "s.status_code, l.name AS location, " .
                      "SUBSTR(d.location, 0, 1) as camp_id, " .
                      "DECODE(h.req_num, null, 'N', 'Y') AS reserve, " .
                      "b.call_number AS bib_call_num, " .
                      "i.call_number AS item_call_num " .
               "FROM dbadmin.itemdetl2 d, dbadmin.location l, " .
                    "dbadmin.statdetl sd, dbadmin.item_status s, " .
                    "dbadmin.circdetl c, dbadmin.bibliographic_fields b, " .
                    "dbadmin.item_call_number i, " .

                    "(SELECT d1.itemid, MAX(h1.request_control_number) AS req_num " .
                    " FROM   dbadmin.itemdetl2 d1, dbadmin.hlrcdetl h1 " .
                    " WHERE (d1.itemid = h1.itemid " .
                    "    OR (d1.bibid  = h1.bibid " .
                    "        AND " .
                    "        h1.itemid is null)) " .
                    "   AND  d1.bibid  = :bib_id " .
                    " GROUP BY d1.itemid " .
                    ") h " .

               "WHERE d.location = l.location_id " .
               "AND   d.itemid   = sd.itemid (+) " .
               "AND   sd.stat    = s.status_code (+) " .
               "AND   d.itemid   = c.itemid (+) " .
               "AND   d.itemid   = h.itemid (+) " .
               "AND   d.itemid   = i.itemid (+) " .
               "AND   d.bibid    = b.bib_id " .
               "AND   d.bibid    = :bib_id";

        // Bind our bib_id and execute
        $fields = ["bib_id:string" => $db_id];
        $result = $this->db->simpleSelect($sql, $fields);

        // If there are no results, lets try again because it has no items
        if (count($result) == 0) {
            $sql = "SELECT b.call_number " .
                   "FROM dbadmin.bibliographic_fields b " .
                   "WHERE b.bib_id = :bib_id";
            $result = $this->db->simpleSelect($sql, $fields);

            if (count($result) > 0) {
                $new_holding = [
                    'id'           => $id,
                    'availability' => false,
                    'reserve'      => "Y",
                    'status'       => null,
                    'location'     => "Toowoomba",
                    'campus'       => "Toowoomba",
                    'callnumber'   => $result[0]['CALL_NUMBER']
                    ];

                switch ($result[0]['CALL_NUMBER']) {
                case 'ELECTRONIC RESOURCE' :
                    $new_holding['availability'] = true;
                    $new_holding['status']       = null;
                    $new_holding['location']     = "Online";
                    $new_holding['reserve']      = "N";
                    $holding[] = $new_holding;
                    return $holding;
                    break;
                case 'ON ORDER' :
                    $new_holding['status']       = "ON ORDER";
                    $new_holding['location']     = "Pending...";
                    $holding[] = $new_holding;
                    return $holding;
                    break;
                case 'ORDER CANCELLED' :
                    $new_holding['status']       = "ORDER CANCELLED";
                    $new_holding['location']     = "None";
                    $holding[] = $new_holding;
                    return $holding;
                    break;
                case 'MISSING' :
                    $new_holding['status']       = "MISSING";
                    $new_holding['location']     = "Unknown";
                    $holding[] = $new_holding;
                    return $holding;
                    break;

                // Still haven't find it. Let's check if it has a serials holding
                // location
                default:
                    $call_number = $result[0]['CALL_NUMBER'];
                    $sql = "SELECT l.name, " .
                        "SUBSTR(l.location_id, 0, 1) as camp_id " .
                        "FROM dbadmin.holdlink h, location l " .
                        "WHERE h.location = l.location_id " .
                        "AND h.bibid = :bib_id";
                    $result = $this->db->simpleSelect($sql, $fields);

                    if (count($result) > 0) {
                        foreach ($result as $r) {
                            $tmp_holding = $new_holding;
                            // TODO: create a configuration file mechanism for
                            // specifying locations so we can eliminate these
                            // hard-coded USQ-specific values.
                            switch ($r["CAMP_ID"]) {
                            case 4:
                                $campus = "Fraser Coast";
                                break;
                            case 5:
                                $campus = "Springfield";
                                break;
                            default:
                                $campus = "Toowoomba";
                                break;
                            }

                            $tmp_holding['status']     = "Not For Loan";
                            $tmp_holding['location']   = $r['NAME'];
                            $tmp_holding['reserve']    = "N";
                            $tmp_holding['campus']     = $campus;
                            $tmp_holding['callnumber'] = $call_number;
                            $holding[] = $tmp_holding;
                        }
                        return $holding;
                    } else {
                        // Still haven't found anything? Return nothing then...
                        return $holding;
                    }
                    break;
                }
            } else {
                // Still haven't found anything? Return nothing then...
                return $holding;
            }
        }

        // Build Holdings Array
        foreach ($result as $row) {
            // TODO: create a configuration file mechanism for specifying locations
            // so we can eliminate these hard-coded USQ-specific values.
            switch ($row["CAMP_ID"]) {
            case 4:
                $campus = "Fraser Coast";
                break;
            case 5:
                $campus = "Springfield";
                break;
            default:
                $campus = "Toowoomba";
                break;
            }

            // If it has a due date... not available
            if ($row['DUE_DATE'] != null) {
                $available = false;
            } else {
                // All these statuses are also unavailable
                // TODO: make these configurable through Virtua.ini.
                switch ($row['STATUS_CODE']) {
                case '5402':  // '24 hour hold'
                case '4401':  // 'At Repair'
                case '5400':  // 'Being Processed'
                case '2101':  // 'Damaged Item'
                case '7400':  // 'Fraser Coast only'
                case '5700':  // 'IN TRANSIT'
                case '7700':  // 'Invoiced'
                case '3400':  // 'Invoiced - Re-ordered'
                case '4600':  // 'LONG OVERDUE'
                case '4700':  // 'MISSING'
                case '4705':  // 'ON HOLD'
                case '5710':  // 'REQUESTED FOR HOLD'
                case '5401':  // 'Staff Use'
                    $available = false;
                    break;
                // Otherwise it's available
                case '7200':  // 'External Loan Only'
                case '3100':  // 'In Library use only'
                case '2700':  // 'Limited Loan'
                case '2701':  // 'Not For Loan'
                case '2100':  // 'Not for loan'
                case '5401':  // 'On Display'
                default:
                    $available = true;
                    break;
                }
            }

            $holding[] = [
                'id'           => $id,
                'availability' => $available,
                'status'       => $row['STATUS'],
                'location'     => $row['LOCATION'],
                'reserve'      => $row['RESERVE'],
                'campus'       => $campus,
                'callnumber'   => $row['BIB_CALL_NUM']
                ];
        }

        return $holding;
    }

    /**
     * Get Statuses
     *
     * This is responsible for retrieving the status information for a
     * collection of records.
     *
     * @param array $idList The array of record ids to retrieve the status for
     *
     * @throws ILSException
     * @return array        An array of getStatus() return values on success.
     */
    public function getStatuses($idList)
    {
        $status = [];
        foreach ($idList as $id) {
            $status[] = $this->getStatus($id);
        }
        return $status;
    }

    /**
     * Get Holding
     *
     * This is responsible for retrieving the holding information of a certain
     * record.
     *
     * @param string $id     The record id to retrieve the holdings for
     * @param array  $patron Patron data
     *
     * @throws \VuFind\Exception\Date
     * @throws ILSException
     * @return array         On success, an associative array with the following
     * keys: id, availability (boolean), status, location, reserve, callnumber,
     * duedate, number, barcode.
     */
    public function getHolding($id, array $patron = null)
    {
        // Strip off the prefix from vtls exports
        $db_id = str_replace("vtls", "", $id);
        $fields = ["bib_id:string" => $db_id];

        $holds = "SELECT d1.itemid, MAX(h1.request_control_number) AS req_num " .
            "FROM   dbadmin.itemdetl2 d1, dbadmin.hlrcdetl h1 " .
            "WHERE  d1.itemid = h1.itemid " .
            "AND    d1.bibid  = :bib_id " .
            "GROUP BY d1.itemid";

        $bib_reqs = "SELECT h.bibid, count(*) as bib_req " .
            "FROM   hlrcdetl h " .
            "WHERE  h.itemid = 0 " .
            "GROUP BY h.bibid";

        $item_reqs = "SELECT h.itemid, count(*) as item_req " .
            "FROM   hlrcdetl h " .
            "WHERE  h.itemid <> 0 " .
            "GROUP BY h.itemid";

        $issues = "SELECT MAX(s.issue_id) AS latest_issue, h.bibid " .
            "FROM   serials_issue s, holdlink h " .
            "WHERE  h.bibid      = :bib_id " .
            "AND    h.holdingsid = s.holdingsid " .
            "GROUP BY h.bibid";

        $reserve_class = "SELECT DISTINCT item_id, item_class " .
            " FROM reserve_item_v";

        // Build SQL Statement
        $sql = "SELECT d.itemid as item_id, d.copyno, d.barcode, c.due_date, " .
            "s.name as status, s.status_code, " .
            "l.name as location, l.location_id, b.call_number as bib_call_num, " .
            "i.call_number as item_call_num, " .
            "iss.latest_issue, r.item_class as reserve_item_class, " .
            "ic.item_class, d.units, " .
            "br.bib_req, ir.item_req " .
            "FROM   dbadmin.itemdetl2 d, dbadmin.location l, " .
            "dbadmin.statdetl sd, dbadmin.item_status s, " .
            "dbadmin.circdetl c, dbadmin.bibliographic_fields b, " .
            "dbadmin.item_call_number i, item_class_v ic, " .
            "($holds) h, ($bib_reqs) br, ($item_reqs) ir, ($issues) iss, " .
            "($reserve_class) r " .
            "WHERE  d.location  = l.location_id " .
            "AND    d.itemclass = ic.item_class_id " .
            "AND    d.itemid    = sd.itemid (+) " .
            "AND    sd.stat     = s.status_code (+) " .
            "AND    d.itemid    = c.itemid (+) " .
            "AND    d.itemid    = h.itemid (+) " .
            "AND    d.bibid     = br.bibid (+) " .
            "AND    d.itemid    = ir.itemid (+) " .
            "AND    d.itemid    = i.itemid (+) " .
            "AND    d.itemid    = r.item_id (+) " .
            "AND    d.bibid     = iss.bibid (+) " .
            "AND    d.bibid     = b.bib_id " .
            "AND    d.bibid     = :bib_id " .
            "ORDER BY l.location_id, d.units_sort_form desc, d.copyno";
        //print "<div style='display:none;'>$sql</div>";

        $result = $this->db->simpleSelect($sql, $fields);
        if ($result === false) {
            throw new ILSException($this->db->getHtmlError());
        }

        // Build Holdings Array
        foreach ($result as $row) {
            // If it's reserved or has a due date... not available
            if ($row['DUE_DATE'] != null || $row['REQ_COUNT'] != null) {
                $available = false;
            } else {
                // All these statuses are also unavailable
                // TODO: Make this configurable through Virtua.ini.
                switch ($row['STATUS']) {
                case 'Fraser Coast only':
                case 'Being Processed':
                case 'Not For Loan':
                case 'Not for loan':
                case 'Invoiced':
                case 'IN TRANSIT':
                case 'Staff Use':
                case 'MISSING':
                case 'Damaged Item':
                case 'At Repair':
                case 'ON ORDER':
                case 'ON HOLD':
                case 'Springfield Only':
                case 'Part Order Received':
                    $available = false;
                    break;
                // Otherwise it's available
                default:
                    $available = true;
                    break;
                }
            }

            // Call number
            if ($row['ITEM_CALL_NUM'] != null) {
                $call_num = $row['ITEM_CALL_NUM'];
            } else {
                $call_num = $row['BIB_CALL_NUM'];
            }

            $temp = [
                "id"            => $id,
                "availability"  => $available,
                "status"        => $row['STATUS'],
                "status_code"   => $row['STATUS_CODE'],
                "location"      => $row['LOCATION'],
                "location_code" => $row['LOCATION_ID'],
                "reserve"       => $row['ITEM_REQ'] + $row['BIB_REQ'],
                "callnumber"    => $call_num,
                "duedate"       => $row['DUE_DATE'],
                "number"        => $row['COPYNO'],
                "barcode"       => $row['BARCODE'],
                "itemclass"     => $row['ITEM_CLASS'],
                "units"         => $row['UNITS'],
                "resitemclass"  => $row['RESERVE_ITEM_CLASS']
                ];

            // Add to the holdings array
            $holding[] = $temp;
        }

        if (count($holding) != 0 && $patron['id'] != null) {
            return $this->checkHoldAllowed($patron['id'], $holding);
        } else {
            return $holding;
        }
    }

    /**
     * Check if this patron is allowed to place a request.
     *   - Return the holdings array with true/false and a reason.
     *
     * Because of the location comparisons with the patron's
     *   location that occur here we also take the oppurtunity
     *   to push their "Home" location to the top.
     *
     * @param string $patron_id ID of patron
     * @param array  $holdings  Holdings information from getHolding
     *
     * @return array            Holdings info augmented with req_allowed field
     */
    protected function checkHoldAllowed($patron_id, $holdings)
    {
        // Get the patron type
        $sql = "SELECT p.patron_type_id " .
            "FROM   patron_type_patron p, patron_barcode b " .
            "WHERE  b.patron_id = p.patron_id " .
            "AND    b.barcode   = :patron";
        $fields = ["patron:string" => $patron_id];
        $result = $this->db->simpleSelect($sql, $fields);

        // We should have 1 row and only 1 row.
        if (count($result) != 1) {
            return $holdings;
        }
        $patron_type = $result[0]['PATRON_TYPE_ID'];

        // A matrix of patron types and locations
        // TODO: Make this configurable through Virtua.ini.
        $type_list = [
            'Externals'    => ['AX', 'AD', 'BX', 'BD', 'EX', 'ED', 'GX', 'GD',
                'RX', 'SX', 'SD', 'XS', 'CC', 'RD'],
            'Super User'   => ['LP', 'OC'],
            // 1  => Toowoomba
            '1' => ['AU', 'AM', 'BU', 'BM', 'EU', 'EM', 'GU', 'GM', 'RI', 'SU',
                'SM', 'SC', 'RB', 'OT', 'ST', 'FC', 'LS'],
            // 5  => Springfield
            '5' => ['US', 'ES', 'PS', 'AS', 'GS', 'TS', 'TAS', 'EPS', 'XVS',
                'XPS'],
            // 4  => Fraser Coast
            '4' => ['UF', 'PF', 'AF']
            ];
        // Where is the patron from?
        $location = "";
        foreach ($type_list as $loc => $patron_types) {
            if (in_array($patron_type, $patron_types)) {
                $location = $loc;
            }
        }
        // Requestable Statuses
        // TODO: Make this configurable through Virtua.ini.
        $status_list = [
            "4401", // At Repair
            "4705", // ON HOLD
            "5400", // Being Processed
            "5401", // On Display
            "5402", // 24 Hour Hold
            "5700"  // IN TRANSIT
            ];
        // Who can place reservations on available items
        $available_locs = [
            '1' => ['5', '4'],
            '4' => [],
            '5' => []
            ];
        // Who can place reservations on UNavailable items
        $unavailable_locs = [
            '1' => ['1', '5', '4'],
            '4' => [],
            '5' => ['5']
            ];
        // Who can place reservations on STATUS items
        $status_locs = [
            '1' => ['1', '5', '4'],
            '4' => [],
            '5' => ['5']
            ];

        // Set a flag for super users, better then
        //  the full function call inside the loop
        if (in_array($patron_type, $type_list['Super User'])) {
            $super_user = true;
        } else {
            $super_user = false;
        }
        // External Users cannot place a request
        if (in_array($patron_type, $type_list['Externals'])) {
            return $holdings;
        }

        /*
         * Finished our basic tests, the real logic starts here
         */
        $sorted = []; // We'll put items from the patron's location in here
        $return = []; // Everything else in here
        foreach ($holdings as $h) {
            // Super Users (eg. Off-Camp, and Lending) can request anything
            if ($super_user) {
                $h['req_allowed'] = true;
            } else {
                // Everyone else we need to do some lookups

                // Can't find their location?
                if ($location == "") {
                    $h['req_allowed'] = false;
                } else {
                    // Known location
                    $can_req = false;
                    // Details about this item -- note that we use 1/0 for
                    // $item_is_out since digits display better in on screen
                    // debugging than booleans.
                    $item_is_out      = $h['duedate'] ? "1" : "0";
                    $item_loc_code    = substr($h['location_code'], 0, 1);
                    $item_stat_code   = $h['status_code'];

                    // The item is on loan ...
                    if ($item_is_out) {
                        // ... and has a requestable status or no status ...
                        if (in_array($item_stat_code, $status_list)
                            || $item_stat_code === null
                        ) {
                            // ... can this user borrow on loan items at this
                            // location?
<<<<<<< HEAD
                            if (!$can_req) {
                                $can_req = in_array(
                                    $location, $unavailable_locs[$item_loc_code]
                                );
                            }
=======
                            $can_req = in_array(
                                $location, $unavailable_locs[$item_loc_code]
                            );
>>>>>>> 65df325e
                        }
                    } else {
                        // The item is NOT on loan ...

                        // ... and has a requestable status ...
                        if (in_array($item_stat_code, $status_list)) {
                            // ... can the user borrow status items at this location?
                            $can_req = in_array($location, $status_locs[$item_loc_code]);
                        } else {
                            // ... and DOESN'T have a requestable status ...
                            if ($item_stat_code !== null) {
                                // ... but has a status, so it can't be requested.
                            } else {
                                // ... can the user borrow available items at this
                                // location?
<<<<<<< HEAD
                                if (!$can_req) {
                                    $can_req = in_array(
                                        $location, $available_locs[$item_loc_code]
                                    );
                                }
=======
                                $can_req = in_array(
                                    $location, $available_locs[$item_loc_code]
                                );
>>>>>>> 65df325e
                            }
                        }
                    }
                    /* DEBUGGING */
                    //$can_req = $can_req ? "Y" : "N";
                    //$h['req_allowed'] = "O:$item_is_out
                    // L:$item_loc_code S:$item_stat_code : $can_req";
                    /* Normal Return value */
                    $h['req_allowed'] = $can_req;
                }
            }
            // Item from this patron's "Home"
            if ($item_loc_code == $location) {
                $sorted[] = $h;
            } else {
                $return[] = $h;
            }
        } // End holdings loop
        return array_merge($sorted, $return);
    }

    /* START - Serials functions */

    /**
     * Simple utility -- retrieve data matching a code
     *
     * @param array  $data Data to search
     * @param string $code Code to search for
     *
     * @return mixed
     */
    protected function getField($data, $code)
    {
        foreach ($data as $d) {
            if ($d['code'] == $code) {
                return $d['data'];
            }
        }
        return null;
    }

    /**
     * Patterns coming in here are either all chrono
     *    patterns, or no chrono patterns.
     *
     * This function takes care of the final string
     *    render for each pattern subpart.
     *
     * @param array $data Data to render
     *
     * @return string
     */
    protected function renderPartSubPattern($data)
    {
        // Handle empty patterns
        if (count($data) == 0) {
            return "";
        }

        // Test the first element
        $is_chrono = strpos($data['pattern'][0], '(');
        $return_string = "";

        // NON chrono
        if ($is_chrono === false) {
            $i = 0;
            foreach ($data['pattern'] as $d) {
                $return_string .= $d . " " . $data['data'][$i] . " ";
                $i++;
            }

            // Chrono
            // Important note: strtotime() expects
            // 01/02/2000 = 2nd Jan 2000
            // 01-02-2000 = 1st Feb 2000 <= Use hyphens
        } else {
            $pattern = implode("", $data['pattern']);
            switch (strtolower(trim($pattern))) {
            // Error case
            case "":
                return null;
                break;
            // Year only
            case "(year)":
                return $data['data'][0] . " ";
                break;
            // Year + Month
            case "(year)(month)":
                $months = explode("-", $data['data'][1]); $m = count($months);
                $years  = explode("-", $data['data'][0]); $y = count($years);
                $my = $m . $y;

                $start_time = strtotime("01-" . $months[0] . "-" . $years[0]);
                $end_string = "F Y";

                switch ($my) {
                // January 2000 - February 2001
                case "22":
                    $start_string = "F Y";
                    $end_time = strtotime("01-" . $months[1] . "-" . $years[1]);
                    break;
                // January - February 2000
                case "21":
                    $start_string = "F";
                    $end_time = strtotime("01-" . $months[1] . "-" . $years[0]);
                    break;
                // January 2000
                case "11";
                    $start_string = "F Y";
                    $end_time = null;
                    break;
                // January 2000 - January 2001
                case "12":
                    $start_string = "F Y";
                    $end_time = strtotime("01-" . $months[0] . "-" . $years[1]);
                    break;
                }
                if ($end_time != null) {
                    return date($start_string, $start_time) . " - " .
                        date($end_string, $end_time);
                } else {
                    return date($start_string, $start_time);
                }
                break;
            // Year + Month + Day
            case "(year)(month)(day)":
                $days   = explode("-", $data['data'][2]); $d = count($days);
                $months = explode("-", $data['data'][1]); $m = count($months);
                $years  = explode("-", $data['data'][0]); $y = count($years);
                $dmy = $d . $m . $y;

                $start_time
                    = strtotime($days[0] . "-" . $months[0] . "-" . $years[0]);
                $end_string = "jS F Y";

                switch ($dmy) {
                // 01 January 2000
                case "111":
                    $start_string = "jS F Y";
                    $end_time = null;
                    break;
                // 01 January 2000 - 01 January 2001
                case "112":
                    $start_string = "jS F Y";
                    $end_time = strtotime(
                        $days[0] . "-" . $months[0] . "-" . $years[1]
                    );
                    break;
                // 01 January - 01 February 2000
                case "121":
                    $start_string = "jS F";
                    $end_time = strtotime(
                        $days[0] . "-" . $months[1] . "-" . $years[0]
                    );
                    break;
                // 01 January 2000 - 01 February 2001
                case "122":
                    $start_string = "jS F Y";
                    $end_time = strtotime(
                        $days[0] . "-" . $months[1] . "-" . $years[1]
                    );
                    break;
                // 01 - 02 January 2000
                case "211":
                    $start_string = "jS";
                    $end_time = strtotime(
                        $days[1] . "-" . $months[0] . "-" . $years[0]
                    );
                    break;
                // 01 January 2000 - 02 January 2001
                case "212":
                    $start_string = "jS F Y";
                    $end_time = strtotime(
                        $days[1] . "-" . $months[0] . "-" . $years[1]
                    );
                    break;
                // 01 January - 02 February 2000
                case "221":
                    $start_string = "jS F";
                    $end_time = strtotime(
                        $days[1] . "-" . $months[1] . "-" . $years[0]
                    );
                    break;
                // 01 January 2000 - 02 February 2001
                case "222":
                    $start_string = "jS F Y";
                    $end_time = strtotime(
                        $days[1] . "-" . $months[1] . "-" . $years[1]
                    );
                    break;
                }
                if ($end_time != null) {
                    return date($start_string, $start_time) . " - " .
                        date($end_string, $end_time);
                } else {
                    return date($start_string, $start_time);
                }
                break;
            default:
                $i = 0;
                foreach ($data['pattern'] as $d) {
                    $return_string .= $d . " " . $data['data'][$i] . " ";
                    $i++;
                }
                break;
            }
        }

        return $return_string;
    }

    /**
     * Breaks up the full pattern into chrono and other
     *   chrono = (year) etc... ie. gets replaced inline
     *   other  = most enum holdings or 'Pt.'... ie. get concatenated
     *
     *   The same sub function handles both, but they must be
     *    sent in like groups.
     *
     * @param array $data Data to render
     *
     * @return string
     */
    protected function renderSubPattern($data)
    {
        $return_string = "";
        $sub_pattern = [];
        $i = 0;
        foreach ($data['pattern'] as $p) {
            // Is this chrono pattern element?
            $is_ch_pattern = strpos($p, '(');

            // If it's not, render what we have so far
            //   and clear the array
            if ($is_ch_pattern === false) {
                $return_string .= $this->renderPartSubPattern($sub_pattern);
                $sub_pattern = [];
            }

            // Add the current element to the array
            $sub_pattern['pattern'][] = $data['pattern'][$i];
            $sub_pattern['data'][]    = $data['data'][$i];

            // Now if the current element is not a
            //   chrono pattern element we render it
            //   on it's own and clear the array again
            if ($is_ch_pattern === false) {
                $return_string .= $this->renderPartSubPattern($sub_pattern);
                $sub_pattern = [];
            }
            $i++;
        }
        // Render the last segment of the array
        $return_string .= $this->renderPartSubPattern($sub_pattern);
        return $return_string;
    }

    /**
     * Currently used to handled note SUBfields
     * eg. 863/z, not 866 generally
     *   but anything non enum and chrono
     *   related ends up here.
     *
     * @param array $data Data to render
     *
     * @return array
     */
    protected function renderOtherPattern($data)
    {
        $return = [];
        $i = 0;
        foreach ($data['data'] as $d) {
            switch ($data['pattern_code'][$i]) {
            case "z":
                $return['notes'][] = $d;
                break;
            default:
                $return[$data['pattern_code'][$i]][] = $d;
                break;
            }
            $i++;
        }
        return $return;
    }

    /**
     * Renders individual holdings against a pattern
     *   Note fields and prediction patterns are handled
     *   separately
     *
     * @param array $patterns Pattern data
     * @param array $field    Field data
     *
     * @return array
     */
    protected function renderPattern($patterns, $field)
    {
        $return = [];
        // Check we have a pattern and the pattern exists
        if (isset($field['pattern']) && isset($patterns[$field['pattern']])) {
            // Enumeration, Chonology and Other fields
            $enum_chrono = [
                'a', 'b', 'c', 'd', 'e', 'f', 'i', 'j', 'k', 'l', 'm'
            ];
            $this_en_ch  = ['pattern' => [], 'data' => []];
            $this_other  = ['pattern' => [], 'data' => []];

            $pattern = $patterns[$field['pattern']];
            // Foreach subfield
            foreach ($field['data'] as $d) {
                // Get the pattern for the subfield
                $p = $this->getField($pattern, $d['code']);
                // Put into the sub pattern
                // ... Enumeration/Chronology
                if (in_array($d['code'], $enum_chrono)) {
                    $this_en_ch['pattern_code'][] = $d['code'];
                    $this_en_ch['pattern'][] = $p;
                    $this_en_ch['data'][] = $d['data'];
                } else {
                    // ... Other
                    $this_other['pattern_code'][] = $d['code'];
                    $this_other['pattern'][] = $p;
                    $this_other['data'][] = $d['data'];
                }

                $return['en_ch'] = $this->renderSubPattern($this_en_ch);
                $return['other'] = $this->renderOtherPattern($this_other);
            }
        } else {
            // Otherwise just return the a subfield as a note
            $return['other']['notes'][] = $this->getField($field['data'], 'a');
        }
        return $return;
    }

    /**
     * A function turning holdings marc into an array of display ready strings.
     *
     * @param array $holdings_marc Holdings data from MARC.
     *
     * @return array
     */
    protected function renderSerialHoldings($holdings_marc)
    {
        // Convert to one line per tag
        $data_set = [];
        foreach ($holdings_marc as $row) {
            if ($row['SUBFIELD_DATA'] != null
                && trim($row['SUBFIELD_DATA']) != ""
            ) {
                $data_set[$row['FIELD_SEQUENCE']][] = [
                    'tag'  => trim($row['FIELD_TAG']),
                    'code' => trim($row['SUBFIELD_CODE']),
                    'data' => trim($row['SUBFIELD_DATA'])
                ];
            }
        }

        // Prepare the set for sorting on '8' subfields, also move the tag data out
        $sort_set = [];
        // Loop through each sequence
        foreach ($data_set as $row) {
            $sort = '';
            $tag  = '';
            $data = [];

            // And each subfield
            foreach ($row as $subfield) {
                // Found the '8' subfield
                if ($subfield['code'] == 8) {
                    // Grab the tag for this sequence whilst here
                    $tag  = $subfield['tag'];
                    $sort = explode('.', $subfield['data']);
                    $sort_rule  = $sort[0];
                    $sort_order = isset($sort[1]) ? $sort[1] : 0;
                    $sort_order = sprintf("%05d", $sort_order);
                } else {
                    // Everything else goes in the data bucket
                    $data[] = [
                        'code' => $subfield['code'],
                        'data' => $subfield['data']
                    ];
                }
            }

            $sort_set[$sort_rule . "." . $sort_order] = [
                'tag'  => $tag,
                'data' => $data
            ];
        }

        // Sort the float array
        krsort($sort_set);

        // Remove the prediction patterns from the list
        //  and drop sort orders or holdings.
        $patterns = [];
        $holdings_data = [];
        foreach ($sort_set as $sort => $row) {
            $rule = explode('.', $sort);
            if ($row['tag'] == 853) {
                $patterns[$rule[0]] = $row['data'];
            } else {
                $holdings_data[] = [
                    'pattern' => $rule[0],
                    'data'    => $row['data']
                ];
            }
        }

        // Render all the holdings now
        $rendered_list = [];
        foreach ($holdings_data as $row) {
            $rendered_list[] = $this->renderPattern($patterns, $row);
        }

        return $rendered_list;
    }

    /**
     * Get Purchase History
     *
     * This is responsible for retrieving the acquisitions history data for the
     * specific record (usually recently received issues of a serial).
     *
     * @param string $id The record id to retrieve the info for
     *
     * @throws ILSException
     * @return array     An array with the acquisitions data on success.
     */
    public function getPurchaseHistory($id)
    {
        // Strip off the prefix from vtls exports
        $db_id = str_replace("vtls", "", $id);
        $fields = ["bib_id:string" => $db_id];

        // Let's go check if this bib id is for a serial
        $sql = "SELECT h.holdingsid, l.name " .
            "FROM dbadmin.holdlink h, dbadmin.location l " .
            "WHERE h.bibid   = :bib_id " .
            "AND h.masked    = 0 " .
            "AND h.location  = l.location_id";

        $result = $this->db->simpleSelect($sql, $fields);

        // Results indicate serial holdings
        if (count($result) == 0) {
            return [];
        }

        $sql = "SELECT * " .
            "FROM dbadmin.iso_2709 i " .
            "WHERE i.id = :hid " .
            "AND i.idtype = 104 " .
            "AND i.field_tag in ('853', '863', '866') " .
            "ORDER BY i.field_sequence, i.subfield_sequence";

        $data = [];
        foreach ($result as $row) {
            $fields = ["hid:string" => $row['HOLDINGSID']];
            $hresult = $this->db->simpleSelect($sql, $fields);
            $data[$row['NAME']] = $this->renderSerialHoldings($hresult);
        }

        return $data;
    }

    /**
     *  Used for TESTING only. Grabs all prediction
     *     patterns in the system for analysis
     *
     * @return array
     */
    public function getAll853()
    {
        $sql = "SELECT * " .
            "FROM dbadmin.iso_2709 i " .
            "WHERE i.idtype = 104 " .
            "AND i.field_tag in ('853') " .
            "ORDER BY i.field_sequence, i.subfield_sequence";
        $hresult = $this->db->simpleSelect($sql);
        if (count($hresult) == 0) {
            return null;
        }

        $data_set = [];
        foreach ($hresult as $row) {
            if ($row['SUBFIELD_DATA'] != null
                && trim($row['SUBFIELD_DATA']) != ""
            ) {
                $data_set[$row['ID'] . "_" . $row['FIELD_SEQUENCE']][] = [
                    'id'   => trim($row['ID']),
                    'code' => trim($row['SUBFIELD_CODE']),
                    'data' => trim($row['SUBFIELD_DATA'])
                    ];
            }
        }
        return $data_set;
    }

    /* END - Serials functions */

    /**
     * Patron Login
     *
     * This is responsible for authenticating a patron against the catalog.
     *
     * @param string $barcode  The patron barcode
     * @param string $password The patron password
     *
     * @throws ILSException
     * @return mixed           Associative array of patron info on successful login,
     * null on unsuccessful login.
     */
    public function patronLogin($barcode, $password)
    {
        $sql = "SELECT i.id, b.barcode, i.subfield_data AS password, p.name, " .
            "p.e_mail_address_primary, p.department " .
            "FROM dbadmin.iso_2709 i, dbadmin.patron p, dbadmin.patron_barcode b " .
            "WHERE i.idtype        = 105 " .
            "AND   i.field_tag     = '015' " .
            "AND   i.subfield_code = 'b' " .
            "AND   p.patron_id     = i.id " .
            "AND   b.patron_id     = i.id " .
            "AND   i.id = ( " .
            "  SELECT p.patron_id AS id " .
            "  FROM   dbadmin.patron_barcode p " .
            "  WHERE  UPPER(p.barcode)    = UPPER(:barcode) " .
            ")";

        $fields = ["barcode:string" => $barcode];
        $result = $this->db->simpleSelect($sql, $fields);

        if (count($result) > 0) {
            // Valid Password
            if ($result[0]['PASSWORD'] == $password) {
                $user = [];
                $split      = strpos($result[0]['NAME'], ',');
                $last_name  = trim(substr($result[0]['NAME'], 0, $split));
                $first_name = trim(substr($result[0]['NAME'], $split + 1));
                $split      = strpos($first_name, ' ');
                if ($split !== false) {
                    $first_name = trim(substr($first_name, 0, $split));
                }

                $user['id']           = trim($result[0]['ID']);
                $user['firstname']    = trim($first_name);
                $user['lastname']     = trim($last_name);
                $user['cat_username'] = strtoupper(trim($result[0]['BARCODE']));
                $user['cat_password'] = trim($result[0]['PASSWORD']);
                $user['email']        = trim($result[0]['E_MAIL_ADDRESS_PRIMARY']);
                $user['major']        = trim($result[0]['DEPARTMENT']);
                $user['college']      = null;

                return $user;
            } else {
                // Invalid Password
                return null;
            }
        } else {
            // User not found
            return null;
        }
    }

    /**
     * Get Patron Profile
     *
     * This is responsible for retrieving the profile for a specific patron.
     *
     * @param array $patron The patron array
     *
     * @throws ILSException
     * @return array        Array of the patron's profile data on success.
     */
    public function getMyProfile($patron)
    {
        $sql = "SELECT p.name, p.street_address_1, p.street_address_2, p.city, " .
            "p.postal_code, p.telephone_primary, t.name as patron_type " .
            "FROM  dbadmin.patron_type_patron pt, dbadmin.patron p, " .
            "dbadmin.patron_type t " .
            "WHERE p.patron_id      = pt.patron_id " .
            "AND   t.patron_type_id = pt.patron_type_id " .
            "AND   p.patron_id      = :patron_id";

        $fields = ["patron_id:string" => $patron['id']];
        $result = $this->db->simpleSelect($sql, $fields);

        if (count($result) > 0) {
            $split      = strpos($result[0]['NAME'], ',');
            $last_name  = substr($result[0]['NAME'], 0, $split);
            $first_name = substr($result[0]['NAME'], $split + 1);
            $split      = strpos($result[0]['NAME'], ' ');
            if ($split !== false) {
                $first_name = substr($first_name, 0, $split);
            }

            $patron = [
                'firstname' => trim($first_name),
                'lastname'  => trim($last_name),
                'address1'  => trim($result[0]['STREET_ADDRESS_1']),
                'address2'  => trim($result[0]['STREET_ADDRESS_2']),
                'zip'       => trim($result[0]['POSTAL_CODE']),
                'phone'     => trim($result[0]['TELEPHONE_PRIMARY']),
                'group'     => trim($result[0]['PATRON_TYPE'])
                ];

            if ($result[0]['CITY'] != null) {
                if (strlen($patron['address2']) > 0) {
                    $patron['address2'] .= ", " . trim($result[0]['CITY']);
                } else {
                    $patron['address2'] = trim($result[0]['CITY']);
                }
            }

            return $patron;
        } else {
            return null;
        }
    }

    /**
     * Get Patron Fines
     *
     * This is responsible for retrieving all fines by a specific patron.
     *
     * @param array $patron The patron array from patronLogin
     *
     * @throws \VuFind\Exception\Date
     * @throws ILSException
     * @return mixed        Array of the patron's fines on success.
     */
    public function getMyFines($patron)
    {
        $fineList = [];

        $sql = "SELECT a.assessment_amount fine_amount, f.description, " .
            "a.balance, a.item_due_date due_date, i.bibid bib_id " .
            "FROM  patron_account a, fine_code_v f, itemdetl2 i " .
            "WHERE a.state        = 0 " .
            "AND   a.balance      > 0 " .
            "AND   a.itemid       = i.itemid " .
            "AND   a.fine_code_id = f.fine_code_id " .
            "AND   a.patron_id    = :patron_id";

        $fields = ["patron_id:string" => $patron['id']];
        $result = $this->db->simpleSelect($sql, $fields);

        if (count($result) > 0) {
            foreach ($result as $row) {
                $fineList[] = [
                    "amount"   => $row['FINE_AMOUNT'] * 100,
                    "fine"     => $row['DESCRIPTION'],
                    "balance"  => $row['BALANCE'] * 100,
                    "duedate"  => $row['DUE_DATE'],
                    "id"       => "vtls" . sprintf("%09d", (int)$row['BIB_ID'])
                    ];
            }
        }
        return $fineList;
    }

    /**
     * Get Patron Holds
     *
     * This is responsible for retrieving all holds by a specific patron.
     *
     * @param array $patron The patron array from patronLogin
     *
     * @throws \VuFind\Exception\Date
     * @throws ILSException
     * @return array        Array of the patron's holds on success.
     */
    public function getMyHolds($patron)
    {
        $holdList = [];

        $sql = "SELECT h.bibid, l.name pickup_location, h.pickup_any_location, " .
            "h.date_last_needed, h.date_placed, h.request_control_number " .
            "FROM  dbadmin.hlrcdetl h, dbadmin.location l " .
            "WHERE h.pickup_location = l.location_id " .
            "AND   h.patron_id       = :patron_id";

        $fields = ["patron_id:string" => $patron['id']];
        $result = $this->db->simpleSelect($sql, $fields);

        if (count($result) > 0) {
            foreach ($result as $row) {
                $holdList[] = [
                    "id"       => "vtls" . sprintf("%09d", (int)$row['BIBID']),
                    "location" => $row['PICKUP_LOCATION'],
                    "expire"   => $row['DATE_LAST_NEEDED'],
                    "create"   => $row['DATE_PLACED'],
                    "reqnum"   => $row['REQUEST_CONTROL_NUMBER']
                    ];
            }
        }
        return $holdList;
    }

    /**
     * Get Patron Transactions
     *
     * This is responsible for retrieving all transactions (i.e. checked out items)
     * by a specific patron.
     *
     * @param array $patron The patron array from patronLogin
     *
     * @throws \VuFind\Exception\Date
     * @throws ILSException
     * @return array        Array of the patron's transactions on success.
     */
    public function getMyTransactions($patron)
    {
        $transList = [];

        $bib_reqs = "SELECT h.bibid, count(*) as bib_req " .
            "FROM   hlrcdetl h " .
            "WHERE  h.itemid = 0 " .
            "GROUP BY h.bibid";
        $item_reqs = "SELECT h.itemid, count(*) as item_req " .
            "FROM   hlrcdetl h " .
            "WHERE  h.itemid <> 0 " .
            "GROUP BY h.itemid";

        $sql = "SELECT i.bibid, i.itemid, c.due_date, i.barcode, " .
            "c.renew_count, (br.bib_req + ir.item_req) as req_count " .
            "FROM   circdetl c, itemdetl2 i, ($bib_reqs) br, ($item_reqs) ir " .
            "WHERE  c.itemid    = i.itemid " .
            "AND    i.bibid     = br.bibid (+) " .
            "AND    i.itemid    = ir.itemid (+) " .
            "AND    c.patron_id = :patron_id " .
            "ORDER BY c.due_date";

        $fields = ["patron_id:string" => $patron['id']];
        $result = $this->db->simpleSelect($sql, $fields);

        if (count($result) > 0) {
            foreach ($result as $row) {
                $transList[] = [
                    'duedate' => $row['DUE_DATE'],
                    'barcode' => $row['BARCODE'],
                    'renew'   => $row['RENEW_COUNT'],
                    'request' => $row['REQ_COUNT'],
                    // IDs need to show as 'vtls000589589'
                    'id'      => "vtls" . sprintf("%09d", (int)$row['BIBID'])
                    ];
            }
        }
        return $transList;
    }

    /**
     * Get Courses
     *
     * Obtain a list of courses for use in limiting the reserves list.
     *
     * @throws ILSException
     * @return array An associative array with key = ID, value = name.
     */
    public function getCourses()
    {
        $courseList = [];

        $sql = "SELECT DISTINCT l.course_id " .
            "FROM reserve_list_v l, reserve_item_v i " .
            "WHERE l.Reserve_list_id = i.Reserve_list_id " .
            "AND SYSDATE BETWEEN i.Begin_date AND i.End_date " .
            "ORDER BY l.course_id";
        $result = $this->db->simpleSelect($sql);

        if (count($result) > 0) {
            foreach ($result as $row) {
                $courseList[] = $row['COURSE_ID'];
            }
        }

        return $courseList;
    }

    /**
     * Find Reserves
     *
     * Obtain information on course reserves.
     *
     * @param string $course ID from getCourses (empty string to match all)
     * @param string $inst   ID from getInstructors (empty string to match all)
     * @param string $dept   ID from getDepartments (empty string to match all)
     *
     * @throws ILSException
     * @return array An array of associative arrays representing reserve items.
     *
     * @SuppressWarnings(PHPMD.UnusedFormalParameter)
     */
    public function findReserves($course, $inst = false, $dept = false)
    {
        $recordList = [];

        $sql = "SELECT DISTINCT d.bibid " .
            "FROM reserve_item_v i, reserve_list_v l, itemdetl2 d " .
            "WHERE i.Reserve_list_id = l.Reserve_list_id " .
            "AND SYSDATE BETWEEN i.Begin_date AND i.End_date " .
            "AND i.Item_id = d.itemid " .
            "AND l.Course_id = :course";
        $fields = ["course:string" => $course];
        $result = $this->db->simpleSelect($sql, $fields);

        if (count($result) > 0) {
            foreach ($result as $row) {
                $recordList[] = "vtls" . sprintf("%09d", (int)$row['BIBID']);
            }
        }

        return $recordList;
    }

    /**
     * Retrieve the opening hours for all campuses.
     *   - Used on the home page to show time information.
     *
     * @param string $fake_time Optional time string (for debugging purposes)
     *
     * @return array            Opening hours information.
     */
    public function getOpeningHours($fake_time = null)
    {
        // Change this value for debugging
        // eg. strtotime('25-12-2009') = Christmas
        if ($fake_time) {
            $time = strtotime($fake_time);
        } else {
            $time = strtotime('now');
        }
        $today = date("d-m-Y", $time);
        $time_format = "H:i:s";

        // Fix Date Handling
        $this->db->simpleSql(
            "ALTER SESSION SET NLS_DATE_FORMAT = 'DD-MM-YY HH24:MI:SS'"
        );

        // Normal opening hours
        $sql = "SELECT campus, open_time, close_time, status " .
            "FROM usq_sr_open_normal n " .
            "WHERE UPPER(dayofweek) = UPPER(:dow)";
        $fields = ["dow:string" => date("l", $time)];
        $result = $this->db->simpleSelect($sql, $fields);
        if (count($result) == 0) {
            return [];
        }

        // Create our return data structure
        $times = [];
        foreach ($result as $row) {
            // Remember times come out with no date, add in today.
            $times[$row['CAMPUS']] = [
                'open'   => "$today " .
                    date($time_format, strtotime($row['OPEN_TIME'])),
                'close'  => "$today " .
                    date($time_format, strtotime($row['CLOSE_TIME'])),
                'status' => $row['STATUS']
                ];
        }

        // Opening hours exceptions
        $day  = strtolower(date("D", $time));
        // Lowest priority row (numericaly, ie. 1 = most important)
        $priority = "SELECT e.campus, MIN(e.priority) as priority " .
            "FROM   usq_sr_open_except e " .
            "WHERE to_date(:today,'dd/mm/yyyy') " .
            "BETWEEN e.except_date_from AND e.except_date_to " .
            "  AND app_$day = 1 " .
            "GROUP BY e.campus";
        // Retrieve Exceptions
        $sql = "SELECT e.campus, e.open_time, e.close_time, e.status, e.reason " .
            "FROM ($priority) p, usq_sr_open_except e " .
            "WHERE e.campus   = p.campus " .
            "AND   e.priority = p.priority " .
            "AND   to_date(:today,'dd/mm/yyyy') " .
            "BETWEEN e.except_date_from AND e.except_date_to " .
            "AND   app_$day = 1";
        $fields = ["today:string" => date("d/m/Y", $time)];
        $exceptions = $this->db->simpleSelect($sql, $fields);

        foreach ($exceptions as $row) {
            $times[$row['CAMPUS']] = [
                // Remember times come out with no date, add in today.
                'open'   => "$today "
                    . date($time_format, strtotime($row['OPEN_TIME'])),
                'close'  => "$today "
                    . date($time_format, strtotime($row['CLOSE_TIME'])),
                'status' => $row['STATUS'],
                'reason' => $row['REASON']
            ];
        }
        return $times;
    }

    /**
     * Place Hold
     *
     * Attempts to place a hold or recall on a particular item and returns
     * an array with result details or throws an exception on failure of support
     * classes
     *
     * @param array $holdDetails An array of item and patron data
     *
     * @throws ILSException
     * @return mixed An array of data on the request including
     * whether or not it was successful and a system message (if available)
     */
    public function placeHold($holdDetails)
    {
        // Extract key values from the hold details
        $patron_id = $holdDetails['patron'];
        $req_level = $holdDetails['req_level'];
        $pickup_loc = $holdDetails['pickUpLocation'];
        $item_id = $holdDetails['item_id'];
        $last_date = $holdDetails['requiredBy'];

        // Assume an error response:
        $response = ['success' => false, 'status' => "hold_error_fail"];

        // Validate input
        //  * Request level
        $allowed_req_levels = [
            'item'   => 0,
            'bib'    => 1,
            'volume' => 2
            ];
        if (!in_array($req_level, array_keys($allowed_req_levels))) {
            return $response;
        }
        //  * Pickup Location
        $allowed_pickup_locs = [
            'Toowoomba'    => '10000',
            'Fraser Coast' => '40000',
            'Springfield'  => '50000'
            ];
        if (!in_array($pickup_loc, array_keys($allowed_pickup_locs))) {
            return $response;
        }
        //  * Last Date - Valid date and a future date
        $ts_last_date = strtotime($last_date);
        if ($ts_last_date == 0 || $ts_last_date <= strtotime('now')) {
            return $response;
        }

        // Still here? Guess the request is valid, lets send it to virtua
        $virtua_url = $this->getApiBaseUrl() . '?' .
            // Standard stuff
            "search=NOSRCH&function=REQUESTS&reqreqtype=0&reqtype=0" .
            "&reqscr=2&reqreqlevel=2&reqidtype=127&reqmincircperiod=" .
            // Item ID
            "&reqidno=$item_id" .
            // Patron barcode
            "&reqpatronbarcode=$patron_id" .
            // Request Level
            "&reqautoadjustlevel=" . $allowed_req_levels[$req_level] .
            // Pickup location
            "&reqpickuplocation=" . $allowed_pickup_locs[$pickup_loc] .
            // Last Date
            "&reqexpireday=" . date("j", $ts_last_date) .
            "&reqexpiremonth=" . date("n", $ts_last_date) .
            "&reqexpireyear=" . date("Y", $ts_last_date);

        // Get the response
        $result = $this->httpRequest($virtua_url);

        // Look for an error message
        $error_message = "Your request was not processed.";
        $test = strpos($result, $error_message);

        // If we succeeded, override the default fail message with success:
        if ($test === false) {
            $response['success'] = true;
            $response['status'] = "hold_success";
        }

        return $response;
    }

    /**
     * Get Cancel Hold Details
     *
     * In order to cancel a hold, Voyager requires the patron details an item ID
     * and a recall ID. This function returns the item id and recall id as a string
     * separated by a pipe, which is then submitted as form data in Hold.php. This
     * value is then extracted by the CancelHolds function.
     *
     * @param array $holdDetails An array of item data
     *
     * @return string Data for use in a form field
     *
     * @SuppressWarnings(PHPMD.UnusedFormalParameter)
     */
    public function getCancelHoldDetails($holdDetails)
    {
        // TODO: implement me.
    }

    /**
     * Cancel Holds
     *
     * Attempts to Cancel a hold or recall on a particular item. The
     * data in $cancelDetails['details'] is determined by getCancelHoldDetails().
     *
     * @param array $cancelDetails An array of item and patron data
     *
     * @return array               An array of data on each request including
     * whether or not it was successful and a system message (if available)
     *
     * @SuppressWarnings(PHPMD.UnusedFormalParameter)
     */
    public function cancelHolds($cancelDetails)
    {
        // TODO: implement standard VuFind holds API; utilize cancelHold()
        // below as a support method.
    }

    /**
     * Cancel a request in virtua.
     *   - Return true/false for success/failure.
     *
     * @param string $request_number ID of hold to cancel
     *
     * @return bool
     */
    protected function cancelHold($request_number)
    {
        $virtua_url = $this->getApiBaseUrl() . '?' .
            // Standard stuff
            "search=NOSRCH&function=REQUESTS&reqreqtype=1&reqtype=0" .
            "&reqscr=4&reqreqlevel=2&reqidtype=127" .
            //"&reqidno=1000651541" .
            "&reqctrlnum=$request_number";

        try {
            // Get the response
            $result = $this->httpRequest($virtua_url);
            // Invalid server response. It's probably down
        } catch (\Exception $e) {
            return false;
        }

        // Look for an error message
        $error_message = "Your request could not be deleted.";
        $test = strpos($result, $error_message);

        // Return true unless we find the error
        if ($test === false) {
            return true;
        } else {
            return false;
        }
    }

    /**
     * Fake a virtua login on the patron's behalf.
     *   - Return a session id.
     *
     * @param array $patron Array with cat_username/cat_password keys
     *
     * @return string       Session ID
     */
    protected function fakeLogin($patron)
    {
        $virtua_url = $this->getApiBaseUrl();
        $postParams = [
            "SourceScreen" => "INITREQ",
            "conf" => ".&#047;chameleon.conf",
            "elementcount" => "1",
            "function" => "PATRONATTEMPT",
            "host" => $this->config['Catalog']['host_string'],
            "lng" => $this->getConfiguredLanguage(),
            "login" => "1",
            "pos" => "1",
            "rootsearch" => "KEYWORD",
            "search" => "NOSRCH",
            "skin" => "homepage",
            "patronid" => $patron['cat_username'],
            "patronpassword" => $patron['cat_password'],
            "patronhost" => $this->config['Catalog']['patron_host']
        ];

        // Get the response
        $result = $this->httpRequest($virtua_url, $postParams);
        // Now find the sessionid. There should be one in the meta tags,
        // so we can look for the first one in the document
        // eg. <meta http-equiv="Refresh" content="30000;
        // url=http://libwebtest2.usq.edu.au:80/cgi-bin/chameleon?sessionid=
        //2009071712483605131&amp;skin=homepage&amp;lng=en&amp;inst=
        //consortium&amp;conf=.%26%23047%3bchameleon.conf&amp;timedout=1" />
        $start = strpos($result, 'sessionid=') + 10;
        $end   = strpos($result, '&amp;skin=');
        return substr($result, $start, $end - $start);
    }

    /**
     * Get Renew Details
     *
     * In order to renew an item, Voyager requires the patron details and an item
     * id. This function returns the item id as a string which is then used
     * as submitted form data in checkedOut.php. This value is then extracted by
     * the RenewMyItems function.
     *
     * @param array $checkOutDetails An array of item data
     *
     * @return string Data for use in a form field
     *
     * @SuppressWarnings(PHPMD.UnusedFormalParameter)
     */
    public function getRenewDetails($checkOutDetails)
    {
        // TODO: implement me
    }

    /**
     * Renew My Items
     *
     * Function for attempting to renew a patron's items.  The data in
     * $renewDetails['details'] is determined by getRenewDetails().
     *
     * @param array $renewDetails An array of data required for renewing items
     * including the Patron ID and an array of renewal IDS
     *
     * @return array              An array of renewal information keyed by item ID
     */
    public function renewMyItems($renewDetails)
    {
        $item_list = $renewDetails['details'];
        $patron = $renewDetails['patron'];

        // Get items out on loan at the moment
        $result = $this->getMyTransactions($patron);
        // Make it more accessible - by barcode
        $initial = [];
        foreach ($result as $row) {
            $initial[$row['barcode']] = $row;
        }

        // Fake a login to get an authenticated session
        $session_id = $this->fakeLogin($patron);

        $virtua_url = $this->getApiBaseUrl();

        // Have to use raw post data because of the way
        //   virtua expects the barcodes to come across.
        $post_data  = "function=" . "RENEWAL";
        $post_data .= "&search=" . "PATRON";
        $post_data .= "&sessionid=" . "$session_id";
        $post_data .= "&skin=" . "homepage";
        $post_data .= "&lng=" . $this->getConfiguredLanguage();
        $post_data .= "&inst=" . "consortium";
        $post_data .= "&conf=" . urlencode(".&#047;chameleon.conf");
        $post_data .= "&u1=" . "12";
        $post_data .= "&SourceScreen=" . "PATRONACTIVITY";
        $post_data .= "&pos=" . "1";
        $post_data .= "&patronid=" . $patron['cat_username'];
        $post_data .= "&patronhost="
            . urlencode($this->config['Catalog']['patron_host']);
        $post_data .= "&host="
            . urlencode($this->config['Catalog']['host_string']);
        $post_data .= "&itembarcode=" . implode("&itembarcode=", $item_list);
        $post_data .= "&submit=" . "Renew";
        $post_data .= "&reset=" . "Clear";

        $result = $this->httpRequest($virtua_url, null, $post_data);

        // Get items out on loan with renewed info
        $result = $this->getMyTransactions($patron);

        // Foreach item currently on loan
        $return = [];
        foreach ($result as $row) {
            // Did we even attempt to renew?
            if (in_array($row['barcode'], $item_list)) {
                // Yes, so check if the due date changed
                if ($row['duedate'] != $initial[$row['barcode']]['duedate']) {
                    $row['error'] = false;
                    $row['renew_text'] = "Item successfully renewed.";
                } else {
                    $row['error'] = true;
                    $row['renew_text'] = "Item renewal failed.";
                }
                $return[] = $row;
            } else {
                // No attempt to renew this item
                $return[] = $row;
            }
        }
        return $return;
    }

    /**
     * Get suppressed authority records
     *
     * @return array ID numbers of suppressed authority records in the system.
     */
    public function getSuppressedAuthorityRecords()
    {
        $list = [];

        $sql = "select auth_id " .
            "from state_record_authority " .
            "WHERE STATE_ID = 1";

        $result = $this->db->simpleSelect($sql);

        if ($result === false) {
            throw new ILSException(
                'An error occurred while connecting to Virtua'
            );
        }

        foreach ($result as $row) {
            $list[] = 'vtls' . str_pad($row['AUTH_ID'], 9, "0", STR_PAD_LEFT);
        }
        return $list;
    }

    /**
     * Support method -- get base URL for API requests.
     *
     * @return string
     */
    protected function getApiBaseUrl()
    {
        // Get the iPortal server
        $host = $this->config['Catalog']['webhost'];
        $path = isset($this->config['Catalog']['cgi_token'])
            ? trim($this->config['Catalog']['cgi_token'], '/')
            : 'cgi-bin';
        return "http://{$host}/{$path}/chameleon";
    }

    /**
     * Support method -- determine the language from the configuration.
     *
     * @return string
     */
    protected function getConfiguredLanguage()
    {
        return isset($this->config['Catalog']['language'])
            ? $this->config['Catalog']['language'] : 'en';
    }

    /**
     * Support method -- perform an HTTP request.  This will be a GET request unless
     * either $postParams or $rawPost is set to a non-null value.
     *
     * @param string $url        Target URL for request
     * @param array  $postParams Associative array of POST parameters (null for
     * none).
     * @param string $rawPost    String representing raw POST parameters (null for
     * none).
     *
     * @throws ILSException
     * @return string Response body
     */
    protected function httpRequest($url, $postParams = null, $rawPost = null)
    {
        $method = (is_null($postParams) && is_null($rawPost)) ? 'GET' : 'POST';

        try {
            $client = $this->httpService->createClient($url);
            if (is_array($postParams)) {
                $client->setParameterPost($postParams);
            }
            if (!is_null($rawPost)) {
                $client->setRawBody($rawPost);
                $client->setEncType('application/x-www-form-urlencoded');
            }
            $result = $client->setMethod($method)->send();
        } catch (\Exception $e) {
            throw new ILSException($e->getMessage());
        }

        if (!$result->isSuccess()) {
            throw new ILSException('HTTP error');
        }

        return $result->getBody();
    }

    /* Methods yet to be implemented -- see Voyager driver for examples

    public function getNewItems($page, $limit, $daysOld, $fundId = null)

    public function getFunds()

    public function getSuppressedRecords()
     */
}<|MERGE_RESOLUTION|>--- conflicted
+++ resolved
@@ -589,17 +589,9 @@
                         ) {
                             // ... can this user borrow on loan items at this
                             // location?
-<<<<<<< HEAD
-                            if (!$can_req) {
-                                $can_req = in_array(
-                                    $location, $unavailable_locs[$item_loc_code]
-                                );
-                            }
-=======
                             $can_req = in_array(
                                 $location, $unavailable_locs[$item_loc_code]
                             );
->>>>>>> 65df325e
                         }
                     } else {
                         // The item is NOT on loan ...
@@ -615,17 +607,9 @@
                             } else {
                                 // ... can the user borrow available items at this
                                 // location?
-<<<<<<< HEAD
-                                if (!$can_req) {
-                                    $can_req = in_array(
-                                        $location, $available_locs[$item_loc_code]
-                                    );
-                                }
-=======
                                 $can_req = in_array(
                                     $location, $available_locs[$item_loc_code]
                                 );
->>>>>>> 65df325e
                             }
                         }
                     }
