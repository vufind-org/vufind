<?php
/**
 * Aleph ILS driver
 *
 * PHP version 5
 *
 * Copyright (C) UB/FU Berlin
 *
 * last update: 7.11.2007
 * tested with X-Server Aleph 18.1.
 *
 * TODO: login, course information, getNewItems, duedate in holdings,
 * https connection to x-server, ...
 *
 * This program is free software; you can redistribute it and/or modify
 * it under the terms of the GNU General Public License version 2,
 * as published by the Free Software Foundation.
 *
 * This program is distributed in the hope that it will be useful,
 * but WITHOUT ANY WARRANTY; without even the implied warranty of
 * MERCHANTABILITY or FITNESS FOR A PARTICULAR PURPOSE.  See the
 * GNU General Public License for more details.
 *
 * You should have received a copy of the GNU General Public License
 * along with this program; if not, write to the Free Software
 * Foundation, Inc., 51 Franklin Street, Fifth Floor, Boston, MA  02110-1301  USA
 *
 * @category VuFind
 * @package  ILS_Drivers
 * @author   Christoph Krempe <vufind-tech@lists.sourceforge.net>
 * @author   Alan Rykhus <vufind-tech@lists.sourceforge.net>
 * @author   Jason L. Cooper <vufind-tech@lists.sourceforge.net>
 * @author   Kun Lin <vufind-tech@lists.sourceforge.net>
 * @author   Vaclav Rosecky <vufind-tech@lists.sourceforge.net>
 * @license  http://opensource.org/licenses/gpl-2.0.php GNU General Public License
 * @link     https://vufind.org/wiki/development:plugins:ils_drivers Wiki
 */
namespace VuFind\ILS\Driver;

use VuFind\Exception\Date as DateException;
use VuFind\Exception\ILS as ILSException;

/**
 * Aleph Translator Class
 *
 * @category VuFind
 * @package  ILS_Drivers
 * @author   Vaclav Rosecky <vufind-tech@lists.sourceforge.net>
 * @license  http://opensource.org/licenses/gpl-2.0.php GNU General Public License
 * @link     https://vufind.org/wiki/development:plugins:ils_drivers Wiki
 */
class AlephTranslator
{
    /**
     * Constructor
     *
     * @param array $configArray Aleph configuration
     */
    public function __construct($configArray)
    {
        $this->charset = $configArray['util']['charset'];
        $this->table15 = $this->parsetable(
            $configArray['util']['tab15'],
            get_class($this) . "::tab15Callback"
        );
        $this->table40 = $this->parsetable(
            $configArray['util']['tab40'],
            get_class($this) . "::tab40Callback"
        );
        $this->table_sub_library = $this->parsetable(
            $configArray['util']['tab_sub_library'],
            get_class($this) . "::tabSubLibraryCallback"
        );
    }

    /**
     * Parse a table
     *
     * @param string $file     Input file
     * @param string $callback Callback routine for parsing
     *
     * @return string
     */
    public function parsetable($file, $callback)
    {
        $result = [];
        $file_handle = fopen($file, "r, ccs=UTF-8");
        $rgxp = "";
        while (!feof($file_handle)) {
            $line = fgets($file_handle);
            $line = chop($line);
            if (preg_match("/!!/", $line)) {
                $line = chop($line);
                $rgxp = AlephTranslator::regexp($line);
            }
            if (preg_match("/!.*/", $line) || $rgxp == "" || $line == "") {
            } else {
                $line = str_pad($line, 80);
                $matches = "";
                if (preg_match($rgxp, $line, $matches)) {
                    call_user_func_array(
                        $callback, [$matches, &$result, $this->charset]
                    );
                }
            }
        }
        fclose($file_handle);
        return $result;
    }

    /**
     * Get a tab40 collection description
     *
     * @param string $collection Collection
     * @param string $sublib     Sub-library
     *
     * @return string
     */
    public function tab40Translate($collection, $sublib)
    {
        $findme = $collection . "|" . $sublib;
        $desc = $this->table40[$findme];
        if ($desc == null) {
            $findme = $collection . "|";
            $desc = $this->table40[$findme];
        }
        return $desc;
    }

    /**
     * Support method for tab15Translate -- translate a sub-library name
     *
     * @param string $sl Text to translate
     *
     * @return string
     */
    public function tabSubLibraryTranslate($sl)
    {
        return $this->table_sub_library[$sl];
    }

    /**
     * Get a tab15 item status
     *
     * @param string $slc  Sub-library
     * @param string $isc  Item status code
     * @param string $ipsc Item process status code
     *
     * @return string
     */
    public function tab15Translate($slc, $isc, $ipsc)
    {
        $tab15 = $this->tabSubLibraryTranslate($slc);
        if ($tab15 == null) {
            echo "tab15 is null!<br>";
        }
        $findme = $tab15["tab15"] . "|" . $isc . "|" . $ipsc;
        $result = $this->table15[$findme];
        if ($result == null) {
            $findme = $tab15["tab15"] . "||" . $ipsc;
            $result = $this->table15[$findme];
        }
        $result["sub_lib_desc"] = $tab15["desc"];
        return $result;
    }

    /**
     * Callback for tab15 (modify $tab15 by reference)
     *
     * @param array  $matches preg_match() return array
     * @param array  $tab15   result array to generate
     * @param string $charset character set
     *
     * @return void
     */
    public static function tab15Callback($matches, &$tab15, $charset)
    {
        $lib = $matches[1];
        $no1 = $matches[2];
        if ($no1 == "##") {
            $no1 = "";
        }
        $no2 = $matches[3];
        if ($no2 == "##") {
            $no2 = "";
        }
        $desc = iconv($charset, 'UTF-8', $matches[5]);
        $key = trim($lib) . "|" . trim($no1) . "|" . trim($no2);
        $tab15[trim($key)] = [
            "desc" => trim($desc), "loan" => $matches[6], "request" => $matches[8],
            "opac" => $matches[10]
        ];
    }

    /**
     * Callback for tab40 (modify $tab40 by reference)
     *
     * @param array  $matches preg_match() return array
     * @param array  $tab40   result array to generate
     * @param string $charset character set
     *
     * @return void
     */
    public static function tab40Callback($matches, &$tab40, $charset)
    {
        $code = trim($matches[1]);
        $sub = trim($matches[2]);
        $sub = trim(preg_replace("/#/", "", $sub));
        $desc = trim(iconv($charset, 'UTF-8', $matches[4]));
        $key = $code . "|" . $sub;
        $tab40[trim($key)] = [ "desc" => $desc ];
    }

    /**
     * Sub-library callback (modify $tab_sub_library by reference)
     *
     * @param array  $matches         preg_match() return array
     * @param array  $tab_sub_library result array to generate
     * @param string $charset         character set
     *
     * @return void
     */
    public static function tabSubLibraryCallback($matches, &$tab_sub_library,
        $charset
    ) {
        $sublib = trim($matches[1]);
        $desc = trim(iconv($charset, 'UTF-8', $matches[5]));
        $tab = trim($matches[6]);
        $tab_sub_library[$sublib] = [ "desc" => $desc, "tab15" => $tab ];
    }

    /**
     * Apply standard regular expression cleanup to a string.
     *
     * @param string $string String to clean up.
     *
     * @return string
     */
    public static function regexp($string)
    {
        $string = preg_replace("/\\-/", ")\\s(", $string);
        $string = preg_replace("/!/", ".", $string);
        $string = preg_replace("/[<>]/", "", $string);
        $string = "/(" . $string . ")/";
        return $string;
    }
}

/**
 * ILS Exception
 *
 * @category VuFind
 * @package  Exceptions
 * @author   Vaclav Rosecky <vufind-tech@lists.sourceforge.net>
 * @license  http://opensource.org/licenses/gpl-2.0.php GNU General Public License
 * @link     https://vufind.org/wiki/development Wiki
 */
class AlephRestfulException extends ILSException
{
    /**
     * XML response (false for none)
     *
     * @var string|bool
     */
    protected $xmlResponse = false;

    /**
     * Attach an XML response to the exception
     *
     * @param string $body XML
     *
     * @return void
     */
    public function setXmlResponse($body)
    {
        $this->xmlResponse = $body;
    }

    /**
     * Return XML response (false if none)
     *
     * @return string|bool
     */
    public function getXmlResponse()
    {
        return $this->xmlResponse;
    }
}

/**
 * Aleph ILS driver
 *
 * @category VuFind
 * @package  ILS_Drivers
 * @author   Christoph Krempe <vufind-tech@lists.sourceforge.net>
 * @author   Alan Rykhus <vufind-tech@lists.sourceforge.net>
 * @author   Jason L. Cooper <vufind-tech@lists.sourceforge.net>
 * @author   Kun Lin <vufind-tech@lists.sourceforge.net>
 * @author   Vaclav Rosecky <vufind-tech@lists.sourceforge.net>
 * @license  http://opensource.org/licenses/gpl-2.0.php GNU General Public License
 * @link     https://vufind.org/wiki/development:plugins:ils_drivers Wiki
 */
class Aleph extends AbstractBase implements \Zend\Log\LoggerAwareInterface,
    \VuFindHttp\HttpServiceAwareInterface
{
    use \VuFind\Log\LoggerAwareTrait;
    use \VuFindHttp\HttpServiceAwareTrait;

    /**
     * Duedate configuration
     *
     * @var array
     */
    protected $duedates = false;

    /**
     * Translator object
     *
     * @var AlephTranslator
     */
    protected $translator = false;

    /**
     * Cache manager
     *
     * @var \VuFind\Cache\Manager
     */
    protected $cacheManager;

    /**
     * Date converter object
     *
     * @var \VuFind\Date\Converter
     */
    protected $dateConverter = null;

    /**
     * Constructor
     *
     * @param \VuFind\Date\Converter $dateConverter Date converter
     * @param \VuFind\Cache\Manager  $cacheManager  Cache manager (optional)
     */
    public function __construct(\VuFind\Date\Converter $dateConverter,
        \VuFind\Cache\Manager $cacheManager = null
    ) {
        $this->dateConverter = $dateConverter;
        $this->cacheManager = $cacheManager;
    }

    /**
     * Initialize the driver.
     *
     * Validate configuration and perform all resource-intensive tasks needed to
     * make the driver active.
     *
     * @throws ILSException
     * @return void
     */
    public function init()
    {
        // Validate config
        $required = [
            'host', 'bib', 'useradm', 'admlib', 'dlfport', 'available_statuses'
        ];
        foreach ($required as $current) {
            if (!isset($this->config['Catalog'][$current])) {
                throw new ILSException("Missing Catalog/{$current} config setting.");
            }
        }
        if (!isset($this->config['sublibadm'])) {
            throw new ILSException('Missing sublibadm config setting.');
        }

        // Process config
        $this->host = $this->config['Catalog']['host'];
        $this->bib = explode(',', $this->config['Catalog']['bib']);
        $this->useradm = $this->config['Catalog']['useradm'];
        $this->admlib = $this->config['Catalog']['admlib'];
        if (isset($this->config['Catalog']['wwwuser'])
            && isset($this->config['Catalog']['wwwpasswd'])
        ) {
            $this->wwwuser = $this->config['Catalog']['wwwuser'];
            $this->wwwpasswd = $this->config['Catalog']['wwwpasswd'];
            $this->xserver_enabled = true;
            $this->xport = isset($this->config['Catalog']['xport'])
                ? $this->config['Catalog']['xport'] : 80;
        } else {
            $this->xserver_enabled = false;
        }
        $this->dlfport = $this->config['Catalog']['dlfport'];
        $this->sublibadm = $this->config['sublibadm'];
        if (isset($this->config['duedates'])) {
            $this->duedates = $this->config['duedates'];
        }
        $this->available_statuses
            = explode(',', $this->config['Catalog']['available_statuses']);
        $this->quick_availability
            = isset($this->config['Catalog']['quick_availability'])
            ? $this->config['Catalog']['quick_availability'] : false;
        $this->debug_enabled = isset($this->config['Catalog']['debug'])
            ? $this->config['Catalog']['debug'] : false;
        if (isset($this->config['util']['tab40'])
            && isset($this->config['util']['tab15'])
            && isset($this->config['util']['tab_sub_library'])
        ) {
            if (isset($this->config['Cache']['type'])
                && null !== $this->cacheManager
            ) {
                $cache = $this->cacheManager
                    ->getCache($this->config['Cache']['type']);
                $this->translator = $cache->getItem('alephTranslator');
            }
            if ($this->translator == false) {
                $this->translator = new AlephTranslator($this->config);
                if (isset($cache)) {
                    $cache->setItem('alephTranslator', $this->translator);
                }
            }
        }
        if (isset($this->config['Catalog']['preferred_pick_up_locations'])) {
            $this->preferredPickUpLocations = explode(
                ',', $this->config['Catalog']['preferred_pick_up_locations']
            );
        }
        if (isset($this->config['Catalog']['default_patron_id'])) {
            $this->defaultPatronId = $this->config['Catalog']['default_patron_id'];
        }
    }

    /**
     * Perform an XServer request.
     *
     * @param string $op     Operation
     * @param array  $params Parameters
     * @param bool   $auth   Include authentication?
     *
     * @return SimpleXMLElement
     */
    protected function doXRequest($op, $params, $auth = false)
    {
        if (!$this->xserver_enabled) {
            throw new \Exception(
                'Call to doXRequest without X-Server configuration in Aleph.ini'
            );
        }
        $url = "http://$this->host:$this->xport/X?op=$op";
        $url = $this->appendQueryString($url, $params);
        if ($auth) {
            $url = $this->appendQueryString(
                $url,
                [
                    'user_name' => $this->wwwuser,
                    'user_password' => $this->wwwpasswd
                ]
            );
        }
        $result = $this->doHTTPRequest($url);
        if ($result->error) {
            if ($this->debug_enabled) {
                $this->debug(
                    "XServer error, URL is $url, error message: $result->error."
                );
            }
            throw new ILSException("XServer error: $result->error.");
        }
        return $result;
    }

    /**
     * Perform a RESTful DLF request.
     *
     * @param array  $path_elements URL path elements
     * @param array  $params        GET parameters (null for none)
     * @param string $method        HTTP method
     * @param string $body          HTTP body
     *
     * @return SimpleXMLElement
     */
    protected function doRestDLFRequest($path_elements, $params = null,
        $method = 'GET', $body = null
    ) {
        $path = '';
        foreach ($path_elements as $path_element) {
            $path .= $path_element . "/";
        }
        $url = "http://$this->host:$this->dlfport/rest-dlf/" . $path;
        $url = $this->appendQueryString($url, $params);
        $result = $this->doHTTPRequest($url, $method, $body);
        $replyCode = (string)$result->{'reply-code'};
        if ($replyCode != "0000") {
            $replyText = (string)$result->{'reply-text'};
            $this->logError(
                "DLF request failed", [
                    'url' => $url, 'reply-code' => $replyCode,
                    'reply-message' => $replyText
                ]
            );
            $ex = new AlephRestfulException($replyText, $replyCode);
            $ex->setXmlResponse($result);
            throw $ex;
        }
        return $result;
    }

    /**
     * Add values to an HTTP query string.
     *
     * @param string $url    URL so far
     * @param array  $params Parameters to add
     *
     * @return string
     */
    protected function appendQueryString($url, $params)
    {
        $sep = (strpos($url, "?") === false) ? '?' : '&';
        if ($params != null) {
            foreach ($params as $key => $value) {
                $url .= $sep . $key . "=" . urlencode($value);
                $sep = "&";
            }
        }
        return $url;
    }

    /**
     * Perform an HTTP request.
     *
     * @param string $url    URL of request
     * @param string $method HTTP method
     * @param string $body   HTTP body (null for none)
     *
     * @return SimpleXMLElement
     */
    protected function doHTTPRequest($url, $method = 'GET', $body = null)
    {
        if ($this->debug_enabled) {
            $this->debug("URL: '$url'");
        }

        $result = null;
        try {
            $client = $this->httpService->createClient($url);
            $client->setMethod($method);
            if ($body != null) {
                $client->setRawBody($body);
            }
            $result = $client->send();
        } catch (\Exception $e) {
            throw new ILSException($e->getMessage());
        }
        if (!$result->isSuccess()) {
            throw new ILSException('HTTP error');
        }
        $answer = $result->getBody();
        if ($this->debug_enabled) {
            $this->debug("url: $url response: $answer");
        }
        $answer = str_replace('xmlns=', 'ns=', $answer);
        $result = simplexml_load_string($answer);
        if (!$result) {
            if ($this->debug_enabled) {
                $this->debug("XML is not valid, URL: $url");
            }
            throw new ILSException(
                "XML is not valid, URL: $url method: $method answer: $answer."
            );
        }
        return $result;
    }

    /**
     * Convert an ID string into an array of library and ID within the library.
     *
     * @param string $id ID to parse.
     *
     * @return array
     */
    protected function parseId($id)
    {
        if (count($this->bib) == 1) {
            return [$this->bib[0], $id];
        } else {
            return explode('-', $id);
        }
    }

    /**
     * Get Status
     *
     * This is responsible for retrieving the status information of a certain
     * record.
     *
     * @param string $id The record id to retrieve the holdings for
     *
     * @throws ILSException
     * @return mixed     On success, an associative array with the following keys:
     * id, availability (boolean), status, location, reserve, callnumber.
     */
    public function getStatus($id)
    {
        $statuses = $this->getHolding($id);
        foreach ($statuses as &$status) {
            $status['status']
                = ($status['availability'] == 1) ? 'available' : 'unavailable';
        }
        return $statuses;
    }

    /**
     * Support method for getStatuses -- load ID information from a particular
     * bibliographic library.
     *
     * @param string $bib Library to search
     * @param array  $ids IDs to search within library
     *
     * @return array
     *
     * Description of AVA tag:
     * http://igelu.org/wp-content/uploads/2011/09/Staff-vs-Public-Data-views.pdf
     * (page 28)
     *
     * a  ADM code - Institution Code
     * b  Sublibrary code - Library Code
     * c  Collection (first found) - Collection Code
     * d  Call number (first found)
     * e  Availability status  - If it is on loan (it has a Z36), if it is on hold
     *    shelf (it has  Z37=S) or if it has a processing status.
     * f  Number of items (for entire sublibrary)
     * g  Number of unavailable loans
     * h  Multi-volume flag (Y/N) If first Z30-ENUMERATION-A is not blank or 0, then
     *    the flag=Y, otherwise the flag=N.
     * i  Number of loans (for ranking/sorting)
     * j  Collection code
     */
    public function getStatusesX($bib, $ids)
    {
        $doc_nums = "";
        $sep = "";
        foreach ($ids as $id) {
            $doc_nums .= $sep . $id;
            $sep = ",";
        }
        $xml = $this->doXRequest(
            "publish_avail", ['library' => $bib, 'doc_num' => $doc_nums], false
        );
        $holding = [];
        foreach ($xml->xpath('/publish-avail/OAI-PMH') as $rec) {
            $identifier = $rec->xpath(".//identifier/text()");
            $id = ((count($this->bib) > 1) ? $bib . "-" : "")
                . substr($identifier[0], strrpos($identifier[0], ':') + 1);
            $temp = [];
            foreach ($rec->xpath(".//datafield[@tag='AVA']") as $datafield) {
                $status = $datafield->xpath('./subfield[@code="e"]/text()');
                $location = $datafield->xpath('./subfield[@code="a"]/text()');
                $signature = $datafield->xpath('./subfield[@code="d"]/text()');
                $availability
                    = ($status[0] == 'available' || $status[0] == 'check_holdings');
                $reserve = true;
                $temp[] = [
                    'id' => $id,
                    'availability' => $availability,
                    'status' => (string)$status[0],
                    'location' => (string)$location[0],
                    'signature' => (string)$signature[0],
                    'reserve' => $reserve,
                    'callnumber' => (string)$signature[0]
                ];
            }
            $holding[] = $temp;
        }
        return $holding;
    }

    /**
     * Get Statuses
     *
     * This is responsible for retrieving the status information for a
     * collection of records.
     *
     * @param array $idList The array of record ids to retrieve the status for
     *
     * @throws ILSException
     * @return array        An array of getStatus() return values on success.
     */
    public function getStatuses($idList)
    {
        if (!$this->xserver_enabled) {
            if (!$this->quick_availability) {
                return [];
            }
            $result = [];
            foreach ($idList as $id) {
                $items = $this->getStatus($id);
                $result[] = $items;
            }
            return $result;
        }
        $ids = [];
        $holdings = [];
        foreach ($idList as $id) {
            list($bib, $sys_no) = $this->parseId($id);
            $ids[$bib][] = $sys_no;
        }
        foreach ($ids as $key => $values) {
            $holds = $this->getStatusesX($key, $values);
            foreach ($holds as $hold) {
                $holdings[] = $hold;
            }
        }
        return $holdings;
    }

    /**
     * Get Holding
     *
     * This is responsible for retrieving the holding information of a certain
     * record.
     *
     * @param string $id     The record id to retrieve the holdings for
     * @param array  $patron Patron data
     *
     * @throws \VuFind\Exception\Date
     * @throws ILSException
     * @return array         On success, an associative array with the following
     * keys: id, availability (boolean), status, location, reserve, callnumber,
     * duedate, number, barcode.
     */
    public function getHolding($id, array $patron = null)
    {
        $holding = [];
        list($bib, $sys_no) = $this->parseId($id);
        $resource = $bib . $sys_no;
        $params = ['view' => 'full'];
        if (!empty($patron['id'])) {
            $params['patron'] = $patron['id'];
        } elseif (isset($this->defaultPatronId)) {
            $params['patron'] = $this->defaultPatronId;
        }
        $xml = $this->doRestDLFRequest(['record', $resource, 'items'], $params);
        foreach ($xml->{'items'}->{'item'} as $item) {
            $item_status         = (string)$item->{'z30-item-status-code'}; // $isc
            // $ipsc:
            $item_process_status = (string)$item->{'z30-item-process-status-code'};
            $sub_library_code    = (string)$item->{'z30-sub-library-code'}; // $slc
            $z30 = $item->z30;
            if ($this->translator) {
                $item_status = $this->translator->tab15Translate(
                    $sub_library_code, $item_status, $item_process_status
                );
            } else {
                $item_status = [
                    'opac'         => 'Y',
                    'request'      => 'C',
                    'desc'         => (string)$z30->{'z30-item-status'},
                    'sub_lib_desc' => (string)$z30->{'z30-sub-library'}
                ];
            }
            if ($item_status['opac'] != 'Y') {
                continue;
            }
            $availability = false;
            //$reserve = ($item_status['request'] == 'C')?'N':'Y';
            $collection = (string)$z30->{'z30-collection'};
            $collection_desc = ['desc' => $collection];
            if ($this->translator) {
                $collection_code = (string)$item->{'z30-collection-code'};
                $collection_desc = $this->translator->tab40Translate(
                    $collection_code, $sub_library_code
                );
            }
            $requested = false;
            $duedate = '';
            $addLink = false;
            $status = (string)$item->{'status'};
            if (in_array($status, $this->available_statuses)) {
                $availability = true;
            }
            if ($item_status['request'] == 'Y' && $availability == false) {
                $addLink = true;
            }
            if (!empty($patron)) {
                $hold_request = $item->xpath('info[@type="HoldRequest"]/@allowed');
                $addLink = ($hold_request[0] == 'Y');
            }
            $matches = [];
            $dueDateWithStatusRegEx = "/([0-9]*\\/[a-zA-Z]*\\/[0-9]*);([a-zA-Z ]*)/";
            $dueDateRegEx = "/([0-9]*\\/[a-zA-Z]*\\/[0-9]*)/";
            if (preg_match($dueDateWithStatusRegEx, $status, $matches)) {
                $duedate = $this->parseDate($matches[1]);
                $requested = (trim($matches[2]) == "Requested");
            } elseif (preg_match($dueDateRegEx, $status, $matches)) {
                $duedate = $this->parseDate($matches[1]);
            } else {
                $duedate = null;
            }
            // process duedate
            if ($availability) {
                if ($this->duedates) {
                    foreach ($this->duedates as $key => $value) {
                        if (preg_match($value, $item_status['desc'])) {
                            $duedate = $key;
                            break;
                        }
                    }
                } else {
                    $duedate = $item_status['desc'];
                }
            } else {
                if ($status == "On Hold" || $status == "Requested") {
                    $duedate = "requested";
                }
            }
            $item_id = $item->attributes()->href;
            $item_id = substr($item_id, strrpos($item_id, '/') + 1);
            $note    = (string)$z30->{'z30-note-opac'};
            $holding[] = [
                'id'                => $id,
                'item_id'           => $item_id,
                'availability'      => $availability,
                'status'            => (string)$item_status['desc'],
                'location'          => $sub_library_code,
                'reserve'           => 'N',
                'callnumber'        => (string)$z30->{'z30-call-no'},
                'duedate'           => (string)$duedate,
                'number'            => (string)$z30->{'z30-inventory-number'},
                'barcode'           => (string)$z30->{'z30-barcode'},
                'description'       => (string)$z30->{'z30-description'},
                'notes'             => ($note == null) ? null : [$note],
                'is_holdable'       => true,
                'addLink'           => $addLink,
                'holdtype'          => 'hold',
                /* below are optional attributes*/
                'collection'        => (string)$collection,
                'collection_desc'   => (string)$collection_desc['desc'],
                'callnumber_second' => (string)$z30->{'z30-call-no-2'},
                'sub_lib_desc'      => (string)$item_status['sub_lib_desc'],
                'no_of_loans'       => (string)$z30->{'$no_of_loans'},
                'requested'         => (string)$requested
            ];
        }
        return $holding;
    }

    /**
     * Get Patron Loan History
     *
     * @param array $user   The patron array from patronLogin
     * @param array $params Parameters
     *
     * @throws \VuFind\Exception\Date
     * @throws ILSException
     * @return array      Array of the patron's historic loans on success.
     */
    public function getMyTransactionHistory($user, $params = null)
    {
        $userId = $user['id'];
        $historicLoans = [];
        $requestParams = [
            "view" => "full",
            "type" => "history",
        ];

        $xml = $this->doRestDLFRequest(
            ['patron', $userId, 'circulationActions', 'loans'], $requestParams
        );

        foreach ($xml->xpath('//loan') as $item) {
            $z36h = $item->z36h;
            $z13 = $item->z13;
            $z30 = $item->z30;
            $group = $item->xpath('@href');
            $group = substr(strrchr($group[0], "/"), 1);
            $location = (string) $z36h->{'z36_pickup_location'};
            $reqnum = (string) $z36h->{'z36-doc-number'}
                . (string) $z36h->{'z36-item-sequence'}
                . (string) $z36h->{'z36-sequence'};

            $due = (string) $z36h->{'z36h-due-date'};
            $returned = (string) $z36h->{'z36h-returned-date'};
            $issued = (string) $z36h->{'z36h-loan-date'};
            $title = (string) $z13->{'z13-title'};
            $author = (string) $z13->{'z13-author'};
            $isbn = (string) $z13->{'z13-isbn-issn'};
            $barcode = (string) $z30->{'z30-barcode'};

            $historicLoans[] = [
                'id' => (string) $z30->{'z30-doc-number'},
                'item_id' => $group,
                'location' => $location,
                'title' => $title,
                'author' => $author,
                'isbn' => [$isbn],
                'reqnum' => $reqnum,
                'barcode' => $barcode,
                'checkoutDate' => $this->parseDate($issued),
                'dueDate' => $this->parseDate($due),
                'returnDate' => $this->parseDate($returned),
                '_checkoutDate' => $issued,
                '_dueDate' => $due,
                '_returnDate' => $returned,
            ];
        }

        if (isset($params['sort'])) {
            switch ($params['sort']) {
            case 'checkout asc':
                $sorter = function ($a, $b) {
                    return strcmp($a['_checkoutDate'], $b['_checkoutDate']);
                };
                break;
            case 'return desc':
                $sorter = function ($a, $b) {
                    return strcmp($b['_returnDate'], $a['_returnDate']);
                };
                break;
            case 'return asc':
                $sorter = function ($a, $b) {
                    return strcmp($a['_returnDate'], $b['_returnDate']);
                };
                break;
            case 'due desc':
                $sorter = function ($a, $b) {
                    return strcmp($b['_dueDate'], $a['_dueDate']);
                };
                break;
            case 'due asc':
                $sorter = function ($a, $b) {
                    return strcmp($a['_dueDate'], $b['_dueDate']);
                };
                break;
            default:
                $sorter = function ($a, $b) {
                    return strcmp($b['_checkoutDate'], $a['_checkoutDate']);
                };
                break;
            }

            usort($historicLoans, $sorter);
        }

        return [
            'count' => count($historicLoans),
            'transactions' => $historicLoans,
        ];
    }

    /**
     * Get Patron Transactions
     *
     * This is responsible for retrieving all transactions (i.e. checked out items)
     * by a specific patron.
     *
     * @param array $user The patron array from patronLogin
     *
     * @throws \VuFind\Exception\Date
     * @throws ILSException
     * @return array        Array of the patron's transactions on success.
     */
    public function getMyTransactions($user)
    {
        $userId = $user['id'];
        $transList = [];
        $params = ["view" => "full"];
        $xml = $this->doRestDLFRequest(
            ['patron', $userId, 'circulationActions', 'loans'], $params
        );

        foreach ($xml->xpath('//loan') as $item) {
            $z36 = $item->z36;
            $z13 = $item->z13;
            $z30 = $item->z30;
            $group = $item->xpath('@href');
            $group = substr(strrchr($group[0], "/"), 1);
            //$renew = $item->xpath('@renew');
            //$docno = (string) $z36->{'z36-doc-number'};
            //$itemseq = (string) $z36->{'z36-item-sequence'};
            //$seq = (string) $z36->{'z36-sequence'};
<<<<<<< HEAD
            $location = (string) $z36->{'z36_pickup_location'};
            $reqnum = (string) $z36->{'z36-doc-number'}
                . (string) $z36->{'z36-item-sequence'}
                . (string) $z36->{'z36-sequence'};

            $due = (string) $z36->{'z36-due-date'};
            $issued = (string) $z36->{'z36-loan-date'};
            $title = (string) $z13->{'z13-title'};
            $author = (string) $z13->{'z13-author'};
            $isbn = (string) $z13->{'z13-isbn-issn'};
            $barcode = (string) $z30->{'z30-barcode'};
=======
            $location = (string)$z36->{'z36_pickup_location'};
            $reqnum = (string)$z36->{'z36-doc-number'}
                . (string)$z36->{'z36-item-sequence'}
                . (string)$z36->{'z36-sequence'};
            $due = $returned = null;
            if ($history) {
                $due = $item->z36h->{'z36h-due-date'};
                $returned = $item->z36h->{'z36h-returned-date'};
            } else {
                $due = (string)$z36->{'z36-due-date'};
            }
            //$loaned = (string) $z36->{'z36-loan-date'};
            $title = (string)$z13->{'z13-title'};
            $author = (string)$z13->{'z13-author'};
            $isbn = (string)$z13->{'z13-isbn-issn'};
            $barcode = (string)$z30->{'z30-barcode'};
>>>>>>> 035b7e4f
            $transList[] = [
                //'type' => $type,
                'id' => $this->barcodeToID($barcode),
                'item_id' => $group,
                'location' => $location,
                'title' => $title,
                'author' => $author,
                'isbn' => [$isbn],
                'reqnum' => $reqnum,
                'barcode' => $barcode,
                'issuedate' => $this->parseDate($issued),
                'duedate' => $this->parseDate($due),
                //'holddate' => $holddate,
                //'delete' => $delete,
                'renewable' => true,
                //'create' => $this->parseDate($create)
            ];
        }

        return $transList;
    }

    /**
     * Get Renew Details
     *
     * In order to renew an item, Voyager requires the patron details and an item
     * id. This function returns the item id as a string which is then used
     * as submitted form data in checkedOut.php. This value is then extracted by
     * the RenewMyItems function.
     *
     * @param array $details An array of item data
     *
     * @return string Data for use in a form field
     */
    public function getRenewDetails($details)
    {
        return $details['item_id'];
    }

    /**
     * Renew My Items
     *
     * Function for attempting to renew a patron's items.  The data in
     * $renewDetails['details'] is determined by getRenewDetails().
     *
     * @param array $details An array of data required for renewing items
     * including the Patron ID and an array of renewal IDS
     *
     * @return array              An array of renewal information keyed by item ID
     */
    public function renewMyItems($details)
    {
        $patron = $details['patron'];
        $result = [];
        foreach ($details['details'] as $id) {
            try {
                $this->doRestDLFRequest(
                    [
                        'patron', $patron['id'], 'circulationActions', 'loans', $id
                    ],
                    null, 'POST', null
                );
                $result[$id] = ['success' => true];
            } catch (AlephRestfulException $ex) {
                $result[$id] = [
                    'success' => false, 'sysMessage' => $ex->getMessage()
                ];
            }
        }
        return ['blocks' => false, 'details' => $result];
    }

    /**
     * Get Patron Holds
     *
     * This is responsible for retrieving all holds by a specific patron.
     *
     * @param array $user The patron array from patronLogin
     *
     * @throws \VuFind\Exception\Date
     * @throws ILSException
     * @return array      Array of the patron's holds on success.
     */
    public function getMyHolds($user)
    {
        $userId = $user['id'];
        $holdList = [];
        $xml = $this->doRestDLFRequest(
            ['patron', $userId, 'circulationActions', 'requests', 'holds'],
            ['view' => 'full']
        );
        foreach ($xml->xpath('//hold-request') as $item) {
            $z37 = $item->z37;
            $z13 = $item->z13;
            $z30 = $item->z30;
            $delete = $item->xpath('@delete');
            $href = $item->xpath('@href');
            $item_id = substr($href[0], strrpos($href[0], '/') + 1);
            if ((string)$z37->{'z37-request-type'} == "Hold Request" || true) {
                $type = "hold";
                //$docno = (string) $z37->{'z37-doc-number'};
                //$itemseq = (string) $z37->{'z37-item-sequence'};
                $seq = (string)$z37->{'z37-sequence'};
                $location = (string)$z37->{'z37-pickup-location'};
                $reqnum = (string)$z37->{'z37-doc-number'}
                    . (string)$z37->{'z37-item-sequence'}
                    . (string)$z37->{'z37-sequence'};
                $expire = (string)$z37->{'z37-end-request-date'};
                $create = (string)$z37->{'z37-open-date'};
                $holddate = (string)$z37->{'z37-hold-date'};
                $title = (string)$z13->{'z13-title'};
                $author = (string)$z13->{'z13-author'};
                $isbn = (string)$z13->{'z13-isbn-issn'};
                $barcode = (string)$z30->{'z30-barcode'};
                $status = (string)$z37->{'z37-status'};
                if ($holddate == "00000000") {
                    $holddate = null;
                } else {
                    $holddate = $this->parseDate($holddate);
                }
                $delete = ($delete[0] == "Y");
                $holdList[] = [
                    'type' => $type,
                    'item_id' => $item_id,
                    'location' => $location,
                    'title' => $title,
                    'author' => $author,
                    'isbn' => [$isbn],
                    'reqnum' => $reqnum,
                    'barcode' => $barcode,
                    'id' => $this->barcodeToID($barcode),
                    'expire' => $this->parseDate($expire),
                    'holddate' => $holddate,
                    'delete' => $delete,
                    'create' => $this->parseDate($create),
                    'status' => $status,
                    'position' => ltrim($seq, '0')
                ];
            }
        }
        return $holdList;
    }

    /**
     * Get Cancel Hold Details
     *
     * @param array $holdDetails An array of item data
     *
     * @return string Data for use in a form field
     */
    public function getCancelHoldDetails($holdDetails)
    {
        if ($holdDetails['delete']) {
            return $holdDetails['item_id'];
        } else {
            return null;
        }
    }

    /**
     * Cancel Holds
     *
     * Attempts to Cancel a hold or recall on a particular item. The
     * data in $cancelDetails['details'] is determined by getCancelHoldDetails().
     *
     * @param array $details An array of item and patron data
     *
     * @return array               An array of data on each request including
     * whether or not it was successful and a system message (if available)
     */
    public function cancelHolds($details)
    {
        $patron = $details['patron'];
        $patronId = $patron['id'];
        $count = 0;
        $statuses = [];
        foreach ($details['details'] as $id) {
            $result = $this->doRestDLFRequest(
                [
                    'patron', $patronId, 'circulationActions', 'requests', 'holds',
                    $id
                ], null, "DELETE"
            );
            $reply_code = $result->{'reply-code'};
            if ($reply_code != "0000") {
                $message = $result->{'del-pat-hold'}->{'note'};
                if ($message == null) {
                    $message = $result->{'reply-text'};
                }
                $statuses[$id] = [
                    'success' => false, 'status' => 'cancel_hold_failed',
                    'sysMessage' => (string)$message
                ];
            } else {
                $count++;
                $statuses[$id]
                    = ['success' => true, 'status' => 'cancel_hold_ok'];
            }
        }
        $statuses['count'] = $count;
        return $statuses;
    }

    /**
     * Get Patron Fines
     *
     * This is responsible for retrieving all fines by a specific patron.
     *
     * @param array $user The patron array from patronLogin
     *
     * @throws \VuFind\Exception\Date
     * @throws ILSException
     * @return mixed      Array of the patron's fines on success.
     */
    public function getMyFines($user)
    {
        $finesList = [];
        $finesListSort = [];

        $xml = $this->doRestDLFRequest(
            ['patron', $user['id'], 'circulationActions', 'cash'],
            ["view" => "full"]
        );

        foreach ($xml->xpath('//cash') as $item) {
            $z31 = $item->z31;
            $z13 = $item->z13;
            $z30 = $item->z30;
            //$delete = $item->xpath('@delete');
            $title = (string)$z13->{'z13-title'};
            $transactiondate = date('d-m-Y', strtotime((string)$z31->{'z31-date'}));
            $transactiontype = (string)$z31->{'z31-credit-debit'};
            $id = (string)$z13->{'z13-doc-number'};
            $barcode = (string)$z30->{'z30-barcode'};
            $checkout = (string)$z31->{'z31-date'};
            $id = $this->barcodeToID($barcode);
            $mult = ($transactiontype == "Credit") ? 100 : -100;
            $amount
                = (float)(preg_replace("/[\(\)]/", "", (string)$z31->{'z31-sum'}))
                * $mult;
            $cashref = (string)$z31->{'z31-sequence'};
            //$cashdate = date('d-m-Y', strtotime((string) $z31->{'z31-date'}));
            $balance = 0;

            $finesListSort["$cashref"]  = [
                    "title"   => $title,
                    "barcode" => $barcode,
                    "amount" => $amount,
                    "transactiondate" => $transactiondate,
                    "transactiontype" => $transactiontype,
                    "checkout" => $this->parseDate($checkout),
                    "balance"  => $balance,
                    "id"  => $id
            ];
        }
        ksort($finesListSort);
        foreach (array_keys($finesListSort) as $key) {
            $title = $finesListSort[$key]["title"];
            $barcode = $finesListSort[$key]["barcode"];
            $amount = $finesListSort[$key]["amount"];
            $checkout = $finesListSort[$key]["checkout"];
            $transactiondate = $finesListSort[$key]["transactiondate"];
            $transactiontype = $finesListSort[$key]["transactiontype"];
            $balance += $finesListSort[$key]["amount"];
            $id = $finesListSort[$key]["id"];
            $finesList[] = [
                "title"   => $title,
                "barcode"  => $barcode,
                "amount"   => $amount,
                "transactiondate" => $transactiondate,
                "transactiontype" => $transactiontype,
                "balance"  => $balance,
                "checkout" => $checkout,
                "id"  => $id,
                "printLink" => "test",
            ];
        }
        return $finesList;
    }

    /**
     * Get Patron Profile
     *
     * This is responsible for retrieving the profile for a specific patron.
     *
     * @param array $user The patron array
     *
     * @throws ILSException
     * @return array      Array of the patron's profile data on success.
     */
    public function getMyProfile($user)
    {
        if ($this->xserver_enabled) {
            return $this->getMyProfileX($user);
        } else {
            return $this->getMyProfileDLF($user);
        }
    }

    /**
     * Get profile information using X-server.
     *
     * @param array $user The patron array
     *
     * @throws ILSException
     * @return array      Array of the patron's profile data on success.
     */
    public function getMyProfileX($user)
    {
        $recordList = [];
        if (!isset($user['college'])) {
            $user['college'] = $this->useradm;
        }
        $xml = $this->doXRequest(
            "bor-info",
            [
                'loans' => 'N', 'cash' => 'N', 'hold' => 'N',
                'library' => $user['college'], 'bor_id' => $user['id']
            ], true
        );
        $id = (string)$xml->z303->{'z303-id'};
        $address1 = (string)$xml->z304->{'z304-address-2'};
        $address2 = (string)$xml->z304->{'z304-address-3'};
        $zip = (string)$xml->z304->{'z304-zip'};
        $phone = (string)$xml->z304->{'z304-telephone'};
        $barcode = (string)$xml->z304->{'z304-address-0'};
        $group = (string)$xml->z305->{'z305-bor-status'};
        $expiry = (string)$xml->z305->{'z305-expiry-date'};
        $credit_sum = (string)$xml->z305->{'z305-sum'};
        $credit_sign = (string)$xml->z305->{'z305-credit-debit'};
        $name = (string)$xml->z303->{'z303-name'};
        if (strstr($name, ",")) {
            list($lastname, $firstname) = explode(",", $name);
        } else {
            $lastname = $name;
            $firstname = "";
        }
        if ($credit_sign == null) {
            $credit_sign = "C";
        }
        $recordList['firstname'] = $firstname;
        $recordList['lastname'] = $lastname;
        if (isset($user['email'])) {
            $recordList['email'] = $user['email'];
        }
        $recordList['address1'] = $address1;
        $recordList['address2'] = $address2;
        $recordList['zip'] = $zip;
        $recordList['phone'] = $phone;
        $recordList['group'] = $group;
        $recordList['barcode'] = $barcode;
        $recordList['expire'] = $this->parseDate($expiry);
        $recordList['credit'] = $expiry;
        $recordList['credit_sum'] = $credit_sum;
        $recordList['credit_sign'] = $credit_sign;
        $recordList['id'] = $id;
        return $recordList;
    }

    /**
     * Get profile information using DLF service.
     *
     * @param array $user The patron array
     *
     * @throws ILSException
     * @return array      Array of the patron's profile data on success.
     */
    public function getMyProfileDLF($user)
    {
        $xml = $this->doRestDLFRequest(
            ['patron', $user['id'], 'patronInformation', 'address']
        );
        $address = $xml->xpath('//address-information');
        $address = $address[0];
        $address1 = (string)$address->{'z304-address-1'};
        $address2 = (string)$address->{'z304-address-2'};
        $address3 = (string)$address->{'z304-address-3'};
        //$address4 = (string)$address->{'z304-address-4'};
        //$address5 = (string)$address->{'z304-address-5'};
        $zip = (string)$address->{'z304-zip'};
        $phone = (string)$address->{'z304-telephone-1'};
        $email = (string)$address->{'z404-email-address'};
        $dateFrom = (string)$address->{'z304-date-from'};
        $dateTo = (string)$address->{'z304-date-to'};
        if (strpos($address2, ",") === false) {
            $recordList['lastname'] = $address2;
            $recordList['firstname'] = "";
        } else {
            list($recordList['lastname'], $recordList['firstname'])
                = explode(",", $address2);
        }
        $recordList['address1'] = $address2;
        $recordList['address2'] = $address3;
        $recordList['barcode'] = $address1;
        $recordList['zip'] = $zip;
        $recordList['phone'] = $phone;
        $recordList['email'] = $email;
        $recordList['dateFrom'] = $dateFrom;
        $recordList['dateTo'] = $dateTo;
        $recordList['id'] = $user['id'];
        $xml = $this->doRestDLFRequest(
            ['patron', $user['id'], 'patronStatus', 'registration']
        );
        $status = $xml->xpath("//institution/z305-bor-status");
        $expiry = $xml->xpath("//institution/z305-expiry-date");
        $recordList['expire'] = $this->parseDate($expiry[0]);
        $recordList['group'] = $status[0];
        return $recordList;
    }

    /**
     * Patron Login
     *
     * This is responsible for authenticating a patron against the catalog.
     *
     * @param string $user     The patron username
     * @param string $password The patron's password
     *
     * @throws ILSException
     * @return mixed          Associative array of patron info on successful login,
     * null on unsuccessful login.
     */
    public function patronLogin($user, $password)
    {
        if ($password == null) {
            $temp = ["id" => $user];
            $temp['college'] = $this->useradm;
            return $this->getMyProfile($temp);
        }
        try {
            $xml = $this->doXRequest(
                'bor-auth',
                [
                    'library' => $this->useradm, 'bor_id' => $user,
                    'verification' => $password
                ], true
            );
        } catch (\Exception $ex) {
            if (strpos($ex->getMessage(), 'Error in Verification') !== false) {
                return null;
            }
            throw new ILSException($ex->getMessage());
        }
        $patron = [];
        $name = $xml->z303->{'z303-name'};
        if (strstr($name, ",")) {
            list($lastName, $firstName) = explode(",", $name);
        } else {
            $lastName = $name;
            $firstName = "";
        }
        $email_addr = $xml->z304->{'z304-email-address'};
        $id = $xml->z303->{'z303-id'};
        $home_lib = $xml->z303->z303_home_library;
        // Default the college to the useradm library and overwrite it if the
        // home_lib exists
        $patron['college'] = $this->useradm;
        if (($home_lib != '') && (array_key_exists("$home_lib", $this->sublibadm))) {
            if ($this->sublibadm["$home_lib"] != '') {
                $patron['college'] = $this->sublibadm["$home_lib"];
            }
        }
        $patron['id'] = (string)$id;
        $patron['barcode'] = (string)$user;
        $patron['firstname'] = (string)$firstName;
        $patron['lastname'] = (string)$lastName;
        $patron['cat_username'] = (string)$user;
        $patron['cat_password'] = $password;
        $patron['email'] = (string)$email_addr;
        $patron['major'] = null;
        return $patron;
    }

    /**
     * Support method for placeHold -- get holding info for an item.
     *
     * @param string $patronId Patron ID
     * @param string $id       Bib ID
     * @param string $group    Item ID
     *
     * @return array
     */
    public function getHoldingInfoForItem($patronId, $id, $group)
    {
        list($bib, $sys_no) = $this->parseId($id);
        $resource = $bib . $sys_no;
        $xml = $this->doRestDLFRequest(
            ['patron', $patronId, 'record', $resource, 'items', $group]
        );
        $locations = [];
        $part = $xml->xpath('//pickup-locations');
        if ($part) {
            foreach ($part[0]->children() as $node) {
                $arr = $node->attributes();
                $code = (string)$arr['code'];
                $loc_name = (string)$node;
                $locations[$code] = $loc_name;
            }
        } else {
            throw new ILSException('No pickup locations');
        }
        $requests = 0;
        $str = $xml->xpath('//item/queue/text()');
        if ($str != null) {
            list($requests) = explode(' ', trim($str[0]));
        }
        $date = $xml->xpath('//last-interest-date/text()');
        $date = $date[0];
        $date = "" . substr($date, 6, 2) . "." . substr($date, 4, 2) . "."
            . substr($date, 0, 4);
        return [
            'pickup-locations' => $locations, 'last-interest-date' => $date,
            'order' => $requests + 1
        ];
    }

    /**
     * Get Default "Hold Required By" Date (as Unix timestamp) or null if unsupported
     *
     * @param array $patron   Patron information returned by the patronLogin method.
     * @param array $holdInfo Contains most of the same values passed to
     * placeHold, minus the patron data.
     *
     * @return int
     */
    public function getHoldDefaultRequiredDate($patron, $holdInfo)
    {
        if ($holdInfo != null) {
            $details = $this->getHoldingInfoForItem(
                $patron['id'], $holdInfo['id'], $holdInfo['item_id']
            );
        }
        if (isset($details['last-interest-date'])) {
            try {
                return $this->dateConverter
                    ->convert('d.m.Y', 'U', $details['last-interest-date']);
            } catch (DateException $e) {
                // If we couldn't convert the date, fail gracefully.
                $this->debug(
                    'Could not convert date: ' . $details['last-interest-date']
                );
            }
        }
        return null;
    }

    /**
     * Place Hold
     *
     * Attempts to place a hold or recall on a particular item and returns
     * an array with result details or throws an exception on failure of support
     * classes
     *
     * @param array $details An array of item and patron data
     *
     * @throws ILSException
     * @return mixed An array of data on the request including
     * whether or not it was successful and a system message (if available)
     */
    public function placeHold($details)
    {
        list($bib, $sys_no) = $this->parseId($details['id']);
        $recordId = $bib . $sys_no;
        $itemId = $details['item_id'];
        $patron = $details['patron'];
        $pickupLocation = $details['pickUpLocation'];
        if (!$pickupLocation) {
            $pickupLocation = $this->getDefaultPickUpLocation($patron, $details);
        }
        $comment = $details['comment'];
        if (strlen($comment) <= 50) {
            $comment1 = $comment;
        } else {
            $comment1 = substr($comment, 0, 50);
            $comment2 = substr($comment, 50, 50);
        }
        try {
            $requiredBy = $this->dateConverter
                ->convertFromDisplayDate('Ymd', $details['requiredBy']);
        } catch (DateException $de) {
            return [
                'success'    => false,
                'sysMessage' => 'hold_date_invalid'
            ];
        }
        $patronId = $patron['id'];
        $body = new \SimpleXMLElement(
            '<?xml version="1.0" encoding="UTF-8"?>'
            . '<hold-request-parameters></hold-request-parameters>'
        );
        $body->addChild('pickup-location', $pickupLocation);
        $body->addChild('last-interest-date', $requiredBy);
        $body->addChild('note-1', $comment1);
        if (isset($comment2)) {
            $body->addChild('note-2', $comment2);
        }
        $body = 'post_xml=' . $body->asXML();
        try {
            $this->doRestDLFRequest(
                [
                    'patron', $patronId, 'record', $recordId, 'items', $itemId,
                    'hold'
                ], null, "PUT", $body
            );
        } catch (AlephRestfulException $exception) {
            $message = $exception->getMessage();
            $note = $exception->getXmlResponse()
                ->xpath('/put-item-hold/create-hold/note[@type="error"]');
            $note = $note[0];
            return [
                'success' => false,
                'sysMessage' => "$message ($note)"
            ];
        }
        return ['success' => true];
    }

    /**
     * Convert a barcode to an item ID.
     *
     * @param string $bar Barcode
     *
     * @return string
     */
    public function barcodeToID($bar)
    {
        if (!$this->xserver_enabled) {
            return null;
        }
        foreach ($this->bib as $base) {
            try {
                $xml = $this->doXRequest(
                    "find", ["base" => $base, "request" => "BAR=$bar"], false
                );
                $docs = (int)$xml->{"no_records"};
                if ($docs == 1) {
                    $set = (string)$xml->{"set_number"};
                    $result = $this->doXRequest(
                        "present", ["set_number" => $set, "set_entry" => "1"],
                        false
                    );
                    $id = $result->xpath('//doc_number/text()');
                    if (count($this->bib) == 1) {
                        return $id[0];
                    } else {
                        return $base . "-" . $id[0];
                    }
                }
            } catch (\Exception $ex) {
            }
        }
        throw new ILSException('barcode not found');
    }

    /**
     * Parse a date.
     *
     * @param string $date Date to parse
     *
     * @return string
     */
    public function parseDate($date)
    {
        if ($date == null || $date == "") {
            return "";
        } elseif (preg_match("/^[0-9]{8}$/", $date) === 1) { // 20120725
            return $this->dateConverter->convertToDisplayDate('Ynd', $date);
        } elseif (preg_match("/^[0-9]+\/[A-Za-z]{3}\/[0-9]{4}$/", $date) === 1) {
            // 13/jan/2012
            return $this->dateConverter->convertToDisplayDate('d/M/Y', $date);
        } elseif (preg_match("/^[0-9]+\/[0-9]+\/[0-9]{4}$/", $date) === 1) {
            // 13/7/2012
            return $this->dateConverter->convertToDisplayDate('d/m/Y', $date);
        } else {
            throw new \Exception("Invalid date: $date");
        }
    }

    /**
     * Helper method to determine whether or not a certain method can be
     * called on this driver.  Required method for any smart drivers.
     *
     * @param string $method The name of the called method.
     * @param array  $params Array of passed parameters
     *
     * @return bool True if the method can be called with the given parameters,
     * false otherwise.
     *
     * @SuppressWarnings(PHPMD.UnusedFormalParameter)
     */
    public function supportsMethod($method, $params)
    {
        // Loan history is only available if properly configured
        if ($method == 'getMyTransactionHistory') {
            return !empty($this->config['TransactionHistory']['enabled']);
        }
        return is_callable([$this, $method]);
    }

    /**
     * Public Function which retrieves historic loan, renew, hold and cancel
     * settings from the driver ini file.
     *
     * @param string $func   The name of the feature to be checked
     * @param array  $params Optional feature-specific parameters (array)
     *
     * @return array An array with key-value pairs.
     *
     * @SuppressWarnings(PHPMD.UnusedFormalParameter)
     */
    public function getConfig($func, $params = null)
    {
        if ($func == "Holds") {
            if (isset($this->config['Holds'])) {
                return $this->config['Holds'];
            }
            return [
                "HMACKeys" => "id:item_id",
                "extraHoldFields" => "comments:requiredByDate:pickUpLocation",
                "defaultRequiredDate" => "0:1:0"
            ];
        } elseif ('getMyTransactionHistory' === $func) {
            if (empty($this->config['TransactionHistory']['enabled'])) {
                return false;
            }
            return [
                'sort' => [
                    'checkout desc' => 'sort_checkout_date_desc',
                    'checkout asc' => 'sort_checkout_date_asc',
                    'return desc' => 'sort_return_date_desc',
                    'return asc' => 'sort_return_date_asc',
                    'due desc' => 'sort_due_date_desc',
                    'due asc' => 'sort_due_date_asc'
                ],
                'default_sort' => 'checkout desc',
            ];
        } else {
            return [];
        }
    }

    /**
     * Get Pick Up Locations
     *
     * This is responsible for gettting a list of valid library locations for
     * holds / recall retrieval
     *
     * @param array $patron   Patron information returned by the patronLogin method.
     * @param array $holdInfo Optional array, only passed in when getting a list
     * in the context of placing a hold; contains most of the same values passed to
     * placeHold, minus the patron data.  May be used to limit the pickup options
     * or may be ignored.  The driver must not add new options to the return array
     * based on this data or other areas of VuFind may behave incorrectly.
     *
     * @throws ILSException
     * @return array        An array of associative arrays with locationID and
     * locationDisplay keys
     */
    public function getPickUpLocations($patron, $holdInfo = null)
    {
        if ($holdInfo != null) {
            $details = $this->getHoldingInfoForItem(
                $patron['id'], $holdInfo['id'], $holdInfo['item_id']
            );
            $pickupLocations = [];
            foreach ($details['pickup-locations'] as $key => $value) {
                $pickupLocations[] = [
                    "locationID" => $key, "locationDisplay" => $value
                ];
            }
            return $pickupLocations;
        } else {
            $default = $this->getDefaultPickUpLocation($patron);
            return empty($default) ? [] : [$default];
        }
    }

    /**
     * Get Default Pick Up Location
     *
     * Returns the default pick up location set in VoyagerRestful.ini
     *
     * @param array $patron   Patron information returned by the patronLogin method.
     * @param array $holdInfo Optional array, only passed in when getting a list
     * in the context of placing a hold; contains most of the same values passed to
     * placeHold, minus the patron data.  May be used to limit the pickup options
     * or may be ignored.
     *
     * @return string       The default pickup location for the patron.
     */
    public function getDefaultPickUpLocation($patron, $holdInfo = null)
    {
        if ($holdInfo != null) {
            $details = $this->getHoldingInfoForItem(
                $patron['id'], $holdInfo['id'], $holdInfo['item_id']
            );
            $pickupLocations = $details['pickup-locations'];
            if (isset($this->preferredPickUpLocations)) {
                foreach (array_keys($details['pickup-locations']) as $locationID) {
                    if (in_array($locationID, $this->preferredPickUpLocations)) {
                        return $locationID;
                    }
                }
            }
            // nothing found or preferredPickUpLocations is empty? Return the first
            // locationId in pickupLocations array
            reset($pickupLocations);
            return key($pickupLocations);
        } elseif (isset($this->preferredPickUpLocations)) {
            return $this->preferredPickUpLocations[0];
        } else {
            throw new ILSException(
                'Missing Catalog/preferredPickUpLocations config setting.'
            );
        }
    }

    /**
     * Get Purchase History
     *
     * This is responsible for retrieving the acquisitions history data for the
     * specific record (usually recently received issues of a serial).
     *
     * @param string $id The record id to retrieve the info for
     *
     * @throws ILSException
     * @return array     An array with the acquisitions data on success.
     *
     * @SuppressWarnings(PHPMD.UnusedFormalParameter)
     */
    public function getPurchaseHistory($id)
    {
        // TODO
        return [];
    }

    /**
     * Get New Items
     *
     * Retrieve the IDs of items recently added to the catalog.
     *
     * @param int $page    Page number of results to retrieve (counting starts at 1)
     * @param int $limit   The size of each page of results to retrieve
     * @param int $daysOld The maximum age of records to retrieve in days (max. 30)
     * @param int $fundId  optional fund ID to use for limiting results (use a value
     * returned by getFunds, or exclude for no limit); note that "fund" may be a
     * misnomer - if funds are not an appropriate way to limit your new item
     * results, you can return a different set of values from getFunds. The
     * important thing is that this parameter supports an ID returned by getFunds,
     * whatever that may mean.
     *
     * @throws ILSException
     * @return array       Associative array with 'count' and 'results' keys
     *
     * @SuppressWarnings(PHPMD.UnusedFormalParameter)
     */
    public function getNewItems($page, $limit, $daysOld, $fundId = null)
    {
        // TODO
        $items = [];
        return $items;
    }

    /**
     * Get Departments
     *
     * Obtain a list of departments for use in limiting the reserves list.
     *
     * @throws ILSException
     * @return array An associative array with key = dept. ID, value = dept. name.
     */
    public function getDepartments()
    {
        // TODO
        return [];
    }

    /**
     * Get Instructors
     *
     * Obtain a list of instructors for use in limiting the reserves list.
     *
     * @throws ILSException
     * @return array An associative array with key = ID, value = name.
     */
    public function getInstructors()
    {
        // TODO
        return [];
    }

    /**
     * Get Courses
     *
     * Obtain a list of courses for use in limiting the reserves list.
     *
     * @throws ILSException
     * @return array An associative array with key = ID, value = name.
     */
    public function getCourses()
    {
        // TODO
        return [];
    }

    /**
     * Find Reserves
     *
     * Obtain information on course reserves.
     *
     * @param string $course ID from getCourses (empty string to match all)
     * @param string $inst   ID from getInstructors (empty string to match all)
     * @param string $dept   ID from getDepartments (empty string to match all)
     *
     * @throws ILSException
     * @return array An array of associative arrays representing reserve items.
     *
     * @SuppressWarnings(PHPMD.UnusedFormalParameter)
     */
    public function findReserves($course, $inst, $dept)
    {
        // TODO
        return [];
    }
}<|MERGE_RESOLUTION|>--- conflicted
+++ resolved
@@ -975,7 +975,7 @@
             //$docno = (string) $z36->{'z36-doc-number'};
             //$itemseq = (string) $z36->{'z36-item-sequence'};
             //$seq = (string) $z36->{'z36-sequence'};
-<<<<<<< HEAD
+
             $location = (string) $z36->{'z36_pickup_location'};
             $reqnum = (string) $z36->{'z36-doc-number'}
                 . (string) $z36->{'z36-item-sequence'}
@@ -987,24 +987,7 @@
             $author = (string) $z13->{'z13-author'};
             $isbn = (string) $z13->{'z13-isbn-issn'};
             $barcode = (string) $z30->{'z30-barcode'};
-=======
-            $location = (string)$z36->{'z36_pickup_location'};
-            $reqnum = (string)$z36->{'z36-doc-number'}
-                . (string)$z36->{'z36-item-sequence'}
-                . (string)$z36->{'z36-sequence'};
-            $due = $returned = null;
-            if ($history) {
-                $due = $item->z36h->{'z36h-due-date'};
-                $returned = $item->z36h->{'z36h-returned-date'};
-            } else {
-                $due = (string)$z36->{'z36-due-date'};
-            }
-            //$loaned = (string) $z36->{'z36-loan-date'};
-            $title = (string)$z13->{'z13-title'};
-            $author = (string)$z13->{'z13-author'};
-            $isbn = (string)$z13->{'z13-isbn-issn'};
-            $barcode = (string)$z30->{'z30-barcode'};
->>>>>>> 035b7e4f
+
             $transList[] = [
                 //'type' => $type,
                 'id' => $this->barcodeToID($barcode),
