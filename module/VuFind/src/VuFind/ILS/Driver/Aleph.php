<?php
/**
 * Aleph ILS driver
 *
 * PHP version 7
 *
 * Copyright (C) UB/FU Berlin
 *
 * last update: 7.11.2007
 * tested with X-Server Aleph 18.1.
 *
 * TODO: login, course information, getNewItems, duedate in holdings,
 * https connection to x-server, ...
 *
 * This program is free software; you can redistribute it and/or modify
 * it under the terms of the GNU General Public License version 2,
 * as published by the Free Software Foundation.
 *
 * This program is distributed in the hope that it will be useful,
 * but WITHOUT ANY WARRANTY; without even the implied warranty of
 * MERCHANTABILITY or FITNESS FOR A PARTICULAR PURPOSE.  See the
 * GNU General Public License for more details.
 *
 * You should have received a copy of the GNU General Public License
 * along with this program; if not, write to the Free Software
 * Foundation, Inc., 51 Franklin Street, Fifth Floor, Boston, MA  02110-1301  USA
 *
 * @category VuFind
 * @package  ILS_Drivers
 * @author   Christoph Krempe <vufind-tech@lists.sourceforge.net>
 * @author   Alan Rykhus <vufind-tech@lists.sourceforge.net>
 * @author   Jason L. Cooper <vufind-tech@lists.sourceforge.net>
 * @author   Kun Lin <vufind-tech@lists.sourceforge.net>
 * @author   Vaclav Rosecky <vufind-tech@lists.sourceforge.net>
 * @license  http://opensource.org/licenses/gpl-2.0.php GNU General Public License
 * @link     https://vufind.org/wiki/development:plugins:ils_drivers Wiki
 */
namespace VuFind\ILS\Driver;

use Laminas\I18n\Translator\TranslatorInterface;

use VuFind\Date\DateException;
use VuFind\Exception\ILS as ILSException;

/**
 * Aleph Translator Class
 *
 * @category VuFind
 * @package  ILS_Drivers
 * @author   Vaclav Rosecky <vufind-tech@lists.sourceforge.net>
 * @license  http://opensource.org/licenses/gpl-2.0.php GNU General Public License
 * @link     https://vufind.org/wiki/development:plugins:ils_drivers Wiki
 */
class AlephTranslator
{
    /**
     * Character set
     *
     * @var string
     */
    protected $charset;

    /**
     * Table 15 configuration
     *
     * @var array
     */
    protected $table15;

    /**
     * Table 40 configuration
     *
     * @var array
     */
    protected $table40;

    /**
     * Sub library configuration table
     *
     * @var array
     */
    protected $table_sub_library;

    /**
     * Constructor
     *
     * @param array $configArray Aleph configuration
     */
    public function __construct($configArray)
    {
        $this->charset = $configArray['util']['charset'];
        $this->table15 = $this->parsetable(
            $configArray['util']['tab15'],
            get_class($this) . "::tab15Callback"
        );
        $this->table40 = $this->parsetable(
            $configArray['util']['tab40'],
            get_class($this) . "::tab40Callback"
        );
        $this->table_sub_library = $this->parsetable(
            $configArray['util']['tab_sub_library'],
            get_class($this) . "::tabSubLibraryCallback"
        );
    }

    /**
     * Parse a table
     *
     * @param string $file     Input file
     * @param string $callback Callback routine for parsing
     *
     * @return array
     */
    public function parsetable($file, $callback)
    {
        $result = [];
        $file_handle = fopen($file, "r, ccs=UTF-8");
        $rgxp = "";
        while (!feof($file_handle)) {
            $line = fgets($file_handle);
            $line = chop($line);
            if (preg_match("/!!/", $line)) {
                $line = chop($line);
                $rgxp = AlephTranslator::regexp($line);
            }
            if (preg_match("/!.*/", $line) || $rgxp == "" || $line == "") {
            } else {
                $line = str_pad($line, 80);
                $matches = "";
                if (preg_match($rgxp, $line, $matches)) {
                    call_user_func_array(
                        $callback,
                        [$matches, &$result, $this->charset]
                    );
                }
            }
        }
        fclose($file_handle);
        return $result;
    }

    /**
     * Get a tab40 collection description
     *
     * @param string $collection Collection
     * @param string $sublib     Sub-library
     *
     * @return string
     */
    public function tab40Translate($collection, $sublib)
    {
        $findme = $collection . "|" . $sublib;
        $desc = $this->table40[$findme];
        if ($desc == null) {
            $findme = $collection . "|";
            $desc = $this->table40[$findme];
        }
        return $desc;
    }

    /**
     * Support method for tab15Translate -- translate a sub-library name
     *
     * @param string $sl Text to translate
     *
     * @return string
     */
    public function tabSubLibraryTranslate($sl)
    {
        return $this->table_sub_library[$sl];
    }

    /**
     * Get a tab15 item status
     *
     * @param string $slc  Sub-library
     * @param string $isc  Item status code
     * @param string $ipsc Item process status code
     *
     * @return string
     */
    public function tab15Translate($slc, $isc, $ipsc)
    {
        $tab15 = $this->tabSubLibraryTranslate($slc);
        if ($tab15 == null) {
            echo "tab15 is null!<br>";
        }
        $findme = $tab15["tab15"] . "|" . $isc . "|" . $ipsc;
        $result = $this->table15[$findme] ?? null;
        if ($result == null) {
            $findme = $tab15["tab15"] . "||" . $ipsc;
            $result = $this->table15[$findme];
        }
        $result["sub_lib_desc"] = $tab15["desc"];
        return $result;
    }

    /**
     * Callback for tab15 (modify $tab15 by reference)
     *
     * @param array  $matches preg_match() return array
     * @param array  $tab15   result array to generate
     * @param string $charset character set
     *
     * @return void
     */
    public static function tab15Callback($matches, &$tab15, $charset)
    {
        $lib = $matches[1];
        $no1 = $matches[2];
        if ($no1 == "##") {
            $no1 = "";
        }
        $no2 = $matches[3];
        if ($no2 == "##") {
            $no2 = "";
        }
        $desc = iconv($charset, 'UTF-8', $matches[5]);
        $key = trim($lib) . "|" . trim($no1) . "|" . trim($no2);
        $tab15[trim($key)] = [
            "desc" => trim($desc), "loan" => $matches[6], "request" => $matches[8],
            "opac" => $matches[10]
        ];
    }

    /**
     * Callback for tab40 (modify $tab40 by reference)
     *
     * @param array  $matches preg_match() return array
     * @param array  $tab40   result array to generate
     * @param string $charset character set
     *
     * @return void
     */
    public static function tab40Callback($matches, &$tab40, $charset)
    {
        $code = trim($matches[1]);
        $sub = trim($matches[2]);
        $sub = trim(preg_replace("/#/", "", $sub));
        $desc = trim(iconv($charset, 'UTF-8', $matches[4]));
        $key = $code . "|" . $sub;
        $tab40[trim($key)] = [ "desc" => $desc ];
    }

    /**
     * Sub-library callback (modify $tab_sub_library by reference)
     *
     * @param array  $matches         preg_match() return array
     * @param array  $tab_sub_library result array to generate
     * @param string $charset         character set
     *
     * @return void
     */
    public static function tabSubLibraryCallback(
        $matches,
        &$tab_sub_library,
        $charset
    ) {
        $sublib = trim($matches[1]);
        $desc = trim(iconv($charset, 'UTF-8', $matches[5]));
        $tab = trim($matches[6]);
        $tab_sub_library[$sublib] = [ "desc" => $desc, "tab15" => $tab ];
    }

    /**
     * Apply standard regular expression cleanup to a string.
     *
     * @param string $string String to clean up.
     *
     * @return string
     */
    public static function regexp($string)
    {
        $string = preg_replace("/\\-/", ")\\s(", $string);
        $string = preg_replace("/!/", ".", $string);
        $string = preg_replace("/[<>]/", "", $string);
        $string = "/(" . $string . ")/";
        return $string;
    }
}

/**
 * ILS Exception
 *
 * @category VuFind
 * @package  Exceptions
 * @author   Vaclav Rosecky <vufind-tech@lists.sourceforge.net>
 * @license  http://opensource.org/licenses/gpl-2.0.php GNU General Public License
 * @link     https://vufind.org/wiki/development Wiki
 */
class AlephRestfulException extends ILSException
{
    /**
     * XML response (false for none)
     *
     * @var string|bool
     */
    protected $xmlResponse = false;

    /**
     * Attach an XML response to the exception
     *
     * @param string $body XML
     *
     * @return void
     */
    public function setXmlResponse($body)
    {
        $this->xmlResponse = $body;
    }

    /**
     * Return XML response (false if none)
     *
     * @return string|bool
     */
    public function getXmlResponse()
    {
        return $this->xmlResponse;
    }
}

/**
 * Aleph ILS driver
 *
 * @category VuFind
 * @package  ILS_Drivers
 * @author   Christoph Krempe <vufind-tech@lists.sourceforge.net>
 * @author   Alan Rykhus <vufind-tech@lists.sourceforge.net>
 * @author   Jason L. Cooper <vufind-tech@lists.sourceforge.net>
 * @author   Kun Lin <vufind-tech@lists.sourceforge.net>
 * @author   Vaclav Rosecky <vufind-tech@lists.sourceforge.net>
 * @license  http://opensource.org/licenses/gpl-2.0.php GNU General Public License
 * @link     https://vufind.org/wiki/development:plugins:ils_drivers Wiki
 */
class Aleph extends AbstractBase implements \Laminas\Log\LoggerAwareInterface,
    \VuFindHttp\HttpServiceAwareInterface
{
    use \VuFind\Log\LoggerAwareTrait;
    use \VuFindHttp\HttpServiceAwareTrait;

    public const RECORD_ID_BASE_SEPARATOR = '-';

    /**
     * Translator object
     *
     * @var AlephTranslator
     */
    protected $alephTranslator = false;

    /**
     * Cache manager
     *
     * @var \VuFind\Cache\Manager
     */
    protected $cacheManager;

    /**
     * Translator
     *
     * @var TranslatorInterface
     */
    protected $translator;

    /**
     * Date converter object
     *
     * @var \VuFind\Date\Converter
     */
    protected $dateConverter = null;

    /**
     * The base URL, where the REST DLF API is running
     *
     * @var string
     */
    protected $dlfbaseurl = null;

    /**
     * Aleph server
     *
     * @var string
     */
    protected $host;

    /**
     * Bibliographic bases
     *
     * @var array
     */
    protected $bib;

    /**
     * User library
     *
     * @var string
     */
    protected $useradm;

    /**
     * Item library
     *
     * @var string
     */
    protected $admlib;

    /**
     * X server user name
     *
     * @var string
     */
    protected $wwwuser;

    /**
     * X server user password
     *
     * @var string
     */
    protected $wwwpasswd;

    /**
     * Is X server enabled?
     *
     * @var bool
     */
    protected $xserver_enabled;

    /**
     * X server port (defaults to 80)
     *
     * @var int
     */
    protected $xport;

    /**
     * DLF REST API port
     *
     * @var int
     */
    protected $dlfport;

    /**
     * Statuse considered as available
     *
     * @var array
     */
    protected $available_statuses;

    /**
     * List of patron hoe libraries
     *
     * @var array
     */
    protected $sublibadm;

    /**
     * If enabled and Xserver is disabled, slower RESTful API is used for
     * availability check.
     *
     * @var bool
     */
    protected $quick_availability;

    /**
     * Is debug mode enabled?
     *
     * @var bool
     */
    protected $debug_enabled;

    /**
     * Preferred pickup locations
     *
     * @var array
     */
    protected $preferredPickUpLocations;

    /**
     * Patron id used when no specific patron defined
     *
     * @var string
     */
    protected $defaultPatronId;

    /**
     * Mapping of z304 address elements in Aleph to getMyProfile attributes
     *
     * @var array
     */
    protected $addressMappings = null;

    /**
     * ISO 3166-1 alpha-2 to ISO 3166-1 alpha-3 mapping for
     * translation in REST DLF API.
     *
     * @var array
     */
    protected $languages = [];

    /**
     * Regex for extracting position in queue from status in holdings.
     *
     * @var string
     */
    protected $queuePositionRegex = "/Waiting in position "
        . "(?<position>[0-9]+) in queue;/";

    /**
     * Constructor
     *
     * @param \VuFind\Date\Converter $dateConverter Date converter
     * @param \VuFind\Cache\Manager  $cacheManager  Cache manager (optional)
     * @param TranslatorInterface    $translator    Translator (optional)
     */
    public function __construct(
        \VuFind\Date\Converter $dateConverter,
        \VuFind\Cache\Manager $cacheManager = null,
        TranslatorInterface $translator = null
    ) {
        $this->dateConverter = $dateConverter;
        $this->cacheManager = $cacheManager;
        $this->translator = $translator;
    }

    /**
     * Initialize the driver.
     *
     * Validate configuration and perform all resource-intensive tasks needed to
     * make the driver active.
     *
     * @throws ILSException
     * @return void
     */
    public function init()
    {
        // Validate config
        $required = [
            'host', 'bib', 'useradm', 'admlib', 'dlfport', 'available_statuses'
        ];
        foreach ($required as $current) {
            if (!isset($this->config['Catalog'][$current])) {
                throw new ILSException("Missing Catalog/{$current} config setting.");
            }
        }
        if (!isset($this->config['sublibadm'])) {
            throw new ILSException('Missing sublibadm config setting.');
        }

        // Process config
        $this->host = $this->config['Catalog']['host'];
        $this->bib = explode(',', $this->config['Catalog']['bib']);
        $this->useradm = $this->config['Catalog']['useradm'];
        $this->admlib = $this->config['Catalog']['admlib'];
        if (isset($this->config['Catalog']['wwwuser'])
            && isset($this->config['Catalog']['wwwpasswd'])
        ) {
            $this->wwwuser = $this->config['Catalog']['wwwuser'];
            $this->wwwpasswd = $this->config['Catalog']['wwwpasswd'];
            $this->xserver_enabled = true;
            $this->xport = $this->config['Catalog']['xport'] ?? 80;
        } else {
            $this->xserver_enabled = false;
        }
        $this->dlfport = $this->config['Catalog']['dlfport'];
        if (isset($this->config['Catalog']['dlfbaseurl'])) {
            $this->dlfbaseurl = $this->config['Catalog']['dlfbaseurl'];
        }
        $this->sublibadm = $this->config['sublibadm'];
        $this->available_statuses
            = explode(',', $this->config['Catalog']['available_statuses']);
        $this->quick_availability
            = $this->config['Catalog']['quick_availability'] ?? false;
        $this->debug_enabled = $this->config['Catalog']['debug'] ?? false;
        if (isset($this->config['util']['tab40'])
            && isset($this->config['util']['tab15'])
            && isset($this->config['util']['tab_sub_library'])
        ) {
            $cache = null;
            if (isset($this->config['Cache']['type'])
                && null !== $this->cacheManager
            ) {
                $cache = $this->cacheManager
                    ->getCache($this->config['Cache']['type']);
                $this->alephTranslator = $cache->getItem('alephTranslator');
            }
            if ($this->alephTranslator == false) {
                $this->alephTranslator = new AlephTranslator($this->config);
                if (isset($cache)) {
                    $cache->setItem('alephTranslator', $this->alephTranslator);
                }
            }
        }
        if (isset($this->config['Catalog']['preferred_pick_up_locations'])) {
            $this->preferredPickUpLocations = explode(
                ',',
                $this->config['Catalog']['preferred_pick_up_locations']
            );
        }
        if (isset($this->config['Catalog']['default_patron_id'])) {
            $this->defaultPatronId = $this->config['Catalog']['default_patron_id'];
        }
<<<<<<< HEAD
        if (isset($this->config['Catalog']['queue_position_regex'])) {
            $this->queuePositionRegex = $this->config['Catalog']['queue_position_regex'];
        }
=======

        $this->addressMappings = $this->getDefaultAddressMappings();

        if (isset($this->config['AddressMappings'])) {
            foreach ($this->config['AddressMappings'] as $key => $val) {
                $this->addressMappings[$key] = $val;
            }
        }

>>>>>>> efd79062
        if (isset($this->config['Languages'])) {
            foreach ($this->config['Languages'] as $locale => $lang) {
                $this->languages[$locale] = $lang;
            }
        }
    }

    /**
     * Return default mapping of z304 address elements in Aleph
     * to getMyProfile attributes.
     *
     * @return array
     */
    protected function getDefaultAddressMappings()
    {
        return [
            'fullname' => 'z304-address-1',
            'address1' => 'z304-address-2',
            'address2' => 'z304-address-3',
            'city'     => 'z304-address-4',
            'zip'      => 'z304-zip',
            'email'    => 'z304-email-address',
            'phone'    => 'z304-telephone-1',
        ];
    }

    /**
     * Perform an XServer request.
     *
     * @param string $op     Operation
     * @param array  $params Parameters
     * @param bool   $auth   Include authentication?
     *
     * @return SimpleXMLElement
     */
    protected function doXRequest($op, $params, $auth = false)
    {
        if (!$this->xserver_enabled) {
            throw new \Exception(
                'Call to doXRequest without X-Server configuration in Aleph.ini'
            );
        }
        $url = "http://$this->host:$this->xport/X?op=$op";
        $url = $this->appendQueryString($url, $params);
        if ($auth) {
            $url = $this->appendQueryString(
                $url,
                [
                    'user_name' => $this->wwwuser,
                    'user_password' => $this->wwwpasswd
                ]
            );
        }
        $result = $this->doHTTPRequest($url);
        if ($result->error) {
            if ($this->debug_enabled) {
                $this->debug(
                    "XServer error, URL is $url, error message: $result->error."
                );
            }
            throw new ILSException("XServer error: $result->error.");
        }
        return $result;
    }

    /**
     * Perform a RESTful DLF request.
     *
     * @param array  $path_elements URL path elements
     * @param array  $params        GET parameters (null for none)
     * @param string $method        HTTP method
     * @param string $body          HTTP body
     *
     * @return SimpleXMLElement
     */
    protected function doRestDLFRequest(
        $path_elements,
        $params = null,
        $method = 'GET',
        $body = null
    ) {
        $path = implode('/', $path_elements);
        if ($this->dlfbaseurl === null) {
            $url = "http://$this->host:$this->dlfport/rest-dlf/" . $path;
        } else {
            $url = $this->dlfbaseurl . $path;
        }
        if ($params == null) {
            $params = [];
        }
        if (!empty($this->languages) && $this->translator != null) {
            $locale = $this->translator->getLocale();
            if (isset($this->languages[$locale])) {
                $params['lang'] = $this->languages[$locale];
            }
        }
        $url = $this->appendQueryString($url, $params);
        $result = $this->doHTTPRequest($url, $method, $body);
        $replyCode = (string)$result->{'reply-code'};
        if ($replyCode != "0000") {
            $replyText = (string)$result->{'reply-text'};
            $this->logError(
                "DLF request failed",
                [
                    'url' => $url, 'reply-code' => $replyCode,
                    'reply-message' => $replyText
                ]
            );
            $ex = new AlephRestfulException($replyText, $replyCode);
            $ex->setXmlResponse($result);
            throw $ex;
        }
        return $result;
    }

    /**
     * Add values to an HTTP query string.
     *
     * @param string $url    URL so far
     * @param array  $params Parameters to add
     *
     * @return string
     */
    protected function appendQueryString($url, $params)
    {
        $sep = (strpos($url, "?") === false) ? '?' : '&';
        if ($params != null) {
            foreach ($params as $key => $value) {
                $url .= $sep . $key . "=" . urlencode($value);
                $sep = "&";
            }
        }
        return $url;
    }

    /**
     * Perform an HTTP request.
     *
     * @param string $url    URL of request
     * @param string $method HTTP method
     * @param string $body   HTTP body (null for none)
     *
     * @return SimpleXMLElement
     */
    protected function doHTTPRequest($url, $method = 'GET', $body = null)
    {
        if ($this->debug_enabled) {
            $this->debug("URL: '$url'");
        }

        $result = null;
        try {
            $client = $this->httpService->createClient($url);
            $client->setMethod($method);
            if ($body != null) {
                $client->setRawBody($body);
            }
            $result = $client->send();
        } catch (\Exception $e) {
            $this->throwAsIlsException($e);
        }
        if (!$result->isSuccess()) {
            throw new ILSException('HTTP error');
        }
        $answer = $result->getBody();
        if ($this->debug_enabled) {
            $this->debug("url: $url response: $answer");
        }
        $answer = str_replace('xmlns=', 'ns=', $answer);
        $result = @simplexml_load_string($answer);
        if (!$result) {
            if ($this->debug_enabled) {
                $this->debug("XML is not valid, URL: $url");
            }
            throw new ILSException(
                "XML is not valid, URL: $url method: $method answer: $answer."
            );
        }
        return $result;
    }

    /**
     * Convert an ID string into an array of bibliographic base and ID within
     * the base.
     *
     * @param string $id ID to parse.
     *
     * @return array
     */
    protected function parseId($id)
    {
        $result = null;
        if (strpos($id, self::RECORD_ID_BASE_SEPARATOR) !== false) {
            $result = explode(self::RECORD_ID_BASE_SEPARATOR, $id);
            $base = $result[0];
            if (!in_array($base, $this->bib)) {
                throw new \Exception("Unknown library base '$base'");
            }
        } elseif (count($this->bib) == 1) {
            $result = [$this->bib[0], $id];
        } else {
            throw new \Exception(
                "Invalid record identifier '$id' "
                . "without library base"
            );
        }
        return $result;
    }

    /**
     * Get Status
     *
     * This is responsible for retrieving the status information of a certain
     * record.
     *
     * @param string $id The record id to retrieve the holdings for
     *
     * @throws ILSException
     * @return mixed     On success, an associative array with the following keys:
     * id, availability (boolean), status, location, reserve, callnumber.
     */
    public function getStatus($id)
    {
        $statuses = $this->getHolding($id);
        foreach ($statuses as &$status) {
            $status['status']
                = ($status['availability'] == 1) ? 'available' : 'unavailable';
        }
        return $statuses;
    }

    /**
     * Support method for getStatuses -- load ID information from a particular
     * bibliographic library.
     *
     * @param string $bib Library to search
     * @param array  $ids IDs to search within library
     *
     * @return array
     *
     * Description of AVA tag:
     * http://igelu.org/wp-content/uploads/2011/09/Staff-vs-Public-Data-views.pdf
     * (page 28)
     *
     * a  ADM code - Institution Code
     * b  Sublibrary code - Library Code
     * c  Collection (first found) - Collection Code
     * d  Call number (first found)
     * e  Availability status  - If it is on loan (it has a Z36), if it is on hold
     *    shelf (it has  Z37=S) or if it has a processing status.
     * f  Number of items (for entire sublibrary)
     * g  Number of unavailable loans
     * h  Multi-volume flag (Y/N) If first Z30-ENUMERATION-A is not blank or 0, then
     *    the flag=Y, otherwise the flag=N.
     * i  Number of loans (for ranking/sorting)
     * j  Collection code
     */
    public function getStatusesX($bib, $ids)
    {
        $doc_nums = "";
        $sep = "";
        foreach ($ids as $id) {
            $doc_nums .= $sep . $id;
            $sep = ",";
        }
        $xml = $this->doXRequest(
            "publish_avail",
            ['library' => $bib, 'doc_num' => $doc_nums],
            false
        );
        $holding = [];
        foreach ($xml->xpath('/publish-avail/OAI-PMH') as $rec) {
            $identifier = $rec->xpath(".//identifier/text()");
            $id = ((count($this->bib) > 1) ? $bib . "-" : "")
                . substr($identifier[0], strrpos($identifier[0], ':') + 1);
            $temp = [];
            foreach ($rec->xpath(".//datafield[@tag='AVA']") as $datafield) {
                $status = $datafield->xpath('./subfield[@code="e"]/text()');
                $location = $datafield->xpath('./subfield[@code="a"]/text()');
                $signature = $datafield->xpath('./subfield[@code="d"]/text()');
                $availability
                    = ($status[0] == 'available' || $status[0] == 'check_holdings');
                $reserve = true;
                $temp[] = [
                    'id' => $id,
                    'availability' => $availability,
                    'status' => (string)$status[0],
                    'location' => (string)$location[0],
                    'signature' => (string)$signature[0],
                    'reserve' => $reserve,
                    'callnumber' => (string)$signature[0]
                ];
            }
            $holding[] = $temp;
        }
        return $holding;
    }

    /**
     * Get Statuses
     *
     * This is responsible for retrieving the status information for a
     * collection of records.
     *
     * @param array $idList The array of record ids to retrieve the status for
     *
     * @throws ILSException
     * @return array        An array of getStatus() return values on success.
     */
    public function getStatuses($idList)
    {
        if (!$this->xserver_enabled) {
            if (!$this->quick_availability) {
                return [];
            }
            $result = [];
            foreach ($idList as $id) {
                $items = $this->getStatus($id);
                $result[] = $items;
            }
            return $result;
        }
        $ids = [];
        $holdings = [];
        foreach ($idList as $id) {
            [$bib, $sys_no] = $this->parseId($id);
            $ids[$bib][] = $sys_no;
        }
        foreach ($ids as $key => $values) {
            $holds = $this->getStatusesX($key, $values);
            foreach ($holds as $hold) {
                $holdings[] = $hold;
            }
        }
        return $holdings;
    }

    /**
     * Get Holding
     *
     * This is responsible for retrieving the holding information of a certain
     * record.
     *
     * @param string $id      The record id to retrieve the holdings for
     * @param array  $patron  Patron data
     * @param array  $options Extra options (not currently used)
     *
     * @throws DateException
     * @throws ILSException
     * @return array         On success, an associative array with the following
     * keys: id, availability (boolean), status, location, reserve, callnumber,
     * duedate, number, barcode.
     *
     * @SuppressWarnings(PHPMD.UnusedFormalParameter)
     */
    public function getHolding($id, array $patron = null, array $options = [])
    {
        $holding = [];
        [$bib, $sys_no] = $this->parseId($id);
        $resource = $bib . $sys_no;
        $params = ['view' => 'full'];
        if (!empty($patron['id'])) {
            $params['patron'] = $patron['id'];
        } elseif (isset($this->defaultPatronId)) {
            $params['patron'] = $this->defaultPatronId;
        }
        $xml = $this->doRestDLFRequest(['record', $resource, 'items'], $params);
        if (!empty($xml->{'items'})) {
            $items = $xml->{'items'}->{'item'};
        } else {
            $items = [];
        }
        foreach ($items as $item) {
            $item_status         = (string)$item->{'z30-item-status-code'}; // $isc
            // $ipsc:
            $item_process_status = (string)$item->{'z30-item-process-status-code'};
            $sub_library_code    = (string)$item->{'z30-sub-library-code'}; // $slc
            $z30 = $item->z30;
            if ($this->alephTranslator) {
                $item_status = $this->alephTranslator->tab15Translate(
                    $sub_library_code,
                    $item_status,
                    $item_process_status
                );
            } else {
                $item_status = [
                    'opac'         => 'Y',
                    'request'      => 'C',
                    'desc'         => (string)$z30->{'z30-item-status'},
                    'sub_lib_desc' => (string)$z30->{'z30-sub-library'}
                ];
            }
            if ($item_status['opac'] != 'Y') {
                continue;
            }
            $availability = false;
            //$reserve = ($item_status['request'] == 'C')?'N':'Y';
            $collection = (string)$z30->{'z30-collection'};
            $collection_desc = ['desc' => $collection];
            if ($this->alephTranslator) {
                $collection_code = (string)$item->{'z30-collection-code'};
                $collection_desc = $this->alephTranslator->tab40Translate(
                    $collection_code,
                    $sub_library_code
                );
            }
            $requested = false;
            $duedate = '';
            $addLink = false;
            $status = (string)$item->{'status'};
            if (in_array($status, $this->available_statuses)) {
                $availability = true;
            }
            if ($item_status['request'] == 'Y' && $availability == false) {
                $addLink = true;
            }
            if (!empty($patron)) {
                $hold_request = $item->xpath('info[@type="HoldRequest"]/@allowed');
                $addLink = ($hold_request[0] == 'Y');
            }
            $matches = [];
            $dueDateWithStatusRegEx
                = "/([0-9]*\\/[a-zA-Z0-9]*\\/[0-9]*);([a-zA-Z ]*)/";
            $dueDateRegEx = "/([0-9]*\\/[a-zA-Z0-9]*\\/[0-9]*)/";
            if (preg_match($dueDateWithStatusRegEx, $status, $matches)) {
                $duedate = $this->parseDate($matches[1]);
                $requested = (trim($matches[2]) == "Requested");
            } elseif (preg_match($dueDateRegEx, $status, $matches)) {
                $duedate = $this->parseDate($matches[1]);
            } else {
                $duedate = null;
            }
            $item_id = $item->attributes()->href;
            $item_id = substr($item_id, strrpos($item_id, '/') + 1);
            $note    = (string)$z30->{'z30-note-opac'};
            $holding[] = [
                'id'                => $id,
                'item_id'           => $item_id,
                'availability'      => $availability,
                'status'            => (string)$item_status['desc'],
                'location'          => $sub_library_code,
                'reserve'           => 'N',
                'callnumber'        => (string)$z30->{'z30-call-no'},
                'duedate'           => (string)$duedate,
                'number'            => (string)$z30->{'z30-inventory-number'},
                'barcode'           => (string)$z30->{'z30-barcode'},
                'description'       => (string)$z30->{'z30-description'},
                'notes'             => ($note == null) ? null : [$note],
                'is_holdable'       => true,
                'addLink'           => $addLink,
                'holdtype'          => 'hold',
                /* below are optional attributes*/
                'collection'        => (string)$collection,
                'collection_desc'   => (string)$collection_desc['desc'],
                'callnumber_second' => (string)$z30->{'z30-call-no-2'},
                'sub_lib_desc'      => (string)$item_status['sub_lib_desc'],
                'no_of_loans'       => (string)$z30->{'$no_of_loans'},
                'requested'         => (string)$requested
            ];
        }
        return $holding;
    }

    /**
     * Get Patron Loan History
     *
     * @param array $user   The patron array from patronLogin
     * @param array $params Parameters
     *
     * @throws DateException
     * @throws ILSException
     * @return array      Array of the patron's historic loans on success.
     */
    public function getMyTransactionHistory($user, $params = null)
    {
        $userId = $user['id'];
        $historicLoans = [];
        $requestParams = [
            "view" => "full",
            "type" => "history",
        ];

        $xml = $this->doRestDLFRequest(
            ['patron', $userId, 'circulationActions', 'loans'],
            $requestParams
        );

        foreach ($xml->xpath('//loan') as $item) {
            $z36h = $item->z36h;
            $z13 = $item->z13;
            $z30 = $item->z30;
            $group = $item->xpath('@href');
            $group = substr(strrchr($group[0], "/"), 1);
            $location = (string)$z36h->{'z36_pickup_location'};
            $reqnum = (string)$z36h->{'z36-doc-number'}
                . (string)$z36h->{'z36-item-sequence'}
                . (string)$z36h->{'z36-sequence'};

            $due = (string)$z36h->{'z36h-due-date'};
            $returned = (string)$z36h->{'z36h-returned-date'};
            $issued = (string)$z36h->{'z36h-loan-date'};
            $title = (string)$z13->{'z13-title'};
            $author = (string)$z13->{'z13-author'};
            $isbn = (string)$z13->{'z13-isbn-issn'};
            $barcode = (string)$z30->{'z30-barcode'};

            $historicLoans[] = [
                'id' => (string)$z30->{'z30-doc-number'},
                'item_id' => $group,
                'location' => $location,
                'title' => $title,
                'author' => $author,
                'isbn' => $isbn,
                'reqnum' => $reqnum,
                'barcode' => $barcode,
                'checkoutDate' => $this->parseDate($issued),
                'dueDate' => $this->parseDate($due),
                'returnDate' => $this->parseDate($returned),
                '_checkoutDate' => $issued,
                '_dueDate' => $due,
                '_returnDate' => $returned,
            ];
        }

        if (isset($params['sort'])) {
            switch ($params['sort']) {
            case 'checkout asc':
                $sorter = function ($a, $b) {
                    return strcmp($a['_checkoutDate'], $b['_checkoutDate']);
                };
                break;
            case 'return desc':
                $sorter = function ($a, $b) {
                    return strcmp($b['_returnDate'], $a['_returnDate']);
                };
                break;
            case 'return asc':
                $sorter = function ($a, $b) {
                    return strcmp($a['_returnDate'], $b['_returnDate']);
                };
                break;
            case 'due desc':
                $sorter = function ($a, $b) {
                    return strcmp($b['_dueDate'], $a['_dueDate']);
                };
                break;
            case 'due asc':
                $sorter = function ($a, $b) {
                    return strcmp($a['_dueDate'], $b['_dueDate']);
                };
                break;
            default:
                $sorter = function ($a, $b) {
                    return strcmp($b['_checkoutDate'], $a['_checkoutDate']);
                };
                break;
            }

            usort($historicLoans, $sorter);
        }

        return [
            'count' => count($historicLoans),
            'transactions' => $historicLoans,
        ];
    }

    /**
     * Get Patron Transactions
     *
     * This is responsible for retrieving all transactions (i.e. checked out items)
     * by a specific patron.
     *
     * @param array $user The patron array from patronLogin
     *
     * @throws DateException
     * @throws ILSException
     * @return array        Array of the patron's transactions on success.
     */
    public function getMyTransactions($user)
    {
        $userId = $user['id'];
        $transList = [];
        $params = ["view" => "full"];
        $xml = $this->doRestDLFRequest(
            ['patron', $userId, 'circulationActions', 'loans'],
            $params
        );

        foreach ($xml->xpath('//loan') as $item) {
            $z36 = $item->z36;
            $z13 = $item->z13;
            $z30 = $item->z30;
            $group = $item->xpath('@href');
            $group = substr(strrchr($group[0], "/"), 1);
            $renew = $item->xpath('@renew');
            //$docno = (string) $z36->{'z36-doc-number'};
            //$itemseq = (string) $z36->{'z36-item-sequence'};
            //$seq = (string) $z36->{'z36-sequence'};

            $location = (string)$z36->{'z36_pickup_location'};
            $reqnum = (string)$z36->{'z36-doc-number'}
                . (string)$z36->{'z36-item-sequence'}
                . (string)$z36->{'z36-sequence'};

            $due = (string)$z36->{'z36-due-date'};
            $issued = (string)$z36->{'z36-loan-date'};
            $title = (string)$z13->{'z13-title'};
            $author = (string)$z13->{'z13-author'};
            $isbn = (string)$z13->{'z13-isbn-issn'};
            $barcode = (string)$z30->{'z30-barcode'};
            // Secondary, Aleph-specific identifier that may be useful for
            // local customizations
            $adm_id = (string)$z30->{'z30-doc-number'};

            $transList[] = [
                //'type' => $type,
                'id' => $this->barcodeToID($barcode),
                'adm_id'   => $adm_id,
                'item_id' => $group,
                'location' => $location,
                'title' => $title,
                'author' => $author,
                'isbn' => $isbn,
                'reqnum' => $reqnum,
                'barcode' => $barcode,
                'issuedate' => $this->parseDate($issued),
                'duedate' => $this->parseDate($due),
                //'holddate' => $holddate,
                //'delete' => $delete,
                'renewable' => $renew[0] == "Y",
                //'create' => $this->parseDate($create)
            ];
        }

        return $transList;
    }

    /**
     * Get Renew Details
     *
     * In order to renew an item, Voyager requires the patron details and an item
     * id. This function returns the item id as a string which is then used
     * as submitted form data in checkedOut.php. This value is then extracted by
     * the RenewMyItems function.
     *
     * @param array $details An array of item data
     *
     * @return string Data for use in a form field
     */
    public function getRenewDetails($details)
    {
        return $details['item_id'];
    }

    /**
     * Renew My Items
     *
     * Function for attempting to renew a patron's items.  The data in
     * $details['details'] is determined by getRenewDetails().
     *
     * @param array $details An array of data required for renewing items
     * including the Patron ID and an array of renewal IDS
     *
     * @return array              An array of renewal information keyed by item ID
     */
    public function renewMyItems($details)
    {
        $patron = $details['patron'];
        $result = [];
        foreach ($details['details'] as $id) {
            try {
                $xml = $this->doRestDLFRequest(
                    [
                        'patron', $patron['id'], 'circulationActions', 'loans', $id
                    ],
                    null,
                    'POST',
                    null
                );
                $due = (string)current($xml->xpath('//new-due-date'));
                $result[$id] = [
                    'success' => true, 'new_date' => $this->parseDate($due)
                ];
            } catch (AlephRestfulException $ex) {
                $result[$id] = [
                    'success' => false, 'sysMessage' => $ex->getMessage()
                ];
            }
        }
        return ['blocks' => false, 'details' => $result];
    }

    /**
     * Get Patron Holds
     *
     * This is responsible for retrieving all holds by a specific patron.
     *
     * @param array $user The patron array from patronLogin
     *
     * @throws DateException
     * @throws ILSException
     * @return array      Array of the patron's holds on success.
     */
    public function getMyHolds($user)
    {
        $userId = $user['id'];
        $holdList = [];
        $xml = $this->doRestDLFRequest(
            ['patron', $userId, 'circulationActions', 'requests', 'holds'],
            ['view' => 'full']
        );
        foreach ($xml->xpath('//hold-request') as $item) {
            $z37 = $item->z37;
            $z13 = $item->z13;
            $z30 = $item->z30;
            $delete = $item->xpath('@delete');
            $href = $item->xpath('@href');
            $item_id = substr($href[0], strrpos($href[0], '/') + 1);
            $type = "hold";
            $location = (string)$z37->{'z37-pickup-location'};
            $reqnum = (string)$z37->{'z37-doc-number'}
                . (string)$z37->{'z37-item-sequence'}
                . (string)$z37->{'z37-sequence'};
            $expire = (string)$z37->{'z37-end-request-date'};
            $create = (string)$z37->{'z37-open-date'};
            $holddate = (string)$z37->{'z37-hold-date'};
            $title = (string)$z13->{'z13-title'};
            $author = (string)$z13->{'z13-author'};
            $isbn = (string)$z13->{'z13-isbn-issn'};
            $barcode = (string)$z30->{'z30-barcode'};
            // remove superfluous spaces in status
            $status = preg_replace("/\s[\s]+/", " ", $item->status);
            $position = null;
            // Extract position in the hold queue from item status
            if (preg_match($this->queuePositionRegex, $status, $matches)) {
                $position = $matches['position'];
            }
            if ($holddate == "00000000") {
                $holddate = null;
            } else {
                $holddate = $this->parseDate($holddate);
            }
            $delete = ($delete[0] == "Y");
            // Secondary, Aleph-specific identifier that may be useful for
            // local customizations
            $adm_id = (string)$z30->{'z30-doc-number'};

            $holdList[] = [
                'type' => $type,
                'item_id' => $item_id,
                'adm_id'   => $adm_id,
                'location' => $location,
                'title' => $title,
                'author' => $author,
                'isbn' => $isbn,
                'reqnum' => $reqnum,
                'barcode' => $barcode,
                'id' => $this->barcodeToID($barcode),
                'expire' => $this->parseDate($expire),
                'holddate' => $holddate,
                'delete' => $delete,
                'create' => $this->parseDate($create),
                'status' => $status,
                'position' => $position,
            ];
        }
        return $holdList;
    }

    /**
     * Get Cancel Hold Details
     *
     * @param array $holdDetails A single hold array from getMyHolds
     * @param array $patron      Patron information from patronLogin
     *
     * @return string Data for use in a form field
     *
     * @SuppressWarnings(PHPMD.UnusedFormalParameter)
     */
    public function getCancelHoldDetails($holdDetails, $patron = [])
    {
        if ($holdDetails['delete']) {
            return $holdDetails['item_id'];
        } else {
            return null;
        }
    }

    /**
     * Cancel Holds
     *
     * Attempts to Cancel a hold or recall on a particular item. The
     * data in $cancelDetails['details'] is determined by getCancelHoldDetails().
     *
     * @param array $details An array of item and patron data
     *
     * @return array               An array of data on each request including
     * whether or not it was successful and a system message (if available)
     */
    public function cancelHolds($details)
    {
        $patron = $details['patron'];
        $patronId = $patron['id'];
        $count = 0;
        $statuses = [];
        foreach ($details['details'] as $id) {
            try {
                $result = $this->doRestDLFRequest(
                    [
                        'patron', $patronId, 'circulationActions', 'requests',
                         'holds', $id
                    ],
                    null,
                    "DELETE"
                );
            } catch (AlephRestfulException $e) {
                $statuses[$id] = [
                    'success' => false, 'status' => 'cancel_hold_failed',
                    'sysMessage' => $e->getMessage(),
                ];
            }
            if (isset($result)) {
                $count++;
                $statuses[$id]
                    = ['success' => true, 'status' => 'cancel_hold_ok'];
            }
        }
        $statuses['count'] = $count;
        return $statuses;
    }

    /**
     * Get Patron Fines
     *
     * This is responsible for retrieving all fines by a specific patron.
     *
     * @param array $user The patron array from patronLogin
     *
     * @throws DateException
     * @throws ILSException
     * @return mixed      Array of the patron's fines on success.
     */
    public function getMyFines($user)
    {
        $finesList = [];
        $finesListSort = [];

        $xml = $this->doRestDLFRequest(
            ['patron', $user['id'], 'circulationActions', 'cash'],
            ["view" => "full"]
        );

        foreach ($xml->xpath('//cash') as $item) {
            $z31 = $item->z31;
            $z13 = $item->z13;
            $z30 = $item->z30;
            //$delete = $item->xpath('@delete');
            $title = (string)$z13->{'z13-title'};
            $transactiondate = date('d-m-Y', strtotime((string)$z31->{'z31-date'}));
            $transactiontype = (string)$z31->{'z31-credit-debit'};
            $id = (string)$z13->{'z13-doc-number'};
            $barcode = (string)$z30->{'z30-barcode'};
            $checkout = (string)$z31->{'z31-date'};
            $id = $this->barcodeToID($barcode);
            $mult = ($transactiontype == "Credit") ? 100 : -100;
            $amount
                = (float)(preg_replace("/[\(\)]/", "", (string)$z31->{'z31-sum'}))
                * $mult;
            $cashref = (string)$z31->{'z31-sequence'};
            //$cashdate = date('d-m-Y', strtotime((string) $z31->{'z31-date'}));
            $balance = 0;

            $finesListSort["$cashref"]  = [
                    "title"   => $title,
                    "barcode" => $barcode,
                    "amount" => $amount,
                    "transactiondate" => $transactiondate,
                    "transactiontype" => $transactiontype,
                    "checkout" => $this->parseDate($checkout),
                    "balance"  => $balance,
                    "id"  => $id
            ];
        }
        ksort($finesListSort);
        foreach (array_keys($finesListSort) as $key) {
            $title = $finesListSort[$key]["title"];
            $barcode = $finesListSort[$key]["barcode"];
            $amount = $finesListSort[$key]["amount"];
            $checkout = $finesListSort[$key]["checkout"];
            $transactiondate = $finesListSort[$key]["transactiondate"];
            $transactiontype = $finesListSort[$key]["transactiontype"];
            $balance += $finesListSort[$key]["amount"];
            $id = $finesListSort[$key]["id"];
            $finesList[] = [
                "title"   => $title,
                "barcode"  => $barcode,
                "amount"   => $amount,
                "transactiondate" => $transactiondate,
                "transactiontype" => $transactiontype,
                "balance"  => $balance,
                "checkout" => $checkout,
                "id"  => $id,
                "printLink" => "test",
            ];
        }
        return $finesList;
    }

    /**
     * Get Patron Profile
     *
     * This is responsible for retrieving the profile for a specific patron.
     *
     * @param array $user The patron array
     *
     * @throws ILSException
     * @return array      Array of the patron's profile data on success.
     */
    public function getMyProfile($user)
    {
        if ($this->xserver_enabled) {
            $profile = $this->getMyProfileX($user);
        } else {
            $profile = $this->getMyProfileDLF($user);
        }
        $profile['cat_username'] = $profile['cat_username'] ?? $user['id'];
        return $profile;
    }

    /**
     * Get profile information using X-server.
     *
     * @param array $user The patron array
     *
     * @throws ILSException
     * @return array      Array of the patron's profile data on success.
     */
    public function getMyProfileX($user)
    {
        if (!isset($user['college'])) {
            $user['college'] = $this->useradm;
        }
        $xml = $this->doXRequest(
            "bor-info",
            [
                'loans' => 'N', 'cash' => 'N', 'hold' => 'N',
                'library' => $user['college'], 'bor_id' => $user['id']
            ],
            true
        );
        $id = (string)$xml->z303->{'z303-id'};
        $address1 = (string)$xml->z304->{'z304-address-2'};
        $address2 = (string)$xml->z304->{'z304-address-3'};
        $zip = (string)$xml->z304->{'z304-zip'};
        $phone = (string)$xml->z304->{'z304-telephone'};
        $barcode = (string)$xml->z304->{'z304-address-0'};
        $group = (string)$xml->z305->{'z305-bor-status'};
        $expiry = (string)$xml->z305->{'z305-expiry-date'};
        $credit_sum = (string)$xml->z305->{'z305-sum'};
        $credit_sign = (string)$xml->z305->{'z305-credit-debit'};
        $name = (string)$xml->z303->{'z303-name'};
        if (strstr($name, ",")) {
            [$lastname, $firstname] = explode(",", $name);
        } else {
            $lastname = $name;
            $firstname = "";
        }
        if ($credit_sign == null) {
            $credit_sign = "C";
        }
        $recordList = compact('firstname', 'lastname');
        if (isset($user['email'])) {
            $recordList['email'] = $user['email'];
        }
        $recordList['address1'] = $address1;
        $recordList['address2'] = $address2;
        $recordList['zip'] = $zip;
        $recordList['phone'] = $phone;
        $recordList['group'] = $group;
        $recordList['barcode'] = $barcode;
        $recordList['expire'] = $this->parseDate($expiry);
        $recordList['credit'] = $expiry;
        $recordList['credit_sum'] = $credit_sum;
        $recordList['credit_sign'] = $credit_sign;
        $recordList['id'] = $id;
        return $recordList;
    }

    /**
     * Get profile information using DLF service.
     *
     * @param array $user The patron array
     *
     * @throws ILSException
     * @return array      Array of the patron's profile data on success.
     */
    public function getMyProfileDLF($user)
    {
        $recordList = [];
        $xml = $this->doRestDLFRequest(
            ['patron', $user['id'], 'patronInformation', 'address']
        );
        $profile = [];
        $profile['id'] = $user['id'];
        $profile['cat_username'] = $user['id'];
        $address = $xml->xpath('//address-information')[0];
        foreach ($this->addressMappings as $key => $value) {
            if (!empty($value)) {
                $profile[$key] = (string)$address->{$value};
            }
        }
        $fullName = $profile['fullname'];
        if (strpos($fullName, ",") === false) {
            $profile['lastname'] = $fullName;
            $profile['firstname'] = "";
        } else {
            [$profile['lastname'], $profile['firstname']]
                = explode(",", $fullName);
        }
        $xml = $this->doRestDLFRequest(
            ['patron', $user['id'], 'patronStatus', 'registration']
        );
        $status = $xml->xpath("//institution/z305-bor-status");
        $expiry = $xml->xpath("//institution/z305-expiry-date");
        $profile['expiration_date'] = $this->parseDate($expiry[0]);
        $profile['group'] = $status[0];
        return $profile;
    }

    /**
     * Patron Login
     *
     * This is responsible for authenticating a patron against the catalog.
     *
     * @param string $user     The patron username
     * @param string $password The patron's password
     *
     * @throws ILSException
     * @return mixed          Associative array of patron info on successful login,
     * null on unsuccessful login.
     */
    public function patronLogin($user, $password)
    {
        if ($password == null) {
            $temp = ["id" => $user];
            $temp['college'] = $this->useradm;
            return $this->getMyProfile($temp);
        }
        try {
            $xml = $this->doXRequest(
                'bor-auth',
                [
                    'library' => $this->useradm, 'bor_id' => $user,
                    'verification' => $password
                ],
                true
            );
        } catch (\Exception $ex) {
            if (strpos($ex->getMessage(), 'Error in Verification') !== false) {
                return null;
            }
            $this->throwAsIlsException($ex);
        }
        $patron = [];
        $name = $xml->z303->{'z303-name'};
        if (strstr($name, ",")) {
            [$lastName, $firstName] = explode(",", $name);
        } else {
            $lastName = $name;
            $firstName = "";
        }
        $email_addr = $xml->z304->{'z304-email-address'};
        $id = $xml->z303->{'z303-id'};
        $home_lib = $xml->z303->z303_home_library;
        // Default the college to the useradm library and overwrite it if the
        // home_lib exists
        $patron['college'] = $this->useradm;
        if (($home_lib != '') && (array_key_exists("$home_lib", $this->sublibadm))) {
            if ($this->sublibadm["$home_lib"] != '') {
                $patron['college'] = $this->sublibadm["$home_lib"];
            }
        }
        $patron['id'] = (string)$id;
        $patron['barcode'] = (string)$user;
        $patron['firstname'] = (string)$firstName;
        $patron['lastname'] = (string)$lastName;
        $patron['cat_username'] = (string)$user;
        $patron['cat_password'] = $password;
        $patron['email'] = (string)$email_addr;
        $patron['major'] = null;
        return $patron;
    }

    /**
     * Support method for placeHold -- get holding info for an item.
     *
     * @param string $patronId Patron ID
     * @param string $id       Bib ID
     * @param string $group    Item ID
     *
     * @return array
     */
    public function getHoldingInfoForItem($patronId, $id, $group)
    {
        [$bib, $sys_no] = $this->parseId($id);
        $resource = $bib . $sys_no;
        $xml = $this->doRestDLFRequest(
            ['patron', $patronId, 'record', $resource, 'items', $group]
        );
        $locations = [];
        $part = $xml->xpath('//pickup-locations');
        if ($part) {
            foreach ($part[0]->children() as $node) {
                $arr = $node->attributes();
                $code = (string)$arr['code'];
                $loc_name = (string)$node;
                $locations[$code] = $loc_name;
            }
        } else {
            throw new ILSException('No pickup locations');
        }
        $requests = 0;
        $str = $xml->xpath('//item/queue/text()');
        if ($str != null) {
            [$requests] = explode(' ', trim($str[0]));
        }
        $date = $xml->xpath('//last-interest-date/text()');
        $date = $date[0];
        $date = "" . substr($date, 6, 2) . "." . substr($date, 4, 2) . "."
            . substr($date, 0, 4);
        return [
            'pickup-locations' => $locations, 'last-interest-date' => $date,
            'order' => $requests + 1
        ];
    }

    /**
     * Get Default "Hold Required By" Date (as Unix timestamp) or null if unsupported
     *
     * @param array $patron   Patron information returned by the patronLogin method.
     * @param array $holdInfo Contains most of the same values passed to
     * placeHold, minus the patron data.
     *
     * @return int
     */
    public function getHoldDefaultRequiredDate($patron, $holdInfo)
    {
        $details = [];
        if ($holdInfo != null) {
            $details = $this->getHoldingInfoForItem(
                $patron['id'],
                $holdInfo['id'],
                $holdInfo['item_id']
            );
        }
        if (isset($details['last-interest-date'])) {
            try {
                return $this->dateConverter
                    ->convert('d.m.Y', 'U', $details['last-interest-date']);
            } catch (DateException $e) {
                // If we couldn't convert the date, fail gracefully.
                $this->debug(
                    'Could not convert date: ' . $details['last-interest-date']
                );
            }
        }
        return null;
    }

    /**
     * Place Hold
     *
     * Attempts to place a hold or recall on a particular item and returns
     * an array with result details or throws an exception on failure of support
     * classes
     *
     * @param array $details An array of item and patron data
     *
     * @throws ILSException
     * @return mixed An array of data on the request including
     * whether or not it was successful and a system message (if available)
     */
    public function placeHold($details)
    {
        [$bib, $sys_no] = $this->parseId($details['id']);
        $recordId = $bib . $sys_no;
        $itemId = $details['item_id'];
        $patron = $details['patron'];
        $pickupLocation = $details['pickUpLocation'];
        if (!$pickupLocation) {
            $pickupLocation = $this->getDefaultPickUpLocation($patron, $details);
        }
        $comment = $details['comment'];
        if (strlen($comment) <= 50) {
            $comment1 = $comment;
            $comment2 = null;
        } else {
            $comment1 = substr($comment, 0, 50);
            $comment2 = substr($comment, 50, 50);
        }
        try {
            $requiredBy = $this->dateConverter
                ->convertFromDisplayDate('Ymd', $details['requiredBy']);
        } catch (DateException $de) {
            return [
                'success'    => false,
                'sysMessage' => 'hold_date_invalid'
            ];
        }
        $patronId = $patron['id'];
        $body = new \SimpleXMLElement(
            '<?xml version="1.0" encoding="UTF-8"?>'
            . '<hold-request-parameters></hold-request-parameters>'
        );
        $body->addChild('pickup-location', $pickupLocation);
        $body->addChild('last-interest-date', $requiredBy);
        $body->addChild('note-1', $comment1);
        if (isset($comment2)) {
            $body->addChild('note-2', $comment2);
        }
        $body = 'post_xml=' . $body->asXML();
        try {
            $this->doRestDLFRequest(
                [
                    'patron', $patronId, 'record', $recordId, 'items', $itemId,
                    'hold'
                ],
                null,
                "PUT",
                $body
            );
        } catch (AlephRestfulException $exception) {
            $message = $exception->getMessage();
            $note = $exception->getXmlResponse()
                ->xpath('/put-item-hold/create-hold/note[@type="error"]');
            $note = $note[0];
            return [
                'success' => false,
                'sysMessage' => "$message ($note)"
            ];
        }
        return ['success' => true];
    }

    /**
     * Convert a barcode to an item ID.
     *
     * @param string $bar Barcode
     *
     * @return string
     */
    public function barcodeToID($bar)
    {
        if (!$this->xserver_enabled) {
            return null;
        }
        foreach ($this->bib as $base) {
            try {
                $xml = $this->doXRequest(
                    "find",
                    ["base" => $base, "request" => "BAR=$bar"],
                    false
                );
                $docs = (int)$xml->{"no_records"};
                if ($docs == 1) {
                    $set = (string)$xml->{"set_number"};
                    $result = $this->doXRequest(
                        "present",
                        ["set_number" => $set, "set_entry" => "1"],
                        false
                    );
                    $id = $result->xpath('//doc_number/text()');
                    if (count($this->bib) == 1) {
                        return $id[0];
                    } else {
                        return $base . "-" . $id[0];
                    }
                }
            } catch (\Exception $ex) {
            }
        }
        throw new ILSException('barcode not found');
    }

    /**
     * Parse a date.
     *
     * @param string $date Date to parse
     *
     * @return string
     */
    public function parseDate($date)
    {
        if ($date == null || $date == "") {
            return "";
        } elseif (preg_match("/^[0-9]{8}$/", $date) === 1) { // 20120725
            return $this->dateConverter->convertToDisplayDate('Ynd', $date);
        } elseif (preg_match("/^[0-9]+\/[A-Za-z]{3}\/[0-9]{4}$/", $date) === 1) {
            // 13/jan/2012
            return $this->dateConverter->convertToDisplayDate('d/M/Y', $date);
        } elseif (preg_match("/^[0-9]+\/[0-9]+\/[0-9]{4}$/", $date) === 1) {
            // 13/7/2012
            return $this->dateConverter->convertToDisplayDate('d/m/Y', $date);
        } else {
            throw new \Exception("Invalid date: $date");
        }
    }

    /**
     * Helper method to determine whether or not a certain method can be
     * called on this driver.  Required method for any smart drivers.
     *
     * @param string $method The name of the called method.
     * @param array  $params Array of passed parameters
     *
     * @return bool True if the method can be called with the given parameters,
     * false otherwise.
     *
     * @SuppressWarnings(PHPMD.UnusedFormalParameter)
     */
    public function supportsMethod($method, $params)
    {
        // Loan history is only available if properly configured
        if ($method == 'getMyTransactionHistory') {
            return !empty($this->config['TransactionHistory']['enabled']);
        }
        return is_callable([$this, $method]);
    }

    /**
     * Public Function which retrieves historic loan, renew, hold and cancel
     * settings from the driver ini file.
     *
     * @param string $func   The name of the feature to be checked
     * @param array  $params Optional feature-specific parameters (array)
     *
     * @return array An array with key-value pairs.
     *
     * @SuppressWarnings(PHPMD.UnusedFormalParameter)
     */
    public function getConfig($func, $params = null)
    {
        if ($func == "Holds") {
            if (isset($this->config['Holds'])) {
                return $this->config['Holds'];
            }
            return [
                "HMACKeys" => "id:item_id",
                "extraHoldFields" => "comments:requiredByDate:pickUpLocation",
                "defaultRequiredDate" => "0:1:0"
            ];
        } elseif ('getMyTransactionHistory' === $func) {
            if (empty($this->config['TransactionHistory']['enabled'])) {
                return false;
            }
            return [
                'sort' => [
                    'checkout desc' => 'sort_checkout_date_desc',
                    'checkout asc' => 'sort_checkout_date_asc',
                    'return desc' => 'sort_return_date_desc',
                    'return asc' => 'sort_return_date_asc',
                    'due desc' => 'sort_due_date_desc',
                    'due asc' => 'sort_due_date_asc'
                ],
                'default_sort' => 'checkout desc',
            ];
        } else {
            return [];
        }
    }

    /**
     * Get Pick Up Locations
     *
     * This is responsible for gettting a list of valid library locations for
     * holds / recall retrieval
     *
     * @param array $patron   Patron information returned by the patronLogin method.
     * @param array $holdInfo Optional array, only passed in when getting a list
     * in the context of placing or editing a hold.  When placing a hold, it contains
     * most of the same values passed to placeHold, minus the patron data.  When
     * editing a hold it contains all the hold information returned by getMyHolds.
     * May be used to limit the pickup options or may be ignored.  The driver must
     * not add new options to the return array based on this data or other areas of
     * VuFind may behave incorrectly.
     *
     * @throws ILSException
     * @return array        An array of associative arrays with locationID and
     * locationDisplay keys
     */
    public function getPickUpLocations($patron, $holdInfo = null)
    {
        $pickupLocations = [];
        if ($holdInfo != null) {
            $details = $this->getHoldingInfoForItem(
                $patron['id'],
                $holdInfo['id'],
                $holdInfo['item_id']
            );
            foreach ($details['pickup-locations'] as $key => $value) {
                $pickupLocations[] = [
                    "locationID" => $key,
                    "locationDisplay" => $value,
                ];
            }
        } else {
            $default = $this->getDefaultPickUpLocation($patron);
            if (!empty($default)) {
                $pickupLocations[] = [
                    "locationID" => $default,
                    "locationDisplay" => $default,
                ];
            }
        }
        return $pickupLocations;
    }

    /**
     * Get Default Pick Up Location
     *
     * Returns the default pick up location set in VoyagerRestful.ini
     *
     * @param array $patron   Patron information returned by the patronLogin method.
     * @param array $holdInfo Optional array, only passed in when getting a list
     * in the context of placing a hold; contains most of the same values passed to
     * placeHold, minus the patron data.  May be used to limit the pickup options
     * or may be ignored.
     *
     * @return string       The default pickup location for the patron.
     */
    public function getDefaultPickUpLocation($patron, $holdInfo = null)
    {
        if ($holdInfo != null) {
            $details = $this->getHoldingInfoForItem(
                $patron['id'],
                $holdInfo['id'],
                $holdInfo['item_id']
            );
            $pickupLocations = $details['pickup-locations'];
            if (isset($this->preferredPickUpLocations)) {
                foreach (array_keys($details['pickup-locations']) as $locationID) {
                    if (in_array($locationID, $this->preferredPickUpLocations)) {
                        return $locationID;
                    }
                }
            }
            // nothing found or preferredPickUpLocations is empty? Return the first
            // locationId in pickupLocations array
            return array_key_first($pickupLocations);
        } elseif (isset($this->preferredPickUpLocations)) {
            return $this->preferredPickUpLocations[0];
        } else {
            throw new ILSException(
                'Missing Catalog/preferredPickUpLocations config setting.'
            );
        }
    }

    /**
     * Get Purchase History
     *
     * This is responsible for retrieving the acquisitions history data for the
     * specific record (usually recently received issues of a serial).
     *
     * @param string $id The record id to retrieve the info for
     *
     * @throws ILSException
     * @return array     An array with the acquisitions data on success.
     *
     * @SuppressWarnings(PHPMD.UnusedFormalParameter)
     */
    public function getPurchaseHistory($id)
    {
        // TODO
        return [];
    }

    /**
     * Get New Items
     *
     * Retrieve the IDs of items recently added to the catalog.
     *
     * @param int $page    Page number of results to retrieve (counting starts at 1)
     * @param int $limit   The size of each page of results to retrieve
     * @param int $daysOld The maximum age of records to retrieve in days (max. 30)
     * @param int $fundId  optional fund ID to use for limiting results (use a value
     * returned by getFunds, or exclude for no limit); note that "fund" may be a
     * misnomer - if funds are not an appropriate way to limit your new item
     * results, you can return a different set of values from getFunds. The
     * important thing is that this parameter supports an ID returned by getFunds,
     * whatever that may mean.
     *
     * @throws ILSException
     * @return array       Associative array with 'count' and 'results' keys
     *
     * @SuppressWarnings(PHPMD.UnusedFormalParameter)
     */
    public function getNewItems($page, $limit, $daysOld, $fundId = null)
    {
        // TODO
        $items = [];
        return $items;
    }

    /**
     * Get Departments
     *
     * Obtain a list of departments for use in limiting the reserves list.
     *
     * @throws ILSException
     * @return array An associative array with key = dept. ID, value = dept. name.
     */
    public function getDepartments()
    {
        // TODO
        return [];
    }

    /**
     * Get Instructors
     *
     * Obtain a list of instructors for use in limiting the reserves list.
     *
     * @throws ILSException
     * @return array An associative array with key = ID, value = name.
     */
    public function getInstructors()
    {
        // TODO
        return [];
    }

    /**
     * Get Courses
     *
     * Obtain a list of courses for use in limiting the reserves list.
     *
     * @throws ILSException
     * @return array An associative array with key = ID, value = name.
     */
    public function getCourses()
    {
        // TODO
        return [];
    }

    /**
     * Find Reserves
     *
     * Obtain information on course reserves.
     *
     * @param string $course ID from getCourses (empty string to match all)
     * @param string $inst   ID from getInstructors (empty string to match all)
     * @param string $dept   ID from getDepartments (empty string to match all)
     *
     * @throws ILSException
     * @return array An array of associative arrays representing reserve items.
     *
     * @SuppressWarnings(PHPMD.UnusedFormalParameter)
     */
    public function findReserves($course, $inst, $dept)
    {
        // TODO
        return [];
    }
}<|MERGE_RESOLUTION|>--- conflicted
+++ resolved
@@ -599,12 +599,6 @@
         if (isset($this->config['Catalog']['default_patron_id'])) {
             $this->defaultPatronId = $this->config['Catalog']['default_patron_id'];
         }
-<<<<<<< HEAD
-        if (isset($this->config['Catalog']['queue_position_regex'])) {
-            $this->queuePositionRegex = $this->config['Catalog']['queue_position_regex'];
-        }
-=======
-
         $this->addressMappings = $this->getDefaultAddressMappings();
 
         if (isset($this->config['AddressMappings'])) {
@@ -613,7 +607,11 @@
             }
         }
 
->>>>>>> efd79062
+        if (isset($this->config['Catalog']['queue_position_regex'])) {
+            $this->queuePositionRegex
+                = $this->config['Catalog']['queue_position_regex'];
+        }
+
         if (isset($this->config['Languages'])) {
             foreach ($this->config['Languages'] as $locale => $lang) {
                 $this->languages[$locale] = $lang;
