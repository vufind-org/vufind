--- conflicted
+++ resolved
@@ -46,35 +46,6 @@
      * @var array
      */
     protected $aliases = [
-<<<<<<< HEAD
-        'aleph' => 'VuFind\ILS\Driver\Aleph',
-        'alma' => 'VuFind\ILS\Driver\Alma',
-        'amicus' => 'VuFind\ILS\Driver\Amicus',
-        'daia' => 'VuFind\ILS\Driver\DAIA',
-        'demo' => 'VuFind\ILS\Driver\Demo',
-        'evergreen' => 'VuFind\ILS\Driver\Evergreen',
-        'horizon' => 'VuFind\ILS\Driver\Horizon',
-        'horizonxmlapi' => 'VuFind\ILS\Driver\HorizonXMLAPI',
-        'innovative' => 'VuFind\ILS\Driver\Innovative',
-        'koha' => 'VuFind\ILS\Driver\Koha',
-        'kohailsdi' => 'VuFind\ILS\Driver\KohaILSDI',
-        'koharest' => 'VuFind\ILS\Driver\KohaRest',
-        'lbs4' => 'VuFind\ILS\Driver\LBS4',
-        'multibackend' => 'VuFind\ILS\Driver\MultiBackend',
-        'newgenlib' => 'VuFind\ILS\Driver\NewGenLib',
-        'noils' => 'VuFind\ILS\Driver\NoILS',
-        'paia' => 'VuFind\ILS\Driver\PAIA',
-        'polaris' => 'VuFind\ILS\Driver\Polaris',
-        'sample' => 'VuFind\ILS\Driver\Sample',
-        'sierra' => 'VuFind\ILS\Driver\Sierra',
-        'sierrarest' => 'VuFind\ILS\Driver\SierraRest',
-        'symphony' => 'VuFind\ILS\Driver\Symphony',
-        'unicorn' => 'VuFind\ILS\Driver\Unicorn',
-        'virtua' => 'VuFind\ILS\Driver\Virtua',
-        'voyager' => 'VuFind\ILS\Driver\Voyager',
-        'voyagerrestful' => 'VuFind\ILS\Driver\VoyagerRestful',
-        'xcncip2' => 'VuFind\ILS\Driver\XCNCIP2',
-=======
         'aleph' => Aleph::class,
         'alma' => Alma::class,
         'amicus' => Amicus::class,
@@ -87,6 +58,7 @@
         'innovative' => Innovative::class,
         'koha' => Koha::class,
         'kohailsdi' => KohaILSDI::class,
+        'koharest' => KohaRest::class,
         'lbs4' => LBS4::class,
         'multibackend' => MultiBackend::class,
         'newgenlib' => NewGenLib::class,
@@ -102,7 +74,6 @@
         'voyager' => Voyager::class,
         'voyagerrestful' => VoyagerRestful::class,
         'xcncip2' => XCNCIP2::class,
->>>>>>> 149aee13
     ];
 
     /**
@@ -111,49 +82,6 @@
      * @var array
      */
     protected $factories = [
-<<<<<<< HEAD
-        'VuFind\ILS\Driver\Aleph' => 'VuFind\ILS\Driver\AlephFactory',
-        'VuFind\ILS\Driver\Alma' => 'VuFind\ILS\Driver\AlmaFactory',
-        'VuFind\ILS\Driver\Amicus' => 'Zend\ServiceManager\Factory\InvokableFactory',
-        'VuFind\ILS\Driver\DAIA' =>
-            'VuFind\ILS\Driver\DriverWithDateConverterFactory',
-        'VuFind\ILS\Driver\Demo' => 'VuFind\ILS\Driver\DemoFactory',
-        'VuFind\ILS\Driver\Evergreen' =>
-            'Zend\ServiceManager\Factory\InvokableFactory',
-        'VuFind\ILS\Driver\Horizon' =>
-            'VuFind\ILS\Driver\DriverWithDateConverterFactory',
-        'VuFind\ILS\Driver\HorizonXMLAPI' =>
-            'VuFind\ILS\Driver\DriverWithDateConverterFactory',
-        'VuFind\ILS\Driver\Innovative' =>
-            'Zend\ServiceManager\Factory\InvokableFactory',
-        'VuFind\ILS\Driver\Koha' =>
-            'VuFind\ILS\Driver\DriverWithDateConverterFactory',
-        'VuFind\ILS\Driver\KohaILSDI' =>
-            'VuFind\ILS\Driver\DriverWithDateConverterFactory',
-        'VuFind\ILS\Driver\KohaRest' => 'VuFind\ILS\Driver\KohaRestFactory',
-        'VuFind\ILS\Driver\LBS4' =>
-            'VuFind\ILS\Driver\DriverWithDateConverterFactory',
-        'VuFind\ILS\Driver\MultiBackend' => 'VuFind\ILS\Driver\MultiBackendFactory',
-        'VuFind\ILS\Driver\NewGenLib' =>
-            'Zend\ServiceManager\Factory\InvokableFactory',
-        'VuFind\ILS\Driver\NoILS' => 'VuFind\ILS\Driver\NoILSFactory',
-        'VuFind\ILS\Driver\PAIA' => 'VuFind\ILS\Driver\PAIAFactory',
-        'VuFind\ILS\Driver\Polaris' =>
-            'Zend\ServiceManager\Factory\InvokableFactory',
-        'VuFind\ILS\Driver\Sample' => 'Zend\ServiceManager\Factory\InvokableFactory',
-        'VuFind\ILS\Driver\Sierra' => 'Zend\ServiceManager\Factory\InvokableFactory',
-        'VuFind\ILS\Driver\SierraRest' => 'VuFind\ILS\Driver\SierraRestFactory',
-        'VuFind\ILS\Driver\Symphony' => 'VuFind\ILS\Driver\SymphonyFactory',
-        'VuFind\ILS\Driver\Unicorn' =>
-            'VuFind\ILS\Driver\DriverWithDateConverterFactory',
-        'VuFind\ILS\Driver\Virtua' => 'Zend\ServiceManager\Factory\InvokableFactory',
-        'VuFind\ILS\Driver\Voyager' =>
-            'VuFind\ILS\Driver\DriverWithDateConverterFactory',
-        'VuFind\ILS\Driver\VoyagerRestful' =>
-            'VuFind\ILS\Driver\VoyagerRestfulFactory',
-        'VuFind\ILS\Driver\XCNCIP2' =>
-            'Zend\ServiceManager\Factory\InvokableFactory',
-=======
         Aleph::class => AlephFactory::class,
         Alma::class => AlmaFactory::class,
         Amicus::class => InvokableFactory::class,
@@ -166,6 +94,7 @@
         Innovative::class => InvokableFactory::class,
         Koha::class => DriverWithDateConverterFactory::class,
         KohaILSDI::class => DriverWithDateConverterFactory::class,
+        KohaRest::class => KohaRestFactory::class,
         LBS4::class => DriverWithDateConverterFactory::class,
         MultiBackend::class => MultiBackendFactory::class,
         NewGenLib::class => InvokableFactory::class,
@@ -181,7 +110,6 @@
         Voyager::class => DriverWithDateConverterFactory::class,
         VoyagerRestful::class => VoyagerRestfulFactory::class,
         XCNCIP2::class => InvokableFactory::class,
->>>>>>> 149aee13
     ];
 
     /**
