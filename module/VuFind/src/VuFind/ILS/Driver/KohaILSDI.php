--- conflicted
+++ resolved
@@ -1118,7 +1118,6 @@
         $row = $sql = $sqlStmt = '';
         try {
             $id = $patron['id'];
-<<<<<<< HEAD
             $sql = "SELECT al.amount*100 as amount, "
                 . "al.amountoutstanding*100 as balance, "
                 . "COALESCE(al.credit_type_code, al.debit_type_code) as fine, "
@@ -1129,22 +1128,7 @@
                 . "LEFT JOIN items USING (itemnumber) "
                 . "LEFT JOIN issues USING (issue_id) "
                 . "WHERE al.borrowernumber = :id ";
-            if (!$this->db) {
-                $this->initDB();
-            }
-            $sqlStmt = $this->db->prepare($sql);
-=======
-            $sql = "SELECT al.amount*100 as amount, " .
-                   "al.amountoutstanding*100 as balance, al.accounttype as fine, " .
-                   "al.date as createdat, items.biblionumber as id, " .
-                   "al.description as title, issues.date_due as duedate, " .
-                   "issues.issuedate as issuedate " .
-                   "FROM `accountlines` al " .
-                   "LEFT JOIN items USING (itemnumber) " .
-                   "LEFT JOIN issues USING (issue_id) " .
-                   "WHERE al.borrowernumber = :id ";
             $sqlStmt = $this->getDb()->prepare($sql);
->>>>>>> 54010b3a
             $sqlStmt->execute([':id' => $id]);
             foreach ($sqlStmt->fetchAll() as $row) {
                 switch ($row['fine']) {
