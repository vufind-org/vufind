<?php
/**
 * XC NCIP Toolkit (v2) ILS Driver
 *
 * PHP version 7
 *
 * Copyright (C) Villanova University 2011.
 *
 * This program is free software; you can redistribute it and/or modify
 * it under the terms of the GNU General Public License version 2,
 * as published by the Free Software Foundation.
 *
 * This program is distributed in the hope that it will be useful,
 * but WITHOUT ANY WARRANTY; without even the implied warranty of
 * MERCHANTABILITY or FITNESS FOR A PARTICULAR PURPOSE.  See the
 * GNU General Public License for more details.
 *
 * You should have received a copy of the GNU General Public License
 * along with this program; if not, write to the Free Software
 * Foundation, Inc., 51 Franklin Street, Fifth Floor, Boston, MA  02110-1301  USA
 *
 * @category VuFind
 * @package  ILS_Drivers
 * @author   Demian Katz <demian.katz@villanova.edu>
 * @license  http://opensource.org/licenses/gpl-2.0.php GNU General Public License
 * @link     https://vufind.org/wiki/development:plugins:ils_drivers Wiki
 */
namespace VuFind\ILS\Driver;

use VuFind\Config\Locator as ConfigLocator;
use VuFind\Date\DateException;
use VuFind\Exception\AuthToken as AuthTokenException;
use VuFind\Exception\ILS as ILSException;

/**
 * XC NCIP Toolkit (v2) ILS Driver
 *
 * @category VuFind
 * @package  ILS_Drivers
 * @author   Demian Katz <demian.katz@villanova.edu>
 * @license  http://opensource.org/licenses/gpl-2.0.php GNU General Public License
 * @link     https://vufind.org/wiki/development:plugins:ils_drivers Wiki
 */
class XCNCIP2 extends AbstractBase implements \VuFindHttp\HttpServiceAwareInterface,
    \Laminas\Log\LoggerAwareInterface,
    \VuFind\I18n\Translator\TranslatorAwareInterface
{
    use \VuFindHttp\HttpServiceAwareTrait;
    use \VuFind\Cache\CacheTrait;
    use \VuFind\ILS\Driver\OAuth2TokenTrait;
    use \VuFind\I18n\Translator\TranslatorAwareTrait;

    /**
     * Is this a consortium? Default: false
     *
     * @var bool
     */
    protected $consortium = false;

    /**
     * Agency definitions (consortial) - Array list of consortium members
     *
     * @var array
     */
    protected $agency = [];

    /**
     * NCIP server URL
     *
     * @var string
     */
    protected $url;

    /**
     * Pickup locations
     *
     * @var array
     */
    protected $pickupLocations = null;

    /**
     * Date converter object
     *
     * @var \VuFind\Date\Converter
     */
    protected $dateConverter;

    /**
     * From agency id
     *
     * @var string
     */
    protected $fromAgency = null;

    /**
     * Statuses of available items lowercased status string from CirculationStatus
     * NCIP element
     *
     * @var string[]
     */
    protected $availableStatuses = ['not charged', 'available on shelf'];

    /**
     * Statuses of active requests, lowercased status strings from RequestStatusType
     * NCIP element
     *
     * @var string[]
     */
    protected $activeRequestStatuses = ['available for pickup', 'in process'];

    /**
     * Lowercased status string for requests available for pickup by patron
     *
     * @var string
     */
    protected $requestAvailableStatus = 'available for pickup';

    /**
     * Lowercased request type strings identifying holds
     *
     * @var string[]
     */
    protected $holdRequestTypes = ['hold', 'recall'];

    /**
     * Lowercased request type strings identifying storage retrievals
     *
     * @var string[]
     */
    protected $storageRetrievalRequestTypes = ['stack retrieval'];

    /**
     * Lowercased item use restriction types we consider to be holdable
     *
     * @var string[]
     */
    protected $notHoldableRestriction = ['not for loan'];

    /**
     * Lowercased circulation statuses we consider not be holdable
     *
     * @var string[]
     */
    protected $notHoldableStatuses = [
        'circulation status undefined', 'not available', 'lost'
    ];

    /**
     * Are renewals disabled for this driver instance? Defaults to false
     *
     * @var bool
     */
    protected $disableRenewals = false;

    /**
     * Schemes preset for certain elements. See implementation profile:
     * http://www.ncip.info/uploads/7/1/4/6/7146749/z39-83-2-2012_ncip.pdf
     *
     * @var string[]
     */
    protected $schemes = [
        'AgencyElementType' =>
            'http://www.niso.org/ncip/v1_0/imp1/schemes/agencyelementtype/' .
            'agencyelementtype.scm',
        'AuthenticationDataFormatType' =>
            'http://www.iana.org/assignments/media-types/',
        'AuthenticationInputType' =>
            'http://www.niso.org/ncip/v1_0/imp1/schemes/authenticationinputtype/' .
            'authenticationinputype.scm',
        'BibliographicItemIdentifierCode' =>
            'http://www.niso.org/ncip/v1_0/imp1/schemes/' .
            'bibliographicitemidentifiercode/bibliographicitemidentifiercode.scm',
        'ItemElementType' =>
            'http://www.niso.org/ncip/v1_0/schemes/itemelementtype/' .
            'itemelementtype.scm',
        'RequestScopeType' =>
            'http://www.niso.org/ncip/v1_0/imp1/schemes/requestscopetype/' .
            'requestscopetype.scm',
        'RequestType' =>
            'http://www.niso.org/ncip/v1_0/imp1/schemes/requesttype/requesttype.scm',
        'UserElementType' =>
            'http://www.niso.org/ncip/v1_0/schemes/userelementtype/' .
            'userelementtype.scm',
    ];

    /**
     * L1 cache for NCIP responses to save some http connections. Responses are
     * save as in following structure:
     * [ 'ServiceName' => [ 'someId' => \SimpleXMLElement ] ]
     *
     * @var array
     */
    protected $responses = [
        'LookupUser' => [],
    ];

    /**
     * If the NCIP need an authorization using OAuth2
     *
     * @var bool
     */
    protected $useOAuth2 = false;

    /**
     * Use HTTP basic authorization when getting OAuth2 token
     *
     * @var bool
     */
    protected $tokenBasicAuth = false;

    /**
     * If the NCIP need an authorization using HTTP Basic
     *
     * @var bool
     */
    protected $useHttpBasic = false;

    /**
     * HTTP Basic username
     *
     * @var string
     */
    protected $username;

    /**
     * HTTP Basic password
     *
     * @var string
     */
    protected $password;

    /**
     * Mapping block messages from NCIP API to VuFind internal values
     *
     * @var array
     */
    protected $blockCodes = [
        'Block Check Out' => 'checkout_block',
        'Block Electronic Resource Access' => 'electronic_resources_block',
        'Block Hold' => 'requests_blocked',
        'Block Recall' => 'requests_blocked',
        'Block Renewal' => 'renewal_block',
        'Block Request Item' => 'requests_blocked',
        'Trap For Lost Card' => 'lost_card',
        'Trap For Message' => 'message_from_library',
        'Trap For Pickup' => 'available_for_pickup_notification',
    ];

    /**
     * Domain used to translate messages from ILS
     *
     * @var string
     */
    protected $translationDomain = 'ILSMessages';

    /**
     * Other than 2xx HTTP status codes, which could be accepted as correct response.
     * Some NCIP servers could return some 4xx codes similar to REST API (like 404
     * Not found) altogether with correct XML in response body.
     *
     * @var array
     */
    protected $otherAcceptedHttpStatusCodes = [];

    /**
     * Constructor
     *
     * @param \VuFind\Date\Converter $dateConverter Date converter object
     */
    public function __construct(\VuFind\Date\Converter $dateConverter)
    {
        $this->dateConverter = $dateConverter;
    }

    /**
     * Initialize the driver.
     *
     * Validate configuration and perform all resource-intensive tasks needed to
     * make the driver active.
     *
     * @throws ILSException
     * @return void
     */
    public function init()
    {
        if (empty($this->config)) {
            throw new ILSException('Configuration needs to be set.');
        }

        $this->url = $this->config['Catalog']['url'];
        $this->fromAgency = $this->config['Catalog']['fromAgency'] ?? null;
        if ($this->config['Catalog']['consortium']) {
            $this->consortium = true;
            foreach ($this->config['Catalog']['agency'] as $agency) {
                $this->agency[$agency] = 1;
            }
        } else {
            $this->consortium = false;
            if (is_array($this->config['Catalog']['agency'])) {
                $this->agency[$this->config['Catalog']['agency'][0]] = 1;
            } else {
                $this->agency[$this->config['Catalog']['agency']] = 1;
            }
        }
        $this->disableRenewals
            = $this->config['Catalog']['disableRenewals'] ?? false;

        $this->useOAuth2 = ($this->config['Catalog']['tokenEndpoint'] ?? false)
            && ($this->config['Catalog']['clientId'] ?? false)
            && ($this->config['Catalog']['clientSecret'] ?? false);
        $this->tokenBasicAuth = $this->config['Catalog']['tokenBasicAuth'] ?? false;

        $this->useHttpBasic = ($this->config['Catalog']['httpBasicAuth'] ?? false)
            && ($this->config['Catalog']['username'] ?? false)
            && ($this->config['Catalog']['password'] ?? false);

        $this->username = $this->config['Catalog']['username'] ?? '';
        $this->password = $this->config['Catalog']['password'] ?? '';

        if (isset($this->config['Catalog']['translationDomain'])) {
            $this->translationDomain
                = $this->config['Catalog']['translationDomain'];
        }

        if (isset($this->config['Catalog']['otherAcceptedHttpStatusCodes'])) {
            $this->otherAcceptedHttpStatusCodes
                = explode(
                    ',',
                    $this->config['Catalog']['otherAcceptedHttpStatusCodes']
                );
        }
    }

    /**
     * Load pickup locations from file or from NCIP responder - it depends on
     * configuration
     *
     * @throws ILSException
     * @return void
     */
    public function loadPickUpLocations()
    {
        $filename = $this->config['Catalog']['pickupLocationsFile'] ?? null;
        if ($filename) {
            $this->loadPickUpLocationsFromFile($filename);
        } elseif ($this->config['Catalog']['pickupLocationsFromNCIP'] ?? false) {
            $this->loadPickUpLocationsFromNcip();
        } else {
            $this->pickupLocations = [];
        }
    }

    /**
     * Loads pickup location information from configuration file.
     *
     * @param string $filename File to load from
     *
     * @throws ILSException
     * @return void
     */
    protected function loadPickUpLocationsFromFile($filename)
    {
        // Load pickup locations file:
        $pickupLocationsFile
            = ConfigLocator::getConfigPath($filename, 'config/vufind');
        if (!file_exists($pickupLocationsFile)) {
            throw new ILSException(
                "Cannot load pickup locations file: {$pickupLocationsFile}."
            );
        }
        if (($handle = fopen($pickupLocationsFile, "r")) !== false) {
            while (($data = fgetcsv($handle)) !== false) {
                $agencyId = $data[0] . '|' . $data[1];
                $this->pickupLocations[$agencyId] = [
                    'locationID' => $agencyId,
                    'locationDisplay' => $data[2]
                ];
            }
            fclose($handle);
        }
    }

    /**
     * Loads pickup location information from LookupAgency NCIP service.
     *
     * @return void
     */
    public function loadPickUpLocationsFromNcip()
    {
        $request = $this->getLookupAgencyRequest();
        $response = $this->sendRequest($request);

        $return = [];

        $agencyId = $response->xpath('ns1:LookupAgencyResponse/ns1:AgencyId');
        $agencyId = (string)($agencyId[0] ?? '');
        $locations = $response->xpath(
            'ns1:LookupAgencyResponse/ns1:Ext/ns1:LocationName/' .
            'ns1:LocationNameInstance'
        );
        foreach ($locations as $loc) {
            $this->registerNamespaceFor($loc);
            $id = $loc->xpath('ns1:LocationNameLevel');
            $name = $loc->xpath('ns1:LocationNameValue');
            if (empty($id) || empty($name)) {
                continue;
            }
            $location = [
                'locationID' => $agencyId . '|' . (string)$id[0],
                'locationDisplay' => (string)$name[0],
            ];
            $return[] = $location;
        }
        $this->pickupLocations = $return;
    }

    /**
     * Send an NCIP request.
     *
     * @param string $xml XML request document
     *
     * @return \SimpleXMLElement SimpleXMLElement parsed from response
     * @throws ILSException
     */
    protected function sendRequest($xml)
    {
        $this->debug('Sending NCIP request: ' . $xml);
        $client = $this->httpService->createClient($this->url);
        if ($this->useOAuth2) {
            $client->getRequest()->getHeaders()
                ->addHeaderLine('Authorization', $this->getOAuth2Token());
        } elseif ($this->useHttpBasic) {
            $client->setAuth($this->username, $this->password);
        }
        // Set timeout value
        $timeout = $this->config['Catalog']['http_timeout'] ?? 30;
        $client->setOptions(['timeout' => $timeout]);
        $client->setRawBody($xml);
        $client->setEncType('application/xml; charset=UTF-8');
        $client->setMethod('POST');
        // Make the NCIP request:
        try {
            $result = $client->send();
        } catch (\Exception $e) {
            $this->logError('Error in NCIP communication: ' . $e->getMessage());
            $this->throwAsIlsException($e, 'Problem with NCIP API');
        }

        // If we get a 401, we need to renew the access token and try again
        if ($this->useOAuth2 && $result->getStatusCode() == 401) {
            $client->getRequest()->getHeaders()
                ->addHeaderLine('Authorization', $this->getOAuth2Token(true));
            try {
                $result = $client->send();
            } catch (\Exception $e) {
                $this->logError('Error in NCIP communication: ' . $e->getMessage());
                $this->throwAsIlsException($e, 'Problem with NCIP API');
            }
        }

        if (!$result->isSuccess()
            && !in_array(
                $result->getStatusCode(),
                $this->otherAcceptedHttpStatusCodes
            )
        ) {
            throw new ILSException(
                'HTTP error: ' . $this->parseProblem($result->getBody())
            );
        }

        // Process the NCIP response:
        $response = $result->getBody();
        $this->debug('Got NCIP response: ' . $response);
        return $this->parseXml($response);
    }

    /**
     * Get a new or cached OAuth2 token (type + token)
     *
     * @param bool $renew Force renewal of token
     *
     * @return string
     */
    protected function getOAuth2Token($renew = false)
    {
        $cacheKey = 'oauth';

        if (!$renew) {
            $token = $this->getCachedData($cacheKey);
            if ($token) {
                return $token;
            }
        }

        try {
            $token = $this->getNewOAuth2Token(
                $this->config['Catalog']['tokenEndpoint'],
                $this->config['Catalog']['clientId'],
                $this->config['Catalog']['clientSecret'],
                $this->config['Catalog']['grantType'] ?? 'client_credentials',
                $this->tokenBasicAuth
            );
        } catch (AuthTokenException $exception) {
            $this->throwAsIlsException(
                $exception,
                'Problem with NCIP API authorization: ' . $exception->getMessage()
            );
        }

        $this->putCachedData(
            $cacheKey,
            $token->getHeaderValue(),
            $token->getExpiresIn()
        );

        return $token->getHeaderValue();
    }

    /**
     * Method to ensure uniform cache keys for cached VuFind objects.
     *
     * @param string|null $suffix Optional suffix that will get appended to the
     * object class name calling getCacheKey()
     *
     * @return string
     */
    protected function getCacheKey($suffix = null)
    {
        return 'XCNCIP2' . '-' . md5($this->url . $suffix);
    }

    /**
     * Given a chunk of the availability response, extract the values needed
     * by VuFind.
     *
     * @param SimpleXMLElement $current Current LUIS holding chunk.
     *
     * @return array of status information for this holding
     */
    protected function getStatusForChunk($current)
    {
        $this->registerNamespaceFor($current);
        $status = $current->xpath(
            'ns1:ItemOptionalFields/ns1:CirculationStatus'
        );
        $status = (string)($status[0] ?? '');

        $itemCallNo = $current->xpath(
            'ns1:ItemOptionalFields/ns1:ItemDescription/ns1:CallNumber'
        );
        $itemCallNo = !empty($itemCallNo) ? (string)$itemCallNo[0] : null;

        $location = $current->xpath(
            'ns1:ItemOptionalFields/ns1:Location/ns1:LocationName/' .
            'ns1:LocationNameInstance/ns1:LocationNameValue'
        );
        $location = !empty($location) ? (string)$location[0] : null;

        $return = [
            'status' => $status,
            'location' => $location,
            'callnumber' => $itemCallNo,
            'availability' => $this->isAvailable($status),
            'reserve' => 'N',       // not supported
        ];
        if (strtolower($status) === 'circulation status undefined') {
            $return['use_unknown_message'] = true;
        }
        return $return;
    }

    /**
     * Given a chunk of the availability response, extract the values needed
     * by VuFind.
     *
     * @param \SimpleXMLElement $current     Current ItemInformation element
     * @param string            $aggregateId (Aggregate) ID of the consortial record
     * @param string            $bibId       Bib ID of one of the consortial
     * record's source record(s)
     * @param array             $patron      Patron array from patronLogin
     *
     * @return array
     * @throws ILSException
     */
    protected function getHoldingsForChunk(
        $current,
        $aggregateId = null,
        $bibId = null,
        $patron = null
    ) {
        $this->registerNamespaceFor($current);

        // Extract details from the XML:
        $status = $current->xpath(
            'ns1:ItemOptionalFields/ns1:CirculationStatus'
        );
        $status = (string)($status[0] ?? '');

        $itemId = $current->xpath('ns1:ItemId/ns1:ItemIdentifierValue');
        $itemId = (string)($itemId[0] ?? '');
        $itemType = $current->xpath('ns1:ItemId/ns1:ItemIdentifierType');
        $itemType = (string)($itemType[0] ?? '');

        $itemAgencyId = $current->xpath('ns1:ItemId/ns1:AgencyId');
        $itemAgencyId = !empty($itemAgencyId) ? ((string)$itemAgencyId[0]) : null;
        $itemAgencyId = $this->determineToAgencyId($itemAgencyId);

        // Pick out the permanent location (TODO: better smarts for dealing with
        // temporary locations and multi-level location names):
        // $locationNodes = $current->xpath('ns1:HoldingsSet/ns1:Location');
        // $location = '';
        // foreach ($locationNodes as $curLoc) {
        //     $type = $curLoc->xpath('ns1:LocationType');
        //     if ((string)$type[0] == 'Permanent') {
        //         $tmp = $curLoc->xpath(
        //             'ns1:LocationName/ns1:LocationNameInstance' .
        //             '/ns1:LocationNameValue'
        //         );
        //         $location = (string)$tmp[0];
        //     }
        // }

        $locations = $current->xpath(
            'ns1:ItemOptionalFields/ns1:Location/ns1:LocationName/' .
            'ns1:LocationNameInstance'
        );
        [$location, $collection] = $this->parseLocationInstance($locations);

        $itemCallNo = $current->xpath(
            'ns1:ItemOptionalFields/ns1:ItemDescription/ns1:CallNumber'
        );
        $itemCallNo = (string)($itemCallNo[0] ?? '');

        $number = $current->xpath(
            'ns1:ItemOptionalFields/ns1:ItemDescription/' .
            'ns1:CopyNumber'
        );
        $number = (string)($number[0] ?? '');

        $volume = $current->xpath(
            'ns1:ItemOptionalFields/ns1:ItemDescription/' .
            'ns1:HoldingsInformation/ns1:UnstructuredHoldingsData'
        );
        $volume = (string)($volume[0] ?? '');

        $dateDue = $current->xpath(
            'ns1:DateDue' .
            '| ' .
            'ns1:ItemOptionalFields/ns1:DateDue'
        );
        $dateDue = !empty($dateDue)
            ? $this->displayDate((string)$dateDue[0]) : null;

        $isHoldable = $this->isItemHoldable($current);
        // Build return array:
        $return = [
            'id' => $aggregateId,
            'availability' =>  $this->isAvailable($status),
            'status' => $status,
            'item_id' => $itemId,
            'bib_id' => $bibId,
            'item_agency_id' => $itemAgencyId,
            'location' => $location,
            'reserve' => 'N',       // not supported
            'callnumber' => $itemCallNo,
            'duedate' => $dateDue,
            'volume' => $volume,
            'number' => $number,
            'barcode' => ($itemType === 'Barcode')
                ? $itemId : 'Unknown barcode',
            'is_holdable'  => $isHoldable,
            'addLink' => $this->isPatronBlocked($patron) ? false : $isHoldable,
            'holdtype' => $this->getHoldType($status),
            'storageRetrievalRequest' => 'auto',
            'addStorageRetrievalRequestLink' => 'true',
        ];
        if (strtolower($status) === 'circulation status undefined') {
            $return['use_unknown_message'] = true;
        }
        if (!empty($collection)) {
            $return['collection_desc'] = $collection;
        }

        return $return;
    }

    /**
     * Get Status
     *
     * This is responsible for retrieving the status information of a certain
     * record.
     *
     * @param string $id The record id to retrieve the holdings for
     *
     * @throws ILSException
     * @return mixed     On success, an associative array with the following keys:
     * id, availability (boolean), status, location, reserve, callnumber.
     */
    public function getStatus($id)
    {
        // For now, we'll just use getHolding, since getStatus should return a
        // subset of the same fields, and the extra values will be ignored.
        return $this->getHolding($id);
    }

    /**
     * Build NCIP2 request XML for item status information.
     *
     * @param array  $idList     IDs to look up.
     * @param string $resumption Resumption token (null for first page of set).
     * @param string $agency     Agency ID.
     *
     * @return string            XML request
     */
    protected function getStatusRequest($idList, $resumption = null, $agency = null)
    {
        $agency = $this->determineToAgencyId($agency);

        // Build a list of the types of information we want to retrieve:
        $desiredParts = [
            'Bibliographic Description',
            'Circulation Status',
            'Electronic Resource',
            'Hold Queue Length',
            'Item Description',
            'Item Use Restriction Type',
            'Location',
        ];

        // Start the XML:
        $xml = $this->getNCIPMessageStart() . '<ns1:LookupItemSet>';
        $xml .= $this->getInitiationHeaderXml($agency);

        foreach ($idList as $id) {
            $xml .= $this->getBibliographicId($id);
        }

        // Add the desired data list:
        foreach ($desiredParts as $current) {
            $xml .= $this->element('ItemElementType', $current);
        }

        // Add resumption token if necessary:
        if (!empty($resumption)) {
            $xml .= $this->element('NextItemToken', $resumption);
        }

        // Close the XML and send it to the caller:
        $xml .= '</ns1:LookupItemSet></ns1:NCIPMessage>';
        return $xml;
    }

    /**
     * Get Statuses
     *
     * This is responsible for retrieving the status information for a
     * collection of records.
     *
     * @param array $idList The array of record ids to retrieve the status for
     *
     * @throws ILSException
     * @return array        An array of getStatus() return values on success.
     */
    public function getStatuses($idList)
    {
        $status = [];

        if ($this->consortium) {
            return $status; // (empty) TODO: add support for consortial statuses.
        }
        $resumption = null;
        do {
            $request = $this->getStatusRequest($idList, $resumption);
            $response = $this->sendRequest($request);
            $bibInfo = $response->xpath(
                'ns1:LookupItemSetResponse/ns1:BibInformation'
            );

            // Build the array of statuses:
            foreach ($bibInfo as $bib) {
                $this->registerNamespaceFor($bib);
                $bibId = $bib->xpath(
                    'ns1:BibliographicId/ns1:BibliographicRecordId/' .
                    'ns1:BibliographicRecordIdentifier' .
                    ' | ' .
                    'ns1:BibliographicId/ns1:BibliographicItemId/' .
                    'ns1:BibliographicItemIdentifier'
                );
                if (empty($bibId)) {
                    throw new ILSException(
                        'Bibliographic record/item identifier missing in lookup ' .
                        'item set response'
                    );
                }
                $bibId = (string)$bibId[0];

                $holdings = $bib->xpath('ns1:HoldingsSet');

                foreach ($holdings as $holding) {
                    $this->registerNamespaceFor($holding);
                    $holdCallNo = $holding->xpath('ns1:CallNumber');
                    $holdCallNo = !empty($holdCallNo) ? (string)$holdCallNo[0]
                        : null;

                    $items = $holding->xpath('ns1:ItemInformation');

                    $holdingLocation = $holding->xpath(
                        'ns1:Location/ns1:LocationName/ns1:LocationNameInstance/' .
                        'ns1:LocationNameValue'
                    );
                    $holdingLocation = !empty($holdingLocation)
                        ? (string)$holdingLocation[0] : null;

                    foreach ($items as $item) {
                        // Get data on the current chunk of data:
                        $chunk = $this->getStatusForChunk($item);

                        $chunk['callnumber'] = empty($chunk['callnumber']) ?
                            $holdCallNo : $chunk['callnumber'];

                        // Each bibliographic ID has its own key in the $status
                        // array; make sure we initialize new arrays when necessary
                        // and then add the current chunk to the right place:
                        $chunk['id'] = $bibId;
                        if (!isset($status[$bibId])) {
                            $status[$bibId] = [];
                        }
                        $chunk['location'] = $chunk['location']
                            ?? $holdingLocation ?? null;
                        $status[$bibId][] = $chunk;
                    }
                }
            }

            // Check for resumption token:
            $resumption = $response->xpath(
                'ns1:LookupItemSetResponse/ns1:NextItemToken'
            );
            $resumption = count($resumption) > 0 ? (string)$resumption[0] : null;
        } while (!empty($resumption));
        return $status;
    }

    /**
     * Get Consortial Holding
     *
     * This is responsible for retrieving the holding information of a certain
     * consortial record.
     *
     * @param string $id     The record id to retrieve the holdings for
     * @param array  $patron Patron data
     * @param array  $ids    The (consortial) source records for the record id
     *
     * @throws DateException
     * @throws ILSException
     * @return array         On success, an associative array with the following
     * keys: id, availability (boolean), status, location, reserve, callnumber,
     * duedate, number, barcode.
     *
     * @SuppressWarnings(PHPMD.UnusedFormalParameter)
     */
    public function getConsortialHoldings(
        $id,
        array $patron = null,
        array $ids = null
    ) {
        $aggregateId = $id;

        $agencyList = [];
        $idList = [];
        if (null !== $ids) {
            foreach ($ids as $id) {
                // Need to parse out the 035$a format, e.g., "(Agency) 123"
                if (preg_match('/\(([^\)]+)\)\s*(.+)/', $id, $matches)) {
                    $matchedAgency = $matches[1];
                    $matchedId = $matches[2];
                    if (array_key_exists($matchedAgency, $this->agency)) {
                        $agencyList[] = $matchedAgency;
                        $idList[] = $matchedId;
                    }
                }
            }
        }

        $holdings = [];
        $request = $this->getStatusRequest($idList, null, $agencyList);
        $response = $this->sendRequest($request);

        $bibs = $response->xpath(
            'ns1:LookupItemSetResponse/ns1:BibInformation'
        );

        foreach ($bibs as $bib) {
            $this->registerNamespaceFor($bib);
            $bibIds = $bib->xpath(
                'ns1:BibliographicId/ns1:BibliographicRecordId/' .
                'ns1:BibliographicRecordIdentifier' .
                ' | ' .
                'ns1:BibliographicId/ns1:BibliographicItemId/' .
                'ns1:BibliographicItemIdentifier'
            );
            $bibId = (string)$bibIds[0];

            $holdingSets = $bib->xpath('ns1:HoldingsSet');
            foreach ($holdingSets as $holding) {
                $this->registerNamespaceFor($holding);
                $holdCallNo = $holding->xpath('ns1:CallNumber');
                $holdCallNo = (string)($holdCallNo[0] ?? '');
                $avail = $holding->xpath('ns1:ItemInformation');
                $eResource = $holding->xpath(
                    'ns1:ElectronicResource/ns1:ReferenceToResource'
                );
                $eResource = (string)($eResource[0] ?? '');

                $locations = $holding->xpath(
                    'ns1:Location/ns1:LocationName/ns1:LocationNameInstance'
                );
                [$holdingLocation, $collection]
                    = $this->parseLocationInstance($locations);

                // Build the array of holdings:
                foreach ($avail as $current) {
                    $chunk = $this->getHoldingsForChunk(
                        $current,
                        $aggregateId,
                        $bibId,
                        $patron
                    );
                    $chunk['callnumber'] = empty($chunk['callnumber']) ?
                        $holdCallNo : $chunk['callnumber'];
                    $chunk['eresource'] = $eResource;
                    $chunk['location'] = $chunk['location']
                        ?? $holdingLocation ?? null;
                    if (!isset($chunk['collection_desc'])
                        && !empty($collection)
                    ) {
                        $chunk['collection_desc'] = $collection;
                    }
                    $holdings[] = $chunk;
                }
            }
        }

        return $holdings;
    }

    /**
     * Get Holding
     *
     * This is responsible for retrieving the holding information of a certain
     * record.
     *
     * @param string $id      The record id to retrieve the holdings for
     * @param array  $patron  Patron data
     * @param array  $options Extra options (not currently used)
     *
     * @throws DateException
     * @throws ILSException
     * @return array         On success, an associative array with the following
     * keys: id, availability (boolean), status, location, reserve, callnumber,
     * duedate, number, barcode.
     *
     * @SuppressWarnings(PHPMD.UnusedFormalParameter)
     */
    public function getHolding($id, array $patron = null, array $options = [])
    {
        $ids = null;
        if (! $this->consortium) {
            // Translate $id into consortial (035$a) format,
            // e.g., "123" -> "(Agency) 123"
            $sourceRecord = '';
            foreach (array_keys($this->agency) as $Agency) {
                $sourceRecord = '(' . $Agency . ') ';
            }
            $sourceRecord .= $id;
            $ids = [$sourceRecord];
        }

        return $this->getConsortialHoldings($id, $patron, $ids);
    }

    /**
     * Get Purchase History
     *
     * This is responsible for retrieving the acquisitions history data for the
     * specific record (usually recently received issues of a serial).
     *
     * @param string $id The record id to retrieve the info for
     *
     * @throws ILSException
     * @return array     An array with the acquisitions data on success.
     *
     * @SuppressWarnings(PHPMD.UnusedFormalParameter)
     */
    public function getPurchaseHistory($id)
    {
        // NCIP is not able to send acquisition data
        return [];
    }

    /**
     * Patron Login
     *
     * This is responsible for authenticating a patron against the catalog.
     *
     * @param string $username The patron username
     * @param string $password The patron's password
     *
     * @throws ILSException
     * @return mixed          Associative array of patron info on successful login,
     * null on unsuccessful login.
     */
    public function patronLogin($username, $password)
    {
        $response = $this->getLookupUserResponse($username, $password);

        $id = $response->xpath(
            'ns1:LookupUserResponse/ns1:UserId/ns1:UserIdentifierValue'
        );
        if (empty($id)) {
            return null;
        }

        $patronAgencyId = $response->xpath(
            'ns1:LookupUserResponse/ns1:UserId/ns1:AgencyId'
        );
        $first = $response->xpath(
            'ns1:LookupUserResponse/ns1:UserOptionalFields/ns1:NameInformation/' .
            'ns1:PersonalNameInformation/ns1:StructuredPersonalUserName/' .
            'ns1:GivenName'
        );
        $last = $response->xpath(
            'ns1:LookupUserResponse/ns1:UserOptionalFields/ns1:NameInformation/' .
            'ns1:PersonalNameInformation/ns1:StructuredPersonalUserName/' .
            'ns1:Surname'
        );
        $email = $response->xpath(
            'ns1:LookupUserResponse/ns1:UserOptionalFields/' .
            'ns1:UserAddressInformation/ns1:ElectronicAddress/' .
                'ns1:ElectronicAddressData'
        );

        // Fill in basic patron details:
        return [
            'id' => (string)$id[0],
            'patronAgencyId' => !empty($patronAgencyId)
                ? (string)$patronAgencyId[0] : null,
            'cat_username' => $username,
            'cat_password' => $password,
            'email' => !empty($email) ? (string)$email[0] : null,
            'major' => null,
            'college' => null,
            'firstname' => (string)($first[0] ?? ''),
            'lastname' => (string)($last[0] ?? ''),
        ];
    }

    /**
     * Get Patron Transactions
     *
     * This is responsible for retrieving all transactions (i.e. checked out items)
     * by a specific patron.
     *
     * @param array $patron The patron array from patronLogin
     *
     * @throws DateException
     * @throws ILSException
     * @return array        Array of the patron's transactions on success.
     */
    public function getMyTransactions($patron)
    {
        $response = $this->getLookupUserResponse(
            $patron['cat_username'],
            $patron['cat_password']
        );

        $retVal = [];
        $list = $response->xpath('ns1:LookupUserResponse/ns1:LoanedItem');
        foreach ($list as $current) {
            $this->registerNamespaceFor($current);
            $tmp = $current->xpath('ns1:DateDue');
            // DateDue could be omitted in response
            $due = $this->displayDate(!empty($tmp) ? (string)$tmp[0] : null);
            $title = $current->xpath('ns1:Title');
            $itemId = $current->xpath('ns1:ItemId/ns1:ItemIdentifierValue');
            $itemId = (string)$itemId[0];
            $bibId = $current->xpath(
                'ns1:Ext/ns1:BibliographicDescription/' .
                'ns1:BibliographicRecordId/ns1:BibliographicRecordIdentifier' .
                ' | ' .
                'ns1:Ext/ns1:BibliographicDescription/' .
                'ns1:BibliographicItemId/ns1:BibliographicItemIdentifier'
            );
            $itemAgencyId = $current->xpath(
                'ns1:Ext/ns1:BibliographicDescription/' .
                'ns1:BibliographicRecordId/ns1:AgencyId' .
                ' | ' .
                'ns1:ItemId/ns1:AgencyId'
            );

            $renewable = $this->disableRenewals
                ? false
                : empty($current->xpath('ns1:Ext/ns1:RenewalNotPermitted'));

            $itemAgencyId = !empty($itemAgencyId) ? (string)$itemAgencyId[0] : null;
            $bibId = !empty($bibId) ? (string)$bibId[0] : null;
            if ($bibId === null || $itemAgencyId === null || empty($due)) {
                $itemType = $current->xpath('ns1:ItemId/ns1:ItemIdentifierType');
                $itemType = !empty($itemType) ? (string)$itemType[0] : null;
                $itemRequest = $this->getLookupItemRequest($itemId, $itemType);
                $itemResponse = $this->sendRequest($itemRequest);
            }
            if ($bibId === null) {
                $bibId = $itemResponse->xpath(
                    'ns1:LookupItemResponse/ns1:ItemOptionalFields/' .
                    'ns1:BibliographicDescription/ns1:BibliographicItemId/' .
                    'ns1:BibliographicItemIdentifier' .
                    ' | ' .
                    'ns1:LookupItemResponse/ns1:ItemOptionalFields/' .
                    'ns1:BibliographicDescription/ns1:BibliographicRecordId/' .
                    'ns1:BibliographicRecordIdentifier'
                );
                // Hack to account for bibs from other non-local institutions
                // temporarily until consortial functionality is enabled.
                $bibId = !empty($bibId) ? (string)$bibId[0] : "1";
            }
            if ($itemAgencyId === null) {
                $itemAgencyId = $itemResponse->xpath(
                    'ns1:LookupItemResponse/ns1:ItemOptionalFields/' .
                    'ns1:BibliographicDescription/ns1:BibliographicRecordId/' .
                    'ns1:AgencyId' .
                    ' | ' .
                    'ns1:LookupItemResponse/ns1:ItemId/ns1:AgencyId'
                );
                $itemAgencyId = !empty($itemAgencyId)
                    ? (string)$itemAgencyId[0] : null;
            }
            if (empty($due)) {
                $rawDueDate = $itemResponse->xpath(
                    'ns1:LookupItemResponse/ns1:ItemOptionalFields/' .
                    'ns1:DateDue'
                );
                $due = $this->displayDate(
                    !empty($rawDueDate) ? (string)$rawDueDate[0] : null
                );
            }

            $retVal[] = [
                'id' => $bibId,
                'item_agency_id' => $itemAgencyId,
                'patronAgencyId' => $patron['patronAgencyId'],
                'duedate' => $due,
                'title' => !empty($title) ? (string)$title[0] : null,
                'item_id' => $itemId,
                'renewable' => $renewable,
            ];
        }

        return $retVal;
    }

    /**
     * Get Patron Fines
     *
     * This is responsible for retrieving all fines by a specific patron.
     *
     * @param array $patron The patron array from patronLogin
     *
     * @throws DateException
     * @throws ILSException
     * @return mixed        Array of the patron's fines on success.
     */
    public function getMyFines($patron)
    {
        $response = $this->getLookupUserResponse(
            $patron['cat_username'],
            $patron['cat_password']
        );

        $list = $response->xpath(
            'ns1:LookupUserResponse/ns1:UserFiscalAccount/ns1:AccountDetails'
        );

        $fines = [];
        foreach ($list as $current) {
            $this->registerNamespaceFor($current);

            $amount = $current->xpath(
                'ns1:FiscalTransactionInformation/ns1:Amount/ns1:MonetaryValue'
            );
            $amount = (string)($amount[0] ?? '');
            $date = $current->xpath('ns1:AccrualDate');
            $date = $this->displayDate(!empty($date) ? (string)$date[0] : null);
            $desc = $current->xpath(
                'ns1:FiscalTransactionInformation/ns1:FiscalTransactionType'
            );
            $desc = (string)($desc[0] ?? '');

            $bibId = $current->xpath(
                'ns1:FiscalTransactionInformation/ns1:ItemDetails/' .
                'ns1:BibliographicDescription/ns1:BibliographicRecordId/' .
                'ns1:BibliographicRecordIdentifier' .
                ' | ' .
                'ns1:FiscalTransactionInformation/ns1:ItemDetails/' .
                'ns1:BibliographicDescription/ns1:BibliographicItemId/' .
                'ns1:BibliographicItemIdentifier'
            );
            $id = (string)($bibId[0] ?? '');
            $fines[] = [
                'amount' => $amount,
                'balance' => $amount,
                'checkout' => '',
                'fine' => $desc,
                'duedate' => '',
                'createdate' => $date,
                'id' => $id
            ];
        }
        return $fines;
    }

    /**
     * Get Patron requests by type
     *
     * This is responsible for retrieving all holds by a specific patron.
     *
     * @param array $patron The patron array from patronLogin
     * @param array $types  Request types
     *
     * @throws DateException
     * @throws ILSException
     * @return array        Array of the patron's holds on success.
     */
    protected function getMyRequests(array $patron, array $types)
    {
        $response = $this->getLookupUserResponse(
            $patron['cat_username'],
            $patron['cat_password']
        );

        $retVal = [];
        $requests = $response->xpath('ns1:LookupUserResponse/ns1:RequestedItem');

        foreach ($requests as $current) {
            $this->registerNamespaceFor($current);
            $id = $current->xpath(
                'ns1:Ext/ns1:BibliographicDescription/' .
                'ns1:BibliographicRecordId/ns1:BibliographicRecordIdentifier' .
                ' | ' .
                'ns1:Ext/ns1:BibliographicDescription/' .
                'ns1:BibliographicItemId/ns1:BibliographicItemIdentifier' .
                ' | ' .
                'ns1:BibliographicId/' .
                'ns1:BibliographicRecordId/ns1:BibliographicRecordIdentifier' .
                ' | ' .
                'ns1:BibliographicId/' .
                'ns1:BibliographicItemId/ns1:BibliographicItemIdentifier'
            );
            $itemAgencyId = $current->xpath(
                'ns1:Ext/ns1:BibliographicDescription/' .
                'ns1:BibliographicRecordId/ns1:AgencyId'
            );

            $title = $current->xpath('ns1:Title');
            $pos = $current->xpath('ns1:HoldQueuePosition');
            $requestId = $current->xpath('ns1:RequestId/ns1:RequestIdentifierValue');
            $itemId = $current->xpath('ns1:ItemId/ns1:ItemIdentifierValue');
            $pickupLocation = $current->xpath('ns1:PickupLocation');
            $created = $current->xpath('ns1:DatePlaced');
            $created = $this->displayDate(
                !empty($created) ? (string)$created[0] : null
            );
            $expireDate = $current->xpath('ns1:PickupExpiryDate');
            $expireDate = $this->displayDate(
                !empty($expireDate) ? (string)$expireDate[0] : null
            );

            $requestStatusType = $current->xpath('ns1:RequestStatusType');
            $status = !empty($requestStatusType) ? (string)$requestStatusType[0]
                : null;
            $available = strtolower($status) === $this->requestAvailableStatus;

            // Only return requests of desired type
            if ($this->checkRequestType($current, $types)) {
                $retVal[] = [
                    'id' => (string)($id[0] ?? ''),
                    'create' => $created,
                    'expire' => $expireDate,
                    'title' => !empty($title) ? (string)$title[0] : null,
                    'position' => !empty($pos) ? (string)$pos[0] : null,
                    'requestId' => !empty($requestId) ? (string)$requestId[0] : null,
                    'item_agency_id' => !empty($itemAgencyId)
                        ? (string)$itemAgencyId[0] : null,
                    'canceled' => $this->isRequestCancelled($status),
                    'item_id' => !empty($itemId[0]) ? (string)$itemId[0] : null,
                    'location' => !empty($pickupLocation[0])
                        ? (string)$pickupLocation[0] : null,
                    'available' => $available,
                ];
            }
        }
        return $retVal;
    }

    /**
     * Get Patron Holds
     *
     * This is responsible for retrieving all holds by a specific patron.
     *
     * @param array $patron The patron array from patronLogin
     *
     * @throws DateException
     * @throws ILSException
     * @return array        Array of the patron's holds on success.
     */
    public function getMyHolds($patron)
    {
        return $this->getMyRequests($patron, $this->holdRequestTypes);
    }

    /**
     * Get Patron Profile
     *
     * This is responsible for retrieving the profile for a specific patron.
     *
     * @param array $patron The patron array
     *
     * @throws ILSException
     * @return array        Array of the patron's profile data on success.
     */
    public function getMyProfile($patron)
    {
        $response = $this->getLookupUserResponse(
            $patron['cat_username'],
            $patron['cat_password']
        );

        $firstname = $response->xpath(
            'ns1:LookupUserResponse/ns1:UserOptionalFields/ns1:NameInformation/' .
            'ns1:PersonalNameInformation/ns1:StructuredPersonalUserName/' .
            'ns1:GivenName'
        );
        $lastname = $response->xpath(
            'ns1:LookupUserResponse/ns1:UserOptionalFields/ns1:NameInformation/' .
            'ns1:PersonalNameInformation/ns1:StructuredPersonalUserName/' .
            'ns1:Surname'
        );
        if (empty($firstname) && empty($lastname)) {
            $lastname = $response->xpath(
                'ns1:LookupUserResponse/ns1:UserOptionalFields/' .
                'ns1:NameInformation/ns1:PersonalNameInformation/' .
                'ns1:UnstructuredPersonalUserName'
            );
        }

        $address1 = $response->xpath(
            'ns1:LookupUserResponse/ns1:UserOptionalFields/' .
            'ns1:UserAddressInformation/ns1:PhysicalAddress/' .
            'ns1:StructuredAddress/ns1:Line1' .
            '|' .
            'ns1:LookupUserResponse/ns1:UserOptionalFields/' .
            'ns1:UserAddressInformation/ns1:PhysicalAddress/' .
            'ns1:StructuredAddress/ns1:Street'
        );
        $address1 = !empty($address1) ? (string)$address1[0] : null;
        $address2 = $response->xpath(
            'ns1:LookupUserResponse/ns1:UserOptionalFields/' .
            'ns1:UserAddressInformation/ns1:PhysicalAddress/' .
            'ns1:StructuredAddress/ns1:Line2' .
            '|' .
            'ns1:LookupUserResponse/ns1:UserOptionalFields/' .
            'ns1:UserAddressInformation/ns1:PhysicalAddress/' .
            'ns1:StructuredAddress/ns1:Locality'
        );
        $address2 = !empty($address2) ? (string)$address2[0] : null;
        $zip = $response->xpath(
            'ns1:LookupUserResponse/ns1:UserOptionalFields/' .
            'ns1:UserAddressInformation/ns1:PhysicalAddress/' .
            'ns1:StructuredAddress/ns1:PostalCode'
        );
        $zip = !empty($zip) ? (string)$zip[0] : null;

        if (empty($address1)) {
            // TODO: distinguish between more formatting types; look
            // at the UnstructuredAddressType field and handle multiple options.
            $address = $response->xpath(
                'ns1:LookupUserResponse/ns1:UserOptionalFields/' .
                'ns1:UserAddressInformation/ns1:PhysicalAddress/' .
                'ns1:UnstructuredAddress/ns1:UnstructuredAddressData'
            );
            $address = explode("\n", trim((string)($address[0] ?? '')));
            $address1 = $address[0] ?? null;
            $address2 = ($address[1] ?? null);
            if (isset($address[2])) {
                $address2 .= ', ' . $address[2];
            }
            $zip = $zip ?? $address[3] ?? null;
        }

        $expirationDate = $response->xpath(
            'ns1:LookupUserResponse/ns1:UserOptionalFields/ns1:UserPrivilege/' .
            'ns1:ValidToDate'
        );
        $expirationDate = !empty($expirationDate) ?
            $this->displayDate((string)$expirationDate[0]) : null;

        return [
            'firstname' => (string)($firstname[0] ?? null),
            'lastname' => (string)($lastname[0] ?? null),
            'address1' => $address1,
            'address2' => $address2,
            'zip' => $zip,
            'phone' => null,  // TODO: phone number support
            'group' => null,
            'expiration_date' => $expirationDate,
        ];
    }

    /**
     * Get New Items
     *
     * Retrieve the IDs of items recently added to the catalog.
     *
     * @param int $page    Page number of results to retrieve (counting starts at 1)
     * @param int $limit   The size of each page of results to retrieve
     * @param int $daysOld The maximum age of records to retrieve in days (max. 30)
     * @param int $fundId  optional fund ID to use for limiting results (use a value
     * returned by getFunds, or exclude for no limit); note that "fund" may be a
     * misnomer - if funds are not an appropriate way to limit your new item
     * results, you can return a different set of values from getFunds. The
     * important thing is that this parameter supports an ID returned by getFunds,
     * whatever that may mean.
     *
     * @throws ILSException
     * @return array       Associative array with 'count' and 'results' keys
     *
     * @SuppressWarnings(PHPMD.UnusedFormalParameter)
     */
    public function getNewItems($page, $limit, $daysOld, $fundId = null)
    {
        // NCIP is not able to send acquisition data
        return [];
    }

    /**
     * Get Funds
     *
     * Return a list of funds which may be used to limit the getNewItems list.
     *
     * @throws ILSException
     * @return array An associative array with key = fund ID, value = fund name.
     */
    public function getFunds()
    {
        // NCIP is not able to send acquisition data, so we don't need getFunds
        return [];
    }

    /**
     * Get Departments
     *
     * Obtain a list of departments for use in limiting the reserves list.
     *
     * @throws ILSException
     * @return array An associative array with key = dept. ID, value = dept. name.
     */
    public function getDepartments()
    {
        // NCIP does not support course reserves
        return [];
    }

    /**
     * Get Instructors
     *
     * Obtain a list of instructors for use in limiting the reserves list.
     *
     * @throws ILSException
     * @return array An associative array with key = ID, value = name.
     */
    public function getInstructors()
    {
        // NCIP does not support course reserves
        return [];
    }

    /**
     * Get Courses
     *
     * Obtain a list of courses for use in limiting the reserves list.
     *
     * @throws ILSException
     * @return array An associative array with key = ID, value = name.
     */
    public function getCourses()
    {
        // NCIP does not support course reserves
        return [];
    }

    /**
     * Find Reserves
     *
     * Obtain information on course reserves.
     *
     * @param string $course ID from getCourses (empty string to match all)
     * @param string $inst   ID from getInstructors (empty string to match all)
     * @param string $dept   ID from getDepartments (empty string to match all)
     *
     * @throws ILSException
     * @return array An array of associative arrays representing reserve items.
     *
     * @SuppressWarnings(PHPMD.UnusedFormalParameter)
     */
    public function findReserves($course, $inst, $dept)
    {
        // NCIP does not support course reserves
        return [];
    }

    /**
     * Get suppressed records.
     *
     * @throws ILSException
     * @return array ID numbers of suppressed records in the system.
     */
    public function getSuppressedRecords()
    {
        // NCIP does not support this
        return [];
    }

    /**
     * Public Function which retrieves Holds, StorageRetrivalRequests, and
     * Consortial settings from the driver ini file.
     *
     * @param string $function The name of the feature to be checked
     * @param array  $params   Optional feature-specific parameters (array)
     *
     * @return array An array with key-value pairs.
     *
     * @SuppressWarnings(PHPMD.UnusedFormalParameter)
     */
    public function getConfig($function, $params = null)
    {
        if ($function == 'Holds') {
            $extraHoldFields = empty($this->getPickUpLocations(null))
                ? 'comments:requiredByDate'
                : 'comments:pickUpLocation:requiredByDate';
            return [
                'HMACKeys' => 'item_id:holdtype:item_agency_id:id:bib_id',
                'extraHoldFields' => $extraHoldFields,
                'defaultRequiredDate' => '0:2:0',
                'consortium' => $this->consortium,
            ];
        }
        if ($function == 'StorageRetrievalRequests') {
            $extraFields = empty($this->getPickUpLocations(null))
                ? 'comments:requiredByDate:item-issue'
                : 'comments:pickUpLocation:requiredByDate:item-issue';
            return [
                'HMACKeys' => 'id:item_id:item_agency_id:id:bib_id',
                'extraFields' => $extraFields,
                'defaultRequiredDate' => '0:2:0',
            ];
        }
        return [];
    }

    /**
     * Get Default Pick Up Location
     *
     * Returns the default pick up location set in HorizonXMLAPI.ini
     *
     * @param array $patron      Patron information returned by the patronLogin
     * method.
     * @param array $holdDetails Optional array, only passed in when getting a list
     * in the context of placing a hold; contains most of the same values passed to
     * placeHold, minus the patron data.  May be used to limit the pickup options
     * or may be ignored.
     *
     * @return string A location ID
     *
     * @SuppressWarnings(PHPMD.UnusedFormalParameter)
     */
    public function getDefaultPickUpLocation($patron, $holdDetails = null)
    {
        return $this->pickupLocations[$patron['patronAgencyId']][0]['locationID'];
    }

    /**
     * Return patron blocks
     *
     * @param array $patron Patron data from patronLogin method
     *
     * @return array
     * @throws ILSException
     */
    protected function getPatronBlocks($patron = null): ?array
    {
        if (empty($patron)) {
            return [];
        }
        $response = $this->getLookupUserResponse($patron['cat_username']);
        $blocks = $response->xpath(
            'ns1:LookupUserResponse/ns1:UserOptionalFields/ns1:BlockOrTrap/' .
            'ns1:BlockOrTrapType'
        );
        $blocks = ($blocks === false) ? [] : $blocks;
        return array_map(
            function ($block) {
                return (string)$block;
            },
            $blocks
        );
    }

    /**
     * Helper function to distinguish if blocks are really blocking patron from
     * actions on ILS, or if they are more like notifies
     *
     * @param array $patron Patron from patronLogin
     *
     * @return bool
     * @throws ILSException
     */
    protected function isPatronBlocked(?array $patron): bool
    {
        $blocks = $this->getPatronBlocks($patron);
        $blocks = array_filter(
            $blocks,
            function ($item) {
                return strpos($item, 'Block') === 0;
            }
        );
        return !empty($blocks);
    }

    /**
     * Get Pick Up Locations
     *
     * This is responsible get a list of valid library locations for holds / recall
     * retrieval
     *
     * @param array $patron      Patron information returned by the patronLogin
     * method.
     * @param array $holdDetails Optional array, only passed in when getting a list
     * in the context of placing or editing a hold.  When placing a hold, it contains
     * most of the same values passed to placeHold, minus the patron data.  When
     * editing a hold it contains all the hold information returned by getMyHolds.
     * May be used to limit the pickup options or may be ignored.  The driver must
     * not add new options to the return array based on this data or other areas of
     * VuFind may behave incorrectly.
     *
     * @return array        An array of associative arrays with locationID and
     * locationDisplay keys
     *
     * @SuppressWarnings(PHPMD.UnusedFormalParameter)
     */
    public function getPickUpLocations($patron, $holdDetails = null)
    {
        if (!isset($this->pickupLocations)) {
            $this->loadPickUpLocations();
        }
        return array_values($this->pickupLocations);
    }

    /**
     * Get Patron Storage Retrieval Requests
     *
     * This is responsible for retrieving all call slips by a specific patron.
     *
     * @param array $patron The patron array from patronLogin
     *
     * @return array        Array of the patron's storage retrieval requests.
     */
    public function getMyStorageRetrievalRequests($patron)
    {
        return $this->getMyRequests($patron, $this->storageRetrievalRequestTypes);
    }

    /**
     * Check if storage retrieval request available
     *
     * This is responsible for determining if an item is requestable
     *
     * @param string $id     The Bib ID
     * @param array  $data   An Array of item data
     * @param patron $patron An array of patron data
     *
     * @return bool True if request is valid, false if not
     *
     * @SuppressWarnings(PHPMD.UnusedFormalParameter)
     */
    public function checkStorageRetrievalRequestIsValid($id, $data, $patron)
    {
        return true;
    }

    /**
     * Place Storage Retrieval Request (Call Slip)
     *
     * Attempts to place a call slip request on a particular item and returns
     * an array with result details
     *
     * @param array $details An array of item and patron data
     *
     * @return mixed An array of data on the request including
     * whether or not it was successful.
     */
    public function placeStorageRetrievalRequest($details)
    {
        return $this->placeRequest($details, 'Stack Retrieval');
    }

    /**
     * Get Renew Details
     *
     * This function returns the item id as a string which is then used
     * as submitted form data in checkedOut.php. This value is then extracted by
     * the RenewMyItems function.
     *
     * @param array $checkOutDetails An array of item data
     *
     * @return string Data for use in a form field
     */
    public function getRenewDetails($checkOutDetails)
    {
        return $checkOutDetails['item_agency_id'] .
            "|" . $checkOutDetails['item_id'];
    }

    /**
     * Place Hold
     *
     * Attempts to place a hold or recall on a particular item and returns
     * an array with result details or throws an exception on failure of support
     * classes
     *
     * @param array $details An array of item and patron data
     *
     * @throws ILSException
     * @return mixed An array of data on the request including
     * whether or not it was successful
     */
    public function placeHold($details)
    {
        return $this->placeRequest($details, $details['holdtype']);
    }

    /**
     * Place a general request
     *
     * Attempts to place a hold or recall on a particular item and returns
     * an array with result details or throws an exception on failure of support
     * classes
     *
     * @param array  $details An array of item and patron data
     * @param string $type    Type of request, could be 'Hold' or 'Stack Retrieval'
     *
     * @throws ILSException
     * @return mixed An array of data on the request including
     * whether or not it was successful
     */
    public function placeRequest($details, $type = 'Hold')
    {
        $msgPrefix = ($type == 'Stack Retrieval') ? 'storage_retrieval_' : 'hold_';
        $username = $details['patron']['cat_username'];
        $password = $details['patron']['cat_password'];
        $bibId = $details['bib_id'];
        $itemId = $details['item_id'];
        $requestType = $details['holdtype'] ?? $type;
        $pickUpLocation = null;
        if (isset($details['pickUpLocation'])) {
            [, $pickUpLocation] = explode("|", $details['pickUpLocation']);
        }

        $convertedDate = $this->dateConverter->convertFromDisplayDate(
            'U',
            $details['requiredBy']
        );
        $lastInterestDate = \DateTime::createFromFormat('U', $convertedDate);
        $lastInterestDate->setTime(23, 59, 59);
        $lastInterestDateStr = $lastInterestDate->format('c');
        $request = $this->getRequest(
            $username,
            $password,
            $bibId,
            $itemId,
            $details['patron']['patronAgencyId'],
            $details['item_agency_id'],
            $requestType,
            "Item",
            $lastInterestDateStr,
            $pickUpLocation,
            $username
        );
        $response = $this->sendRequest($request);

        $success = $response->xpath(
            'ns1:RequestItemResponse/ns1:ItemId/ns1:ItemIdentifierValue' .
            ' | ' .
            'ns1:RequestItemResponse/ns1:RequestId/ns1:RequestIdentifierValue'
        );

        try {
            $this->checkResponseForError($response);
        } catch (ILSException $exception) {
            $failureReturn = ['success' => false];
            $problemDescription = $this->getProblemDescription(
                $response,
                ['ProblemType'],
                false
            );
            if (!empty($problemDescription)) {
                $failureReturn['sysMessage']
                    = $this->translateMessage($problemDescription);
            }
            return $failureReturn;
        }
<<<<<<< HEAD

        return !empty($success) ? ['success' => true] : ['success' => false];
=======
        $this->invalidateResponseCache('LookupUser', $username);
        return !empty($success) ? $successReturn : $failureReturn;
>>>>>>> 545d57e2
    }

    /**
     * General cancel request method
     *
     * Attempts to Cancel a request on a particular item. The data in
     * $cancelDetails['details'] is determined by getCancelRequestDetails().
     *
     * @param array  $cancelDetails An array of item and patron data
     * @param string $type          Type of request, could be: 'Hold',
     * 'Stack Retrieval'
     *
     * @return array               An array of data on each request including
     * whether or not it was successful.
     */
    public function handleCancelRequest($cancelDetails, $type = 'Hold')
    {
        $msgPrefix = ($type === 'Stack Retrieval')
            ? 'storage_retrieval_request_cancel_'
            : 'hold_cancel_';
        $count = 0;
        $username = $cancelDetails['patron']['cat_username'];
        $password = $cancelDetails['patron']['cat_password'];
        $patronAgency = $cancelDetails['patron']['patronAgencyId'];
        $details = $cancelDetails['details'];
        $patronId = $cancelDetails['patron']['id'] ?? null;
        $response = [];
        $failureReturn = [
            'success' => false,
            'status' => $msgPrefix . 'fail',
        ];
        $successReturn = [
            'success' => true,
            'status' => $msgPrefix . 'success',
        ];

        foreach ($details as $detail) {
            [$itemAgencyId, $requestId, $itemId] = explode("|", $detail);
            $request = $this->getCancelRequest(
                $username,
                $password,
                $patronAgency,
                $itemAgencyId,
                $requestId,
                $type,
                $itemId,
                $patronId
            );
            $cancelRequestResponse = $this->sendRequest($request);
            $userId = $cancelRequestResponse->xpath(
                'ns1:CancelRequestItemResponse/' .
                'ns1:UserId/ns1:UserIdentifierValue'
            );
            $itemId = $itemId ?? $requestId;
            try {
                $this->checkResponseForError($cancelRequestResponse);
            } catch (ILSException $exception) {
                $response[$itemId] = $failureReturn;
                continue;
            }
            if ($userId) {
                $count++;
                $response[$itemId] = $successReturn;
            } else {
                $response[$itemId] = $failureReturn;
            }
        }
        $this->invalidateResponseCache('LookupUser', $username);
        $result = ['count' => $count, 'items' => $response];
        return $result;
    }

    /**
     * Cancel Holds
     *
     * Attempts to Cancel a hold or recall on a particular item. The
     * data in $cancelDetails['details'] is determined by getCancelHoldDetails().
     *
     * @param array $cancelDetails An array of item and patron data
     *
     * @return array               An array of data on each request including
     * whether or not it was successful.
     */
    public function cancelHolds($cancelDetails)
    {
        return $this->handleCancelRequest($cancelDetails, 'Hold');
    }

    /**
     * Get Cancel Request Details
     *
     * General method for getting details for cancel requests
     *
     * @param array $details An array of item data
     *
     * @return string Data for use in a form field
     */
    public function getCancelRequestDetails($details)
    {
        if ($details['available']) {
            return '';
        }
        return $details['item_agency_id'] .
            "|" . $details['requestId'] .
            "|" . $details['item_id'];
    }

    /**
     * Get Cancel Hold Details
     *
     * This function returns the item id and recall id as a string
     * separated by a pipe, which is then submitted as form data in Hold.php. This
     * value is then extracted by the CancelHolds function.  item id is used as the
     * array key in the response.
     *
     * @param array $holdDetails A single hold array from getMyHolds
     * @param array $patron      Patron information from patronLogin
     *
     * @return string Data for use in a form field
     *
     * @SuppressWarnings(PHPMD.UnusedFormalParameter)
     */
    public function getCancelHoldDetails($holdDetails, $patron = [])
    {
        return $this->getCancelRequestDetails($holdDetails);
    }

    /**
     * Cancel Storage Retrieval Requests (Call Slips)
     *
     * Attempts to Cancel a call slip on a particular item. The
     * data in $cancelDetails['details'] is determined by
     * getCancelStorageRetrievalRequestDetails().
     *
     * @param array $cancelDetails An array of item and patron data
     *
     * @return array               An array of data on each request including
     * whether or not it was successful.
     */
    public function cancelStorageRetrievalRequests($cancelDetails)
    {
        return $this->handleCancelRequest($cancelDetails, 'Stack Retrieval');
    }

    /**
     * Get Cancel Storage Retrieval Request (Call Slip) Details
     *
     * This function returns the item id and call slip id as a
     * string separated by a pipe, which is then submitted as form data. This
     * value is then extracted by the CancelStorageRetrievalRequests function.
     * The item id is used as the key in the return value.
     *
     * @param array $details An array of item data
     * @param array $patron  Patron information from patronLogin
     *
     * @return string Data for use in a form field
     *
     * @SuppressWarnings(PHPMD.UnusedFormalParameter)
     */
    public function getCancelStorageRetrievalRequestDetails($details, $patron)
    {
        return $this->getCancelRequestDetails($details);
    }

    /**
     * Renew My Items
     *
     * Function for attempting to renew a patron's items.  The data in
     * $renewDetails['details'] is determined by getRenewDetails().
     *
     * @param array $renewDetails An array of data required for renewing items
     * including the Patron ID and an array of renewal IDS
     *
     * @return array              An array of renewal information keyed by item ID
     */
    public function renewMyItems($renewDetails)
    {
        $details = [];
        $username = $renewDetails['patron']['cat_username'];
        foreach ($renewDetails['details'] as $detail) {
            [$agencyId, $itemId] = explode("|", $detail);
            $failureReturn = [
                "success" => false,
                "item_id" => $itemId,
            ];
            if ($this->disableRenewals) {
                $details[$itemId] = $failureReturn;
                continue;
            }
            $request = $this->getRenewRequest(
                $username,
                $renewDetails['patron']['cat_password'],
                $itemId,
                $agencyId,
                $renewDetails['patron']['patronAgencyId'],
                $username
            );
            $response = $this->sendRequest($request);
            $dueDateXml = $response->xpath('ns1:RenewItemResponse/ns1:DateDue');
            $dueDate = '';
            $dueTime = '';
            if (!empty($dueDateXml)) {
                $dueDateString = (string)$dueDateXml[0];
                $dueDate = $this->displayDate($dueDateString);
                $dueTime = $this->displayTime($dueDateString);
            }

            if ($dueDate !== '') {
                $details[$itemId] = [
                    "success" => true,
                    "new_date" => $dueDate,
                    "new_time" => $dueTime,
                    "item_id" => $itemId,
                ];
            } else {
                $details[$itemId] = $failureReturn;
            }
        }
        $this->invalidateResponseCache('LookupUser', $username);
        return [ 'blocks' => false, 'details' => $details];
    }

    /**
     * Check whether the patron has any blocks on their account.
     *
     * @param array $patron Patron data from patronLogin().
     *
     * @return mixed A boolean false if no blocks are in place and an array
     * of block reasons if blocks are in place
     * @throws ILSException
     */
    public function getAccountBlocks($patron)
    {
        $blocks = $this->getPatronBlocks($patron);
        $blocks = array_map(
            function ($block) {
                return $this->translateMessage($this->blockCodes[$block] ?? $block);
            },
            $blocks
        );
        return empty($blocks) ? false : array_unique($blocks);
    }

    /**
     * Helper function to build the request XML to cancel a request:
     *
     * @param string $username     Username for login
     * @param string $password     Password for login
     * @param string $patronAgency Agency for patron
     * @param string $itemAgencyId Agency ID for item
     * @param string $requestId    Id of the request to cancel
     * @param string $type         The type of request to cancel (Hold, etc)
     * @param string $itemId       Item identifier
     * @param string $patronId     Patron identifier
     *
     * @return string           NCIP request XML
     */
    protected function getCancelRequest(
        $username,
        $password,
        $patronAgency,
        $itemAgencyId,
        $requestId,
        $type,
        $itemId,
        $patronId = null
    ) {
        if (empty($requestId) && empty($itemId)) {
            throw new ILSException('No identifiers for CancelRequest');
        }
        $itemAgencyId = $this->determineToAgencyId($itemAgencyId);
        $ret = $this->getNCIPMessageStart() .
            '<ns1:CancelRequestItem>' .
            $this->getInitiationHeaderXml($patronAgency) .
            $this->getAuthenticationInputXml($username, $password);

        $ret .= $this->getUserIdXml($patronAgency, $patronId);

        if (!empty($requestId)) {
            $ret .=
                '<ns1:RequestId>' .
                    $this->element('AgencyId', $itemAgencyId) .
                    $this->element('RequestIdentifierValue', $requestId) .
                '</ns1:RequestId>';
        }
        if (!empty($itemId)) {
            $ret .= $this->getItemIdXml($itemAgencyId, $itemId);
        }
        $ret .= $this->getRequestTypeXml($type) .
            '</ns1:CancelRequestItem></ns1:NCIPMessage>';
        return $ret;
    }

    /**
     * Helper function to build the request XML to request an item
     * (Hold, Storage Retrieval, etc)
     *
     * @param string $username         Username for login
     * @param string $password         Password for login
     * @param string $bibId            Bib Id of item to request
     * @param string $itemId           Id of item to request
     * @param string $patronAgencyId   Patron agency ID
     * @param string $itemAgencyId     Item agency ID
     * @param string $requestType      Type of the request (Hold, Callslip, etc)
     * @param string $requestScope     Level of request (title, item, etc)
     * @param string $lastInterestDate Last date interested in item
     * @param string $pickupLocation   Code of location to pickup request
     * @param string $patronId         Patron internal identifier
     *
     * @return string          NCIP request XML
     */
    protected function getRequest(
        $username,
        $password,
        $bibId,
        $itemId,
        $patronAgencyId,
        $itemAgencyId,
        $requestType,
        $requestScope,
        $lastInterestDate,
        $pickupLocation = null,
        $patronId = null
    ) {
        $ret = $this->getNCIPMessageStart() .
            '<ns1:RequestItem>' .
            $this->getInitiationHeaderXml($patronAgencyId) .
            $this->getAuthenticationInputXml($username, $password) .
            $this->getUserIdXml($patronAgencyId, $patronId) .
            $this->getBibliographicId($bibId) .
            $this->getItemIdXml($itemAgencyId, $itemId) .
            $this->getRequestTypeXml($requestType, $requestScope);

        if (!empty($pickupLocation)) {
            $ret .= $this->element('PickupLocation', $pickupLocation);
        }
        if (!empty($lastInterestDate)) {
            $ret .= $this->element('NeedBeforeDate', $lastInterestDate);
        }
        $ret .= '</ns1:RequestItem></ns1:NCIPMessage>';
        return $ret;
    }

    /**
     * Helper function to build the request XML to renew an item:
     *
     * @param string $username       Username for login
     * @param string $password       Password for login
     * @param string $itemId         Id of item to renew
     * @param string $itemAgencyId   Agency of Item Id to renew
     * @param string $patronAgencyId Agency of patron
     * @param string $patronId       Internal patron id
     *
     * @return string          NCIP request XML
     */
    protected function getRenewRequest(
        $username,
        $password,
        $itemId,
        $itemAgencyId,
        $patronAgencyId,
        $patronId = null
    ) {
        $itemAgencyId = $this->determineToAgencyId($itemAgencyId);
        return $this->getNCIPMessageStart() .
            '<ns1:RenewItem>' .
            $this->getInitiationHeaderXml($patronAgencyId) .
            $this->getAuthenticationInputXml($username, $password) .
            $this->getUserIdXml($patronAgencyId, $patronId) .
            $this->getItemIdXml($itemAgencyId, $itemId) .
            '</ns1:RenewItem></ns1:NCIPMessage>';
    }

    /**
     * Helper function to build the request XML to log in a user
     * and/or retrieve loaned items / request information
     *
     * @param string $username       Username for login
     * @param string $password       Password for login
     * @param string $patronAgencyId Patron agency ID (optional)
     * @param array  $extras         Extra elements to include in the request
     * @param string $patronId       Patron internal identifier
     *
     * @return string          NCIP request XML
     */
    protected function getLookupUserRequest(
        $username,
        $password,
        $patronAgencyId = null,
        $extras = [],
        $patronId = null
    ) {
        return $this->getNCIPMessageStart() .
            '<ns1:LookupUser>' .
            $this->getInitiationHeaderXml($patronAgencyId) .
            $this->getAuthenticationInputXml($username, $password) .
            $this->getUserIdXml($patronAgencyId, $patronId) .
            implode('', $extras) .
            '</ns1:LookupUser></ns1:NCIPMessage>';
    }

    /**
     * Get LookupAgency Request XML message
     *
     * @param string|null $agency Agency Id
     *
     * @return string XML Document
     */
    public function getLookupAgencyRequest($agency = null)
    {
        $agency = $this->determineToAgencyId($agency);

        $ret = $this->getNCIPMessageStart() .
            '<ns1:LookupAgency>' .
            $this->getInitiationHeaderXml($agency) .
            $this->element('AgencyId', $agency);

        $desiredElementTypes = [
            'Agency Address Information', 'Agency User Privilege Type',
            'Application Profile Supported Type', 'Authentication Prompt',
            'Consortium Agreement', 'Organization Name Information'
        ];
        foreach ($desiredElementTypes as $elementType) {
            $ret .= $this->element('AgencyElementType', $elementType);
        }
        $ret .= '</ns1:LookupAgency></ns1:NCIPMessage>';
        return $ret;
    }

    /**
     * Create Lookup Item Request
     *
     * @param string  $itemId       Item identifier
     * @param ?string $idType       Item identifier type
     * @param array   $desiredParts Needed data, available options are:
     * 'Bibliographic Description', 'Circulation Status', 'Electronic Resource',
     * 'Hold Queue Length', 'Date Due', 'Item Description',
     * 'Item Use Restriction Type', 'Location', 'Physical Condition',
     * 'Security Marker', 'Sensitization Flag'
     *
     * @return string XML document
     */
    protected function getLookupItemRequest(
        string $itemId,
        ?string $idType = null,
        array $desiredParts = ['Bibliographic Description']
    ): string {
        $agency = $this->determineToAgencyId();
        $ret = $this->getNCIPMessageStart() .
            '<ns1:LookupItem>' .
            $this->getInitiationHeaderXml($agency) .
            $this->getItemIdXml($agency, $itemId, $idType);
        foreach ($desiredParts as $current) {
            $ret .= $this->element('ItemElementType', $current);
        }
        $ret .= '</ns1:LookupItem></ns1:NCIPMessage>';
        return $ret;
    }

    /**
     * Get InitiationHeader element XML string
     *
     * @param string $agency Agency of NCIP responder
     *
     * @return string
     */
    protected function getInitiationHeaderXml($agency = null)
    {
        $agency = $this->determineToAgencyId($agency);
        if (empty($agency) || empty($this->fromAgency)) {
            return '';
        }
        return '<ns1:InitiationHeader>' .
                '<ns1:FromAgencyId>' .
                    $this->element('AgencyId', $this->fromAgency) .
                '</ns1:FromAgencyId>' .
                '<ns1:ToAgencyId>' .
                    $this->element('AgencyId', $agency) .
                '</ns1:ToAgencyId>' .
            '</ns1:InitiationHeader>';
    }

    /**
     * Helper method for creating XML header and main element start
     *
     * @return string
     */
    protected function getNCIPMessageStart()
    {
        return '<?xml version="1.0" encoding="UTF-8" standalone="yes"?>' .
            '<ns1:NCIPMessage xmlns:ns1="http://www.niso.org/2008/ncip" ' .
            'ns1:version="http://www.niso.org/schemas/ncip/v2_02/ncip_v2_02.xsd">';
    }

    /**
     * Get XML string for AuthenticationInput element
     *
     * @param string $username User login
     * @param string $password User password
     *
     * @return string XML string for AuthenticationInput element
     */
    protected function getAuthenticationInputXml($username, $password)
    {
        return (!empty($username) && !empty($password))
            ? '<ns1:AuthenticationInput>' .
                $this->element('AuthenticationInputData', $username) .
                $this->element('AuthenticationDataFormatType', 'text') .
                $this->element('AuthenticationInputType', 'Username') .
            '</ns1:AuthenticationInput>' .
            '<ns1:AuthenticationInput>' .
                $this->element('AuthenticationInputData', $password) .
                $this->element('AuthenticationDataFormatType', 'text') .
                $this->element('AuthenticationInputType', 'Password') .
            '</ns1:AuthenticationInput>'
            : '';
    }

    /**
     * Get ItemId element XML
     *
     * @param string      $agency Agency id
     * @param string      $itemId Item id
     * @param null|string $idType Item id type
     *
     * @return string ItemId element XML string
     */
    protected function getItemIdXml($agency, $itemId, $idType = null)
    {
        $agency = $this->determineToAgencyId($agency);
        $ret = '<ns1:ItemId>' . $this->element('AgencyId', $agency);
        if ($idType !== null) {
            $ret .= $this->element('ItemIdentifierType', $idType);
        }
        $ret .= $this->element('ItemIdentifierValue', $itemId);
        $ret .= '</ns1:ItemId>';
        return $ret;
    }

    /**
     * Get UserId element XML
     *
     * @param string $patronAgency Patron agency id
     * @param string $patronId     Internal patron identifier
     *
     * @return string Get UserId element XML string
     */
    protected function getUserIdXml($patronAgency, $patronId = null)
    {
        $agency = $this->determineToAgencyId($patronAgency);
        if ($patronId !== null) {
            return '<ns1:UserId>' .
                $this->element('AgencyId', $agency) .
                $this->element('UserIdentifierType', 'Institution Id Number') .
                $this->element('UserIdentifierValue', $patronId) .
            '</ns1:UserId>';
        }
        return '';
    }

    /**
     * Get request type elements XML
     *
     * @param string $type  Request type
     * @param string $scope Request type scope (defaults to 'Bibliographic Item')
     *
     * @return string RequestType and RequestScopeType element XML string
     */
    protected function getRequestTypeXml($type, $scope = 'Bibliographic Item')
    {
        return
            $this->element('RequestType', $type) .
            $this->element('RequestScopeType', $scope);
    }

    /**
     * Get BibliographicId element
     *
     * @param string $id Bibliographic item id
     *
     * @return string Get BibiographicId XML element string
     */
    protected function getBibliographicId($id)
    {
        return '<ns1:BibliographicId>' .
            '<ns1:BibliographicItemId>' .
                $this->element('BibliographicItemIdentifier', $id) .
                $this->element(
                    'BibliographicItemIdentifierCode',
                    'Legal Deposit Number'
                ) .
            '</ns1:BibliographicItemId>' .
        '</ns1:BibliographicId>';
    }

    /**
     * Throw an exception if an NCIP error is found
     *
     * @param \SimpleXMLElement $response from NCIP call
     *
     * @throws ILSException
     * @return void
     */
    protected function checkResponseForError($response)
    {
        $error = $response->xpath(
            '//ns1:Problem'
        );
        if (!empty($error)) {
            throw new ILSException($error[0]);
        }
    }

    /**
     * Register namespace(s) for an XML element/tree
     *
     * @param \SimpleXMLElement $element Element to register namespace for
     *
     * @return void
     */
    protected function registerNamespaceFor(\SimpleXMLElement $element)
    {
        $element->registerXPathNamespace('ns1', 'http://www.niso.org/2008/ncip');
    }

    /**
     * Convert a date to display format
     *
     * @param string $date Date and time string
     *
     * @return string
     */
    protected function displayDate($date)
    {
        return $this->convertDateOrTime($date);
    }

    /**
     * Convert a time to display format
     *
     * @param string $date Date and time string
     *
     * @return string
     */
    protected function displayTime($date)
    {
        return $this->convertDateOrTime($date, 'time');
    }

    /**
     * Convert datetime to display format
     *
     * @param string $dateString Datetime string
     * @param string $dateOrTime Desired datetime part, could be 'date' or 'time'
     *
     * @return string
     */
    protected function convertDateOrTime($dateString, $dateOrTime = 'date')
    {
        if (!$dateString) {
            return '';
        }
        $createFormats = ['Y-m-d\TH:i:s.uP', 'Y-m-d\TH:i:sP'];
        $formatted = '';
        foreach ($createFormats as $format) {
            try {
                $formatted = ($dateOrTime === 'time')
                    ? $this->dateConverter->convertToDisplayTime(
                        $format,
                        $dateString
                    )
                    : $this->dateConverter->convertToDisplayDate(
                        $format,
                        $dateString
                    );
            } catch (DateException $exception) {
                continue;
            }
        }
        return $formatted;
    }

    /**
     * Get Hold Type
     *
     * @param string $status Status string from CirculationStatus NCIP element
     *
     * @return string Hold type, could be 'Hold' or 'Recall'
     */
    protected function getHoldType(string $status)
    {
        return in_array(strtolower($status), $this->availableStatuses)
            ? 'Hold' : 'Recall';
    }

    /**
     * Is an item available?
     *
     * @param string $status Status string from CirculationStatus NCIP element
     *
     * @return bool Return true if item is available
     */
    protected function isAvailable(string $status)
    {
        return in_array(strtolower($status), $this->availableStatuses);
    }

    /**
     * Is request cancelled?
     *
     * @param string $status Status string from RequestStatusType NCIP element
     *
     * @return bool Return true if a request was cancelled
     */
    protected function isRequestCancelled(string $status)
    {
        return !in_array(strtolower($status), $this->activeRequestStatuses);
    }

    /**
     * Is request of desired type?
     *
     * @param \SimpleXMLElement $request RequestedItem NCIP Element
     * @param array             $types   Array of types to check against
     *
     * @return bool Return true if request is of desired type
     */
    protected function checkRequestType(\SimpleXMLElement $request, array $types)
    {
        $requestType = $request->xpath('ns1:RequestType');
        $requestType = (string)$requestType[0];
        return in_array(strtolower($requestType), $types);
    }

    /**
     * Check if item is holdable
     *
     * @param \SimpleXMLElement $itemInformation Item information element
     *
     * @return bool
     */
    protected function isItemHoldable(\SimpleXMLElement $itemInformation): bool
    {
        $restrictions = $itemInformation->xpath(
            'ns1:ItemOptionalFields/ns1:ItemUseRestrictionType'
        );
        foreach ($restrictions as $restriction) {
            $restStr = strtolower((string)$restriction);
            if (in_array($restStr, $this->notHoldableRestriction)) {
                return false;
            }
        }
        $statuses = $itemInformation->xpath(
            'ns1:ItemOptionalFields/ns1:CirculationStatus'
        );
        foreach ($statuses as $status) {
            $statusStr = strtolower((string)$status);
            if (in_array($statusStr, $this->notHoldableStatuses)) {
                return false;
            }
        }

        return true;
    }

    /**
     * Determine ToAgencyId
     *
     * @param array|string|null $agency List of available (configured) agencies or
     * Agency Id
     *
     * @return string|null First Agency Id found
     */
    protected function determineToAgencyId($agency = null)
    {
        // FIXME: We are using the first defined agency, it will probably not work in
        // consortium scenario
        if (empty($agency)) {
            $keys = array_keys($this->agency);
            $agency = $keys[0];
        }

        return is_array($agency) ? $agency[0] : $agency;
    }

    /**
     * Get Lookup user response
     *
     * @param string      $username User name
     * @param string|null $password User password
     *
     * @return \SimpleXMLElement
     * @throws ILSException
     */
    protected function getLookupUserResponse(
        string $username,
        ?string $password = null
    ): \SimpleXMLElement {
        if (isset($this->responses['LookupUser'][$username])) {
            return $this->responses['LookupUser'][$username];
        }
        $extras = $this->getLookupUserExtras();
        $request = $this->getLookupUserRequest(
            $username,
            $password,
            $this->determineToAgencyId(),
            $extras,
            $username
        );
        $response = $this->sendRequest($request);
        $this->checkResponseForError($response);
        $this->responses['LookupUser'][$username] = $response;
        return $response;
    }

    /**
     * Creates array for Lookup user desired information
     *
     * @return array
     */
    protected function getLookupUserExtras(): array
    {
        return [
            $this->element('UserElementType', 'User Address Information'),
            $this->element('UserElementType', 'Name Information'),
            $this->element('UserElementType', 'User Privilege'),
            $this->element('UserElementType', 'Block Or Trap'),
            '<ns1:LoanedItemsDesired />',
            '<ns1:RequestedItemsDesired />',
            '<ns1:UserFiscalAccountDesired />',
        ];
    }

    /**
     * Parse http response into XML object representation
     *
     * @param string $xmlString XML string
     *
     * @return \SimpleXMLElement
     * @throws ILSException
     */
    protected function parseXml(string $xmlString): \SimpleXMLElement
    {
        $result = @simplexml_load_string($xmlString);
        if ($result === false) {
            throw new ILSException('Problem parsing XML: ' . $xmlString);
        }
        // If no namespaces are used, add default one and reload the document
        if (empty($result->getNamespaces())) {
            $result->addAttribute('xmlns', 'http://www.niso.org/2008/ncip');
            $xml = $result->asXML();
            $result = @simplexml_load_string($xml);
            if ($result === false) {
                throw new ILSException('Problem parsing XML: ' . $xmlString);
            }
        }
        $this->registerNamespaceFor($result);
        return $result;
    }

    /**
     * Parse all reported problem and return its string representation
     *
     * @param string $xmlString XML string
     *
     * @return string
     */
    protected function parseProblem(string $xmlString): string
    {
        $xml = $this->parseXml($xmlString);
        $problems = $xml->xpath('//ns1:Problem');
        if (empty($problems)) {
            return 'Cannot identify problem in response: ' . $xmlString;
        }
        return $this->getProblemDescription($xml);
    }

    /**
     * Get problem description as one string
     *
     * @param \SimpleXMLElement $xml              XML response
     * @param array|string[]    $elements         Which of Problem subelements
     * return in desription - defaulting to full list: ProblemType, ProblemDetail,
     * ProblemElement and ProblemValue
     * @param bool              $withElementNames Whether to add element names as
     * value labels (for example for debug purposes)
     *
     * @return string
     */
    protected function getProblemDescription(
        \SimpleXMLElement $xml,
        array $elements = [
            'ProblemType', 'ProblemDetail', 'ProblemElement', 'ProblemValue'
        ],
        bool $withElementNames = true
    ): string {
        $problems = $xml->xpath('//ns1:Problem');
        if (empty($problems)) {
            return '';
        }
        $allProblems = [];
        foreach ($problems as $problem) {
            $this->registerNamespaceFor($problem);
            $oneProblem = [];
            foreach ($elements as $element) {
                $detail = $problem->xpath('ns1:' . $element);
                if (!empty($detail)) {
                    $oneProblem[] = $withElementNames
                        ? $element . ': ' . (string)$detail[0]
                        : (string)$detail[0];
                }
            }
            $allProblems[] = implode(', ', $oneProblem);
        }
        return implode(', ', $allProblems);
    }

    /**
     * Creates scheme attribute based on $this->schemes array
     *
     * @param string $element         Element name
     * @param string $namespacePrefix Namespace identifier
     *
     * @return string Scheme attribute or empty string
     */
    private function _schemeAttr(string $element, $namespacePrefix = 'ns1'): string
    {
        return isset($this->schemes[$element])
            ? ' ' . $namespacePrefix . ':Scheme="' . $this->schemes[$element] . '"'
            : '';
    }

    /**
     * Creates simple element as XML string
     *
     * @param string $elementName     Element name
     * @param string $text            Content of element
     * @param string $namespacePrefix Namespace
     *
     * @return string XML string
     */
    protected function element(
        string $elementName,
        string $text,
        string $namespacePrefix = 'ns1'
    ): string {
        $fullElementName = $namespacePrefix . ':' . $elementName;
        return '<' . $fullElementName .
            $this->_schemeAttr($elementName, $namespacePrefix) . '>' .
            htmlspecialchars($text) .
            '</' . $fullElementName . '>';
    }

    /**
     * Parse the LocationNameInstanceElement for multi-level locations
     *
     * @param array $locations Array of \SimpleXMLElement objects for
     * LocationNameInstance element
     *
     * @return array Two item, 1st and 2nd level from LocationNameInstance
     */
    protected function parseLocationInstance(array $locations): array
    {
        $location = $collection = null;
        $initialLevel = 0;
        foreach ($locations ?? [] as $loc) {
            $this->registerNamespaceFor($loc);
            $name = $loc->xpath('ns1:LocationNameValue');
            $name = (string)($name[0] ?? '');
            $level = $loc->xpath('ns1:LocationNameLevel');
            $level = !empty($level) ? (int)($level[0]) : 1;
            if ($initialLevel === 0) {
                $initialLevel = $level;
            }
            if ($level === $initialLevel) {
                $location = $name;
            } elseif ($level === $initialLevel + 1) {
                $collection = $name;
            }
        }
        return [$location, $collection];
    }

    /**
     * Translate a message from ILS
     *
     * @param string $message Message to be translated
     *
     * @return string
     */
    protected function translateMessage(string $message): string
    {
        return $this->translate($this->translationDomain . '::' . $message);
    }

    /**
     * Invalidate L1 cache for responses
     *
     * @param string $message NCIP message type - curently only 'LookupUser'
     * @param string $key     Cache key (For LookupUser its cat_username)
     *
     * @return void
     */
    protected function invalidateResponseCache(string $message, string $key): void
    {
        unset($this->responses['LookupUser'][$key]);
    }
}<|MERGE_RESOLUTION|>--- conflicted
+++ resolved
@@ -1819,13 +1819,9 @@
             }
             return $failureReturn;
         }
-<<<<<<< HEAD
-
+
+        $this->invalidateResponseCache('LookupUser', $username);
         return !empty($success) ? ['success' => true] : ['success' => false];
-=======
-        $this->invalidateResponseCache('LookupUser', $username);
-        return !empty($success) ? $successReturn : $failureReturn;
->>>>>>> 545d57e2
     }
 
     /**
