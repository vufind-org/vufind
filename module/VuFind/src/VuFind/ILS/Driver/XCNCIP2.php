--- conflicted
+++ resolved
@@ -360,7 +360,6 @@
      * duedate, number, barcode.
      */
     public function getHolding($id, $patron = false)
-<<<<<<< HEAD
     {
         if (is_array($id)) $ids = $id;
         else $ids = array($id);
@@ -380,43 +379,22 @@
         } else {
             $agency_id['LOCAL'] = $ids;
         }
-=======
-    {        
-        $request = $this->getStatusRequest(array($id));
-        $response = $this->sendRequest($request);
-        $avail = $response->xpath(
-            'ns1:Ext/ns1:LookupItemSetResponse/ns1:BibInformation/ns1:HoldingsSet'
-        );
->>>>>>> ffed50ba
 
         $holdings = array();
         foreach ($agency_id as $_agency => $_id) {
             $request = $this->getStatusRequest(array($_id), null, $_agency);
             $response = $this->sendRequest($request, $this->agency_url[$_agency]);
             $avail = $response->xpath(
-                'ns1:Ext/ns1:LookupItemSetResponse/ns1:BibInformation'
+                'ns1:Ext/ns1:LookupItemSetResponse/ns1:BibInformation/ns1:HoldingsSet'
             );
 
             // Build the array of holdings:
             //$holdings = array();
             foreach ($avail as $current) {
-ob_start();
-var_dump($current->asXML());
-$debug = ob_get_clean();
-file_put_contents('/usr/local/vufind2/look.txt', "\n\npartial:\n\n" . $debug,  FILE_APPEND);
                 $holdings[] = $this->getHoldingsForChunk($current);
             }
-//ob_start();
-//var_dump($holdings);
-//$debug = ob_get_clean();
-//file_put_contents('/usr/local/vufind2/look.txt', "\n\npartial:\n\n" . $debug,  FILE_APPEND);
             
         }
-
-//ob_start();
-//var_dump($holdings);
-//$debug = ob_get_clean();
-//file_put_contents('/usr/local/vufind2/look.txt', "\n\nresult:\n\n" . $debug,  FILE_APPEND);
 
         return $holdings;
     }
