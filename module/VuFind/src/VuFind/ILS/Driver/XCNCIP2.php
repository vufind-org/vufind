<?php
/**
 * XC NCIP Toolkit (v2) ILS Driver
 *
 * PHP version 7
 *
 * Copyright (C) Villanova University 2011.
 *
 * This program is free software; you can redistribute it and/or modify
 * it under the terms of the GNU General Public License version 2,
 * as published by the Free Software Foundation.
 *
 * This program is distributed in the hope that it will be useful,
 * but WITHOUT ANY WARRANTY; without even the implied warranty of
 * MERCHANTABILITY or FITNESS FOR A PARTICULAR PURPOSE.  See the
 * GNU General Public License for more details.
 *
 * You should have received a copy of the GNU General Public License
 * along with this program; if not, write to the Free Software
 * Foundation, Inc., 51 Franklin Street, Fifth Floor, Boston, MA  02110-1301  USA
 *
 * @category VuFind
 * @package  ILS_Drivers
 * @author   Demian Katz <demian.katz@villanova.edu>
 * @license  http://opensource.org/licenses/gpl-2.0.php GNU General Public License
 * @link     https://vufind.org/wiki/development:plugins:ils_drivers Wiki
 */
namespace VuFind\ILS\Driver;

use VuFind\Config\Locator as ConfigLocator;
use VuFind\Date\DateException;
use VuFind\Exception\AuthToken as AuthTokenException;
use VuFind\Exception\ILS as ILSException;

/**
 * XC NCIP Toolkit (v2) ILS Driver
 *
 * @category VuFind
 * @package  ILS_Drivers
 * @author   Demian Katz <demian.katz@villanova.edu>
 * @license  http://opensource.org/licenses/gpl-2.0.php GNU General Public License
 * @link     https://vufind.org/wiki/development:plugins:ils_drivers Wiki
 */
class XCNCIP2 extends AbstractBase implements \VuFindHttp\HttpServiceAwareInterface
{
    use \VuFindHttp\HttpServiceAwareTrait;
    use \VuFind\Log\LoggerAwareTrait;
    use \VuFind\ILS\Driver\CacheTrait;
    use \VuFind\ILS\Driver\OAuth2TokenTrait;

    /**
     * Is this a consortium? Default: false
     *
     * @var bool
     */
    protected $consortium = false;

    /**
     * Agency definitions (consortial) - Array list of consortium members
     *
     * @var array
     */
    protected $agency = [];

    /**
     * NCIP server URL
     *
     * @var string
     */
    protected $url;

    /**
     * Pickup locations
     *
     * @var array
     */
    protected $pickupLocations = null;

    /**
     * Date converter object
     *
     * @var \VuFind\Date\Converter
     */
    protected $dateConverter;

    /**
     * From agency id
     *
     * @var string
     */
    protected $fromAgency = null;

    /**
     * Statuses of available items lowercased status string from CirculationStatus
     * NCIP element
     *
     * @var string[]
     */
    protected $availableStatuses = ['not charged', 'available on shelf'];

    /**
     * Statuses of active requests, lowercased status strings from RequestStatusType
     * NCIP element
     *
     * @var string[]
     */
    protected $activeRequestStatuses = ['available for pickup', 'in process'];

    /**
     * Lowercased status string for requests available for pickup by patron
     *
     * @var string
     */
    protected $requestAvailableStatus = 'available for pickup';

    /**
     * Lowercased request type strings identifying holds
     *
     * @var string[]
     */
    protected $holdRequestTypes = ['hold', 'recall'];

    /**
     * Lowercased request type strings identifying storage retrievals
     *
     * @var string[]
     */
    protected $storageRetrievalRequestTypes = ['stack retrieval'];

    /**
     * Lowercased item use restriction types we consider to be holdable
     *
     * @var string[]
     */
    protected $notHoldableRestriction = ['not for loan'];

    /**
     * Lowercased circulation statuses we consider not be holdable
     *
     * @var string[]
     */
    protected $notHoldableStatuses = [
        'circulation status undefined', 'not available', 'lost'
    ];

    /**
     * Are renewals disabled for this driver instance? Defaults to false
     *
     * @var bool
     */
    protected $disableRenewals = false;

    /**
<<<<<<< HEAD
     * Schemes preset for certain elements. See implementation profile:
     * http://www.ncip.info/uploads/7/1/4/6/7146749/z39-83-2-2012_ncip.pdf
     *
     * @var string[]
     */
    protected $schemes = [
        'AgencyElementType' =>
            'http://www.niso.org/ncip/v1_0/imp1/schemes/agencyelementtype/' .
            'agencyelementtype.scm',
        'AuthenticationDataFormatType' =>
            'http://www.iana.org/assignments/media-types/',
        'AuthenticationInputType' =>
            'http://www.niso.org/ncip/v1_0/imp1/schemes/authenticationinputtype/' .
            'authenticationinputype.scm',
        'BibliographicItemIdentifierCode' =>
            'http://www.niso.org/ncip/v1_0/imp1/schemes/' .
            'bibliographicitemidentifiercode/bibliographicitemidentifiercode.scm',
        'ItemElementType' =>
            'http://www.niso.org/ncip/v1_0/schemes/itemelementtype/' .
            'itemelementtype.scm',
        'RequestScopeType' =>
            'http://www.niso.org/ncip/v1_0/imp1/schemes/requestscopetype/' .
            'requestscopetype.scm',
        'RequestType' =>
            'http://www.niso.org/ncip/v1_0/imp1/schemes/requesttype/requesttype.scm',
        'UserElementType' =>
            'http://www.niso.org/ncip/v1_0/schemes/userelementtype/' .
            'userelementtype.scm',
    ];

    /**
     * L1 cache for NCIP responses to save some http connections. Responses are
     * save as in following structure:
     * [ 'ServiceName' => [ 'someId' => \SimpleXMLElement ] ]
     *
     * @var array
     */
    protected $responses = [
        'LookupUser' => [],
    ];
=======
     * If the NCIP need an authorization using OAuth2
     *
     * @var bool
     */
    protected $useOAuth2 = false;

    /**
     * Use HTTP basic authorization when getting OAuth2 token
     *
     * @var bool
     */
    protected $tokenBasicAuth = false;
>>>>>>> 0623ac7b

    /**
     * Constructor
     *
     * @param \VuFind\Date\Converter $dateConverter Date converter object
     */
    public function __construct(\VuFind\Date\Converter $dateConverter)
    {
        $this->dateConverter = $dateConverter;
    }

    /**
     * Initialize the driver.
     *
     * Validate configuration and perform all resource-intensive tasks needed to
     * make the driver active.
     *
     * @throws ILSException
     * @return void
     */
    public function init()
    {
        if (empty($this->config)) {
            throw new ILSException('Configuration needs to be set.');
        }

        $this->url = $this->config['Catalog']['url'];
        $this->fromAgency = $this->config['Catalog']['fromAgency'] ?? null;
        if ($this->config['Catalog']['consortium']) {
            $this->consortium = true;
            foreach ($this->config['Catalog']['agency'] as $agency) {
                $this->agency[$agency] = 1;
            }
        } else {
            $this->consortium = false;
            if (is_array($this->config['Catalog']['agency'])) {
                $this->agency[$this->config['Catalog']['agency'][0]] = 1;
            } else {
                $this->agency[$this->config['Catalog']['agency']] = 1;
            }
        }
        $this->disableRenewals
            = $this->config['Catalog']['disableRenewals'] ?? false;

        $this->useOAuth2 = ($this->config['Catalog']['tokenEndpoint'] ?? false)
            && ($this->config['Catalog']['clientId'] ?? false)
            && ($this->config['Catalog']['clientSecret'] ?? false);
        $this->tokenBasicAuth = $this->config['Catalog']['tokenBasicAuth'] ?? false;
    }

    /**
     * Load pickup locations from file or from NCIP responder - it depends on
     * configuration
     *
     * @throws ILSException
     * @return void
     */
    public function loadPickUpLocations()
    {
        $filename = $this->config['Catalog']['pickupLocationsFile'] ?? null;
        if ($filename) {
            $this->loadPickUpLocationsFromFile($filename);
        } elseif ($this->config['Catalog']['pickupLocationsFromNCIP'] ?? false) {
            $this->loadPickUpLocationsFromNcip();
        } else {
            $this->pickupLocations = [];
        }
    }

    /**
     * Loads pickup location information from configuration file.
     *
     * @param string $filename File to load from
     *
     * @throws ILSException
     * @return void
     */
    protected function loadPickUpLocationsFromFile($filename)
    {
        // Load pickup locations file:
        $pickupLocationsFile
            = ConfigLocator::getConfigPath($filename, 'config/vufind');
        if (!file_exists($pickupLocationsFile)) {
            throw new ILSException(
                "Cannot load pickup locations file: {$pickupLocationsFile}."
            );
        }
        if (($handle = fopen($pickupLocationsFile, "r")) !== false) {
            while (($data = fgetcsv($handle)) !== false) {
                $agencyId = $data[0] . '|' . $data[1];
                $this->pickupLocations[$agencyId] = [
                    'locationID' => $agencyId,
                    'locationDisplay' => $data[2]
                ];
            }
            fclose($handle);
        }
    }

    /**
     * Loads pickup location information from LookupAgency NCIP service.
     *
     * @return void
     */
    public function loadPickUpLocationsFromNcip()
    {
        $request = $this->getLookupAgencyRequest();
        $response = $this->sendRequest($request);

        $return = [];

        $agencyId = $response->xpath('ns1:LookupAgencyResponse/ns1:AgencyId');
        $agencyId = (string)($agencyId[0] ?? '');
        $locations = $response->xpath(
            'ns1:LookupAgencyResponse/ns1:Ext/ns1:LocationName/' .
            'ns1:LocationNameInstance'
        );
        foreach ($locations as $loc) {
            $this->registerNamespaceFor($loc);
            $id = $loc->xpath('ns1:LocationNameLevel');
            $name = $loc->xpath('ns1:LocationNameValue');
            if (empty($id) || empty($name)) {
                continue;
            }
            $location = [
                'locationID' => $agencyId . '|' . (string)$id[0],
                'locationDisplay' => (string)$name[0],
            ];
            $return[] = $location;
        }
        $this->pickupLocations = $return;
    }

    /**
     * Send an NCIP request.
     *
     * @param string $xml XML request document
     *
<<<<<<< HEAD
     * @return \SimpleXMLElement SimpleXMLElement parsed from response
=======
     * @return object     SimpleXMLElement parsed from response
     * @throws ILSException
>>>>>>> 0623ac7b
     */
    protected function sendRequest($xml)
    {
        $this->debug('Sendig NCIP request: ' . $xml);
        $client = $this->httpService->createClient($this->url);
        if ($this->useOAuth2) {
            $client->getRequest()->getHeaders()
                ->addHeaderLine('Authorization', $this->getOAuth2Token());
        }
        // Set timeout value
        $timeout = $this->config['Catalog']['http_timeout'] ?? 30;
        $client->setOptions(['timeout' => $timeout]);
        $client->setRawBody($xml);
        $client->setEncType('application/xml; charset=UTF-8');
        $client->setMethod('POST');
        // Make the NCIP request:
        try {
            $result = $client->send();
        } catch (\Exception $e) {
            $this->logError('Error in NCIP communication: ' . $e->getMessage());
            throw new ILSException('Problem with NCIP API');
        }

        // If we get a 401, we need to renew the access token and try again
        if ($this->useOAuth2 && $result->getStatusCode() == 401) {
            $client->getRequest()->getHeaders()
                ->addHeaderLine('Authorization', $this->getOAuth2Token(true));
            try {
                $result = $client->send();
            } catch (\Exception $e) {
                $this->logError('Error in NCIP communication: ' . $e->getMessage());
                throw new ILSException('Problem with NCIP API');
            }
        }

        if (!$result->isSuccess()) {
            throw new ILSException(
                'HTTP error: ' . $this->parseProblem($result->getBody())
            );
        }

        // Process the NCIP response:
        $response = $result->getBody();
        $this->debug('Got NCIP response: ' . $response);
        return $this->parseXml($response);
    }

    /**
     * Get a new or cached OAuth2 token (type + token)
     *
     * @param bool $renew Force renewal of token
     *
     * @return string
     */
    protected function getOAuth2Token($renew = false)
    {
        $cacheKey = 'oauth';

        if (!$renew) {
            $token = $this->getCachedData($cacheKey);
            if ($token) {
                return $token;
            }
        }

        try {
            $token = $this->getNewOAuth2Token(
                $this->config['Catalog']['tokenEndpoint'],
                $this->config['Catalog']['clientId'],
                $this->config['Catalog']['clientSecret'],
                $this->config['Catalog']['grantType'] ?? 'client_credentials',
                $this->tokenBasicAuth
            );
        } catch (AuthTokenException $exception) {
            throw new ILSException(
                'Problem with NCIP API authorization: ' . $exception->getMessage()
            );
        }

        $this->putCachedData(
            $cacheKey, $token->getHeaderValue(), $token->getExpiresIn()
        );

        return $token->getHeaderValue();
    }

    /**
     * Method to ensure uniform cache keys for cached VuFind objects.
     *
     * @param string|null $suffix Optional suffix that will get appended to the
     * object class name calling getCacheKey()
     *
     * @return string
     */
    protected function getCacheKey($suffix = null)
    {
        return 'XCNCIP2' . '-' . md5($this->url . $suffix);
    }

    /**
     * Given a chunk of the availability response, extract the values needed
     * by VuFind.
     *
     * @param SimpleXMLElement $current Current LUIS holding chunk.
     *
     * @return array of status information for this holding
     */
    protected function getStatusForChunk($current)
    {
        $this->registerNamespaceFor($current);
        $status = $current->xpath(
            'ns1:ItemOptionalFields/ns1:CirculationStatus'
        );
        $status = (string)($status[0] ?? '');

        $itemCallNo = $current->xpath(
            'ns1:ItemOptionalFields/ns1:ItemDescription/ns1:CallNumber'
        );
        $itemCallNo = !empty($itemCallNo) ? (string)$itemCallNo[0] : null;

        $location = $current->xpath(
            'ns1:ItemOptionalFields/ns1:Location/ns1:LocationName/' .
            'ns1:LocationNameInstance/ns1:LocationNameValue'
        );
        $location = !empty($location) ? (string)$location[0] : null;

        $return = [
            'status' => $status,
            'location' => $location,
            'callnumber' => $itemCallNo,
            'availability' => $this->isAvailable($status),
            'reserve' => 'N',       // not supported
        ];
        if (strtolower($status) === 'circulation status undefined') {
            $return['use_unknown_message'] = true;
        }
        return $return;
    }

    /**
     * Given a chunk of the availability response, extract the values needed
     * by VuFind.
     *
     * @param array  $current     Current ItemInformation element
     * @param string $aggregateId (Aggregate) ID of the consortial record
     * @param string $bibId       Bib ID of one of the consortial record's source
     * record(s)
     *
     * @return array
     */
    protected function getHoldingsForChunk($current, $aggregateId = null,
        $bibId = null
    ) {
        $this->registerNamespaceFor($current);

        // Extract details from the XML:
        $status = $current->xpath(
            'ns1:ItemOptionalFields/ns1:CirculationStatus'
        );
        $status = (string)($status[0] ?? '');

        $itemId = $current->xpath('ns1:ItemId/ns1:ItemIdentifierValue');
        $itemId = (string)($itemId[0] ?? '');
        $itemType = $current->xpath('ns1:ItemId/ns1:ItemIdentifierType');
        $itemType = (string)($itemType[0] ?? '');

        $itemAgencyId = $current->xpath('ns1:ItemId/ns1:AgencyId');
        $itemAgencyId = (string)($itemAgencyId[0] ?? '');

        // Pick out the permanent location (TODO: better smarts for dealing with
        // temporary locations and multi-level location names):
        // $locationNodes = $current->xpath('ns1:HoldingsSet/ns1:Location');
        // $location = '';
        // foreach ($locationNodes as $curLoc) {
        //     $type = $curLoc->xpath('ns1:LocationType');
        //     if ((string)$type[0] == 'Permanent') {
        //         $tmp = $curLoc->xpath(
        //             'ns1:LocationName/ns1:LocationNameInstance' .
        //             '/ns1:LocationNameValue'
        //         );
        //         $location = (string)$tmp[0];
        //     }
        // }

        $tmp = $current->xpath(
            'ns1:ItemOptionalFields/ns1:Location/' .
            'ns1:LocationName/ns1:LocationNameInstance/ns1:LocationNameValue'
        );
        $location = !empty($tmp) ? (string)$tmp[0] : null;

        $itemCallNo = $current->xpath(
            'ns1:ItemOptionalFields/ns1:ItemDescription/ns1:CallNumber'
        );
        $itemCallNo = (string)($itemCallNo[0] ?? '');

        $number = $current->xpath(
            'ns1:ItemOptionalFields/ns1:ItemDescription/' .
            'ns1:CopyNumber'
        );
        $number = (string)($number[0] ?? '');

        $volume = $current->xpath(
            'ns1:ItemOptionalFields/ns1:ItemDescription/' .
            'ns1:HoldingsInformation/ns1:UnstructuredHoldingsData'
        );
        $volume = (string)($volume[0] ?? '');

        $dateDue = $current->xpath(
            'ns1:DateDue' .
            '| ' .
            'ns1:ItemOptionalFields/ns1:DateDue'
        );
        $dateDue = !empty($dateDue)
            ? $this->displayDate((string)$dateDue[0]) : null;

        // Build return array:
        $return = [
            'id' => $aggregateId,
            'availability' =>  $this->isAvailable($status),
            'status' => $status,
            'item_id' => $itemId,
            'bib_id' => $bibId,
            'item_agency_id' => $itemAgencyId,
            'location' => $location,
            'reserve' => 'N',       // not supported
            'callnumber' => $itemCallNo,
            'duedate' => $dateDue,
            'volume' => $volume,
            'number' => $number,
            'barcode' => ($itemType === 'Barcode')
                ? $itemId : 'Unknown barcode',
            'is_holdable'  => $this->isItemHoldable($current),
            'addLink' => true,
            'holdtype' => $this->getHoldType($status),
            'storageRetrievalRequest' => 'auto',
            'addStorageRetrievalRequestLink' => 'true',
        ];
        if (strtolower($status) === 'circulation status undefined') {
            $return['use_unknown_message'] = true;
        }
        return $return;
    }

    /**
     * Get Status
     *
     * This is responsible for retrieving the status information of a certain
     * record.
     *
     * @param string $id The record id to retrieve the holdings for
     *
     * @throws ILSException
     * @return mixed     On success, an associative array with the following keys:
     * id, availability (boolean), status, location, reserve, callnumber.
     */
    public function getStatus($id)
    {
        // For now, we'll just use getHolding, since getStatus should return a
        // subset of the same fields, and the extra values will be ignored.
        return $this->getHolding($id);
    }

    /**
     * Build NCIP2 request XML for item status information.
     *
     * @param array  $idList     IDs to look up.
     * @param string $resumption Resumption token (null for first page of set).
     * @param string $agency     Agency ID.
     *
     * @return string            XML request
     */
    protected function getStatusRequest($idList, $resumption = null, $agency = null)
    {
        $agency = $this->determineToAgencyId($agency);

        // Build a list of the types of information we want to retrieve:
        $desiredParts = [
            'Bibliographic Description',
            'Circulation Status',
            'Electronic Resource',
            'Hold Queue Length',
            'Item Description',
            'Item Use Restriction Type',
            'Location',
        ];

        // Start the XML:
        $xml = $this->getNCIPMessageStart() . '<ns1:LookupItemSet>';
        $xml .= $this->getInitiationHeaderXml($agency);

        foreach ($idList as $id) {
            $xml .= $this->getBibliographicId($id);
        }

        // Add the desired data list:
        foreach ($desiredParts as $current) {
            $xml .= $this->element('ItemElementType', $current);
        }

        // Add resumption token if necessary:
        if (!empty($resumption)) {
            $xml .= $this->element('NextItemToken', $resumption);
        }

        // Close the XML and send it to the caller:
        $xml .= '</ns1:LookupItemSet></ns1:NCIPMessage>';
        return $xml;
    }

    /**
     * Get Statuses
     *
     * This is responsible for retrieving the status information for a
     * collection of records.
     *
     * @param array $idList The array of record ids to retrieve the status for
     *
     * @throws ILSException
     * @return array        An array of getStatus() return values on success.
     */
    public function getStatuses($idList)
    {
        $status = [];

        if ($this->consortium) {
            return $status; // (empty) TODO: add support for consortial statuses.
        }
        $resumption = null;
        do {
            $request = $this->getStatusRequest($idList, $resumption);
            $response = $this->sendRequest($request);
            $bibInfo = $response->xpath(
                'ns1:LookupItemSetResponse/ns1:BibInformation'
            );

            // Build the array of statuses:
            foreach ($bibInfo as $bib) {
                $this->registerNamespaceFor($bib);
                $bibId = $bib->xpath(
                    'ns1:BibliographicId/ns1:BibliographicRecordId/' .
                    'ns1:BibliographicRecordIdentifier' .
                    ' | ' .
                    'ns1:BibliographicId/ns1:BibliographicItemId/' .
                    'ns1:BibliographicItemIdentifier'
                );
                if (empty($bibId)) {
                    throw new ILSException(
                        'Bibliographic record/item identifier missing in lookup ' .
                        'item set response'
                    );
                }
                $bibId = (string)$bibId[0];

                $holdings = $bib->xpath('ns1:HoldingsSet');

                foreach ($holdings as $holding) {
                    $this->registerNamespaceFor($holding);
                    $holdCallNo = $holding->xpath('ns1:CallNumber');
                    $holdCallNo = !empty($holdCallNo) ? (string)$holdCallNo[0]
                        : null;

                    $items = $holding->xpath('ns1:ItemInformation');

                    $holdingLocation = $holding->xpath(
                        'ns1:Location/ns1:LocationName/ns1:LocationNameInstance/' .
                        'ns1:LocationNameValue'
                    );
                    $holdingLocation = !empty($holdingLocation)
                        ? (string)$holdingLocation[0] : null;

                    foreach ($items as $item) {
                        // Get data on the current chunk of data:
                        $chunk = $this->getStatusForChunk($item);

                        $chunk['callnumber'] = empty($chunk['callnumber']) ?
                            $holdCallNo : $chunk['callnumber'];

                        // Each bibliographic ID has its own key in the $status
                        // array; make sure we initialize new arrays when necessary
                        // and then add the current chunk to the right place:
                        $chunk['id'] = $bibId;
                        if (!isset($status[$bibId])) {
                            $status[$bibId] = [];
                        }
                        $chunk['location'] = $chunk['location']
                            ?? $holdingLocation ?? null;
                        $status[$bibId][] = $chunk;
                    }
                }
            }

            // Check for resumption token:
            $resumption = $response->xpath(
                'ns1:LookupItemSetResponse/ns1:NextItemToken'
            );
            $resumption = count($resumption) > 0 ? (string)$resumption[0] : null;
        } while (!empty($resumption));
        return $status;
    }

    /**
     * Get Consortial Holding
     *
     * This is responsible for retrieving the holding information of a certain
     * consortial record.
     *
     * @param string $id     The record id to retrieve the holdings for
     * @param array  $patron Patron data
     * @param array  $ids    The (consortial) source records for the record id
     *
     * @throws DateException
     * @throws ILSException
     * @return array         On success, an associative array with the following
     * keys: id, availability (boolean), status, location, reserve, callnumber,
     * duedate, number, barcode.
     *
     * @SuppressWarnings(PHPMD.UnusedFormalParameter)
     */
    public function getConsortialHoldings($id, array $patron = null,
        array $ids = null
    ) {
        $aggregateId = $id;

        $agencyList = [];
        $idList = [];
        if (null !== $ids) {
            foreach ($ids as $id) {
                // Need to parse out the 035$a format, e.g., "(Agency) 123"
                if (preg_match('/\(([^\)]+)\)\s*(.+)/', $id, $matches)) {
                    $matchedAgency = $matches[1];
                    $matchedId = $matches[2];
                    if (array_key_exists($matchedAgency, $this->agency)) {
                        $agencyList[] = $matchedAgency;
                        $idList[] = $matchedId;
                    }
                }
            }
        }

        $holdings = [];
        $request = $this->getStatusRequest($idList, null, $agencyList);
        $response = $this->sendRequest($request);

        $bibs = $response->xpath(
            'ns1:LookupItemSetResponse/ns1:BibInformation'
        );

        foreach ($bibs as $bib) {
            $this->registerNamespaceFor($bib);
            $bibIds = $bib->xpath(
                'ns1:BibliographicId/ns1:BibliographicRecordId/' .
                'ns1:BibliographicRecordIdentifier' .
                ' | ' .
                'ns1:BibliographicId/ns1:BibliographicItemId/' .
                'ns1:BibliographicItemIdentifier'
            );
            $bibId = (string)$bibIds[0];

            $holdingSets = $bib->xpath('ns1:HoldingsSet');
            foreach ($holdingSets as $holding) {
                $this->registerNamespaceFor($holding);
                $holdCallNo = $holding->xpath('ns1:CallNumber');
                $holdCallNo = (string)($holdCallNo[0] ?? '');
                $avail = $holding->xpath('ns1:ItemInformation');
                $eResource = $holding->xpath(
                    'ns1:ElectronicResource/ns1:ReferenceToResource'
                );
                $eResource = (string)($eResource[0] ?? '');
                $holdingLocation = $holding->xpath(
                    'ns1:Location/ns1:LocationName/ns1:LocationNameInstance/' .
                    'ns1:LocationNameValue'
                );
                $holdingLocation = !empty($holdingLocation)
                    ? (string)$holdingLocation[0] : null;

                // Build the array of holdings:
                foreach ($avail as $current) {
                    $chunk = $this->getHoldingsForChunk(
                        $current, $aggregateId, $bibId
                    );
                    $chunk['callnumber'] = empty($chunk['callnumber']) ?
                        $holdCallNo : $chunk['callnumber'];
                    $chunk['eresource'] = $eResource;
                    $chunk['location'] = $chunk['location']
                        ?? $holdingLocation ?? null;
                    $holdings[] = $chunk;
                }
            }
        }

        return $holdings;
    }

    /**
     * Get Holding
     *
     * This is responsible for retrieving the holding information of a certain
     * record.
     *
     * @param string $id      The record id to retrieve the holdings for
     * @param array  $patron  Patron data
     * @param array  $options Extra options (not currently used)
     *
     * @throws DateException
     * @throws ILSException
     * @return array         On success, an associative array with the following
     * keys: id, availability (boolean), status, location, reserve, callnumber,
     * duedate, number, barcode.
     *
     * @SuppressWarnings(PHPMD.UnusedFormalParameter)
     */
    public function getHolding($id, array $patron = null, array $options = [])
    {
        $ids = null;
        if (! $this->consortium) {
            // Translate $id into consortial (035$a) format,
            // e.g., "123" -> "(Agency) 123"
            $sourceRecord = '';
            foreach (array_keys($this->agency) as $Agency) {
                $sourceRecord = '(' . $Agency . ') ';
            }
            $sourceRecord .= $id;
            $ids = [$sourceRecord];
        }

        return $this->getConsortialHoldings($id, $patron, $ids);
    }

    /**
     * Get Purchase History
     *
     * This is responsible for retrieving the acquisitions history data for the
     * specific record (usually recently received issues of a serial).
     *
     * @param string $id The record id to retrieve the info for
     *
     * @throws ILSException
     * @return array     An array with the acquisitions data on success.
     *
     * @SuppressWarnings(PHPMD.UnusedFormalParameter)
     */
    public function getPurchaseHistory($id)
    {
        // NCIP is not able to send acquisition data
        return [];
    }

    /**
     * Patron Login
     *
     * This is responsible for authenticating a patron against the catalog.
     *
     * @param string $username The patron username
     * @param string $password The patron's password
     *
     * @throws ILSException
     * @return mixed          Associative array of patron info on successful login,
     * null on unsuccessful login.
     */
    public function patronLogin($username, $password)
    {
        $response = $this->getLookupUserResponse($username, $password);

        $id = $response->xpath(
            'ns1:LookupUserResponse/ns1:UserId/ns1:UserIdentifierValue'
        );
        if (empty($id)) {
            return null;
        }

        $patronAgencyId = $response->xpath(
            'ns1:LookupUserResponse/ns1:UserId/ns1:AgencyId'
        );
        $first = $response->xpath(
            'ns1:LookupUserResponse/ns1:UserOptionalFields/ns1:NameInformation/' .
            'ns1:PersonalNameInformation/ns1:StructuredPersonalUserName/' .
            'ns1:GivenName'
        );
        $last = $response->xpath(
            'ns1:LookupUserResponse/ns1:UserOptionalFields/ns1:NameInformation/' .
            'ns1:PersonalNameInformation/ns1:StructuredPersonalUserName/' .
            'ns1:Surname'
        );
        $email = $response->xpath(
            'ns1:LookupUserResponse/ns1:UserOptionalFields/' .
            'ns1:UserAddressInformation/ns1:ElectronicAddress/' .
                'ns1:ElectronicAddressData'
        );

        // Fill in basic patron details:
        return [
            'id' => (string)$id[0],
            'patronAgencyId' => !empty($patronAgencyId)
                ? (string)$patronAgencyId[0] : null,
            'cat_username' => $username,
            'cat_password' => $password,
            'email' => !empty($email) ? (string)$email[0] : null,
            'major' => null,
            'college' => null,
            'firstname' => (string)($first[0] ?? ''),
            'lastname' => (string)($last[0] ?? ''),
        ];
    }

    /**
     * Get Patron Transactions
     *
     * This is responsible for retrieving all transactions (i.e. checked out items)
     * by a specific patron.
     *
     * @param array $patron The patron array from patronLogin
     *
     * @throws DateException
     * @throws ILSException
     * @return array        Array of the patron's transactions on success.
     */
    public function getMyTransactions($patron)
    {
        $response = $this->getLookupUserResponse(
            $patron['cat_username'], $patron['cat_password']
        );

        $retVal = [];
        $list = $response->xpath('ns1:LookupUserResponse/ns1:LoanedItem');
        foreach ($list as $current) {
            $this->registerNamespaceFor($current);
            $tmp = $current->xpath('ns1:DateDue');
            // DateDue could be omitted in response
            $due = $this->displayDate(!empty($tmp) ? (string)$tmp[0] : null);
            $title = $current->xpath('ns1:Title');
            $itemId = $current->xpath('ns1:ItemId/ns1:ItemIdentifierValue');
            $itemId = (string)$itemId[0];
            $bibId = $current->xpath(
                'ns1:Ext/ns1:BibliographicDescription/' .
                'ns1:BibliographicRecordId/ns1:BibliographicRecordIdentifier' .
                ' | ' .
                'ns1:Ext/ns1:BibliographicDescription/' .
                'ns1:BibliographicItemId/ns1:BibliographicItemIdentifier'
            );
            $itemAgencyId = $current->xpath(
                'ns1:Ext/ns1:BibliographicDescription/' .
                'ns1:BibliographicRecordId/ns1:AgencyId' .
                ' | ' .
                'ns1:ItemId/ns1:AgencyId'
            );

            $renewable = $this->disableRenewals
                ? false
                : empty($current->xpath('ns1:Ext/ns1:RenewalNotPermitted'));

            $itemAgencyId = !empty($itemAgencyId) ? (string)$itemAgencyId[0] : null;
            $bibId = !empty($bibId) ? (string)$bibId[0] : null;
            if ($bibId === null || $itemAgencyId === null || empty($due)) {
                $itemType = $current->xpath('ns1:ItemId/ns1:ItemIdentifierType');
                $itemType = !empty($itemType) ? (string)$itemType[0] : null;
                $itemRequest = $this->getLookupItemRequest($itemId, $itemType);
                $itemResponse = $this->sendRequest($itemRequest);
            }
            if ($bibId === null) {
                $bibId = $itemResponse->xpath(
                    'ns1:LookupItemResponse/ns1:ItemOptionalFields/' .
                    'ns1:BibliographicDescription/ns1:BibliographicItemId/' .
                    'ns1:BibliographicItemIdentifier' .
                    ' | ' .
                    'ns1:LookupItemResponse/ns1:ItemOptionalFields/' .
                    'ns1:BibliographicDescription/ns1:BibliographicRecordId/' .
                    'ns1:BibliographicRecordIdentifier'
                );
                // Hack to account for bibs from other non-local institutions
                // temporarily until consortial functionality is enabled.
                $bibId = !empty($bibId) ? (string)$bibId[0] : "1";
            }
            if ($itemAgencyId === null) {
                $itemAgencyId = $itemResponse->xpath(
                    'ns1:LookupItemResponse/ns1:ItemOptionalFields/' .
                    'ns1:BibliographicDescription/ns1:BibliographicRecordId/' .
                    'ns1:AgencyId' .
                    ' | ' .
                    'ns1:LookupItemResponse/ns1:ItemId/ns1:AgencyId'
                );
                $itemAgencyId = !empty($itemAgencyId)
                    ? (string)$itemAgencyId[0] : null;
            }
            if (empty($due)) {
                $rawDueDate = $itemResponse->xpath(
                    'ns1:LookupItemResponse/ns1:ItemOptionalFields/' .
                    'ns1:DateDue'
                );
                $due = $this->displayDate(
                    !empty($rawDueDate) ? (string)$rawDueDate[0] : null
                );
            }

            $retVal[] = [
                'id' => $bibId,
                'item_agency_id' => $itemAgencyId,
                'patronAgencyId' => $patron['patronAgencyId'],
                'duedate' => $due,
                'title' => !empty($title) ? (string)$title[0] : null,
                'item_id' => $itemId,
                'renewable' => $renewable,
            ];
        }

        return $retVal;
    }

    /**
     * Get Patron Fines
     *
     * This is responsible for retrieving all fines by a specific patron.
     *
     * @param array $patron The patron array from patronLogin
     *
     * @throws DateException
     * @throws ILSException
     * @return mixed        Array of the patron's fines on success.
     */
    public function getMyFines($patron)
    {
        $response = $this->getLookupUserResponse(
            $patron['cat_username'], $patron['cat_password']
        );

        $list = $response->xpath(
            'ns1:LookupUserResponse/ns1:UserFiscalAccount/ns1:AccountDetails'
        );

        $fines = [];
        foreach ($list as $current) {
            $this->registerNamespaceFor($current);

            $amount = $current->xpath(
                'ns1:FiscalTransactionInformation/ns1:Amount/ns1:MonetaryValue'
            );
            $amount = (string)($amount[0] ?? '');
            $date = $current->xpath('ns1:AccrualDate');
            $date = $this->displayDate(!empty($date) ? (string)$date[0] : null);
            $desc = $current->xpath(
                'ns1:FiscalTransactionInformation/ns1:FiscalTransactionType'
            );
            $desc = (string)($desc[0] ?? '');

            $bibId = $current->xpath(
                'ns1:FiscalTransactionInformation/ns1:ItemDetails/' .
                'ns1:BibliographicDescription/ns1:BibliographicRecordId/' .
                'ns1:BibliographicRecordIdentifier' .
                ' | ' .
                'ns1:FiscalTransactionInformation/ns1:ItemDetails/' .
                'ns1:BibliographicDescription/ns1:BibliographicItemId/' .
                'ns1:BibliographicItemIdentifier'
            );
            $id = (string)($bibId[0] ?? '');
            $fines[] = [
                'amount' => $amount,
                'balance' => $amount,
                'checkout' => '',
                'fine' => $desc,
                'duedate' => '',
                'createdate' => $date,
                'id' => $id
            ];
        }
        return $fines;
    }

    /**
     * Get Patron requests by type
     *
     * This is responsible for retrieving all holds by a specific patron.
     *
     * @param array $patron The patron array from patronLogin
     * @param array $types  Request types
     *
     * @throws DateException
     * @throws ILSException
     * @return array        Array of the patron's holds on success.
     */
    protected function getMyRequests(array $patron, array $types)
    {
        $response = $this->getLookupUserResponse(
            $patron['cat_username'], $patron['cat_password']
        );

        $retVal = [];
        $requests = $response->xpath('ns1:LookupUserResponse/ns1:RequestedItem');

        foreach ($requests as $current) {
            $this->registerNamespaceFor($current);
            $id = $current->xpath(
                'ns1:Ext/ns1:BibliographicDescription/' .
                'ns1:BibliographicRecordId/ns1:BibliographicRecordIdentifier' .
                ' | ' .
                'ns1:Ext/ns1:BibliographicDescription/' .
                'ns1:BibliographicItemId/ns1:BibliographicItemIdentifier'
            );
            $itemAgencyId = $current->xpath(
                'ns1:Ext/ns1:BibliographicDescription/' .
                'ns1:BibliographicRecordId/ns1:AgencyId'
            );

            $title = $current->xpath('ns1:Title');
            $pos = $current->xpath('ns1:HoldQueuePosition');
            $requestId = $current->xpath('ns1:RequestId/ns1:RequestIdentifierValue');
            $itemId = $current->xpath('ns1:ItemId/ns1:ItemIdentifierValue');
            $pickupLocation = $current->xpath('ns1:PickupLocation');
            $created = $current->xpath('ns1:DatePlaced');
            $created = $this->displayDate(
                !empty($created) ? (string)$created[0] : null
            );
            $expireDate = $current->xpath('ns1:PickupExpiryDate');
            $expireDate = $this->displayDate(
                !empty($expireDate) ? (string)$expireDate[0] : null
            );

            $requestStatusType = $current->xpath('ns1:RequestStatusType');
            $status = !empty($requestStatusType) ? (string)$requestStatusType[0]
                : null;
            $available = strtolower($status) === $this->requestAvailableStatus;

            // Only return requests of desired type
            if ($this->checkRequestType($current, $types)) {
                $retVal[] = [
                    'id' => (string)$id[0],
                    'create' => $created,
                    'expire' => $expireDate,
                    'title' => !empty($title) ? (string)$title[0] : null,
                    'position' => !empty($pos) ? (string)$pos[0] : null,
                    'requestId' => !empty($requestId) ? (string)$requestId[0] : null,
                    'item_agency_id' => !empty($itemAgencyId)
                        ? (string)$itemAgencyId[0] : null,
                    'canceled' => $this->isRequestCancelled($status),
                    'item_id' => !empty($itemId[0]) ? (string)$itemId[0] : null,
                    'location' => !empty($pickupLocation[0])
                        ? (string)$pickupLocation[0] : null,
                    'available' => $available,
                ];
            }
        }
        return $retVal;
    }

    /**
     * Get Patron Holds
     *
     * This is responsible for retrieving all holds by a specific patron.
     *
     * @param array $patron The patron array from patronLogin
     *
     * @throws DateException
     * @throws ILSException
     * @return array        Array of the patron's holds on success.
     */
    public function getMyHolds($patron)
    {
        return $this->getMyRequests($patron, $this->holdRequestTypes);
    }

    /**
     * Get Patron Profile
     *
     * This is responsible for retrieving the profile for a specific patron.
     *
     * @param array $patron The patron array
     *
     * @throws ILSException
     * @return array        Array of the patron's profile data on success.
     */
    public function getMyProfile($patron)
    {
        $response = $this->getLookupUserResponse(
            $patron['cat_username'], $patron['cat_password']
        );

        $firstname = $response->xpath(
            'ns1:LookupUserResponse/ns1:UserOptionalFields/ns1:NameInformation/' .
            'ns1:PersonalNameInformation/ns1:StructuredPersonalUserName/' .
            'ns1:GivenName'
        );
        $lastname = $response->xpath(
            'ns1:LookupUserResponse/ns1:UserOptionalFields/ns1:NameInformation/' .
            'ns1:PersonalNameInformation/ns1:StructuredPersonalUserName/' .
            'ns1:Surname'
        );
        if (empty($firstname) && empty($lastname)) {
            $lastname = $response->xpath(
                'ns1:LookupUserResponse/ns1:UserOptionalFields/' .
                'ns1:NameInformation/ns1:PersonalNameInformation/' .
                'ns1:UnstructuredPersonalUserName'
            );
        }

        $address1 = $response->xpath(
            'ns1:LookupUserResponse/ns1:UserOptionalFields/' .
            'ns1:UserAddressInformation/ns1:PhysicalAddress/' .
            'ns1:StructuredAddress/ns1:Line1' .
            '|' .
            'ns1:LookupUserResponse/ns1:UserOptionalFields/' .
            'ns1:UserAddressInformation/ns1:PhysicalAddress/' .
            'ns1:StructuredAddress/ns1:Street'
        );
        $address1 = !empty($address1) ? (string)$address1[0] : null;
        $address2 = $response->xpath(
            'ns1:LookupUserResponse/ns1:UserOptionalFields/' .
            'ns1:UserAddressInformation/ns1:PhysicalAddress/' .
            'ns1:StructuredAddress/ns1:Line2' .
            '|' .
            'ns1:LookupUserResponse/ns1:UserOptionalFields/' .
            'ns1:UserAddressInformation/ns1:PhysicalAddress/' .
            'ns1:StructuredAddress/ns1:Locality'
        );
        $address2 = !empty($address2) ? (string)$address2[0] : null;
        $zip = $response->xpath(
            'ns1:LookupUserResponse/ns1:UserOptionalFields/' .
            'ns1:UserAddressInformation/ns1:PhysicalAddress/' .
            'ns1:StructuredAddress/ns1:PostalCode'
        );
        $zip = !empty($zip) ? (string)$zip[0] : null;

        if (empty($address1)) {
            // TODO: distinguish between more formatting types; look
            // at the UnstructuredAddressType field and handle multiple options.
            $address = $response->xpath(
                'ns1:LookupUserResponse/ns1:UserOptionalFields/' .
                'ns1:UserAddressInformation/ns1:PhysicalAddress/' .
                'ns1:UnstructuredAddress/ns1:UnstructuredAddressData'
            );
            $address = explode("\n", trim((string)($address[0] ?? '')));
            $address1 = $address[0] ?? null;
            $address2 = ($address[1] ?? null);
            if (isset($address[2])) {
                $address2 .= ', ' . $address[2];
            }
            $zip = $zip ?? $address[3] ?? null;
        }

        $expirationDate = $response->xpath(
            'ns1:LookupUserResponse/ns1:UserOptionalFields/ns1:UserPrivilege/' .
            'ns1:ValidToDate'
        );
        $expirationDate = !empty($expirationDate) ?
            $this->displayDate((string)$expirationDate[0]) : null;

        return [
            'firstname' => (string)($firstname[0] ?? null),
            'lastname' => (string)($lastname[0] ?? null),
            'address1' => $address1,
            'address2' => $address2,
            'zip' => $zip,
            'phone' => null,  // TODO: phone number support
            'group' => null,
            'expiration_date' => $expirationDate,
        ];
    }

    /**
     * Get New Items
     *
     * Retrieve the IDs of items recently added to the catalog.
     *
     * @param int $page    Page number of results to retrieve (counting starts at 1)
     * @param int $limit   The size of each page of results to retrieve
     * @param int $daysOld The maximum age of records to retrieve in days (max. 30)
     * @param int $fundId  optional fund ID to use for limiting results (use a value
     * returned by getFunds, or exclude for no limit); note that "fund" may be a
     * misnomer - if funds are not an appropriate way to limit your new item
     * results, you can return a different set of values from getFunds. The
     * important thing is that this parameter supports an ID returned by getFunds,
     * whatever that may mean.
     *
     * @throws ILSException
     * @return array       Associative array with 'count' and 'results' keys
     *
     * @SuppressWarnings(PHPMD.UnusedFormalParameter)
     */
    public function getNewItems($page, $limit, $daysOld, $fundId = null)
    {
        // NCIP is not able to send acquisition data
        return [];
    }

    /**
     * Get Funds
     *
     * Return a list of funds which may be used to limit the getNewItems list.
     *
     * @throws ILSException
     * @return array An associative array with key = fund ID, value = fund name.
     */
    public function getFunds()
    {
        // NCIP is not able to send acquisition data, so we don't need getFunds
        return [];
    }

    /**
     * Get Departments
     *
     * Obtain a list of departments for use in limiting the reserves list.
     *
     * @throws ILSException
     * @return array An associative array with key = dept. ID, value = dept. name.
     */
    public function getDepartments()
    {
        // NCIP does not support course reserves
        return [];
    }

    /**
     * Get Instructors
     *
     * Obtain a list of instructors for use in limiting the reserves list.
     *
     * @throws ILSException
     * @return array An associative array with key = ID, value = name.
     */
    public function getInstructors()
    {
        // NCIP does not support course reserves
        return [];
    }

    /**
     * Get Courses
     *
     * Obtain a list of courses for use in limiting the reserves list.
     *
     * @throws ILSException
     * @return array An associative array with key = ID, value = name.
     */
    public function getCourses()
    {
        // NCIP does not support course reserves
        return [];
    }

    /**
     * Find Reserves
     *
     * Obtain information on course reserves.
     *
     * @param string $course ID from getCourses (empty string to match all)
     * @param string $inst   ID from getInstructors (empty string to match all)
     * @param string $dept   ID from getDepartments (empty string to match all)
     *
     * @throws ILSException
     * @return array An array of associative arrays representing reserve items.
     *
     * @SuppressWarnings(PHPMD.UnusedFormalParameter)
     */
    public function findReserves($course, $inst, $dept)
    {
        // NCIP does not support course reserves
        return [];
    }

    /**
     * Get suppressed records.
     *
     * @throws ILSException
     * @return array ID numbers of suppressed records in the system.
     */
    public function getSuppressedRecords()
    {
        // NCIP does not support this
        return [];
    }

    /**
     * Public Function which retrieves Holds, StorageRetrivalRequests, and
     * Consortial settings from the driver ini file.
     *
     * @param string $function The name of the feature to be checked
     * @param array  $params   Optional feature-specific parameters (array)
     *
     * @return array An array with key-value pairs.
     *
     * @SuppressWarnings(PHPMD.UnusedFormalParameter)
     */
    public function getConfig($function, $params = null)
    {
        if ($function == 'Holds') {
            $extraHoldFields = empty($this->getPickUpLocations(null))
                ? 'comments:requiredByDate'
                : 'comments:pickUpLocation:requiredByDate';
            return [
                'HMACKeys' => 'item_id:holdtype:item_agency_id:id:bib_id',
                'extraHoldFields' => $extraHoldFields,
                'defaultRequiredDate' => '0:2:0',
                'consortium' => $this->consortium,
            ];
        }
        if ($function == 'StorageRetrievalRequests') {
            $extraFields = empty($this->getPickUpLocations(null))
                ? 'comments:requiredByDate:item-issue'
                : 'comments:pickUpLocation:requiredByDate:item-issue';
            return [
                'HMACKeys' => 'id:item_id:item_agency_id:id:bib_id',
                'extraFields' => $extraFields,
                'defaultRequiredDate' => '0:2:0',
            ];
        }
        return [];
    }

    /**
     * Get Default Pick Up Location
     *
     * Returns the default pick up location set in HorizonXMLAPI.ini
     *
     * @param array $patron      Patron information returned by the patronLogin
     * method.
     * @param array $holdDetails Optional array, only passed in when getting a list
     * in the context of placing a hold; contains most of the same values passed to
     * placeHold, minus the patron data.  May be used to limit the pickup options
     * or may be ignored.
     *
     * @return string A location ID
     *
     * @SuppressWarnings(PHPMD.UnusedFormalParameter)
     */
    public function getDefaultPickUpLocation($patron, $holdDetails = null)
    {
        return $this->pickupLocations[$patron['patronAgencyId']][0]['locationID'];
    }

    /**
     * Get Pick Up Locations
     *
     * This is responsible get a list of valid library locations for holds / recall
     * retrieval
     *
     * @param array $patron      Patron information returned by the patronLogin
     * method.
     * @param array $holdDetails Optional array, only passed in when getting a list
     * in the context of placing a hold; contains most of the same values passed to
     * placeHold, minus the patron data.  May be used to limit the pickup options
     * or may be ignored.  The driver must not add new options to the return array
     * based on this data or other areas of VuFind may behave incorrectly.
     *
     * @return array        An array of associative arrays with locationID and
     * locationDisplay keys
     *
     * @SuppressWarnings(PHPMD.UnusedFormalParameter)
     */
    public function getPickUpLocations($patron, $holdDetails = null)
    {
        if (!isset($this->pickupLocations)) {
            $this->loadPickUpLocations();
        }
        return array_values($this->pickupLocations);
    }

    /**
     * Get Patron Storage Retrieval Requests
     *
     * This is responsible for retrieving all call slips by a specific patron.
     *
     * @param array $patron The patron array from patronLogin
     *
     * @return array        Array of the patron's storage retrieval requests.
     */
    public function getMyStorageRetrievalRequests($patron)
    {
        return $this->getMyRequests($patron, $this->storageRetrievalRequestTypes);
    }

    /**
     * Check if storage retrieval request available
     *
     * This is responsible for determining if an item is requestable
     *
     * @param string $id     The Bib ID
     * @param array  $data   An Array of item data
     * @param patron $patron An array of patron data
     *
     * @return bool True if request is valid, false if not
     *
     * @SuppressWarnings(PHPMD.UnusedFormalParameter)
     */
    public function checkStorageRetrievalRequestIsValid($id, $data, $patron)
    {
        return true;
    }

    /**
     * Place Storage Retrieval Request (Call Slip)
     *
     * Attempts to place a call slip request on a particular item and returns
     * an array with result details
     *
     * @param array $details An array of item and patron data
     *
     * @return mixed An array of data on the request including
     * whether or not it was successful.
     */
    public function placeStorageRetrievalRequest($details)
    {
        return $this->placeRequest($details, 'Stack Retrieval');
    }

    /**
     * Get Renew Details
     *
     * This function returns the item id as a string which is then used
     * as submitted form data in checkedOut.php. This value is then extracted by
     * the RenewMyItems function.
     *
     * @param array $checkOutDetails An array of item data
     *
     * @return string Data for use in a form field
     */
    public function getRenewDetails($checkOutDetails)
    {
        return $checkOutDetails['item_agency_id'] .
            "|" . $checkOutDetails['item_id'];
    }

    /**
     * Place Hold
     *
     * Attempts to place a hold or recall on a particular item and returns
     * an array with result details or throws an exception on failure of support
     * classes
     *
     * @param array $details An array of item and patron data
     *
     * @throws ILSException
     * @return mixed An array of data on the request including
     * whether or not it was successful
     */
    public function placeHold($details)
    {
        return $this->placeRequest($details, $details['holdtype']);
    }

    /**
     * Place a general request
     *
     * Attempts to place a hold or recall on a particular item and returns
     * an array with result details or throws an exception on failure of support
     * classes
     *
     * @param array  $details An array of item and patron data
     * @param string $type    Type of request, could be 'Hold' or 'Stack Retrieval'
     *
     * @throws ILSException
     * @return mixed An array of data on the request including
     * whether or not it was successful
     */
    public function placeRequest($details, $type = 'Hold')
    {
        $msgPrefix = ($type == 'Stack Retrieval') ? 'Storage Retrieval ' : '';
        $username = $details['patron']['cat_username'];
        $password = $details['patron']['cat_password'];
        $bibId = $details['bib_id'];
        $itemId = $details['item_id'];
        $pickUpLocation = null;
        if (isset($details['pickUpLocation'])) {
            [, $pickUpLocation] = explode("|", $details['pickUpLocation']);
        }

        $convertedDate = $this->dateConverter->convertFromDisplayDate(
            'U', $details['requiredBy']
        );
        $lastInterestDate = \DateTime::createFromFormat('U', $convertedDate);
        $lastInterestDate->setTime(23, 59, 59);
        $lastInterestDateStr = $lastInterestDate->format('c');
        $successReturn = [
            'success' => true,
            'sysMessage' => $msgPrefix . 'Request Successful.'
        ];
        $failureReturn = [
            'success' => false,
            'sysMessage' => $msgPrefix . 'Request Not Successful.'
        ];

        $request = $this->getRequest(
            $username, $password, $bibId, $itemId,
            $details['patron']['patronAgencyId'], $details['item_agency_id'],
            $type, "Item", $lastInterestDateStr, $pickUpLocation, $username
        );
        $response = $this->sendRequest($request);

        $success = $response->xpath(
            'ns1:RequestItemResponse/ns1:ItemId/ns1:ItemIdentifierValue' .
            ' | ' .
            'ns1:RequestItemResponse/ns1:RequestId/ns1:RequestIdentifierValue'
        );

        try {
            $this->checkResponseForError($response);
        } catch (ILSException $exception) {
            return $failureReturn;
        }

        return !empty($success) ? $successReturn : $failureReturn;
    }

    /**
     * General cancel request method
     *
     * Attempts to Cancel a request on a particular item. The data in
     * $cancelDetails['details'] is determined by getCancel*Details().
     *
     * @param array  $cancelDetails An array of item and patron data
     * @param string $type          Type of request, could be: 'Hold',
     * 'Stack Retrieval'
     *
     * @return array               An array of data on each request including
     * whether or not it was successful.
     */
    public function handleCancelRequest($cancelDetails, $type = 'Hold')
    {
        $msgPrefix = ($type === 'Stack Retrieval')
            ? 'storage_retrieval_request_cancel_'
            : 'hold_cancel_';
        $count = 0;
        $username = $cancelDetails['patron']['cat_username'];
        $password = $cancelDetails['patron']['cat_password'];
        $patronAgency = $cancelDetails['patron']['patronAgencyId'];
        $details = $cancelDetails['details'];
        $response = [];
        $failureReturn = [
            'success' => false,
            'status' => $msgPrefix . 'fail',
        ];
        $successReturn = [
            'success' => true,
            'status' => $msgPrefix . 'success',
        ];

        foreach ($details as $detail) {
            [$itemAgencyId, $requestId, $itemId] = explode("|", $detail);
            $request = $this->getCancelRequest(
                $username, $password, $patronAgency,
                $itemAgencyId, $requestId, $type,
                $itemId
            );
            $cancelRequestResponse = $this->sendRequest($request);
            $userId = $cancelRequestResponse->xpath(
                'ns1:CancelRequestItemResponse/' .
                'ns1:UserId/ns1:UserIdentifierValue'
            );
            $itemId = $itemId ?? $requestId;
            try {
                $this->checkResponseForError($cancelRequestResponse);
            } catch (ILSException $exception) {
                $response[$itemId] = $failureReturn;
                continue;
            }
            if ($userId) {
                $count++;
                $response[$itemId] = $successReturn;
            } else {
                $response[$itemId] = $failureReturn;
            }
        }
        $result = ['count' => $count, 'items' => $response];
        return $result;
    }

    /**
     * Cancel Holds
     *
     * Attempts to Cancel a hold or recall on a particular item. The
     * data in $cancelDetails['details'] is determined by getCancelHoldDetails().
     *
     * @param array $cancelDetails An array of item and patron data
     *
     * @return array               An array of data on each request including
     * whether or not it was successful.
     */
    public function cancelHolds($cancelDetails)
    {
        return $this->handleCancelRequest($cancelDetails, 'Hold');
    }

    /**
     * Get Cancel Request Details
     *
     * General method for getting details for cancel requests
     *
     * @param array $details An array of item data
     *
     * @return string Data for use in a form field
     */
    public function getCancelRequestDetails($details)
    {
        return $details['item_agency_id'] .
            "|" . $details['requestId'] .
            "|" . $details['item_id'];
    }

    /**
     * Get Cancel Hold Details
     *
     * This function returns the item id and recall id as a string
     * separated by a pipe, which is then submitted as form data in Hold.php. This
     * value is then extracted by the CancelHolds function.  item id is used as the
     * array key in the response.
     *
     * @param array $holdDetails A single hold array from getMyHolds
     * @param array $patron      Patron information from patronLogin
     *
     * @return string Data for use in a form field
     *
     * @SuppressWarnings(PHPMD.UnusedFormalParameter)
     */
    public function getCancelHoldDetails($holdDetails, $patron = [])
    {
        return $this->getCancelRequestDetails($holdDetails);
    }

    /**
     * Cancel Storage Retrieval Requests (Call Slips)
     *
     * Attempts to Cancel a call slip on a particular item. The
     * data in $cancelDetails['details'] is determined by
     * getCancelStorageRetrievalRequestDetails().
     *
     * @param array $cancelDetails An array of item and patron data
     *
     * @return array               An array of data on each request including
     * whether or not it was successful.
     */
    public function cancelStorageRetrievalRequests($cancelDetails)
    {
        return $this->handleCancelRequest($cancelDetails, 'Stack Retrieval');
    }

    /**
     * Get Cancel Storage Retrieval Request (Call Slip) Details
     *
     * This function returns the item id and call slip id as a
     * string separated by a pipe, which is then submitted as form data. This
     * value is then extracted by the CancelStorageRetrievalRequests function.
     * The item id is used as the key in the return value.
     *
     * @param array $details An array of item data
     * @param array $patron  Patron information from patronLogin
     *
     * @return string Data for use in a form field
     *
     * @SuppressWarnings(PHPMD.UnusedFormalParameter)
     */
    public function getCancelStorageRetrievalRequestDetails($details, $patron)
    {
        return $this->getCancelRequestDetails($details);
    }

    /**
     * Renew My Items
     *
     * Function for attempting to renew a patron's items.  The data in
     * $renewDetails['details'] is determined by getRenewDetails().
     *
     * @param array $renewDetails An array of data required for renewing items
     * including the Patron ID and an array of renewal IDS
     *
     * @return array              An array of renewal information keyed by item ID
     */
    public function renewMyItems($renewDetails)
    {
        $details = [];
        foreach ($renewDetails['details'] as $detail) {
            [$agencyId, $itemId] = explode("|", $detail);
            $failureReturn = [
                "success" => false,
                "item_id" => $itemId,
            ];
            if ($this->disableRenewals) {
                $details[$itemId] = $failureReturn;
                continue;
            }
            $request = $this->getRenewRequest(
                $renewDetails['patron']['cat_username'],
                $renewDetails['patron']['cat_password'], $itemId,
                $agencyId,
                $renewDetails['patron']['patronAgencyId']
            );
            $response = $this->sendRequest($request);
            $dueDateXml = $response->xpath('ns1:RenewItemResponse/ns1:DateDue');
            $dueDate = '';
            $dueTime = '';
            if (!empty($dueDateXml)) {
                $dueDateString = (string)$dueDateXml[0];
                $dueDate = $this->displayDate($dueDateString);
                $dueTime = $this->displayTime($dueDateString);
            }

            if ($dueDate !== '') {
                $details[$itemId] = [
                    "success" => true,
                    "new_date" => $dueDate,
                    "new_time" => $dueTime,
                    "item_id" => $itemId,
                ];
            } else {
                $details[$itemId] = $failureReturn;
            }
        }

        return [ 'blocks' => false, 'details' => $details];
    }

    /**
     * Helper function to build the request XML to cancel a request:
     *
     * @param string $username     Username for login
     * @param string $password     Password for login
     * @param string $patronAgency Agency for patron
     * @param string $itemAgencyId Agency ID for item
     * @param string $requestId    Id of the request to cancel
     * @param string $type         The type of request to cancel (Hold, etc)
     * @param string $itemId       Item identifier
     * @param string $patronId     Patron identifier
     *
     * @return string           NCIP request XML
     */
    protected function getCancelRequest($username,
        $password,
        $patronAgency,
        $itemAgencyId,
        $requestId,
        $type,
        $itemId,
        $patronId = null
    ) {
        if ($requestId === null && $itemId === null) {
            throw new ILSException('No identifiers for CancelRequest');
        }
        $ret = $this->getNCIPMessageStart() .
            '<ns1:CancelRequestItem>' .
            $this->getInitiationHeaderXml($patronAgency) .
            $this->getAuthenticationInputXml($username, $password);

        $ret .= $this->getUserIdXml($patronAgency, $patronId);

        if ($requestId !== null) {
            $ret .=
                '<ns1:RequestId>' .
                    $this->element('AgencyId', $itemAgencyId) .
                    $this->element('RequestIdentifierValue', $requestId) .
                '</ns1:RequestId>';
        }
        if ($itemId !== null) {
            $ret .= $this->getItemIdXml($itemAgencyId, $itemId);
        }
        $ret .= $this->getRequestTypeXml($type) .
            '</ns1:CancelRequestItem></ns1:NCIPMessage>';
        return $ret;
    }

    /**
     * Helper function to build the request XML to request an item
     * (Hold, Storage Retrieval, etc)
     *
     * @param string $username         Username for login
     * @param string $password         Password for login
     * @param string $bibId            Bib Id of item to request
     * @param string $itemId           Id of item to request
     * @param string $patronAgencyId   Patron agency ID
     * @param string $itemAgencyId     Item agency ID
     * @param string $requestType      Type of the request (Hold, Callslip, etc)
     * @param string $requestScope     Level of request (title, item, etc)
     * @param string $lastInterestDate Last date interested in item
     * @param string $pickupLocation   Code of location to pickup request
     * @param string $patronId         Patron internal identifier
     *
     * @return string          NCIP request XML
     */
    protected function getRequest($username, $password, $bibId, $itemId,
        $patronAgencyId, $itemAgencyId, $requestType, $requestScope,
        $lastInterestDate, $pickupLocation = null, $patronId = null
    ) {
        $ret = $this->getNCIPMessageStart() .
            '<ns1:RequestItem>' .
            $this->getInitiationHeaderXml($patronAgencyId) .
            $this->getAuthenticationInputXml($username, $password) .
            $this->getUserIdXml($patronAgencyId, $patronId) .
            $this->getBibliographicId($bibId) .
            $this->getItemIdXml($itemAgencyId, $itemId) .
            $this->getRequestTypeXml($requestType, $requestScope);

        if (!empty($pickupLocation)) {
            $ret .= $this->element('PickupLocation', $pickupLocation);
        }
        if (!empty($lastInterestDate)) {
            $ret .= $this->element('NeedBeforeDate', $lastInterestDate);
        }
        $ret .= '</ns1:RequestItem></ns1:NCIPMessage>';
        return $ret;
    }

    /**
     * Helper function to build the request XML to renew an item:
     *
     * @param string $username       Username for login
     * @param string $password       Password for login
     * @param string $itemId         Id of item to renew
     * @param string $itemAgencyId   Agency of Item Id to renew
     * @param string $patronAgencyId Agency of patron
     * @param string $patronId       Internal patron id
     *
     * @return string          NCIP request XML
     */
    protected function getRenewRequest($username,
        $password,
        $itemId,
        $itemAgencyId,
        $patronAgencyId,
        $patronId = null
    ) {
        return $this->getNCIPMessageStart() .
            '<ns1:RenewItem>' .
            $this->getInitiationHeaderXml($patronAgencyId) .
            $this->getAuthenticationInputXml($username, $password) .
            $this->getUserIdXml($patronAgencyId, $patronId) .
            $this->getItemIdXml($itemAgencyId, $itemId) .
            '</ns1:RenewItem></ns1:NCIPMessage>';
    }

    /**
     * Helper function to build the request XML to log in a user
     * and/or retrieve loaned items / request information
     *
     * @param string $username       Username for login
     * @param string $password       Password for login
     * @param string $patronAgencyId Patron agency ID (optional)
     * @param array  $extras         Extra elements to include in the request
     * @param string $patronId       Patron internal identifier
     *
     * @return string          NCIP request XML
     */
    protected function getLookupUserRequest($username, $password,
        $patronAgencyId = null, $extras = [], $patronId = null
    ) {
        return $this->getNCIPMessageStart() .
            '<ns1:LookupUser>' .
            $this->getInitiationHeaderXml($patronAgencyId) .
            $this->getAuthenticationInputXml($username, $password) .
            $this->getUserIdXml($patronAgencyId, $patronId) .
            implode('', $extras) .
            '</ns1:LookupUser></ns1:NCIPMessage>';
    }

    /**
     * Get LookupAgency Request XML message
     *
     * @param string|null $agency Agency Id
     *
     * @return string XML Document
     */
    public function getLookupAgencyRequest($agency = null)
    {
        $agency = $this->determineToAgencyId($agency);

        $ret = $this->getNCIPMessageStart() .
            '<ns1:LookupAgency>' .
            $this->getInitiationHeaderXml($agency) .
            $this->element('AgencyId', $agency);

        $desiredElementTypes = [
            'Agency Address Information', 'Agency User Privilege Type',
            'Application Profile Supported Type', 'Authentication Prompt',
            'Consortium Agreement', 'Organization Name Information'
        ];
        foreach ($desiredElementTypes as $elementType) {
            $ret .= $this->element('AgencyElementType', $elementType);
        }
        $ret .= '</ns1:LookupAgency></ns1:NCIPMessage>';
        return $ret;
    }

    /**
     * Create Lookup Item Request
     *
     * @param string $itemId Item identifier
     * @param string $idType Item identifier type
     *
     * @return string XML document
     */
    protected function getLookupItemRequest($itemId, $idType = null)
    {
        $agency = $this->determineToAgencyId();
        $ret = $this->getNCIPMessageStart() .
            '<ns1:LookupItem>' .
            $this->getInitiationHeaderXml($agency) .
            $this->getItemIdXml($agency, $itemId, $idType) .
            $this->element('ItemElementType', 'Bibliographic Description') .
        '</ns1:LookupItem></ns1:NCIPMessage>';
        return $ret;
    }

    /**
     * Get InitiationHeader element XML string
     *
     * @param string $agency Agency of NCIP responder
     *
     * @return string
     */
    protected function getInitiationHeaderXml($agency = null)
    {
        $agency = $this->determineToAgencyId($agency);
        if (empty($agency) || empty($this->fromAgency)) {
            return '';
        }
        return '<ns1:InitiationHeader>' .
                '<ns1:FromAgencyId>' .
                    $this->element('AgencyId', $this->fromAgency) .
                '</ns1:FromAgencyId>' .
                '<ns1:ToAgencyId>' .
                    $this->element('AgencyId', $agency) .
                '</ns1:ToAgencyId>' .
            '</ns1:InitiationHeader>';
    }

    /**
     * Helper method for creating XML header and main element start
     *
     * @return string
     */
    protected function getNCIPMessageStart()
    {
        return '<?xml version="1.0" encoding="UTF-8" standalone="yes"?>' .
            '<ns1:NCIPMessage xmlns:ns1="http://www.niso.org/2008/ncip" ' .
            'ns1:version="http://www.niso.org/schemas/ncip/v2_02/ncip_v2_02.xsd">';
    }

    /**
     * Get XML string for AuthenticationInput element
     *
     * @param string $username User login
     * @param string $password User password
     *
     * @return string XML string for AuthenticationInput element
     */
    protected function getAuthenticationInputXml($username, $password)
    {
        return (!empty($username) && !empty($password))
            ? '<ns1:AuthenticationInput>' .
                $this->element('AuthenticationInputData', $username) .
                $this->element('AuthenticationDataFormatType', 'text') .
                $this->element('AuthenticationInputType', 'Username') .
            '</ns1:AuthenticationInput>' .
            '<ns1:AuthenticationInput>' .
                $this->element('AuthenticationInputData', $password) .
                $this->element('AuthenticationDataFormatType', 'text') .
                $this->element('AuthenticationInputType', 'Password') .
            '</ns1:AuthenticationInput>'
            : '';
    }

    /**
     * Get ItemId element XML
     *
     * @param string      $agency Agency id
     * @param string      $itemId Item id
     * @param null|string $idType Item id type
     *
     * @return string ItemId element XML string
     */
    protected function getItemIdXml($agency, $itemId, $idType = null)
    {
        $ret = '<ns1:ItemId>' . $this->element('AgencyId', $agency);
        if ($idType !== null) {
            $ret .= $this->element('ItemIdentifierType', $idType);
        }
        $ret .= $this->element('ItemIdentifierValue', $itemId);
        $ret .= '</ns1:ItemId>';
        return $ret;
    }

    /**
     * Get UserId element XML
     *
     * @param string $patronAgency Patron agency id
     * @param string $patronId     Internal patron identifier
     *
     * @return string Get UserId element XML string
     */
    protected function getUserIdXml($patronAgency, $patronId = null)
    {
        $agency = $this->determineToAgencyId($patronAgency);
        if ($patronId !== null) {
            return '<ns1:UserId>' .
                $this->element('AgencyId', $agency) .
                $this->element('UserIdentifierType', 'Institution Id Number') .
                $this->element('UserIdentifierValue', $patronId) .
            '</ns1:UserId>';
        }
        return '';
    }

    /**
     * Get request type elements XML
     *
     * @param string $type  Request type
     * @param string $scope Request type scope (defaults to 'Bibliographic Item')
     *
     * @return string RequestType and RequestScopeType element XML string
     */
    protected function getRequestTypeXml($type, $scope = 'Bibliographic Item')
    {
        return
            $this->element('RequestType', $type) .
            $this->element('RequestScopeType', $scope);
    }

    /**
     * Get BibliographicId element
     *
     * @param string $id Bibliographic item id
     *
     * @return string Get BibiographicId XML element string
     */
    protected function getBibliographicId($id)
    {
        return '<ns1:BibliographicId>' .
            '<ns1:BibliographicItemId>' .
                $this->element('BibliographicItemIdentifier', $id) .
                $this->element(
                    'BibliographicItemIdentifierCode', 'Legal Deposit Number'
                ) .
            '</ns1:BibliographicItemId>' .
        '</ns1:BibliographicId>';
    }

    /**
     * Throw an exception if an NCIP error is found
     *
     * @param \SimpleXMLElement $response from NCIP call
     *
     * @throws ILSException
     * @return void
     */
    protected function checkResponseForError($response)
    {
        $error = $response->xpath(
            '//ns1:Problem/ns1:ProblemDetail'
        );
        if (!empty($error)) {
            throw new ILSException($error[0]);
        }
    }

    /**
     * Register namespace(s) for an XML element/tree
     *
     * @param \SimpleXMLElement $element Element to register namespace for
     *
     * @return void
     */
    protected function registerNamespaceFor(\SimpleXMLElement $element)
    {
        $element->registerXPathNamespace('ns1', 'http://www.niso.org/2008/ncip');
    }

    /**
     * Convert a date to display format
     *
     * @param string $date Date and time string
     *
     * @return string
     */
    protected function displayDate($date)
    {
        return $this->convertDateOrTime($date);
    }

    /**
     * Convert a time to display format
     *
     * @param string $date Date and time string
     *
     * @return string
     */
    protected function displayTime($date)
    {
        return $this->convertDateOrTime($date, 'time');
    }

    /**
     * Convert datetime to display format
     *
     * @param string $dateString Datetime string
     * @param string $dateOrTime Desired datetime part, could be 'date' or 'time'
     *
     * @return string
     */
    protected function convertDateOrTime($dateString, $dateOrTime = 'date')
    {
        if (!$dateString) {
            return '';
        }
        $createFormats = ['Y-m-d\TH:i:s.uP', 'Y-m-d\TH:i:sP'];
        $formatted = '';
        foreach ($createFormats as $format) {
            try {
                $formatted = ($dateOrTime === 'time')
                    ? $this->dateConverter->convertToDisplayTime(
                        $format, $dateString
                    )
                    : $this->dateConverter->convertToDisplayDate(
                        $format, $dateString
                    );
            } catch (DateException $exception) {
                continue;
            }
        }
        return $formatted;
    }

    /**
     * Get Hold Type
     *
     * @param string $status Status string from CirculationStatus NCIP element
     *
     * @return string Hold type, could be 'Hold' or 'Recall'
     */
    protected function getHoldType(string $status)
    {
        return in_array(strtolower($status), $this->availableStatuses)
            ? 'Hold' : 'Recall';
    }

    /**
     * Is an item available?
     *
     * @param string $status Status string from CirculationStatus NCIP element
     *
     * @return bool Return true if item is available
     */
    protected function isAvailable(string $status)
    {
        return in_array(strtolower($status), $this->availableStatuses);
    }

    /**
     * Is request cancelled?
     *
     * @param string $status Status string from RequestStatusType NCIP element
     *
     * @return bool Return true if a request was cancelled
     */
    protected function isRequestCancelled(string $status)
    {
        return !in_array(strtolower($status), $this->activeRequestStatuses);
    }

    /**
     * Is request of desired type?
     *
     * @param \SimpleXMLElement $request RequestedItem NCIP Element
     * @param array             $types   Array of types to check against
     *
     * @return bool Return true if request is of desired type
     */
    protected function checkRequestType(\SimpleXMLElement $request, array $types)
    {
        $requestType = $request->xpath('ns1:RequestType');
        $requestType = (string)$requestType[0];
        return in_array(strtolower($requestType), $types);
    }

    /**
     * Check if item is holdable
     *
     * @param \SimpleXMLElement $itemInformation Item information element
     *
     * @return bool
     */
    protected function isItemHoldable(\SimpleXMLElement $itemInformation): bool
    {
        $restrictions = $itemInformation->xpath(
            'ns1:ItemOptionalFields/ns1:ItemUseRestrictionType'
        );
        foreach ($restrictions as $restriction) {
            $restStr = strtolower((string)$restriction);
            if (in_array($restStr, $this->notHoldableRestriction)) {
                return false;
            }
        }
        $statuses = $itemInformation->xpath(
            'ns1:ItemOptionalFields/ns1:CirculationStatus'
        );
        foreach ($statuses as $status) {
            $statusStr = strtolower((string)$status);
            if (in_array($statusStr, $this->notHoldableStatuses)) {
                return false;
            }
        }

        return true;
    }

    /**
     * Determine ToAgencyId
     *
     * @param array|string|null $agency List of available (configured) agencies or
     * Agency Id
     *
     * @return string|null First Agency Id found
     */
    protected function determineToAgencyId($agency = null)
    {
        // FIXME: We are using the first defined agency, it will probably not work in
        // consortium scenario
        if (null === $agency) {
            $keys = array_keys($this->agency);
            $agency = $keys[0];
        }

        return is_array($agency) ? $agency[0] : $agency;
    }

    /**
     * Get Lookup user response
     *
     * @param string      $username User name
     * @param string|null $password User password
     *
     * @return \SimpleXMLElement
     * @throws ILSException
     */
    protected function getLookupUserResponse(
        string $username, ?string $password = null
    ): \SimpleXMLElement {
        if (isset($this->responses['LookupUser'][$username])) {
            return $this->responses['LookupUser'][$username];
        }
        $extras = $this->getLookupUserExtras();
        $request = $this->getLookupUserRequest(
            $username, $password, $this->determineToAgencyId(), $extras, $username
        );
        $response = $this->sendRequest($request);
        $this->checkResponseForError($response);
        $this->responses['LookupUser'][$username] = $response;
        return $response;
    }

    /**
     * Creates array for Lookup user desired information
     *
     * @return array
     */
    protected function getLookupUserExtras(): array
    {
        return [
            $this->element('UserElementType', 'User Address Information'),
            $this->element('UserElementType', 'Name Information'),
            $this->element('UserElementType', 'User Privilege'),
            '<ns1:LoanedItemsDesired />',
            '<ns1:RequestedItemsDesired />',
            '<ns1:UserFiscalAccountDesired />',
        ];
    }

    /**
     * Parse http response into XML object representation
     *
     * @param string $xmlString XML string
     *
     * @return \SimpleXMLElement
     * @throws ILSException
     */
    protected function parseXml(string $xmlString): \SimpleXMLElement
    {
        $result = @simplexml_load_string($xmlString);
        if ($result === false) {
            throw new ILSException('Problem parsing XML: ' . $xmlString);
        }
        // If no namespaces are used, add default one and reload the document
        if (empty($result->getNamespaces())) {
            $result->addAttribute('xmlns', 'http://www.niso.org/2008/ncip');
            $xml = $result->asXML();
            $result = @simplexml_load_string($xml);
            if ($result === false) {
                throw new ILSException('Problem parsing XML: ' . $xmlString);
            }
        }
        $this->registerNamespaceFor($result);
        return $result;
    }

    /**
     * Parse all reported problem and return its string representation
     *
     * @param string $xmlString XML string
     *
     * @return string
     */
    protected function parseProblem(string $xmlString): string
    {
        $xml = $this->parseXml($xmlString);
        $problems = $xml->xpath('ns1:Problem');
        if (empty($problems)) {
            return 'Cannot identify problem in response: ' . $xmlString;
        }
        $detailElements = [
            'ProblemType', 'ProblemDetail', 'ProblemElement', 'ProblemValue'
        ];
        $allProblems = [];
        foreach ($problems as $problem) {
            $this->registerNamespaceFor($problem);
            $oneProblem = [];
            foreach ($detailElements as $detailElement) {
                $detail = $problem->xpath('ns1:' . $detailElement);
                if (!empty($detail)) {
                    $oneProblem[] = $detailElement . ': ' . (string)$detail[0];
                }
            }
            $allProblems[] = implode(', ', $oneProblem);
        }
        return implode(', ', $allProblems);
    }

    /**
     * Creates scheme attribute based on $this->schemes array
     *
     * @param string $element         Element name
     * @param string $namespacePrefix Namespace identifier
     *
     * @return string Scheme attribute or empty string
     */
    private function _schemeAttr(string $element, $namespacePrefix = 'ns1'): string
    {
        return isset($this->schemes[$element])
            ? ' ' . $namespacePrefix . ':Scheme="' . $this->schemes[$element] . '"'
            : '';
    }

    /**
     * Creates simple element as XML string
     *
     * @param string $elementName     Element name
     * @param string $text            Content of element
     * @param string $namespacePrefix Namespace
     *
     * @return string XML string
     */
    protected function element(string $elementName, string $text,
        string $namespacePrefix = 'ns1'
    ): string {
        $fullElementName = $namespacePrefix . ':' . $elementName;
        return '<' . $fullElementName .
            $this->_schemeAttr($elementName, $namespacePrefix) . '>' .
            htmlspecialchars($text) .
            '</' . $fullElementName . '>';
    }
}<|MERGE_RESOLUTION|>--- conflicted
+++ resolved
@@ -151,7 +151,6 @@
     protected $disableRenewals = false;
 
     /**
-<<<<<<< HEAD
      * Schemes preset for certain elements. See implementation profile:
      * http://www.ncip.info/uploads/7/1/4/6/7146749/z39-83-2-2012_ncip.pdf
      *
@@ -192,7 +191,8 @@
     protected $responses = [
         'LookupUser' => [],
     ];
-=======
+
+    /**
      * If the NCIP need an authorization using OAuth2
      *
      * @var bool
@@ -205,7 +205,6 @@
      * @var bool
      */
     protected $tokenBasicAuth = false;
->>>>>>> 0623ac7b
 
     /**
      * Constructor
@@ -344,12 +343,8 @@
      *
      * @param string $xml XML request document
      *
-<<<<<<< HEAD
      * @return \SimpleXMLElement SimpleXMLElement parsed from response
-=======
-     * @return object     SimpleXMLElement parsed from response
-     * @throws ILSException
->>>>>>> 0623ac7b
+     * @throws ILSException
      */
     protected function sendRequest($xml)
     {
