--- conflicted
+++ resolved
@@ -431,20 +431,13 @@
      */
     protected function isStorageRetrievalRequestAllowed($holdingsRow)
     {
-<<<<<<< HEAD
-            if (!isset($holdingsRow['TEMP_ITEM_TYPE_ID'])
-=======
         if (!isset($holdingsRow['TEMP_ITEM_TYPE_ID'])
->>>>>>> b9cc4038
             || !isset($holdingsRow['ITEM_TYPE_ID'])
         ) {
             // Not a real item
             return false;
         }
-<<<<<<< HEAD
-=======
-
->>>>>>> b9cc4038
+
         $holdingsRow = $holdingsRow['_fullRow'];
         if (isset($this->config['StorageRetrievalRequests']['valid_item_types'])) {
             $validTypes = explode(
