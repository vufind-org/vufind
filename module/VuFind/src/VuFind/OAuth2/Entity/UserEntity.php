--- conflicted
+++ resolved
@@ -191,14 +191,9 @@
                             . $this->oauth2Config['Server']['hashSalt']
                         );
                     }
-<<<<<<< HEAD
-                    // no break
-=======
-                    break;
->>>>>>> b1cad0cc
+                    break;
                 default:
-                    if (
-                        ($value = $this->user->{$field} ?? null)
+                    if (($value = $this->user->{$field} ?? null)
                         || ($value = $profile[$field] ?? null)
                     ) {
                         $result[$claim] = $value;
