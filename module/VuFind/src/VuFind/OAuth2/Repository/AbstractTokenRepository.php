--- conflicted
+++ resolved
@@ -30,12 +30,8 @@
 namespace VuFind\OAuth2\Repository;
 
 use League\OAuth2\Server\Entities\RefreshTokenEntityInterface;
-<<<<<<< HEAD
+use VuFind\Auth\InvalidArgumentException;
 use VuFind\Db\Service\AccessTokenServiceInterface;
-=======
-use VuFind\Auth\InvalidArgumentException;
-use VuFind\Db\Table\AccessToken;
->>>>>>> d219398f
 
 use function is_callable;
 
@@ -74,15 +70,9 @@
     /**
      * Constructor
      *
-<<<<<<< HEAD
      * @param string                      $tokenType          Token type
      * @param string                      $entityClass        Entity class name
      * @param AccessTokenServiceInterface $accessTokenService Access token service
-=======
-     * @param string      $tokenType   Token type
-     * @param string      $entityClass Entity class name
-     * @param AccessToken $table       Token table
->>>>>>> d219398f
      */
     public function __construct(
         string $tokenType,
