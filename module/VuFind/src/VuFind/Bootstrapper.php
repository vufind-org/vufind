<?php
/**
 * VuFind Bootstrapper
 *
 * PHP version 7
 *
 * Copyright (C) Villanova University 2010.
 *
 * This program is free software; you can redistribute it and/or modify
 * it under the terms of the GNU General Public License version 2,
 * as published by the Free Software Foundation.
 *
 * This program is distributed in the hope that it will be useful,
 * but WITHOUT ANY WARRANTY; without even the implied warranty of
 * MERCHANTABILITY or FITNESS FOR A PARTICULAR PURPOSE.  See the
 * GNU General Public License for more details.
 *
 * You should have received a copy of the GNU General Public License
 * along with this program; if not, write to the Free Software
 * Foundation, Inc., 51 Franklin Street, Fifth Floor, Boston, MA  02110-1301  USA
 *
 * @category VuFind
 * @package  Bootstrap
 * @author   Demian Katz <demian.katz@villanova.edu>
 * @license  http://opensource.org/licenses/gpl-2.0.php GNU General Public License
 * @link     https://vufind.org Main Site
 */
namespace VuFind;

use Laminas\Config\Config;
use Laminas\Console\Console;
use Laminas\EventManager\EventManagerInterface;
use Laminas\Mvc\MvcEvent;
use Laminas\Router\Http\RouteMatch;
<<<<<<< HEAD
use Laminas\View\Model\ViewModel;
use Psr\Container\ContainerInterface;
use VuFind\I18n\Locale\LocaleSettings as LocaleSettings;
=======
use Psr\Container\ContainerInterface;
use VuFind\I18n\Locale\LocaleSettings;
>>>>>>> bcf90bf8

/**
 * VuFind Bootstrapper
 *
 * @category VuFind
 * @package  Bootstrap
 * @author   Demian Katz <demian.katz@villanova.edu>
 * @license  http://opensource.org/licenses/gpl-2.0.php GNU General Public License
 * @link     https://vufind.org Main Site
 */
class Bootstrapper
{
    /**
     * Main VuFind configuration
     *
     * @var Config
     */
    protected $config;

    /**
<<<<<<< HEAD
=======
     * Service manager
     *
>>>>>>> bcf90bf8
     * @var ContainerInterface
     */
    protected $container;

    /**
     * Current MVC event
     *
     * @var MvcEvent
     */
    protected $event;

    /**
     * Event manager
     *
     * @var EventManagerInterface
     */
    protected $events;

    /**
     * Constructor
     *
     * @param MvcEvent $event Laminas MVC Event object
     */
    public function __construct(MvcEvent $event)
    {
        $this->event = $event;
<<<<<<< HEAD
        $this->events = $event->getApplication()->getEventManager();
        $this->container = $event->getApplication()->getServiceManager();
=======
        $app = $event->getApplication();
        $this->events = $app->getEventManager();
        $this->container = $app->getServiceManager();
        $this->config = $this->container->get(\VuFind\Config\PluginManager::class)
            ->get('config');
>>>>>>> bcf90bf8
    }

    /**
     * Bootstrap all necessary resources.
     *
     * @return void
     */
    public function bootstrap(): void
    {
        // automatically call all methods starting with "init":
        $methods = get_class_methods($this);
        foreach ($methods as $method) {
            if (substr($method, 0, 4) == 'init') {
                $this->$method();
            }
        }
    }

    /**
     * Set up cookie to flag test mode.
     *
     * @return void
     */
    protected function initTestMode(): void
    {
        // If we're in test mode (as determined by the config.ini property installed
        // by the build.xml startup process), set a cookie so the front-end code can
        // act accordingly. (This is needed to work around a problem where opening
        // print dialogs during testing stalls the automated test process).
        if ($this->config->System->runningTestSuite ?? false) {
            $cm = $this->container->get(\VuFind\Cookie\CookieManager::class);
            $cm->set('VuFindTestSuiteRunning', '1', 0, false);
        }
    }

    /**
     * If the system is offline, set up a handler to override the routing output.
     *
     * @return void
     */
    protected function initSystemStatus(): void
    {
        // If the system is unavailable and we're not in the console, forward to the
        // unavailable page.
        if (PHP_SAPI !== 'cli' && !($this->config->System->available ?? true)) {
            $callback = function ($e) {
                $routeMatch = new RouteMatch(
                    ['controller' => 'Error', 'action' => 'Unavailable'], 1
                );
                $routeMatch->setMatchedRouteName('error-unavailable');
                $e->setRouteMatch($routeMatch);
            };
            $this->events->attach('route', $callback);
        }
    }

    protected function initViewModel()
    {
        /** @var LocaleSettings $settings */
        $settings = $this->container->get(LocaleSettings::class);
        /** @var ViewModel $viewModel */
        $viewModel = $this->container->get('HttpViewManager')->getViewModel();
        $viewModel->setVariable('userLang', $locale = $settings->getUserLocale());
        $viewModel->setVariable('allLangs', $settings->getEnabledLanguages());
        $viewModel->setVariable('rtl', $settings->isRightToLeftLocale($locale));
    }

    /**
     * Initializes locale and timezone values
     *
     * @return void
     */
    protected function initLocaleAndTimeZone(): void
    {
        // Try to set the locale to UTF-8, but fail back to the exact string from
        // the config file if this doesn't work -- different systems may vary in
        // their behavior here.
        setlocale(
            LC_ALL,
            [
                "{$this->config->Site->locale}.UTF8",
                "{$this->config->Site->locale}.UTF-8",
                $this->config->Site->locale
            ]
        );
        date_default_timezone_set($this->config->Site->timezone);
    }

    /**
     * Set view variables representing the current context.
     *
     * @return void
     */
    protected function initContext(): void
    {
        $callback = function ($event) {
            if (PHP_SAPI !== 'cli') {
                $viewModel = $this->container->get('ViewManager')->getViewModel();

                // Grab the template name from the first child -- we can use this to
                // figure out the current template context.
                $children = $viewModel->getChildren();
                if (!empty($children)) {
                    $parts = explode('/', $children[0]->getTemplate());
                    $viewModel->setVariable('templateDir', $parts[0]);
                    $viewModel->setVariable(
                        'templateName',
                        $parts[1] ?? null
                    );
                }
            }
        };
        $this->events->attach('dispatch', $callback);
    }

    /**
     * Set up the initial view model.
     *
     * @return void
     */
    protected function initViewModel(): void
    {
        $settings = $this->container->get(LocaleSettings::class);
        $locale = $settings->getUserLocale();
        $viewModel = $this->container->get('HttpViewManager')->getViewModel();
        $viewModel->setVariable('userLang', $locale);
        $viewModel->setVariable('allLangs', $settings->getEnabledLocales());
        $viewModel->setVariable('rtl', $settings->isRightToLeftLocale($locale));
    }

    /**
<<<<<<< HEAD
=======
     * Update language in user account, as needed.
     *
     * @return void
     */
    protected function initUserLanguage(): void
    {
        // Store last selected language in user account, if applicable:
        $settings = $this->container->get(LocaleSettings::class);
        $language = $settings->getUserLocale();
        $authManager = $this->container->get(\VuFind\Auth\Manager::class);
        if (($user = $authManager->isLoggedIn())
            && $user->last_language != $language
        ) {
            $user->updateLastLanguage($language);
        }
    }

    /**
>>>>>>> bcf90bf8
     * Set up theme handling.
     *
     * @return void
     */
    protected function initTheme(): void
    {
        // Attach remaining theme configuration to the dispatch event at high
        // priority (TODO: use priority constant once defined by framework):
        $config = $this->config->Site;
        $callback = function ($event) use ($config) {
            $theme = new \VuFindTheme\Initializer($config, $event);
            $theme->init();
        };
        $this->events->attach('dispatch.error', $callback, 9000);
        $this->events->attach('dispatch', $callback, 9000);
    }

    /**
     * Set up custom HTTP status based on exception information.
     *
     * @return void
     */
    protected function initExceptionBasedHttpStatuses(): void
    {
        // HTTP statuses not needed in console mode:
        if (PHP_SAPI == 'cli') {
            return;
        }

        $callback = function ($e) {
            $exception = $e->getParam('exception');
            if ($exception instanceof \VuFind\Exception\HttpStatusInterface) {
                $response = $e->getResponse();
                if (!$response) {
                    $response = new \Laminas\Http\Response();
                    $e->setResponse($response);
                }
                $response->setStatusCode($exception->getHttpStatus());
            }
        };
        $this->events->attach('dispatch.error', $callback);
    }

    /**
     * Set up search subsystem.
     *
     * @return void
     */
    protected function initSearch(): void
    {
        $bm = $this->container->get(\VuFind\Search\BackendManager::class);
        $events = $this->container->get('SharedEventManager');
        $events->attach(
            'VuFindSearch', \VuFindSearch\Service::EVENT_RESOLVE, [$bm, 'onResolve']
        );
    }

    /**
     * Set up logging.
     *
     * @return void
     */
    protected function initErrorLogging(): void
    {
        $callback = function ($event) {
            if ($this->container->has(\VuFind\Log\Logger::class)) {
                $log = $this->container->get(\VuFind\Log\Logger::class);
                if (is_callable([$log, 'logException'])) {
                    $exception = $event->getParam('exception');
                    // Console request does not include server,
                    // so use a dummy in that case.
                    $server = (PHP_SAPI == 'cli')
                        ? new \Laminas\Stdlib\Parameters(['env' => 'console'])
                        : $event->getRequest()->getServer();
                    if (!empty($exception)) {
                        $log->logException($exception, $server);
                    }
                }
            }
        };
        $this->events->attach('dispatch.error', $callback);
        $this->events->attach('render.error', $callback);
    }

    /**
     * Set up handling for rendering problems.
     *
     * @return void
     */
    protected function initRenderErrorEvent(): void
    {
        // When a render.error is triggered, as a high priority, set a flag in the
        // layout that can be used to suppress actions in the layout templates that
        // might trigger exceptions -- this will greatly increase the odds of showing
        // a user-friendly message instead of a fatal error.
        $callback = function ($event) {
            $viewModel = $this->container->get('ViewManager')->getViewModel();
            $viewModel->renderingError = true;
        };
        $this->events->attach('render.error', $callback, 10000);
    }

    /**
     * Set up content security policy
     *
     * @return void
     */
    protected function initContentSecurityPolicy(): void
    {
        if (PHP_SAPI === 'cli') {
            return;
        }
        $headers = $this->event->getResponse()->getHeaders();
        $cspHeaderGenerator = $this->container
            ->get(\VuFind\Security\CspHeaderGenerator::class);
        if ($cspHeader = $cspHeaderGenerator->getHeader()) {
            $headers->addHeader($cspHeader);
        }
    }
}<|MERGE_RESOLUTION|>--- conflicted
+++ resolved
@@ -32,14 +32,9 @@
 use Laminas\EventManager\EventManagerInterface;
 use Laminas\Mvc\MvcEvent;
 use Laminas\Router\Http\RouteMatch;
-<<<<<<< HEAD
 use Laminas\View\Model\ViewModel;
 use Psr\Container\ContainerInterface;
 use VuFind\I18n\Locale\LocaleSettings as LocaleSettings;
-=======
-use Psr\Container\ContainerInterface;
-use VuFind\I18n\Locale\LocaleSettings;
->>>>>>> bcf90bf8
 
 /**
  * VuFind Bootstrapper
@@ -60,11 +55,8 @@
     protected $config;
 
     /**
-<<<<<<< HEAD
-=======
      * Service manager
      *
->>>>>>> bcf90bf8
      * @var ContainerInterface
      */
     protected $container;
@@ -91,16 +83,11 @@
     public function __construct(MvcEvent $event)
     {
         $this->event = $event;
-<<<<<<< HEAD
-        $this->events = $event->getApplication()->getEventManager();
-        $this->container = $event->getApplication()->getServiceManager();
-=======
         $app = $event->getApplication();
         $this->events = $app->getEventManager();
         $this->container = $app->getServiceManager();
         $this->config = $this->container->get(\VuFind\Config\PluginManager::class)
             ->get('config');
->>>>>>> bcf90bf8
     }
 
     /**
@@ -232,8 +219,6 @@
     }
 
     /**
-<<<<<<< HEAD
-=======
      * Update language in user account, as needed.
      *
      * @return void
@@ -252,7 +237,6 @@
     }
 
     /**
->>>>>>> bcf90bf8
      * Set up theme handling.
      *
      * @return void
