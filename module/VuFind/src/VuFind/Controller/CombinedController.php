<?php
/**
 * Combined Search Controller
 *
 * PHP version 5
 *
 * Copyright (C) Villanova University 2010.
 *
 * This program is free software; you can redistribute it and/or modify
 * it under the terms of the GNU General Public License version 2,
 * as published by the Free Software Foundation.
 *
 * This program is distributed in the hope that it will be useful,
 * but WITHOUT ANY WARRANTY; without even the implied warranty of
 * MERCHANTABILITY or FITNESS FOR A PARTICULAR PURPOSE.  See the
 * GNU General Public License for more details.
 *
 * You should have received a copy of the GNU General Public License
 * along with this program; if not, write to the Free Software
 * Foundation, Inc., 59 Temple Place, Suite 330, Boston, MA  02111-1307  USA
 *
 * @category VuFind2
 * @package  Controller
 * @author   Demian Katz <demian.katz@villanova.edu>
 * @license  http://opensource.org/licenses/gpl-2.0.php GNU General Public License
 * @link     http://vufind.org   Main Site
 */
namespace VuFind\Controller;
use Zend\Stdlib\Parameters;

/**
 * Redirects the user to the appropriate default VuFind action.
 *
 * @category VuFind2
 * @package  Controller
 * @author   Demian Katz <demian.katz@villanova.edu>
 * @license  http://opensource.org/licenses/gpl-2.0.php GNU General Public License
 * @link     http://vufind.org   Main Site
 */
class CombinedController extends AbstractSearch
{
    /**
     * Constructor
     */
    public function __construct()
    {
        $this->searchClassId = 'Combined';
        parent::__construct();
    }

    /**
     * Home action
     *
     * @return mixed
     */
    public function homeAction()
    {
        return $this->createViewModel();
    }

    /**
     * Single result action (used for AJAX)
     *
     * @return mixed
     */
    public function resultAction()
    {
        $this->writeSession();  // avoid session write timing bug

        // Turn off search memory -- not relevant in this context:
        $this->getSearchMemory()->disable();

        // Validate configuration:
        $searchClassId = $this->params()->fromQuery('id');
        $config = $this->getServiceLocator()->get('VuFind\Config')->get('combined')
            ->toArray();
        if (!isset($config[$searchClassId])) {
            throw new \Exception('Illegal ID');
        }

        // Retrieve results:
        $options = $this->getServiceLocator()
            ->get('VuFind\SearchOptionsPluginManager');
        $currentOptions = $options->get($searchClassId);
        list($controller, $action)
            = explode('-', $currentOptions->getSearchAction());
        $settings = $config[$searchClassId];

        $this->adjustQueryForSettings($settings);
        $settings['view'] = $this->forwardTo($controller, $action);

        // Send response:
        $response = $this->getResponse();
        $headers = $response->getHeaders();
        $headers->addHeaderLine('Content-type', 'text/html');
        $headers->addHeaderLine('Cache-Control', 'no-cache, must-revalidate');
        $headers->addHeaderLine('Expires', 'Mon, 26 Jul 1997 05:00:00 GMT');

        // Should we suppress content due to emptiness?
        if (isset($settings['hide_if_empty']) && $settings['hide_if_empty']
            && $settings['view']->results->getResultTotal() == 0
        ) {
            $html = '';
        } else {
            $cart = $this->getServiceLocator()->get('VuFind\Cart');
            $general = $this->getServiceLocator()->get('VuFind\Config')
                ->get('config');
            $viewParams = array(
<<<<<<< HEAD
              'searchClassId' => $searchClassId,
              'currentSearch' => $settings,
              'showCartControls' => $currentOptions->supportsCart()
                && $cart->isActive(),
              'showBulkOptions' => $currentOptions->supportsCart()
                && isset($general->Site->showBulkOptions)
                && $general->Site->showBulkOptions
=======
                'searchClassId' => $searchClassId,
                'currentSearch' => $settings,
                'showCartControls' => $currentOptions->supportsCart()
                    && $cart->isActive(),
                'showBulkOptions' => $currentOptions->supportsCart()
                    && isset($general->Site->showBulkOptions)
                    && $general->Site->showBulkOptions
>>>>>>> 3c98309e
            );
            $html = $this->getViewRenderer()->render(
                'combined/results-list.phtml',
                $viewParams
            );
        }
        $response->setContent($html);
        return $response;
    }

    /**
     * Results action
     *
     * @return mixed
     */
    public function resultsAction()
    {
        // Set up current request context:
        $results = $this->getResultsManager()->get('Combined');
        $params = $results->getParams();
        $params->recommendationsEnabled(true);
        $params->initFromRequest(
            new Parameters(
                $this->getRequest()->getQuery()->toArray()
                + $this->getRequest()->getPost()->toArray()
            )
        );

        // Remember the current URL, then disable memory so multi-search results
        // don't overwrite it:
        $this->rememberSearch($results);
        $this->getSearchMemory()->disable();

        // Gather combined results:
        $combinedResults = array();
        $options = $this->getServiceLocator()
            ->get('VuFind\SearchOptionsPluginManager');
        $config = $this->getServiceLocator()->get('VuFind\Config')->get('combined')
            ->toArray();
        $supportsCart = false;
        $supportsCartOptions = array();
        foreach ($config as $current => $settings) {
            // Special case -- ignore recommendation config:
            if ($current == 'Layout' || $current == 'RecommendationModules') {
                continue;
            }
            $this->adjustQueryForSettings($settings);
            $currentOptions = $options->get($current);
            $supportsCartOptions[] = $currentOptions->supportsCart();
            if ($currentOptions->supportsCart()) {
              $supportsCart = true;
            }
            list($controller, $action)
                = explode('-', $currentOptions->getSearchAction());
            $combinedResults[$current] = $settings;
            $combinedResults[$current]['view']
                = (!isset($settings['ajax']) || !$settings['ajax'])
                ? $this->forwardTo($controller, $action)
                : $this->createViewModel(array('results' => $results));

            // Special case: include appropriate "powered by" message:
            if (strtolower($current) == 'summon') {
                $this->layout()->poweredBy = 'Powered by Summon™ from Serials '
                    . 'Solutions, a division of ProQuest.';
            }
        }

        // Run the search to obtain recommendations:
        $results->performAndProcessSearch();

        $columns = isset($config['Layout']['columns'])
        && intval($config['Layout']['columns']) <= count($combinedResults)
            ? intval($config['Layout']['columns'])
            : count($combinedResults);
        $placement = isset($config['Layout']['stack_placement'])
            ? $config['Layout']['stack_placement']
            : 'distributed';
        if (!in_array($placement, array('distributed', 'left', 'right'))) {
            $placement = 'distributed';
        }

        // Get default config for showBulkOptions
        $settings = $this->getServiceLocator()->get('VuFind\Config')->get('config');

        // Build view model:
        return $this->createViewModel(
            array(
                'columns' => $columns,
                'combinedResults' => $combinedResults,
                'config' => $config,
                'params' => $params,
                'placement' => $placement,
                'results' => $results,
                'supportsCart' => $supportsCart,
                'supportsCartOptions' => $supportsCartOptions,
                'showBulkOptions' => isset($settings->Site->showBulkOptions)
<<<<<<< HEAD
                  && $settings->Site->showBulkOptions
=======
                    && $settings->Site->showBulkOptions
>>>>>>> 3c98309e
            )
        );
    }

    /**
     * Action to process the combined search box.
     *
     * @return mixed
     */
    public function searchboxAction()
    {
        list($type, $target) = explode(':', $this->params()->fromQuery('type'), 2);
        switch ($type) {
        case 'VuFind':
            list($searchClassId, $type) = explode('|', $target);
            $params = $this->getRequest()->getQuery()->toArray();
            $params['type'] = $type;

            // Disable retained filters if we are switching classes!
            $activeClass = $this->params()->fromQuery('activeSearchClassId');
            if ($activeClass != $searchClassId) {
                unset($params['filter']);
            }
            unset($params['activeSearchClassId']); // don't need to pass this forward

            $route = $this->getServiceLocator()
                ->get('VuFind\SearchOptionsPluginManager')
                ->get($searchClassId)->getSearchAction();
            $base = $this->url()->fromRoute($route);
            return $this->redirect()->toUrl($base . '?' . http_build_query($params));
        case 'External':
            $lookfor = $this->params()->fromQuery('lookfor');
            return $this->redirect()->toUrl($target . urlencode($lookfor));
        default:
            throw new \Exception('Unexpected search type.');
        }
    }

    /**
     * Adjust the query context to reflect the current settings.
     *
     * @param array $settings Settings
     *
     * @return void
     */
    protected function adjustQueryForSettings($settings)
    {
        // Apply limit setting, if any:
        $query = $this->getRequest()->getQuery();
        $query->limit = isset($settings['limit']) ? $settings['limit'] : null;

        // Disable recommendations:
        $query->noRecommend = 1;
    }
}
<|MERGE_RESOLUTION|>--- conflicted
+++ resolved
@@ -106,15 +106,6 @@
             $general = $this->getServiceLocator()->get('VuFind\Config')
                 ->get('config');
             $viewParams = array(
-<<<<<<< HEAD
-              'searchClassId' => $searchClassId,
-              'currentSearch' => $settings,
-              'showCartControls' => $currentOptions->supportsCart()
-                && $cart->isActive(),
-              'showBulkOptions' => $currentOptions->supportsCart()
-                && isset($general->Site->showBulkOptions)
-                && $general->Site->showBulkOptions
-=======
                 'searchClassId' => $searchClassId,
                 'currentSearch' => $settings,
                 'showCartControls' => $currentOptions->supportsCart()
@@ -122,7 +113,6 @@
                 'showBulkOptions' => $currentOptions->supportsCart()
                     && isset($general->Site->showBulkOptions)
                     && $general->Site->showBulkOptions
->>>>>>> 3c98309e
             );
             $html = $this->getViewRenderer()->render(
                 'combined/results-list.phtml',
@@ -173,7 +163,7 @@
             $currentOptions = $options->get($current);
             $supportsCartOptions[] = $currentOptions->supportsCart();
             if ($currentOptions->supportsCart()) {
-              $supportsCart = true;
+                $supportsCart = true;
             }
             list($controller, $action)
                 = explode('-', $currentOptions->getSearchAction());
@@ -219,11 +209,7 @@
                 'supportsCart' => $supportsCart,
                 'supportsCartOptions' => $supportsCartOptions,
                 'showBulkOptions' => isset($settings->Site->showBulkOptions)
-<<<<<<< HEAD
-                  && $settings->Site->showBulkOptions
-=======
                     && $settings->Site->showBulkOptions
->>>>>>> 3c98309e
             )
         );
     }
