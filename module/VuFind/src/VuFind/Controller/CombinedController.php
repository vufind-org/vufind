--- conflicted
+++ resolved
@@ -344,14 +344,8 @@
 
         $recommendOverride = [];
         $noRecommend = [];
-<<<<<<< HEAD
-
-        // Display or hide top based on include_recommendations setting.
-        if (is_array($settings['include_recommendations'] ?? false)) {
-=======
         $includeRecommendSetting = $settings['include_recommendations'] ?? false;
         if (is_array($includeRecommendSetting)) {
->>>>>>> a0f7e1a5
             $recommendOverride['top'] = $settings['include_recommendations'];
         } elseif (!$includeRecommendSetting) {
             $noRecommend[] = 'top';
