<?php

/**
 * LibraryCards Controller
 *
 * PHP version 8
 *
 * Copyright (C) Villanova University 2010.
 * Copyright (C) The National Library of Finland 2015-2019.
 *
 * This program is free software; you can redistribute it and/or modify
 * it under the terms of the GNU General Public License version 2,
 * as published by the Free Software Foundation.
 *
 * This program is distributed in the hope that it will be useful,
 * but WITHOUT ANY WARRANTY; without even the implied warranty of
 * MERCHANTABILITY or FITNESS FOR A PARTICULAR PURPOSE.  See the
 * GNU General Public License for more details.
 *
 * You should have received a copy of the GNU General Public License
 * along with this program; if not, write to the Free Software
 * Foundation, Inc., 51 Franklin Street, Fifth Floor, Boston, MA  02110-1301  USA
 *
 * @category VuFind
 * @package  Controller
 * @author   Demian Katz <demian.katz@villanova.edu>
 * @author   Ere Maijala <ere.maijala@helsinki.fi>
 * @license  http://opensource.org/licenses/gpl-2.0.php GNU General Public License
 * @link     https://vufind.org Main Site
 */

namespace VuFind\Controller;

use VuFind\Exception\ILS as ILSException;

/**
 * Controller for the library card functionality.
 *
 * @category VuFind
 * @package  Controller
 * @author   Demian Katz <demian.katz@villanova.edu>
 * @author   Ere Maijala <ere.maijala@helsinki.fi>
 * @license  http://opensource.org/licenses/gpl-2.0.php GNU General Public License
 * @link     https://vufind.org Main Site
 */
class LibraryCardsController extends AbstractBase
{
    /**
     * Send user's library cards to the view
     *
     * @return mixed
     */
    public function homeAction()
    {
        if (!($user = $this->getUser())) {
            return $this->forceLogin();
        }

        // Connect to the ILS for login drivers:
        $catalog = $this->getILS();

        return $this->createViewModel(
            [
                'libraryCards' => $user->getLibraryCards(),
                'multipleTargets' => $catalog->checkCapability('getLoginDrivers'),
                'allowConnectingCards' => $this->getAuthManager()
                    ->supportsConnectingLibraryCard(),
            ]
        );
    }

    /**
     * Send user's library card to the edit view
     *
     * @return mixed
     */
    public function editCardAction()
    {
        // User must be logged in to edit library cards:
        if (!($user = $this->getUser())) {
            return $this->forceLogin();
        }

        // Process email authentication:
        if (
            $this->params()->fromQuery('auth_method') === 'Email'
            && ($hash = $this->params()->fromQuery('hash'))
        ) {
            return $this->processEmailLink($user, $hash);
        }

        // Process form submission:
        if ($this->formWasSubmitted('submit')) {
            if ($redirect = $this->processEditLibraryCard($user)) {
                return $redirect;
            }
        }

        $id = $this->params()->fromRoute('id', $this->params()->fromQuery('id'));
        $card = $user->getLibraryCard($id == 'NEW' ? null : $id);

        $target = null;
        $username = $card->cat_username;

        $loginSettings = $this->getILSLoginSettings();
        // Split target and username if multiple login targets are available:
        if ($loginSettings['targets'] && strstr($username, '.')) {
            [$target, $username] = explode('.', $username, 2);
        }

        $cardName = $this->params()->fromPost('card_name', $card->card_name);
        $username = $this->params()->fromPost('username', $username);
        $target = $this->params()->fromPost('target', $target);

        // Send the card to the view:
        return $this->createViewModel(
            [
                'card' => $card,
                'cardName' => $cardName,
                'target' => $target ?: $loginSettings['defaultTarget'],
                'username' => $username,
                'targets' => $loginSettings['targets'],
                'defaultTarget' => $loginSettings['defaultTarget'],
                'loginMethod' => $loginSettings['loginMethod'],
                'loginMethods' => $loginSettings['loginMethods'],
            ]
        );
    }

    /**
     * Creates a confirmation box to delete or not delete the current list
     *
     * @return mixed
     */
    public function deleteCardAction()
    {
        // User must be logged in to edit library cards:
        if (!($user = $this->getUser())) {
            return $this->forceLogin();
        }

        // Get requested library card ID:
        $cardID = $this->params()
            ->fromPost('cardID', $this->params()->fromQuery('cardID'));

        // Have we confirmed this?
        $confirm = $this->params()->fromPost(
            'confirm',
            $this->params()->fromQuery('confirm')
        );
        if ($confirm) {
            $user->deleteLibraryCard($cardID);

            // Success Message
            $this->flashMessenger()->addMessage('Library Card Deleted', 'success');
            // Redirect to MyResearch library cards
            return $this->redirect()->toRoute('librarycards-home');
        }

        // If we got this far, we must display a confirmation message:
        return $this->confirm(
            'confirm_delete_library_card_brief',
            $this->url()->fromRoute('librarycards-deletecard'),
            $this->url()->fromRoute('librarycards-home'),
            'confirm_delete_library_card_text',
            ['cardID' => $cardID]
        );
    }

    /**
     * When redirecting after selecting a library card, adjust the URL to make
     * sure it will work correctly.
     *
     * @param string $url URL to adjust
     *
     * @return string
     */
    protected function adjustCardRedirectUrl($url)
    {
        // If there is pagination in the URL, reset it to page 1, since the
        // new card may have a different number of pages of data:
        return preg_replace('/([&?]page)=[0-9]+/', '$1=1', $url);
    }

    /**
     * Activates a library card
     *
     * @return \Laminas\Http\Response
     */
    public function selectCardAction()
    {
        if (!($user = $this->getUser())) {
            return $this->forceLogin();
        }

        $cardID = $this->params()->fromQuery('cardID');
        if (null === $cardID) {
            return $this->redirect()->toRoute('myresearch-home');
        }
        $user->activateLibraryCard($cardID);

        // Connect to the ILS and check that the credentials are correct:
        try {
            $catalog = $this->getILS();
            $patron = $catalog->patronLogin(
<<<<<<< HEAD
                $user->getCatUsername(),
                $user->getCatPassword()
=======
                $user->cat_username,
                $this->getILSAuthenticator()->getCatPasswordForUser($user)
>>>>>>> 688daeb6
            );
            if (!$patron) {
                $this->flashMessenger()
                    ->addMessage('authentication_error_invalid', 'error');
            }
        } catch (ILSException $e) {
            $this->flashMessenger()
                ->addMessage('authentication_error_technical', 'error');
        }

        $this->setFollowupUrlToReferer(false);
        if ($url = $this->getAndClearFollowupUrl()) {
            return $this->redirect()->toUrl($this->adjustCardRedirectUrl($url));
        }
        return $this->redirect()->toRoute('myresearch-home');
    }

    /**
     * Redirects to authentication to connect a new library card
     *
     * @return \Laminas\Http\Response
     */
    public function connectCardLoginAction()
    {
        if (!($user = $this->getUser())) {
            return $this->forceLogin();
        }
        $url = $this->getServerUrl('librarycards-connectcard');
        $redirectUrl = $this->getAuthManager()->getSessionInitiator($url);
        if (!$redirectUrl) {
            $this->flashMessenger()
                ->addMessage('authentication_error_technical', 'error');
            return $this->redirect()->toRoute('librarycards-home');
        }
        return $this->redirect()->toUrl($redirectUrl);
    }

    /**
     * Connects a new library card for authenticated user
     *
     * @return \Laminas\Http\Response
     */
    public function connectCardAction()
    {
        if (!($user = $this->getUser())) {
            return $this->forceLogin();
        }
        try {
            $this->getAuthManager()->connectLibraryCard($this->getRequest(), $user);
        } catch (\Exception $ex) {
            $this->flashMessenger()->setNamespace('error')
                ->addMessage($ex->getMessage());
        }
        return $this->redirect()->toRoute('librarycards-home');
    }

    /**
     * Process the "edit library card" submission.
     *
     * @param \VuFind\Db\Row\User $user Logged in user
     *
     * @return object|bool        Response object if redirect is
     * needed, false if form needs to be redisplayed.
     */
    protected function processEditLibraryCard($user)
    {
        $cardName = $this->params()->fromPost('card_name', '');
        $target = $this->params()->fromPost('target', '');
        $username = $this->params()->fromPost('username', '');
        $password = $this->params()->fromPost('password', '');
        $id = $this->params()->fromRoute('id', $this->params()->fromQuery('id'));

        if (!$username) {
            $this->flashMessenger()
                ->addMessage('authentication_error_blank', 'error');
            return false;
        }

        if ($target) {
            $username = "$target.$username";
        }

        // Check the credentials if the username is changed or a new password is
        // entered:
        $card = $user->getLibraryCard($id == 'NEW' ? null : $id);
        if ($card->cat_username !== $username || trim($password)) {
            // Connect to the ILS and check that the credentials are correct:
            $loginMethod = $this->getILSLoginMethod($target);
            if (
                'password' === $loginMethod
                && !$this->getAuthManager()->allowsUserIlsLogin()
            ) {
                throw new \Exception(
                    'Illegal configuration: '
                    . 'password-based library cards and disabled user login'
                );
            }
            $catalog = $this->getILS();
            try {
                $patron = $catalog->patronLogin($username, $password);
            } catch (ILSException $e) {
                $this->flashMessenger()->addErrorMessage('ils_connection_failed');
                return false;
            }
            if ('password' === $loginMethod && !$patron) {
                $this->flashMessenger()
                    ->addMessage('authentication_error_invalid', 'error');
                return false;
            }
            if ('email' === $loginMethod) {
                if ($patron) {
                    $info = $patron;
                    $info['cardID'] = $id;
                    $info['cardName'] = $cardName;
                    $emailAuthenticator = $this->serviceLocator
                        ->get(\VuFind\Auth\EmailAuthenticator::class);
                    $emailAuthenticator->sendAuthenticationLink(
                        $info['email'],
                        $info,
                        ['auth_method' => 'Email'],
                        'editLibraryCard'
                    );
                }
                // Don't reveal the result
                $this->flashMessenger()->addSuccessMessage('email_login_link_sent');
                return $this->redirect()->toRoute('librarycards-home');
            }
        }

        try {
            $user->saveLibraryCard(
                $id == 'NEW' ? null : $id,
                $cardName,
                $username,
                $password
            );
        } catch (\VuFind\Exception\LibraryCard $e) {
            $this->flashMessenger()->addMessage($e->getMessage(), 'error');
            return false;
        }

        return $this->redirect()->toRoute('librarycards-home');
    }

    /**
     * Process library card addition via an email link
     *
     * @param User   $user User object
     * @param string $hash Hash
     *
     * @return \Laminas\Http\Response Response object
     */
    protected function processEmailLink($user, $hash)
    {
        $emailAuthenticator = $this->serviceLocator
            ->get(\VuFind\Auth\EmailAuthenticator::class);
        try {
            $info = $emailAuthenticator->authenticate($hash);
            $user->saveLibraryCard(
                'NEW' === $info['cardID'] ? null : $info['cardID'],
                $info['cardName'],
                $info['cat_username'],
                ' '
            );
        } catch (\VuFind\Exception\Auth | \VuFind\Exception\LibraryCard $e) {
            $this->flashMessenger()->addErrorMessage($e->getMessage());
        }

        return $this->redirect()->toRoute('librarycards-home');
    }
}<|MERGE_RESOLUTION|>--- conflicted
+++ resolved
@@ -203,13 +203,8 @@
         try {
             $catalog = $this->getILS();
             $patron = $catalog->patronLogin(
-<<<<<<< HEAD
                 $user->getCatUsername(),
-                $user->getCatPassword()
-=======
-                $user->cat_username,
                 $this->getILSAuthenticator()->getCatPasswordForUser($user)
->>>>>>> 688daeb6
             );
             if (!$patron) {
                 $this->flashMessenger()
