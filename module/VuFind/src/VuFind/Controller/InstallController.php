--- conflicted
+++ resolved
@@ -32,11 +32,7 @@
 use Laminas\Crypt\Password\Bcrypt;
 use Laminas\Mvc\MvcEvent;
 use VuFind\Config\Writer as ConfigWriter;
-<<<<<<< HEAD
 use VuFind\Db\Service\UserCardService;
-use VuFind\Db\Service\UserService;
-=======
->>>>>>> 591aed0c
 use VuFindSearch\Command\RetrieveCommand;
 
 use function count;
@@ -832,23 +828,14 @@
             $msg = count($userRows) . ' user row(s) encrypted.';
             $this->flashMessenger()->addMessage($msg, 'info');
         }
-<<<<<<< HEAD
         $cardService = $this->getDbService(UserCardService::class);
+        $ilsAuthenticator = $this->serviceLocator->get(\VuFind\Auth\ILSAuthenticator::class);
         $cardRows = $cardService->getInsecureRows();
         if (count($cardRows) > 0) {
             foreach ($cardRows as $row) {
-                $row->setCatPassEnc($userService->encrypt($row->getRawCatPassword()));
+                $row->setCatPassEnc($ilsAuthenticator->encrypt($row->getRawCatPassword()));
                 $row->setRawCatPassword(null);
                 $cardService->persistEntity($row);
-=======
-        $cardRows = $this->getTable('usercard')->getInsecureRows();
-        $ilsAuthenticator = $this->serviceLocator->get(\VuFind\Auth\ILSAuthenticator::class);
-        if (count($cardRows) > 0) {
-            foreach ($cardRows as $row) {
-                $row->cat_pass_enc = $ilsAuthenticator->encrypt($row->cat_password);
-                $row->cat_password = null;
-                $row->save();
->>>>>>> 591aed0c
             }
             $msg = count($cardRows) . ' user_card row(s) encrypted.';
             $this->flashMessenger()->addMessage($msg, 'info');
