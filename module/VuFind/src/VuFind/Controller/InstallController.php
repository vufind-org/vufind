<?php

/**
 * Install Controller
 *
 * PHP version 8
 *
 * Copyright (C) Villanova University 2010, 2022.
 *
 * This program is free software; you can redistribute it and/or modify
 * it under the terms of the GNU General Public License version 2,
 * as published by the Free Software Foundation.
 *
 * This program is distributed in the hope that it will be useful,
 * but WITHOUT ANY WARRANTY; without even the implied warranty of
 * MERCHANTABILITY or FITNESS FOR A PARTICULAR PURPOSE.  See the
 * GNU General Public License for more details.
 *
 * You should have received a copy of the GNU General Public License
 * along with this program; if not, write to the Free Software
 * Foundation, Inc., 51 Franklin Street, Fifth Floor, Boston, MA  02110-1301  USA
 *
 * @category VuFind
 * @package  Controller
 * @author   Demian Katz <demian.katz@villanova.edu>
 * @license  http://opensource.org/licenses/gpl-2.0.php GNU General Public License
 * @link     https://vufind.org Main Site
 */

namespace VuFind\Controller;

use Laminas\Crypt\Password\Bcrypt;
use Laminas\Mvc\MvcEvent;
use VuFind\Config\Writer as ConfigWriter;
use VuFind\Db\Service\TagServiceInterface;
use VuFind\Db\Service\UserCardServiceInterface;
use VuFindSearch\Command\RetrieveCommand;

use function count;
use function defined;
use function dirname;
use function function_exists;
use function in_array;
use function is_callable;
use function strlen;

/**
 * Class controls VuFind auto-configuration.
 *
 * @category VuFind
 * @package  Controller
 * @author   Demian Katz <demian.katz@villanova.edu>
 * @license  http://opensource.org/licenses/gpl-2.0.php GNU General Public License
 * @link     https://vufind.org Main Site
 */
class InstallController extends AbstractBase
{
    use Feature\ConfigPathTrait;
    use Feature\SecureDatabaseTrait;

    /**
     * Use preDispatch event to block access when appropriate.
     *
     * @param MvcEvent $e Event object
     *
     * @return void
     */
    public function validateAutoConfigureConfig(MvcEvent $e)
    {
        // If auto-configuration is disabled, prevent any other action from being
        // accessed:
        $config = $this->getConfig();
        if (
            !isset($config->System->autoConfigure)
            || !$config->System->autoConfigure
        ) {
            $routeMatch = $e->getRouteMatch();
            $routeMatch->setParam('action', 'disabled');
        }
    }

    /**
     * Register the default events for this controller
     *
     * @return void
     */
    protected function attachDefaultListeners()
    {
        parent::attachDefaultListeners();
        $events = $this->getEventManager();
        $events->attach(
            MvcEvent::EVENT_DISPATCH,
            [$this, 'validateAutoConfigureConfig'],
            1000
        );
    }

    /**
     * Display disabled message.
     *
     * @return mixed
     */
    public function disabledAction()
    {
        return $this->createViewModel();
    }

    /**
     * Copy the basic configuration file into position and report success or
     * failure.
     *
     * @return bool
     */
    protected function installBasicConfig()
    {
        $config = $this->getForcedLocalConfigPath('config.ini');
        if (!file_exists($config)) {
            return copy($this->getBaseConfigFilePath('config.ini'), $config);
        }
        return true;        // report success if file already exists
    }

    /**
     * Check if basic configuration is taken care of.
     *
     * @return array
     */
    protected function checkBasicConfig()
    {
        // Initialize status based on existence of config file...
        $status = $this->installBasicConfig();

        // See if the URL setting remains at the default (unless we already
        // know we've failed):
        if ($status) {
            $config = $this->getConfig();
            if (stristr($config->Site->url, 'myuniversity.edu')) {
                $status = false;
            }
        }

        return [
            'title' => 'Basic Configuration', 'status' => $status,
            'fix' => 'fixbasicconfig',
        ];
    }

    /**
     * Extract the Solr base URL from the SolrMarc configuration file,
     * so a custom Solr port configured in install.php can be applied to
     * the initial config.ini file.
     *
     * Return null if no custom Solr URL can be found.
     *
     * @return ?string
     */
    protected function getSolrUrlFromImportConfig()
    {
        $resolver = $this->serviceLocator->get(\VuFind\Config\PathResolver::class);
        $importConfig = $resolver->getLocalConfigPath('import.properties', 'import');
        if (file_exists($importConfig)) {
            $props = file_get_contents($importConfig);
            preg_match('|solr.hosturl\s*=\s*(https?://\w+:\d+/\w+)|', $props, $matches);
            if (!empty($matches[1])) {
                return $matches[1];
            }
        }
        return null;
    }

    /**
     * Display repair instructions for basic configuration problems.
     *
     * @return mixed
     */
    public function fixbasicconfigAction()
    {
        $view = $this->createViewModel();
        $config = $this->getForcedLocalConfigPath('config.ini');
        try {
            if (!$this->installBasicConfig()) {
                throw new \Exception('Cannot copy file into position.');
            }
            $writer = new ConfigWriter($config);
            $serverUrl = $this->getViewRenderer()->plugin('serverurl');
            $path = $this->url()->fromRoute('home');
            $writer->set('Site', 'url', rtrim($serverUrl($path), '/'));
            if ($solrUrl = $this->getSolrUrlFromImportConfig()) {
                $writer->set('Index', 'url', $solrUrl);
            }
            if (!$writer->save()) {
                throw new \Exception('Cannot write config to disk.');
            }
        } catch (\Exception $e) {
            $view->configDir = dirname($config);
            if (
                function_exists('posix_getpwuid')
                && function_exists('posix_geteuid')
            ) {
                $processUser = posix_getpwuid(posix_geteuid());
                $view->runningUser = $processUser['name'];
            }
        }
        return $view;
    }

    /**
     * Check if the cache directory is writable.
     *
     * @return array
     */
    protected function checkCache()
    {
        $cache = $this->serviceLocator->get(\VuFind\Cache\Manager::class);
        return [
            'title' => 'Cache',
            'status' => !$cache->hasDirectoryCreationError(),
            'fix' => 'fixcache',
        ];
    }

    /**
     * Display repair instructions for cache problems.
     *
     * @return mixed
     */
    public function fixcacheAction()
    {
        $cache = $this->serviceLocator->get(\VuFind\Cache\Manager::class);
        $view = $this->createViewModel();
        $view->cacheDir = $cache->getCacheDir();
        if (function_exists('posix_getpwuid') && function_exists('posix_geteuid')) {
            $processUser = posix_getpwuid(posix_geteuid());
            $view->runningUser = $processUser['name'];
        }
        return $view;
    }

    /**
     * Check if the database is accessible.
     *
     * @return array
     */
    protected function checkDatabase()
    {
        try {
            // Try to read the tags table just to see if we can connect to the DB:
<<<<<<< HEAD
            $tagService = $this->getDbService(\VuFind\Db\Service\TagService::class);
            $tagService->getByText('test', false);
=======
            $this->getDbService(TagServiceInterface::class)->getTagsByText('test');
>>>>>>> 059735e4
            $status = true;
        } catch (\Exception $e) {
            $status = false;
        }
        return [
            'title' => 'Database', 'status' => $status, 'fix' => 'fixdatabase',
        ];
    }

    /**
     * Support method for check/fix dependencies code -- do we have a new enough
     * version of PHP?
     *
     * @return bool
     */
    protected function phpVersionIsNewEnough()
    {
        // PHP_VERSION_ID was introduced in 5.2.7; if it's missing, we have a
        // problem.
        if (!defined('PHP_VERSION_ID')) {
            return false;
        }

        // We need at least PHP version as defined in composer.json file:
        return PHP_VERSION_ID >= $this->getMinimalPhpVersionId();
    }

    /**
     * Check for missing dependencies.
     *
     * @return array
     */
    protected function checkDependencies()
    {
        $requiredFunctionsExist
            = function_exists('mb_substr') && is_callable('imagecreatefromstring')
              && function_exists('openssl_encrypt')
              && class_exists('XSLTProcessor')
              && defined('SODIUM_LIBRARY_VERSION');

        return [
            'title' => 'Dependencies',
            'status' => $requiredFunctionsExist && $this->phpVersionIsNewEnough(),
            'fix' => 'fixdependencies',
        ];
    }

    /**
     * Show how to fix dependency problems.
     *
     * @return mixed
     */
    public function fixdependenciesAction()
    {
        $problems = 0;

        // Is our version new enough?
        if (!$this->phpVersionIsNewEnough()) {
            $msg = 'VuFind requires PHP version ' . $this->getMinimalPhpVersion()
                . ' or newer; you are running ' . phpversion()
                . '. Please upgrade.';
            $this->flashMessenger()->addMessage($msg, 'error');
            $problems++;
        }

        // Is the mbstring library missing?
        if (!function_exists('mb_substr')) {
            $msg
                = 'Your PHP installation appears to be missing the mbstring plug-in.'
                . ' For better language support, it is recommended that you add'
                . ' this. For details on how to do this, see '
                . 'https://vufind.org/wiki/installation '
                . 'and look at the PHP installation instructions for your platform.';
            $this->flashMessenger()->addMessage($msg, 'error');
            $problems++;
        }

        // Is the GD library missing?
        if (!is_callable('imagecreatefromstring')) {
            $msg
                = 'Your PHP installation appears to be missing the GD plug-in. '
                . 'For better graphics support, it is recommended that you add this.'
                . ' For details on how to do this, see '
                . 'https://vufind.org/wiki/installation '
                . 'and look at the PHP installation instructions for your platform.';
            $this->flashMessenger()->addMessage($msg, 'error');
            $problems++;
        }

        // Is the openssl library missing?
        if (!function_exists('openssl_encrypt')) {
            $msg
                = 'Your PHP installation appears to be missing the openssl plug-in.'
                . ' For better security support, it is recommended that you add'
                . ' this. For details on how to do this, see '
                . 'https://vufind.org/wiki/installation '
                . 'and look at the PHP installation instructions for your platform.';
            $this->flashMessenger()->addMessage($msg, 'error');
            $problems++;
        }

        // Is the XSL library missing?
        if (!class_exists('XSLTProcessor')) {
            $msg
                = 'Your PHP installation appears to be missing the XSL plug-in.'
                . ' For details on how to do this, see '
                . 'https://vufind.org/wiki/installation '
                . 'and look at the PHP installation instructions for your platform.';
            $this->flashMessenger()->addMessage($msg, 'error');
            $problems++;
        }

        // Is the sodium extension missing?
        if (!defined('SODIUM_LIBRARY_VERSION')) {
            $msg
                = 'Your PHP installation appears to be missing the sodium plug-in.'
                . ' For details on how to do this, see '
                . 'https://vufind.org/wiki/installation '
                . 'and look at the PHP installation instructions for your platform.';
            $this->flashMessenger()->addMessage($msg, 'error');
            $problems++;
        }

        return $this->createViewModel(['problems' => $problems]);
    }

    /**
     * Display repair instructions for database problems.
     *
     * @return mixed
     */
    public function fixdatabaseAction()
    {
        $view = $this->createViewModel();
        $view->dbname = $this->params()->fromPost('dbname', 'vufind');
        $view->dbuser = $this->params()->fromPost('dbuser', 'vufind');
        $view->dbhost = $this->params()->fromPost('dbhost', 'localhost');
        $view->vufindhost = $this->params()->fromPost('vufindhost', 'localhost');
        $view->dbrootuser = $this->params()->fromPost('dbrootuser', 'root');
        $view->driver = $this->params()->fromPost('driver', 'mysql');

        $skip = $this->params()->fromPost('printsql', 'nope') == 'Skip';

        if (!preg_match('/^\w*$/', $view->dbname)) {
            $this->flashMessenger()
                ->addMessage('Database name must be alphanumeric.', 'error');
        } elseif (!preg_match('/^\w*$/', $view->dbuser)) {
            $this->flashMessenger()
                ->addMessage('Database user must be alphanumeric.', 'error');
        } elseif ($skip || $this->formWasSubmitted()) {
            $newpass = $this->params()->fromPost('dbpass');
            $newpassConf = $this->params()->fromPost('dbpassconfirm');
            if ((empty($newpass) || empty($newpassConf))) {
                $this->flashMessenger()
                    ->addMessage('Password fields must not be blank.', 'error');
            } elseif ($newpass != $newpassConf) {
                $this->flashMessenger()
                    ->addMessage('Password fields must match.', 'error');
            } else {
                // Connect to database:
                $connection = $view->driver . '://' . $view->dbrootuser . ':'
                    . $this->params()->fromPost('dbrootpass') . '@'
                    . $view->dbhost;
                try {
                    $dbName = ($view->driver == 'pgsql')
                        ? 'template1' : $view->driver;
                    $db = $this->serviceLocator
                        ->get(\VuFind\Db\AdapterFactory::class)
                        ->getAdapterFromConnectionString("{$connection}/{$dbName}");
                } catch (\Exception $e) {
                    $this->flashMessenger()
                        ->addMessage(
                            'Problem initializing database adapter; '
                            . 'check for missing ' . $view->driver
                            . ' library. Details: ' . $e->getMessage(),
                            'error'
                        );
                    return $view;
                }
                try {
                    // Get SQL together
                    $escapedPass = $skip
                        ? "'" . addslashes($newpass) . "'"
                        : $db->getPlatform()->quoteValue($newpass);
                    $preCommands = $this->getPreCommands($view, $escapedPass);
                    $postCommands = $this->getPostCommands($view);
                    $sql = file_get_contents(
                        APPLICATION_PATH . "/module/VuFind/sql/{$view->driver}.sql"
                    );
                    if ($skip) {
                        $omnisql = '';
                        foreach ($preCommands as $query) {
                            $omnisql .= $query . ";\n";
                        }
                        $omnisql .= "\n" . $sql . "\n";
                        foreach ($postCommands as $query) {
                            $omnisql .= $query . ";\n";
                        }
                        $this->getRequest()->getQuery()->set('sql', $omnisql);
                        return $this->forwardTo('Install', 'showsql');
                    } else {
                        foreach ($preCommands as $query) {
                            $db->query($query, $db::QUERY_MODE_EXECUTE);
                        }
                        $dbFactory = $this->serviceLocator
                            ->get(\VuFind\Db\AdapterFactory::class);
                        $db = $dbFactory->getAdapterFromConnectionString(
                            $connection . '/' . $view->dbname
                        );
                        $statements = explode(';', $sql);
                        foreach ($statements as $current) {
                            // Skip empty sections:
                            if (strlen(trim($current)) == 0) {
                                continue;
                            }
                            $db->query($current, $db::QUERY_MODE_EXECUTE);
                        }
                        foreach ($postCommands as $query) {
                            $db->query($query, $db::QUERY_MODE_EXECUTE);
                        }
                        // If we made it this far, we can update the config file and
                        // forward back to the home action!
                        $string = "{$view->driver}://{$view->dbuser}:{$newpass}@"
                            . $view->dbhost . '/' . $view->dbname;
                        $config = $this->getForcedLocalConfigPath('config.ini');
                        $writer = new ConfigWriter($config);
                        $writer->set('Database', 'database', $string);
                        if (!$writer->save()) {
                            return $this->forwardTo('Install', 'fixbasicconfig');
                        }
                    }
                    return $this->redirect()->toRoute('install-home');
                } catch (\Exception $e) {
                    $this->flashMessenger()->addMessage($e->getMessage(), 'error');
                }
            }
        }
        return $view;
    }

    /**
     * Get SQL commands needed to set up a particular database before
     * loading the main SQL file of table definitions.
     *
     * @param \Laminas\View\Model $view        View object containing DB settings.
     * @param string              $escapedPass Password to set for new DB (escaped
     * appropriately for target database).
     *
     * @return array
     */
    protected function getPreCommands($view, $escapedPass)
    {
        $create = 'CREATE DATABASE ' . $view->dbname;
        // Special case: PostgreSQL:
        if ($view->driver == 'pgsql') {
            $escape = 'ALTER DATABASE ' . $view->dbname
                . " SET bytea_output='escape'";
            $cuser = 'CREATE USER ' . $view->dbuser
                . " WITH PASSWORD {$escapedPass}";
            $grant = 'GRANT ALL PRIVILEGES ON DATABASE '
                . "{$view->dbname} TO {$view->dbuser} ";
            return [$create, $escape, $cuser, $grant];
        }
        // Default: MySQL:
        $user = "CREATE USER '{$view->dbuser}'@'{$view->vufindhost}' "
            . "IDENTIFIED BY {$escapedPass}";
        $grant = 'GRANT SELECT,INSERT,UPDATE,DELETE ON '
            . $view->dbname
            . ".* TO '{$view->dbuser}'@'{$view->vufindhost}' "
            . 'WITH GRANT OPTION';
        $use = "USE {$view->dbname}";
        return [$create, $user, $grant, 'FLUSH PRIVILEGES', $use];
    }

    /**
     * Get SQL commands needed to set up a particular database after
     * loading the main SQL file of table definitions.
     *
     * @param \Laminas\View\Model $view View object containing DB settings.
     *
     * @return array
     */
    protected function getPostCommands($view)
    {
        // Special case: PostgreSQL:
        if ($view->driver == 'pgsql') {
            $grantTables = 'GRANT ALL PRIVILEGES ON ALL TABLES IN '
                . "SCHEMA public TO {$view->dbuser} ";
            $grantSequences = 'GRANT ALL PRIVILEGES ON ALL SEQUENCES'
                . " IN SCHEMA public TO {$view->dbuser} ";
            return [$grantTables, $grantSequences];
        }
        // Default: MySQL:
        return [];
    }

    /**
     * Display captured SQL commands for database action.
     *
     * @return mixed
     */
    protected function showsqlAction()
    {
        $continue = $this->params()->fromPost('continue', 'nope');
        if ($continue == 'Next') {
            return $this->redirect()->toRoute('install-home');
        }

        return $this->createViewModel(
            ['sql' => $this->params()->fromQuery('sql')]
        );
    }

    /**
     * Check if ILS configuration is appropriate.
     *
     * @return array
     */
    protected function checkILS()
    {
        $config = $this->getConfig();
        if (in_array($config->Catalog->driver, ['Sample', 'Demo'])) {
            $status = false;
        } else {
            try {
                $status = 'ils-offline' !== $this->getILS()->getOfflineMode(true);
            } catch (\Exception $e) {
                $status = false;
            }
        }
        return ['title' => 'ILS', 'status' => $status, 'fix' => 'fixils'];
    }

    /**
     * Display repair instructions for ILS problems.
     *
     * @return mixed
     */
    public function fixilsAction()
    {
        // Process incoming parameter -- user may have selected a new driver:
        $newDriver = $this->params()->fromPost('driver');
        if (!empty($newDriver)) {
            $configPath = $this->getForcedLocalConfigPath('config.ini');
            $writer = new ConfigWriter($configPath);
            $writer->set('Catalog', 'driver', $newDriver);
            if (!$writer->save()) {
                return $this->forwardTo('Install', 'fixbasicconfig');
            }
            // Copy configuration, if applicable:
            $ilsIni = $this->getBaseConfigFilePath("{$newDriver}.ini");
            $localIlsIni = $this->getForcedLocalConfigPath("{$newDriver}.ini");
            if (file_exists($ilsIni) && !file_exists($localIlsIni)) {
                if (!copy($ilsIni, $localIlsIni)) {
                    return $this->forwardTo('Install', 'fixbasicconfig');
                }
            }
            return $this->redirect()->toRoute('install-home');
        }

        // If we got this far, check whether we have an error with a real driver
        // or if we need to warn the user that they have selected a fake driver:
        $config = $this->getConfig();
        $view = $this->createViewModel();
        if (in_array($config->Catalog->driver, ['Sample', 'Demo'])) {
            $view->demo = true;
            // Get a list of available drivers:
            $dir
                = opendir(APPLICATION_PATH . '/module/VuFind/src/VuFind/ILS/Driver');
            $drivers = [];
            $excludeList = [
                'Sample.php', 'Demo.php', 'DriverInterface.php', 'PluginManager.php',
            ];
            while ($line = readdir($dir)) {
                if (
                    stristr($line, '.php') && !in_array($line, $excludeList)
                    && !str_starts_with($line, 'Abstract')
                    && !str_ends_with($line, 'Factory.php')
                    && !str_ends_with($line, 'Trait.php')
                ) {
                    $drivers[] = str_replace('.php', '', $line);
                }
            }
            closedir($dir);
            sort($drivers);
            $view->drivers = $drivers;
        } else {
            $view->configPath = $this->getForcedLocalConfigPath(
                "{$config->Catalog->driver}.ini"
            );
        }
        return $view;
    }

    /**
     * Support method to test the search service
     *
     * @return void
     * @throws \Exception
     */
    protected function testSearchService()
    {
        // Try to retrieve an arbitrary ID -- this will fail if Solr is down:
        $searchService = $this->serviceLocator->get(\VuFindSearch\Service::class);
        $command = new RetrieveCommand('Solr', '1');
        $searchService->invoke($command)->getResult();
    }

    /**
     * Check if the Solr index is working.
     *
     * @return array
     */
    protected function checkSolr()
    {
        try {
            $this->testSearchService();
            $status = true;
        } catch (\Exception $e) {
            $status = false;
        }
        return ['title' => 'Solr', 'status' => $status, 'fix' => 'fixsolr'];
    }

    /**
     * Display repair instructions for Solr problems.
     *
     * @return mixed
     */
    public function fixsolrAction()
    {
        // In Windows, localhost may fail -- see if switching to 127.0.0.1 helps:
        $config = $this->getConfig();
        $configFile = $this->getForcedLocalConfigPath('config.ini');
        if (stristr($config->Index->url, 'localhost')) {
            $newUrl = str_replace('localhost', '127.0.0.1', $config->Index->url);
            try {
                $this->testSearchService();

                // If we got this far, the fix worked. Let's write it to disk!
                $writer = new ConfigWriter($configFile);
                $writer->set('Index', 'url', $newUrl);
                if (!$writer->save()) {
                    return $this->forwardTo('Install', 'fixbasicconfig');
                }
                return $this->redirect()->toRoute('install-home');
            } catch (\Exception $e) {
                // Didn't work!
            }
        }

        // If we got this far, the automatic fix didn't work, so let's just assign
        // some variables to use in offering troubleshooting advice:
        $view = $this->createViewModel();
        $view->rawUrl = $config->Index->url;
        $view->userUrl = str_replace(
            ['localhost', '127.0.0.1'],
            $this->getRequest()->getServer()->get('HTTP_HOST'),
            $config->Index->url
        );
        $view->core = $config->Index->default_core ?? 'biblio';
        $view->configFile = $configFile;
        return $view;
    }

    /**
     * Check if Security configuration is set.
     *
     * @return array
     */
    protected function checkSecurity()
    {
        return [
            'title' => 'Security',
            'status' => $this->hasSecureDatabase(),
            'fix' => 'fixsecurity',
        ];
    }

    /**
     * Support method for fixsecurityAction(). Returns true if the configuration
     * was modified, false otherwise.
     *
     * @param \Laminas\Config\Config $config Existing VuFind configuration
     * @param ConfigWriter           $writer Config writer
     *
     * @return bool
     */
    protected function fixSecurityConfiguration($config, $writer)
    {
        $changed = false;

        if (
            !($config->Authentication->hash_passwords ?? false)
            || !($config->Authentication->encrypt_ils_password ?? false)
        ) {
            $writer->set('Authentication', 'hash_passwords', true);
            $writer->set('Authentication', 'encrypt_ils_password', true);
            $changed = true;
        }
        // Only rewrite encryption key if we don't already have one:
        if (empty($config->Authentication->ils_encryption_key)) {
            [$algorithm, $key] = $this->getSecureAlgorithmAndKey();
            $writer->set('Authentication', 'ils_encryption_algo', $algorithm);
            $writer->set('Authentication', 'ils_encryption_key', $key);
            $changed = true;
        }

        return $changed;
    }

    /**
     * Display repair instructions for Security problems.
     *
     * @return mixed
     */
    public function fixsecurityAction()
    {
        // If the user doesn't want to proceed, abort now:
        $userConfirmation = $this->params()->fromPost('fix-user-table', 'Unset');
        if ($userConfirmation == 'No') {
            $msg = 'Security upgrade aborted.';
            $this->flashMessenger()->addMessage($msg, 'error');
            return $this->redirect()->toRoute('install-home');
        }

        // If we don't need to prompt the user, or if they confirmed, do the fix:
        $userRows = $this->getTable('user')->getInsecureRows();
        $cardRows = $this->getDbService(UserCardServiceInterface::class)->getInsecureRows();
        if (count($userRows) + count($cardRows) == 0 || $userConfirmation == 'Yes') {
            return $this->forwardTo('Install', 'performsecurityfix');
        }

        // If we got this far, we need to ask permission to proceed:
        $view = $this->createViewModel();
        $view->confirmUserFix = true;
        return $view;
    }

    /**
     * Perform fix for Security problems.
     *
     * @return mixed
     */
    public function performsecurityfixAction()
    {
        // This can take a while -- don't time out!
        set_time_limit(0);

        // First, set encryption/hashing to true, and set the key
        $config = $this->getConfig();
        $configPath = $this->getForcedLocalConfigPath('config.ini');
        $writer = new ConfigWriter($configPath);
        if ($this->fixSecurityConfiguration($config, $writer)) {
            // Problem writing? Show the user an error:
            if (!$writer->save()) {
                return $this->forwardTo('Install', 'fixbasicconfig');
            }

            // Success? Redirect to this action in order to reload the configuration:
            return $this->redirect()->toRoute('install-performsecurityfix');
        }

        // Now we want to loop through the database and update passwords (if
        // necessary).
        $ilsAuthenticator = $this->serviceLocator->get(\VuFind\Auth\ILSAuthenticator::class);
        $userRows = $this->getTable('user')->getInsecureRows();
        if (count($userRows) > 0) {
            $bcrypt = new Bcrypt();
            foreach ($userRows as $row) {
                if ($row->password != '') {
                    $row->pass_hash = $bcrypt->create($row->password);
                    $row->password = '';
                }
                if ($rawPassword = $row->getRawCatPassword()) {
                    $ilsAuthenticator->saveUserCatalogCredentials($row, $row->getCatUsername(), $rawPassword);
                } else {
                    $row->save();
                }
            }
            $msg = count($userRows) . ' user row(s) encrypted.';
            $this->flashMessenger()->addMessage($msg, 'info');
        }
        $cardService = $this->getDbService(UserCardServiceInterface::class);
        $cardRows = $cardService->getInsecureRows();
        if (count($cardRows) > 0) {
            foreach ($cardRows as $row) {
                $row->setCatPassEnc($ilsAuthenticator->encrypt($row->getRawCatPassword()));
                $row->setRawCatPassword(null);
                $cardService->persistEntity($row);
            }
            $msg = count($cardRows) . ' user_card row(s) encrypted.';
            $this->flashMessenger()->addMessage($msg, 'info');
        }
        return $this->redirect()->toRoute('install-home');
    }

    /**
     * Check if SSL configuration is set properly.
     *
     * @return array
     */
    public function checkSslCerts()
    {
        // Try to retrieve an SSL URL; if we're misconfigured, it will fail.
        try {
            $this->serviceLocator->get(\VuFindHttp\HttpService::class)
                ->get('https://google.com');
            $status = true;
        } catch (\VuFindHttp\Exception\RuntimeException $e) {
            // Any exception means we have a problem!
            $status = false;
        }

        return [
            'title' => 'SSL', 'status' => $status, 'fix' => 'fixsslcerts',
        ];
    }

    /**
     * Display repair instructions for SSL certificate problems.
     *
     * @return mixed
     */
    public function fixsslcertsAction()
    {
        // Bail out if we've fixed the problem:
        $result = $this->checkSslCerts();
        if ($result['status'] == true) {
            $this->flashMessenger()->addMessage('SSL configuration fixed.', 'info');
            return $this->redirect()->toRoute('install-home');
        }

        // Find out which test to try next:
        $try = $this->params()->fromQuery('try', 0);

        // Configurations to test:
        $configsToTest = [
            ['sslcapath' => '/etc/ssl/certs'],
            ['sslcafile' => '/etc/pki/tls/cert.pem'],
            [], // reset configuration as last attempt
        ];
        if (isset($configsToTest[$try])) {
            return $this->testSslCertConfig($configsToTest[$try], $try);
        }

        // If we got this far, we can't fix this automatically and must display
        // a message.
        $view = $this->createViewModel();
        return $view;
    }

    /**
     * Try switching to a specific SSL configuration.
     *
     * @param array $config Setting(s) to add to [Http] section of config.ini.
     * @param int   $try    Which config index are we trying right now?
     *
     * @return \Laminas\Http\Response
     */
    protected function testSslCertConfig($config, $try)
    {
        $file = $this->getForcedLocalConfigPath('config.ini');
        $writer = new ConfigWriter($file);
        // Reset old settings
        $writer->clear('Http', 'sslcapath');
        $writer->clear('Http', 'sslcafile');
        // Load new settings
        foreach ($config as $setting => $value) {
            $writer->set('Http', $setting, $value);
        }
        if (!$writer->save()) {
            throw new \Exception('Cannot write config to disk.');
        }

        // Jump back to fix action so we can check if it worked (and attempt
        // the next config by incrementing the $try variable, if necessary):
        return $this->redirect()->toRoute(
            'install-fixsslcerts',
            [],
            ['query' => ['try' => $try + 1]]
        );
    }

    /**
     * Disable auto-configuration.
     *
     * @return mixed
     */
    public function doneAction()
    {
        $config = $this->getForcedLocalConfigPath('config.ini');
        $writer = new ConfigWriter($config);
        $writer->set('System', 'autoConfigure', 0);
        if (!$writer->save()) {
            return $this->forwardTo('Install', 'fixbasicconfig');
        }
        return $this->createViewModel(['configDir' => dirname($config)]);
    }

    /**
     * Display summary of installation status
     *
     * @return mixed
     */
    public function homeAction()
    {
        // Perform all checks (based on naming convention):
        $methods = get_class_methods($this);
        $checks = [];
        foreach ($methods as $method) {
            if (str_starts_with($method, 'check')) {
                $checks[] = $this->$method();
            }
        }
        return $this->createViewModel(['checks' => $checks]);
    }

    /**
     * Get minimal PHP version required for VuFind to run.
     *
     * @return string
     */
    protected function getMinimalPhpVersion(): string
    {
        $composer = $this->getComposerJson();
        if (empty($composer)) {
            throw new \Exception('Cannot find composer.json');
        }
        $rawVersion = $composer['require']['php']
            ?? $composer['config']['platform']['php']
            ?? '';
        $version = preg_replace('/[^0-9. ]/', '', $rawVersion);
        if (empty($version) || !preg_match('/^[0-9]/', $version)) {
            throw new \Exception('Cannot parse PHP version from composer.json');
        }
        $versionParts = preg_split('/[. ]/', $version);
        $versionParts = array_pad($versionParts, 3, '0');
        return sprintf('%d.%d.%d', ...$versionParts);
    }

    /**
     * Get minimal PHP version ID required for VuFind to run.
     *
     * @return int
     */
    protected function getMinimalPhpVersionId(): int
    {
        $version = explode('.', $this->getMinimalPhpVersion());
        return $version[0] * 10000 + $version[1] * 100 + $version[2];
    }

    /**
     * Get composer.json data as array
     *
     * @return array
     */
    protected function getComposerJson(): array
    {
        try {
            $composerJsonFileName = APPLICATION_PATH . '/composer.json';
            if (file_exists($composerJsonFileName)) {
                return json_decode(file_get_contents($composerJsonFileName), true);
            }
        } catch (\Throwable $exception) {
            return [];
        }
        return [];
    }
}<|MERGE_RESOLUTION|>--- conflicted
+++ resolved
@@ -245,12 +245,7 @@
     {
         try {
             // Try to read the tags table just to see if we can connect to the DB:
-<<<<<<< HEAD
-            $tagService = $this->getDbService(\VuFind\Db\Service\TagService::class);
-            $tagService->getByText('test', false);
-=======
             $this->getDbService(TagServiceInterface::class)->getTagsByText('test');
->>>>>>> 059735e4
             $status = true;
         } catch (\Exception $e) {
             $status = false;
