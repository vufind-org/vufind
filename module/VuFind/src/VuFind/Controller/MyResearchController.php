--- conflicted
+++ resolved
@@ -35,11 +35,8 @@
 use Laminas\Session\Container;
 use Laminas\View\Model\ViewModel;
 use VuFind\Controller\Feature\ListItemSelectionTrait;
-<<<<<<< HEAD
+use VuFind\Db\Entity\UserEntityInterface;
 use VuFind\Db\Service\UserServiceInterface;
-=======
-use VuFind\Db\Entity\UserEntityInterface;
->>>>>>> 9a0e6a4b
 use VuFind\Exception\Auth as AuthException;
 use VuFind\Exception\AuthEmailNotVerified as AuthEmailNotVerifiedException;
 use VuFind\Exception\AuthInProgress as AuthInProgressException;
@@ -1974,16 +1971,10 @@
                 // If the hash is valid, store validation in DB and forward to login
                 if ($user = $table->getByVerifyHash($hash)) {
                     // Apply pending email address change, if applicable:
-<<<<<<< HEAD
-                    if (!empty($user->pending_email)) {
+                    if ($pending = $user->getPendingEmail()) {
                         $this->getDbService(UserServiceInterface::class)
-                            ->updateUserEmail($user, $user->pending_email, true);
-                        $user->pending_email = '';
-=======
-                    if ($pending = $user->getPendingEmail()) {
-                        $user->updateEmail($pending, true);
+                            ->updateUserEmail($user, $pending, true);
                         $user->setPendingEmail('');
->>>>>>> 9a0e6a4b
                     }
                     $user->saveEmailVerified();
 
