--- conflicted
+++ resolved
@@ -395,17 +395,12 @@
 
         $ids = $this->getIds();
         if (!is_array($ids) || empty($ids)) {
-<<<<<<< HEAD
             $view = $this->createViewModel();
             $listID = $this->params()->fromPost('listID', -1);
         
             $view->setVariable('listID', $listID);
             $view->setTemplate('myresearch/delete-all.phtml');
             return $view;
-=======
-            $this->flashMessenger()->addMessage('bulk_noitems_advice', 'error');
-            return $this->redirect()->toUrl($newUrl);
->>>>>>> 158b0f4a
         }
         
         
