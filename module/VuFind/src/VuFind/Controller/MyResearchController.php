--- conflicted
+++ resolved
@@ -2040,13 +2040,8 @@
         $post = $request->getPost();
         // Verify hash
         $userFromHash = isset($post->hash)
-<<<<<<< HEAD
             ? $this->getDbService(UserServiceInterface::class)->getUserByVerifyHash($post->hash)
-            : false;
-=======
-            ? $this->getDbService(UserServiceInterface::class)->getUserByField('verify_hash', $post->hash)
             : null;
->>>>>>> 862747b3
         // View, password policy and Captcha
         $view = $this->createViewModel($post);
         $view->passwordPolicy = $this->getAuthManager()->getPasswordPolicy();
