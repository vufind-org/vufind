--- conflicted
+++ resolved
@@ -881,17 +881,9 @@
 
         // If we got this far, the operation has not been confirmed yet; show
         // the necessary dialog box:
-<<<<<<< HEAD
-        if (empty($listID)) {
-            $list = false;
-        } else {
-            $list = $this->getListService()->getExisting($listID);
-        }
-=======
         $list = empty($listID)
             ? false
             : $this->getDbService(UserListServiceInterface::class)->getUserListById($listID);
->>>>>>> c5e89856
         return $this->createViewModel(
             [
                 'list' => $list, 'deleteIDS' => $ids,
@@ -926,14 +918,9 @@
         // Perform delete and send appropriate flash message:
         if (null !== $listID) {
             // ...Specific List
-<<<<<<< HEAD
-            $listService = $this->getListService();
-            $list = $listService->getExisting($listID);
+            $listService = $this->getDbService(UserListServiceInterface::class);
+            $list = $listService->getUserListById($listID);
             $listService->removeResourcesById($user->id, $list, [$id], $source);
-=======
-            $list = $this->getDbService(UserListServiceInterface::class)->getUserListById($listID);
-            $list->removeResourcesById($user, [$id], $source);
->>>>>>> c5e89856
             $this->flashMessenger()->addMessage('Item removed from list', 'success');
         } else {
             // ...All Saved Items
@@ -1044,7 +1031,7 @@
             $containingLists[] = $current->list_id;
         }
         // Send non-containing lists to the view for user selection:
-        $userLists = $this->getListService()->getListsForUser($user->id);
+        $userLists = $this->getDbService(UserListServiceInterface::class)->getListsForUser($user->id);
         $lists = [];
         foreach ($userLists as $userList) {
             $list = $userList[0];
@@ -1183,7 +1170,8 @@
     {
         // Process form within a try..catch so we can handle errors appropriately:
         try {
-            $finalId = $this->getListService()->updateFromRequest($user->id, $list, $this->getRequest()->getPost());
+            $finalId = $this->getDbService(UserListServiceInterface::class)
+                ->updateFromRequest($user->getId(), $list, $this->getRequest()->getPost());
 
             // If the user is in the process of saving a record, send them back
             // to the save screen; otherwise, send them back to the list they
@@ -1249,18 +1237,12 @@
         // Is this a new list or an existing list?  Handle the special 'NEW' value
         // of the ID parameter:
         $id = $this->params()->fromRoute('id', $this->params()->fromQuery('id'));
-<<<<<<< HEAD
-        $listService = $this->getListService();
-        $newList = ($id == 'NEW');
-        $list = $newList ? $listService->getNew($user->id) : $listService->getExisting($id);
-=======
         $newList = ($id == 'NEW');
         // If this is a new list, use the FavoritesService to pre-populate some values in
         // a fresh object; if it's an existing list, we can just fetch from the database.
         $list = $newList
             ? $this->serviceLocator->get(FavoritesService::class)->createListForUser($user)
             : $this->getDbService(UserListServiceInterface::class)->getUserListById($id);
->>>>>>> c5e89856
 
         // Make sure the user isn't fishing for other people's lists:
         if (!$newList && !$list->editAllowed($user->id)) {
@@ -1340,14 +1322,9 @@
         );
         if ($confirm) {
             try {
-<<<<<<< HEAD
-                $listService = $this->getListService();
-                $list = $listService->getExisting($listID);
-                $listService->delete($list, $this->getUser()->id);
-=======
-                $list = $this->getDbService(UserListServiceInterface::class)->getUserListById($listID);
-                $list->delete($this->getUser());
->>>>>>> c5e89856
+                $listService = $this->getDbService(UserListServiceInterface::class);
+                $list = $listService->getUserListById($listID);
+                $listService->delete($list, $this->getUser());
 
                 // Success Message
                 $this->flashMessenger()->addMessage('fav_list_delete', 'success');
@@ -2400,14 +2377,4 @@
             );
         }
     }
-
-    /**
-     * Get userlist database service
-     *
-     * @return \VuFind\Db\Service\UserListService
-     */
-    protected function getListService()
-    {
-        return $this->getDbService(\VuFind\Db\Service\UserListService::class);
-    }
 }