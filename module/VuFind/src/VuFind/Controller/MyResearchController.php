--- conflicted
+++ resolved
@@ -2095,12 +2095,7 @@
         }
         $view = $this->createViewModel($this->params()->fromPost());
         // Display email
-<<<<<<< HEAD
-        $user = $this->getUser();
         $view->email = $user->getEmail();
-=======
-        $view->email = $user->email;
->>>>>>> 688daeb6
         // Identification
         $view->useCaptcha = $this->captcha()->active('changeEmail');
         // Special case: form was submitted:
