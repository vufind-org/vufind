<?php
/**
 * Default Controller
 *
 * PHP version 5
 *
 * Copyright (C) Villanova University 2010.
 *
 * This program is free software; you can redistribute it and/or modify
 * it under the terms of the GNU General Public License version 2,
 * as published by the Free Software Foundation.
 *
 * This program is distributed in the hope that it will be useful,
 * but WITHOUT ANY WARRANTY; without even the implied warranty of
 * MERCHANTABILITY or FITNESS FOR A PARTICULAR PURPOSE.  See the
 * GNU General Public License for more details.
 *
 * You should have received a copy of the GNU General Public License
 * along with this program; if not, write to the Free Software
 * Foundation, Inc., 51 Franklin Street, Fifth Floor, Boston, MA  02110-1301  USA
 *
 * @category VuFind
 * @package  Controller
 * @author   Demian Katz <demian.katz@villanova.edu>
 * @license  http://opensource.org/licenses/gpl-2.0.php GNU General Public License
 * @link     https://vufind.org Main Site
 */
namespace VuFind\Controller;

use VuFind\Exception\Mail as MailException;

/**
 * Redirects the user to the appropriate default VuFind action.
 *
 * @category VuFind
 * @package  Controller
 * @author   Demian Katz <demian.katz@villanova.edu>
 * @license  http://opensource.org/licenses/gpl-2.0.php GNU General Public License
 * @link     https://vufind.org Main Site
 */
class SearchController extends AbstractSearch
{

    /**
     * Handle an advanced search
     *
     * @return mixed
     */
    public function advancedAction()
    {
        // Standard setup from base class:
        $view = parent::advancedAction();

        // Set up facet information:
        $view->facetList = $this->processAdvancedFacets(
            $this->getAdvancedFacets(), $view->saved
        );
        $specialFacets = $this->parseSpecialFacetsSetting(
            $view->options->getSpecialAdvancedFacets()
        );
        if (isset($specialFacets['illustrated'])) {
            $view->illustratedLimit
                = $this->getIllustrationSettings($view->saved);
        }
        if (isset($specialFacets['checkboxes'])) {
            $view->checkboxFacets = $this->processAdvancedCheckboxes(
                $specialFacets['checkboxes'], $view->saved
            );
        }
        $view->ranges = $this->getAllRangeSettings($specialFacets, $view->saved);
        $view->hierarchicalFacets = $this->getHierarchicalFacets();

        return $view;
    }

    /**
     * Email action - Allows the email form to appear.
     *
     * @return mixed
     */
    public function emailAction()
    {
        // If a URL was explicitly passed in, use that; otherwise, try to
        // find the HTTP referrer.
        $mailer = $this->serviceLocator->get('VuFind\Mailer');
        $view = $this->createEmailViewModel(null, $mailer->getDefaultLinkSubject());
        $mailer->setMaxRecipients($view->maxRecipients);
        // Set up reCaptcha
        $view->useRecaptcha = $this->recaptcha()->active('email');
        $view->url = $this->params()->fromPost(
            'url', $this->params()->fromQuery(
                'url',
                $this->getRequest()->getServer()->get('HTTP_REFERER')
            )
        );

        // Force login if necessary:
        $config = $this->getConfig();
        if ((!isset($config->Mail->require_login) || $config->Mail->require_login)
            && !$this->getUser()
        ) {
            return $this->forceLogin(null, ['emailurl' => $view->url]);
        }

        // Check if we have a URL in login followup data -- this should override
        // any existing referer to avoid emailing a login-related URL!
        $followupUrl = $this->followup()->retrieveAndClear('emailurl');
        if (!empty($followupUrl)) {
            $view->url = $followupUrl;
        }

        // Fail if we can't figure out a URL to share:
        if (empty($view->url)) {
            throw new \Exception('Cannot determine URL to share.');
        }

        // Process form submission:
        if ($this->formWasSubmitted('submit', $view->useRecaptcha)) {
            // Attempt to send the email and show an appropriate flash message:
            try {
                // If we got this far, we're ready to send the email:
                $cc = $this->params()->fromPost('ccself') && $view->from != $view->to
                    ? $view->from : null;
                $mailer->sendLink(
                    $view->to, $view->from, $view->message,
                    $view->url, $this->getViewRenderer(), $view->subject, $cc
                );
                $this->flashMessenger()->addMessage('email_success', 'success');
                return $this->redirect()->toUrl($view->url);
            } catch (MailException $e) {
                $this->flashMessenger()->addMessage($e->getMessage(), 'error');
            }
        }
        return $view;
    }

    /**
     * Get the possible legal values for the illustration limit radio buttons.
     *
     * @param object $savedSearch Saved search object (false if none)
     *
     * @return array              Legal options, with selected value flagged.
     */
    protected function getIllustrationSettings($savedSearch = false)
    {
        $illYes = [
            'text' => 'Has Illustrations', 'value' => 1, 'selected' => false
        ];
        $illNo = [
            'text' => 'Not Illustrated', 'value' => 0, 'selected' => false
        ];
        $illAny = [
            'text' => 'No Preference', 'value' => -1, 'selected' => false
        ];

        // Find the selected value by analyzing facets -- if we find match, remove
        // the offending facet to avoid inappropriate items appearing in the
        // "applied filters" sidebar!
        if ($savedSearch
            && $savedSearch->getParams()->hasFilter('illustrated:Illustrated')
        ) {
            $illYes['selected'] = true;
            $savedSearch->getParams()->removeFilter('illustrated:Illustrated');
        } else if ($savedSearch
            && $savedSearch->getParams()->hasFilter('illustrated:"Not Illustrated"')
        ) {
            $illNo['selected'] = true;
            $savedSearch->getParams()->removeFilter('illustrated:"Not Illustrated"');
        } else {
            $illAny['selected'] = true;
        }
        return [$illYes, $illNo, $illAny];
    }

    /**
     * Process the facets to be used as limits on the Advanced Search screen.
     *
     * @param array  $facetList    The advanced facet values
     * @param object $searchObject Saved search object (false if none)
     *
     * @return array               Sorted facets, with selected values flagged.
     */
    protected function processAdvancedFacets($facetList, $searchObject = false)
    {
        // Process the facets
        $hierarchicalFacets = $this->getHierarchicalFacets();
        $facetHelper = null;
        if (!empty($hierarchicalFacets)) {
            $facetHelper = $this->serviceLocator
                ->get('VuFind\HierarchicalFacetHelper');
        }
        foreach ($facetList as $facet => &$list) {
            // Hierarchical facets: format display texts and sort facets
            // to a flat array according to the hierarchy
            if (in_array($facet, $hierarchicalFacets)) {
                $tmpList = $list['list'];
                $facetHelper->sortFacetList($tmpList, true);
                $tmpList = $facetHelper->buildFacetArray(
                    $facet,
                    $tmpList
                );
                $list['list'] = $facetHelper->flattenFacetHierarchy($tmpList);
            }

            foreach ($list['list'] as $key => $value) {
                // Build the filter string for the URL:
                $fullFilter = ($value['operator'] == 'OR' ? '~' : '')
                    . $facet . ':"' . $value['value'] . '"';

                // If we haven't already found a selected facet and the current
                // facet has been applied to the search, we should store it as
                // the selected facet for the current control.
                if ($searchObject
                    && $searchObject->getParams()->hasFilter($fullFilter)
                ) {
                    $list['list'][$key]['selected'] = true;
                    // Remove the filter from the search object -- we don't want
                    // it to show up in the "applied filters" sidebar since it
                    // will already be accounted for by being selected in the
                    // filter select list!
                    $searchObject->getParams()->removeFilter($fullFilter);
                }
            }
        }
        return $facetList;
    }

    /**
     * Handle search history display && purge
     *
     * @return mixed
     */
    public function historyAction()
    {
        // Force login if necessary
        $user = $this->getUser();
        if ($this->params()->fromQuery('require_login', 'no') !== 'no' && !$user) {
            return $this->forceLogin();
        }

<<<<<<< HEAD
        /** @var \VuFind\Search\History $searchHistoryHelper */
        $searchHistoryHelper = $this->getServiceLocator()->get('VuFind\Search\History');
        $lastSearches = $searchHistoryHelper->getSearchHistory(is_object($user) ? $user->id : null);
=======
        // Retrieve search history
        $search = $this->getTable('Search');
        $searchHistory = $search->getSearches(
            $this->serviceLocator->get('VuFind\SessionManager')->getId(),
            is_object($user) ? $user->id : null
        );

        // Build arrays of history entries
        $saved = $unsaved = [];

        // Loop through the history
        foreach ($searchHistory as $current) {
            $minSO = $current->getSearchObject();

            // Saved searches
            if ($current->saved == 1) {
                $saved[] = $minSO->deminify($this->getResultsManager());
            } else {
                // All the others...

                // If this was a purge request we don't need this
                if ($this->params()->fromQuery('purge') == 'true') {
                    $current->delete();

                    // We don't want to remember the last search after a purge:
                    $this->getSearchMemory()->forgetSearch();
                } else {
                    // Otherwise add to the list
                    $unsaved[] = $minSO->deminify($this->getResultsManager());
                }
            }
        }

>>>>>>> 92767727
        return $this->createViewModel(
            $lastSearches
        );
    }

    /**
     * Home action
     *
     * @return mixed
     */
    public function homeAction()
    {
        return $this->createViewModel(
            [
                'results' => $this->getResultsObjectWithHiddenFilters('Solr'),
                'facetList' => $this->getHomePageFacets(),
                'hierarchicalFacets' => $this->getHierarchicalFacets(),
                'hierarchicalFacetSortOptions'
                    => $this->getHierarchicalFacetSortSettings()
            ]
        );
    }

    /**
     * New item search form
     *
     * @return mixed
     */
    public function newitemAction()
    {
        // Search parameters set?  Process results.
        if ($this->params()->fromQuery('range') !== null) {
            return $this->forwardTo('Search', 'NewItemResults');
        }

        return $this->createViewModel(
            [
                'fundList' => $this->newItems()->getFundList(),
                'ranges' => $this->newItems()->getRanges()
            ]
        );
    }

    /**
     * New item result list
     *
     * @return mixed
     */
    public function newitemresultsAction()
    {
        // Retrieve new item list:
        $range = $this->params()->fromQuery('range');
        $dept = $this->params()->fromQuery('department');

        // Validate the range parameter -- it should not exceed the greatest
        // configured value:
        $maxAge = $this->newItems()->getMaxAge();
        if ($maxAge > 0 && $range > $maxAge) {
            $range = $maxAge;
        }

        // Are there "new item" filter queries specified in the config file?
        // If so, load them now; we may add more values. These will be applied
        // later after the whole list is collected.
        $hiddenFilters = $this->newItems()->getHiddenFilters();

        // Depending on whether we're in ILS or Solr mode, we need to do some
        // different processing here to retrieve the correct items:
        if ($this->newItems()->getMethod() == 'ils') {
            // Use standard search action with override parameter to show results:
            $bibIDs = $this->newItems()->getBibIDsFromCatalog(
                $this->getILS(),
                $this->getResultsManager()->get('Solr')->getParams(),
                $range, $dept, $this->flashMessenger()
            );
            $this->getRequest()->getQuery()->set('overrideIds', $bibIDs);
        } else {
            // Use a Solr filter to show results:
            $hiddenFilters[] = $this->newItems()->getSolrFilter($range);
        }

        // If we found hidden filters above, apply them now:
        if (!empty($hiddenFilters)) {
            $this->getRequest()->getQuery()->set('hiddenFilters', $hiddenFilters);
        }

        // Don't save to history -- history page doesn't handle correctly:
        $this->saveToHistory = false;

        // Call rather than forward, so we can use custom template
        $view = $this->resultsAction();

        // Customize the URL helper to make sure it builds proper new item URLs
        // (check it's set first -- RSS feed will return a response model rather
        // than a view model):
        if (isset($view->results)) {
            $view->results->getUrlQuery()
                ->setDefaultParameter('range', $range)
                ->setDefaultParameter('department', $dept)
                ->setSuppressQuery(true);
        }

        // We don't want new items hidden filters to propagate to other searches:
        $view->ignoreHiddenFilterMemory = true;
        $view->ignoreHiddenFiltersInRequest = true;

        return $view;
    }

    /**
     * Course reserves
     *
     * @return mixed
     */
    public function reservesAction()
    {
        // Search parameters set?  Process results.
        if ($this->params()->fromQuery('inst') !== null
            || $this->params()->fromQuery('course') !== null
            || $this->params()->fromQuery('dept') !== null
        ) {
            return $this->forwardTo('Search', 'ReservesResults');
        }

        // No params?  Show appropriate form (varies depending on whether we're
        // using driver-based or Solr-based reserves searching).
        if ($this->reserves()->useIndex()) {
            return $this->forwardTo('Search', 'ReservesSearch');
        }

        // If we got this far, we're using driver-based searching and need to
        // send options to the view:
        $catalog = $this->getILS();
        return $this->createViewModel(
            [
                'deptList' => $catalog->getDepartments(),
                'instList' => $catalog->getInstructors(),
                'courseList' =>  $catalog->getCourses()
            ]
        );
    }

    /**
     * Show facet list for Solr-driven reserves.
     *
     * @return mixed
     */
    public function reservesfacetlistAction()
    {
        $this->searchClassId = 'SolrReserves';
        return $this->facetListAction();
    }

    /**
     * Show search form for Solr-driven reserves.
     *
     * @return mixed
     */
    public function reservessearchAction()
    {
        $request = new \Zend\Stdlib\Parameters(
            $this->getRequest()->getQuery()->toArray()
            + $this->getRequest()->getPost()->toArray()
        );
        $view = $this->createViewModel();
        $runner = $this->serviceLocator->get('VuFind\SearchRunner');
        $view->results = $runner->run(
            $request, 'SolrReserves', $this->getSearchSetupCallback()
        );
        $view->params = $view->results->getParams();
        return $view;
    }

    /**
     * Show results of reserves search.
     *
     * @return mixed
     */
    public function reservesresultsAction()
    {
        // Retrieve course reserves item list:
        $course = $this->params()->fromQuery('course');
        $inst = $this->params()->fromQuery('inst');
        $dept = $this->params()->fromQuery('dept');
        $result = $this->reserves()->findReserves($course, $inst, $dept);

        // Build a list of unique IDs
        $callback = function ($i) {
            return $i['BIB_ID'];
        };
        $bibIDs = array_unique(array_map($callback, $result));

        // Truncate the list if it is too long:
        $limit = $this->getResultsManager()->get('Solr')->getParams()
            ->getQueryIDLimit();
        if (count($bibIDs) > $limit) {
            $bibIDs = array_slice($bibIDs, 0, $limit);
            $this->flashMessenger()->addMessage('too_many_reserves', 'info');
        }

        // Use standard search action with override parameter to show results:
        $this->getRequest()->getQuery()->set('overrideIds', $bibIDs);

        // Don't save to history -- history page doesn't handle correctly:
        $this->saveToHistory = false;

        // Set up RSS feed title just in case:
        $this->getViewRenderer()->plugin('resultfeed')
            ->setOverrideTitle('Reserves Search Results');

        // Call rather than forward, so we can use custom template
        $view = $this->resultsAction();

        // Pass some key values to the view, if found:
        if (isset($result[0]['instructor']) && !empty($result[0]['instructor'])) {
            $view->instructor = $result[0]['instructor'];
        }
        if (isset($result[0]['course']) && !empty($result[0]['course'])) {
            $view->course = $result[0]['course'];
        }

        // Customize the URL helper to make sure it builds proper reserves URLs
        // (but only do this if we have access to a results object, which we
        // won't in RSS mode):
        if (isset($view->results)) {
            $view->results->getUrlQuery()
                ->setDefaultParameter('course', $course)
                ->setDefaultParameter('inst', $inst)
                ->setDefaultParameter('dept', $dept)
                ->setSuppressQuery(true);
        }
        return $view;
    }

    /**
     * Results action.
     *
     * @return mixed
     */
    public function resultsAction()
    {
        // Special case -- redirect tag searches.
        $tag = $this->params()->fromQuery('tag');
        if (!empty($tag)) {
            $query = $this->getRequest()->getQuery();
            $query->set('lookfor', $tag);
            $query->set('type', 'tag');
        }
        if ($this->params()->fromQuery('type') == 'tag') {
            // Because we're coming in from a search, we want to do a fuzzy
            // tag search, not an exact search like we would when linking to a
            // specific tag name.
            $query = $this->getRequest()->getQuery()->set('fuzzy', 'true');
            return $this->forwardTo('Tag', 'Home');
        }

        // Default case -- standard behavior.
        return parent::resultsAction();
    }

    /**
     * Get active hidden filter settings.
     *
     * @return array
     */
    protected function getActiveHiddenFilters()
    {
        return $this->serviceLocator->get('VuFind\SearchTabsHelper')
            ->getHiddenFilters($this->searchClassId);
    }

    /**
     * Create a results object with hidden filters pre-populated.
     *
     * @param string $backend ID of results object to create
     * @param array  $filters Hidden filter settings (null for defaults)
     *
     * @return \VuFind\Search\Base\Results
     */
    protected function getResultsObjectWithHiddenFilters($backend, $filters = null)
    {
        if (null === $filters) {
            $filters = $this->getActiveHiddenFilters();
        }
        $results = $this->getResultsManager()->get($backend);
        $params = $results->getParams();
        foreach ($filters as $key => $subFilters) {
            foreach ($subFilters as $filter) {
                $params->addHiddenFilter("$key:$filter");
            }
        }
        return $results;
    }

    /**
     * Return a Search Results object containing requested facet information.  This
     * data may come from the cache.
     *
     * @param string $initMethod Name of params method to use to request facets
     * @param string $cacheName  Cache key for facet data
     *
     * @return array
     */
    protected function getFacetResults($initMethod, $cacheName)
    {
        // Check if we have facet results cached, and build them if we don't.
        $cache = $this->serviceLocator->get('VuFind\CacheManager')
            ->getCache('object');
        $hiddenFilters = $this->getActiveHiddenFilters();
        $hiddenFiltersHash = md5(json_encode($hiddenFilters));
        $cacheName .= "List-$hiddenFiltersHash";
        if (!($list = $cache->getItem($cacheName))) {
            // Use advanced facet settings to get summary facets on the front page;
            // we may want to make this more flexible later.  Also keep in mind that
            // the template is currently looking for certain hard-coded fields; this
            // should also be made smarter.
            $results = $this->getResultsObjectWithHiddenFilters(
                'Solr', $hiddenFilters
            );
            $params = $results->getParams();
            $params->$initMethod();

            // Avoid a backend request if there are no facets configured by the given
            // init method.
            if (!empty($params->getFacetConfig())) {
                // We only care about facet lists, so don't get any results (this
                // helps prevent problems with serialized File_MARC objects in the
                // cache):
                $params->setLimit(0);
                $list = $results->getFacetList();
            } else {
                $list = [];
            }
            $cache->setItem($cacheName, $list);
        }

        return $list;
    }

    /**
     * Return a Search Results object containing advanced facet information.  This
     * data may come from the cache.
     *
     * @return array
     */
    protected function getAdvancedFacets()
    {
        return $this->getFacetResults(
            'initAdvancedFacets', 'solrSearchAdvancedFacets'
        );
    }

    /**
     * Return a Search Results object containing homepage facet information.  This
     * data may come from the cache.
     *
     * @return array
     */
    protected function getHomePageFacets()
    {
        return $this->getFacetResults('initHomePageFacets', 'solrSearchHomeFacets');
    }

    /**
     * Handle OpenSearch.
     *
     * @return \Zend\Http\Response
     */
    public function opensearchAction()
    {
        switch ($this->params()->fromQuery('method')) {
        case 'describe':
            $config = $this->getConfig();
            $xml = $this->getViewRenderer()->render(
                'search/opensearch-describe.phtml', ['site' => $config->Site]
            );
            break;
        default:
            $xml = $this->getViewRenderer()->render('search/opensearch-error.phtml');
            break;
        }

        $response = $this->getResponse();
        $headers = $response->getHeaders();
        $headers->addHeaderLine('Content-type', 'text/xml');
        $response->setContent($xml);
        return $response;
    }

    /**
     * Provide OpenSearch suggestions as specified at
     * http://www.opensearch.org/Specifications/OpenSearch/Extensions/Suggestions/1.0
     *
     * @return \Zend\Http\Response
     */
    public function suggestAction()
    {
        // Always use 'AllFields' as our autosuggest type:
        $query = $this->getRequest()->getQuery();
        $query->set('type', 'AllFields');

        // Get suggestions and make sure they are an array (we don't want to JSON
        // encode them into an object):
        $autocompleteManager = $this->serviceLocator
            ->get('VuFind\AutocompletePluginManager');
        $suggestions = $autocompleteManager->getSuggestions(
            $query, 'type', 'lookfor'
        );

        // Send the JSON response:
        $response = $this->getResponse();
        $headers = $response->getHeaders();
        $headers->addHeaderLine('Content-type', 'application/javascript');
        $response->setContent(
            json_encode([$query->get('lookfor', ''), $suggestions])
        );
        return $response;
    }

    /**
     * Is the result scroller active?
     *
     * @return bool
     */
    protected function resultScrollerActive()
    {
        $config = $this->serviceLocator->get('VuFind\Config')->get('config');
        return (isset($config->Record->next_prev_navigation)
            && $config->Record->next_prev_navigation);
    }

    /**
     * Get an array of hierarchical facets
     *
     * @return array Facets
     */
    protected function getHierarchicalFacets()
    {
        $facetConfig = $this->getConfig('facets');
        return isset($facetConfig->SpecialFacets->hierarchical)
            ? $facetConfig->SpecialFacets->hierarchical->toArray()
            : [];
    }

    /**
     * Get hierarchical facet sort settings
     *
     * @return array Array of sort settings keyed by facet
     */
    protected function getHierarchicalFacetSortSettings()
    {
        $facetConfig = $this->getConfig('facets');
        return isset($facetConfig->SpecialFacets->hierarchicalFacetSortOptions)
            ? $facetConfig->SpecialFacets->hierarchicalFacetSortOptions->toArray()
            : [];
    }

}<|MERGE_RESOLUTION|>--- conflicted
+++ resolved
@@ -238,45 +238,9 @@
             return $this->forceLogin();
         }
 
-<<<<<<< HEAD
         /** @var \VuFind\Search\History $searchHistoryHelper */
-        $searchHistoryHelper = $this->getServiceLocator()->get('VuFind\Search\History');
+        $searchHistoryHelper = $this->serviceLocator->get('VuFind\Search\History');
         $lastSearches = $searchHistoryHelper->getSearchHistory(is_object($user) ? $user->id : null);
-=======
-        // Retrieve search history
-        $search = $this->getTable('Search');
-        $searchHistory = $search->getSearches(
-            $this->serviceLocator->get('VuFind\SessionManager')->getId(),
-            is_object($user) ? $user->id : null
-        );
-
-        // Build arrays of history entries
-        $saved = $unsaved = [];
-
-        // Loop through the history
-        foreach ($searchHistory as $current) {
-            $minSO = $current->getSearchObject();
-
-            // Saved searches
-            if ($current->saved == 1) {
-                $saved[] = $minSO->deminify($this->getResultsManager());
-            } else {
-                // All the others...
-
-                // If this was a purge request we don't need this
-                if ($this->params()->fromQuery('purge') == 'true') {
-                    $current->delete();
-
-                    // We don't want to remember the last search after a purge:
-                    $this->getSearchMemory()->forgetSearch();
-                } else {
-                    // Otherwise add to the list
-                    $unsaved[] = $minSO->deminify($this->getResultsManager());
-                }
-            }
-        }
-
->>>>>>> 92767727
         return $this->createViewModel(
             $lastSearches
         );
