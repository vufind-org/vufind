--- conflicted
+++ resolved
@@ -64,12 +64,7 @@
      */
     public function mycontentAction()
     {
-<<<<<<< HEAD
-        $this->debug("ODC mycontent action");
-
-=======
         $this->debug('ODC mycontent action');
->>>>>>> 25e62f5a
         // Force login
         if (!is_array($patron = $this->catalogLogin())) {
             return $patron;
@@ -79,10 +74,6 @@
         $checkoutsUnavailable = false;
         $holdsUnavailable = false;
 
-<<<<<<< HEAD
-
-=======
->>>>>>> 25e62f5a
         // Check on this patrons's access to Overdrive
         $odAccessResult = $this->connector->getAccess();
 
@@ -142,10 +133,6 @@
                     }
                 }
             }
-<<<<<<< HEAD
-
-=======
->>>>>>> 25e62f5a
             // Get the current Overdrive holds for this user and add to
             // our array of IDS
             $holdsResults = $this->connector->getHolds(true);
@@ -251,16 +238,12 @@
         $isMagazine = false;
         $holdEmail = "";
 
-
         // Action comes in through the form
         if (null !== $this->params()->fromPost('doAction')) {
             $action = $this->params()->fromPost('doAction');
         }
 
-<<<<<<< HEAD
         // Place hold action comes in through the form
-=======
->>>>>>> 25e62f5a
         if (null !== $this->params()->fromPost('getTitleFormat')) {
             $format = $this->params()->fromPost('getTitleFormat');
         }
@@ -268,10 +251,6 @@
         $format = $this->params()->fromQuery('getTitleFormat');
 
         $this->debug("ODRC od_id=$od_id rec_id=$rec_id action=$action");
-<<<<<<< HEAD
-
-=======
->>>>>>> 25e62f5a
         // Load the Record Driver. Should be a SolrOverdrive driver.
         $driver = $this->serviceLocator->get(\VuFind\Record\Loader::class)->load(
             $rec_id
@@ -295,7 +274,6 @@
         //CONFIRM SECTION
         $result = null;
         $actionTitleCode = '';
-<<<<<<< HEAD
         if ($action == "checkoutConfirm") {
             // Looks like this is a magazine...
             if (current($formats)->id == "magazine-overdrive") {
@@ -309,20 +287,6 @@
                     $result->code = "OD_CODE_NOMAGISSUES";
                     $result->msg = "No magazine issue available.";
                 }
-=======
-        if ($action == 'checkoutConfirm') {
-            $result = $this->connector->getResultObject();
-            // Check to make sure they don't already have this checked out.
-            // Shouldn't need to refresh.
-            if ($checkout = $this->connector->getCheckout($od_id, false)) {
-                $result->status = false;
-                $result->data->checkout = $checkout;
-                $result->code = 'OD_CODE_ALREADY_CHECKED_OUT';
-            } elseif ($hold = $this->connector->getHold($od_id, false)) {
-                $result->status = false;
-                $result->data->hold = $hold;
-                $result->code = 'OD_CODE_ALREADY_ON_HOLD';
->>>>>>> 25e62f5a
             } else {
                 $result = $this->connector->getResultObject();
                 // Check to make sure they don't already have this checked out
@@ -349,10 +313,6 @@
             $actionTitleCode = 'od_checkout';
         } elseif ($action == 'holdConfirm') {
             $result = $this->connector->getResultObject();
-<<<<<<< HEAD
-
-=======
->>>>>>> 25e62f5a
             // Check to make sure they don't already have this checked out.
             // Shouldn't need to refresh.
             if ($checkout = $this->connector->getCheckout($od_id, false)) {
@@ -370,7 +330,6 @@
             } else {
                 $result->status = true;
             }
-<<<<<<< HEAD
             $actionTitleCode = "od_hold";
         } elseif ($action == "cancelHoldConfirm") {
             $actionTitleCode = "od_cancel_hold";
@@ -398,25 +357,11 @@
                 $od_id = $edition;
                 $this->debug("checking out edition: $edition");
             }
-=======
-            $actionTitleCode = 'od_hold';
-        } elseif ($action == 'cancelHoldConfirm') {
-            $actionTitleCode = 'od_cancel_hold';
-        } elseif ($action == 'returnTitleConfirm') {
-            $actionTitleCode = 'od_early_return';
-        } elseif ($action == 'getTitleConfirm') {
-            // Get only formats that are available...
-            $formats = $driver->getAvailableDigitalFormats();
-            $actionTitleCode = 'od_get_title';
-        } elseif ($action == 'doCheckout') {
-            $actionTitleCode = 'od_checkout';
->>>>>>> 25e62f5a
             $result = $this->connector->doOverdriveCheckout($od_id);
         } elseif ($action == 'placeHold') {
             $actionTitleCode = 'od_hold';
             $email = $this->params()->fromPost('email');
             $result = $this->connector->placeOverDriveHold($od_id, $email);
-<<<<<<< HEAD
             if ($result->status) {
                 $result->code = "od_hold_place_success";
                 $result->codeParams = ["%%holdListPosition%%" => $result->data->holdListPosition];
@@ -484,38 +429,14 @@
             $actionTitleCode = "od_get_title";
             $this->debug(
                 "Get Title action. Getting downloadlink using" .
-=======
-        } elseif ($action == 'cancelHold') {
-            $actionTitleCode = 'od_cancel_hold';
-            $result = $this->connector->cancelHold($od_id);
-        } elseif ($action == 'returnTitle') {
-            $actionTitleCode = 'od_early_return';
-            $result = $this->connector->returnResource($od_id);
-        } elseif ($action == 'getTitle') {
-            $actionTitleCode = 'od_get_title';
-            $this->debug(
-                'Get Title action. Getting downloadlink using' .
-                $this->getServerUrl('overdrive-hold')
-            );
-            $result = $this->connector->getDownloadLink(
-                $od_id,
-                $format,
->>>>>>> 25e62f5a
                 $this->getServerUrl('overdrive-hold')
             );
             $result = $this->connector->getDownloadRedirect($od_id);
             if ($result->status) {
-<<<<<<< HEAD
                 $this->debug("DL redir: " . $result->data->downloadRedirect);
             } else {
                 $this->debug("result: " . print_r($result, true));
                 $result->code = "od_gettitle_failure";
-=======
-                // Redirect to resource
-                $url = $result->data->downloadLink;
-                $this->debug("redirecting to: $url");
-                return $this->redirect()->toUrl($url);
->>>>>>> 25e62f5a
             }
         } else {
             $this->logWarning("overdrive action not defined: $action");
