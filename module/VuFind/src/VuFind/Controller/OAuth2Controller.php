--- conflicted
+++ resolved
@@ -186,11 +186,7 @@
             // Store OpenID nonce (or null if not present to clear any existing one)
             // in the access token table so that it can be retrieved for token or
             // user info action:
-<<<<<<< HEAD
-            $this->accessTokenTable
-=======
             $this->accessTokenService
->>>>>>> 688daeb6
                 ->storeNonce($user->getId(), $laminasRequest->getQuery('nonce'));
 
             $authRequest->setUser(
