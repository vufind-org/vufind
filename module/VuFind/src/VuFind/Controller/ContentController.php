--- conflicted
+++ resolved
@@ -29,7 +29,7 @@
  */
 namespace VuFind\Controller;
 
-use Zend\View\Model\ViewModel;
+use Laminas\View\Model\ViewModel;
 
 /**
  * Controller for mostly static pages that doesn't fall under any particular
@@ -57,11 +57,7 @@
     /**
      * Default action if none provided
      *
-<<<<<<< HEAD
-     * @return Laminas\View\Model\ViewModel
-=======
      * @return ViewModel
->>>>>>> 7732da3c
      */
     public function contentAction()
     {
