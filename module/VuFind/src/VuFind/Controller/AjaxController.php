--- conflicted
+++ resolved
@@ -672,15 +672,11 @@
         // Build data structure for return:
         $tagList = [];
         foreach ($tags as $tag) {
-<<<<<<< HEAD
-            $tagList[] = array(
+            $tagList[] = [
                 'tag'   => $tag->tag,
                 'cnt'   => $tag->cnt,
                 'is_me' => $tag->is_me == 1 ? true : false
-            );
-=======
-            $tagList[] = ['tag' => $tag->tag, 'cnt' => $tag->cnt];
->>>>>>> 01bb9105
+            ];
         }
 
         // If we don't have any tags, provide a user-appropriate message:
@@ -1046,10 +1042,6 @@
                 $this->params()->fromPost('id'),
                 $this->params()->fromPost('source', 'VuFind')
             );
-<<<<<<< HEAD
-            $view = $this->createEmailViewModel();
-            $mailer = $this->getServiceLocator()->get('VuFind\Mailer');
-=======
             $mailer = $this->getServiceLocator()->get('VuFind\Mailer');
             $view = $this->createEmailViewModel(
                 null, $mailer->getDefaultRecordSubject($record)
@@ -1057,22 +1049,10 @@
             $mailer->setMaxRecipients($view->maxRecipients);
             $cc = $this->params()->fromPost('ccself') && $view->from != $view->to
                 ? $view->from : null;
->>>>>>> 01bb9105
             $mailer->sendRecord(
                 $view->to, $view->from, $view->message, $record,
                 $this->getViewRenderer(), $view->subject, $cc
             );
-<<<<<<< HEAD
-            if ($this->params()->fromPost('ccself')
-                && $view->from != $view->to
-            ) {
-                $mailer->sendRecord(
-                    $view->from, $view->from, $view->message, $record,
-                    $this->getViewRenderer()
-                );
-            }
-=======
->>>>>>> 01bb9105
             return $this->output(
                 $this->translate('email_success'), self::STATUS_OK
             );
@@ -1113,10 +1093,6 @@
 
         // Attempt to send the email:
         try {
-<<<<<<< HEAD
-            $view = $this->createEmailViewModel();
-            $mailer = $this->getServiceLocator()->get('VuFind\Mailer');
-=======
             // Check captcha
             $this->recaptcha()->setErrorMode('throw');
             $useRecaptcha = $this->recaptcha()->active('email');
@@ -1133,7 +1109,6 @@
             $mailer->setMaxRecipients($view->maxRecipients);
             $cc = $this->params()->fromPost('ccself') && $view->from != $view->to
                 ? $view->from : null;
->>>>>>> 01bb9105
             $mailer->sendLink(
                 $view->to, $view->from, $view->message, $url,
                 $this->getViewRenderer(), $view->subject, $cc
