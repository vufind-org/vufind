--- conflicted
+++ resolved
@@ -75,1209 +75,7 @@
      */
     public function recommendAction()
     {
-<<<<<<< HEAD
-        $this->disableSessionWrites();  // avoid session write timing bug
-        // Process recommendations -- for now, we assume Solr-based search objects,
-        // since deferred recommendations work best for modules that don't care about
-        // the details of the search objects anyway:
-        $rm = $this->serviceLocator->get('VuFind\Recommend\PluginManager');
-        $module = $rm->get($this->params()->fromQuery('mod'));
-        $module->setConfig($this->params()->fromQuery('params'));
-        $results = $this->getResultsManager()->get('Solr');
-        $params = $results->getParams();
-        $module->init($params, $this->getRequest()->getQuery());
-        $module->process($results);
-
-        // Set headers:
-        $response = $this->getResponse();
-        $headers = $response->getHeaders();
-        $headers->addHeaderLine('Content-type', 'text/html');
-        $headers->addHeaderLine('Cache-Control', 'no-cache, must-revalidate');
-        $headers->addHeaderLine('Expires', 'Mon, 26 Jul 1997 05:00:00 GMT');
-
-        // Render recommendations:
-        $recommend = $this->getViewRenderer()->plugin('recommend');
-        $response->setContent($recommend($module));
-        return $response;
-    }
-
-    /**
-     * Support method for getItemStatuses() -- filter suppressed locations from the
-     * array of item information for a particular bib record.
-     *
-     * @param array $record Information on items linked to a single bib record
-     *
-     * @return array        Filtered version of $record
-     */
-    protected function filterSuppressedLocations($record)
-    {
-        static $hideHoldings = false;
-        if ($hideHoldings === false) {
-            $logic = $this->serviceLocator->get('VuFind\ILS\Logic\Holds');
-            $hideHoldings = $logic->getSuppressedLocations();
-        }
-
-        $filtered = [];
-        foreach ($record as $current) {
-            if (!in_array($current['location'], $hideHoldings)) {
-                $filtered[] = $current;
-            }
-        }
-        return $filtered;
-    }
-
-    /**
-     * Get Item Statuses
-     *
-     * This is responsible for printing the holdings information for a
-     * collection of records in JSON format.
-     *
-     * @return \Zend\Http\Response
-     * @author Chris Delis <cedelis@uillinois.edu>
-     * @author Tuan Nguyen <tuan@yorku.ca>
-     */
-    protected function getItemStatusesAjax()
-    {
-        $this->disableSessionWrites();  // avoid session write timing bug
-        $catalog = $this->getILS();
-        $ids = $this->params()->fromPost('id', $this->params()->fromQuery('id'));
-        $results = $catalog->getStatuses($ids);
-
-        if (!is_array($results)) {
-            // If getStatuses returned garbage, let's turn it into an empty array
-            // to avoid triggering a notice in the foreach loop below.
-            $results = [];
-        }
-
-        // In order to detect IDs missing from the status response, create an
-        // array with a key for every requested ID.  We will clear keys as we
-        // encounter IDs in the response -- anything left will be problems that
-        // need special handling.
-        $missingIds = array_flip($ids);
-
-        // Get access to PHP template renderer for partials:
-        $renderer = $this->getViewRenderer();
-
-        // Load messages for response:
-        $messages = [
-            'available' => $renderer->render('ajax/status-available.phtml'),
-            'unavailable' => $renderer->render('ajax/status-unavailable.phtml'),
-            'unknown' => $renderer->render('ajax/status-unknown.phtml')
-        ];
-
-        // Load callnumber and location settings:
-        $config = $this->getConfig();
-        $callnumberSetting = isset($config->Item_Status->multiple_call_nos)
-            ? $config->Item_Status->multiple_call_nos : 'msg';
-        $locationSetting = isset($config->Item_Status->multiple_locations)
-            ? $config->Item_Status->multiple_locations : 'msg';
-        $showFullStatus = isset($config->Item_Status->show_full_status)
-            ? $config->Item_Status->show_full_status : false;
-
-        // Loop through all the status information that came back
-        $statuses = [];
-        foreach ($results as $recordNumber => $record) {
-            // Filter out suppressed locations:
-            $record = $this->filterSuppressedLocations($record);
-
-            // Skip empty records:
-            if (count($record)) {
-                if ($locationSetting == "group") {
-                    $current = $this->getItemStatusGroup(
-                        $record, $messages, $callnumberSetting
-                    );
-                } else {
-                    $current = $this->getItemStatus(
-                        $record, $messages, $locationSetting, $callnumberSetting
-                    );
-                }
-                // If a full status display has been requested, append the HTML:
-                if ($showFullStatus) {
-                    $current['full_status'] = $renderer->render(
-                        'ajax/status-full.phtml', [
-                            'statusItems' => $record,
-                            'callnumberHandler' => $this->getCallnumberHandler()
-                         ]
-                    );
-                }
-                $current['record_number'] = array_search($current['id'], $ids);
-                $statuses[] = $current;
-
-                // The current ID is not missing -- remove it from the missing list.
-                unset($missingIds[$current['id']]);
-            }
-        }
-
-        // If any IDs were missing, send back appropriate dummy data
-        foreach ($missingIds as $missingId => $recordNumber) {
-            $statuses[] = [
-                'id'                   => $missingId,
-                'availability'         => 'false',
-                'availability_message' => $messages['unavailable'],
-                'location'             => $this->translate('Unknown'),
-                'locationList'         => false,
-                'reserve'              => 'false',
-                'reserve_message'      => $this->translate('Not On Reserve'),
-                'callnumber'           => '',
-                'missing_data'         => true,
-                'record_number'        => $recordNumber
-            ];
-        }
-
-        // Done
-        return $this->output($statuses, self::STATUS_OK);
-    }
-
-    /**
-     * Support method for getItemStatuses() -- when presented with multiple values,
-     * pick which one(s) to send back via AJAX.
-     *
-     * @param array  $list        Array of values to choose from.
-     * @param string $mode        config.ini setting -- first, all or msg
-     * @param string $msg         Message to display if $mode == "msg"
-     * @param string $transPrefix Translator prefix to apply to values (false to
-     * omit translation of values)
-     *
-     * @return string
-     */
-    protected function pickValue($list, $mode, $msg, $transPrefix = false)
-    {
-        // Make sure array contains only unique values:
-        $list = array_unique($list);
-
-        // If there is only one value in the list, or if we're in "first" mode,
-        // send back the first list value:
-        if ($mode == 'first' || count($list) == 1) {
-            if (!$transPrefix) {
-                return $list[0];
-            } else {
-                return $this->translate($transPrefix . $list[0], [], $list[0]);
-            }
-        } elseif (count($list) == 0) {
-            // Empty list?  Return a blank string:
-            return '';
-        } elseif ($mode == 'all') {
-            // Translate values if necessary:
-            if ($transPrefix) {
-                $transList = [];
-                foreach ($list as $current) {
-                    $transList[] = $this->translate(
-                        $transPrefix . $current, [], $current
-                    );
-                }
-                $list = $transList;
-            }
-            // All values mode?  Return comma-separated values:
-            return implode(",\t", $list);
-        } else {
-            // Message mode?  Return the specified message, translated to the
-            // appropriate language.
-            return $this->translate($msg);
-        }
-    }
-
-    /**
-     * Based on settings and the number of callnumbers, return callnumber handler
-     * Use callnumbers before pickValue is run.
-     *
-     * @param array  $list           Array of callnumbers.
-     * @param string $displaySetting config.ini setting -- first, all or msg
-     *
-     * @return string
-     */
-    protected function getCallnumberHandler($list = null, $displaySetting = null)
-    {
-        if ($displaySetting == 'msg' && count($list) > 1) {
-            return false;
-        }
-        $config = $this->getConfig();
-        return isset($config->Item_Status->callnumber_handler)
-            ? $config->Item_Status->callnumber_handler
-            : false;
-    }
-
-    /**
-     * Reduce an array of service names to a human-readable string.
-     *
-     * @param array $services Names of available services.
-     *
-     * @return string
-     */
-    protected function reduceServices(array $services)
-    {
-        // Normalize, dedup and sort available services
-        $normalize = function ($in) {
-            return strtolower(preg_replace('/[^A-Za-z]/', '', $in));
-        };
-        $services = array_map($normalize, array_unique($services));
-        sort($services);
-
-        // Do we need to deal with a preferred service?
-        $config = $this->getConfig();
-        $preferred = isset($config->Item_Status->preferred_service)
-            ? $normalize($config->Item_Status->preferred_service) : false;
-        if (false !== $preferred && in_array($preferred, $services)) {
-            $services = [$preferred];
-        }
-
-        return $this->getViewRenderer()->render(
-            'ajax/status-available-services.phtml',
-            ['services' => $services]
-        );
-    }
-
-    /**
-     * Support method for getItemStatuses() -- process a single bibliographic record
-     * for location settings other than "group".
-     *
-     * @param array  $record            Information on items linked to a single bib
-     *                                  record
-     * @param array  $messages          Custom status HTML
-     *                                  (keys = available/unavailable)
-     * @param string $locationSetting   The location mode setting used for
-     *                                  pickValue()
-     * @param string $callnumberSetting The callnumber mode setting used for
-     *                                  pickValue()
-     *
-     * @return array                    Summarized availability information
-     */
-    protected function getItemStatus($record, $messages, $locationSetting,
-        $callnumberSetting
-    ) {
-        // Summarize call number, location and availability info across all items:
-        $callNumbers = $locations = [];
-        $use_unknown_status = $available = false;
-        $services = [];
-
-        foreach ($record as $info) {
-            // Find an available copy
-            if ($info['availability']) {
-                $available = true;
-            }
-            // Check for a use_unknown_message flag
-            if (isset($info['use_unknown_message'])
-                && $info['use_unknown_message'] == true
-            ) {
-                $use_unknown_status = true;
-            }
-            // Store call number/location info:
-            $callNumbers[] = $info['callnumber'];
-            $locations[] = $info['location'];
-            // Store all available services
-            if (isset($info['services'])) {
-                $services = array_merge($services, $info['services']);
-            }
-        }
-
-        $callnumberHandler = $this->getCallnumberHandler(
-            $callNumbers, $callnumberSetting
-        );
-
-        // Determine call number string based on findings:
-        $callNumber = $this->pickValue(
-            $callNumbers, $callnumberSetting, 'Multiple Call Numbers'
-        );
-
-        // Determine location string based on findings:
-        $location = $this->pickValue(
-            $locations, $locationSetting, 'Multiple Locations', 'location_'
-        );
-
-        if (!empty($services)) {
-            $availability_message = $this->reduceServices($services);
-        } else {
-            $availability_message = $use_unknown_status
-                ? $messages['unknown']
-                : $messages[$available ? 'available' : 'unavailable'];
-        }
-
-        // Send back the collected details:
-        return [
-            'id' => $record[0]['id'],
-            'availability' => ($available ? 'true' : 'false'),
-            'availability_message' => $availability_message,
-            'location' => htmlentities($location, ENT_COMPAT, 'UTF-8'),
-            'locationList' => false,
-            'reserve' =>
-                ($record[0]['reserve'] == 'Y' ? 'true' : 'false'),
-            'reserve_message' => $record[0]['reserve'] == 'Y'
-                ? $this->translate('on_reserve')
-                : $this->translate('Not On Reserve'),
-            'callnumber' => htmlentities($callNumber, ENT_COMPAT, 'UTF-8'),
-            'callnumber_handler' => $callnumberHandler
-        ];
-    }
-
-    /**
-     * Support method for getItemStatuses() -- process a single bibliographic record
-     * for "group" location setting.
-     *
-     * @param array  $record            Information on items linked to a single
-     *                                  bib record
-     * @param array  $messages          Custom status HTML
-     *                                  (keys = available/unavailable)
-     * @param string $callnumberSetting The callnumber mode setting used for
-     *                                  pickValue()
-     *
-     * @return array                    Summarized availability information
-     */
-    protected function getItemStatusGroup($record, $messages, $callnumberSetting)
-    {
-        // Summarize call number, location and availability info across all items:
-        $locations =  [];
-        $use_unknown_status = $available = false;
-        foreach ($record as $info) {
-            // Find an available copy
-            if ($info['availability']) {
-                $available = $locations[$info['location']]['available'] = true;
-            }
-            // Check for a use_unknown_message flag
-            if (isset($info['use_unknown_message'])
-                && $info['use_unknown_message'] == true
-            ) {
-                $use_unknown_status = true;
-                $locations[$info['location']]['status_unknown'] = true;
-            }
-            // Store call number/location info:
-            $locations[$info['location']]['callnumbers'][] = $info['callnumber'];
-        }
-
-        // Build list split out by location:
-        $locationList = false;
-        foreach ($locations as $location => $details) {
-            $locationCallnumbers = array_unique($details['callnumbers']);
-            // Determine call number string based on findings:
-            $callnumberHandler = $this->getCallnumberHandler(
-                $locationCallnumbers, $callnumberSetting
-            );
-            $locationCallnumbers = $this->pickValue(
-                $locationCallnumbers, $callnumberSetting, 'Multiple Call Numbers'
-            );
-            $locationInfo = [
-                'availability' => $details['available'] ?? false,
-                'location' => htmlentities(
-                    $this->translate('location_' . $location, [], $location),
-                    ENT_COMPAT, 'UTF-8'
-                ),
-                'callnumbers' =>
-                    htmlentities($locationCallnumbers, ENT_COMPAT, 'UTF-8'),
-                'status_unknown' => $details['status_unknown'] ?? false,
-                'callnumber_handler' => $callnumberHandler
-            ];
-            $locationList[] = $locationInfo;
-        }
-
-        $availability_message = $use_unknown_status
-            ? $messages['unknown']
-            : $messages[$available ? 'available' : 'unavailable'];
-
-        // Send back the collected details:
-        return [
-            'id' => $record[0]['id'],
-            'availability' => ($available ? 'true' : 'false'),
-            'availability_message' => $availability_message,
-            'location' => false,
-            'locationList' => $locationList,
-            'reserve' =>
-                ($record[0]['reserve'] == 'Y' ? 'true' : 'false'),
-            'reserve_message' => $record[0]['reserve'] == 'Y'
-                ? $this->translate('on_reserve')
-                : $this->translate('Not On Reserve'),
-            'callnumber' => false
-        ];
-    }
-
-    /**
-     * Check one or more records to see if they are saved in one of the user's list.
-     *
-     * @return \Zend\Http\Response
-     */
-    protected function getSaveStatusesAjax()
-    {
-        $this->disableSessionWrites();  // avoid session write timing bug
-        // check if user is logged in
-        $user = $this->getUser();
-        if (!$user) {
-            return $this->output(
-                $this->translate('You must be logged in first'),
-                self::STATUS_NEED_AUTH,
-                401
-            );
-        }
-
-        // loop through each ID check if it is saved to any of the user's lists
-        $ids = $this->params()->fromPost('id', $this->params()->fromQuery('id', []));
-        $sources = $this->params()->fromPost(
-            'source', $this->params()->fromQuery('source', [])
-        );
-        if (!is_array($ids) || !is_array($sources)) {
-            return $this->output(
-                $this->translate('Argument must be array.'),
-                self::STATUS_ERROR,
-                400
-            );
-        }
-        $result = $checked = [];
-        foreach ($ids as $i => $id) {
-            $source = $sources[$i] ?? DEFAULT_SEARCH_BACKEND;
-            $selector = $source . '|' . $id;
-
-            // We don't want to bother checking the same ID more than once, so
-            // use the $checked flag array to avoid duplicates:
-            if (isset($checked[$selector])) {
-                continue;
-            }
-            $checked[$selector] = true;
-
-            $data = $user->getSavedData($id, null, $source);
-            $result[$selector] = [];
-            if ($data && count($data) > 0) {
-                // if this item was saved, add it to the list of saved items.
-                foreach ($data as $list) {
-                    $result[$selector][] = [
-                        'list_url' => $this->url()->fromRoute(
-                            'userList',
-                            ['id' => $list->list_id]
-                        ),
-                        'list_title' => $list->list_title
-                    ];
-                }
-            }
-        }
-        return $this->output($result, self::STATUS_OK);
-    }
-
-    /**
-     * Send output data and exit.
-     *
-     * @param mixed  $data     The response data
-     * @param string $status   Status of the request
-     * @param int    $httpCode A custom HTTP Status Code
-     *
-     * @return \Zend\Http\Response
-     * @throws \Exception
-     */
-    protected function output($data, $status, $httpCode = null)
-    {
-        $response = $this->getResponse();
-        $headers = $response->getHeaders();
-        $headers->addHeaderLine('Cache-Control', 'no-cache, must-revalidate');
-        $headers->addHeaderLine('Expires', 'Mon, 26 Jul 1997 05:00:00 GMT');
-        if ($httpCode !== null) {
-            $response->setStatusCode($httpCode);
-        }
-        if ($this->outputMode == 'json') {
-            $headers->addHeaderLine('Content-type', 'application/javascript');
-            $output = ['data' => $data, 'status' => $status];
-            if ('development' == APPLICATION_ENV && count(self::$php_errors) > 0) {
-                $output['php_errors'] = self::$php_errors;
-            }
-            $response->setContent(json_encode($output));
-            return $response;
-        } elseif ($this->outputMode == 'plaintext') {
-            $headers->addHeaderLine('Content-type', 'text/plain');
-            $response->setContent($data ? $status . " $data" : $status);
-            return $response;
-        } else {
-            throw new \Exception('Unsupported output mode: ' . $this->outputMode);
-        }
-    }
-
-    /**
-     * Store the errors for later, to be added to the output
-     *
-     * @param string $errno   Error code number
-     * @param string $errstr  Error message
-     * @param string $errfile File where error occurred
-     * @param string $errline Line number of error
-     *
-     * @return bool           Always true to cancel default error handling
-     */
-    public static function storeError($errno, $errstr, $errfile, $errline)
-    {
-        self::$php_errors[] = "ERROR [$errno] - " . $errstr . "<br />\n"
-            . " Occurred in " . $errfile . " on line " . $errline . ".";
-        return true;
-    }
-
-    /**
-     * Tag a record.
-     *
-     * @return \Zend\Http\Response
-     */
-    protected function tagRecordAjax()
-    {
-        $user = $this->getUser();
-        if ($user === false) {
-            return $this->output(
-                $this->translate('You must be logged in first'),
-                self::STATUS_NEED_AUTH,
-                401
-            );
-        }
-        // empty tag
-        try {
-            $driver = $this->getRecordLoader()->load(
-                $this->params()->fromPost('id'),
-                $this->params()->fromPost('source', DEFAULT_SEARCH_BACKEND)
-            );
-            $tag = $this->params()->fromPost('tag', '');
-            $tagParser = $this->serviceLocator->get('VuFind\Tags');
-            if (strlen($tag) > 0) { // don't add empty tags
-                if ('false' === $this->params()->fromPost('remove', 'false')) {
-                    $driver->addTags($user, $tagParser->parse($tag));
-                } else {
-                    $driver->deleteTags($user, $tagParser->parse($tag));
-                }
-            }
-        } catch (\Exception $e) {
-            return $this->output(
-                ('development' == APPLICATION_ENV) ? $e->getMessage() : 'Failed',
-                self::STATUS_ERROR,
-                500
-            );
-        }
-
-        return $this->output($this->translate('Done'), self::STATUS_OK);
-    }
-
-    /**
-     * Get all tags for a record.
-     *
-     * @return \Zend\Http\Response
-     */
-    protected function getRecordTagsAjax()
-    {
-        $user = $this->getUser();
-        $is_me_id = null === $user ? null : $user->id;
-        // Retrieve from database:
-        $tagTable = $this->getTable('Tags');
-        $tags = $tagTable->getForResource(
-            $this->params()->fromQuery('id'),
-            $this->params()->fromQuery('source', DEFAULT_SEARCH_BACKEND),
-            0, null, null, 'count', $is_me_id
-        );
-
-        // Build data structure for return:
-        $tagList = [];
-        foreach ($tags as $tag) {
-            $tagList[] = [
-                'tag'   => $tag->tag,
-                'cnt'   => $tag->cnt,
-                'is_me' => !empty($tag->is_me)
-            ];
-        }
-
-        // Set layout to render content only:
-        $this->layout()->setTemplate('layout/lightbox');
-        $view = $this->createViewModel(
-            [
-                'tagList' => $tagList,
-                'loggedin' => null !== $user
-            ]
-        );
-        $view->setTemplate('record/taglist');
-        return $view;
-    }
-
-    /**
-     * Get record for integrated list view.
-     *
-     * @return \Zend\Http\Response
-     */
-    protected function getRecordDetailsAjax()
-    {
-        $driver = $this->getRecordLoader()->load(
-            $this->params()->fromQuery('id'),
-            $this->params()->fromQuery('source')
-        );
-        $viewtype = preg_replace(
-            '/\W/', '',
-            trim(strtolower($this->params()->fromQuery('type')))
-        );
-        $request = $this->getRequest();
-        $config = $this->serviceLocator->get('Config');
-
-        $recordTabPlugin = $this->serviceLocator
-            ->get('VuFind\RecordTab\PluginManager');
-        $details = $recordTabPlugin
-            ->getTabDetailsForRecord(
-                $driver,
-                $config['vufind']['recorddriver_tabs'],
-                $request,
-                'Information'
-            );
-
-        $rtpm = $this->serviceLocator->get('VuFind\RecordTab\PluginManager');
-        $html = $this->getViewRenderer()
-            ->render(
-                "record/ajaxview-" . $viewtype . ".phtml",
-                [
-                    'defaultTab' => $details['default'],
-                    'driver' => $driver,
-                    'tabs' => $details['tabs'],
-                    'backgroundTabs' => $rtpm->getBackgroundTabNames(
-                        $driver, $this->getRecordTabConfig()
-                    )
-                ]
-            );
-        return $this->output($html, self::STATUS_OK);
-    }
-
-    /**
-     * AJAX for timeline feature (PubDateVisAjax)
-     *
-     * @param array $fields Solr fields to retrieve data from
-     *
-     * @author Chris Hallberg <crhallberg@gmail.com>
-     * @author Till Kinstler <kinstler@gbv.de>
-     *
-     * @return \Zend\Http\Response
-     */
-    protected function getVisDataAjax($fields = ['publishDate'])
-    {
-        $this->disableSessionWrites();  // avoid session write timing bug
-        $results = $this->getResultsManager()->get('Solr');
-        $params = $results->getParams();
-        $params->initFromRequest($this->getRequest()->getQuery());
-        foreach ($this->params()->fromQuery('hf', []) as $hf) {
-            $params->addHiddenFilter($hf);
-        }
-        $params->getOptions()->disableHighlighting();
-        $params->getOptions()->spellcheckEnabled(false);
-        $filters = $params->getFilters();
-        $dateFacets = $this->params()->fromQuery('facetFields');
-        $dateFacets = empty($dateFacets) ? [] : explode(':', $dateFacets);
-        $fields = $this->processDateFacets($filters, $dateFacets, $results);
-        $facets = $this->processFacetValues($fields, $results);
-        foreach ($fields as $field => $val) {
-            $facets[$field]['min'] = $val[0] > 0 ? $val[0] : 0;
-            $facets[$field]['max'] = $val[1] > 0 ? $val[1] : 0;
-            $facets[$field]['removalURL']
-                = $results->getUrlQuery()->removeFacet(
-                    $field,
-                    $filters[$field][0] ?? null
-                )->getParams(false);
-        }
-        return $this->output($facets, self::STATUS_OK);
-    }
-
-    /**
-     * Support method for getVisData() -- extract details from applied filters.
-     *
-     * @param array                       $filters    Current filter list
-     * @param array                       $dateFacets Objects containing the date
-     * ranges
-     * @param \VuFind\Search\Solr\Results $results    Search results object
-     *
-     * @return array
-     */
-    protected function processDateFacets($filters, $dateFacets, $results)
-    {
-        $result = [];
-        foreach ($dateFacets as $current) {
-            $from = $to = '';
-            if (isset($filters[$current])) {
-                foreach ($filters[$current] as $filter) {
-                    if (preg_match('/\[[\d\*]+ TO [\d\*]+\]/', $filter)) {
-                        $range = explode(' TO ', trim($filter, '[]'));
-                        $from = $range[0] == '*' ? '' : $range[0];
-                        $to = $range[1] == '*' ? '' : $range[1];
-                        break;
-                    }
-                }
-            }
-            $result[$current] = [$from, $to];
-            $result[$current]['label']
-                = $results->getParams()->getFacetLabel($current);
-        }
-        return $result;
-    }
-
-    /**
-     * Support method for getVisData() -- filter bad values from facet lists.
-     *
-     * @param array                       $fields  Processed date information from
-     * processDateFacets
-     * @param \VuFind\Search\Solr\Results $results Search results object
-     *
-     * @return array
-     */
-    protected function processFacetValues($fields, $results)
-    {
-        $facets = $results->getFullFieldFacets(array_keys($fields));
-        $retVal = [];
-        foreach ($facets as $field => $values) {
-            $newValues = ['data' => []];
-            foreach ($values['data']['list'] as $current) {
-                // Only retain numeric values!
-                if (preg_match("/^[0-9]+$/", $current['value'])) {
-                    $newValues['data'][]
-                        = [$current['value'], $current['count']];
-                }
-            }
-            $retVal[$field] = $newValues;
-        }
-        return $retVal;
-    }
-
-    /**
-     * Get Autocomplete suggestions.
-     *
-     * @return \Zend\Http\Response
-     */
-    protected function getACSuggestionsAjax()
-    {
-        $this->disableSessionWrites();  // avoid session write timing bug
-        $query = $this->getRequest()->getQuery();
-        $suggester = $this->serviceLocator->get('VuFind\Autocomplete\Suggester');
-        return $this->output($suggester->getSuggestions($query), self::STATUS_OK);
-    }
-
-    /**
-     * Check Request is Valid
-     *
-     * @return \Zend\Http\Response
-     */
-    protected function checkRequestIsValidAjax()
-    {
-        $this->disableSessionWrites();  // avoid session write timing bug
-        $id = $this->params()->fromQuery('id');
-        $data = $this->params()->fromQuery('data');
-        $requestType = $this->params()->fromQuery('requestType');
-        if (empty($id) || empty($data)) {
-            return $this->output(
-                $this->translate('bulk_error_missing'),
-                self::STATUS_ERROR,
-                400
-            );
-        }
-        // check if user is logged in
-        $user = $this->getUser();
-        if (!$user) {
-            return $this->output(
-                $this->translate('You must be logged in first'),
-                self::STATUS_NEED_AUTH,
-                401
-            );
-        }
-
-        try {
-            $catalog = $this->getILS();
-            $patron = $this->getILSAuthenticator()->storedCatalogLogin();
-            if ($patron) {
-                switch ($requestType) {
-                case 'ILLRequest':
-                    $results = $catalog->checkILLRequestIsValid($id, $data, $patron);
-                    if (is_array($results)) {
-                        $msg = $results['status'];
-                        $results = $results['valid'];
-                    } else {
-                        $msg = $results
-                            ? 'ill_request_place_text' : 'ill_request_error_blocked';
-                    }
-                    break;
-                case 'StorageRetrievalRequest':
-                    $results = $catalog->checkStorageRetrievalRequestIsValid(
-                        $id, $data, $patron
-                    );
-                    if (is_array($results)) {
-                        $msg = $results['status'];
-                        $results = $results['valid'];
-                    } else {
-                        $msg = $results ? 'storage_retrieval_request_place_text'
-                            : 'storage_retrieval_request_error_blocked';
-                    }
-                    break;
-                default:
-                    $results = $catalog->checkRequestIsValid($id, $data, $patron);
-                    if (is_array($results)) {
-                        $msg = $results['status'];
-                        $results = $results['valid'];
-                    } else {
-                        $msg = $results ? 'request_place_text'
-                            : 'hold_error_blocked';
-                        break;
-                    }
-                }
-                return $this->output(
-                    ['status' => $results, 'msg' => $this->translate($msg)],
-                    self::STATUS_OK
-                );
-            }
-        } catch (\Exception $e) {
-            // Do nothing -- just fail through to the error message below.
-        }
-
-        return $this->output(
-            $this->translate('An error has occurred'), self::STATUS_ERROR, 500
-        );
-    }
-
-    /**
-     * Comment on a record.
-     *
-     * @return \Zend\Http\Response
-     */
-    protected function commentRecordAjax()
-    {
-        // Make sure comments are enabled:
-        if (!$this->commentsEnabled()) {
-            return $this->output(
-                $this->translate('Comments disabled'),
-                self::STATUS_ERROR,
-                403
-            );
-        }
-
-        $user = $this->getUser();
-        if ($user === false) {
-            return $this->output(
-                $this->translate('You must be logged in first'),
-                self::STATUS_NEED_AUTH,
-                401
-            );
-        }
-
-        $id = $this->params()->fromPost('id');
-        $comment = $this->params()->fromPost('comment');
-        if (empty($id) || empty($comment)) {
-            return $this->output(
-                $this->translate('bulk_error_missing'),
-                self::STATUS_ERROR,
-                400
-            );
-        }
-
-        $useCaptcha = $this->recaptcha()->active('userComments');
-        $this->recaptcha()->setErrorMode('none');
-        if (!$this->formWasSubmitted('comment', $useCaptcha)) {
-            return $this->output(
-                $this->translate('recaptcha_not_passed'),
-                self::STATUS_ERROR,
-                403
-            );
-        }
-
-        $table = $this->getTable('Resource');
-        $resource = $table->findResource(
-            $id, $this->params()->fromPost('source', DEFAULT_SEARCH_BACKEND)
-        );
-        $id = $resource->addComment($comment, $user);
-
-        return $this->output($id, self::STATUS_OK);
-    }
-
-    /**
-     * Delete a comment on a record.
-     *
-     * @return \Zend\Http\Response
-     */
-    protected function deleteRecordCommentAjax()
-    {
-        // Make sure comments are enabled:
-        if (!$this->commentsEnabled()) {
-            return $this->output(
-                $this->translate('Comments disabled'),
-                self::STATUS_ERROR,
-                403
-            );
-        }
-
-        $user = $this->getUser();
-        if ($user === false) {
-            return $this->output(
-                $this->translate('You must be logged in first'),
-                self::STATUS_NEED_AUTH,
-                401
-            );
-        }
-
-        $id = $this->params()->fromQuery('id');
-        if (empty($id)) {
-            return $this->output(
-                $this->translate('bulk_error_missing'),
-                self::STATUS_ERROR,
-                400
-            );
-        }
-        $table = $this->getTable('Comments');
-        if (!$table->deleteIfOwnedByUser($id, $user)) {
-            return $this->output(
-                $this->translate('edit_list_fail'),
-                self::STATUS_ERROR,
-                403
-            );
-        }
-
-        return $this->output($this->translate('Done'), self::STATUS_OK);
-    }
-
-    /**
-     * Get list of comments for a record as HTML.
-     *
-     * @return \Zend\Http\Response
-     */
-    protected function getRecordCommentsAsHTMLAjax()
-    {
-        $driver = $this->getRecordLoader()->load(
-            $this->params()->fromQuery('id'),
-            $this->params()->fromQuery('source', DEFAULT_SEARCH_BACKEND)
-        );
-        $html = $this->getViewRenderer()
-            ->render('record/comments-list.phtml', ['driver' => $driver]);
-        return $this->output($html, self::STATUS_OK);
-    }
-
-    /**
-     * Fetch Links from resolver given an OpenURL and format as HTML
-     * and output the HTML content in JSON object.
-     *
-     * @return \Zend\Http\Response
-     * @author Graham Seaman <Graham.Seaman@rhul.ac.uk>
-     */
-    protected function getResolverLinksAjax()
-    {
-        $this->disableSessionWrites();  // avoid session write timing bug
-        $openUrl = $this->params()->fromQuery('openurl', '');
-        $searchClassId = $this->params()->fromQuery('searchClassId', '');
-
-        $config = $this->getConfig();
-        $resolverType = isset($config->OpenURL->resolver)
-            ? $config->OpenURL->resolver : 'other';
-        $pluginManager = $this->serviceLocator
-            ->get('VuFind\Resolver\Driver\PluginManager');
-        if (!$pluginManager->has($resolverType)) {
-            return $this->output(
-                $this->translate("Could not load driver for $resolverType"),
-                self::STATUS_ERROR,
-                500
-            );
-        }
-        $resolver = new \VuFind\Resolver\Connection(
-            $pluginManager->get($resolverType)
-        );
-        if (isset($config->OpenURL->resolver_cache)) {
-            $resolver->enableCache($config->OpenURL->resolver_cache);
-        }
-        $result = $resolver->fetchLinks($openUrl);
-
-        // Sort the returned links into categories based on service type:
-        $electronic = $print = $services = [];
-        foreach ($result as $link) {
-            switch ($link['service_type'] ?? '') {
-            case 'getHolding':
-                $print[] = $link;
-                break;
-            case 'getWebService':
-                $services[] = $link;
-                break;
-            case 'getDOI':
-                // Special case -- modify DOI text for special display:
-                $link['title'] = $this->translate('Get full text');
-                $link['coverage'] = '';
-            case 'getFullTxt':
-            default:
-                $electronic[] = $link;
-                break;
-            }
-        }
-
-        // Get the OpenURL base:
-        if (isset($config->OpenURL) && isset($config->OpenURL->url)) {
-            // Trim off any parameters (for legacy compatibility -- default config
-            // used to include extraneous parameters):
-            list($base) = explode('?', $config->OpenURL->url);
-        } else {
-            $base = false;
-        }
-
-        $moreOptionsLink = $resolver->supportsMoreOptionsLink()
-            ? $resolver->getResolverUrl($openUrl) : '';
-
-        // Render the links using the view:
-        $view = [
-            'openUrlBase' => $base, 'openUrl' => $openUrl, 'print' => $print,
-            'electronic' => $electronic, 'services' => $services,
-            'searchClassId' => $searchClassId,
-            'moreOptionsLink' => $moreOptionsLink
-        ];
-        $html = $this->getViewRenderer()->render('ajax/resolverLinks.phtml', $view);
-
-        // output HTML encoded in JSON object
-        return $this->output($html, self::STATUS_OK);
-    }
-
-    /**
-     * Keep Alive
-     *
-     * This is responsible for keeping the session alive whenever called
-     * (via JavaScript)
-     *
-     * @return \Zend\Http\Response
-     */
-    protected function keepAliveAjax()
-    {
-        // Request ID from session to mark it active
-        $this->serviceLocator->get('Zend\Session\SessionManager')->getId();
-        return $this->output(true, self::STATUS_OK);
-    }
-
-    /**
-     * Get pick up locations for a library
-     *
-     * @return \Zend\Http\Response
-     */
-    protected function getLibraryPickupLocationsAjax()
-    {
-        $this->disableSessionWrites();  // avoid session write timing bug
-        $id = $this->params()->fromQuery('id');
-        $pickupLib = $this->params()->fromQuery('pickupLib');
-        if (null === $id || null === $pickupLib) {
-            return $this->output(
-                $this->translate('bulk_error_missing'),
-                self::STATUS_ERROR,
-                400
-            );
-        }
-        // check if user is logged in
-        $user = $this->getUser();
-        if (!$user) {
-            return $this->output(
-                $this->translate('You must be logged in first'),
-                self::STATUS_NEED_AUTH,
-                401
-            );
-        }
-
-        try {
-            $catalog = $this->getILS();
-            $patron = $this->getILSAuthenticator()->storedCatalogLogin();
-            if ($patron) {
-                $results = $catalog->getILLPickupLocations($id, $pickupLib, $patron);
-                foreach ($results as &$result) {
-                    if (isset($result['name'])) {
-                        $result['name'] = $this->translate(
-                            'location_' . $result['name'],
-                            [],
-                            $result['name']
-                        );
-                    }
-                }
-                return $this->output(['locations' => $results], self::STATUS_OK);
-            }
-        } catch (\Exception $e) {
-            // Do nothing -- just fail through to the error message below.
-        }
-
-        return $this->output(
-            $this->translate('An error has occurred'), self::STATUS_ERROR, 500
-        );
-    }
-
-    /**
-     * Get pick up locations for a request group
-     *
-     * @return \Zend\Http\Response
-     */
-    protected function getRequestGroupPickupLocationsAjax()
-    {
-        $this->disableSessionWrites();  // avoid session write timing bug
-        $id = $this->params()->fromQuery('id');
-        $requestGroupId = $this->params()->fromQuery('requestGroupId');
-        if (null === $id || null === $requestGroupId) {
-            return $this->output(
-                $this->translate('bulk_error_missing'),
-                self::STATUS_ERROR,
-                400
-            );
-        }
-        // check if user is logged in
-        $user = $this->getUser();
-        if (!$user) {
-            return $this->output(
-                $this->translate('You must be logged in first'),
-                self::STATUS_NEED_AUTH,
-                401
-            );
-        }
-
-        try {
-            $catalog = $this->getILS();
-            $patron = $this->getILSAuthenticator()->storedCatalogLogin();
-            if ($patron) {
-                $details = [
-                    'id' => $id,
-                    'requestGroupId' => $requestGroupId
-                ];
-                $results = $catalog->getPickupLocations($patron, $details);
-                foreach ($results as &$result) {
-                    if (isset($result['locationDisplay'])) {
-                        $result['locationDisplay'] = $this->translate(
-                            'location_' . $result['locationDisplay'],
-                            [],
-                            $result['locationDisplay']
-                        );
-                    }
-                }
-                return $this->output(['locations' => $results], self::STATUS_OK);
-            }
-        } catch (\Exception $e) {
-            // Do nothing -- just fail through to the error message below.
-        }
-
-        return $this->output(
-            $this->translate('An error has occurred'), self::STATUS_ERROR, 500
-        );
-    }
-
-    /**
-     * Get hierarchical facet data for jsTree
-     *
-     * Parameters:
-     * facetName  The facet to retrieve
-     * facetSort  By default all facets are sorted by count. Two values are available
-     * for alternative sorting:
-     *   top = sort the top level alphabetically, rest by count
-     *   all = sort all levels alphabetically
-     *
-     * @return \Zend\Http\Response
-     */
-    protected function getFacetDataAjax()
-    {
-        $this->disableSessionWrites();  // avoid session write timing bug
-
-        $facet = $this->params()->fromQuery('facetName');
-        $sort = $this->params()->fromQuery('facetSort');
-        $operator = $this->params()->fromQuery('facetOperator');
-
-        $results = $this->getResultsManager()->get('Solr');
-        $params = $results->getParams();
-        $params->addFacet($facet, null, $operator === 'OR');
-        $params->initFromRequest($this->getRequest()->getQuery());
-
-        $facets = $results->getFullFieldFacets([$facet], false, -1, 'count');
-        if (empty($facets[$facet]['data']['list'])) {
-            return $this->output([], self::STATUS_OK);
-        }
-
-        $facetList = $facets[$facet]['data']['list'];
-
-        $facetHelper = $this->serviceLocator
-            ->get('VuFind\Search\Solr\HierarchicalFacetHelper');
-        if (!empty($sort)) {
-            $facetHelper->sortFacetList($facetList, $sort == 'top');
-        }
-
-        return $this->output(
-            $facetHelper->buildFacetArray(
-                $facet, $facetList, $results->getUrlQuery(), false
-            ),
-            self::STATUS_OK
-        );
-=======
         return $this->callAjaxMethod('recommend', 'text/html');
->>>>>>> 587f1419
     }
 
     /**
