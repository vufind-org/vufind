--- conflicted
+++ resolved
@@ -687,11 +687,7 @@
     {
         $driver = $this->getRecordLoader()->load(
             $this->params()->fromQuery('id'),
-<<<<<<< HEAD
-            $this->params()->fromQuery('source', 'VuFind')
-=======
             $this->params()->fromQuery('source')
->>>>>>> c26aa458
         );
 	$viewtype=preg_replace('/\W/','',trim(strtolower($this->params()->fromQuery('type'))));
         $request = $this->getRequest();
