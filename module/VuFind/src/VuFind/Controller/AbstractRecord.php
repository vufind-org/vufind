--- conflicted
+++ resolved
@@ -172,7 +172,7 @@
             $commentsService = $this->getDbService(
                 \VuFind\Db\Service\CommentsServiceInterface::class
             );
-            $commentsService->addComment($comment, $user->id, $resource);
+            $commentsService->addComment($comment, $user, $resource);
 
             // Save rating if allowed:
             if (
@@ -508,15 +508,9 @@
 
         // Loop through all user lists and sort out containing/non-containing lists
         $containingLists = $nonContainingLists = [];
-<<<<<<< HEAD
-        $lists = $this->getDbService(\VuFind\Db\Service\UserListService::class)->getListsForUser($user->id);
-        foreach ($lists as $current) {
-=======
         foreach ($this->getDbService(UserListServiceInterface::class)->getUserListsByUser($user) as $list) {
->>>>>>> 241aeb13
             // Assign list to appropriate array based on whether or not we found
             // it earlier in the list of lists containing the selected record.
-            $list = $current[0];
             if (in_array($list->getId(), $listIds)) {
                 $containingLists[] = $list;
             } else {
