<?php
/**
 * OAI Module Controller
 *
 * PHP version 7
 *
 * Copyright (C) Villanova University 2011.
 *
 * This program is free software; you can redistribute it and/or modify
 * it under the terms of the GNU General Public License version 2,
 * as published by the Free Software Foundation.
 *
 * This program is distributed in the hope that it will be useful,
 * but WITHOUT ANY WARRANTY; without even the implied warranty of
 * MERCHANTABILITY or FITNESS FOR A PARTICULAR PURPOSE.    See the
 * GNU General Public License for more details.
 *
 * You should have received a copy of the GNU General Public License
 * along with this program; if not, write to the Free Software
 * Foundation, Inc., 51 Franklin Street, Fifth Floor, Boston, MA  02110-1301  USA
 *
 * @category VuFind
 * @package  Controller
 * @author   Demian Katz <demian.katz@villanova.edu>
 * @license  http://opensource.org/licenses/gpl-2.0.php GNU General Public License
 * @link     https://vufind.org/wiki/development:plugins:controllers Wiki
 */
namespace VuFind\Controller;

use VuFind\Search\Results\PluginManager as ResultsManager;
use VuFindApi\Formatter\RecordFormatter;

/**
 * OAIController Class
 *
 * Controls the OAI server
 *
 * @category VuFind
 * @package  Controller
 * @author   Demian Katz <demian.katz@villanova.edu>
 * @license  http://opensource.org/licenses/gpl-2.0.php GNU General Public License
 * @link     https://vufind.org/wiki/development:plugins:controllers Wiki
 */
class OaiController extends AbstractBase
{
    /**
     * Display OAI server form.
     *
     * @return \Zend\View\Model\ViewModel
     */
    public function homeAction()
    {
        // no action needed
        return $this->createViewModel();
    }

    /**
     * Standard OAI server.
     *
     * @return \Zend\Http\Response
     */
    public function authserverAction()
    {
        return $this->handleOAI('VuFind\OAI\Server\Auth');
    }

    /**
     * Standard OAI server.
     *
     * @return \Zend\Http\Response
     */
    public function serverAction()
    {
        return $this->handleOAI('VuFind\OAI\Server');
    }

    /**
     * Shared OAI logic.
     *
     * @param string $serverClass Class to load for handling OAI requests.
     *
     * @return \Zend\Http\Response
     */
    protected function handleOAI($serverClass)
    {
        // Check if the OAI Server is enabled before continuing
        $config = $this->getConfig();
        $response = $this->getResponse();
        if (!isset($config->OAI)) {
            $response->setStatusCode(404);
            $response->setContent('OAI Server Not Configured.');
            return $response;
        }

        // Collect relevant parameters for OAI server:
        $url = explode('?', $this->getServerUrl());
        $baseURL = $url[0];

        // Build OAI response or die trying:
        try {
            $params = array_merge(
                $this->getRequest()->getQuery()->toArray(),
                $this->getRequest()->getPost()->toArray()
            );
<<<<<<< HEAD
            $server = $this->serviceLocator->get($serverClass);
            $server->init($config, $baseURL, $params);
=======
            $server = new $serverClass(
                $this->serviceLocator->get(ResultsManager::class),
                $this->serviceLocator->get(\VuFind\Record\Loader::class),
                $this->serviceLocator->get(\VuFind\Db\Table\PluginManager::class),
                $config, $baseURL, $params
            );
>>>>>>> b85e3a44
            $server->setRecordLinkHelper(
                $this->getViewRenderer()->plugin('recordLink')
            );
            $server->setRecordFormatter(
                $this->serviceLocator->get(RecordFormatter::class)
            );
            $xml = $server->getResponse();
        } catch (\Exception $e) {
            $response->setStatusCode(500);
            $response->setContent($e->getMessage());
            return $response;
        }

        // Return response:
        $headers = $response->getHeaders();
        $headers->addHeaderLine('Content-type', 'text/xml; charset=UTF-8');
        $response->setContent($xml);
        return $response;
    }
}<|MERGE_RESOLUTION|>--- conflicted
+++ resolved
@@ -102,17 +102,8 @@
                 $this->getRequest()->getQuery()->toArray(),
                 $this->getRequest()->getPost()->toArray()
             );
-<<<<<<< HEAD
             $server = $this->serviceLocator->get($serverClass);
             $server->init($config, $baseURL, $params);
-=======
-            $server = new $serverClass(
-                $this->serviceLocator->get(ResultsManager::class),
-                $this->serviceLocator->get(\VuFind\Record\Loader::class),
-                $this->serviceLocator->get(\VuFind\Db\Table\PluginManager::class),
-                $config, $baseURL, $params
-            );
->>>>>>> b85e3a44
             $server->setRecordLinkHelper(
                 $this->getViewRenderer()->plugin('recordLink')
             );
