<?php
/**
 * Cover Controller
 *
 * PHP version 7
 *
 * Copyright (C) Villanova University 2011.
 *
 * This program is free software; you can redistribute it and/or modify
 * it under the terms of the GNU General Public License version 2,
 * as published by the Free Software Foundation.
 *
 * This program is distributed in the hope that it will be useful,
 * but WITHOUT ANY WARRANTY; without even the implied warranty of
 * MERCHANTABILITY or FITNESS FOR A PARTICULAR PURPOSE.    See the
 * GNU General Public License for more details.
 *
 * You should have received a copy of the GNU General Public License
 * along with this program; if not, write to the Free Software
 * Foundation, Inc., 51 Franklin Street, Fifth Floor, Boston, MA  02110-1301  USA
 *
 * @category VuFind
 * @package  Controller
 * @author   Demian Katz <demian.katz@villanova.edu>
 * @license  http://opensource.org/licenses/gpl-2.0.php GNU General Public License
 * @link     https://vufind.org Main Page
 */
namespace VuFind\Controller;

use VuFind\Cover\CachingProxy;
use VuFind\Cover\Loader;
use VuFind\Session\Settings as SessionSettings;

use function in_array;

/**
 * Generates covers for book entries
 *
 * @category VuFind
 * @package  Controller
 * @author   Demian Katz <demian.katz@villanova.edu>
 * @license  http://opensource.org/licenses/gpl-2.0.php GNU General Public License
 * @link     https://vufind.org Main Page
 */
class CoverController extends \Laminas\Mvc\Controller\AbstractActionController
{
    /**
     * Cover loader
     *
     * @var Loader
     */
    protected $loader;

    /**
     * Proxy loader
     *
     * @var CachingProxy
     */
    protected $proxy;

    /**
     * Session settings
     *
     * @var SessionSettings
     */
    protected $sessionSettings = null;

    /**
     * Configuration settings ([Content] section of config.ini)
     *
     * @var array
     */
    protected $config;

    /**
     * Constructor
     *
     * @param Loader          $loader Cover loader
     * @param CachingProxy    $proxy  Proxy loader
     * @param SessionSettings $ss     Session settings
     * @param array           $config Configuration settings
     */
    public function __construct(
        Loader $loader,
        CachingProxy $proxy,
<<<<<<< HEAD
        SessionSettings $ss
=======
        SessionSettings $ss,
        array $config = []
>>>>>>> 24ae8f17
    ) {
        $this->loader = $loader;
        $this->proxy = $proxy;
        $this->sessionSettings = $ss;
        $this->config = $config;
    }

    /**
     * Convert image parameters into an array for use by the image loader.
     *
     * @return array
     */
    protected function getImageParams()
    {
        $params = $this->params();  // shortcut for readability
        return [
            // Legacy support for "isn" param which has been superseded by isbn:
            'isbn' => $params()->fromQuery('isbn') ?: $params()->fromQuery('isn'),
            'size' => $params()->fromQuery('size'),
            'type' => $params()->fromQuery('contenttype'),
            'title' => $params()->fromQuery('title'),
            'author' => $params()->fromQuery('author'),
            'callnumber' => $params()->fromQuery('callnumber'),
            'issn' => $params()->fromQuery('issn'),
            'oclc' => $params()->fromQuery('oclc'),
            'upc' => $params()->fromQuery('upc'),
            'recordid' => $params()->fromQuery('recordid'),
            'source' => $params()->fromQuery('source'),
            'nbn' => $params()->fromQuery('nbn'),
            'ismn' => $params()->fromQuery('ismn'),
        ];
    }

    /**
     * Is the provided URL included on the configured allow list?
     *
     * @param string $url URL to check
     *
     * @return bool
     */
    protected function proxyAllowedForUrl(string $url): bool
    {
        $host = parse_url($url, PHP_URL_HOST);
        if (!$host) {
            return false;
        }
        foreach ((array)($this->config['coverproxyAllowedHosts'] ?? []) as $regEx) {
            if (preg_match($regEx, $host)) {
                return true;
            }
        }
        return false;
    }

    /**
     * Is the content type allowed by the cover proxy?
     *
     * @param string $contentType Type to check
     *
     * @return bool
     */
    protected function isValidProxyImageContentType(string $contentType): bool
    {
        $validTypes = $this->config['coverproxyAllowedTypes']
            ?? ['image/gif', 'image/jpeg', 'image/png'];
        return in_array(strtolower($contentType), array_map('strtolower', $validTypes));
    }

    /**
     * Send image data for display in the view
     *
     * @return \Laminas\Http\Response
     */
    public function showAction()
    {
        $this->sessionSettings->disableWrite(); // avoid session write timing bug

        // Special case: proxy a full URL:
        $url = $this->params()->fromQuery('proxy');
        if (!empty($url) && $this->proxyAllowedForUrl($url)) {
            try {
                $image = $this->proxy->fetch($url);
                $contentType = $image?->getHeaders()?->get('content-type')?->getFieldValue() ?? '';
                if ($this->isValidProxyImageContentType($contentType)) {
                    return $this->displayImage(
                        $contentType,
                        $image->getContent()
                    );
                }
            } catch (\Exception $e) {
                // If an exception occurs, drop through to the standard case
                // to display an image unavailable graphic.
            }
        }

        // Default case -- use image loader:
        $this->loader->loadImage($this->getImageParams());
        return $this->displayImage();
    }

    /**
     * Return the default 'image not found' information
     *
     * @return \Laminas\Http\Response
     */
    public function unavailableAction()
    {
        $this->sessionSettings->disableWrite(); // avoid session write timing bug
        $this->loader->loadUnavailable();
        return $this->displayImage();
    }

    /**
     * Support method -- update the view to display the image currently found in the
     * \VuFind\Cover\Loader.
     *
     * @param string $type  Content type of image (null to access loader)
     * @param string $image Image data (null to access loader)
     *
     * @return \Laminas\Http\Response
     */
    protected function displayImage($type = null, $image = null)
    {
        $response = $this->getResponse();
        $headers = $response->getHeaders();
        $headers->addHeaderLine(
            'Content-type',
            $type ?: $this->loader->getContentType()
        );

        // Send proper caching headers so that the user's browser
        // is able to cache the cover images and not have to re-request
        // then on each page load. Default TTL set at 14 days

        $coverImageTtl = (60 * 60 * 24 * 14); // 14 days
        $headers->addHeaderLine(
            'Cache-Control',
            "maxage=" . $coverImageTtl
        );
        $headers->addHeaderLine(
            'Pragma',
            'public'
        );
        $headers->addHeaderLine(
            'Expires',
            gmdate('D, d M Y H:i:s', time() + $coverImageTtl) . ' GMT'
        );

        $response->setContent($image ?: $this->loader->getImage());
        return $response;
    }
}<|MERGE_RESOLUTION|>--- conflicted
+++ resolved
@@ -83,12 +83,8 @@
     public function __construct(
         Loader $loader,
         CachingProxy $proxy,
-<<<<<<< HEAD
-        SessionSettings $ss
-=======
         SessionSettings $ss,
         array $config = []
->>>>>>> 24ae8f17
     ) {
         $this->loader = $loader;
         $this->proxy = $proxy;
