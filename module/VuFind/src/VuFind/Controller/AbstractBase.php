<?php
/**
 * VuFind controller base class (defines some methods that can be shared by other
 * controllers).
 *
 * PHP version 5
 *
 * Copyright (C) Villanova University 2010.
 *
 * This program is free software; you can redistribute it and/or modify
 * it under the terms of the GNU General Public License version 2,
 * as published by the Free Software Foundation.
 *
 * This program is distributed in the hope that it will be useful,
 * but WITHOUT ANY WARRANTY; without even the implied warranty of
 * MERCHANTABILITY or FITNESS FOR A PARTICULAR PURPOSE.  See the
 * GNU General Public License for more details.
 *
 * You should have received a copy of the GNU General Public License
 * along with this program; if not, write to the Free Software
 * Foundation, Inc., 59 Temple Place, Suite 330, Boston, MA  02111-1307  USA
 *
 * @category VuFind
 * @package  Controller
 * @author   Demian Katz <demian.katz@villanova.edu>
 * @license  http://opensource.org/licenses/gpl-2.0.php GNU General Public License
 * @link     https://vufind.org/wiki/development:plugins:controllers Wiki
 */
namespace VuFind\Controller;

use VuFind\Exception\Forbidden as ForbiddenException,
<<<<<<< HEAD
    VuFind\PermissionManager,
=======
    VuFind\Exception\ILS as ILSException,
>>>>>>> 3a9d4509
    Zend\Mvc\Controller\AbstractActionController,
    Zend\Mvc\MvcEvent,
    Zend\View\Model\ViewModel,
    ZfcRbac\Service\AuthorizationServiceAwareInterface,
    ZfcRbac\Service\AuthorizationServiceAwareTrait;

/**
 * VuFind controller base class (defines some methods that can be shared by other
 * controllers).
 *
 * @category VuFind
 * @package  Controller
 * @author   Chris Hallberg <challber@villanova.edu>
 * @license  http://opensource.org/licenses/gpl-2.0.php GNU General Public License
 * @link     https://vufind.org/wiki/development:plugins:controllers Wiki
 *
 * @SuppressWarnings(PHPMD.NumberOfChildren)
 */
class AbstractBase extends AbstractActionController
{
    /**
     * Permission that must be granted to access this module (false for no
     * restriction)
     *
     * @var string|bool
     */
    protected $accessPermission = false;

    /**
     * Use preDispatch event to block access when appropriate.
     *
     * @param MvcEvent $e Event object
     *
     * @return void
     */
    public function validateAccessPermission(MvcEvent $e)
    {
        if ($this->accessPermission) {
            $exceptionDescription = 'Access denied.';
            $pm = $this->getPermissionDeniedManager();
            $dl = $pm->getActionLogic($this->accessPermission);
            // Make sure the current user has permission to access the module:
            if (isset($dl['action'])) {
                switch ($dl['action']) {
                    case 'promptlogin':
                        $e->setResponse($this->forceLogin(null, [], false));
                        break;
                    case 'showMessage':
                        $this->flashMessenger()->addMessage(
                            $this->translate($dl['value']), 'error'
                        );
                        $e->setResponse(
                            $this->redirect()->toRoute('error-permissiondenied')
                        );
                        break;
                    case 'showTemplate':
                        // TODO: implement me
                        break;
                    case 'exception':
                        if (isset($dl['exceptionMessage'])) {
                            $exceptionDescription = $dl['exceptionMessage'];
                        }
                        if (
                            isset($dl['value'])
                            && class_exists($dl['value'])
                            && is_subclass_of($dl['value'], 'Exception')
                        ) {
                            throw new $dl['value']($exceptionDescription);
                        }
                        // Do not break; if the if-clause is not true,
                        // just continue with default section
                    default:
                        throw new ForbiddenException($exceptionDescription);
                        break;
                }
            }
            else if ($dl === false) {
                // if permission is necessary, but denied and we have no
                // behavior rules, prompt for login as a default behavior
                $e->setResponse($this->forceLogin(null, [], false));
                throw new ForbiddenException($exceptionDescription);
            }
        }
        return;
    }

    /**
     * Register the default events for this controller
     *
     * @return void
     */
    protected function attachDefaultListeners()
    {
        parent::attachDefaultListeners();

        // Attach preDispatch event if we need to check permissions.
        if ($this->accessPermission) {
            $events = $this->getEventManager();
            $events->attach(
                MvcEvent::EVENT_DISPATCH, [$this, 'validateAccessPermission'], 1000
            );
        }
    }

    /**
     * Constructor
     */
    public function __construct()
    {
        // Placeholder so child classes can call parent::__construct() in case
        // of future global behavior.
    }

    /**
     * Create a new ViewModel.
     *
     * @param array $params Parameters to pass to ViewModel constructor.
     *
     * @return ViewModel
     */
    protected function createViewModel($params = null)
    {
        if ('lightbox' === $this->params()->fromPost(
            'layout', $this->params()->fromQuery('layout', false)
        )) {
            $this->layout()->setTemplate('layout/lightbox');
        }
        return new ViewModel($params);
    }

    /**
     * Create a new ViewModel to use as an email form.
     *
     * @param array  $params         Parameters to pass to ViewModel constructor.
     * @param string $defaultSubject Default subject line to use.
     *
     * @return ViewModel
     */
    protected function createEmailViewModel($params = null, $defaultSubject = null)
    {
        // Build view:
        $view = $this->createViewModel($params);

        // Load configuration and current user for convenience:
        $config = $this->getServiceLocator()->get('VuFind\Config')->get('config');
        $view->disableFrom
            = (isset($config->Mail->disable_from) && $config->Mail->disable_from);
        $view->editableSubject = isset($config->Mail->user_editable_subjects)
            && $config->Mail->user_editable_subjects;
        $view->maxRecipients = isset($config->Mail->maximum_recipients)
            ? intval($config->Mail->maximum_recipients) : 1;
        $user = $this->getUser();

        // Send parameters back to view so form can be re-populated:
        if ($this->getRequest()->isPost()) {
            $view->to = $this->params()->fromPost('to');
            if (!$view->disableFrom) {
                $view->from = $this->params()->fromPost('from');
            }
            if ($view->editableSubject) {
                $view->subject = $this->params()->fromPost('subject');
            }
            $view->message = $this->params()->fromPost('message');
        }

        // Set default values if applicable:
        if ((!isset($view->to) || empty($view->to)) && $user
            && isset($config->Mail->user_email_in_to)
            && $config->Mail->user_email_in_to
        ) {
            $view->to = $user->email;
        }
        if (!isset($view->from) || empty($view->from)) {
            if ($user && isset($config->Mail->user_email_in_from)
                && $config->Mail->user_email_in_from
            ) {
                $view->userEmailInFrom = true;
                $view->from = $user->email;
            } else if (isset($config->Mail->default_from)
                && $config->Mail->default_from
            ) {
                $view->from = $config->Mail->default_from;
            }
        }
        if (!isset($view->subject) || empty($view->subject)) {
            $view->subject = $defaultSubject;
        }

        // Fail if we're missing a from and the form element is disabled:
        if ($view->disableFrom) {
            if (empty($view->from)) {
                $view->from = $config->Site->email;
            }
            if (empty($view->from)) {
                throw new \Exception('Unable to determine email from address');
            }
        }

        return $view;
    }

    /**
     * Get the account manager object.
     *
     * @return \VuFind\Auth\Manager
     */
    protected function getAuthManager()
    {
        return $this->getServiceLocator()->get('VuFind\AuthManager');
    }

    /**
     * Get the authorization service (note that we're doing this on-demand
     * rather than through injection with the AuthorizationServiceAwareInterface
     * to minimize expensive initialization when authorization is not needed.
     *
     * @return \ZfcRbac\Service\AuthorizationService
     */
    protected function getAuthorizationService()
    {
        return $this->getServiceLocator()
            ->get('ZfcRbac\Service\AuthorizationService');
    }

    /**
     * Get the ILS authenticator.
     *
     * @return \VuFind\Auth\ILSAuthenticator
     */
    protected function getILSAuthenticator()
    {
        return $this->getServiceLocator()->get('VuFind\ILSAuthenticator');
    }

    /**
     * Get the PermissionDeniedManager
     *
     * @return \VuFind\PermissionDeniedManager
     */
    protected function getPermissionDeniedManager()
    {
        return $this->getServiceLocator()->get('VuFind\PermissionDeniedManager');
    }

    /**
     * Get the user object if logged in, false otherwise.
     *
     * @return object|bool
     */
    protected function getUser()
    {
        return $this->getAuthManager()->isLoggedIn();
    }

    /**
     * Get the view renderer
     *
     * @return \Zend\View\Renderer\RendererInterface
     */
    protected function getViewRenderer()
    {
        return $this->getServiceLocator()->get('viewmanager')->getRenderer();
    }

    /**
     * Redirect the user to the login screen.
     *
     * @param string $msg     Flash message to display on login screen
     * @param array  $extras  Associative array of extra fields to store
     * @param bool   $forward True to forward, false to redirect
     *
     * @return mixed
     */
    protected function forceLogin($msg = null, $extras = [], $forward = true)
    {
        // Set default message if necessary.
        if (is_null($msg)) {
            $msg = 'You must be logged in first';
        }

        // We don't want to return to the lightbox
        $serverUrl = $this->getServerUrl();
        $serverUrl = str_replace(
            ['?layout=lightbox', '&layout=lightbox'],
            ['?', '&'],
            $serverUrl
        );

        // Store the current URL as a login followup action
        $this->followup()->store($extras, $serverUrl);
        if (!empty($msg)) {
            $this->flashMessenger()->addMessage($msg, 'error');
        }

        // Set a flag indicating that we are forcing login:
        $this->getRequest()->getPost()->set('forcingLogin', true);

        if ($forward) {
            return $this->forwardTo('MyResearch', 'Login');
        }
        return $this->redirect()->toRoute('myresearch-home');
    }

    /**
     * Does the user have catalog credentials available?  Returns associative array
     * of patron data if so, otherwise forwards to appropriate login prompt and
     * returns false. If there is an ILS exception, a flash message is added and
     * a newly created ViewModel is returned.
     *
     * @return bool|array|ViewModel
     */
    protected function catalogLogin()
    {
        // First make sure user is logged in to VuFind:
        $account = $this->getAuthManager();
        if ($account->isLoggedIn() == false) {
            return $this->forceLogin();
        }

        // Now check if the user has provided credentials with which to log in:
        $ilsAuth = $this->getILSAuthenticator();
        if (($username = $this->params()->fromPost('cat_username', false))
            && ($password = $this->params()->fromPost('cat_password', false))
        ) {
            // Check for multiple ILS target selection
            $target = $this->params()->fromPost('target', false);
            if ($target) {
                $username = "$target.$username";
            }
            try {
                $patron = $ilsAuth->newCatalogLogin($username, $password);

                // If login failed, store a warning message:
                if (!$patron) {
                    $this->flashMessenger()->addErrorMessage('Invalid Patron Login');
                }
            } catch (ILSException $e) {
                $this->flashMessenger()->addErrorMessage('ils_connection_failed');
            }
        } else {
            try {
                // If no credentials were provided, try the stored values:
                $patron = $ilsAuth->storedCatalogLogin();
            } catch (ILSException $e) {
                $this->flashMessenger()->addErrorMessage('ils_connection_failed');
                return $this->createViewModel();
            }
        }

        // If catalog login failed, send the user to the right page:
        if (!$patron) {
            return $this->forwardTo('MyResearch', 'CatalogLogin');
        }

        // Send value (either false or patron array) back to caller:
        return $patron;
    }

    /**
     * Get a VuFind configuration.
     *
     * @param string $id Configuration identifier (default = main VuFind config)
     *
     * @return \Zend\Config\Config
     */
    public function getConfig($id = 'config')
    {
        return $this->getServiceLocator()->get('VuFind\Config')->get($id);
    }

    /**
     * Get the ILS connection.
     *
     * @return \VuFind\ILS\Connection
     */
    public function getILS()
    {
        return $this->getServiceLocator()->get('VuFind\ILSConnection');
    }

    /**
     * Get the record loader
     *
     * @return \VuFind\Record\Loader
     */
    public function getRecordLoader()
    {
        return $this->getServiceLocator()->get('VuFind\RecordLoader');
    }

    /**
     * Get the record cache
     *
     * @return \VuFind\Record\Cache
     */
    public function getRecordCache()
    {
        return $this->getServiceLocator()->get('VuFind\RecordCache');
    }

    /**
     * Get the record router.
     *
     * @return \VuFind\Record\Router
     */
    public function getRecordRouter()
    {
        return $this->getServiceLocator()->get('VuFind\RecordRouter');
    }

    /**
     * Get a database table object.
     *
     * @param string $table Name of table to retrieve
     *
     * @return \VuFind\Db\Table\Gateway
     */
    public function getTable($table)
    {
        return $this->getServiceLocator()->get('VuFind\DbTablePluginManager')
            ->get($table);
    }

    /**
     * Get the full URL to one of VuFind's routes.
     *
     * @param bool|string $route Boolean true for current URL, otherwise name of
     * route to render as URL
     *
     * @return string
     */
    public function getServerUrl($route = true)
    {
        $serverHelper = $this->getViewRenderer()->plugin('serverurl');
        return $serverHelper(
            $route === true ? true : $this->url()->fromRoute($route)
        );
    }

    /**
     * Translate a string if a translator is available.
     *
     * @param string $msg     Message to translate
     * @param array  $tokens  Tokens to inject into the translated string
     * @param string $default Default value to use if no translation is found (null
     * for no default).
     *
     * @return string
     */
    public function translate($msg, $tokens = [], $default = null)
    {
        return $this->getViewRenderer()->plugin('translate')
            ->__invoke($msg, $tokens, $default);
    }

    /**
     * Convenience method to make invocation of forward() helper less verbose.
     *
     * @param string $controller Controller to invoke
     * @param string $action     Action to invoke
     * @param array  $params     Extra parameters for the RouteMatch object (no
     * need to provide action here, since $action takes care of that)
     *
     * @return mixed
     */
    public function forwardTo($controller, $action, $params = [])
    {
        // Inject action into the RouteMatch parameters
        $params['action'] = $action;

        // Dispatch the requested controller/action:
        return $this->forward()->dispatch($controller, $params);
    }

    /**
     * Check to see if a form was submitted from its post value
     * Also validate the Captcha, if it's activated
     *
     * @param string  $submitElement Name of the post field of the submit button
     * @param boolean $useRecaptcha  Are we using captcha in this situation?
     *
     * @return boolean
     */
    protected function formWasSubmitted($submitElement = 'submit',
        $useRecaptcha = false
    ) {
        // Fail if the expected submission element was missing from the POST:
        // Form was submitted; if CAPTCHA is expected, validate it now.
        return $this->params()->fromPost($submitElement, false)
            && (!$useRecaptcha || $this->recaptcha()->validate());
    }

    /**
     * Confirm an action.
     *
     * @param string       $title     Title of confirm dialog
     * @param string       $yesTarget Form target for "confirm" action
     * @param string       $noTarget  Form target for "cancel" action
     * @param string|array $messages  Info messages for confirm dialog
     * @param array        $extras    Extra details to include in form
     *
     * @return mixed
     */
    public function confirm($title, $yesTarget, $noTarget, $messages = [],
        $extras = []
    ) {
        return $this->forwardTo(
            'Confirm', 'Confirm',
            [
                'data' => [
                    'title' => $title,
                    'confirm' => $yesTarget,
                    'cancel' => $noTarget,
                    'messages' => (array)$messages,
                    'extras' => $extras
                ]
            ]
        );
    }

    /**
     * Prevent session writes -- this is designed to be called prior to time-
     * consuming AJAX operations to help reduce the odds of a timing-related bug
     * that causes the wrong version of session data to be written to disk (see
     * VUFIND-716 for more details).
     *
     * @return void
     */
    protected function disableSessionWrites()
    {
        $this->getServiceLocator()->get('VuFind\Session\Settings')->disableWrite();
    }

    /**
     * Get the search memory
     *
     * @return \VuFind\Search\Memory
     */
    public function getSearchMemory()
    {
        return $this->getServiceLocator()->get('VuFind\Search\Memory');
    }

    /**
     * Are lists enabled?
     *
     * @return bool
     */
    protected function listsEnabled()
    {
        $check = $this->getServiceLocator()->get('VuFind\AccountCapabilities');
        return $check->getListSetting() !== 'disabled';
    }

    /**
     * Are tags enabled?
     *
     * @return bool
     */
    protected function tagsEnabled()
    {
        $check = $this->getServiceLocator()->get('VuFind\AccountCapabilities');
        return $check->getTagSetting() !== 'disabled';
    }

    /**
     * Store a referer (if appropriate) to keep post-login redirect pointing
     * to an appropriate location. This is used when the user clicks the
     * log in link from an arbitrary page or when a password is mistyped;
     * separate logic is used for storing followup information when VuFind
     * forces the user to log in from another context.
     *
     * @return void
     */
    protected function setFollowupUrlToReferer()
    {
        // lbreferer is the stored current url of the lightbox
        // which overrides the url from the server request when present
        $referer = $this->getRequest()->getQuery()->get(
            'lbreferer',
            $this->getRequest()->getServer()->get('HTTP_REFERER', null)
        );
        // Get the referer -- if it's empty, there's nothing to store!
        if (empty($referer)) {
            return;
        }
        $refererNorm = $this->normalizeUrlForComparison($referer);

        // If the referer lives outside of VuFind, don't store it! We only
        // want internal post-login redirects.
        $baseUrl = $this->getServerUrl('home');
        $baseUrlNorm = $this->normalizeUrlForComparison($baseUrl);
        if (0 !== strpos($refererNorm, $baseUrlNorm)) {
            return;
        }

        // If the referer is the MyResearch/Home action, it probably means
        // that the user is repeatedly mistyping their password. We should
        // ignore this and instead rely on any previously stored referer.
        $myResearchHomeUrl = $this->getServerUrl('myresearch-home');
        $mrhuNorm = $this->normalizeUrlForComparison($myResearchHomeUrl);
        if ($mrhuNorm === $refererNorm) {
            return;
        }

        // If we got this far, we want to store the referer:
        $this->followup()->store([], $referer);
    }

    /**
     * Normalize the referer URL so that inconsistencies in protocol and trailing
     * slashes do not break comparisons.
     *
     * @param string $url URL to normalize
     *
     * @return string
     */
    protected function normalizeUrlForComparison($url)
    {
        $parts = explode('://', $url, 2);
        return trim(end($parts), '/');
    }

    /**
     * Retrieve a referer to keep post-login redirect pointing
     * to an appropriate location.
     * Unset the followup before returning.
     *
     * @return string
     */
    protected function getFollowupUrl()
    {
        return $this->followup()->retrieve('url', '');
    }

    /**
     * Sometimes we need to unset the followup to trigger default behaviors
     *
     * @return void
     */
    protected function clearFollowupUrl()
    {
        $this->followup()->clear('url');
    }
}<|MERGE_RESOLUTION|>--- conflicted
+++ resolved
@@ -29,11 +29,8 @@
 namespace VuFind\Controller;
 
 use VuFind\Exception\Forbidden as ForbiddenException,
-<<<<<<< HEAD
     VuFind\PermissionManager,
-=======
     VuFind\Exception\ILS as ILSException,
->>>>>>> 3a9d4509
     Zend\Mvc\Controller\AbstractActionController,
     Zend\Mvc\MvcEvent,
     Zend\View\Model\ViewModel,
