--- conflicted
+++ resolved
@@ -78,9 +78,7 @@
      */
     public function validateAccessPermission(MvcEvent $e)
     {
-<<<<<<< HEAD
         if ($this->accessPermission) {
-            $exceptionDescription = 'Access denied.';
             $pm = $this->getPermissionManager();
             // Make sure the current user has permission to access the module:
             if ($pm->permissionRuleExists($this->accessPermission) !== false
@@ -88,60 +86,49 @@
             ) {
                 $pdm = $this->getPermissionDeniedManager();
                 $dl = $pdm->getActionLogic($this->accessPermission);
-                if (isset($dl['exceptionMessage'])) {
-                    $exceptionDescription = $dl['exceptionMessage'];
+                if (!is_array($dl)) {
+                    $dl = [];
                 }
-                if (isset($dl['action'])) {
-                    switch ($dl['action']) {
-                    case 'promptlogin':
-                        $e->setResponse($this->forceLogin(null, [], false));
-                        break;
-                    case 'showMessage':
-                        $this->flashMessenger()->addMessage(
-                            $this->translate($dl['value']), 'error'
-                        );
-                        $e->setResponse(
-                            $this->redirect()->toRoute('error-permissiondenied')
-                        );
-                        break;
-                    case 'exception':
-                        if (isset($dl['value'])
-                            && class_exists($dl['value'])
-                        ) {
-                            $exception = new $dl['value']($exceptionDescription);
-                            if (is_a($exception, 'Exception')) {
-                                $this->logError(
-                                    "Custom Exception: "
-                                    . $dl['value'] . "(" . $exceptionDescription
-                                    . ")"
-                                );
-                                throw $exception;
-                            }
+                if (!isset($dl['action'])) {
+                    $dl['action'] = $this->accessDeniedBehavior;
+                }
+                $exceptionDescription = isset($dl['exceptionMessage'])
+                    ? $dl['exceptionMessage'] : 'Access denied.';
+                switch (strtolower($dl['action'])) {
+                case 'promptlogin':
+                    $e->setResponse($this->forceLogin(null, [], false));
+                    break;
+                case 'showmessage':
+                    $this->flashMessenger()->addMessage(
+                        $this->translate($dl['value']), 'error'
+                    );
+                    $e->setResponse(
+                        $this->redirect()->toRoute('error-permissiondenied')
+                    );
+                    break;
+                case 'exception':
+                    if (isset($dl['value'])
+                        && class_exists($dl['value'])
+                    ) {
+                        $exception = new $dl['value']($exceptionDescription);
+                        if (is_a($exception, 'Exception')) {
+                            $this->logError(
+                                "Custom Exception: "
+                                . $dl['value'] . "(" . $exceptionDescription
+                                . ")"
+                            );
+                            throw $exception;
                         }
-                        // Do not break; if the if-clause is not true,
-                        // just continue with default section
-                    default:
-                        $this->logError(
-                            "Default Exception: ForbiddenException with message: "
-                            . $exceptionDescription
-                        );
-                        throw new ForbiddenException($exceptionDescription);
-                        break;
                     }
-                } else if ($dl === false) {
-                    // if we have no behavior rules,
-                    // prompt for login as a default behavior
-                    $e->setResponse($this->forceLogin(null, [], false));
-=======
-        // Make sure the current user has permission to access the module:
-        if ($this->accessPermission
-            && !$this->getAuthorizationService()->isGranted($this->accessPermission)
-        ) {
-            if ($this->accessDeniedBehavior == 'promptLogin') {
-                if (!$this->getUser()) {
-                    $e->setResponse($this->forceLogin(null, [], false));
-                    return;
->>>>>>> d0e7eeeb
+                    // Do not break; if the if-clause is not true,
+                    // just continue with default section
+                default:
+                    $this->logError(
+                        "Default Exception: ForbiddenException with message: "
+                        . $exceptionDescription
+                    );
+                    throw new ForbiddenException($exceptionDescription);
+                    break;
                 }
             }
         }
