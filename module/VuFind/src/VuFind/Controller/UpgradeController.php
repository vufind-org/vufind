<?php

/**
 * Upgrade Controller
 *
 * PHP version 8
 *
 * Copyright (C) Villanova University 2010-2023.
 * Copyright (C) The National Library of Finland 2016.
 *
 * This program is free software; you can redistribute it and/or modify
 * it under the terms of the GNU General Public License version 2,
 * as published by the Free Software Foundation.
 *
 * This program is distributed in the hope that it will be useful,
 * but WITHOUT ANY WARRANTY; without even the implied warranty of
 * MERCHANTABILITY or FITNESS FOR A PARTICULAR PURPOSE.  See the
 * GNU General Public License for more details.
 *
 * You should have received a copy of the GNU General Public License
 * along with this program; if not, write to the Free Software
 * Foundation, Inc., 51 Franklin Street, Fifth Floor, Boston, MA  02110-1301  USA
 *
 * @category VuFind
 * @package  Controller
 * @author   Demian Katz <demian.katz@villanova.edu>
 * @author   Ere Maijala <ere.maijala@helsinki.fi>
 * @license  http://opensource.org/licenses/gpl-2.0.php GNU General Public License
 * @link     https://vufind.org Main Site
 */

namespace VuFind\Controller;

use ArrayObject;
use Composer\Semver\Comparator;
use Exception;
use Laminas\Crypt\BlockCipher;
use Laminas\Crypt\Symmetric\Openssl;
use Laminas\Db\Adapter\Adapter;
use Laminas\Mvc\MvcEvent;
use Laminas\ServiceManager\ServiceLocatorInterface;
use Laminas\Session\Container;
use VuFind\Cache\Manager as CacheManager;
use VuFind\Config\Upgrade;
use VuFind\Config\Version;
use VuFind\Config\Writer;
use VuFind\Cookie\Container as CookieContainer;
use VuFind\Cookie\CookieManager;
use VuFind\Date\Converter;
use VuFind\Db\AdapterFactory;
use VuFind\Db\Service\ResourceServiceInterface;
use VuFind\Exception\RecordMissing as RecordMissingException;
use VuFind\Search\Results\PluginManager as ResultsManager;

use function count;
use function dirname;
use function in_array;
use function is_object;
use function is_string;
use function strlen;

/**
 * Class controls VuFind upgrading.
 *
 * @category VuFind
 * @package  Controller
 * @author   Demian Katz <demian.katz@villanova.edu>
 * @author   Ere Maijala <ere.maijala@helsinki.fi>
 * @license  http://opensource.org/licenses/gpl-2.0.php GNU General Public License
 * @link     https://vufind.org Main Site
 */
class UpgradeController extends AbstractBase
{
    use Feature\ConfigPathTrait;
    use Feature\SecureDatabaseTrait;

    /**
     * Cookie container
     *
     * @var CookieContainer
     */
    protected $cookie;

    /**
     * Session container
     *
     * @var Container
     */
    protected $session;

    /**
     * Are we capturing SQL instead of executing it?
     *
     * @var bool
     */
    protected $logsql = false;

    /**
     * Constructor
     *
     * @param ServiceLocatorInterface $sm               Service manager
     * @param CookieManager           $cookieManager    Cookie manager
     * @param Container               $sessionContainer Session container
     */
    public function __construct(
        ServiceLocatorInterface $sm,
        CookieManager $cookieManager,
        Container $sessionContainer
    ) {
        parent::__construct($sm);

        // We want to use cookies for tracking the state of the upgrade, since the
        // session is unreliable -- if the user upgrades a configuration that uses
        // a different session handler than the default one, we'll lose track of our
        // upgrade state in the middle of the process!
        $this->cookie = new CookieContainer('vfup', $cookieManager);

        // ...however, once the configuration piece of the upgrade is done, we can
        // safely use the session for storing some values. We'll use this for the
        // temporary storage of root database credentials, since it is unwise to
        // send such sensitive values around as cookies!
        $this->session = $sessionContainer;

        // We should also use the session for storing warnings once we know it will
        // be stable; this will prevent the cookies from getting too big.
        if (!isset($this->session->warnings)) {
            $this->session->warnings = new ArrayObject();
        }
    }

    /**
     * Use preDispatch event to block access when appropriate.
     *
     * @param MvcEvent $e Event object
     *
     * @return void
     */
    public function validateAutoConfigureConfig(MvcEvent $e)
    {
        // If auto-configuration is disabled, prevent any other action from being
        // accessed:
        $config = $this->getConfig();
        if (
            !isset($config->System->autoConfigure)
            || !$config->System->autoConfigure
        ) {
            $routeMatch = $e->getRouteMatch();
            $routeMatch->setParam('action', 'disabled');
        }
    }

    /**
     * Register the default events for this controller
     *
     * @return void
     */
    protected function attachDefaultListeners()
    {
        parent::attachDefaultListeners();
        $events = $this->getEventManager();
        $events->attach(
            MvcEvent::EVENT_DISPATCH,
            [$this, 'validateAutoConfigureConfig'],
            1000
        );
    }

    /**
     * Display disabled message.
     *
     * @return mixed
     */
    public function disabledAction()
    {
        $view = $this->createViewModel();
        $view->setTemplate('install/disabled');
        return $view;
    }

    /**
     * Display a fatal error message.
     *
     * @return mixed
     */
    public function errorAction()
    {
        // Just display template
        return $this->createViewModel();
    }

    /**
     * Figure out which version(s) are being used.
     *
     * @return mixed
     * @throws Exception
     */
    public function establishversionsAction()
    {
        $this->cookie->newVersion = Version::getBuildVersion();
        $this->cookie->oldVersion = Version::getBuildVersion($this->getSourceDir());

        // Block upgrade when encountering common errors:
        if (empty($this->cookie->oldVersion)) {
            $this->flashMessenger()
                ->addMessage('Cannot determine source version.', 'error');
            unset($this->cookie->oldVersion);
            return $this->forwardTo('Upgrade', 'Error');
        }
        if (empty($this->cookie->newVersion)) {
            $this->flashMessenger()
                ->addMessage('Cannot determine destination version.', 'error');
            unset($this->cookie->newVersion);
            return $this->forwardTo('Upgrade', 'Error');
        }
        if ($this->cookie->newVersion == $this->cookie->oldVersion) {
            $this->flashMessenger()
                ->addMessage('Cannot upgrade version to itself.', 'error');
            unset($this->cookie->newVersion);
            return $this->forwardTo('Upgrade', 'Error');
        }

        // If we got this far, everything is okay:
        return $this->forwardTo('Upgrade', 'Home');
    }

    /**
     * Upgrade the configuration files.
     *
     * @return mixed
     */
    public function fixconfigAction()
    {
        $localConfig = dirname($this->getForcedLocalConfigPath('config.ini'));
        $confDir = $this->cookie->oldVersion < 2
            ? $this->getSourceDir() . '/web/conf'
            : $localConfig;
        $upgrader = new Upgrade(
            $this->cookie->oldVersion,
            $this->cookie->newVersion,
            $confDir,
            dirname($this->getBaseConfigFilePath('config.ini')),
            $localConfig
        );
        try {
            $upgrader->run();
            $this->cookie->warnings = $upgrader->getWarnings();
            $this->cookie->configOkay = true;
            return $this->forwardTo('Upgrade', 'Home');
        } catch (Exception $e) {
            $extra = is_a($e, \VuFind\Exception\FileAccess::class)
                ? '  Check file permissions.' : '';
            $this->flashMessenger()->addMessage(
                'Config upgrade failed: ' . $e->getMessage() . $extra,
                'error'
            );
            return $this->forwardTo('Upgrade', 'Error');
        }
    }

    /**
     * Get a database adapter for root access using credentials in session.
     *
     * @return Adapter
     */
    protected function getRootDbAdapter()
    {
        // Use static cache to avoid loading adapter more than once on
        // subsequent calls.
        static $adapter = false;
        if (!$adapter) {
            $factory = $this->serviceLocator->get(AdapterFactory::class);
            $adapter = $factory->getAdapter(
                $this->session->dbRootUser,
                $this->session->dbRootPass
            );
        }
        return $adapter;
    }

    /**
     * Do we have root DB credentials stored?
     *
     * @return bool
     */
    protected function hasDatabaseRootCredentials()
    {
        return isset($this->session->dbRootUser)
            && isset($this->session->dbRootPass);
    }

    /**
     * Configure the database encoding.
     *
     * @param string $charset Encoding setting to use.
     *
     * @throws Exception
     * @return void
     */
    protected function setDbEncodingConfiguration($charset)
    {
        $config = $this->getForcedLocalConfigPath('config.ini');
        $writer = new Writer($config);
        $writer->set('Database', 'charset', $charset);
        if (!$writer->save()) {
            throw new Exception('Problem writing DB encoding to config.ini');
        }
    }

    /**
     * Support method for fixdatabaseAction() -- clean up legacy 'VuFind'
     * source values in the database.
     *
     * @return void
     */
    protected function fixVuFindSourceInDatabase()
    {
        $resource = $this->getTable('resource');
        $resourceWhere = ['source' => 'VuFind'];
        $resourceRows = $resource->select($resourceWhere);
        if (count($resourceRows) > 0) {
            $resource->update(['source' => 'Solr'], $resourceWhere);
            $this->session->warnings->append(
                'Converted ' . count($resourceRows)
                . ' legacy "VuFind" source value(s) in resource table'
            );
        }
    }

    /**
     * Support method for fixdatabaseAction() -- add checksums to search table rows.
     *
     * @return void
     */
    protected function fixSearchChecksumsInDatabase()
    {
        $manager = $this->serviceLocator->get(ResultsManager::class);
        $search = $this->getTable('search');
        $searchWhere = ['checksum' => null, 'saved' => 1];
        $searchRows = $search->select($searchWhere);
        if (count($searchRows) > 0) {
            foreach ($searchRows as $searchRow) {
                $searchObj = $searchRow->getSearchObject()->deminify($manager);
                $url = $searchObj->getUrlQuery()->getParams();
                $checksum = crc32($url) & 0xFFFFFFF;
                $searchRow->checksum = $checksum;
                $searchRow->save();
            }
            $this->session->warnings->append(
                'Added checksum to ' . count($searchRows) . ' rows in search table'
            );
        }
    }

    /**
     * Attempt to perform a MySQL upgrade; return either a string containing SQL
     * (if we are in "log SQL" mode), an empty string (if we are successful but
     * not logging SQL) or a Laminas object representing forward/redirect (if we
     * need to obtain user input).
     *
     * @param Adapter $adapter Database adapter
     *
     * @return mixed
     * @throws Exception
     */
    protected function upgradeMySQL($adapter)
    {
        $sql = '';

        // Set up the helper with information from our SQL file:
        $this->dbUpgrade()
            ->setAdapter($adapter)
            ->loadSql(APPLICATION_PATH . '/module/VuFind/sql/mysql.sql');

        // Check for deprecated columns. We prompt the user for action on this, so
        // let's get that settled before doing further work.
        $deprecatedColumns = $this->dbUpgrade()->getDeprecatedColumns();
        if (!empty($deprecatedColumns)) {
            if (!empty($this->session->deprecatedColumnsAction)) {
                if ($this->session->deprecatedColumnsAction === 'delete') {
                    // Only manipulate DB if we're not in logging mode:
                    if (!$this->logsql) {
                        if (!$this->hasDatabaseRootCredentials()) {
                            return $this->forwardTo('Upgrade', 'GetDbCredentials');
                        }
                        $this->dbUpgrade()->setAdapter($this->getRootDbAdapter());
                        $this->session->warnings->append(
                            'Removed deprecated column(s) from table(s): '
                            . implode(', ', array_keys($deprecatedColumns))
                        );
                    }
                    $sql .= $this->dbUpgrade()
                        ->removeDeprecatedColumns($deprecatedColumns, $this->logsql);
                }
            } else {
                return $this->forwardTo('Upgrade', 'ConfirmDeprecatedColumns');
            }
        }

        // Check for missing tables. Note that we need to finish dealing with
        // missing tables before we proceed to the missing columns check, or else
        // the missing tables will cause fatal errors during the column test.
        $missingTables = $this->dbUpgrade()->getMissingTables();
        if (!empty($missingTables)) {
            // Only manipulate DB if we're not in logging mode:
            if (!$this->logsql) {
                if (!$this->hasDatabaseRootCredentials()) {
                    return $this->forwardTo('Upgrade', 'GetDbCredentials');
                }
                $this->dbUpgrade()->setAdapter($this->getRootDbAdapter());
                $this->session->warnings->append(
                    'Created missing table(s): ' . implode(', ', $missingTables)
                );
            }
            $sql .= $this->dbUpgrade()
                ->createMissingTables($missingTables, $this->logsql);
        }

        // Check for missing columns.
        $mT = $this->logsql ? $missingTables : [];
        $missingCols = $this->dbUpgrade()->getMissingColumns($mT);
        if (!empty($missingCols)) {
            // Only manipulate DB if we're not in logging mode:
            if (!$this->logsql) {
                if (!$this->hasDatabaseRootCredentials()) {
                    return $this->forwardTo('Upgrade', 'GetDbCredentials');
                }
                $this->dbUpgrade()->setAdapter($this->getRootDbAdapter());
                $this->session->warnings->append(
                    'Added column(s) to table(s): '
                    . implode(', ', array_keys($missingCols))
                );
            }
            $sql .= $this->dbUpgrade()
                ->createMissingColumns($missingCols, $this->logsql);
        }

        // Check for modified columns.
        $mC = $this->logsql ? $missingCols : [];
        $modifiedCols = $this->dbUpgrade()->getModifiedColumns($mT, $mC);
        if (!empty($modifiedCols)) {
            // Only manipulate DB if we're not in logging mode:
            if (!$this->logsql) {
                if (!$this->hasDatabaseRootCredentials()) {
                    return $this->forwardTo('Upgrade', 'GetDbCredentials');
                }
                $this->dbUpgrade()->setAdapter($this->getRootDbAdapter());
                $this->session->warnings->append(
                    'Modified column(s) in table(s): '
                    . implode(', ', array_keys($modifiedCols))
                );
            }
            $sql .= $this->dbUpgrade()
                ->updateModifiedColumns($modifiedCols, $this->logsql);
        }

        // Check for missing constraints.
        $missingConstraints = $this->dbUpgrade()->getMissingConstraints($mT);
        if (!empty($missingConstraints)) {
            // Only manipulate DB if we're not in logging mode:
            if (!$this->logsql) {
                if (!$this->hasDatabaseRootCredentials()) {
                    return $this->forwardTo('Upgrade', 'GetDbCredentials');
                }
                $this->dbUpgrade()->setAdapter($this->getRootDbAdapter());
                $this->session->warnings->append(
                    'Added constraint(s) to table(s): '
                    . implode(', ', array_keys($missingConstraints))
                );
            }
            $sql .= $this->dbUpgrade()
                ->createMissingConstraints($missingConstraints, $this->logsql);
        }

        // Check for modified constraints.
        $mC = $this->logsql ? $missingConstraints : [];
        $modifiedConstraints = $this->dbUpgrade()->getModifiedConstraints($mT, $mC);
        if (!empty($modifiedConstraints)) {
            // Only manipulate DB if we're not in logging mode:
            if (!$this->logsql) {
                if (!$this->hasDatabaseRootCredentials()) {
                    return $this->forwardTo('Upgrade', 'GetDbCredentials');
                }
                $this->dbUpgrade()->setAdapter($this->getRootDbAdapter());
                $this->session->warnings->append(
                    'Modified constraint(s) in table(s): '
                    . implode(', ', array_keys($modifiedConstraints))
                );
            }
            $sql .= $this->dbUpgrade()
                ->updateModifiedConstraints($modifiedConstraints, $this->logsql);
        }

        // Check for modified keys.
        $modifiedKeys = $this->dbUpgrade()->getModifiedKeys($mT);
        if (!empty($modifiedKeys)) {
            // Only manipulate DB if we're not in logging mode:
            if (!$this->logsql) {
                if (!$this->hasDatabaseRootCredentials()) {
                    return $this->forwardTo('Upgrade', 'GetDbCredentials');
                }
                $this->dbUpgrade()->setAdapter($this->getRootDbAdapter());
                $this->session->warnings->append(
                    'Modified key(s) in table(s): '
                    . implode(', ', array_keys($modifiedKeys))
                );
            }
            $sql .= $this->dbUpgrade()
                ->updateModifiedKeys($modifiedKeys, $this->logsql);
        }

        // Check for character set and collation problems.
        $colProblems = $this->dbUpgrade()->getCharsetAndCollationProblems();
        if (!empty($colProblems)) {
            if (!$this->logsql) {
                if (!$this->hasDatabaseRootCredentials()) {
                    return $this->forwardTo('Upgrade', 'GetDbCredentials');
                }
                $this->dbUpgrade()->setAdapter($this->getRootDbAdapter());
                $this->session->warnings->append(
                    'Modified character set(s)/collation(s) in table(s): '
                    . implode(', ', array_keys($colProblems))
                );
            }
            $sql .= $this->dbUpgrade()
                ->fixCharsetAndCollationProblems($colProblems, $this->logsql);
            $this->setDbEncodingConfiguration('utf8mb4');
        }

        // Don't keep DB credentials in session longer than necessary:
        unset($this->session->dbRootUser);
        unset($this->session->dbRootPass);

        return $sql;
    }

    /**
     * Upgrade the database.
     *
     * @return mixed
     */
    public function fixdatabaseAction()
    {
        try {
            // If we haven't already tried it, attempt a structure update:
            if (!isset($this->session->sql)) {
                // If this is a MySQL connection, we can do an automatic upgrade;
                // if VuFind is using a different database, we have to prompt the
                // user to check the migrations directory and upgrade manually.
                $adapter = $this->serviceLocator
                    ->get(Adapter::class);
                $platform = $adapter->getDriver()->getDatabasePlatformName();
                if (strtolower($platform) == 'mysql') {
                    $upgradeResult = $this->upgradeMySQL($adapter);
                    if (!is_string($upgradeResult)) {
                        return $upgradeResult;
                    }
                    $this->session->sql = $upgradeResult;
                } else {
                    $this->session->sql = '';
                    $this->session->warnings->append(
                        'Automatic database upgrade not supported for ' . $platform
                        . '. Check for manual migration scripts in the '
                        . '$VUFIND_HOME/module/VuFind/sql/migrations directory.'
                    );
                }
            }

            // Now that database structure is addressed, we can fix database
            // content -- the checks below should be platform-independent.

            // Check for legacy tag bugs:
            $tagService = $this->getDbService(\VuFind\Db\Service\TagService::class);
            $anonymousTags = $tagService->getAnonymousCount();
            if ($anonymousTags > 0 && !isset($this->cookie->skipAnonymousTags)) {
                $this->getRequest()->getQuery()->set('anonymousCnt', $anonymousTags);
                return $this->redirect()->toRoute('upgrade-fixanonymoustags');
            }
            $dupeTags = $tagService->getDuplicates();
            if (count($dupeTags) > 0 && !isset($this->cookie->skipDupeTags)) {
                return $this->redirect()->toRoute('upgrade-fixduplicatetags');
            }

            // fix shortlinks
            $this->fixshortlinks();

            // Clean up the "VuFind" source, if necessary.
            $this->fixVuFindSourceInDatabase();
        } catch (Exception $e) {
            $this->flashMessenger()->addMessage(
                'Database upgrade failed: ' . $e->getMessage(),
                'error'
            );
            return $this->forwardTo('Upgrade', 'Error');
        }

        // Add checksums to all saved searches but catch exceptions (e.g. in case
        // column checksum does not exist yet because of sqllog).
        try {
            $this->fixSearchChecksumsInDatabase();
        } catch (Exception $e) {
            $this->session->warnings->append(
                'Could not fix checksums in table search - maybe column ' .
                'checksum is missing? Exception thrown with ' .
                'message: ' . $e->getMessage()
            );
        }

        $this->cookie->databaseOkay = true;
        if (!empty($this->session->sql)) {
            return $this->forwardTo('Upgrade', 'ShowSql');
        }
        return $this->redirect()->toRoute('upgrade-home');
    }

    /**
     * Prompt the user for database credentials.
     *
     * @return mixed
     */
    public function showsqlAction()
    {
        $continue = $this->params()->fromPost('continue', 'nope');
        if ($continue == 'Next') {
            unset($this->session->sql);
            return $this->redirect()->toRoute('upgrade-home');
        }

        return $this->createViewModel(['sql' => $this->session->sql]);
    }

    /**
     * Prompt the user to confirm removal of deprecated columns.
     *
     * @return mixed
     */
    public function confirmdeprecatedcolumnsAction()
    {
        if ($action = $this->params()->fromQuery('action')) {
            if ($action === 'keep' || $action === 'delete') {
                $this->session->deprecatedColumnsAction = $action;
                return $this->redirect()->toRoute('upgrade-fixdatabase');
            }
        }
        $deprecated = $this->dbUpgrade()->getDeprecatedColumns();
        return $this->createViewModel(compact('deprecated'));
    }

    /**
     * Prompt the user for database credentials.
     *
     * @return mixed
     */
    public function getdbcredentialsAction()
    {
        $print = $this->params()->fromPost('printsql', 'nope');
        if ($print == 'Skip') {
            $this->logsql = true;
            return $this->forwardTo('Upgrade', 'FixDatabase');
        } else {
            $dbrootuser = $this->params()->fromPost('dbrootuser', 'root');

            // Process form submission:
            if ($this->formWasSubmitted()) {
                $pass = $this->params()->fromPost('dbrootpass');

                // Test the connection:
                try {
                    // Query a table known to exist
                    $factory = $this->serviceLocator
                        ->get(AdapterFactory::class);
                    $db = $factory->getAdapter($dbrootuser, $pass);
                    $db->query('SELECT * FROM user;');
                    $this->session->dbRootUser = $dbrootuser;
                    $this->session->dbRootPass = $pass;
                    return $this->forwardTo('Upgrade', 'FixDatabase');
                } catch (Exception $e) {
                    $this->flashMessenger()->addMessage(
                        'Could not connect; please try again.',
                        'error'
                    );
                }
            }
        }

        return $this->createViewModel(['dbrootuser' => $dbrootuser]);
    }

    /**
     * Prompt the user about fixing anonymous tags.
     *
     * @return mixed
     */
    public function fixanonymoustagsAction()
    {
        // Handle skip action:
        if (strlen($this->params()->fromPost('skip', '')) > 0) {
            $this->cookie->skipAnonymousTags = true;
            return $this->forwardTo('Upgrade', 'FixDatabase');
        }

        // Handle submit action:
        if ($this->formWasSubmitted()) {
            $user = $this->params()->fromPost('username');
            if (empty($user)) {
                $this->flashMessenger()
                    ->addMessage('Username must not be empty.', 'error');
            } else {
                $userTable = $this->getTable('User');
                $user = $userTable->getByUsername($user, false);
                if (empty($user) || !is_object($user) || !isset($user->id)) {
                    $this->flashMessenger()
                        ->addMessage("User {$user} not found.", 'error');
                } else {
                    $tagService = $this->getDbService(\VuFind\Db\Service\TagService::class);
                    $tagService->assignAnonymousTags($user->id);
                    $this->session->warnings->append(
                        "Assigned all anonymous tags to {$user->username}."
                    );
                    return $this->forwardTo('Upgrade', 'FixDatabase');
                }
            }
        }

        return $this->createViewModel(
            [
                'anonymousTags' => $this->params()->fromQuery('anonymousCnt'),
            ]
        );
    }

    /**
     * Prompt the user about fixing duplicate tags.
     *
     * @return mixed
     */
    public function fixduplicatetagsAction()
    {
        // Handle skip action:
        if (strlen($this->params()->fromPost('skip', '')) > 0) {
            $this->cookie->skipDupeTags = true;
            return $this->forwardTo('Upgrade', 'FixDatabase');
        }

        // Handle submit action:
        if ($this->formWasSubmitted()) {
            $this->getDbService(\VuFind\Db\Service\TagService::class)->fixDuplicateTags();
            return $this->forwardTo('Upgrade', 'FixDatabase');
        }

        return $this->createViewModel();
    }

    /**
     * Fix missing metadata in the resource table.
     *
     * @return mixed
     * @throws Exception
     */
    public function fixmetadataAction()
    {
        // User requested skipping this step?  No need to do further work:
        if (strlen($this->params()->fromPost('skip', '')) > 0) {
            $this->cookie->metadataOkay = true;
            return $this->forwardTo('Upgrade', 'Home');
        }

        // This can take a while -- don't time out!
        set_time_limit(0);

        // Check for problems:
<<<<<<< HEAD
        $resourceService = $this->getDbService(
            \VuFind\Db\Service\ResourceService::class
        );

        $problems = $resourceService->findMissingMetadata();
=======
        $problems = $this->getDbService(ResourceServiceInterface::class)->findMissingMetadata();
>>>>>>> 6e31e40b

        // No problems?  We're done here!
        if (count($problems) == 0) {
            $this->cookie->metadataOkay = true;
            return $this->forwardTo('Upgrade', 'Home');
        }

        // Process submit button:
        if ($this->formWasSubmitted()) {
            $converter = $this->serviceLocator->get(Converter::class);
            foreach ($problems as $problem) {
                $recordId = $problem->getRecordId();
                $source = $problem->getSource();
                try {
<<<<<<< HEAD
                    $driver = $this->getRecordLoader()
                        ->load($recordId, $source);
                    $resourceService->assignMetadata($driver, $converter, $problem);
                    $resourceService->persistEntity($problem);
                } catch (RecordMissingException $e) {
                    $this->session->warnings->append(
                        'Unable to load metadata for record '
                        . "{$source}:{$recordId}"
                    );
                } catch (\Exception $e) {
                    $this->session->warnings->append(
                        'Problem saving metadata updates for record '
                        . "{$source}:{$recordId}"
=======
                    $driver = $this->getRecordLoader()->load($problem->getRecordId(), $problem->getSource());
                    $problem->assignMetadata($driver, $converter)->save();
                } catch (RecordMissingException $e) {
                    $this->session->warnings->append(
                        'Unable to load metadata for record '
                        . "{$problem->getSource()}:{$problem->getRecordId()}"
>>>>>>> 6e31e40b
                    );
                }
            }
            $this->cookie->metadataOkay = true;
            return $this->forwardTo('Upgrade', 'Home');
        }
    }

    /**
     * Prompt the user for a source directory (to upgrade from 1.x).
     *
     * @return mixed
     */
    public function getsourcedirAction()
    {
        // Process form submission:
        $dir = $this->params()->fromPost('sourcedir');
        if (!empty($dir)) {
            if (!$this->isSourceDirValid($dir)) {
                $this->flashMessenger()
                    ->addMessage($dir . ' does not exist.', 'error');
            } elseif (!file_exists($dir . '/build.xml')) {
                $this->flashMessenger()->addMessage(
                    'Could not find build.xml in source directory;'
                    . ' upgrade does not support VuFind versions prior to 1.1.',
                    'error'
                );
            } else {
                $this->setSourceDir(rtrim($dir, '\/'));
                // Clear out request to avoid infinite loop:
                $this->getRequest()->getPost()->set('sourcedir', '');
                return $this->forwardTo('Upgrade', 'Home');
            }
        }

        return $this->createViewModel();
    }

    /**
     * Make sure we only skip the actions the user wants us to.
     *
     * @return void
     */
    protected function processSkipParam()
    {
        $skip = $this->params()->fromPost('skip', []);
        foreach (['config', 'database', 'metadata'] as $action) {
            $this->cookie->{$action . 'Okay'} = in_array($action, (array)$skip);
        }
    }

    /**
     * Prompt the user for a source version (to upgrade from 2.x+).
     *
     * @return mixed
     * @throws Exception
     */
    public function getsourceversionAction()
    {
        // Process form submission:
        $version = $this->params()->fromPost('sourceversion');
        if (!empty($version)) {
            $this->cookie->newVersion = $newVersion = Version::getBuildVersion();
            if (Comparator::lessThan($version, '2.0')) {
                $this->flashMessenger()
                    ->addMessage('Illegal version number.', 'error');
            } elseif (Comparator::greaterThanOrEqualTo($version, $newVersion)) {
                $this->flashMessenger()->addMessage(
                    "Source version must be less than {$newVersion}.",
                    'error'
                );
            } else {
                $this->cookie->oldVersion = $version;
                $this->setSourceDir(realpath(APPLICATION_PATH));
                // Clear out request to avoid infinite loop:
                $this->getRequest()->getPost()->set('sourceversion', '');
                $this->processSkipParam();
                return $this->forwardTo('Upgrade', 'Home');
            }
        }

        // If we got this far, we need to send the user back to the form:
        return $this->forwardTo('Upgrade', 'GetSourceDir');
    }

    /**
     * Organize and run critical, blocking checks
     *
     * @return string|null
     */
    protected function performCriticalChecks()
    {
        // Run through a series of checks to be sure there are no critical issues.
        return $this->criticalCheckForInsecureDatabase()
            ?? $this->criticalCheckForBlowfishEncryption()
            ?? null;
    }

    /**
     * Validate a source directory string.
     *
     * @param string $dir Directory string to check
     *
     * @return bool
     */
    protected function isSourceDirValid(string $dir): bool
    {
        // Prevent abuse of stream wrappers:
        if (empty($dir) || str_contains($dir, '://')) {
            return false;
        }
        return is_dir($dir);
    }

    /**
     * Set the source directory for the upgrade
     *
     * @param string $dir Directory to set
     *
     * @return void
     */
    protected function setSourceDir(string $dir): void
    {
        $this->cookie->sourceDir = $dir;
    }

    /**
     * Get the source directory for the upgrade
     *
     * @param bool $validate Should we validate the directory?
     *
     * @return string
     */
    protected function getSourceDir($validate = true): string
    {
        $sourceDir = $this->cookie->sourceDir ?? '';
        if ($validate && !$this->isSourceDirValid($sourceDir)) {
            throw new \Exception('Unexpected source directory value!');
        }
        return $sourceDir;
    }

    /**
     * Display summary of installation status
     *
     * @return mixed
     */
    public function homeAction()
    {
        // If the cache is messed up, nothing is going to work right -- check that
        // first:
        $cache = $this->serviceLocator->get(CacheManager::class);
        if ($cache->hasDirectoryCreationError()) {
            return $this->redirect()->toRoute('install-fixcache');
        }

        // First find out which version we are upgrading:
        if (!$this->isSourceDirValid($this->getSourceDir(false))) {
            return $this->forwardTo('Upgrade', 'GetSourceDir');
        }

        // Next figure out which version(s) are involved:
        if (
            !isset($this->cookie->oldVersion)
            || !isset($this->cookie->newVersion)
        ) {
            return $this->forwardTo('Upgrade', 'EstablishVersions');
        }

        // Check for critical upgrades
        $criticalFixForward = $this->performCriticalChecks() ?? null;
        if ($criticalFixForward !== null) {
            return $this->forwardTo('Upgrade', $criticalFixForward);
        }

        // Now make sure we have a configuration file ready:
        if (!isset($this->cookie->configOkay) || !$this->cookie->configOkay) {
            return $this->redirect()->toRoute('upgrade-fixconfig');
        }

        // Now make sure the database is up to date:
        if (!isset($this->cookie->databaseOkay) || !$this->cookie->databaseOkay) {
            return $this->redirect()->toRoute('upgrade-fixdatabase');
        }

        // Check for missing metadata in the resource table; note that we do a
        // redirect rather than a forward here so that a submit button clicked
        // in the database action doesn't cause the metadata action to also submit!
        if (!isset($this->cookie->metadataOkay) || !$this->cookie->metadataOkay) {
            return $this->redirect()->toRoute('upgrade-fixmetadata');
        }

        // We're finally done -- display any warnings that we collected during
        // the process.
        $allWarnings = array_merge(
            $this->cookie->warnings ?? [],
            (array)$this->session->warnings
        );
        foreach ($allWarnings as $warning) {
            $this->flashMessenger()->addMessage($warning, 'info');
        }

        return $this->createViewModel(
            [
                'configDir'
                    => dirname($this->getForcedLocalConfigPath('config.ini')),
                'importDir' => LOCAL_OVERRIDE_DIR . '/import',
                'oldVersion' => $this->cookie->oldVersion,
            ]
        );
    }

    /**
     * Start over with the upgrade process in case of an error.
     *
     * @return mixed
     */
    public function resetAction()
    {
        foreach (array_keys($this->cookie->getAllValues()) as $k) {
            unset($this->cookie->$k);
        }
        $storage = $this->session->getManager()->getStorage();
        $storage[$this->session->getName()]
            = new ArrayObject([], ArrayObject::ARRAY_AS_PROPS);
        return $this->forwardTo('Upgrade', 'Home');
    }

    /**
     * Generate base62 encoding to migrate old shortlinks
     *
     * @throws Exception
     *
     * @return void
     */
    protected function fixshortlinks()
    {
        try {
            $shortlinksService = $this->getDbService(\VuFind\Db\Service\ShortlinksService::class);
            $updateCount = $shortlinksService->fixshortlinks();
            if ($updateCount > 0) {
                $this->session->warnings->append(
                    'Added hash value(s) to ' . $updateCount . ' short links.'
                );
            }
        } catch (Exception $e) {
            $this->session->warnings->append(
                'Could not fix hashes in table shortlinks - maybe column ' .
                'hash is missing? Exception thrown with ' .
                'message: ' . $e->getMessage()
            );
        }
    }

    /**
     * Check for insecure database settings
     *
     * @return string|null
     */
    protected function criticalCheckForInsecureDatabase()
    {
        if (!empty($this->cookie->ignoreInsecureDb)) {
            return null;
        }
        return $this->hasSecureDatabase() ? null : 'CriticalFixInsecureDatabase';
    }

    /**
     * Check for deprecated and insecure use of blowfish encryption
     *
     * @return string|null
     */
    protected function criticalCheckForBlowfishEncryption()
    {
        $config = $this->getConfig();
        $encryptionEnabled = $config->Authentication->encrypt_ils_password ?? false;
        $algo = $config->Authentication->ils_encryption_algo ?? 'blowfish';
        return ($encryptionEnabled && $algo === 'blowfish')
            ? 'CriticalFixBlowfish' : null;
    }

    /**
     * Lead users through the steps required to fix an insecure database
     *
     * @return mixed
     */
    public function criticalFixInsecureDatabaseAction()
    {
        if ($this->params()->fromQuery('ignore')) {
            $this->cookie->ignoreInsecureDb = 1;
            return $this->redirect()->toRoute('upgrade-home');
        }
        return $this->createViewModel();
    }

    /**
     * Lead users through the steps required to replace blowfish quickly and easily
     *
     * @return mixed
     */
    public function criticalFixBlowfishAction()
    {
        // Test that blowfish is still working
        $blowfishIsWorking = true;
        try {
            $newcipher = new BlockCipher(new Openssl(['algorithm' => 'blowfish']));
            $newcipher->setKey('akeyforatest');
            $newcipher->encrypt('youfoundtheeasteregg!');
        } catch (Exception $e) {
            $blowfishIsWorking = false;
        }

        // Get new settings
        [$newAlgorithm, $exampleKey] = $this->getSecureAlgorithmAndKey();
        return $this->createViewModel(
            compact('newAlgorithm', 'exampleKey', 'blowfishIsWorking')
        );
    }
}<|MERGE_RESOLUTION|>--- conflicted
+++ resolved
@@ -768,15 +768,8 @@
         set_time_limit(0);
 
         // Check for problems:
-<<<<<<< HEAD
-        $resourceService = $this->getDbService(
-            \VuFind\Db\Service\ResourceService::class
-        );
-
+        $resourceService = $this->getDbService(ResourceServiceInterface::class);
         $problems = $resourceService->findMissingMetadata();
-=======
-        $problems = $this->getDbService(ResourceServiceInterface::class)->findMissingMetadata();
->>>>>>> 6e31e40b
 
         // No problems?  We're done here!
         if (count($problems) == 0) {
@@ -791,28 +784,16 @@
                 $recordId = $problem->getRecordId();
                 $source = $problem->getSource();
                 try {
-<<<<<<< HEAD
-                    $driver = $this->getRecordLoader()
-                        ->load($recordId, $source);
+                    $driver = $this->getRecordLoader()->load($recordId, $source);
                     $resourceService->assignMetadata($driver, $converter, $problem);
                     $resourceService->persistEntity($problem);
                 } catch (RecordMissingException $e) {
                     $this->session->warnings->append(
-                        'Unable to load metadata for record '
-                        . "{$source}:{$recordId}"
+                        "Unable to load metadata for record {$source}:{$recordId}"
                     );
                 } catch (\Exception $e) {
                     $this->session->warnings->append(
-                        'Problem saving metadata updates for record '
-                        . "{$source}:{$recordId}"
-=======
-                    $driver = $this->getRecordLoader()->load($problem->getRecordId(), $problem->getSource());
-                    $problem->assignMetadata($driver, $converter)->save();
-                } catch (RecordMissingException $e) {
-                    $this->session->warnings->append(
-                        'Unable to load metadata for record '
-                        . "{$problem->getSource()}:{$problem->getRecordId()}"
->>>>>>> 6e31e40b
+                        "Problem saving metadata updates for record {$source}:{$recordId}"
                     );
                 }
             }
