<?php

/**
 * Upgrade Controller
 *
 * PHP version 8
 *
 * Copyright (C) Villanova University 2010-2023.
 * Copyright (C) The National Library of Finland 2016.
 *
 * This program is free software; you can redistribute it and/or modify
 * it under the terms of the GNU General Public License version 2,
 * as published by the Free Software Foundation.
 *
 * This program is distributed in the hope that it will be useful,
 * but WITHOUT ANY WARRANTY; without even the implied warranty of
 * MERCHANTABILITY or FITNESS FOR A PARTICULAR PURPOSE.  See the
 * GNU General Public License for more details.
 *
 * You should have received a copy of the GNU General Public License
 * along with this program; if not, write to the Free Software
 * Foundation, Inc., 51 Franklin Street, Fifth Floor, Boston, MA  02110-1301  USA
 *
 * @category VuFind
 * @package  Controller
 * @author   Demian Katz <demian.katz@villanova.edu>
 * @author   Ere Maijala <ere.maijala@helsinki.fi>
 * @license  http://opensource.org/licenses/gpl-2.0.php GNU General Public License
 * @link     https://vufind.org Main Site
 */

namespace VuFind\Controller;

use ArrayObject;
use Composer\Semver\Comparator;
use Exception;
use Laminas\Crypt\BlockCipher;
use Laminas\Crypt\Symmetric\Openssl;
use Laminas\Db\Adapter\Adapter;
use Laminas\Mvc\MvcEvent;
use Laminas\ServiceManager\ServiceLocatorInterface;
use Laminas\Session\Container;
use VuFind\Cache\Manager as CacheManager;
use VuFind\Config\Upgrade;
use VuFind\Config\Version;
use VuFind\Config\Writer;
use VuFind\Cookie\Container as CookieContainer;
use VuFind\Cookie\CookieManager;
use VuFind\Crypt\Base62;
use VuFind\Date\Converter;
use VuFind\Db\AdapterFactory;
use VuFind\Exception\RecordMissing as RecordMissingException;
use VuFind\Search\Results\PluginManager as ResultsManager;

/**
 * Class controls VuFind upgrading.
 *
 * @category VuFind
 * @package  Controller
 * @author   Demian Katz <demian.katz@villanova.edu>
 * @author   Ere Maijala <ere.maijala@helsinki.fi>
 * @license  http://opensource.org/licenses/gpl-2.0.php GNU General Public License
 * @link     https://vufind.org Main Site
 */
class UpgradeController extends AbstractBase
{
    use Feature\ConfigPathTrait;
    use Feature\SecureDatabaseTrait;

    /**
     * Cookie container
     *
     * @var CookieContainer
     */
    protected $cookie;

    /**
     * Session container
     *
     * @var Container
     */
    protected $session;

    /**
     * Are we capturing SQL instead of executing it?
     *
     * @var bool
     */
    protected $logsql = false;

    /**
     * Constructor
     *
     * @param ServiceLocatorInterface $sm               Service manager
     * @param CookieManager           $cookieManager    Cookie manager
     * @param Container               $sessionContainer Session container
     */
    public function __construct(
        ServiceLocatorInterface $sm,
        CookieManager $cookieManager,
        Container $sessionContainer
    ) {
        parent::__construct($sm);

        // We want to use cookies for tracking the state of the upgrade, since the
        // session is unreliable -- if the user upgrades a configuration that uses
        // a different session handler than the default one, we'll lose track of our
        // upgrade state in the middle of the process!
        $this->cookie = new CookieContainer('vfup', $cookieManager);

        // ...however, once the configuration piece of the upgrade is done, we can
        // safely use the session for storing some values. We'll use this for the
        // temporary storage of root database credentials, since it is unwise to
        // send such sensitive values around as cookies!
        $this->session = $sessionContainer;

        // We should also use the session for storing warnings once we know it will
        // be stable; this will prevent the cookies from getting too big.
        if (!isset($this->session->warnings)) {
            $this->session->warnings = new ArrayObject();
        }
    }

    /**
     * Use preDispatch event to block access when appropriate.
     *
     * @param MvcEvent $e Event object
     *
     * @return void
     */
    public function validateAutoConfigureConfig(MvcEvent $e)
    {
        // If auto-configuration is disabled, prevent any other action from being
        // accessed:
        $config = $this->getConfig();
        if (
            !isset($config->System->autoConfigure)
            || !$config->System->autoConfigure
        ) {
            $routeMatch = $e->getRouteMatch();
            $routeMatch->setParam('action', 'disabled');
        }
    }

    /**
     * Register the default events for this controller
     *
     * @return void
     */
    protected function attachDefaultListeners()
    {
        parent::attachDefaultListeners();
        $events = $this->getEventManager();
        $events->attach(
            MvcEvent::EVENT_DISPATCH,
            [$this, 'validateAutoConfigureConfig'],
            1000
        );
    }

    /**
     * Display disabled message.
     *
     * @return mixed
     */
    public function disabledAction()
    {
        $view = $this->createViewModel();
        $view->setTemplate('install/disabled');
        return $view;
    }

    /**
     * Display a fatal error message.
     *
     * @return mixed
     */
    public function errorAction()
    {
        // Just display template
        return $this->createViewModel();
    }

    /**
     * Figure out which version(s) are being used.
     *
     * @return mixed
     * @throws Exception
     */
    public function establishversionsAction()
    {
        $this->cookie->newVersion = Version::getBuildVersion();
        $this->cookie->oldVersion = Version::getBuildVersion(
            $this->cookie->sourceDir
        );

        // Block upgrade when encountering common errors:
        if (empty($this->cookie->oldVersion)) {
            $this->flashMessenger()
                ->addMessage('Cannot determine source version.', 'error');
            unset($this->cookie->oldVersion);
            return $this->forwardTo('Upgrade', 'Error');
        }
        if (empty($this->cookie->newVersion)) {
            $this->flashMessenger()
                ->addMessage('Cannot determine destination version.', 'error');
            unset($this->cookie->newVersion);
            return $this->forwardTo('Upgrade', 'Error');
        }
        if ($this->cookie->newVersion == $this->cookie->oldVersion) {
            $this->flashMessenger()
                ->addMessage('Cannot upgrade version to itself.', 'error');
            unset($this->cookie->newVersion);
            return $this->forwardTo('Upgrade', 'Error');
        }

        // If we got this far, everything is okay:
        return $this->forwardTo('Upgrade', 'Home');
    }

    /**
     * Upgrade the configuration files.
     *
     * @return mixed
     */
    public function fixconfigAction()
    {
        $localConfig = dirname($this->getForcedLocalConfigPath('config.ini'));
        $confDir = $this->cookie->oldVersion < 2
            ? $this->cookie->sourceDir . '/web/conf'
            : $localConfig;
        $upgrader = new Upgrade(
            $this->cookie->oldVersion,
            $this->cookie->newVersion,
            $confDir,
            dirname($this->getBaseConfigFilePath('config.ini')),
            $localConfig
        );
        try {
            $upgrader->run();
            $this->cookie->warnings = $upgrader->getWarnings();
            $this->cookie->configOkay = true;
            return $this->forwardTo('Upgrade', 'Home');
        } catch (Exception $e) {
            $extra = is_a($e, 'VuFind\Exception\FileAccess')
                ? '  Check file permissions.' : '';
            $this->flashMessenger()->addMessage(
                'Config upgrade failed: ' . $e->getMessage() . $extra,
                'error'
            );
            return $this->forwardTo('Upgrade', 'Error');
        }
    }

    /**
     * Get a database adapter for root access using credentials in session.
     *
     * @return Adapter
     */
    protected function getRootDbAdapter()
    {
        // Use static cache to avoid loading adapter more than once on
        // subsequent calls.
        static $adapter = false;
        if (!$adapter) {
            $factory = $this->serviceLocator->get(AdapterFactory::class);
            $adapter = $factory->getAdapter(
                $this->session->dbRootUser,
                $this->session->dbRootPass
            );
        }
        return $adapter;
    }

    /**
     * Do we have root DB credentials stored?
     *
     * @return bool
     */
    protected function hasDatabaseRootCredentials()
    {
        return isset($this->session->dbRootUser)
            && isset($this->session->dbRootPass);
    }

    /**
     * Configure the database encoding.
     *
     * @param string $charset Encoding setting to use.
     *
     * @throws Exception
     * @return void
     */
    protected function setDbEncodingConfiguration($charset)
    {
        $config = $this->getForcedLocalConfigPath('config.ini');
        $writer = new Writer($config);
        $writer->set('Database', 'charset', $charset);
        if (!$writer->save()) {
            throw new Exception('Problem writing DB encoding to config.ini');
        }
    }

    /**
     * Support method for fixdatabaseAction() -- clean up legacy 'VuFind'
     * source values in the database.
     *
     * @return void
     */
    protected function fixVuFindSourceInDatabase()
    {
        $resource = $this->getTable('resource');
        $resourceWhere = ['source' => 'VuFind'];
        $resourceRows = $resource->select($resourceWhere);
        if (count($resourceRows) > 0) {
            $resource->update(['source' => 'Solr'], $resourceWhere);
            $this->session->warnings->append(
                'Converted ' . count($resourceRows)
                . ' legacy "VuFind" source value(s) in resource table'
            );
        }
    }

    /**
     * Support method for fixdatabaseAction() -- add checksums to search table rows.
     *
     * @return void
     */
    protected function fixSearchChecksumsInDatabase()
    {
        $manager = $this->serviceLocator->get(ResultsManager::class);
        $search = $this->getTable('search');
        $searchWhere = ['checksum' => null, 'saved' => 1];
        $searchRows = $search->select($searchWhere);
        if (count($searchRows) > 0) {
            foreach ($searchRows as $searchRow) {
                $searchObj = $searchRow->getSearchObject()->deminify($manager);
                $url = $searchObj->getUrlQuery()->getParams();
                $checksum = crc32($url) & 0xFFFFFFF;
                $searchRow->checksum = $checksum;
                $searchRow->save();
            }
            $this->session->warnings->append(
                'Added checksum to ' . count($searchRows) . ' rows in search table'
            );
        }
    }

    /**
     * Attempt to perform a MySQL upgrade; return either a string containing SQL
     * (if we are in "log SQL" mode), an empty string (if we are successful but
     * not logging SQL) or a Laminas object representing forward/redirect (if we
     * need to obtain user input).
     *
     * @param Adapter $adapter Database adapter
     *
     * @return mixed
     * @throws Exception
     */
    protected function upgradeMySQL($adapter)
    {
        $sql = '';

        // Set up the helper with information from our SQL file:
        $this->dbUpgrade()
            ->setAdapter($adapter)
            ->loadSql(APPLICATION_PATH . '/module/VuFind/sql/mysql.sql');

        // Check for deprecated columns. We prompt the user for action on this, so
        // let's get that settled before doing further work.
        $deprecatedColumns = $this->dbUpgrade()->getDeprecatedColumns();
        if (!empty($deprecatedColumns)) {
            if (!empty($this->session->deprecatedColumnsAction)) {
                if ($this->session->deprecatedColumnsAction === 'delete') {
                    // Only manipulate DB if we're not in logging mode:
                    if (!$this->logsql) {
                        if (!$this->hasDatabaseRootCredentials()) {
                            return $this->forwardTo('Upgrade', 'GetDbCredentials');
                        }
                        $this->dbUpgrade()->setAdapter($this->getRootDbAdapter());
                        $this->session->warnings->append(
                            'Removed deprecated column(s) from table(s): '
                            . implode(', ', array_keys($deprecatedColumns))
                        );
                    }
                    $sql .= $this->dbUpgrade()
                        ->removeDeprecatedColumns($deprecatedColumns, $this->logsql);
                }
            } else {
                return $this->forwardTo('Upgrade', 'ConfirmDeprecatedColumns');
            }
        }

        // Check for missing tables. Note that we need to finish dealing with
        // missing tables before we proceed to the missing columns check, or else
        // the missing tables will cause fatal errors during the column test.
        $missingTables = $this->dbUpgrade()->getMissingTables();
        if (!empty($missingTables)) {
            // Only manipulate DB if we're not in logging mode:
            if (!$this->logsql) {
                if (!$this->hasDatabaseRootCredentials()) {
                    return $this->forwardTo('Upgrade', 'GetDbCredentials');
                }
                $this->dbUpgrade()->setAdapter($this->getRootDbAdapter());
                $this->session->warnings->append(
                    'Created missing table(s): ' . implode(', ', $missingTables)
                );
            }
            $sql .= $this->dbUpgrade()
                ->createMissingTables($missingTables, $this->logsql);
        }

        // Check for missing columns.
        $mT = $this->logsql ? $missingTables : [];
        $missingCols = $this->dbUpgrade()->getMissingColumns($mT);
        if (!empty($missingCols)) {
            // Only manipulate DB if we're not in logging mode:
            if (!$this->logsql) {
                if (!$this->hasDatabaseRootCredentials()) {
                    return $this->forwardTo('Upgrade', 'GetDbCredentials');
                }
                $this->dbUpgrade()->setAdapter($this->getRootDbAdapter());
                $this->session->warnings->append(
                    'Added column(s) to table(s): '
                    . implode(', ', array_keys($missingCols))
                );
            }
            $sql .= $this->dbUpgrade()
                ->createMissingColumns($missingCols, $this->logsql);
        }

        // Check for modified columns.
        $mC = $this->logsql ? $missingCols : [];
        $modifiedCols = $this->dbUpgrade()->getModifiedColumns($mT, $mC);
        if (!empty($modifiedCols)) {
            // Only manipulate DB if we're not in logging mode:
            if (!$this->logsql) {
                if (!$this->hasDatabaseRootCredentials()) {
                    return $this->forwardTo('Upgrade', 'GetDbCredentials');
                }
                $this->dbUpgrade()->setAdapter($this->getRootDbAdapter());
                $this->session->warnings->append(
                    'Modified column(s) in table(s): '
                    . implode(', ', array_keys($modifiedCols))
                );
            }
            $sql .= $this->dbUpgrade()
                ->updateModifiedColumns($modifiedCols, $this->logsql);
        }

        // Check for missing constraints.
        $missingConstraints = $this->dbUpgrade()->getMissingConstraints($mT);
        if (!empty($missingConstraints)) {
            // Only manipulate DB if we're not in logging mode:
            if (!$this->logsql) {
                if (!$this->hasDatabaseRootCredentials()) {
                    return $this->forwardTo('Upgrade', 'GetDbCredentials');
                }
                $this->dbUpgrade()->setAdapter($this->getRootDbAdapter());
                $this->session->warnings->append(
                    'Added constraint(s) to table(s): '
                    . implode(', ', array_keys($missingConstraints))
                );
            }
            $sql .= $this->dbUpgrade()
                ->createMissingConstraints($missingConstraints, $this->logsql);
        }

        // Check for modified constraints.
        $mC = $this->logsql ? $missingConstraints : [];
        $modifiedConstraints = $this->dbUpgrade()->getModifiedConstraints($mT, $mC);
        if (!empty($modifiedConstraints)) {
            // Only manipulate DB if we're not in logging mode:
            if (!$this->logsql) {
                if (!$this->hasDatabaseRootCredentials()) {
                    return $this->forwardTo('Upgrade', 'GetDbCredentials');
                }
                $this->dbUpgrade()->setAdapter($this->getRootDbAdapter());
                $this->session->warnings->append(
                    'Modified constraint(s) in table(s): '
                    . implode(', ', array_keys($modifiedConstraints))
                );
            }
            $sql .= $this->dbUpgrade()
                ->updateModifiedConstraints($modifiedConstraints, $this->logsql);
        }

        // Check for modified keys.
        $modifiedKeys = $this->dbUpgrade()->getModifiedKeys($mT);
        if (!empty($modifiedKeys)) {
            // Only manipulate DB if we're not in logging mode:
            if (!$this->logsql) {
                if (!$this->hasDatabaseRootCredentials()) {
                    return $this->forwardTo('Upgrade', 'GetDbCredentials');
                }
                $this->dbUpgrade()->setAdapter($this->getRootDbAdapter());
                $this->session->warnings->append(
                    'Modified key(s) in table(s): '
                    . implode(', ', array_keys($modifiedKeys))
                );
            }
            $sql .= $this->dbUpgrade()
                ->updateModifiedKeys($modifiedKeys, $this->logsql);
        }

        // Check for character set and collation problems.
        $colProblems = $this->dbUpgrade()->getCharsetAndCollationProblems();
        if (!empty($colProblems)) {
            if (!$this->logsql) {
                if (!$this->hasDatabaseRootCredentials()) {
                    return $this->forwardTo('Upgrade', 'GetDbCredentials');
                }
                $this->dbUpgrade()->setAdapter($this->getRootDbAdapter());
                $this->session->warnings->append(
                    'Modified character set(s)/collation(s) in table(s): '
                    . implode(', ', array_keys($colProblems))
                );
            }
            $sql .= $this->dbUpgrade()
                ->fixCharsetAndCollationProblems($colProblems, $this->logsql);
            $this->setDbEncodingConfiguration('utf8mb4');
        }

        // Don't keep DB credentials in session longer than necessary:
        unset($this->session->dbRootUser);
        unset($this->session->dbRootPass);

        return $sql;
    }

    /**
     * Upgrade the database.
     *
     * @return mixed
     */
    public function fixdatabaseAction()
    {
        try {
            // If we haven't already tried it, attempt a structure update:
            if (!isset($this->session->sql)) {
                // If this is a MySQL connection, we can do an automatic upgrade;
                // if VuFind is using a different database, we have to prompt the
                // user to check the migrations directory and upgrade manually.
                $adapter = $this->serviceLocator
                    ->get(Adapter::class);
                $platform = $adapter->getDriver()->getDatabasePlatformName();
                if (strtolower($platform) == 'mysql') {
                    $upgradeResult = $this->upgradeMySQL($adapter);
                    if (!is_string($upgradeResult)) {
                        return $upgradeResult;
                    }
                    $this->session->sql = $upgradeResult;
                } else {
                    $this->session->sql = '';
                    $this->session->warnings->append(
                        'Automatic database upgrade not supported for ' . $platform
                        . '. Check for manual migration scripts in the '
                        . '$VUFIND_HOME/module/VuFind/sql/migrations directory.'
                    );
                }
            }

            // Now that database structure is addressed, we can fix database
            // content -- the checks below should be platform-independent.

            // Check for legacy tag bugs:
            $tagService = $this->getDbService(\VuFind\Db\Service\TagService::class);
            $anonymousTags = $tagService->getAnonymousCount();
            if ($anonymousTags > 0 && !isset($this->cookie->skipAnonymousTags)) {
                $this->getRequest()->getQuery()->set('anonymousCnt', $anonymousTags);
                return $this->redirect()->toRoute('upgrade-fixanonymoustags');
            }
            $dupeTags = $this->getTable('Tags')->getDuplicates();
            if (count($dupeTags) > 0 && !isset($this->cookie->skipDupeTags)) {
                return $this->redirect()->toRoute('upgrade-fixduplicatetags');
            }

            // fix shortlinks
            $this->fixshortlinks();

            // Clean up the "VuFind" source, if necessary.
            $this->fixVuFindSourceInDatabase();
        } catch (Exception $e) {
            $this->flashMessenger()->addMessage(
                'Database upgrade failed: ' . $e->getMessage(),
                'error'
            );
            return $this->forwardTo('Upgrade', 'Error');
        }

        // Add checksums to all saved searches but catch exceptions (e.g. in case
        // column checksum does not exist yet because of sqllog).
        try {
            $this->fixSearchChecksumsInDatabase();
        } catch (Exception $e) {
            $this->session->warnings->append(
                'Could not fix checksums in table search - maybe column ' .
                'checksum is missing? Exception thrown with ' .
                'message: ' . $e->getMessage()
            );
        }

        $this->cookie->databaseOkay = true;
        if (!empty($this->session->sql)) {
            return $this->forwardTo('Upgrade', 'ShowSql');
        }
        return $this->redirect()->toRoute('upgrade-home');
    }

    /**
     * Prompt the user for database credentials.
     *
     * @return mixed
     */
    public function showsqlAction()
    {
        $continue = $this->params()->fromPost('continue', 'nope');
        if ($continue == 'Next') {
            unset($this->session->sql);
            return $this->redirect()->toRoute('upgrade-home');
        }

        return $this->createViewModel(['sql' => $this->session->sql]);
    }

    /**
     * Prompt the user to confirm removal of deprecated columns.
     *
     * @return mixed
     */
    public function confirmdeprecatedcolumnsAction()
    {
        if ($action = $this->params()->fromQuery('action')) {
            if ($action === 'keep' || $action === 'delete') {
                $this->session->deprecatedColumnsAction = $action;
                return $this->redirect()->toRoute('upgrade-fixdatabase');
            }
        }
        $deprecated = $this->dbUpgrade()->getDeprecatedColumns();
        return $this->createViewModel(compact('deprecated'));
    }

    /**
     * Prompt the user for database credentials.
     *
     * @return mixed
     */
    public function getdbcredentialsAction()
    {
        $print = $this->params()->fromPost('printsql', 'nope');
        if ($print == 'Skip') {
            $this->logsql = true;
            return $this->forwardTo('Upgrade', 'FixDatabase');
        } else {
            $dbrootuser = $this->params()->fromPost('dbrootuser', 'root');

            // Process form submission:
            if ($this->formWasSubmitted('submit')) {
                $pass = $this->params()->fromPost('dbrootpass');

                // Test the connection:
                try {
                    // Query a table known to exist
                    $factory = $this->serviceLocator
                        ->get(AdapterFactory::class);
                    $db = $factory->getAdapter($dbrootuser, $pass);
                    $db->query('SELECT * FROM user;');
                    $this->session->dbRootUser = $dbrootuser;
                    $this->session->dbRootPass = $pass;
                    return $this->forwardTo('Upgrade', 'FixDatabase');
                } catch (Exception $e) {
                    $this->flashMessenger()->addMessage(
                        'Could not connect; please try again.',
                        'error'
                    );
                }
            }
        }

        return $this->createViewModel(['dbrootuser' => $dbrootuser]);
    }

    /**
     * Prompt the user about fixing anonymous tags.
     *
     * @return mixed
     */
    public function fixanonymoustagsAction()
    {
        // Handle skip action:
        if (strlen($this->params()->fromPost('skip', '')) > 0) {
            $this->cookie->skipAnonymousTags = true;
            return $this->forwardTo('Upgrade', 'FixDatabase');
        }

        // Handle submit action:
        if ($this->formWasSubmitted('submit')) {
            $user = $this->params()->fromPost('username');
            if (empty($user)) {
                $this->flashMessenger()
                    ->addMessage('Username must not be empty.', 'error');
            } else {
                $userTable = $this->getTable('User');
                $user = $userTable->getByUsername($user, false);
                if (empty($user) || !is_object($user) || !isset($user->id)) {
                    $this->flashMessenger()
                        ->addMessage("User {$user} not found.", 'error');
                } else {
                    $table = $this->getTable('ResourceTags');
                    $table->assignAnonymousTags($user->id);
                    $this->session->warnings->append(
                        "Assigned all anonymous tags to {$user->username}."
                    );
                    return $this->forwardTo('Upgrade', 'FixDatabase');
                }
            }
        }

        return $this->createViewModel(
            [
                'anonymousTags' => $this->params()->fromQuery('anonymousCnt'),
            ]
        );
    }

    /**
     * Prompt the user about fixing duplicate tags.
     *
     * @return mixed
     */
    public function fixduplicatetagsAction()
    {
        // Handle skip action:
        if (strlen($this->params()->fromPost('skip', '')) > 0) {
            $this->cookie->skipDupeTags = true;
            return $this->forwardTo('Upgrade', 'FixDatabase');
        }

        // Handle submit action:
        if ($this->formWasSubmitted('submit')) {
            $this->getTable('Tags')->fixDuplicateTags();
            return $this->forwardTo('Upgrade', 'FixDatabase');
        }

        return $this->createViewModel();
    }

    /**
     * Fix missing metadata in the resource table.
     *
     * @return mixed
     * @throws Exception
     */
    public function fixmetadataAction()
    {
        // User requested skipping this step?  No need to do further work:
        if (strlen($this->params()->fromPost('skip', '')) > 0) {
            $this->cookie->metadataOkay = true;
            return $this->forwardTo('Upgrade', 'Home');
        }

        // This can take a while -- don't time out!
        set_time_limit(0);

        // Check for problems:
        $resourceService = $this->getDbService(
            \VuFind\Db\Service\ResourceService::class
        );

        $problems = $resourceService->findMissingMetadata();

        // No problems?  We're done here!
        if (count($problems) == 0) {
            $this->cookie->metadataOkay = true;
            return $this->forwardTo('Upgrade', 'Home');
        }

        // Process submit button:
        if ($this->formWasSubmitted('submit')) {
            $converter = $this->serviceLocator->get(Converter::class);
            foreach ($problems as $problem) {
                $recordId = $problem->getRecordId();
                $source = $problem->getSource();
                try {
                    $driver = $this->getRecordLoader()
                        ->load($recordId, $source);
                    $resourceService->assignMetadata($driver, $converter, $problem);
                    $resourceService->persistEntity($problem);
                } catch (RecordMissingException $e) {
                    $this->session->warnings->append(
<<<<<<< HEAD
                        "Unable to load metadata for record "
                        . "{$source}:{$recordId}"
                    );
                } catch (\Exception $e) {
                    $this->session->warnings->append(
                        "Problem saving metadata updates for record "
                        . "{$source}:{$recordId}"
=======
                        'Unable to load metadata for record '
                        . "{$problem->source}:{$problem->record_id}"
>>>>>>> 4276f8db
                    );
                }
            }
            $this->cookie->metadataOkay = true;
            return $this->forwardTo('Upgrade', 'Home');
        }
    }

    /**
     * Prompt the user for a source directory (to upgrade from 1.x).
     *
     * @return mixed
     */
    public function getsourcedirAction()
    {
        // Process form submission:
        $dir = $this->params()->fromPost('sourcedir');
        if (!empty($dir)) {
            if (!is_dir($dir)) {
                $this->flashMessenger()
                    ->addMessage($dir . ' does not exist.', 'error');
            } elseif (!file_exists($dir . '/build.xml')) {
                $this->flashMessenger()->addMessage(
                    'Could not find build.xml in source directory;'
                    . ' upgrade does not support VuFind versions prior to 1.1.',
                    'error'
                );
            } else {
                $this->cookie->sourceDir = rtrim($dir, '\/');
                // Clear out request to avoid infinite loop:
                $this->getRequest()->getPost()->set('sourcedir', '');
                return $this->forwardTo('Upgrade', 'Home');
            }
        }

        return $this->createViewModel();
    }

    /**
     * Make sure we only skip the actions the user wants us to.
     *
     * @return void
     */
    protected function processSkipParam()
    {
        $skip = $this->params()->fromPost('skip', []);
        foreach (['config', 'database', 'metadata'] as $action) {
            $this->cookie->{$action . 'Okay'} = in_array($action, (array)$skip);
        }
    }

    /**
     * Prompt the user for a source version (to upgrade from 2.x+).
     *
     * @return mixed
     * @throws Exception
     */
    public function getsourceversionAction()
    {
        // Process form submission:
        $version = $this->params()->fromPost('sourceversion');
        if (!empty($version)) {
            $this->cookie->newVersion = $newVersion = Version::getBuildVersion();
            if (Comparator::lessThan($version, '2.0')) {
                $this->flashMessenger()
                    ->addMessage('Illegal version number.', 'error');
            } elseif (Comparator::greaterThanOrEqualTo($version, $newVersion)) {
                $this->flashMessenger()->addMessage(
                    "Source version must be less than {$newVersion}.",
                    'error'
                );
            } else {
                $this->cookie->oldVersion = $version;
                $this->cookie->sourceDir = realpath(APPLICATION_PATH);
                // Clear out request to avoid infinite loop:
                $this->getRequest()->getPost()->set('sourceversion', '');
                $this->processSkipParam();
                return $this->forwardTo('Upgrade', 'Home');
            }
        }

        // If we got this far, we need to send the user back to the form:
        return $this->forwardTo('Upgrade', 'GetSourceDir');
    }

    /**
     * Organize and run critical, blocking checks
     *
     * @return string|null
     */
    protected function performCriticalChecks()
    {
        // Run through a series of checks to be sure there are no critical issues.
        return $this->criticalCheckForInsecureDatabase()
            ?? $this->criticalCheckForBlowfishEncryption()
            ?? null;
    }

    /**
     * Display summary of installation status
     *
     * @return mixed
     */
    public function homeAction()
    {
        // If the cache is messed up, nothing is going to work right -- check that
        // first:
        $cache = $this->serviceLocator->get(CacheManager::class);
        if ($cache->hasDirectoryCreationError()) {
            return $this->redirect()->toRoute('install-fixcache');
        }

        // First find out which version we are upgrading:
        if (
            !isset($this->cookie->sourceDir)
            || !is_dir($this->cookie->sourceDir)
        ) {
            return $this->forwardTo('Upgrade', 'GetSourceDir');
        }

        // Next figure out which version(s) are involved:
        if (
            !isset($this->cookie->oldVersion)
            || !isset($this->cookie->newVersion)
        ) {
            return $this->forwardTo('Upgrade', 'EstablishVersions');
        }

        // Check for critical upgrades
        $criticalFixForward = $this->performCriticalChecks() ?? null;
        if ($criticalFixForward !== null) {
            return $this->forwardTo('Upgrade', $criticalFixForward);
        }

        // Now make sure we have a configuration file ready:
        if (!isset($this->cookie->configOkay) || !$this->cookie->configOkay) {
            return $this->redirect()->toRoute('upgrade-fixconfig');
        }

        // Now make sure the database is up to date:
        if (!isset($this->cookie->databaseOkay) || !$this->cookie->databaseOkay) {
            return $this->redirect()->toRoute('upgrade-fixdatabase');
        }

        // Check for missing metadata in the resource table; note that we do a
        // redirect rather than a forward here so that a submit button clicked
        // in the database action doesn't cause the metadata action to also submit!
        if (!isset($this->cookie->metadataOkay) || !$this->cookie->metadataOkay) {
            return $this->redirect()->toRoute('upgrade-fixmetadata');
        }

        // We're finally done -- display any warnings that we collected during
        // the process.
        $allWarnings = array_merge(
            $this->cookie->warnings ?? [],
            (array)$this->session->warnings
        );
        foreach ($allWarnings as $warning) {
            $this->flashMessenger()->addMessage($warning, 'info');
        }

        return $this->createViewModel(
            [
                'configDir'
                    => dirname($this->getForcedLocalConfigPath('config.ini')),
                'importDir' => LOCAL_OVERRIDE_DIR . '/import',
                'oldVersion' => $this->cookie->oldVersion,
            ]
        );
    }

    /**
     * Start over with the upgrade process in case of an error.
     *
     * @return mixed
     */
    public function resetAction()
    {
        foreach (array_keys($this->cookie->getAllValues()) as $k) {
            unset($this->cookie->$k);
        }
        $storage = $this->session->getManager()->getStorage();
        $storage[$this->session->getName()]
            = new ArrayObject([], ArrayObject::ARRAY_AS_PROPS);
        return $this->forwardTo('Upgrade', 'Home');
    }

    /**
     * Generate base62 encoding to migrate old shortlinks
     *
     * @throws Exception
     *
     * @return void
     */
    protected function fixshortlinks()
    {
        $shortlinksTable = $this->getTable('shortlinks');
        $base62 = new Base62();

        try {
            $results = $shortlinksTable->select(['hash' => null]);

            foreach ($results as $result) {
                $id = $result['id'];
                $shortlinksTable->update(
                    ['hash' => $base62->encode($id)],
                    ['id' => $id]
                );
            }

            if (count($results) > 0) {
                $this->session->warnings->append(
                    'Added hash value(s) to ' . count($results) . ' short links.'
                );
            }
        } catch (Exception $e) {
            $this->session->warnings->append(
                'Could not fix hashes in table shortlinks - maybe column ' .
                'hash is missing? Exception thrown with ' .
                'message: ' . $e->getMessage()
            );
        }
    }

    /**
     * Check for insecure database settings
     *
     * @return string|null
     */
    protected function criticalCheckForInsecureDatabase()
    {
        if (!empty($this->cookie->ignoreInsecureDb)) {
            return null;
        }
        return $this->hasSecureDatabase() ? null : 'CriticalFixInsecureDatabase';
    }

    /**
     * Check for deprecated and insecure use of blowfish encryption
     *
     * @return string|null
     */
    protected function criticalCheckForBlowfishEncryption()
    {
        $config = $this->getConfig();
        $encryptionEnabled = $config->Authentication->encrypt_ils_password ?? false;
        $algo = $config->Authentication->ils_encryption_algo ?? 'blowfish';
        return ($encryptionEnabled && $algo === 'blowfish')
            ? 'CriticalFixBlowfish' : null;
    }

    /**
     * Lead users through the steps required to fix an insecure database
     *
     * @return mixed
     */
    public function criticalFixInsecureDatabaseAction()
    {
        if ($this->params()->fromQuery('ignore')) {
            $this->cookie->ignoreInsecureDb = 1;
            return $this->redirect()->toRoute('upgrade-home');
        }
        return $this->createViewModel();
    }

    /**
     * Lead users through the steps required to replace blowfish quickly and easily
     *
     * @return mixed
     */
    public function criticalFixBlowfishAction()
    {
        // Test that blowfish is still working
        $blowfishIsWorking = true;
        try {
            $newcipher = new BlockCipher(new Openssl(['algorithm' => 'blowfish']));
            $newcipher->setKey('akeyforatest');
            $newcipher->encrypt('youfoundtheeasteregg!');
        } catch (Exception $e) {
            $blowfishIsWorking = false;
        }

        // Get new settings
        [$newAlgorithm, $exampleKey] = $this->getSecureAlgorithmAndKey();
        return $this->createViewModel(
            compact('newAlgorithm', 'exampleKey', 'blowfishIsWorking')
        );
    }
}<|MERGE_RESOLUTION|>--- conflicted
+++ resolved
@@ -788,18 +788,13 @@
                     $resourceService->persistEntity($problem);
                 } catch (RecordMissingException $e) {
                     $this->session->warnings->append(
-<<<<<<< HEAD
-                        "Unable to load metadata for record "
+                        'Unable to load metadata for record '
                         . "{$source}:{$recordId}"
                     );
                 } catch (\Exception $e) {
                     $this->session->warnings->append(
-                        "Problem saving metadata updates for record "
+                        'Problem saving metadata updates for record '
                         . "{$source}:{$recordId}"
-=======
-                        'Unable to load metadata for record '
-                        . "{$problem->source}:{$problem->record_id}"
->>>>>>> 4276f8db
                     );
                 }
             }
