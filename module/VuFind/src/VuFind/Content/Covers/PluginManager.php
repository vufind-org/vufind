--- conflicted
+++ resolved
@@ -80,12 +80,7 @@
         Buchhandel::class => BuchhandelFactory::class,
         ContentCafe::class => ContentCafeFactory::class,
         Deprecated::class => InvokableFactory::class,
-<<<<<<< HEAD
         Google::class => GoogleFactory::class,
-=======
-        Google::class => InvokableFactory::class,
-        Koha::class => KohaFactory::class,
->>>>>>> 83d2517a
         LibraryThing::class => InvokableFactory::class,
         LocalFile::class => InvokableFactory::class,
         ObalkyKnih::class => ObalkyKnihContentFactory::class,
