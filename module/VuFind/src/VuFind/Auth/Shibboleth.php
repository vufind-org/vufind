--- conflicted
+++ resolved
@@ -199,11 +199,7 @@
 
         // If we made it this far, we should log in the user!
         $userService = $this->getUserService();
-<<<<<<< HEAD
         $user = $this->getOrCreateUserByUsername($username);
-=======
-        $user = $this->getUserTable()->getByUsername($username);
->>>>>>> d5237df0
 
         // Variable to hold catalog password (handled separately from other
         // attributes since we need to use saveCredentials method to store it):
@@ -246,11 +242,7 @@
         $this->storeShibbolethSession($request);
 
         // Save and return the user object:
-<<<<<<< HEAD
-        $this->getUserService()->persistEntity($user);
-=======
         $userService->persistEntity($user);
->>>>>>> d5237df0
         return $user;
     }
 
