<?php

/**
 * Simulated single sign-on authentication module (for testing purposes only).
 *
 * PHP version 8
 *
 * Copyright (C) Villanova University 2023.
 *
 * This program is free software; you can redistribute it and/or modify
 * it under the terms of the GNU General Public License version 2,
 * as published by the Free Software Foundation.
 *
 * This program is distributed in the hope that it will be useful,
 * but WITHOUT ANY WARRANTY; without even the implied warranty of
 * MERCHANTABILITY or FITNESS FOR A PARTICULAR PURPOSE.  See the
 * GNU General Public License for more details.
 *
 * You should have received a copy of the GNU General Public License
 * along with this program; if not, write to the Free Software
 * Foundation, Inc., 51 Franklin Street, Fifth Floor, Boston, MA  02110-1301  USA
 *
 * @category VuFind
 * @package  Authentication
 * @author   Demian Katz <demian.katz@villanova.edu>
 * @license  http://opensource.org/licenses/gpl-2.0.php GNU General Public License
 * @link     https://vufind.org Main Page
 */

namespace VuFind\Auth;

use Laminas\Http\PhpEnvironment\Request;
use VuFind\Db\Entity\UserEntityInterface;
use VuFind\Exception\Auth as AuthException;

use function is_array;

/**
 * Simulated single sign-on authentication module (for testing purposes only).
 *
 * @category VuFind
 * @package  Authentication
 * @author   Demian Katz <demian.katz@villanova.edu>
 * @license  http://opensource.org/licenses/gpl-2.0.php GNU General Public License
 * @link     https://vufind.org Main Page
 */
class SimulatedSSO extends AbstractBase
{
    /**
     * Session initiator URL callback
     *
     * @var callable
     */
    protected $getSessionInitiatorCallback;

    /**
     * Configuration settings
     *
     * @var array
     */
    protected $simulatedSSOConfig;

    /**
     * Default user attributes, if not overridden by configuration.
     *
     * @var array
     */
    protected $defaultAttributes = [
        'firstname' => 'Test',
        'lastname' => 'User',
        'email' => 'fake@example.com',
    ];

    /**
     * Constructor
     *
     * @param callable         $url              Session initiator URL callback
     * @param array            $config           Configuration settings
     * @param ILSAuthenticator $ilsAuthenticator ILS authenticator
     */
    public function __construct($url, array $config, protected ILSAuthenticator $ilsAuthenticator)
    {
        $this->getSessionInitiatorCallback = $url;
        $this->simulatedSSOConfig = $config;
    }

    /**
     * Attempt to authenticate the current user. Throws exception if login fails.
     *
     * @param Request $request Request object containing account credentials.
     *
     * @throws AuthException
     * @return UserEntityInterface Object representing logged-in user.
     */
    public function authenticate($request)
    {
        // If we made it this far, we should log in the user!
        $username = $this->simulatedSSOConfig['General']['username'] ?? 'fakeuser1';
        if (!$username) {
            throw new AuthException('Simulated failure');
        }
        $userService = $this->getUserService();
<<<<<<< HEAD
        $user = $this->getOrCreateUserByUsername($username);
=======
        $user = $this->getUserTable()->getByUsername($username);
>>>>>>> d5237df0

        // Get attribute configuration -- use defaults if no value is set, and use an
        // empty array if something invalid was provided.
        $attribs = $this->simulatedSSOConfig['General']['attributes']
            ?? $this->defaultAttributes;
        if (!is_array($attribs)) {
            $attribs = [];
        }

        $catPassword = null;
        foreach ($attribs as $attribute => $value) {
            if ($attribute == 'email') {
                $userService->updateUserEmail($user, $value);
            } elseif ($attribute != 'cat_password') {
                $user->$attribute = $value ?? '';
            } else {
                $catPassword = $value;
            }
        }
        if (!empty($user->cat_username)) {
            $user->saveCredentials(
                $user->cat_username,
                empty($catPassword) ? $this->ilsAuthenticator->getCatPasswordForUser($user) : $catPassword
            );
        }

        // Save and return the user object:
<<<<<<< HEAD
        $this->getUserService()->persistEntity($user);
=======
        $userService->persistEntity($user);
>>>>>>> d5237df0
        return $user;
    }

    /**
     * Get the URL to establish a session (needed when the internal VuFind login
     * form is inadequate). Returns false when no session initiator is needed.
     *
     * @param string $target Full URL where external authentication method should
     * send user after login (some drivers may override this).
     *
     * @return bool|string
     */
    public function getSessionInitiator($target)
    {
        $target .= (str_contains($target, '?') ? '&' : '?') . 'auth_method=SimulatedSSO';
        return ($this->getSessionInitiatorCallback)($target);
    }
}<|MERGE_RESOLUTION|>--- conflicted
+++ resolved
@@ -100,11 +100,7 @@
             throw new AuthException('Simulated failure');
         }
         $userService = $this->getUserService();
-<<<<<<< HEAD
         $user = $this->getOrCreateUserByUsername($username);
-=======
-        $user = $this->getUserTable()->getByUsername($username);
->>>>>>> d5237df0
 
         // Get attribute configuration -- use defaults if no value is set, and use an
         // empty array if something invalid was provided.
@@ -132,11 +128,7 @@
         }
 
         // Save and return the user object:
-<<<<<<< HEAD
-        $this->getUserService()->persistEntity($user);
-=======
         $userService->persistEntity($user);
->>>>>>> d5237df0
         return $user;
     }
 
