--- conflicted
+++ resolved
@@ -257,10 +257,6 @@
         return $this->proxyAuthMethod('supportsPasswordRecovery', func_get_args());
     }
 
-<<<<<<< HEAD
-
-=======
->>>>>>> 23946c27
     /**
      * Password policy for a new password (e.g. minLength, maxLength)
      *
