<?php

/**
 * Wrapper class for handling logged-in user in session.
 *
 * PHP version 8
 *
 * Copyright (C) Villanova University 2007.
 *
 * This program is free software; you can redistribute it and/or modify
 * it under the terms of the GNU General Public License version 2,
 * as published by the Free Software Foundation.
 *
 * This program is distributed in the hope that it will be useful,
 * but WITHOUT ANY WARRANTY; without even the implied warranty of
 * MERCHANTABILITY or FITNESS FOR A PARTICULAR PURPOSE.  See the
 * GNU General Public License for more details.
 *
 * You should have received a copy of the GNU General Public License
 * along with this program; if not, write to the Free Software
 * Foundation, Inc., 51 Franklin Street, Fifth Floor, Boston, MA  02110-1301  USA
 *
 * @category VuFind
 * @package  Authentication
 * @author   Demian Katz <demian.katz@villanova.edu>
 * @license  http://opensource.org/licenses/gpl-2.0.php GNU General Public License
 * @link     https://vufind.org Main Page
 */

namespace VuFind\Auth;

use Laminas\Config\Config;
use Laminas\Session\SessionManager;
use LmcRbacMvc\Identity\IdentityInterface;
use VuFind\Cookie\CookieManager;
use VuFind\Db\Entity\UserEntityInterface;
use VuFind\Db\Row\User as UserRow;
use VuFind\Db\Service\UserServiceInterface;
use VuFind\Exception\Auth as AuthException;
use VuFind\ILS\Connection;
use VuFind\Validator\CsrfInterface;

use function in_array;
use function is_callable;

/**
 * Wrapper class for handling logged-in user in session.
 *
 * @category VuFind
 * @package  Authentication
 * @author   Demian Katz <demian.katz@villanova.edu>
 * @license  http://opensource.org/licenses/gpl-2.0.php GNU General Public License
 * @link     https://vufind.org Main Page
 */
class Manager implements
    \LmcRbacMvc\Identity\IdentityProviderInterface,
    \Laminas\Log\LoggerAwareInterface
{
    use \VuFind\Log\LoggerAwareTrait;

    /**
     * Authentication modules
     *
     * @var \VuFind\Auth\AbstractBase[]
     */
    protected $auth = [];

    /**
     * Currently selected authentication module
     *
     * @var string
     */
    protected $activeAuth;

    /**
     * List of values allowed to be set into $activeAuth
     *
     * @var array
     */
    protected $legalAuthOptions;

    /**
     * Cache for current logged in user object
     *
     * @var ?UserEntityInterface
     */
    protected $currentUser = null;

    /**
     * Cache for hideLogin setting
     *
     * @var ?bool
     */
    protected $hideLogin = null;

    /**
     * Constructor
     *
<<<<<<< HEAD
     * @param Config                                               $config            VuFind configuration
     * @param UserServiceInterface&UserSessionPersistenceInterface $userService       User database service
     * @param SessionManager                                       $sessionManager    Session manager
     * @param PluginManager                                        $pluginManager     Authentication plugin manager
     * @param CookieManager                                        $cookieManager     Cookie manager
     * @param CsrfInterface                                        $csrf              CSRF validator
     * @param LoginTokenManager                                    $loginTokenManager Login Token manager
     * @param Connection                                           $ils               ILS connection
     */
    public function __construct(
        protected Config $config,
        protected UserServiceInterface&UserSessionPersistenceInterface $userService,
=======
     * @param Config                          $config            VuFind configuration
     * @param UserServiceInterface            $userService       User database service
     * @param UserSessionPersistenceInterface $userSession       User session persistence service
     * @param SessionManager                  $sessionManager    Session manager
     * @param PluginManager                   $pluginManager     Authentication plugin manager
     * @param CookieManager                   $cookieManager     Cookie manager
     * @param CsrfInterface                   $csrf              CSRF validator
     * @param LoginTokenManager               $loginTokenManager Login Token manager
     * @param Connection                      $ils               ILS connection
     */
    public function __construct(
        protected Config $config,
        protected UserServiceInterface $userService,
        protected UserSessionPersistenceInterface $userSession,
>>>>>>> 1c72a680
        protected SessionManager $sessionManager,
        protected PluginManager $pluginManager,
        protected CookieManager $cookieManager,
        protected CsrfInterface $csrf,
        protected LoginTokenManager $loginTokenManager,
        protected Connection $ils
    ) {
        // Initialize active authentication setting (defaulting to Database
        // if no setting passed in):
        $method = $config->Authentication->method ?? 'Database';
        $this->legalAuthOptions = [$method];   // mark it as legal
        $this->setAuthMethod($method);         // load it
    }

    /**
     * Get the authentication handler.
     *
     * @param string $name Auth module to load (null for currently active one)
     *
     * @return AbstractBase
     */
    protected function getAuth($name = null)
    {
        $name = empty($name) ? $this->activeAuth : $name;
        if (!isset($this->auth[$name])) {
            $this->auth[$name] = $this->makeAuth($name);
        }
        return $this->auth[$name];
    }

    /**
     * Helper
     *
     * @param string $method auth method to instantiate
     *
     * @return AbstractBase
     */
    protected function makeAuth($method)
    {
        $legalAuthList = array_map('strtolower', $this->legalAuthOptions);
        // If an illegal option was passed in, don't allow the object to load:
        if (!in_array(strtolower($method), $legalAuthList)) {
            throw new \Exception("Illegal authentication method: $method");
        }
        $auth = $this->pluginManager->get($method);
        $auth->setConfig($this->config);
        return $auth;
    }

    /**
     * Does the current configuration support account creation?
     *
     * @param string $authMethod optional; check this auth method rather than
     *  the one in config file
     *
     * @return bool
     */
    public function supportsCreation($authMethod = null)
    {
        return $this->getAuth($authMethod)->supportsCreation();
    }

    /**
     * Does the current configuration support password recovery?
     *
     * @param string $authMethod optional; check this auth method rather than
     *  the one in config file
     *
     * @return bool
     */
    public function supportsRecovery($authMethod = null)
    {
        return ($this->config->Authentication->recover_password ?? false)
            && $this->getAuth($authMethod)->supportsPasswordRecovery();
    }

    /**
     * Is email changing currently allowed?
     *
     * @param string $authMethod optional; check this auth method rather than
     * the one in config file
     *
     * @return bool
     */
    public function supportsEmailChange($authMethod = null)
    {
        return $this->config->Authentication->change_email ?? false;
    }

    /**
     * Is new passwords currently allowed?
     *
     * @param string $authMethod optional; check this auth method rather than
     * the one in config file
     *
     * @return bool
     */
    public function supportsPasswordChange($authMethod = null)
    {
        return ($this->config->Authentication->change_password ?? false)
            && $this->getAuth($authMethod)->supportsPasswordChange();
    }

    /**
     * Is connecting library card allowed and supported?
     *
     * @param string $authMethod optional; check this auth method rather than
     * the one in config file
     *
     * @return bool
     */
    public function supportsConnectingLibraryCard($authMethod = null)
    {
        return ($this->config->Catalog->auth_based_library_cards ?? false)
            && $this->getAuth($authMethod)->supportsConnectingLibraryCard();
    }

    /**
     * Is persistent login supported by the authentication method?
     *
     * @param string $method Authentication method (overrides currently selected method)
     *
     * @return bool
     */
    public function supportsPersistentLogin(?string $method = null): bool
    {
        if (!empty($this->config->Authentication->persistent_login)) {
            return in_array(
                strtolower($method ?? $this->getSelectedAuthMethod()),
                explode(',', strtolower($this->config->Authentication->persistent_login))
            );
        }
        return false;
    }

    /**
     * Get persistent login lifetime in days
     *
     * @return int
     */
    public function getPersistentLoginLifetime()
    {
        return $this->config->Authentication->persistent_login_lifetime ?? 14;
    }

    /**
     * Username policy for a new account (e.g. minLength, maxLength)
     *
     * @param string $authMethod optional; check this auth method rather than
     * the one in config file
     *
     * @return array
     */
    public function getUsernamePolicy($authMethod = null)
    {
        return $this->processPolicyConfig(
            $this->getAuth($authMethod)->getUsernamePolicy()
        );
    }

    /**
     * Password policy for a new password (e.g. minLength, maxLength)
     *
     * @param string $authMethod optional; check this auth method rather than
     * the one in config file
     *
     * @return array
     */
    public function getPasswordPolicy($authMethod = null)
    {
        return $this->processPolicyConfig(
            $this->getAuth($authMethod)->getPasswordPolicy()
        );
    }

    /**
     * Get the URL to establish a session (needed when the internal VuFind login
     * form is inadequate). Returns false when no session initiator is needed.
     *
     * @param string $target Full URL where external authentication method should
     * send user after login (some drivers may override this).
     *
     * @return bool|string
     */
    public function getSessionInitiator($target)
    {
        try {
            return $this->getAuth()->getSessionInitiator($target);
        } catch (InvalidArgumentException $e) {
            // If the authentication is in an illegal state but there is an
            // active user session, we should clear everything out so the user
            // can try again. This is useful, for example, if a user is logged
            // in at the same time that an administrator changes the [ChoiceAuth]
            // settings in config.ini. However, if the user is not logged in,
            // they are probably attempting something nasty and should be given
            // an error message.
            if (!$this->getIdentity()) {
                throw $e;
            }
            $this->logout('');
            return $this->getAuth()->getSessionInitiator($target);
        }
    }

    /**
     * In VuFind, views are tied to the name of the active authentication class.
     * This method returns that name so that an appropriate template can be
     * selected. It supports authentication methods that proxy other authentication
     * methods (see ChoiceAuth for an example).
     *
     * @return string
     */
    public function getAuthClassForTemplateRendering()
    {
        $auth = $this->getAuth();
        if (is_callable([$auth, 'getSelectedAuthOption'])) {
            $selected = $auth->getSelectedAuthOption();
            if ($selected) {
                $auth = $this->getAuth($selected);
            }
        }
        return $auth::class;
    }

    /**
     * Return an array of all of the authentication options supported by the
     * current auth class. In most cases (except for ChoiceAuth), this will
     * just contain a single value.
     *
     * @return array
     */
    public function getSelectableAuthOptions()
    {
        $auth = $this->getAuth();
        if (is_callable([$auth, 'getSelectableAuthOptions'])) {
            if ($methods = $auth->getSelectableAuthOptions()) {
                return $methods;
            }
        }
        return [$this->getAuthMethod()];
    }

    /**
     * Does the current auth class allow for authentication from more than
     * one target? (e.g. MultiILS)
     * If so return an array that lists the targets.
     *
     * @return array
     */
    public function getLoginTargets()
    {
        $auth = $this->getAuth();
        return is_callable([$auth, 'getLoginTargets'])
            ? $auth->getLoginTargets() : [];
    }

    /**
     * Does the current auth class allow for authentication from more than
     * one target? (e.g. MultiILS)
     * If so return the default target.
     *
     * @return string
     */
    public function getDefaultLoginTarget()
    {
        $auth = $this->getAuth();
        return is_callable([$auth, 'getDefaultLoginTarget'])
            ? $auth->getDefaultLoginTarget() : null;
    }

    /**
     * Get the name of the current authentication method.
     *
     * @return string
     */
    public function getAuthMethod()
    {
        return $this->activeAuth;
    }

    /**
     * Get the name of the currently selected authentication method (if applicable)
     * or the active authentication method.
     *
     * @return string
     */
    public function getSelectedAuthMethod()
    {
        $auth = $this->getAuth();
        return is_callable([$auth, 'getSelectedAuthOption'])
            ? $auth->getSelectedAuthOption()
            : $this->getAuthMethod();
    }

    /**
     * Is login currently allowed?
     *
     * @return bool
     */
    public function loginEnabled()
    {
        if (null === $this->hideLogin) {
            // Assume login is enabled unless explicitly turned off:
            $this->hideLogin = ($this->config->Authentication->hideLogin ?? false);

            if (!$this->hideLogin) {
                try {
                    // Check if the catalog wants to hide the login link, and override
                    // the configuration if necessary.
                    if ($this->ils->loginIsHidden()) {
                        $this->hideLogin = true;
                    }
                } catch (\Exception $e) {
                    // Ignore exceptions; if the catalog is broken, throwing an exception
                    // here may interfere with UI rendering. If we ignore it now, it will
                    // still get handled appropriately later in processing.
                    $this->logError('Could not check loginIsHidden:' . (string)$e);
                }
            }
        }
        return !$this->hideLogin;
    }

    /**
     * Is login currently allowed?
     *
     * @return bool
     */
    public function ajaxEnabled()
    {
        // Assume ajax is enabled unless explicitly turned off:
        return $this->config->Authentication->enableAjax ?? true;
    }

    /**
     * Is login currently allowed?
     *
     * @return bool
     */
    public function dropdownEnabled()
    {
        // Assume dropdown is disabled unless explicitly turned on:
        return $this->config->Authentication->enableDropdown ?? false;
    }

    /**
     * Log out the current user.
     *
     * @param string $url     URL to redirect user to after logging out.
     * @param bool   $destroy Should we destroy the session (true) or just reset it
     * (false); destroy is for log out, reset is for expiration.
     *
     * @return string     Redirect URL (usually same as $url, but modified in
     * some authentication modules).
     */
    public function logout($url, $destroy = true)
    {
        // Perform authentication-specific cleanup and modify redirect URL if
        // necessary.
        $url = $this->getAuth()->logout($url);

        // Reset authentication state
        $this->getAuth()->resetState();

        // Clear out the cached user object and session entry.
        $this->currentUser = null;
<<<<<<< HEAD
        $this->userService->clearUserFromSession();
=======
        $this->userSession->clearUserFromSession();
>>>>>>> 1c72a680
        $this->cookieManager->set('loggedOut', 1);
        $this->loginTokenManager->deleteActiveToken();

        // Destroy the session for good measure, if requested.
        if ($destroy) {
            $this->sessionManager->destroy();
        } else {
            // If we don't want to destroy the session, we still need to empty it.
            // There should be a way to do this through Laminas\Session, but there
            // apparently isn't (TODO -- do this better):
            $_SESSION = [];
        }

        return $url;
    }

    /**
     * Checks whether the user has recently logged out.
     *
     * @return bool
     */
    public function userHasLoggedOut()
    {
        return (bool)$this->cookieManager->get('loggedOut');
    }

    /**
     * Checks whether the user is logged in.
     *
     * @return UserEntityInterface|false Object if user is logged in, false otherwise.
     *
     * @deprecated Use getIdentity() or getUserObject() instead.
     */
    public function isLoggedIn()
    {
        return $this->getUserObject() ?? false;
    }

    /**
     * Checks whether the user is logged in.
     *
     * @return ?UserEntityInterface Object if user is logged in, null otherwise.
     */
    public function getUserObject(): ?UserEntityInterface
    {
        // If user object is not in cache, but user ID is in session,
        // load the object from the database:
        if (!$this->currentUser) {
<<<<<<< HEAD
            if ($this->userService->hasUserSessionData()) {
                $this->currentUser = $this->userService->getUserFromSession();
=======
            if ($this->userSession->hasUserSessionData()) {
                $this->currentUser = $this->userSession->getUserFromSession();
>>>>>>> 1c72a680
                // End the session if the logged-in user cannot be found:
                if (null === $this->currentUser) {
                    $this->logout('');
                }
            } elseif ($user = $this->loginTokenManager->tokenLogin($this->sessionManager->getId())) {
                if ($this->getAuth() instanceof ChoiceAuth) {
                    $this->getAuth()->setStrategy($user->getAuthMethod());
                }
                if ($this->supportsPersistentLogin()) {
                    $this->updateUser($user, null);
                    $this->updateSession($user);
                } else {
                    $this->currentUser = null;
                }
            } else {
                // not logged in
                $this->currentUser = null;
            }
        }
        return $this->currentUser;
    }

    /**
     * Retrieve CSRF token
     *
     * If no CSRF token currently exists, or should be regenerated, generates one.
     *
     * @param bool $regenerate Should we regenerate token? (default false)
     * @param int  $maxTokens  The maximum number of tokens to store in the
     * session.
     *
     * @return string
     */
    public function getCsrfHash($regenerate = false, $maxTokens = 5)
    {
        // Reset token store if we've overflowed the limit:
        $this->csrf->trimTokenList($maxTokens);
        return $this->csrf->getHash($regenerate);
    }

    /**
     * Get the logged-in user's identity (null if not logged in)
     *
     * @return ?IdentityInterface
     */
    public function getIdentity()
    {
        return $this->getUserObject();
    }

    /**
     * Resets the session if the logged in user's credentials have expired.
     *
     * @return bool True if session has expired.
     */
    public function checkForExpiredCredentials()
    {
        if ($this->getIdentity() && $this->getAuth()->isExpired()) {
            $this->logout(null, false);
            return true;
        }
        return false;
    }

    /**
     * Are we in privacy mode?
     *
     * @return bool
     */
    public function inPrivacyMode()
    {
        return $this->config->Authentication->privacy ?? false;
    }

    /**
     * Updates the user information in the session.
     *
     * @param UserRow $user User object to store in the session
     *
     * @return void
     */
    public function updateSession($user)
    {
        $this->currentUser = $user;
        if ($this->inPrivacyMode()) {
<<<<<<< HEAD
            $this->userService->addUserDataToSession($user);
        } else {
            $this->userService->addUserIdToSession($user->getId());
=======
            $this->userSession->addUserDataToSession($user);
        } else {
            $this->userSession->addUserIdToSession($user->getId());
>>>>>>> 1c72a680
        }
        $this->cookieManager->clear('loggedOut');
    }

    /**
     * Create a new user account from the request.
     *
     * @param \Laminas\Http\PhpEnvironment\Request $request Request object containing
     * new account details.
     *
     * @throws AuthException
     * @return UserEntityInterface New user entity.
     */
    public function create($request)
    {
        $user = $this->getAuth()->create($request);
        $this->updateUser($user, $this->getSelectedAuthMethod());
        $this->updateSession($user);
        return $user;
    }

    /**
     * Update a user's password from the request.
     *
     * @param \Laminas\Http\PhpEnvironment\Request $request Request object containing
     * password change details.
     *
     * @throws AuthException
     * @return UserEntityInterface Updated user entity.
     */
    public function updatePassword($request)
    {
        $user = $this->getAuth()->updatePassword($request);
        $this->updateSession($user);
        return $user;
    }

    /**
     * Update a user's email from the request.
     *
     * @param UserRow $user  Object representing user being updated.
     * @param string  $email New email address to set (must be pre-validated!).
     *
     * @throws AuthException
     * @return void
     *
     * @SuppressWarnings(PHPMD.UnusedFormalParameter)
     */
    public function updateEmail(UserRow $user, $email)
    {
        // Depending on verification setting, either do a direct update or else
        // put the new address into a pending state.
        if ($this->config->Authentication->verify_email ?? false) {
            // If new email address is the current address, just reset any pending
            // email address:
            $user->setPendingEmail($email === $user->getEmail() ? '' : $email);
        } else {
            $user->updateEmail($email, true);
            $user->setPendingEmail('');
        }
        $this->userService->persistEntity($user);
        $this->updateSession($user);
    }

    /**
     * Try to log in the user using current query parameters; return User object
     * on success, throws exception on failure.
     *
     * @param \Laminas\Http\PhpEnvironment\Request $request Request object containing
     * account credentials.
     *
     * @throws AuthException
     * @throws \VuFind\Exception\PasswordSecurity
     * @throws \VuFind\Exception\AuthInProgress
     * @return UserEntityInterface Object representing logged-in user.
     */
    public function login($request)
    {
        // Wrap everything in try-catch so that we can reset the state on failure:
        try {
            // Allow the auth module to inspect the request (used by ChoiceAuth,
            // for example):
            $this->getAuth()->preLoginCheck($request);

            // Get the main auth method before switching to any delegate:
            $mainAuthMethod = $this->getSelectedAuthMethod();

            // Check if the current auth method wants to delegate the request to another
            // method:
            if ($delegate = $this->getAuth()->getDelegateAuthMethod($request)) {
                $this->setAuthMethod($delegate, true);
            }

            // Validate CSRF for form-based authentication methods:
            if (
                !$this->getAuth()->getSessionInitiator('')
                && $this->getAuth()->needsCsrfCheck($request)
            ) {
                if (!$this->csrf->isValid($request->getPost()->get('csrf'))) {
                    $this->getAuth()->resetState();
                    $this->logWarning('Invalid CSRF token passed to login');
                    throw new AuthException('authentication_error_technical');
                } else {
                    // After successful token verification, clear list to shrink session:
                    $this->csrf->trimTokenList(0);
                }
            }

            // Perform authentication:
            try {
                $user = $this->getAuth()->authenticate($request);
            } catch (AuthException $e) {
                // Pass authentication exceptions through unmodified
                throw $e;
            } catch (\VuFind\Exception\PasswordSecurity $e) {
                // Pass password security exceptions through unmodified
                throw $e;
            } catch (\Exception $e) {
                // Catch other exceptions, log verbosely, and treat them as technical
                // difficulties
                $this->logError((string)$e);
                throw new AuthException('authentication_error_technical', 0, $e);
            }

            // Update user object
            $this->updateUser($user, $mainAuthMethod);

            if ($request->getPost()->get('remember_me') && $this->supportsPersistentLogin($mainAuthMethod)) {
                try {
                    $this->loginTokenManager->createToken($user, $this->sessionManager->getId());
                } catch (\Exception $e) {
                    $this->logError((string)$e);
                    throw new AuthException('authentication_error_technical', 0, $e);
                }
            }
            // Store the user in the session and send it back to the caller:
            $this->updateSession($user);
            return $user;
        } catch (\Exception $e) {
            $this->getAuth()->resetState();
            throw $e;
        }
    }

    /**
     * Delete a login token
     *
     * @param string $series Series to identify the token
     * @param int    $userId User identifier
     *
     * @return void
     */
    public function deleteToken(string $series, int $userId)
    {
        $this->loginTokenManager->deleteTokenSeries($series, $userId);
    }

    /**
     * Delete all login tokens for a user
     *
     * @param int $userId User identifier
     *
     * @return void
     */
    public function deleteUserLoginTokens(int $userId)
    {
        $this->loginTokenManager->deleteUserLoginTokens($userId);
    }

    /**
     * Setter
     *
     * @param string $method     The auth class to proxy
     * @param bool   $forceLegal Whether to force the new method legal
     *
     * @return void
     */
    public function setAuthMethod($method, $forceLegal = false)
    {
        // Change the setting:
        $this->activeAuth = $method;

        if ($forceLegal) {
            if (!in_array($method, $this->legalAuthOptions)) {
                $this->legalAuthOptions[] = $method;
            }
        }

        // If this method supports switching to a different method and we haven't
        // already initialized it, add those options to the legal list. If the object
        // is already initialized, that means we've already gone through this step
        // and can save ourselves the trouble.

        // This code also has the side effect of validating $method, since if an
        // invalid value was passed in, the call to getSelectableAuthOptions will
        // throw an exception.
        if (!isset($this->auth[$method])) {
            $this->legalAuthOptions = array_unique(
                array_merge(
                    $this->legalAuthOptions,
                    $this->getSelectableAuthOptions()
                )
            );
        }
    }

    /**
     * Validate the credentials in the provided request, but do not change the state
     * of the current logged-in user. Return true for valid credentials, false
     * otherwise.
     *
     * @param \Laminas\Http\PhpEnvironment\Request $request Request object containing
     * account credentials.
     *
     * @throws AuthException
     * @return bool
     */
    public function validateCredentials($request)
    {
        return $this->getAuth()->validateCredentials($request);
    }

    /**
     * What login method does the ILS use (password, email, vufind)
     *
     * @param string $target Login target (MultiILS only)
     *
     * @return array|false
     */
    public function getILSLoginMethod($target = '')
    {
        $auth = $this->getAuth();
        if (is_callable([$auth, 'getILSLoginMethod'])) {
            return $auth->getILSLoginMethod($target);
        }
        return false;
    }

    /**
     * Connect authenticated user as library card to his account.
     *
     * @param \Laminas\Http\PhpEnvironment\Request $request Request object
     * containing account credentials.
     * @param \VuFind\Db\Row\User                  $user    Connect newly created
     * library card to this user.
     *
     * @return void
     * @throws \Exception
     */
    public function connectLibraryCard($request, $user)
    {
        $auth = $this->getAuth();
        if (!$auth->supportsConnectingLibraryCard()) {
            throw new \Exception('Connecting of library cards is not supported');
        }
        $auth->connectLibraryCard($request, $user);
    }

    /**
     * Update common user attributes on login
     *
     * @param \VuFind\Db\Row\User $user       User object
     * @param ?string             $authMethod Authentication method to user
     *
     * @return void
     */
    protected function updateUser($user, $authMethod)
    {
        if ($authMethod) {
            $user->setAuthMethod(strtolower($authMethod));
        }
        $user->setLastLogin(new \DateTime());
        $this->userService->persistEntity($user);
    }

    /**
     * Is the user allowed to log directly into the ILS?
     *
     * @return bool
     */
    public function allowsUserIlsLogin(): bool
    {
        return $this->config->Catalog->allowUserLogin ?? true;
    }

    /**
     * Process a raw policy configuration
     *
     * @param array $policy Policy configuration
     *
     * @return array
     */
    protected function processPolicyConfig(array $policy): array
    {
        // Convert 'numeric' or 'alphanumeric' pattern to a regular expression:
        switch ($policy['pattern'] ?? '') {
            case 'numeric':
                $policy['pattern'] = '\d+';
                break;
            case 'alphanumeric':
                $policy['pattern'] = '[\da-zA-Z]+';
        }

        // Map settings to attributes for a text input field:
        $inputMap = [
            'minLength' => 'data-minlength',
            'maxLength' => 'maxlength',
            'pattern' => 'pattern',
        ];
        $policy['inputAttrs'] = [];
        foreach ($inputMap as $from => $to) {
            if (isset($policy[$from])) {
                $policy['inputAttrs'][$to] = $policy[$from];
            }
        }
        return $policy;
    }
}<|MERGE_RESOLUTION|>--- conflicted
+++ resolved
@@ -96,20 +96,6 @@
     /**
      * Constructor
      *
-<<<<<<< HEAD
-     * @param Config                                               $config            VuFind configuration
-     * @param UserServiceInterface&UserSessionPersistenceInterface $userService       User database service
-     * @param SessionManager                                       $sessionManager    Session manager
-     * @param PluginManager                                        $pluginManager     Authentication plugin manager
-     * @param CookieManager                                        $cookieManager     Cookie manager
-     * @param CsrfInterface                                        $csrf              CSRF validator
-     * @param LoginTokenManager                                    $loginTokenManager Login Token manager
-     * @param Connection                                           $ils               ILS connection
-     */
-    public function __construct(
-        protected Config $config,
-        protected UserServiceInterface&UserSessionPersistenceInterface $userService,
-=======
      * @param Config                          $config            VuFind configuration
      * @param UserServiceInterface            $userService       User database service
      * @param UserSessionPersistenceInterface $userSession       User session persistence service
@@ -124,7 +110,6 @@
         protected Config $config,
         protected UserServiceInterface $userService,
         protected UserSessionPersistenceInterface $userSession,
->>>>>>> 1c72a680
         protected SessionManager $sessionManager,
         protected PluginManager $pluginManager,
         protected CookieManager $cookieManager,
@@ -491,11 +476,7 @@
 
         // Clear out the cached user object and session entry.
         $this->currentUser = null;
-<<<<<<< HEAD
-        $this->userService->clearUserFromSession();
-=======
         $this->userSession->clearUserFromSession();
->>>>>>> 1c72a680
         $this->cookieManager->set('loggedOut', 1);
         $this->loginTokenManager->deleteActiveToken();
 
@@ -544,13 +525,8 @@
         // If user object is not in cache, but user ID is in session,
         // load the object from the database:
         if (!$this->currentUser) {
-<<<<<<< HEAD
-            if ($this->userService->hasUserSessionData()) {
-                $this->currentUser = $this->userService->getUserFromSession();
-=======
             if ($this->userSession->hasUserSessionData()) {
                 $this->currentUser = $this->userSession->getUserFromSession();
->>>>>>> 1c72a680
                 // End the session if the logged-in user cannot be found:
                 if (null === $this->currentUser) {
                     $this->logout('');
@@ -636,15 +612,9 @@
     {
         $this->currentUser = $user;
         if ($this->inPrivacyMode()) {
-<<<<<<< HEAD
-            $this->userService->addUserDataToSession($user);
-        } else {
-            $this->userService->addUserIdToSession($user->getId());
-=======
             $this->userSession->addUserDataToSession($user);
         } else {
             $this->userSession->addUserIdToSession($user->getId());
->>>>>>> 1c72a680
         }
         $this->cookieManager->clear('loggedOut');
     }
