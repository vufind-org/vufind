--- conflicted
+++ resolved
@@ -91,11 +91,8 @@
             $loginTokenManager,
             $ils
         );
-<<<<<<< HEAD
         $manager->setDbTableManager($container->get(\VuFind\Db\Table\PluginManager::class));
-=======
         $manager->setIlsAuthenticator($container->get(\VuFind\Auth\ILSAuthenticator::class));
->>>>>>> 668ef318
         $manager->checkForExpiredCredentials();
         return $manager;
     }
