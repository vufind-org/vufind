<?php

/**
 * ILS authentication module.
 *
 * PHP version 8
 *
 * Copyright (C) Villanova University 2010.
 *
 * This program is free software; you can redistribute it and/or modify
 * it under the terms of the GNU General Public License version 2,
 * as published by the Free Software Foundation.
 *
 * This program is distributed in the hope that it will be useful,
 * but WITHOUT ANY WARRANTY; without even the implied warranty of
 * MERCHANTABILITY or FITNESS FOR A PARTICULAR PURPOSE.  See the
 * GNU General Public License for more details.
 *
 * You should have received a copy of the GNU General Public License
 * along with this program; if not, write to the Free Software
 * Foundation, Inc., 51 Franklin Street, Fifth Floor, Boston, MA  02110-1301  USA
 *
 * @category VuFind
 * @package  Authentication
 * @author   Franck Borel <franck.borel@gbv.de>
 * @author   Demian Katz <demian.katz@villanova.edu>
 * @license  http://opensource.org/licenses/gpl-2.0.php GNU General Public License
 * @link     https://vufind.org/wiki/development:plugins:authentication_handlers Wiki
 */

namespace VuFind\Auth;

use Laminas\Http\PhpEnvironment\Request;
use VuFind\Db\Entity\UserEntityInterface;
use VuFind\Db\Service\UserServiceInterface;
use VuFind\Exception\Auth as AuthException;
use VuFind\Exception\ILS as ILSException;

use function get_class;

/**
 * ILS authentication module.
 *
 * @category VuFind
 * @package  Authentication
 * @author   Franck Borel <franck.borel@gbv.de>
 * @author   Demian Katz <demian.katz@villanova.edu>
 * @license  http://opensource.org/licenses/gpl-2.0.php GNU General Public License
 * @link     https://vufind.org/wiki/development:plugins:authentication_handlers Wiki
 */
class ILS extends AbstractBase
{
    /**
     * Catalog connection
     *
     * @var \VuFind\ILS\Connection
     */
    protected $catalog = null;

    /**
     * Constructor
     *
     * @param \VuFind\ILS\Connection        $connection         ILS connection to set
     * @param \VuFind\Auth\ILSAuthenticator $authenticator      ILS authenticator
     * @param ?EmailAuthenticator           $emailAuthenticator Email authenticator
     */
    public function __construct(
        \VuFind\ILS\Connection $connection,
        protected \VuFind\Auth\ILSAuthenticator $authenticator,
        protected ?EmailAuthenticator $emailAuthenticator = null
    ) {
        $this->setCatalog($connection);
    }

    /**
     * Get the ILS driver associated with this object (or load the default from
     * the service manager.
     *
     * @return \VuFind\ILS\Connection
     */
    public function getCatalog()
    {
        return $this->catalog;
    }

    /**
     * Set the ILS connection for this object.
     *
     * @param \VuFind\ILS\Connection $connection ILS connection to set
     *
     * @return void
     */
    public function setCatalog(\VuFind\ILS\Connection $connection)
    {
        $this->catalog = $connection;
    }

    /**
     * Attempt to authenticate the current user. Throws exception if login fails.
     *
     * @param Request $request Request object containing account credentials.
     *
     * @throws AuthException
     * @return UserEntityInterface Object representing logged-in user.
     */
    public function authenticate($request)
    {
        $username = trim($request->getPost()->get('username', ''));
        $password = trim($request->getPost()->get('password', ''));
        $loginMethod = $this->getILSLoginMethod();
        $rememberMe = (bool)$request->getPost()->get('remember_me', false);

        return $this->handleLogin($username, $password, $loginMethod, $rememberMe);
    }

    /**
     * Does this authentication method support password changing
     *
     * @return bool
     */
    public function supportsPasswordChange()
    {
        try {
            return false !== $this->getCatalog()->checkFunction(
                'changePassword',
                ['patron' => $this->authenticator->getStoredCatalogCredentials()]
            );
        } catch (ILSException $e) {
            return false;
        }
    }

    /**
     * Password policy for a new password (e.g. minLength, maxLength)
     *
     * @return array
     */
    public function getPasswordPolicy()
    {
        $policy = $this->getCatalog()->getPasswordPolicy($this->getLoggedInPatron());
        if ($policy === false) {
            return parent::getPasswordPolicy();
        }
        if (isset($policy['pattern']) && empty($policy['hint'])) {
            $policy['hint'] = $this->getCannedPolicyHint(
                'password',
                $policy['pattern']
            );
        }
        return $policy;
    }

    /**
     * Update a user's password from the request.
     *
     * @param Request $request Request object containing new account details.
     *
     * @throws AuthException
     * @return UserEntityInterface Updated user entity.
     */
    public function updatePassword($request)
    {
        // Ensure that all expected parameters are populated to avoid notices
        // in the code below.
        $params = [];
        foreach (['oldpwd', 'password', 'password2'] as $param) {
            $params[$param] = $request->getPost()->get($param, '');
        }

        // Connect to catalog:
        if (!($patron = $this->authenticator->storedCatalogLogin())) {
            throw new AuthException('authentication_error_technical');
        }

        // Validate Input
        $this->validatePasswordUpdate($params);

        $result = $this->getCatalog()->changePassword(
            [
                'patron' => $patron,
                'oldPassword' => $params['oldpwd'],
                'newPassword' => $params['password'],
            ]
        );
        if (!$result['success']) {
            throw new AuthException($result['status']);
        }

        // Update the user and send it back to the caller:
        $username = $patron[$this->getUsernameField()];
<<<<<<< HEAD
        $user = $this->getOrCreateUserByUsername($username);
        $user->saveCredentials($patron['cat_username'], $params['password']);
=======
        $user = $this->getUserTable()->getByUsername($username);
        $this->authenticator->saveUserCatalogCredentials($user, $patron['cat_username'], $params['password']);
>>>>>>> 60136885
        return $user;
    }

    /**
     * What login method does the ILS use (password, email, vufind)
     *
     * @param string $target Login target (MultiILS only)
     *
     * @return string
     */
    public function getILSLoginMethod($target = '')
    {
        $config = $this->getCatalog()->checkFunction(
            'patronLogin',
            ['patron' => ['cat_username' => "$target.login"]]
        );
        return $config['loginMethod'] ?? 'password';
    }

    /**
     * Returns any authentication method this request should be delegated to.
     *
     * @param Request $request Request object.
     *
     * @return string|bool
     */
    public function getDelegateAuthMethod(Request $request)
    {
        return (null !== $this->emailAuthenticator
            && $this->emailAuthenticator->isValidLoginRequest($request))
                ? 'Email' : false;
    }

    /**
     * Handle the actual login with the ILS.
     *
     * @param string $username    User name
     * @param string $password    Password
     * @param string $loginMethod Login method
     * @param bool   $rememberMe  Whether to remember the login
     *
     * @throws AuthException
     * @return UserEntityInterface Processed User object.
     */
    protected function handleLogin($username, $password, $loginMethod, $rememberMe)
    {
        if ($username == '' || ('password' === $loginMethod && $password == '')) {
            throw new AuthException('authentication_error_blank');
        }

        // Connect to catalog:
        try {
            $patron = $this->getCatalog()->patronLogin($username, $password);
        } catch (AuthException $e) {
            // Pass Auth exceptions through
            throw $e;
        } catch (\Exception $e) {
            throw new AuthException('authentication_error_technical');
        }

        // Did the patron successfully log in?
        if ('email' === $loginMethod) {
            if (null === $this->emailAuthenticator) {
                throw new \Exception('Email authenticator not set');
            }
            if ($patron) {
                $class = get_class($this);
                if ($p = strrpos($class, '\\')) {
                    $class = substr($class, $p + 1);
                }
                $this->emailAuthenticator->sendAuthenticationLink(
                    $patron['email'],
                    [
                        'userData' => $patron,
                        'rememberMe' => $rememberMe,
                    ],
                    ['auth_method' => $class]
                );
            }
            // Don't reveal the result
            throw new \VuFind\Exception\AuthInProgress('email_login_link_sent');
        }
        if ($patron) {
            return $this->processILSUser($patron);
        }

        // If we got this far, we have a problem:
        throw new AuthException('authentication_error_invalid');
    }

    /**
     * Update the database using details from the ILS, then return the User object.
     *
     * @param array $info User details returned by ILS driver.
     *
     * @throws AuthException
     * @return UserEntityInterface Processed User object.
     */
    protected function processILSUser($info)
    {
        // Figure out which field of the response to use as an identifier; fail
        // if the expected field is missing or empty:
        $usernameField = $this->getUsernameField();
        if (!isset($info[$usernameField]) || empty($info[$usernameField])) {
            throw new AuthException('authentication_error_technical');
        }

        // Check to see if we already have an account for this user:
        $userService = $this->getUserService();
        if (!empty($info['id'])) {
            $user = $userService->getUserByField('cat_id', $info['id']);
            if (empty($user)) {
                $user = $this->getOrCreateUserByUsername($info[$usernameField]);
                $user->setCatId($info['id']);
                $this->getDbService(UserServiceInterface::class)->persistEntity($user);
            }
        } else {
            $user = $this->getOrCreateUserByUsername($info[$usernameField]);
        }

        // No need to store the ILS password in VuFind's main password field:
        $user->password = '';

        // Update user information based on ILS data:
        $fields = ['firstname', 'lastname', 'major', 'college'];
        foreach ($fields as $field) {
            $user->$field = $info[$field] ?? ' ';
        }
        $userService->updateUserEmail($user, $info['email'] ?? '');

        // Update the user in the database, then return it to the caller:
        $this->authenticator->saveUserCatalogCredentials(
            $user,
            $info['cat_username'] ?? ' ',
            $info['cat_password'] ?? ' '
        );

        return $user;
    }

    /**
     * Make sure passwords match and fulfill ILS policy
     *
     * @param array $params request parameters
     *
     * @return void
     */
    protected function validatePasswordUpdate($params)
    {
        // Needs a password
        if (trim($params['password']) == '') {
            throw new AuthException('Password cannot be blank');
        }
        // Passwords don't match
        if ($params['password'] != $params['password2']) {
            throw new AuthException('Passwords do not match');
        }

        $this->validatePasswordAgainstPolicy($params['password']);
    }

    /**
     * Get the Currently Logged-In Patron
     *
     * @throws AuthException
     *
     * @return array|null Patron or null if no credentials exist
     */
    protected function getLoggedInPatron()
    {
        $patron = $this->authenticator->storedCatalogLogin();
        return $patron ? $patron : null;
    }

    /**
     * Gets the configured username field.
     *
     * @return string
     */
    protected function getUsernameField()
    {
        $config = $this->getConfig();
        return $config->Authentication->ILS_username_field ?? 'cat_username';
    }
}<|MERGE_RESOLUTION|>--- conflicted
+++ resolved
@@ -188,13 +188,8 @@
 
         // Update the user and send it back to the caller:
         $username = $patron[$this->getUsernameField()];
-<<<<<<< HEAD
         $user = $this->getOrCreateUserByUsername($username);
-        $user->saveCredentials($patron['cat_username'], $params['password']);
-=======
-        $user = $this->getUserTable()->getByUsername($username);
         $this->authenticator->saveUserCatalogCredentials($user, $patron['cat_username'], $params['password']);
->>>>>>> 60136885
         return $user;
     }
 
