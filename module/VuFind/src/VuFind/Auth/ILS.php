<?php

/**
 * ILS authentication module.
 *
 * PHP version 8
 *
 * Copyright (C) Villanova University 2010.
 *
 * This program is free software; you can redistribute it and/or modify
 * it under the terms of the GNU General Public License version 2,
 * as published by the Free Software Foundation.
 *
 * This program is distributed in the hope that it will be useful,
 * but WITHOUT ANY WARRANTY; without even the implied warranty of
 * MERCHANTABILITY or FITNESS FOR A PARTICULAR PURPOSE.  See the
 * GNU General Public License for more details.
 *
 * You should have received a copy of the GNU General Public License
 * along with this program; if not, write to the Free Software
 * Foundation, Inc., 51 Franklin Street, Fifth Floor, Boston, MA  02110-1301  USA
 *
 * @category VuFind
 * @package  Authentication
 * @author   Franck Borel <franck.borel@gbv.de>
 * @author   Demian Katz <demian.katz@villanova.edu>
 * @license  http://opensource.org/licenses/gpl-2.0.php GNU General Public License
 * @link     https://vufind.org/wiki/development:plugins:authentication_handlers Wiki
 */

namespace VuFind\Auth;

use Laminas\Http\PhpEnvironment\Request;
<<<<<<< HEAD
use VuFind\Db\Entity\UserEntityInterface;
=======
use VuFind\Db\Service\UserServiceInterface;
>>>>>>> 992d5a61
use VuFind\Exception\Auth as AuthException;
use VuFind\Exception\ILS as ILSException;

use function get_class;

/**
 * ILS authentication module.
 *
 * @category VuFind
 * @package  Authentication
 * @author   Franck Borel <franck.borel@gbv.de>
 * @author   Demian Katz <demian.katz@villanova.edu>
 * @license  http://opensource.org/licenses/gpl-2.0.php GNU General Public License
 * @link     https://vufind.org/wiki/development:plugins:authentication_handlers Wiki
 */
class ILS extends AbstractBase
{
    /**
     * ILS Authenticator
     *
     * @var object
     */
    protected $authenticator;

    /**
     * Catalog connection
     *
     * @var \VuFind\ILS\Connection
     */
    protected $catalog = null;

    /**
     * Email Authenticator
     *
     * @var EmailAuthenticator
     */
    protected $emailAuthenticator;

    /**
     * Constructor
     *
     * @param \VuFind\ILS\Connection        $connection    ILS connection to set
     * @param \VuFind\Auth\ILSAuthenticator $authenticator ILS authenticator
     * @param EmailAuthenticator            $emailAuth     Email authenticator
     */
    public function __construct(
        \VuFind\ILS\Connection $connection,
        \VuFind\Auth\ILSAuthenticator $authenticator,
        EmailAuthenticator $emailAuth = null
    ) {
        $this->setCatalog($connection);
        $this->authenticator = $authenticator;
        $this->emailAuthenticator = $emailAuth;
    }

    /**
     * Get the ILS driver associated with this object (or load the default from
     * the service manager.
     *
     * @return \VuFind\ILS\Connection
     */
    public function getCatalog()
    {
        return $this->catalog;
    }

    /**
     * Set the ILS connection for this object.
     *
     * @param \VuFind\ILS\Connection $connection ILS connection to set
     *
     * @return void
     */
    public function setCatalog(\VuFind\ILS\Connection $connection)
    {
        $this->catalog = $connection;
    }

    /**
     * Attempt to authenticate the current user. Throws exception if login fails.
     *
     * @param Request $request Request object containing account credentials.
     *
     * @throws AuthException
     * @return UserEntityInterface Object representing logged-in user.
     */
    public function authenticate($request)
    {
        $username = trim($request->getPost()->get('username', ''));
        $password = trim($request->getPost()->get('password', ''));
        $loginMethod = $this->getILSLoginMethod();
        $rememberMe = (bool)$request->getPost()->get('remember_me', false);

        return $this->handleLogin($username, $password, $loginMethod, $rememberMe);
    }

    /**
     * Does this authentication method support password changing
     *
     * @return bool
     */
    public function supportsPasswordChange()
    {
        try {
            return false !== $this->getCatalog()->checkFunction(
                'changePassword',
                ['patron' => $this->authenticator->getStoredCatalogCredentials()]
            );
        } catch (ILSException $e) {
            return false;
        }
    }

    /**
     * Password policy for a new password (e.g. minLength, maxLength)
     *
     * @return array
     */
    public function getPasswordPolicy()
    {
        $policy = $this->getCatalog()->getPasswordPolicy($this->getLoggedInPatron());
        if ($policy === false) {
            return parent::getPasswordPolicy();
        }
        if (isset($policy['pattern']) && empty($policy['hint'])) {
            $policy['hint'] = $this->getCannedPolicyHint(
                'password',
                $policy['pattern']
            );
        }
        return $policy;
    }

    /**
     * Update a user's password from the request.
     *
     * @param Request $request Request object containing new account details.
     *
     * @throws AuthException
     * @return UserEntityInterface Updated user entity.
     */
    public function updatePassword($request)
    {
        // Ensure that all expected parameters are populated to avoid notices
        // in the code below.
        $params = [];
        foreach (['oldpwd', 'password', 'password2'] as $param) {
            $params[$param] = $request->getPost()->get($param, '');
        }

        // Connect to catalog:
        if (!($patron = $this->authenticator->storedCatalogLogin())) {
            throw new AuthException('authentication_error_technical');
        }

        // Validate Input
        $this->validatePasswordUpdate($params);

        $result = $this->getCatalog()->changePassword(
            [
                'patron' => $patron,
                'oldPassword' => $params['oldpwd'],
                'newPassword' => $params['password'],
            ]
        );
        if (!$result['success']) {
            throw new AuthException($result['status']);
        }

        // Update the user and send it back to the caller:
        $username = $patron[$this->getUsernameField()];
        $user = $this->getOrCreateUserByUsername($username);
        $user->saveCredentials($patron['cat_username'], $params['password']);
        return $user;
    }

    /**
     * What login method does the ILS use (password, email, vufind)
     *
     * @param string $target Login target (MultiILS only)
     *
     * @return string
     */
    public function getILSLoginMethod($target = '')
    {
        $config = $this->getCatalog()->checkFunction(
            'patronLogin',
            ['patron' => ['cat_username' => "$target.login"]]
        );
        return $config['loginMethod'] ?? 'password';
    }

    /**
     * Returns any authentication method this request should be delegated to.
     *
     * @param Request $request Request object.
     *
     * @return string|bool
     */
    public function getDelegateAuthMethod(Request $request)
    {
        return (null !== $this->emailAuthenticator
            && $this->emailAuthenticator->isValidLoginRequest($request))
                ? 'Email' : false;
    }

    /**
     * Handle the actual login with the ILS.
     *
     * @param string $username    User name
     * @param string $password    Password
     * @param string $loginMethod Login method
     * @param bool   $rememberMe  Whether to remember the login
     *
     * @throws AuthException
     * @return UserEntityInterface Processed User object.
     */
    protected function handleLogin($username, $password, $loginMethod, $rememberMe)
    {
        if ($username == '' || ('password' === $loginMethod && $password == '')) {
            throw new AuthException('authentication_error_blank');
        }

        // Connect to catalog:
        try {
            $patron = $this->getCatalog()->patronLogin($username, $password);
        } catch (AuthException $e) {
            // Pass Auth exceptions through
            throw $e;
        } catch (\Exception $e) {
            throw new AuthException('authentication_error_technical');
        }

        // Did the patron successfully log in?
        if ('email' === $loginMethod) {
            if (null === $this->emailAuthenticator) {
                throw new \Exception('Email authenticator not set');
            }
            if ($patron) {
                $class = get_class($this);
                if ($p = strrpos($class, '\\')) {
                    $class = substr($class, $p + 1);
                }
                $this->emailAuthenticator->sendAuthenticationLink(
                    $patron['email'],
                    [
                        'userData' => $patron,
                        'rememberMe' => $rememberMe,
                    ],
                    ['auth_method' => $class]
                );
            }
            // Don't reveal the result
            throw new \VuFind\Exception\AuthInProgress('email_login_link_sent');
        }
        if ($patron) {
            return $this->processILSUser($patron);
        }

        // If we got this far, we have a problem:
        throw new AuthException('authentication_error_invalid');
    }

    /**
     * Update the database using details from the ILS, then return the User object.
     *
     * @param array $info User details returned by ILS driver.
     *
     * @throws AuthException
     * @return UserEntityInterface Processed User object.
     */
    protected function processILSUser($info)
    {
        // Figure out which field of the response to use as an identifier; fail
        // if the expected field is missing or empty:
        $usernameField = $this->getUsernameField();
        if (!isset($info[$usernameField]) || empty($info[$usernameField])) {
            throw new AuthException('authentication_error_technical');
        }

        // Check to see if we already have an account for this user:
        $userService = $this->getUserService();
        if (!empty($info['id'])) {
            $user = $userService->getUserByField('cat_id', $info['id']);
            if (empty($user)) {
<<<<<<< HEAD
                $user = $this->getOrCreateUserByUsername($info[$usernameField]);
                $user->saveCatalogId($info['id']);
=======
                $user = $userTable->getByUsername($info[$usernameField]);
                $user->setCatId($info['id']);
                $this->getDbService(UserServiceInterface::class)->persistEntity($user);
>>>>>>> 992d5a61
            }
        } else {
            $user = $this->getOrCreateUserByUsername($info[$usernameField]);
        }

        // No need to store the ILS password in VuFind's main password field:
        $user->password = '';

        // Update user information based on ILS data:
        $fields = ['firstname', 'lastname', 'major', 'college'];
        foreach ($fields as $field) {
            $user->$field = $info[$field] ?? ' ';
        }
        $userService->updateUserEmail($user, $info['email'] ?? '');

        // Update the user in the database, then return it to the caller:
        $user->saveCredentials(
            $info['cat_username'] ?? ' ',
            $info['cat_password'] ?? ' '
        );

        return $user;
    }

    /**
     * Make sure passwords match and fulfill ILS policy
     *
     * @param array $params request parameters
     *
     * @return void
     */
    protected function validatePasswordUpdate($params)
    {
        // Needs a password
        if (trim($params['password']) == '') {
            throw new AuthException('Password cannot be blank');
        }
        // Passwords don't match
        if ($params['password'] != $params['password2']) {
            throw new AuthException('Passwords do not match');
        }

        $this->validatePasswordAgainstPolicy($params['password']);
    }

    /**
     * Get the Currently Logged-In Patron
     *
     * @throws AuthException
     *
     * @return array|null Patron or null if no credentials exist
     */
    protected function getLoggedInPatron()
    {
        $patron = $this->authenticator->storedCatalogLogin();
        return $patron ? $patron : null;
    }

    /**
     * Gets the configured username field.
     *
     * @return string
     */
    protected function getUsernameField()
    {
        $config = $this->getConfig();
        return $config->Authentication->ILS_username_field ?? 'cat_username';
    }
}<|MERGE_RESOLUTION|>--- conflicted
+++ resolved
@@ -31,11 +31,8 @@
 namespace VuFind\Auth;
 
 use Laminas\Http\PhpEnvironment\Request;
-<<<<<<< HEAD
 use VuFind\Db\Entity\UserEntityInterface;
-=======
 use VuFind\Db\Service\UserServiceInterface;
->>>>>>> 992d5a61
 use VuFind\Exception\Auth as AuthException;
 use VuFind\Exception\ILS as ILSException;
 
@@ -321,14 +318,9 @@
         if (!empty($info['id'])) {
             $user = $userService->getUserByField('cat_id', $info['id']);
             if (empty($user)) {
-<<<<<<< HEAD
                 $user = $this->getOrCreateUserByUsername($info[$usernameField]);
-                $user->saveCatalogId($info['id']);
-=======
-                $user = $userTable->getByUsername($info[$usernameField]);
                 $user->setCatId($info['id']);
                 $this->getDbService(UserServiceInterface::class)->persistEntity($user);
->>>>>>> 992d5a61
             }
         } else {
             $user = $this->getOrCreateUserByUsername($info[$usernameField]);
