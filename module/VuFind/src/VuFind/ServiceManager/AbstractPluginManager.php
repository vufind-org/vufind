--- conflicted
+++ resolved
@@ -26,16 +26,9 @@
  * @link     https://vufind.org/wiki/development Wiki
  */
 namespace VuFind\ServiceManager;
-<<<<<<< HEAD
 
 use Zend\ServiceManager\AbstractPluginManager as Base;
 use Zend\ServiceManager\Exception\InvalidServiceException;
-=======
-use Zend\ServiceManager\AbstractPluginManager as Base,
-    Zend\ServiceManager\ConfigInterface,
-    Zend\ServiceManager\DelegatorFactoryInterface,
-    Zend\ServiceManager\Exception\RuntimeException as ServiceManagerRuntimeException;
->>>>>>> 50c8d16a
 
 /**
  * VuFind Plugin Manager
@@ -83,18 +76,9 @@
      */
     public function validate($plugin)
     {
-        if ($plugin instanceof DelegatorFactoryInterface) {
-            return;
-        }
-        
         $expectedInterface = $this->getExpectedInterface();
-<<<<<<< HEAD
-        if (!($plugin instanceof $expectedInterface)) {
+        if (!$plugin instanceof $expectedInterface) {
             throw new InvalidServiceException(
-=======
-        if (!$plugin instanceof $expectedInterface) {
-            throw new ServiceManagerRuntimeException(
->>>>>>> 50c8d16a
                 'Plugin ' . get_class($plugin) . ' does not belong to '
                 . $expectedInterface
             );
