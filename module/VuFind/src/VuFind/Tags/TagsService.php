--- conflicted
+++ resolved
@@ -35,14 +35,8 @@
 use VuFind\Db\Entity\UserEntityInterface;
 use VuFind\Db\Entity\UserListEntityInterface;
 use VuFind\Db\Service\ResourceTagsServiceInterface;
-<<<<<<< HEAD
-use VuFind\Db\Service\TagService;
-=======
 use VuFind\Db\Service\TagServiceInterface;
 use VuFind\Db\Service\UserListServiceInterface;
-use VuFind\Db\Table\DbTableAwareInterface;
-use VuFind\Db\Table\DbTableAwareTrait;
->>>>>>> 059735e4
 use VuFind\Record\ResourcePopulator;
 use VuFind\RecordDriver\AbstractBase as RecordDriver;
 
@@ -57,16 +51,8 @@
  * @license  http://opensource.org/licenses/gpl-2.0.php GNU General Public License
  * @link     https://vufind.org/wiki/ Wiki
  */
-<<<<<<< HEAD
-class TagsService implements DbServiceAwareInterface
+class TagsService
 {
-    use DbServiceAwareTrait;
-=======
-class TagsService implements DbTableAwareInterface
-{
-    use DbTableAwareTrait;
->>>>>>> 059735e4
-
     /**
      * Constructor
      *
@@ -159,14 +145,7 @@
         UserListEntityInterface|int|null $listOrId = null
     ): void {
         if (($trimmedTagText = trim($tagText)) !== '') {
-<<<<<<< HEAD
-            $tags = $this->getDbService(TagService::class);
-            $tag = $tags->getByText($trimmedTagText);
-
-            $this->getDbService(ResourceTagsServiceInterface::class)->createLink(
-=======
             $this->resourceTagsService->createLink(
->>>>>>> 059735e4
                 $resourceOrId,
                 $this->getOrCreateTagByText($trimmedTagText),
                 $userOrId,
@@ -193,10 +172,6 @@
     ) {
         $listId = $listOrId instanceof UserListEntityInterface ? $listOrId->getId() : $listOrId;
         if (($trimmedTagText = trim($tagText)) !== '') {
-<<<<<<< HEAD
-            $tags = $this->getDbService(TagService::class);
-=======
->>>>>>> 059735e4
             $tagIds = [];
             foreach ($this->getTagsByText($trimmedTagText) as $tag) {
                 $tagIds[] = $tag->getId();
@@ -236,10 +211,7 @@
      */
     public function fixDuplicateTags(): void
     {
-<<<<<<< HEAD
-        $this->getDbService(TagService::class)->fixDuplicateTags();
-=======
-        $this->getDbTable('Tags')->fixDuplicateTags($this->caseSensitive);
+        $this->tagDbService->fixDuplicateTags();
     }
 
     /**
@@ -554,6 +526,5 @@
     ): array {
         return $this->userListService
             ->getUserListsByTagAndId($tag, $listId, $publicOnly, $andTags, $this->caseSensitive);
->>>>>>> 059735e4
     }
 }