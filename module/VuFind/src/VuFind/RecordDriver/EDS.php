--- conflicted
+++ resolved
@@ -38,7 +38,6 @@
  */
 class EDS extends SolrDefault
 {
-    const ITERATE = 'Iterate';
     /**
      * Document types that are treated as PDF links.
      *
@@ -618,11 +617,7 @@
      * 
      * @return string
      */
-<<<<<<< HEAD
-    protected function prioritizedFields($method)
-=======
     protected function prioritizedFields($method) 
->>>>>>> d87d2ef1
     {
         $result = '';
         if (isset($this->prioritizedFields[$method])) {
@@ -630,11 +625,7 @@
                 if (empty($result)) {
                     $result = $this->getFieldRecursive($arrayKeys);
                 }
-<<<<<<< HEAD
-            }
-=======
             }           
->>>>>>> d87d2ef1
         }
         return $result;
     }
@@ -800,11 +791,7 @@
      * 
      * @return array
      */
-<<<<<<< HEAD
-    public function getLanguages()
-=======
     public function getLanguages() 
->>>>>>> d87d2ef1
     {
         return explode(',', $this->prioritizedFields('Languages'));
     }
