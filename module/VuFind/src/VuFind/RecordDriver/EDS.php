<?php
/**
 * Model for EDS records.
 *
 * PHP version 5
 *
 * Copyright (C) Villanova University 2010.
 *
 * This program is free software; you can redistribute it and/or modify
 * it under the terms of the GNU General Public License version 2,
 * as published by the Free Software Foundation.
 *
 * This program is distributed in the hope that it will be useful,
 * but WITHOUT ANY WARRANTY; without even the implied warranty of
 * MERCHANTABILITY or FITNESS FOR A PARTICULAR PURPOSE.  See the
 * GNU General Public License for more details.
 *
 * You should have received a copy of the GNU General Public License
 * along with this program; if not, write to the Free Software
 * Foundation, Inc., 51 Franklin Street, Fifth Floor, Boston, MA  02110-1301  USA
 *
 * @category VuFind
 * @package  RecordDrivers
 * @author   Demian Katz <demian.katz@villanova.edu>
 * @license  http://opensource.org/licenses/gpl-2.0.php GNU General Public License
 * @link     https://vufind.org/wiki/development:plugins:record_drivers Wiki
 */
namespace VuFind\RecordDriver;

/**
 * Model for EDS records.
 *
 * @category VuFind
 * @package  RecordDrivers
 * @author   Demian Katz <demian.katz@villanova.edu>
 * @license  http://opensource.org/licenses/gpl-2.0.php GNU General Public License
 * @link     https://vufind.org/wiki/development:plugins:record_drivers Wiki
 */
class EDS extends SolrDefault
{
    /**
     * Document types that are treated as PDF links.
     *
     * @var array
     */
    protected $pdfTypes = ['ebook-pdf', 'pdflink'];
    
    protected $prioritizedFields  = [
        'Languages' => [
            ['RecordInfo', 'BibRecord', 'BibEntity', 'Languages', 0, 'Text'],
            ['Items', 'Languages'],
        ],
        'ContainerPages' => [
            ['RecordInfo','BibRecord','BibEntity','PhysicalDescription',
                'Pagination']
        ],
        'ContainerYear' => [
            ['RecordInfo','BibRecord','BibRelationships',
             'IsPartOfRelationships',0,'BibEntity','Dates','0','Y']
        ],
        'ContainerVolume' => [
            ['RecordInfo','BibRecord','BibRelationships',
             'IsPartOfRelationships',0,'BibEntity','Numbering']
        ],
        'ContainerIssue' => [
            ['RecordInfo','BibRecord','BibRelationships',
             'IsPartOfRelationships',0,'BibEntity','Numbering']
        ],
        'ContainerTitle' => [
            ['RecordInfo','BibRecord','BibRelationships',
             'IsPartOfRelationships',0,'BibEntity','Titles',0,'TitleFull']
            
        ],
        'ISSNs' => [
            ['RecordInfo','BibRecord','BibRelationships','IsPartOfRelationships',0,'BibEntity','Identifiers'],
        ],
        'ISBNs' => [
            ['RecordInfo','BibRecord','BibRelationships','IsPartOfRelationships',0,'BibEntity','Identifiers'],
        ],
    ];

    /**
     * Return the unique identifier of this record within the Solr index;
     * useful for retrieving additional information (like tags and user
     * comments) from the external MySQL database.
     *
     * @return string Unique identifier.
     */
    public function getUniqueID()
    {
        $dbid = $this->fields['Header']['DbId'];
        $an = $this->fields['Header']['An'];
        return $dbid . ',' . $an;
    }

    /**
     * Get the short (pre-subtitle) title of the record.
     *
     * @return string
     */
    public function getShortTitle()
    {
        $title = $this->getTitle();
        if (null == $title) {
            return '';
        }
        if (mb_strlen($title, 'UTF-8') > 20) {
            $title = mb_substr($title, 0, 17, 'UTF-8') . '...';
        }
        return $title;
    }

    /**
     * Get the abstract (summary) of the record.
     *
     * @return string
     */
    public function getItemsAbstract()
    {
        if (isset($this->fields['Items'])) {
            foreach ($this->fields['Items'] as $item) {
                if ('Ab' == $item['Group']) {
                    return $this->toHTML($item['Data'], $item['Group']);
                }
            }
        }
        return '';
    }

    /**
     * Get the access level of the record.
     *
     * @return string
     */
    public function getAccessLevel()
    {
        return isset($this->fields['Header']['AccessLevel'])
            ? $this->fields['Header']['AccessLevel'] : '';
    }

    /**
     * Get the authors of the record
     *
     * @return string
     */
    public function getItemsAuthors()
    {
        $authors = $this->getItemsAuthorsArray();
        return empty($authors) ? '' : implode('; ', $authors);
    }

    /**
     * Obtain an array or authors indicated on the record
     *
     * @return array
     */
    protected function getItemsAuthorsArray()
    {
        $authors = [];
        if (isset($this->fields['Items'])) {
            foreach ($this->fields['Items'] as $item) {
                if ('Au' == $item['Group']) {
                    $authors[] = $this->toHTML($item['Data'], $item['Group']);
                }
            }
        }
        return $authors;
    }

    /**
     * Get the custom links of the record.
     *
     * @return array
     */
    public function getCustomLinks()
    {
        return isset($this->fields['CustomLinks'])
            ? $this->fields['CustomLinks'] : [];
    }

    /**
     * Get the full text custom links of the record.
     *
     * @return array
     */
    public function getFTCustomLinks()
    {
        return isset($this->fields['FullText']['CustomLinks'])
            ? $this->fields['FullText']['CustomLinks'] : [];
    }

    /**
     * Get the database label of the record.
     *
     * @return string
     */
    public function getDbLabel()
    {
        return isset($this->fields['Header']['DbLabel'])
            ? $this->fields['Header']['DbLabel'] : '';
    }

    /**
     * Get the full text of the record.
     *
     * @return string
     */
    public function getHTMLFullText()
    {
        return isset($this->fields['FullText']['Text']['Value'])
            ? $this->toHTML($this->fields['FullText']['Text']['Value']) : '';
    }

    /**
     * Get the full text availability of the record.
     *
     * @return bool
     */
    public function hasHTMLFullTextAvailable()
    {
        return isset($this->fields['FullText']['Text']['Availability'])
            && ('1' == $this->fields['FullText']['Text']['Availability']);
    }

    /**
     * Get the items of the record.
     * 
     * @param string $label Filter items by label     
     * @return array
     */
    public function getItems($label = null)
    {
        $items = [];
        if (isset($this->fields['Items']) && !empty($this->fields['Items'])) {
            foreach ($this->fields['Items'] as $item) {
                $tmp = [
                    'Label' => isset($item['Label']) ? $item['Label'] : '',
                    'Group' => isset($item['Group']) ? $item['Group'] : '',
                    'Data'  => isset($item['Data'])
                        ? $this->toHTML($item['Data'], $item['Group']) : ''
                ];
                if (is_null($label)) {
                    $items[] = $tmp;
                } elseif ($item['Label'] == $label) {
                    $items[] = $tmp;
                }
            }
        }
        return $items;
    }

    /**
     * Get the full text url of the record.
     *
     * @return string
     */
    public function getPLink()
    {
        return isset($this->fields['PLink']) ? $this->fields['PLink'] : '';
    }

    /**
     * Get the publication type of the record.
     *
     * @return string
     */
    public function getPubType()
    {
        return isset($this->fields['Header']['PubType'])
            ? $this->fields['Header']['PubType'] : '';
    }

    /**
     * Get the publication type id of the record.
     *
     * @return string
     */
    public function getPubTypeId()
    {
        return isset($this->fields['Header']['PubTypeId'])
            ? $this->fields['Header']['PubTypeId'] : '';
    }

    /**
     * Get the PDF availability of the record.
     *
     * @return bool
     */
    public function hasPdfAvailable()
    {
        if (isset($this->fields['FullText']['Links'])) {
            foreach ($this->fields['FullText']['Links'] as $link) {
                if (isset($link['Type'])
                    && in_array($link['Type'], $this->pdfTypes)
                ) {
                    return true;
                }
            }
        }
        return false;
    }

    /**
     * Get the PDF url of the record. If missing, return false
     *
     * @return string
     */
    public function getPdfLink()
    {
        if (isset($this->fields['FullText']['Links'])) {
            foreach ($this->fields['FullText']['Links'] as $link) {
                if (isset($link['Type'])
                    && in_array($link['Type'], $this->pdfTypes)
                ) {
                    return $link['Url']; // return PDF link
                }
            }
        }
        return false;
    }

    /**
     * Get the subject data of the record.
     *
     * @return string
     */
    public function getItemsSubjects()
    {
        $subjects = [];
        if (isset($this->fields['Items'])) {
            foreach ($this->fields['Items'] as $item) {
                if ('Su' == $item['Group']) {
                    $subjects[] = $this->toHTML($item['Data'], $item['Group']);
                }
            }
        }
        return empty($subjects) ? '' : implode(', ', $subjects);
    }

    /**
     * Return a URL to a thumbnail preview of the record, if available; false
     * otherwise.
     *
     * @param string $size Size of thumbnail (small, medium or large -- small is
     * default).
     *
     * @return string
     */
    public function getThumbnail($size = 'small')
    {
        if (!empty($this->fields['ImageInfo'])) {
            foreach ($this->fields['ImageInfo'] as $image) {
                if (isset($image['Size']) && $size == $image['Size']) {
                    return (isset($image['Target'])) ? $image['Target'] : '';
                }
            }
        }
        return false;
    }

    /**
     * Get the title of the record.
     *
     * @return string
     */
    public function getItemsTitle()
    {
        if (isset($this->fields['Items'])) {
            foreach ($this->fields['Items'] as $item) {
                if ('Ti' == $item['Group']) {
                    return $this->toHTML($item['Data']);
                }
            }
        }
        return '';
    }

    /**
     * Obtain the title of the record from the record info section
     *
     * @return string
     */
    public function getTitle()
    {
        if (isset($this->fields['RecordInfo']['BibRecord']['BibEntity']['Titles'])) {
            foreach ($this->fields['RecordInfo']['BibRecord']['BibEntity']['Titles']
                as $titleRecord
            ) {
                if (isset($titleRecord['Type']) && 'main' == $titleRecord['Type']) {
                    return $titleRecord['TitleFull'];
                }
            }
        }
        return '';
    }

    /**
     * Obtain the authors from a record from the RecordInfo section
     *
     * @return array
     */
    public function getPrimaryAuthors()
    {
        $authors = [];
        if (isset($this->fields['RecordInfo']['BibRecord']['BibRelationships'])) {
            $bibRels
                = & $this->fields['RecordInfo']['BibRecord']['BibRelationships'];
        }
        if (isset($bibRels['HasContributorRelationships'])
            && !empty($bibRels['HasContributorRelationships'])
        ) {
            foreach ($bibRels['HasContributorRelationships'] as $entry) {
                if (isset($entry['PersonEntity']['Name']['NameFull'])) {
                    $authors[] = $entry['PersonEntity']['Name']['NameFull'];
                }
            }
        }
        return $authors;
    }

    /**
     * Get the source of the record.
     *
     * @return string
     */
    public function getItemsTitleSource()
    {
        if (isset($this->fields['Items'])) {
            foreach ($this->fields['Items'] as $item) {
                if ('Src' == $item['Group']) {
                    return $this->toHTML($item['Data']);
                }
            }

        }
        return '';
    }

    /**
     * Performs a regex and replaces any url's with links containing themselves
     * as the text
     *
     * @param string $string String to process
     *
     * @return string        HTML string
     */
    public function linkUrls($string)
    {
        $linkedString = preg_replace_callback(
            "/\b(https?):\/\/([-A-Z0-9+&@#\/%?=~_|!:,.;]*[-A-Z0-9+&@#\/%=~_|]*)\b/i",
            create_function(
                '$matches',
                'return "<a href=\'".($matches[0])."\'>".($matches[0])."</a>";'
            ),
            $string
        );
        return $linkedString;
    }

    /**
     * Parse a SimpleXml element and
     * return it's inner XML as an HTML string
     *
     * @param SimpleXml $data  A SimpleXml DOM
     * @param string    $group Group identifier
     *
     * @return string          The HTML string
     */
    protected function toHTML($data, $group = null)
    {
        // Map xml tags to the HTML tags
        // This is just a small list, the total number of xml tags is far greater

        // Any group can be added here, but we only use Au (Author)
        // Other groups, not present here, won't be transformed to HTML links
        $allowed_searchlink_groups = ['au','su'];

        $xml_to_html_tags = [
                '<jsection'    => '<section',
                '</jsection'   => '</section',
                '<highlight'   => '<span class="highlight"',
                '<highligh'    => '<span class="highlight"', // Temporary bug fix
                '</highlight>' => '</span>', // Temporary bug fix
                '</highligh'   => '</span>',
                '<text'        => '<div',
                '</text'       => '</div',
                '<title'       => '<h2',
                '</title'      => '</h2',
                '<anid'        => '<p',
                '</anid'       => '</p',
                '<aug'         => '<p class="aug"',
                '</aug'        => '</p',
                '<hd'          => '<h3',
                '</hd'         => '</h3',
                '<linebr'      => '<br',
                '</linebr'     => '',
                '<olist'       => '<ol',
                '</olist'      => '</ol',
                '<reflink'     => '<a',
                '</reflink'    => '</a',
                '<blist'       => '<p class="blist"',
                '</blist'      => '</p',
                '<bibl'        => '<a',
                '</bibl'       => '</a',
                '<bibtext'     => '<span',
                '</bibtext'    => '</span',
                '<ref'         => '<div class="ref"',
                '</ref'        => '</div',
                '<ulink'       => '<a',
                '</ulink'      => '</a',
                '<superscript' => '<sup',
                '</superscript' => '</sup',
                '<relatesTo'   => '<sup',
                '</relatesTo'  => '</sup'
        ];

        //  The XML data is escaped, let's unescape html entities (e.g. &lt; => <)
        $data = html_entity_decode($data, ENT_QUOTES, "utf-8");

        // Start parsing the xml data
        if (!empty($data)) {
            // Replace the XML tags with HTML tags
            $search = array_keys($xml_to_html_tags);
            $replace = array_values($xml_to_html_tags);
            $data = str_replace($search, $replace, $data);

            // Temporary : fix unclosed tags
            $data = preg_replace('/<\/highlight/', '</span>', $data);
            $data = preg_replace('/<\/span>>/', '</span>', $data);
            $data = preg_replace('/<\/searchLink/', '</searchLink>', $data);
            $data = preg_replace('/<\/searchLink>>/', '</searchLink>', $data);

            //$searchBase = $this->url('eds-search');
            // Parse searchLinks
            if (!empty($group)) {
                $group = strtolower($group);
                if (in_array($group, $allowed_searchlink_groups)) {
                    $type = strtoupper($group);
                    $link_xml = '/<searchLink fieldCode="([^\"]*)" '
                        . 'term="%22([^\"]*)%22">/';
                    $link_html
                        = "<a href=\"../EDS/Search?lookfor=$2&amp;type={$type}\">";
                    $data = preg_replace($link_xml, $link_html, $data);
                    $data = str_replace('</searchLink>', '</a>', $data);
                }
            }

            // Replace the rest of searchLinks with simple spans
            $link_xml = '/<searchLink fieldCode="([^\"]*)" term="%22([^\"]*)%22">/';
            $link_html = '<span>';
            $data = preg_replace($link_xml, $link_html, $data);
            $data = str_replace('</searchLink>', '</span>', $data);

            // Parse bibliography (anchors and links)
            $data = preg_replace('/<a idref="([^\"]*)"/', '<a href="#$1"', $data);
            $data = preg_replace(
                '/<a id="([^\"]*)" idref="([^\"]*)" type="([^\"]*)"/',
                '<a id="$1" href="#$2"', $data
            );

            $data = $this->replaceBRWithCommas($data, $group);
        }

        return $data;
    }

    /**
     * Replace <br> tags that are embedded in data to commas
     *
     * @param string $data  Data to process
     * @param string $group Group identifier
     *
     * @return string
     */
    protected function replaceBRWithCommas($data, $group)
    {
        $groupsToReplace = ['au','su'];
        if (in_array($group, $groupsToReplace)) {
            $br =  '/<br \/>/';
            $comma = ', ';
            return preg_replace($br, $comma, $data);
        }
        return $data;
    }

    /**
     * Get an array of strings representing citation formats supported
     * by this record's data (empty if none).  For possible legal values,
     * see /application/themes/root/helpers/Citation.php, getCitation()
     * method.
     *
     * @return array Strings representing citation formats.
     */
    protected function getSupportedCitationFormats()
    {
        return [];
    }

    /**
     * Indicate whether export is disabled for a particular format.
     *
     * @param string $format Export format
     *
     * @return bool
     *
     * @SuppressWarnings(PHPMD.UnusedFormalParameter)
     */
    public function exportDisabled($format)
    {
        // at the moment we only support RIS
        return strtolower($format) != 'ris';
    }
    
     /**
     * This method can fetch fields out of the deeply nested RecordInfo array. 
     * many fields are here in a more readable and atomic format
     * 
     * The latter two params are only for internal use (recursion)
     *  
     * @param array $arrayKeys Key path to the needed value
     * @param int   $level     only used for recursion
     * @param array $fields    only used for recursion
      * 
     * @return array|string
     */
    protected function getFieldRecursive($arrayKeys, $level = 0, $fields = null)
    {
        // special case: we have to iterate through items array
        if ($arrayKeys[0] == 'Items' && isset($arrayKeys[1])) {
            $items = $this->getItems($arrayKeys[1]);
            $output = [];
            foreach ($items as $item) {
                $output[] = $item['Data'];
            }
            return implode('; ', $output);

        }

        if (!$fields) {
            $fields = $this->fields;
        }
        
        if (isset($fields[$arrayKeys[$level]])) {
            $newFields = $fields[$arrayKeys[$level]];
            $level++;
            if ($level < count($arrayKeys)) {
                return $this->getFieldRecursive($arrayKeys, $level, $newFields);
            } else {
                // end of recursion
                return $newFields;
            }
        }
        return '';
    }
    
    /**
     * Tries to get a piece of information from different locations, configured
     * in the prioritizedFields property. 
     * 
     * @param string $method array key from $this-prioritizedFields
     * 
     * @return string
     */
    protected function prioritizedFields($method)
    {
        $result = '';
        if (isset($this->prioritizedFields[$method])) {
            foreach ($this->prioritizedFields[$method] as $prio => $arrayKeys) {
                if (empty($result)) {
                    $result = $this->getFieldRecursive($arrayKeys);
                }
            }

        }
        return $result;
    }
    
    /**
     * Get title of containing record
     * 
     * @return string
     */
    public function getContainerTitle()
    {
        return $this->prioritizedFields('ContainerTitle');
    }
    /**
     * Get issue of containing record
     * 
     * @return string
     */
    public function getContainerIssue()
    {
        $numbering = $this->prioritizedFields('ContainerIssue');
        if (is_array($numbering)) {
            foreach ($numbering as $key => $data) {
                if (isset($data['Type']) && strtolower($data['Type']) == 'issue') {
                    return isset($data['Value']) ? $data['Value'] : '';
                }
            }
        }
        return '';
    }
    /**
     * Get volume of containing record
     * 
     * @return string
     */
    public function getContainerVolume()
    {
        $numbering = $this->prioritizedFields('ContainerVolume');
        if (is_array($numbering)) {
            foreach ($numbering as $key => $data) {
                if (isset($data['Type']) && strtolower($data['Type']) == 'volume') {
                    return isset($data['Value']) ? $data['Value'] : '';
                }
            }
        }
        return '';
    }
    
    /**
     * Get ISSNs (of containing record)
     * 
     * @return array
     */
    public function getISSNs()
    {
        $issns = parent::getIssns();
       
        $identifiers = $this->prioritizedFields('ISSNs');
        if (is_array($identifiers)) {
            
            foreach ($identifiers as $key => $data) {
                
                $type = strtolower($data['Type']);
<<<<<<< HEAD
                if (isset($data['Type']) && isset($data['Value'])
                    && ($type == 'issn-print' || $type == 'issn-electronic')
                ) {
                    $issns[] = $data['Value'];
                }
            }
        }
        return $issns;
    }
    
    public function getISBNs()
    {
        $isbns = parent::getIssns();
       
        $identifiers = $this->prioritizedFields('ISBNs');
        if (is_array($identifiers)) {
            
            foreach ($identifiers as $key => $data) {
                
                $type = strtolower($data['Type']);
                if (isset($data['Type']) && isset($data['Value'])
=======
                if (isset($data['Type']) && isset($data['Value'])
                    && ($type == 'issn-print' || $type == 'issn-electronic')
                ) {
                    $issns[] = $data['Value'];
                }
            }
        }
        return $issns;        
    }
    
    public function getISBNs() 
    {
        $isbns = parent::getIssns();
       
        $identifiers = $this->prioritizedFields('ISBNs');
        if (is_array($identifiers)) {
            
            foreach ($identifiers as $key => $data) {
                
                $type = strtolower($data['Type']);
                if (isset($data['Type']) && isset($data['Value'])
>>>>>>> 9eddc7dc
                    && ($type == 'isbn-print' || $type == 'isbn-electronic')
                ) {
                    $issns[] = $data['Value'];
                }
            }
        }
        return $issns;        
        
    }
        
    /**
     * Get year of containing record
     * 
     * @return string
     */
    public function getContainerYear()
    {
        return $this->prioritizedFields('ContainerYear');
    }
    
    /**
     * Get year of containing record
     * 
     * @return string
     */
    public function getContainerPages()
    {
        $pages = '';
        $pagination = $this->prioritizedFields('ContainerPages');
        if (isset($pagination['StartPage'])) {
            $pages = $pagination['StartPage'];
        }
        // TODO add end page parsing
        return $pages;
        
    }
    
    /**
     * Get record languages
     * 
     * @return array
     */
    public function getLanguages()
    {
        return explode(',', $this->prioritizedFields('Languages'));
    }
    
    /**
     * Returns an array of formats based on publication type. 
     * 
     * @return array
     */
    public function getFormats()
    {
        $formats = [];
        $pubType = $this->getPubType();
        switch ($pubType) {
            case 'academic journal': $formats[] = 'Journal';
                break;
            case 'report': $formats[] = 'Report';
                break;
            case 'aook': $formats[] = 'Book';
                break;
            case 'article': $formats[] = 'Journal';
                break;
            case 'ebook': $formats[] = 'EBook';
                break;
            case 'periodical': $formats[] = 'Magazine';
                break;
            case 'dissertation/thesis': $formats[] = 'Thesis';
                break;
<<<<<<< HEAD
            default: $formats[] = 'Generic';
=======
            default: $formats[] = 'Generic';  
>>>>>>> 9eddc7dc

        }
        return $formats;
    }
    

}<|MERGE_RESOLUTION|>--- conflicted
+++ resolved
@@ -734,7 +734,6 @@
             foreach ($identifiers as $key => $data) {
                 
                 $type = strtolower($data['Type']);
-<<<<<<< HEAD
                 if (isset($data['Type']) && isset($data['Value'])
                     && ($type == 'issn-print' || $type == 'issn-electronic')
                 ) {
@@ -756,29 +755,6 @@
                 
                 $type = strtolower($data['Type']);
                 if (isset($data['Type']) && isset($data['Value'])
-=======
-                if (isset($data['Type']) && isset($data['Value'])
-                    && ($type == 'issn-print' || $type == 'issn-electronic')
-                ) {
-                    $issns[] = $data['Value'];
-                }
-            }
-        }
-        return $issns;        
-    }
-    
-    public function getISBNs() 
-    {
-        $isbns = parent::getIssns();
-       
-        $identifiers = $this->prioritizedFields('ISBNs');
-        if (is_array($identifiers)) {
-            
-            foreach ($identifiers as $key => $data) {
-                
-                $type = strtolower($data['Type']);
-                if (isset($data['Type']) && isset($data['Value'])
->>>>>>> 9eddc7dc
                     && ($type == 'isbn-print' || $type == 'isbn-electronic')
                 ) {
                     $issns[] = $data['Value'];
@@ -850,11 +826,7 @@
                 break;
             case 'dissertation/thesis': $formats[] = 'Thesis';
                 break;
-<<<<<<< HEAD
             default: $formats[] = 'Generic';
-=======
-            default: $formats[] = 'Generic';  
->>>>>>> 9eddc7dc
 
         }
         return $formats;
