<?php
/**
 * Model for MARC records in Solr.
 *
 * PHP version 5
 *
 * Copyright (C) Villanova University 2010.
 *
 * This program is free software; you can redistribute it and/or modify
 * it under the terms of the GNU General Public License version 2,
 * as published by the Free Software Foundation.
 *
 * This program is distributed in the hope that it will be useful,
 * but WITHOUT ANY WARRANTY; without even the implied warranty of
 * MERCHANTABILITY or FITNESS FOR A PARTICULAR PURPOSE.  See the
 * GNU General Public License for more details.
 *
 * You should have received a copy of the GNU General Public License
 * along with this program; if not, write to the Free Software
 * Foundation, Inc., 59 Temple Place, Suite 330, Boston, MA  02111-1307  USA
 *
 * @category VuFind2
 * @package  RecordDrivers
 * @author   Demian Katz <demian.katz@villanova.edu>
 * @license  http://opensource.org/licenses/gpl-2.0.php GNU General Public License
 * @link     http://vufind.org/wiki/vufind2:record_drivers Wiki
 */
namespace VuFind\RecordDriver;
use VuFind\Exception\ILS as ILSException, VuFind\XSLT\Processor as XSLTProcessor;

/**
 * Model for MARC records in Solr.
 *
 * @category VuFind2
 * @package  RecordDrivers
 * @author   Demian Katz <demian.katz@villanova.edu>
 * @license  http://opensource.org/licenses/gpl-2.0.php GNU General Public License
 * @link     http://vufind.org/wiki/vufind2:record_drivers Wiki
 */
class SolrMarc extends SolrDefault
{
    /**
     * MARC record
     *
     * @var \File_MARC_Record
     */
    protected $marcRecord;

    /**
     * ILS connection
     *
     * @var \VuFind\ILS\Connection
     */
    protected $ils = null;

    /**
     * Hold logic
     *
     * @var \VuFind\ILS\Logic\Holds
     */
    protected $holdLogic;

    /**
     * Title hold logic
     *
     * @var \VuFind\ILS\Logic\TitleHolds
     */
    protected $titleHoldLogic;

    /**
     * Set raw data to initialize the object.
     *
     * @param mixed $data Raw data representing the record; Record Model
     * objects are normally constructed by Record Driver objects using data
     * passed in from a Search Results object.  In this case, $data is a Solr record
     * array containing MARC data in the 'fullrecord' field.
     *
     * @return void
     */
    public function setRawData($data)
    {
        // Call the parent's set method...
        parent::setRawData($data);

        // Also process the MARC record:
        $marc = trim($data['fullrecord']);

        // check if we are dealing with MARCXML
        $xmlHead = '<?xml version';
        if (strcasecmp(substr($marc, 0, strlen($xmlHead)), $xmlHead) === 0) {
            $marc = new \File_MARCXML($marc, \File_MARCXML::SOURCE_STRING);
        } else {
            // When indexing over HTTP, SolrMarc may use entities instead of certain
            // control characters; we should normalize these:
            $marc = str_replace(
                array('#29;', '#30;', '#31;'), array("\x1D", "\x1E", "\x1F"), $marc
            );
            $marc = new \File_MARC($marc, \File_MARC::SOURCE_STRING);
        }

        $this->marcRecord = $marc->next();
        if (!$this->marcRecord) {
            throw new \File_MARC_Exception('Cannot Process MARC Record');
        }
    }

    /**
     * Get access restriction notes for the record.
     *
     * @return array
     */
    public function getAccessRestrictions()
    {
        return $this->getFieldArray('506');
    }

    /**
     * Get all subject headings associated with this record.  Each heading is
     * returned as an array of chunks, increasing from least specific to most
     * specific.
     *
     * @return array
     */
    public function getAllSubjectHeadings()
    {
        // These are the fields that may contain subject headings:
        $fields = array(
            '600', '610', '611', '630', '648', '650', '651', '655', '656'
        );

        // This is all the collected data:
        $retval = array();

        // Try each MARC field one at a time:
        foreach ($fields as $field) {
            // Do we have any results for the current field?  If not, try the next.
            $results = $this->marcRecord->getFields($field);
            if (!$results) {
                continue;
            }

            // If we got here, we found results -- let's loop through them.
            foreach ($results as $result) {
                // Start an array for holding the chunks of the current heading:
                $current = array();

                // Get all the chunks and collect them together:
                $subfields = $result->getSubfields();
                if ($subfields) {
                    foreach ($subfields as $subfield) {
                        // Numeric subfields are for control purposes and should not
                        // be displayed:
                        if (!is_numeric($subfield->getCode())) {
                            $current[] = $subfield->getData();
                        }
                    }
                    // If we found at least one chunk, add a heading to our result:
                    if (!empty($current)) {
                        $retval[] = $current;
                    }
                }
            }
        }

        // Send back everything we collected:
        return $retval;
    }

    /**
     * Get award notes for the record.
     *
     * @return array
     */
    public function getAwards()
    {
        return $this->getFieldArray('586');
    }

    /**
     * Get the bibliographic level of the current record.
     *
     * @return string
     */
    public function getBibliographicLevel()
    {
        $leader = $this->marcRecord->getLeader();
        $biblioLevel = strtoupper($leader[7]);

        switch ($biblioLevel) {
        case 'M': // Monograph
            return "Monograph";
        case 'S': // Serial
            return "Serial";
        case 'A': // Monograph Part
            return "MonographPart";
        case 'B': // Serial Part
            return "SerialPart";
        case 'C': // Collection
            return "Collection";
        case 'D': // Collection Part
            return "CollectionPart";
        default:
            return "Unknown";
        }
    }

    /**
     * Get notes on bibliography content.
     *
     * @return array
     */
    public function getBibliographyNotes()
    {
        return $this->getFieldArray('504');
    }

    /**
     * Get the main corporate author (if any) for the record.
     *
     * @return string
     */
    public function getCorporateAuthor()
    {
        // Try 110 first -- if none found, try 710 next.
        $main = $this->getFirstFieldValue('110', array('a', 'b'));
        if (!empty($main)) {
            return $main;
        }
        return $this->getFirstFieldValue('710', array('a', 'b'));
    }

    /**
     * Return an array of all values extracted from the specified field/subfield
     * combination.  If multiple subfields are specified and $concat is true, they
     * will be concatenated together in the order listed -- each entry in the array
     * will correspond with a single MARC field.  If $concat is false, the return
     * array will contain separate entries for separate subfields.
     *
     * @param string $field     The MARC field number to read
     * @param array  $subfields The MARC subfield codes to read
     * @param bool   $concat    Should we concatenate subfields?
     *
     * @return array
     */
    protected function getFieldArray($field, $subfields = null, $concat = true)
    {
        // Default to subfield a if nothing is specified.
        if (!is_array($subfields)) {
            $subfields = array('a');
        }

        // Initialize return array
        $matches = array();

        // Try to look up the specified field, return empty array if it doesn't
        // exist.
        $fields = $this->marcRecord->getFields($field);
        if (!is_array($fields)) {
            return $matches;
        }

        // Extract all the requested subfields, if applicable.
        foreach ($fields as $currentField) {
            $next = $this->getSubfieldArray($currentField, $subfields, $concat);
            $matches = array_merge($matches, $next);
        }

        return $matches;
    }

    /**
     * Get notes on finding aids related to the record.
     *
     * @return array
     */
    public function getFindingAids()
    {
        return $this->getFieldArray('555');
    }

    /**
     * Get the first value matching the specified MARC field and subfields.
     * If multiple subfields are specified, they will be concatenated together.
     *
     * @param string $field     The MARC field to read
     * @param array  $subfields The MARC subfield codes to read
     *
     * @return string
     */
    protected function getFirstFieldValue($field, $subfields = null)
    {
        $matches = $this->getFieldArray($field, $subfields);
        return (is_array($matches) && count($matches) > 0) ?
            $matches[0] : null;
    }

    /**
     * Get general notes on the record.
     *
     * @return array
     */
    public function getGeneralNotes()
    {
        return $this->getFieldArray('500');
    }

    /**
     * Get an array of newer titles for the record.
     *
     * @return array
     */
    public function getNewerTitles()
    {
        // If the MARC links are being used, return blank array
        $fieldsNames = isset($this->mainConfig->Record->marc_links)
            ? array_map('trim', explode(',', $this->mainConfig->Record->marc_links))
            : array();
        return in_array('785', $fieldsNames) ? array() : parent::getNewerTitles();
    }

    /**
     * Get the item's places of publication.
     *
     * @return array
     */
    public function getPlacesOfPublication()
    {
        // First check old-style 260a place:
        $places = $this->getFieldArray('260');

        // Now track down relevant RDA-style 264a places; we only care about
        // copyright and publication places (and ignore copyright places if
        // publication places are present).  This behavior is designed to be
        // consistent with default SolrMarc handling of names/dates.
        $pubPlaces = $copyPlaces = array();

        $fields = $this->marcRecord->getFields('264');
        if (is_array($fields)) {
            foreach ($fields as $currentField) {
                $currentPlace = $currentField->getSubfield('a');
                $currentPlace = is_object($currentPlace)
                    ? $currentPlace->getData() : null;
                if (!empty($currentPlace)) {
                    switch ($currentField->getIndicator('2')) {
                    case '1':
                        $pubPlaces[] = $currentPlace;
                        break;
                    case '4':
                        $copyPlaces[] = $currentPlace;
                        break;
                    }
                }
            }
        }
        if (count($pubPlaces) > 0) {
            $places = array_merge($places, $pubPlaces);
        } else if (count($copyPlaces) > 0) {
            $places = array_merge($places, $copyPlaces);
        }

        return $places;
    }

    /**
     * Get an array of playing times for the record (if applicable).
     *
     * @return array
     */
    public function getPlayingTimes()
    {
        $times = $this->getFieldArray('306', array('a'), false);

        // Format the times to include colons ("HH:MM:SS" format).
        for ($x = 0; $x < count($times); $x++) {
            $times[$x] = substr($times[$x], 0, 2) . ':' .
                substr($times[$x], 2, 2) . ':' .
                substr($times[$x], 4, 2);
        }

        return $times;
    }

    /**
     * Get an array of previous titles for the record.
     *
     * @return array
     */
    public function getPreviousTitles()
    {
        // If the MARC links are being used, return blank array
        $fieldsNames = isset($this->mainConfig->Record->marc_links)
            ? array_map('trim', explode(',', $this->mainConfig->Record->marc_links))
            : array();
        return in_array('780', $fieldsNames) ? array() : parent::getPreviousTitles();
    }

    /**
     * Get credits of people involved in production of the item.
     *
     * @return array
     */
    public function getProductionCredits()
    {
        return $this->getFieldArray('508');
    }

    /**
     * Get an array of publication frequency information.
     *
     * @return array
     */
    public function getPublicationFrequency()
    {
        return $this->getFieldArray('310', array('a', 'b'));
    }

    /**
     * Get an array of strings describing relationships to other items.
     *
     * @return array
     */
    public function getRelationshipNotes()
    {
        return $this->getFieldArray('580');
    }

    /**
     * Get an array of all series names containing the record.  Array entries may
     * be either the name string, or an associative array with 'name' and 'number'
     * keys.
     *
     * @return array
     */
    public function getSeries()
    {
        $matches = array();

        // First check the 440, 800 and 830 fields for series information:
        $primaryFields = array(
            '440' => array('a', 'p'),
            '800' => array('a', 'b', 'c', 'd', 'f', 'p', 'q', 't'),
            '830' => array('a', 'p'));
        $matches = $this->getSeriesFromMARC($primaryFields);
        if (!empty($matches)) {
            return $matches;
        }

        // Now check 490 and display it only if 440/800/830 were empty:
        $secondaryFields = array('490' => array('a'));
        $matches = $this->getSeriesFromMARC($secondaryFields);
        if (!empty($matches)) {
            return $matches;
        }

        // Still no results found?  Resort to the Solr-based method just in case!
        return parent::getSeries();
    }

    /**
     * Support method for getSeries() -- given a field specification, look for
     * series information in the MARC record.
     *
     * @param array $fieldInfo Associative array of field => subfield information
     * (used to find series name)
     *
     * @return array
     */
    protected function getSeriesFromMARC($fieldInfo)
    {
        $matches = array();

        // Loop through the field specification....
        foreach ($fieldInfo as $field => $subfields) {
            // Did we find any matching fields?
            $series = $this->marcRecord->getFields($field);
            if (is_array($series)) {
                foreach ($series as $currentField) {
                    // Can we find a name using the specified subfield list?
                    $name = $this->getSubfieldArray($currentField, $subfields);
                    if (isset($name[0])) {
                        $currentArray = array('name' => $name[0]);

                        // Can we find a number in subfield v?  (Note that number is
                        // always in subfield v regardless of whether we are dealing
                        // with 440, 490, 800 or 830 -- hence the hard-coded array
                        // rather than another parameter in $fieldInfo).
                        $number
                            = $this->getSubfieldArray($currentField, array('v'));
                        if (isset($number[0])) {
                            $currentArray['number'] = $number[0];
                        }

                        // Save the current match:
                        $matches[] = $currentArray;
                    }
                }
            }
        }

        return $matches;
    }

    /**
     * Return an array of non-empty subfield values found in the provided MARC
     * field.  If $concat is true, the array will contain either zero or one
     * entries (empty array if no subfields found, subfield values concatenated
     * together in specified order if found).  If concat is false, the array
     * will contain a separate entry for each subfield value found.
     *
     * @param object $currentField Result from File_MARC::getFields.
     * @param array  $subfields    The MARC subfield codes to read
     * @param bool   $concat       Should we concatenate subfields?
     *
     * @return array
     */
    protected function getSubfieldArray($currentField, $subfields, $concat = true)
    {
        // Start building a line of text for the current field
        $matches = array();
        $currentLine = '';

        // Loop through all subfields, collecting results that match the whitelist;
        // note that it is important to retain the original MARC order here!
        $allSubfields = $currentField->getSubfields();
        if (count($allSubfields) > 0) {
            foreach ($allSubfields as $currentSubfield) {
                if (in_array($currentSubfield->getCode(), $subfields)) {
                    // Grab the current subfield value and act on it if it is
                    // non-empty:
                    $data = trim($currentSubfield->getData());
                    if (!empty($data)) {
                        // Are we concatenating fields or storing them separately?
                        if ($concat) {
                            $currentLine .= $data . ' ';
                        } else {
                            $matches[] = $data;
                        }
                    }
                }
            }
        }

        // If we're in concat mode and found data, it will be in $currentLine and
        // must be moved into the matches array.  If we're not in concat mode,
        // $currentLine will always be empty and this code will be ignored.
        if (!empty($currentLine)) {
            $matches[] = trim($currentLine);
        }

        // Send back our result array:
        return $matches;
    }

    /**
     * Get an array of summary strings for the record.
     *
     * @return array
     */
    public function getSummary()
    {
        return $this->getFieldArray('520');
    }

    /**
     * Get an array of technical details on the item represented by the record.
     *
     * @return array
     */
    public function getSystemDetails()
    {
        return $this->getFieldArray('538');
    }

    /**
     * Get an array of note about the record's target audience.
     *
     * @return array
     */
    public function getTargetAudienceNotes()
    {
        return $this->getFieldArray('521');
    }

    /**
     * Get the text of the part/section portion of the title.
     *
     * @return string
     */
    public function getTitleSection()
    {
        return $this->getFirstFieldValue('245', array('n', 'p'));
    }

    /**
     * Get the statement of responsibility that goes with the title (i.e. "by John
     * Smith").
     *
     * @return string
     */
    public function getTitleStatement()
    {
        return $this->getFirstFieldValue('245', array('c'));
    }

    /**
     * Get an array of lines from the table of contents.
     *
     * @return array
     */
    public function getTOC()
    {
        // Return empty array if we have no table of contents:
        $fields = $this->marcRecord->getFields('505');
        if (!$fields) {
            return array();
        }

        // If we got this far, we have a table -- collect it as a string:
        $toc = array();
        foreach ($fields as $field) {
            $subfields = $field->getSubfields();
            foreach ($subfields as $subfield) {
                // Break the string into appropriate chunks,  and merge them into
                // return array:
                $toc = array_merge($toc, explode('--', $subfield->getData()));
            }
        }
        return $toc;
    }

    /**
     * Return an array of associative URL arrays with one or more of the following
     * keys:
     *
     * <li>
     *   <ul>desc: URL description text to display (optional)</ul>
     *   <ul>url: fully-formed URL (required if 'route' is absent)</ul>
     *   <ul>route: VuFind route to build URL with (required if 'url' is absent)</ul>
     *   <ul>routeParams: Parameters for route (optional)</ul>
     *   <ul>queryString: Query params to append after building route (optional)</ul>
     * </li>
     *
     * @return array
     */
    public function getURLs()
    {
        $retVal = array();

        // Which fields/subfields should we check for URLs?
        $fieldsToCheck = array(
            '856' => array('y', 'z'),   // Standard URL
            '555' => array('a')         // Cumulative index/finding aids
        );

        foreach ($fieldsToCheck as $field => $subfields) {
            $urls = $this->marcRecord->getFields($field);
            if ($urls) {
                foreach ($urls as $url) {
                    // Is there an address in the current field?
                    $address = $url->getSubfield('u');
                    if ($address) {
                        $address = $address->getData();

                        // Is there a description?  If not, just use the URL itself.
                        foreach ($subfields as $current) {
                            $desc = $url->getSubfield($current);
                            if ($desc) {
                                break;
                            }
                        }
                        if ($desc) {
                            $desc = $desc->getData();
                        } else {
                            $desc = $address;
                        }

                        $retVal[] = array('url' => $address, 'desc' => $desc);
                    }
                }
            }
        }

        return $retVal;
    }

    /**
     * Get all record links related to the current record. Each link is returned as
     * array.
     * Format:
     * array(
     *        array(
     *               'title' => label_for_title
     *               'value' => link_name
     *               'link'  => link_URI
     *        ),
     *        ...
     * )
     *
     * @return null|array
     */
    public function getAllRecordLinks()
    {
        // Load configurations:
        $fieldsNames = isset($this->mainConfig->Record->marc_links)
            ? explode(',', $this->mainConfig->Record->marc_links) : array();
        $useVisibilityIndicator
            = isset($this->mainConfig->Record->marc_links_use_visibility_indicator)
            ? $this->mainConfig->Record->marc_links_use_visibility_indicator : true;

        $retVal = array();
        foreach ($fieldsNames as $value) {
            $value = trim($value);
            $fields = $this->marcRecord->getFields($value);
            if (!empty($fields)) {
                foreach ($fields as $field) {
                    // Check to see if we should display at all
                    if ($useVisibilityIndicator) {
                        $visibilityIndicator = $field->getIndicator('1');
                        if ($visibilityIndicator == '1') {
                            continue;
                        }
                    }

                    // Normalize blank relationship indicator to 0:
                    $relationshipIndicator = $field->getIndicator('2');
                    if ($relationshipIndicator == ' ') {
                        $relationshipIndicator = '0';
                    }

                    // The relationship type is one of the following and there is a
                    // 580 field, the 580 field should be shown instead see:
                    //     http://www.loc.gov/marc/bibliographic/bd580.html
                    $has580 = $this->marcRecord->getFields('580');
                    if ($has580
                        && (($value == '780') && ($relationshipIndicator == '4'))
                        || (($value == '785') && (($relationshipIndicator == '6')
                        || ($relationshipIndicator =='7')))
                    ) {
                        continue;
                    }

                    // Assign notes based on the relationship type
                    switch ($value) {
                    case '780':
                        if (in_array($relationshipIndicator, range('0', '7'))) {
                            $value .= '_' . $relationshipIndicator;
                        }
                        break;
                    case '785':
                        if (in_array($relationshipIndicator, range('0', '8'))) {
                            $value .= '_' . $relationshipIndicator;
                        }
                        break;
                    }

                    // Get data for field
                    $tmp = $this->getFieldData($field, $value);
                    if (is_array($tmp)) {
                        $retVal[] = $tmp;
                    }
                }
            }
        }
        if (empty($retVal)) {
            $retVal = null;
        }
        return $retVal;
    }

    /**
     * Returns the array element for the 'getAllRecordLinks' method
     *
     * @param File_MARC_Data_Field $field Field to examine
     * @param string               $value Field name for use in label
     *
     * @return array|bool                 Array on success, boolean false if no
     * valid link could be found in the data.
     */
    protected function getFieldData($field, $value)
    {
        // Make sure that there is a t field to be displayed:
        if ($title = $field->getSubfield('t')) {
            $title = $title->getData();
        } else {
            return;
        }

        $linkTypeSetting = isset($this->mainConfig->Record->marc_links_link_types)
            ? $this->mainConfig->Record->marc_links_link_types
            : 'id,oclc,dlc,isbn,issn,title';
        $linkTypes = explode(',', $linkTypeSetting);
        $linkFields = $field->getSubfields('w');

        // Run through the link types specified in the config.
        // For each type, check field for reference
        // If reference found, exit loop and go straight to end
        // If no reference found, check the next link type instead
        foreach ($linkTypes as $linkType) {
            switch (trim($linkType)){
            case 'oclc':
                foreach ($linkFields as $current) {
                    if ($oclc = $this->getIdFromLinkingField($current, 'OCoLC')) {
                        $link = array('type' => 'oclc', 'value' => $oclc);
                    }
                }
                break;
            case 'dlc':
                foreach ($linkFields as $current) {
                    if ($dlc = $this->getIdFromLinkingField($current, 'DLC', true)) {
                        $link = array('type' => 'dlc', 'value' => $dlc);
                    }
                }
                break;
            case 'id':
                foreach ($linkFields as $current) {
                    if ($bibLink = $this->getIdFromLinkingField($current)) {
                        $link = array('type' => 'bib', 'value' => $bibLink);
                    }
                }
                break;
            case 'isbn':
                if ($isbn = $field->getSubfield('z')) {
                    $link = array(
                        'type' => 'isn', 'value' => trim($isbn->getData()),
                        'exclude' => $this->getUniqueId()
                    );
                }
                break;
            case 'issn':
                if ($issn = $field->getSubfield('x')) {
                    $link = array(
                        'type' => 'isn', 'value' => trim($issn->getData()),
                        'exclude' => $this->getUniqueId()
                    );
                }
                break;
            case 'title':
                $link = array('type' => 'title', 'value' => $title);
                break;
            }
            // Exit loop if we have a link
            if (isset($link)) {
                break;
            }
        }
        // Make sure we have something to display:
        return isset($link)
            ? array('title' => 'note_' . $value, 'value' => $title, 'link'  => $link)
            : false;
    }

    /**
     * Returns an id extracted from the identifier subfield passed in
     *
     * @param \File_MARC_Subfield $idField MARC field containing id information
     * @param string              $prefix  Prefix to search for in id field
     * @param bool                $raw     Return raw match, or normalize?
     *
     * @return string|bool                 ID on success, false on failure
     */
    protected function getIdFromLinkingField($idField, $prefix = null, $raw = false)
    {
        $text = $idField->getData();
        if (preg_match('/\(([^)]+)\)(.+)/', $text, $matches)) {
            // If prefix matches, return ID:
            if ($matches[1] == $prefix) {
                // Special case -- LCCN should not be stripped:
                return $raw
                    ? $matches[2]
                    : trim(str_replace(range('a', 'z'), '', ($matches[2])));
            }
        } else if ($prefix == null) {
            // If no prefix was given or found, we presume it is a raw bib record
            return $text;
        }
        return false;
    }

    /**
     * Get Status/Holdings Information from the internally stored MARC Record
     * (support method used by the NoILS driver).
     *
     * @param array $field The MARC Field to retrieve
     * @param array $data  A keyed array of data to retrieve from subfields
     *
     * @return array
     */
    public function getFormattedMarcDetails($field, $data)
    {
        // Initialize return array
        $matches = array();
        $i = 0;

        // Try to look up the specified field, return empty array if it doesn't
        // exist.
        $fields = $this->marcRecord->getFields($field);
        if (!is_array($fields)) {
            return $matches;
        }

        // Extract all the requested subfields, if applicable.
        foreach ($fields as $currentField) {
            foreach ($data as $key => $info) {
                $split = explode("|", $info);
                if ($split[0] == "msg") {
                    if ($split[1] == "true") {
                        $result = true;
                    } elseif ($split[1] == "false") {
                        $result = false;
                    } else {
                        $result =$split[1];
                    }
                    $matches[$i][$key] = $result;
                } else {
                    // Default to subfield a if nothing is specified.
                    if (count($split) < 2) {
                        $subfields = array('a');
                    } else {
                        $subfields = str_split($split[1]);
                    }
                    $result = $this->getSubfieldArray(
                        $currentField, $subfields, true
                    );
                    $matches[$i][$key] = count($result) > 0
                        ? (string)$result[0] : '';
                }
            }
            $matches[$i]['id'] = $this->getUniqueID();
            $i++;
        }
        return $matches;
    }

    /**
     * Return an XML representation of the record using the specified format.
     * Return false if the format is unsupported.
     *
<<<<<<< HEAD
     * @param string $format Name of format to use (corresponds with OAI-PMH
     * metadataPrefix parameter).
=======
     * @param string     $format     Name of format to use (corresponds with OAI-PMH
     * metadataPrefix parameter).
     * @param string     $baseUrl    Base URL of host containing VuFind (optional;
     * may be used to inject record URLs into XML when appropriate).
     * @param RecordLink $recordLink Record link helper (optional; may be used to
     * inject record URLs into XML when appropriate).
>>>>>>> 559886a2
     *
     * @return mixed         XML, or false if format unsupported.
     */
    public function getXML($format)
    {
        // Special case for MARC:
        if ($format == 'marc21') {
            $xml = $this->marcRecord->toXML();
            $xml = str_replace(
                array(chr(27), chr(28), chr(29), chr(30), chr(31)), ' ', $xml
            );
            $xml = simplexml_load_string($xml);
            if (!$xml || !isset($xml->record)) {
                return false;
            }

            // Set up proper namespacing and extract just the <record> tag:
            $xml->record->addAttribute('xmlns', "http://www.loc.gov/MARC21/slim");
            $xml->record->addAttribute(
                'xsi:schemaLocation',
                'http://www.loc.gov/MARC21/slim ' .
                'http://www.loc.gov/standards/marcxml/schema/MARC21slim.xsd',
                'http://www.w3.org/2001/XMLSchema-instance'
            );
            $xml->record->addAttribute('type', 'Bibliographic');
            return $xml->record->asXML();
        }

        // Try the parent method:
        return parent::getXML($format);
    }

    /**
     * Attach an ILS connection and related logic to the driver
     *
     * @param \VuFind\ILS\Connection       $ils            ILS connection
     * @param \VuFind\ILS\Logic\Holds      $holdLogic      Hold logic handler
     * @param \VuFind\ILS\Logic\TitleHolds $titleHoldLogic Title hold logic handler
     *
     * @return void
     */
    public function attachILS(\VuFind\ILS\Connection $ils,
        \VuFind\ILS\Logic\Holds $holdLogic,
        \VuFind\ILS\Logic\TitleHolds $titleHoldLogic
    ) {
        $this->ils = $ils;
        $this->holdLogic = $holdLogic;
        $this->titleHoldLogic = $titleHoldLogic;
    }

    /**
     * Do we have an attached ILS connection?
     *
     * @return bool
     */
    protected function hasILS()
    {
        return null !== $this->ils;
    }

    /**
     * Get an array of information about record holdings, obtained in real-time
     * from the ILS.
     *
     * @return array
     */
    public function getRealTimeHoldings()
    {
        return $this->hasILS()
            ? $this->holdLogic->getHoldings($this->getUniqueID())
            : array();
    }

    /**
     * Get an array of information about record history, obtained in real-time
     * from the ILS.
     *
     * @return array
     */
    public function getRealTimeHistory()
    {
        // Get Acquisitions Data
        if (!$this->hasILS()) {
            return array();
        }
        try {
            return $this->ils->getPurchaseHistory($this->getUniqueID());
        } catch (ILSException $e) {
            return array();
        }
    }

    /**
     * Get a link for placing a title level hold.
     *
     * @return mixed A url if a hold is possible, boolean false if not
     */
    public function getRealTimeTitleHold()
    {
        if ($this->hasILS()) {
            $biblioLevel = strtolower($this->getBibliographicLevel());
            if ("monograph" == $biblioLevel || strstr("part", $biblioLevel)) {
                if ($this->ils->getTitleHoldsMode() != "disabled") {
                    return $this->titleHoldLogic->getHold($this->getUniqueID());
                }
            }
        }

        return false;
    }

    /**
     * Returns true if the record supports real-time AJAX status lookups.
     *
     * @return bool
     */
    public function supportsAjaxStatus()
    {
        return true;
    }

    /**
     * Get access to the raw File_MARC object.
     *
     * @return File_MARCBASE
     */
    public function getMarcRecord()
    {
        return $this->marcRecord;
    }

    /**
     * Get an XML RDF representation of the data in this record.
     *
     * @return mixed XML RDF data (empty if unsupported or error).
     */
    public function getRDFXML()
    {
        return XSLTProcessor::process(
            'record-rdf-mods.xsl', trim($this->marcRecord->toXML())
        );
    }
}<|MERGE_RESOLUTION|>--- conflicted
+++ resolved
@@ -26,7 +26,9 @@
  * @link     http://vufind.org/wiki/vufind2:record_drivers Wiki
  */
 namespace VuFind\RecordDriver;
-use VuFind\Exception\ILS as ILSException, VuFind\XSLT\Processor as XSLTProcessor;
+use VuFind\Exception\ILS as ILSException,
+    VuFind\View\Helper\Root\RecordLink,
+    VuFind\XSLT\Processor as XSLTProcessor;
 
 /**
  * Model for MARC records in Solr.
@@ -935,21 +937,16 @@
      * Return an XML representation of the record using the specified format.
      * Return false if the format is unsupported.
      *
-<<<<<<< HEAD
-     * @param string $format Name of format to use (corresponds with OAI-PMH
-     * metadataPrefix parameter).
-=======
      * @param string     $format     Name of format to use (corresponds with OAI-PMH
      * metadataPrefix parameter).
      * @param string     $baseUrl    Base URL of host containing VuFind (optional;
      * may be used to inject record URLs into XML when appropriate).
      * @param RecordLink $recordLink Record link helper (optional; may be used to
      * inject record URLs into XML when appropriate).
->>>>>>> 559886a2
      *
      * @return mixed         XML, or false if format unsupported.
      */
-    public function getXML($format)
+    public function getXML($format, $baseUrl = null, $recordLink = null)
     {
         // Special case for MARC:
         if ($format == 'marc21') {
@@ -975,7 +972,7 @@
         }
 
         // Try the parent method:
-        return parent::getXML($format);
+        return parent::getXML($format, $baseUrl, $recordLink);
     }
 
     /**
