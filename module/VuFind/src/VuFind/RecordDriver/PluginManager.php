<?php
/**
 * Record driver plugin manager
 *
 * PHP version 7
 *
 * Copyright (C) Villanova University 2010.
 *
 * This program is free software; you can redistribute it and/or modify
 * it under the terms of the GNU General Public License version 2,
 * as published by the Free Software Foundation.
 *
 * This program is distributed in the hope that it will be useful,
 * but WITHOUT ANY WARRANTY; without even the implied warranty of
 * MERCHANTABILITY or FITNESS FOR A PARTICULAR PURPOSE.  See the
 * GNU General Public License for more details.
 *
 * You should have received a copy of the GNU General Public License
 * along with this program; if not, write to the Free Software
 * Foundation, Inc., 51 Franklin Street, Fifth Floor, Boston, MA  02110-1301  USA
 *
 * @category VuFind
 * @package  RecordDrivers
 * @author   Demian Katz <demian.katz@villanova.edu>
 * @license  http://opensource.org/licenses/gpl-2.0.php GNU General Public License
 * @link     https://vufind.org/wiki/development:plugins:record_drivers Wiki
 */
namespace VuFind\RecordDriver;

/**
 * Record driver plugin manager
 *
 * @category VuFind
 * @package  RecordDrivers
 * @author   Demian Katz <demian.katz@villanova.edu>
 * @license  http://opensource.org/licenses/gpl-2.0.php GNU General Public License
 * @link     https://vufind.org/wiki/development:plugins:record_drivers Wiki
 */
class PluginManager extends \VuFind\ServiceManager\AbstractPluginManager
{
    /**
     * Default plugin aliases.
     *
     * @var array
     */
    protected $aliases = [
        'browzine' => 'VuFind\RecordDriver\BrowZine',
        'eds' => 'VuFind\RecordDriver\EDS',
        'eit' => 'VuFind\RecordDriver\EIT',
        'libguides' => 'VuFind\RecordDriver\LibGuides',
        'missing' => 'VuFind\RecordDriver\Missing',
        'pazpar2' => 'VuFind\RecordDriver\Pazpar2',
        'primo' => 'VuFind\RecordDriver\Primo',
        'solrauth' => 'VuFind\RecordDriver\SolrAuth',
        'solrdefault' => 'VuFind\RecordDriver\SolrDefault',
        'solrmarc' => 'VuFind\RecordDriver\SolrMarc',
        'solrmarcremote' => 'VuFind\RecordDriver\SolrMarcRemote',
        'solroverdrive' => 'VuFind\RecordDriver\SolrOverdrive',
        'solrreserves' => 'VuFind\RecordDriver\SolrReserves',
        'solrweb' => 'VuFind\RecordDriver\SolrWeb',
        'summon' => 'VuFind\RecordDriver\Summon',
        'worldcat' => 'VuFind\RecordDriver\WorldCat',
    ];

    /**
     * Default delegator factories.
     *
     * @var string[][]|\Zend\ServiceManager\Factory\DelegatorFactoryInterface[][]
     */
    protected $delegators = [
        'VuFind\RecordDriver\SolrMarc' =>
            ['VuFind\RecordDriver\IlsAwareDelegatorFactory'],
        'VuFind\RecordDriver\SolrMarcRemote' =>
            ['VuFind\RecordDriver\IlsAwareDelegatorFactory'],
    ];

    /**
     * Default plugin factories.
     *
     * @var array
     */
    protected $factories = [
        'VuFind\RecordDriver\BrowZine' =>
            'Zend\ServiceManager\Factory\InvokableFactory',
        'VuFind\RecordDriver\EDS' => 'VuFind\RecordDriver\NameBasedConfigFactory',
        'VuFind\RecordDriver\EIT' => 'VuFind\RecordDriver\NameBasedConfigFactory',
        'VuFind\RecordDriver\LibGuides' =>
            'Zend\ServiceManager\Factory\InvokableFactory',
        'VuFind\RecordDriver\Missing' => 'VuFind\RecordDriver\AbstractBaseFactory',
        'VuFind\RecordDriver\Pazpar2' =>
            'VuFind\RecordDriver\NameBasedConfigFactory',
        'VuFind\RecordDriver\Primo' => 'VuFind\RecordDriver\NameBasedConfigFactory',
        'VuFind\RecordDriver\SolrAuth' =>
            'VuFind\RecordDriver\SolrDefaultWithoutSearchServiceFactory',
        'VuFind\RecordDriver\SolrDefault' =>
            'VuFind\RecordDriver\SolrDefaultFactory',
        'VuFind\RecordDriver\SolrMarc' => 'VuFind\RecordDriver\SolrDefaultFactory',
        'VuFind\RecordDriver\SolrMarcRemote' =>
<<<<<<< HEAD
            'VuFind\RecordDriver\SolrMarcFactory',        
        'VuFind\RecordDriver\SolrOverdrive' =>
            'VuFind\RecordDriver\SolrOverdriveFactory',    
=======
            'VuFind\RecordDriver\SolrDefaultFactory',
>>>>>>> be4d40be
        'VuFind\RecordDriver\SolrReserves' =>
            'VuFind\RecordDriver\SolrDefaultWithoutSearchServiceFactory',
        'VuFind\RecordDriver\SolrWeb' => 'VuFind\RecordDriver\SolrWebFactory',
        'VuFind\RecordDriver\Summon' => 'VuFind\RecordDriver\SummonFactory',
        'VuFind\RecordDriver\WorldCat' =>
            'VuFind\RecordDriver\NameBasedConfigFactory',
    ];

    /**
     * Constructor
     *
     * Make sure plugins are properly initialized.
     *
     * @param mixed $configOrContainerInstance Configuration or container instance
     * @param array $v3config                  If $configOrContainerInstance is a
     * container, this value will be passed to the parent constructor.
     */
    public function __construct($configOrContainerInstance = null,
        array $v3config = []
    ) {
        // These objects are not meant to be shared -- every time we retrieve one,
        // we are building a brand new object.
        $this->sharedByDefault = false;

        $this->addAbstractFactory('VuFind\RecordDriver\PluginFactory');

        parent::__construct($configOrContainerInstance, $v3config);

        // Add an initializer for setting up hierarchies
        $initializer = function ($sm, $instance) {
            $hasHierarchyType = is_callable([$instance, 'getHierarchyType']);
            if ($hasHierarchyType
                && is_callable([$instance, 'setHierarchyDriverManager'])
            ) {
                if ($sm && $sm->has('VuFind\Hierarchy\Driver\PluginManager')) {
                    $instance->setHierarchyDriverManager(
                        $sm->get('VuFind\Hierarchy\Driver\PluginManager')
                    );
                }
            }
        };
        $this->addInitializer($initializer, false);
    }

    /**
     * Return the name of the base class or interface that plug-ins must conform
     * to.
     *
     * @return string
     */
    protected function getExpectedInterface()
    {
        return 'VuFind\RecordDriver\AbstractBase';
    }

    /**
     * Convenience method to retrieve a populated Solr record driver.
     *
     * @param array $data Raw Solr data
     *
     * @return AbstractBase
     */
    public function getSolrRecord($data)
    {
        if (isset($data['recordtype'])) {
            $key = 'Solr' . ucwords($data['recordtype']);
            $recordType = $this->has($key) ? $key : 'SolrDefault';
        } else {
            $recordType = 'SolrDefault';
        }

        // Build the object:
        $driver = $this->get($recordType);
        $driver->setRawData($data);
        return $driver;
    }
}<|MERGE_RESOLUTION|>--- conflicted
+++ resolved
@@ -96,13 +96,10 @@
             'VuFind\RecordDriver\SolrDefaultFactory',
         'VuFind\RecordDriver\SolrMarc' => 'VuFind\RecordDriver\SolrDefaultFactory',
         'VuFind\RecordDriver\SolrMarcRemote' =>
-<<<<<<< HEAD
-            'VuFind\RecordDriver\SolrMarcFactory',        
+            'VuFind\RecordDriver\SolrMarcFactory',
         'VuFind\RecordDriver\SolrOverdrive' =>
-            'VuFind\RecordDriver\SolrOverdriveFactory',    
-=======
+            'VuFind\RecordDriver\SolrOverdriveFactory',
             'VuFind\RecordDriver\SolrDefaultFactory',
->>>>>>> be4d40be
         'VuFind\RecordDriver\SolrReserves' =>
             'VuFind\RecordDriver\SolrDefaultWithoutSearchServiceFactory',
         'VuFind\RecordDriver\SolrWeb' => 'VuFind\RecordDriver\SolrWebFactory',
