--- conflicted
+++ resolved
@@ -475,38 +475,20 @@
      */
     public function getTOC()
     {
-        // Return empty array if we have no table of contents:
-<<<<<<< HEAD
-        $fields = $this->getMarcReader()->getFields('505');
-        if (!$fields) {
-            return [];
-        }
-
-        // If we got this far, we have a table -- collect it as a string:
         $toc = [];
-        foreach ($fields as $field) {
-            foreach ($field['subfields'] as $subfield) {
-                // Break the string into appropriate chunks, filtering empty strings,
-                // and merge them into return array:
-                $toc = array_merge(
-                    $toc,
-                    array_filter(explode('--', $subfield['data']), 'trim')
-=======
-        $toc = [];
-        if ($fields = $this->getMarcRecord()->getFields('505')) {
+        if ($fields = $this->getMarcReader()->getFields('505')) {
             foreach ($fields as $field) {
                 // Implode all the subfields into a single string, then explode
                 // on the -- separators (filtering out empty chunks). Due to
                 // inconsistent application of subfield codes, this is the most
                 // reliable way to split up a table of contents.
                 $str = '';
-                foreach ($field->getSubfields() as $subfield) {
-                    $str .= trim($subfield->getData()) . ' ';
+                foreach ($field['subfields'] as $subfield) {
+                    $str .= trim($subfield) . ' ';
                 }
                 $toc = array_merge(
                     $toc,
                     array_filter(array_map('trim', preg_split('/[.\s]--/', $str)))
->>>>>>> 8fa48437
                 );
             }
         }
