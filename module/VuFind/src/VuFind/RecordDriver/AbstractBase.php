--- conflicted
+++ resolved
@@ -5,11 +5,7 @@
  *
  * PHP version 8
  *
-<<<<<<< HEAD
- * Copyright (C) Villanova University 2023.
-=======
  * Copyright (C) Villanova University 2010-2024.
->>>>>>> 2c24e283
  *
  * This program is free software; you can redistribute it and/or modify
  * it under the terms of the GNU General Public License version 2,
@@ -259,11 +255,7 @@
         $cacheKey = $userId ?? '-';
         if (!isset($this->ratingCache[$cacheKey])) {
             $ratingsService = $this->getDbService(
-<<<<<<< HEAD
-                \VuFind\Db\Service\RatingsService::class
-=======
                 \VuFind\Db\Service\RatingsServiceInterface::class
->>>>>>> 2c24e283
             );
             $this->ratingCache[$cacheKey] = $ratingsService->getForResource(
                 $this->getUniqueId(),
@@ -289,13 +281,7 @@
      */
     public function getRatingBreakdown(array $groups)
     {
-<<<<<<< HEAD
-        return $this->getDbService(
-            \VuFind\Db\Service\RatingsService::class
-        )
-=======
         return $this->getDbService(\VuFind\Db\Service\RatingsServiceInterface::class)
->>>>>>> 2c24e283
             ->getCountsForResource(
                 $this->getUniqueId(),
                 $this->getSourceIdentifier(),
@@ -320,12 +306,8 @@
             $this->getUniqueId(),
             $this->getSourceIdentifier()
         );
-<<<<<<< HEAD
-        $this->getDbService(\VuFind\Db\Service\RatingsService::class)->addOrUpdateRating($resource, $userId, $rating);
-=======
         $this->getDbService(\VuFind\Db\Service\RatingsServiceInterface::class)
             ->addOrUpdateRating($resource, $userId, $rating);
->>>>>>> 2c24e283
     }
 
     /**
