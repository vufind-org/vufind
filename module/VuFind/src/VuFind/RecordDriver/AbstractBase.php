--- conflicted
+++ resolved
@@ -84,27 +84,9 @@
      */
     protected $fields = array();
 
-    /**
-<<<<<<< HEAD
-     * Database table plugin manager
-     *
-     * @var \VuFind\Db\Table\PluginManager
-     */
-    protected $tableManager;
-
-    /**
-     * Translator (or null if unavailable)
-     *
-     * @var \Zend\I18n\Translator\Translator
-     */
-    protected $translator = null;
-
-    
     protected $recordCache = null;
-    
-    /**
-=======
->>>>>>> edc4a8b1
+
+    /**
      * Constructor
      *
      * @param \Zend\Config\Config $mainConfig   VuFind main configuration (omit for
@@ -261,11 +243,11 @@
         $resource = $resourceTable->findResource(
             $this->getUniqueId(), $this->getResourceSource(), true, $this
         );
-        
+
         // Persist record in the database for "offline" use
         $this->recordCache->setPolicy(Cache::FAVORITE);
         $this->recordCache->createOrUpdate($resource->record_id, $user->id, $resource->source, $this->getRawData(), null, $resource->id);
-        
+
         // Add the information to the user's account:
         $user->saveResource(
             $resource, $list,
@@ -512,79 +494,12 @@
             ? call_user_func_array(array($this, $method), $params)
             : null;
     }
-<<<<<<< HEAD
-
-    /**
-     * Get a database table object.
-     *
-     * @param string $table Table to load.
-     *
-     * @return \VuFind\Db\Table\User
-     */
-    public function getDbTable($table)
-    {
-        return $this->getDbTableManager()->get($table);
-    }
-
-    /**
-     * Get the table plugin manager.  Throw an exception if it is missing.
-     *
-     * @throws \Exception
-     * @return \VuFind\Db\Table\PluginManager
-     */
-    public function getDbTableManager()
-    {
-        if (null === $this->tableManager) {
-            throw new \Exception('DB table manager missing.');
-        }
-        return $this->tableManager;
-    }
-
-    /**
-     * Set the table plugin manager.
-     *
-     * @param \VuFind\Db\Table\PluginManager $manager Plugin manager
-     *
-     * @return void
-     */
-    public function setDbTableManager(\VuFind\Db\Table\PluginManager $manager)
-    {
-        $this->tableManager = $manager;
-    }
-
-    /**
-     * Set a translator
-     *
-     * @param \Zend\I18n\Translator\Translator $translator Translator
-     *
-     * @return AbstractBase
-     */
-    public function setTranslator(\Zend\I18n\Translator\Translator $translator)
-    {
-        $this->translator = $translator;
-        return $this;
-    }
-
-    /**
-     * Translate a string if a translator is available.
-     *
-     * @param string $msg Message to translate
-     *
-     * @return string
-     */
-    public function translate($msg)
-    {
-        return null !== $this->translator
-            ? $this->translator->translate($msg) : $msg;
-    }
-    
+
     public function getRecordCache() {
         return $this->recordCache;
     }
-    
+
     public function setRecordCache(\VuFind\Record\Cache $recordCache) {
-       $this->recordCache = $recordCache;   
-    }
-=======
->>>>>>> edc4a8b1
+       $this->recordCache = $recordCache;
+    }
 }