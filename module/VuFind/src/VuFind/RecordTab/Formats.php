<?php
/**
 * Digital Content Formats tab
 *
 * PHP version 7
 *
 * Copyright (C) Villanova University 2010.
 *
 * This program is free software; you can redistribute it and/or modify
 * it under the terms of the GNU General Public License version 2,
 * as published by the Free Software Foundation.
 *
 * This program is distributed in the hope that it will be useful,
 * but WITHOUT ANY WARRANTY; without even the implied warranty of
 * MERCHANTABILITY or FITNESS FOR A PARTICULAR PURPOSE.  See the
 * GNU General Public License for more details.
 *
 * You should have received a copy of the GNU General Public License
 * along with this program; if not, write to the Free Software
 * Foundation, Inc., 51 Franklin Street, Fifth Floor, Boston, MA  02110-1301  USA
 *
 * @category VuFind
 * @package  RecordTabs
 * @author   Demian Katz <demian.katz@villanova.edu>
 * @license  http://opensource.org/licenses/gpl-2.0.php GNU General Public License
 * @link     https://vufind.org/wiki/development:plugins:record_tabs Wiki
 */
namespace VuFind\RecordTab;

/**
 * Digital Content Formats
 *
 * @category VuFind
 * @package  RecordTabs
 * @author   Demian Katz <demian.katz@villanova.edu>
 * @author   Brent Palmer <brent-palmer@icpl.org>
 * @license  http://opensource.org/licenses/gpl-2.0.php GNU General Public License
 * @link     https://vufind.org/wiki/development:plugins:record_tabs Wiki
 */
class Formats extends AbstractBase
{
    /**
     * Is this tab enabled?
     *
     * @var bool
     */
    protected $enabled;

    /**
     * Constructor
     *
     * @param bool $enabled is this tab enabled?
<<<<<<< HEAD
     * @param bool $uc     use captcha?
     */
    public function __construct($enabled = true, $uc = false)
=======
     */
    public function __construct($enabled = true)
>>>>>>> f9cfb9d0
    {
        $this->enabled = $enabled;
    }

    /**
     * Is this tab active?
     *
     * @return bool
     */
    public function isActive()
    {
        return $this->enabled;
    }

    /**
     * Get the on-screen description for this tab.
     *
     * @return string
     */
    public function getDescription()
    {
        return 'Formats';
    }
}<|MERGE_RESOLUTION|>--- conflicted
+++ resolved
@@ -50,14 +50,8 @@
      * Constructor
      *
      * @param bool $enabled is this tab enabled?
-<<<<<<< HEAD
-     * @param bool $uc     use captcha?
-     */
-    public function __construct($enabled = true, $uc = false)
-=======
      */
     public function __construct($enabled = true)
->>>>>>> f9cfb9d0
     {
         $this->enabled = $enabled;
     }
