--- conflicted
+++ resolved
@@ -96,16 +96,10 @@
     /**
      * Constructor
      *
-<<<<<<< HEAD
-     * @param PluginManager $pm         RecordTab plugin manager
-     * @param ConfigManager $cm         Configuration plugin manager
-     * @param array         $zendConfig Laminas configuration
-=======
      * @param PluginManager $pm           RecordTab plugin manager
      * @param ConfigManager $cm           Configuration plugin manager
      * @param array         $legacyConfig Overall framework configuration (only
      * used for legacy config loading; optional)
->>>>>>> 46e10504
      */
     public function __construct(PluginManager $pm, ConfigManager $cm,
         $legacyConfig = []
