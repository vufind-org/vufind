<?php
/**
 * Record Tab Factory Class
 *
 * PHP version 7
 *
 * Copyright (C) Villanova University 2014.
 *
 * This program is free software; you can redistribute it and/or modify
 * it under the terms of the GNU General Public License version 2,
 * as published by the Free Software Foundation.
 *
 * This program is distributed in the hope that it will be useful,
 * but WITHOUT ANY WARRANTY; without even the implied warranty of
 * MERCHANTABILITY or FITNESS FOR A PARTICULAR PURPOSE.  See the
 * GNU General Public License for more details.
 *
 * You should have received a copy of the GNU General Public License
 * along with this program; if not, write to the Free Software
 * Foundation, Inc., 51 Franklin Street, Fifth Floor, Boston, MA  02110-1301  USA
 *
 * @category VuFind
 * @package  RecordDrivers
 * @author   Demian Katz <demian.katz@villanova.edu>
 * @license  http://opensource.org/licenses/gpl-2.0.php GNU General Public License
 * @link     https://vufind.org/wiki/development:plugins:hierarchy_components Wiki
 */
namespace VuFind\RecordTab;

use Zend\ServiceManager\ServiceManager;

/**
 * Record Tab Factory Class
 *
 * @category VuFind
 * @package  RecordDrivers
 * @author   Demian Katz <demian.katz@villanova.edu>
 * @license  http://opensource.org/licenses/gpl-2.0.php GNU General Public License
 * @link     https://vufind.org/wiki/development:plugins:hierarchy_components Wiki
 *
 * @codeCoverageIgnore
 */
class Factory
{
    /**
     * Factory for CollectionHierarchyTree tab plugin.
     *
     * @param ServiceManager $sm Service manager.
     *
     * @return CollectionHierarchyTree
     */
    public static function getCollectionHierarchyTree(ServiceManager $sm)
    {
        return new CollectionHierarchyTree(
            $sm->get('VuFind\Config\PluginManager')->get('config'),
            $sm->get('VuFind\Record\Loader')
        );
    }

    /**
     * Factory for CollectionList tab plugin.
     *
     * @param ServiceManager $sm Service manager.
     *
     * @return CollectionList
     */
    public static function getCollectionList(ServiceManager $sm)
    {
        return new CollectionList(
            $sm->get('VuFind\Search\SearchRunner'),
            $sm->get('VuFind\Recommend\PluginManager')
        );
    }

    /**
     * Factory for Excerpt tab plugin.
     *
     * @param ServiceManager $sm Service manager.
     *
     * @return Excerpt
     */
    public static function getExcerpt(ServiceManager $sm)
    {
        $config = $sm->get('VuFind\Config\PluginManager')->get('config');
        // Only instantiate the loader if the feature is enabled:
        if (isset($config->Content->excerpts)) {
            $loader = $sm->get('VuFind\Content\PluginManager')
                ->get('excerpts');
        } else {
            $loader = null;
        }
        return new Excerpt($loader, static::getHideSetting($config, 'excerpts'));
    }

    /**
     * Support method for construction of AbstractContent objects -- should we
     * hide this tab if it is empty?
     *
     * @param \Zend\Config\Config $config VuFind configuration
     * @param string              $tab    Name of tab to check config for
     *
     * @return bool
     */
    protected static function getHideSetting(\Zend\Config\Config $config, $tab)
    {
        // TODO: can we move this code out of the factory so it's more easily reused?
        $setting = isset($config->Content->hide_if_empty)
            ? $config->Content->hide_if_empty : false;
        if ($setting === true || $setting === false
            || $setting === 1 || $setting === 0
        ) {
            return (bool)$setting;
        }
        if ($setting === 'true' || $setting === '1') {
            return true;
        }
        $hide = array_map('trim', array_map('strtolower', explode(',', $setting)));
        return in_array(strtolower($tab), $hide);
    }

    /**
     * Factory for HierarchyTree tab plugin.
     *
     * @param ServiceManager $sm Service manager.
     *
     * @return HierarchyTree
     */
    public static function getHierarchyTree(ServiceManager $sm)
    {
        return new HierarchyTree(
            $sm->get('VuFind\Config\PluginManager')->get('config')
        );
    }

    /**
     * Factory for HoldingsILS tab plugin.
     *
     * @param ServiceManager $sm Service manager.
     *
     * @return HoldingsILS
     */
    public static function getHoldingsILS(ServiceManager $sm)
    {
        // If VuFind is configured to suppress the holdings tab when the
        // ILS driver specifies no holdings, we need to pass in a connection
        // object:
        $config = $sm->get('VuFind\Config\PluginManager')->get('config');
<<<<<<< HEAD
        if (isset($config->Site->hideHoldingsTabWhenEmpty)
            && $config->Site->hideHoldingsTabWhenEmpty
        ) {
            $catalog = $sm->get('VuFind\ILS\Connection');
        } else {
            $catalog = false;
        }

        $holdingsTemplate = isset($config->Site->holdingsTemplate)
           ? (string)$config->Site->holdingsTemplate : 'standard';

        return new HoldingsILS($catalog, $holdingsTemplate);
=======
        $catalog = ($config->Site->hideHoldingsTabWhenEmpty ?? false)
            ? $sm->get('VuFind\ILS\Connection') : null;
        return new HoldingsILS($catalog);
>>>>>>> df779582
    }

    /**
     * Factory for HoldingsWorldCat tab plugin.
     *
     * @param ServiceManager $sm Service manager.
     *
     * @return HoldingsWorldCat
     */
    public static function getHoldingsWorldCat(ServiceManager $sm)
    {
        $bm = $sm->get('VuFind\Search\BackendManager');
        return new HoldingsWorldCat($bm->get('WorldCat')->getConnector());
    }

    /**
     * Factory for Map tab plugin.
     *
     * @param ServiceManager $sm Service manager.
     *
     * @return Map
     */
    public static function getMap(ServiceManager $sm)
    {
        // get Map Tab config options
        $mapTabConfig = $sm->get('VuFind\GeoFeatures\MapTabConfig');
        $mapTabOptions = $mapTabConfig->getMapTabOptions();
        $mapTabDisplay = $mapTabOptions['recordMap'];

        // add basemap options
        $basemapConfig = $sm->get('VuFind\GeoFeatures\BasemapConfig');
        $basemapOptions = $basemapConfig->getBasemap('MapTab');

        return new Map($mapTabDisplay, $basemapOptions, $mapTabOptions);
    }

    /**
     * Factory for Preview tab plugin.
     *
     * @param ServiceManager $sm Service manager.
     *
     * @return Preview
     */
    public static function getPreview(ServiceManager $sm)
    {
        $cfg = $sm->get('VuFind\Config\PluginManager')->get('config');
        // currently only active if config [content] [previews] contains google
        // and googleoptions[tab] is not empty.
        $active = false;
        if (isset($cfg->Content->previews)) {
            $previews = array_map(
                'trim', explode(',', strtolower($cfg->Content->previews))
            );
            if (in_array('google', $previews)
                && isset($cfg->Content->GoogleOptions['tab'])
                && strlen(trim($cfg->Content->GoogleOptions['tab'])) > 0
            ) {
                $active = true;
            }
        }
        return new Preview($active);
    }

    /**
     * Factory for SimilarItems tab plugin.
     *
     * @param ServiceManager $sm Service manager.
     *
     * @return SimilarItemsCarousel
     */
    public static function getSimilarItemsCarousel(ServiceManager $sm)
    {
        return new SimilarItemsCarousel($sm->get('VuFindSearch\Service'));
    }

    /**
     * Factory for Reviews tab plugin.
     *
     * @param ServiceManager $sm Service manager.
     *
     * @return Reviews
     */
    public static function getReviews(ServiceManager $sm)
    {
        $config = $sm->get('VuFind\Config\PluginManager')->get('config');
        // Only instantiate the loader if the feature is enabled:
        if (isset($config->Content->reviews)) {
            $loader = $sm->get('VuFind\Content\PluginManager')
                ->get('reviews');
        } else {
            $loader = null;
        }
        return new Reviews($loader, static::getHideSetting($config, 'reviews'));
    }

    /**
     * Factory for TOC tab plugin.
     *
     * @param ServiceManager $sm Service manager.
     *
     * @return TablesOfContents
     */
    public static function getTOC(ServiceManager $sm)
    {
        $config = $sm->get('VuFind\Config\PluginManager')->get('config');
        // Only instantiate the loader if the feature is enabled:
        if (isset($config->Content->toc)) {
            $loader = $sm->get('VuFind\Content\PluginManager')
                ->get('toc');
        } else {
            $loader = null;
        }
        return new TOC($loader, static::getHideSetting($config, 'toc'));
    }

    /**
     * Factory for UserComments tab plugin.
     *
     * @param ServiceManager $sm Service manager.
     *
     * @return UserComments
     */
    public static function getUserComments(ServiceManager $sm)
    {
        $capabilities = $sm->get('VuFind\Config\AccountCapabilities');
        $config = $sm->get('VuFind\Config\PluginManager')->get('config');
        $useRecaptcha = isset($config->Captcha) && isset($config->Captcha->forms)
            && (trim($config->Captcha->forms) === '*'
            || strpos($config->Captcha->forms, 'userComments') !== false);
        return new UserComments(
            'enabled' === $capabilities->getCommentSetting(),
            $useRecaptcha
        );
    }
}<|MERGE_RESOLUTION|>--- conflicted
+++ resolved
@@ -145,24 +145,12 @@
         // ILS driver specifies no holdings, we need to pass in a connection
         // object:
         $config = $sm->get('VuFind\Config\PluginManager')->get('config');
-<<<<<<< HEAD
-        if (isset($config->Site->hideHoldingsTabWhenEmpty)
-            && $config->Site->hideHoldingsTabWhenEmpty
-        ) {
-            $catalog = $sm->get('VuFind\ILS\Connection');
-        } else {
-            $catalog = false;
-        }
-
-        $holdingsTemplate = isset($config->Site->holdingsTemplate)
-           ? (string)$config->Site->holdingsTemplate : 'standard';
-
-        return new HoldingsILS($catalog, $holdingsTemplate);
-=======
         $catalog = ($config->Site->hideHoldingsTabWhenEmpty ?? false)
             ? $sm->get('VuFind\ILS\Connection') : null;
-        return new HoldingsILS($catalog);
->>>>>>> df779582
+        $holdingsTemplate
+            = (string)($config->Site->holdingsTemplate ?? 'standard');
+
+        return new HoldingsILS($catalog, $holdingsTemplate);
     }
 
     /**
