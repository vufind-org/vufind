--- conflicted
+++ resolved
@@ -47,24 +47,6 @@
      * @var array
      */
     protected $aliases = [
-<<<<<<< HEAD
-        'collectionhierarchytree' => 'VuFind\RecordTab\CollectionHierarchyTree',
-        'collectionlist' => 'VuFind\RecordTab\CollectionList',
-        'description' => 'VuFind\RecordTab\Description',
-        'excerpt' => 'VuFind\RecordTab\Excerpt',
-        'hierarchytree' => 'VuFind\RecordTab\HierarchyTree',
-        'holdingsils' => 'VuFind\RecordTab\HoldingsILS',
-        'holdingsworldcat' => 'VuFind\RecordTab\HoldingsWorldCat',
-        'map' => 'VuFind\RecordTab\Map',
-        'preview' => 'VuFind\RecordTab\Preview',
-        'reviews' => 'VuFind\RecordTab\Reviews',
-        'similaritemscarousel' => 'VuFind\RecordTab\SimilarItemsCarousel',
-        'staffviewarray' => 'VuFind\RecordTab\StaffViewArray',
-        'staffviewmarc' => 'VuFind\RecordTab\StaffViewMARC',
-        'staffviewoverdrive' => 'VuFind\RecordTab\StaffViewOverdrive',
-        'toc' => 'VuFind\RecordTab\TOC',
-        'usercomments' => 'VuFind\RecordTab\UserComments',
-=======
         'collectionhierarchytree' => CollectionHierarchyTree::class,
         'collectionlist' => CollectionList::class,
         'description' => Description::class,
@@ -78,9 +60,9 @@
         'similaritemscarousel' => SimilarItemsCarousel::class,
         'staffviewarray' => StaffViewArray::class,
         'staffviewmarc' => StaffViewMARC::class,
+        'staffviewoverdrive' => StaffViewOverdrive::class,
         'toc' => TOC::class,
         'usercomments' => UserComments::class,
->>>>>>> 99c88015
     ];
 
     /**
@@ -89,34 +71,6 @@
      * @var array
      */
     protected $factories = [
-<<<<<<< HEAD
-        'VuFind\RecordTab\CollectionHierarchyTree' =>
-            'VuFind\RecordTab\Factory::getCollectionHierarchyTree',
-        'VuFind\RecordTab\CollectionList' =>
-            'VuFind\RecordTab\Factory::getCollectionList',
-        'VuFind\RecordTab\Description' =>
-            'Zend\ServiceManager\Factory\InvokableFactory',
-        'VuFind\RecordTab\Excerpt' => 'VuFind\RecordTab\Factory::getExcerpt',
-        'VuFind\RecordTab\HierarchyTree' =>
-            'VuFind\RecordTab\Factory::getHierarchyTree',
-        'VuFind\RecordTab\HoldingsILS' => 'VuFind\RecordTab\Factory::getHoldingsILS',
-        'VuFind\RecordTab\HoldingsWorldCat' =>
-            'VuFind\RecordTab\Factory::getHoldingsWorldCat',
-        'VuFind\RecordTab\Map' => 'VuFind\RecordTab\Factory::getMap',
-        'VuFind\RecordTab\Preview' => 'VuFind\RecordTab\Factory::getPreview',
-        'VuFind\RecordTab\Reviews' => 'VuFind\RecordTab\Factory::getReviews',
-        'VuFind\RecordTab\SimilarItemsCarousel' =>
-            'VuFind\RecordTab\Factory::getSimilarItemsCarousel',
-        'VuFind\RecordTab\StaffViewArray' =>
-            'Zend\ServiceManager\Factory\InvokableFactory',
-        'VuFind\RecordTab\StaffViewMARC' =>
-            'Zend\ServiceManager\Factory\InvokableFactory',
-        'VuFind\RecordTab\StaffViewOverdrive' =>
-            'Zend\ServiceManager\Factory\InvokableFactory',
-        'VuFind\RecordTab\TOC' => 'VuFind\RecordTab\Factory::getTOC',
-        'VuFind\RecordTab\UserComments' =>
-            'VuFind\RecordTab\Factory::getUserComments',
-=======
         CollectionHierarchyTree::class => CollectionHierarchyTreeFactory::class,
         CollectionList::class => CollectionListFactory::class,
         Description::class => InvokableFactory::class,
@@ -130,9 +84,9 @@
         SimilarItemsCarousel::class => SimilarItemsCarouselFactory::class,
         StaffViewArray::class => InvokableFactory::class,
         StaffViewMARC::class => InvokableFactory::class,
+        StaffViewOverdrive::class => InvokableFactory::class,
         TOC::class => TOCFactory::class,
         UserComments::class => UserCommentsFactory::class,
->>>>>>> 99c88015
     ];
 
     /**
