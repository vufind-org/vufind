--- conflicted
+++ resolved
@@ -42,11 +42,7 @@
 class SwitchTab implements RecommendInterface
 {
     /**
-<<<<<<< HEAD
-     * Helper attribute holding the state of tabs.
-=======
      * Current tab settings
->>>>>>> 4290604f
      *
      * @var array
      */
