<?php

/**
 * SideFacets Recommendations Module
 *
 * PHP version 8
 *
 * Copyright (C) Villanova University 2010.
 *
 * This program is free software; you can redistribute it and/or modify
 * it under the terms of the GNU General Public License version 2,
 * as published by the Free Software Foundation.
 *
 * This program is distributed in the hope that it will be useful,
 * but WITHOUT ANY WARRANTY; without even the implied warranty of
 * MERCHANTABILITY or FITNESS FOR A PARTICULAR PURPOSE.  See the
 * GNU General Public License for more details.
 *
 * You should have received a copy of the GNU General Public License
 * along with this program; if not, write to the Free Software
 * Foundation, Inc., 51 Franklin Street, Fifth Floor, Boston, MA  02110-1301  USA
 *
 * @category VuFind
 * @package  Recommendations
 * @author   Demian Katz <demian.katz@villanova.edu>
 * @author   Juha Luoma <juha.luoma@helsinki.fi>
 * @license  http://opensource.org/licenses/gpl-2.0.php GNU General Public License
 * @link     https://vufind.org/wiki/development:plugins:recommendation_modules Wiki
 */

namespace VuFind\Recommend;

use VuFind\Solr\Utils as SolrUtils;

use function in_array;
use function intval;
use function is_array;

/**
 * SideFacets Recommendations Module
 *
 * This class provides recommendations displaying facets beside search results
 *
 * @category VuFind
 * @package  Recommendations
 * @author   Demian Katz <demian.katz@villanova.edu>
 * @author   Juha Luoma <juha.luoma@helsinki.fi>
 * @license  http://opensource.org/licenses/gpl-2.0.php GNU General Public License
 * @link     https://vufind.org/wiki/development:plugins:recommendation_modules Wiki
 */
class SideFacets extends AbstractFacets
{
    /**
     * Year-only date facet configuration
     *
     * @var array
     */
    protected $dateFacets = [];

    /**
     * Day/month/year date facet configuration
     *
     * @var array
     */
    protected $fullDateFacets = [];

    /**
     * Generic range facet configuration
     *
     * @var array
     */
    protected $genericRangeFacets = [];

    /**
     * Numeric range facet configuration
     *
     * @var array
     */
    protected $numericRangeFacets = [];

    /**
     * Main facet configuration
     *
     * @var array
     */
    protected $mainFacets = [];

    /**
     * Checkbox facet configuration
     *
     * @var array
     */
    protected $checkboxFacets = [];

    /**
     * Should we display dynamically-generated checkbox facets that are not
     * explicitly configured in $checkboxFacets?
     *
     * @var bool
     */
    protected $showDynamicCheckboxFacets = true;

    /**
     * Settings controlling how lightbox is used for facet display.
     *
     * @var bool|string
     */
    protected $showInLightboxSettings = [];

    /**
     * Settings controlling how many values to display before "show more."
     *
     * @var array
     */
    protected $showMoreSettings = [];

    /**
     * Collapsed facet setting
     *
     * @var bool|string
     */
    protected $collapsedFacets = false;

    /**
     * Hierarchical facet setting
     *
     * @var array
     */
    protected $hierarchicalFacets = [];

    /**
     * Hierarchical facet sort options
     *
     * @var array
     */
    protected $hierarchicalFacetSortOptions = [];

    /**
     * Store the configuration of the recommendation module.
     *
     * @param string $settings Settings from searches.ini.
     *
     * @return void
     */
    public function setConfig($settings)
    {
        // Parse the additional settings:
        $settings = explode(':', $settings);
        $mainSection = empty($settings[0]) ? 'Results' : $settings[0];
        $checkboxSection = $settings[1] ?? false;
        $iniName = $settings[2] ?? 'facets';
        $showDynamicCheckboxFacets = $settings[3] ?? true;

        // Load the desired facet information...
        $config = $this->configLoader->get($iniName);

        // All standard facets to display:
        $this->mainFacets = isset($config->$mainSection) ?
            $config->$mainSection->toArray() : [];

        // Load boolean configurations:
        $this->loadBooleanConfigs($config, array_keys($this->mainFacets));

        // Get a list of fields that should be displayed as ranges rather than
        // standard facet lists.
        if (isset($config->SpecialFacets->dateRange)) {
            $this->dateFacets = $config->SpecialFacets->dateRange->toArray();
        }
        if (isset($config->SpecialFacets->fullDateRange)) {
            $this->fullDateFacets = $config->SpecialFacets->fullDateRange->toArray();
        }
        if (isset($config->SpecialFacets->genericRange)) {
            $this->genericRangeFacets
                = $config->SpecialFacets->genericRange->toArray();
        }
        if (isset($config->SpecialFacets->numericRange)) {
            $this->numericRangeFacets
                = $config->SpecialFacets->numericRange->toArray();
        }

        // Checkbox facets:
        $flipCheckboxes = false;
        if (str_starts_with($checkboxSection, '~')) {
            $checkboxSection = substr($checkboxSection, 1);
            $flipCheckboxes = true;
        }
        $this->checkboxFacets
            = ($checkboxSection && isset($config->$checkboxSection))
            ? $config->$checkboxSection->toArray() : [];
        if ($flipCheckboxes) {
            $this->checkboxFacets = array_flip($this->checkboxFacets);
        }
        if (
            !$showDynamicCheckboxFacets
            || strtolower(trim($showDynamicCheckboxFacets)) === 'false'
        ) {
            $this->showDynamicCheckboxFacets = false;
        }

        // Show more settings:
        if (isset($config->Results_Settings->showMore)) {
            $this->showMoreSettings
                = $config->Results_Settings->showMore->toArray();
        }
        if (isset($config->Results_Settings->showMoreInLightbox)) {
            $this->showInLightboxSettings
                = $config->Results_Settings->showMoreInLightbox->toArray();
        }

        // Collapsed facets:
        if (isset($config->Results_Settings->collapsedFacets)) {
            $this->collapsedFacets = $config->Results_Settings->collapsedFacets;
        }

        // Hierarchical facets:
        if (isset($config->SpecialFacets->hierarchical)) {
            $this->hierarchicalFacets
                = $config->SpecialFacets->hierarchical->toArray();
        }

        // Hierarchical facet sort options:
        if (isset($config->SpecialFacets->hierarchicalFacetSortOptions)) {
            $this->hierarchicalFacetSortOptions
                = $config->SpecialFacets->hierarchicalFacetSortOptions->toArray();
        }
    }

    /**
     * Called before the Search Results object performs its main search
     * (specifically, in response to \VuFind\Search\SearchRunner::EVENT_CONFIGURED).
     * This method is responsible for setting search parameters needed by the
     * recommendation module and for reading any existing search parameters that may
     * be needed.
     *
     * @param \VuFind\Search\Base\Params $params  Search parameter object
     * @param \Laminas\Stdlib\Parameters $request Parameter object representing user
     * request.
     *
     * @return void
     */
    public function init($params, $request)
    {
        $mainFacets = $this->mainFacets;
        if ($request != null && ($enabledFacets = $request->get('enabledFacets', null)) !== null) {
            $mainFacets = array_intersect_key($mainFacets, array_flip($enabledFacets));
        }
        // Turn on side facets in the search results:
        foreach ($mainFacets as $name => $desc) {
            $params->addFacet($name, $desc, in_array($name, $this->orFacets));
        }
        foreach ($this->checkboxFacets as $name => $desc) {
            $params->addCheckboxFacet($name, $desc);
        }
    }

    /**
     * Get checkbox facet information from the search results.
     *
     * @return array
     */
    public function getCheckboxFacetSet()
    {
        return $this->results->getParams()->getCheckboxFacets(
            array_keys($this->checkboxFacets),
            $this->showDynamicCheckboxFacets
        );
    }

    /**
     * Get facet information from the search results.
     *
     * @return array
     * @throws \Exception
     */
    public function getFacetSet()
    {
<<<<<<< HEAD
        return $this->results->getFacetList($this->mainFacets);
=======
        $facetSet = $this->results->getFacetList($this->mainFacets);

        foreach ($this->hierarchicalFacets as $hierarchicalFacet) {
            if (isset($facetSet[$hierarchicalFacet])) {
                if (!$this->hierarchicalFacetHelper) {
                    throw new \Exception(
                        get_class($this) . ': hierarchical facet helper unavailable'
                    );
                }

                $facetArray = $this->hierarchicalFacetHelper->buildFacetArray(
                    $hierarchicalFacet,
                    $facetSet[$hierarchicalFacet]['list']
                );
                $facetArray = $this->hierarchicalFacetHelper->filterFacets(
                    $hierarchicalFacet,
                    $facetArray,
                    $this->results->getOptions()
                );
                $facetSet[$hierarchicalFacet]['list'] = $this
                    ->hierarchicalFacetHelper
                    ->flattenFacetHierarchy($facetArray);
            }
        }

        return $facetSet;
>>>>>>> 7ed78f34
    }

    /**
     * Return year-based date facet information in a format processed for use in the
     * view.
     *
     * @return array Array of from/to value arrays keyed by field.
     */
    public function getDateFacets()
    {
        return $this->getRangeFacets('dateFacets');
    }

    /**
     * Return year/month/day-based date facet information in a format processed for
     * use in the view.
     *
     * @return array Array of from/to value arrays keyed by field.
     */
    public function getFullDateFacets()
    {
        return $this->getRangeFacets('fullDateFacets');
    }

    /**
     * Return generic range facet information in a format processed for use in the
     * view.
     *
     * @return array Array of from/to value arrays keyed by field.
     */
    public function getGenericRangeFacets()
    {
        return $this->getRangeFacets('genericRangeFacets');
    }

    /**
     * Return numeric range facet information in a format processed for use in the
     * view.
     *
     * @return array Array of from/to value arrays keyed by field.
     */
    public function getNumericRangeFacets()
    {
        return $this->getRangeFacets('numericRangeFacets');
    }

    /**
     * Get combined range details.
     *
     * @return array
     */
    public function getAllRangeFacets()
    {
        $raw = [
            'date' => $this->getDateFacets(),
            'fulldate' => $this->getFullDateFacets(),
            'generic' => $this->getGenericRangeFacets(),
            'numeric' => $this->getNumericRangeFacets(),
        ];
        $processed = [];
        foreach ($raw as $type => $values) {
            foreach ($values as $field => $range) {
                $processed[$field] = ['type' => $type, 'values' => $range];
            }
        }
        return $processed;
    }

    /**
     * Return the list of facets configured to be collapsed
     *
     * @return array
     */
    public function getCollapsedFacets()
    {
        if (empty($this->collapsedFacets)) {
            return [];
        } elseif ($this->collapsedFacets == '*') {
            return array_keys($this->mainFacets);
        }
        return array_map('trim', explode(',', $this->collapsedFacets));
    }

    /**
     * Return the list of facets configured to be collapsed
     * defaults to 6
     *
     * @param string $facetName Name of the facet to get
     * @param int    $default   Value to use if configuration is absent/invalid
     *
     * @return int
     */
    public function getShowMoreSetting($facetName, $default = 6)
    {
        // Look for either facet-specific configuration or else a configured
        // default. If neither is found, initialize return value to null.
        $val = null;
        if (isset($this->showMoreSettings[$facetName])) {
            $val = intval($this->showMoreSettings[$facetName]);
        } elseif (isset($this->showMoreSettings['*'])) {
            $val = intval($this->showMoreSettings['*']);
        }

        // Validate the return value, using default if missing/invalid
        return (isset($val) && $val > 0) ? $val : $default;
    }

    /**
     * Return settings for showing more results in the lightbox
     *
     * @param string $facetName Name of the facet to get
     *
     * @return int
     */
    public function getShowInLightboxSetting($facetName)
    {
        // Look for either facet-specific configuration or else a configured
        // default.
        if (isset($this->showInLightboxSettings[$facetName])) {
            return $this->showInLightboxSettings[$facetName];
        } elseif (isset($this->showInLightboxSettings['*'])) {
            return $this->showInLightboxSettings['*'];
        }

        // No config found; use default behavior:
        return 'more';
    }

    /**
     * Return range facet information in a format processed for use in the view.
     *
     * @param string $property Name of property containing active range facets
     *
     * @return array Array of from/to value arrays keyed by field.
     */
    protected function getRangeFacets($property)
    {
        $filters = $this->results->getParams()->getRawFilters();
        $result = [];
        if (isset($this->$property) && is_array($this->$property)) {
            foreach ($this->$property as $current) {
                $from = $to = '';
                if (isset($filters[$current])) {
                    foreach ($filters[$current] as $filter) {
                        if ($range = SolrUtils::parseRange($filter)) {
                            $from = $range['from'] == '*' ? '' : $range['from'];
                            $to = $range['to'] == '*' ? '' : $range['to'];
                            break;
                        }
                    }
                }
                $result[$current] = [$from, $to];
            }
        }
        return $result;
    }

    /**
     * Return the list of facets configured to be hierarchical
     *
     * @return array
     */
    public function getHierarchicalFacets()
    {
        return $this->hierarchicalFacets;
    }

    /**
     * Return the list of configured hierarchical facet sort options
     *
     * @return array
     */
    public function getHierarchicalFacetSortOptions()
    {
        return $this->hierarchicalFacetSortOptions;
    }
}<|MERGE_RESOLUTION|>--- conflicted
+++ resolved
@@ -30,8 +30,10 @@
 
 namespace VuFind\Recommend;
 
+use VuFind\Search\Solr\HierarchicalFacetHelper;
 use VuFind\Solr\Utils as SolrUtils;
 
+use function get_class;
 use function in_array;
 use function intval;
 use function is_array;
@@ -136,6 +138,28 @@
     protected $hierarchicalFacetSortOptions = [];
 
     /**
+     * Hierarchical facet helper
+     *
+     * @var HierarchicalFacetHelper
+     */
+    protected $hierarchicalFacetHelper;
+
+    /**
+     * Constructor
+     *
+     * @param \VuFind\Config\PluginManager $configLoader Configuration loader
+     * @param HierarchicalFacetHelper      $facetHelper  Helper for handling
+     * hierarchical facets
+     */
+    public function __construct(
+        \VuFind\Config\PluginManager $configLoader,
+        HierarchicalFacetHelper $facetHelper = null
+    ) {
+        parent::__construct($configLoader);
+        $this->hierarchicalFacetHelper = $facetHelper;
+    }
+
+    /**
      * Store the configuration of the recommendation module.
      *
      * @param string $settings Settings from searches.ini.
@@ -274,9 +298,6 @@
      */
     public function getFacetSet()
     {
-<<<<<<< HEAD
-        return $this->results->getFacetList($this->mainFacets);
-=======
         $facetSet = $this->results->getFacetList($this->mainFacets);
 
         foreach ($this->hierarchicalFacets as $hierarchicalFacet) {
@@ -287,23 +308,15 @@
                     );
                 }
 
-                $facetArray = $this->hierarchicalFacetHelper->buildFacetArray(
+                $facetSet[$hierarchicalFacet]['list'] = $this->hierarchicalFacetHelper->filterFacets(
                     $hierarchicalFacet,
-                    $facetSet[$hierarchicalFacet]['list']
-                );
-                $facetArray = $this->hierarchicalFacetHelper->filterFacets(
-                    $hierarchicalFacet,
-                    $facetArray,
+                    $facetSet[$hierarchicalFacet]['list'],
                     $this->results->getOptions()
                 );
-                $facetSet[$hierarchicalFacet]['list'] = $this
-                    ->hierarchicalFacetHelper
-                    ->flattenFacetHierarchy($facetArray);
             }
         }
 
         return $facetSet;
->>>>>>> 7ed78f34
     }
 
     /**
