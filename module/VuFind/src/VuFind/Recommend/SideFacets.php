<?php
/**
 * SideFacets Recommendations Module
 *
 * PHP version 7
 *
 * Copyright (C) Villanova University 2010.
 *
 * This program is free software; you can redistribute it and/or modify
 * it under the terms of the GNU General Public License version 2,
 * as published by the Free Software Foundation.
 *
 * This program is distributed in the hope that it will be useful,
 * but WITHOUT ANY WARRANTY; without even the implied warranty of
 * MERCHANTABILITY or FITNESS FOR A PARTICULAR PURPOSE.  See the
 * GNU General Public License for more details.
 *
 * You should have received a copy of the GNU General Public License
 * along with this program; if not, write to the Free Software
 * Foundation, Inc., 51 Franklin Street, Fifth Floor, Boston, MA  02110-1301  USA
 *
 * @category VuFind
 * @package  Recommendations
 * @author   Demian Katz <demian.katz@villanova.edu>
 * @license  http://opensource.org/licenses/gpl-2.0.php GNU General Public License
 * @link     https://vufind.org/wiki/development:plugins:recommendation_modules Wiki
 */
namespace VuFind\Recommend;

use VuFind\Search\Solr\HierarchicalFacetHelper;
use VuFind\Solr\Utils as SolrUtils;

/**
 * SideFacets Recommendations Module
 *
 * This class provides recommendations displaying facets beside search results
 *
 * @category VuFind
 * @package  Recommendations
 * @author   Demian Katz <demian.katz@villanova.edu>
 * @license  http://opensource.org/licenses/gpl-2.0.php GNU General Public License
 * @link     https://vufind.org/wiki/development:plugins:recommendation_modules Wiki
 */
class SideFacets extends AbstractFacets
{
    /**
     * Year-only date facet configuration
     *
     * @var array
     */
    protected $dateFacets = [];

    /**
     * Day/month/year date facet configuration
     *
     * @var array
     */
    protected $fullDateFacets = [];

    /**
     * Generic range facet configuration
     *
     * @var array
     */
    protected $genericRangeFacets = [];

    /**
     * Numeric range facet configuration
     *
     * @var array
     */
    protected $numericRangeFacets = [];

    /**
     * Main facet configuration
     *
     * @var array
     */
    protected $mainFacets = [];

    /**
     * Checkbox facet configuration
     *
     * @var array
     */
    protected $checkboxFacets = [];

    /**
     * Settings controlling how lightbox is used for facet display.
     *
     * @var bool|string
     */
    protected $showInLightboxSettings = [];

    /**
     * Settings controlling how many values to display before "show more."
     *
     * @var array
     */
    protected $showMoreSettings = [];

    /**
     * Collapsed facet setting
     *
     * @var bool|string
     */
    protected $collapsedFacets = false;

    /**
     * Hierarchical facet setting
     *
     * @var array
     */
    protected $hierarchicalFacets = [];

    /**
     * Hierarchical facet sort options
     *
     * @var array
     */
    protected $hierarchicalFacetSortOptions = [];

    /**
     * Hierarchical facet helper
     *
     * @var HierarchicalFacetHelper
     */
    protected $hierarchicalFacetHelper;

    /**
     * Constructor
     *
     * @param \VuFind\Config\PluginManager $configLoader Configuration loader
     * @param HierarchicalFacetHelper      $facetHelper  Helper for handling
     * hierarchical facets
     */
    public function __construct(
        \VuFind\Config\PluginManager $configLoader,
        HierarchicalFacetHelper $facetHelper = null
    ) {
        parent::__construct($configLoader);
        $this->hierarchicalFacetHelper = $facetHelper;
    }

    /**
     * Store the configuration of the recommendation module.
     *
     * @param string $settings Settings from searches.ini.
     *
     * @return void
     */
    public function setConfig($settings)
    {
        // Parse the additional settings:
        $settings = explode(':', $settings);
        $mainSection = empty($settings[0]) ? 'Results' : $settings[0];
        $checkboxSection = $settings[1] ?? false;
        $iniName = $settings[2] ?? 'facets';

        // Load the desired facet information...
        $config = $this->configLoader->get($iniName);

        // All standard facets to display:
        $this->mainFacets = isset($config->$mainSection) ?
            $config->$mainSection->toArray() : [];

        // Load boolean configurations:
        $this->loadBooleanConfigs($config, array_keys($this->mainFacets));

        // Get a list of fields that should be displayed as ranges rather than
        // standard facet lists.
        if (isset($config->SpecialFacets->dateRange)) {
            $this->dateFacets = $config->SpecialFacets->dateRange->toArray();
        }
        if (isset($config->SpecialFacets->fullDateRange)) {
            $this->fullDateFacets = $config->SpecialFacets->fullDateRange->toArray();
        }
        if (isset($config->SpecialFacets->genericRange)) {
            $this->genericRangeFacets
                = $config->SpecialFacets->genericRange->toArray();
        }
        if (isset($config->SpecialFacets->numericRange)) {
            $this->numericRangeFacets
                = $config->SpecialFacets->numericRange->toArray();
        }

        // Checkbox facets:
        if (substr($checkboxSection, 0, 1) == '~') {
            $checkboxSection = substr($checkboxSection, 1);
            $flipCheckboxes = true;
        }
        $this->checkboxFacets
            = ($checkboxSection && isset($config->$checkboxSection))
            ? $config->$checkboxSection->toArray() : [];
        if (isset($flipCheckboxes) && $flipCheckboxes) {
            $this->checkboxFacets = array_flip($this->checkboxFacets);
        }

        // Show more settings:
        if (isset($config->Results_Settings->showMore)) {
            $this->showMoreSettings
                = $config->Results_Settings->showMore->toArray();
        }
        if (isset($config->Results_Settings->showMoreInLightbox)) {
            $this->showInLightboxSettings
                = $config->Results_Settings->showMoreInLightbox->toArray();
        }

        // Collapsed facets:
        if (isset($config->Results_Settings->collapsedFacets)) {
            $this->collapsedFacets = $config->Results_Settings->collapsedFacets;
        }

        // Hierarchical facets:
        if (isset($config->SpecialFacets->hierarchical)) {
            $this->hierarchicalFacets
                = $config->SpecialFacets->hierarchical->toArray();
        }

        // Hierarchical facet sort options:
        if (isset($config->SpecialFacets->hierarchicalFacetSortOptions)) {
            $this->hierarchicalFacetSortOptions
                = $config->SpecialFacets->hierarchicalFacetSortOptions->toArray();
        }
    }

    /**
     * Called at the end of the Search Params objects' initFromRequest() method.
     * This method is responsible for setting search parameters needed by the
     * recommendation module and for reading any existing search parameters that may
     * be needed.
     *
     * @param \VuFind\Search\Base\Params $params  Search parameter object
     * @param \Zend\StdLib\Parameters    $request Parameter object representing user
     * request.
     *
     * @return void
     */
    public function init($params, $request)
    {
        // Turn on side facets in the search results:
        foreach ($this->mainFacets as $name => $desc) {
            $params->addFacet($name, $desc, in_array($name, $this->orFacets));
        }
        foreach ($this->checkboxFacets as $name => $desc) {
            $params->addCheckboxFacet($name, $desc);
        }
    }

    /**
     * Get facet information from the search results.
     *
     * @return array
     * @throws \Exception
     */
    public function getFacetSet()
    {
        $facetSet = $this->results->getFacetList($this->mainFacets);

        foreach ($this->hierarchicalFacets as $hierarchicalFacet) {
            if (isset($facetSet[$hierarchicalFacet])) {
                if (!$this->hierarchicalFacetHelper) {
                    throw new \Exception(
                        get_class($this) . ': hierarchical facet helper unavailable'
                    );
                }

                $facetArray = $this->hierarchicalFacetHelper->buildFacetArray(
                    $hierarchicalFacet, $facetSet[$hierarchicalFacet]['list']
                );
<<<<<<< HEAD
                $facetSet[$hierarchicalFacet]['list']
                    = $this->hierarchicalFacetHelper
                        ->flattenFacetHierarchy($facetArray);
=======
                $facetSet[$hierarchicalFacet]['list'] = $this
                    ->hierarchicalFacetHelper
                    ->flattenFacetHierarchy($facetArray);
>>>>>>> 616522c8
            }
        }

        return $facetSet;
    }

    /**
     * Return year-based date facet information in a format processed for use in the
     * view.
     *
     * @return array Array of from/to value arrays keyed by field.
     */
    public function getDateFacets()
    {
        return $this->getRangeFacets('dateFacets');
    }

    /**
     * Return year/month/day-based date facet information in a format processed for
     * use in the view.
     *
     * @return array Array of from/to value arrays keyed by field.
     */
    public function getFullDateFacets()
    {
        return $this->getRangeFacets('fullDateFacets');
    }

    /**
     * Return generic range facet information in a format processed for use in the
     * view.
     *
     * @return array Array of from/to value arrays keyed by field.
     */
    public function getGenericRangeFacets()
    {
        return $this->getRangeFacets('genericRangeFacets');
    }

    /**
     * Return numeric range facet information in a format processed for use in the
     * view.
     *
     * @return array Array of from/to value arrays keyed by field.
     */
    public function getNumericRangeFacets()
    {
        return $this->getRangeFacets('numericRangeFacets');
    }

    /**
     * Get combined range details.
     *
     * @return array
     */
    public function getAllRangeFacets()
    {
        $raw = [
            'date' => $this->getDateFacets(),
            'fulldate' => $this->getFullDateFacets(),
            'generic' => $this->getGenericRangeFacets(),
            'numeric' => $this->getNumericRangeFacets()
        ];
        $processed = [];
        foreach ($raw as $type => $values) {
            foreach ($values as $field => $range) {
                $processed[$field] = ['type' => $type, 'values' => $range];
            }
        }
        return $processed;
    }

    /**
     * Return the list of facets configured to be collapsed
     *
     * @return array
     */
    public function getCollapsedFacets()
    {
        if (empty($this->collapsedFacets)) {
            return [];
        } elseif ($this->collapsedFacets == '*') {
            return array_keys($this->getFacetSet());
        }
        return array_map('trim', explode(',', $this->collapsedFacets));
    }

    /**
     * Return the list of facets configured to be collapsed
     * defaults to 6
     *
     * @param string $facetName Name of the facet to get
     *
     * @return int
     */
    public function getShowMoreSetting($facetName)
    {
        // Look for either facet-specific configuration or else a configured
        // default. If neither is found, initialize return value to 0.
        if (isset($this->showMoreSettings[$facetName])) {
            $val = intval($this->showMoreSettings[$facetName]);
        } elseif (isset($this->showMoreSettings['*'])) {
            $val = intval($this->showMoreSettings['*']);
        }

        // Validate the return value, defaulting to 6 if missing/invalid
        return (isset($val) && $val > 0) ? $val : 6;
    }

    /**
     * Return settings for showing more results in the lightbox
     *
     * @param string $facetName Name of the facet to get
     *
     * @return int
     */
    public function getShowInLightboxSetting($facetName)
    {
        // Look for either facet-specific configuration or else a configured
        // default.
        if (isset($this->showInLightboxSettings[$facetName])) {
            return $this->showInLightboxSettings[$facetName];
        } elseif (isset($this->showInLightboxSettings['*'])) {
            return $this->showInLightboxSettings['*'];
        }

        // No config found; use default behavior:
        return 'more';
    }

    /**
     * Get the list of filters to display
     *
     * @param array $extraFilters Extra filters to add to the list.
     *
     * @return array
     */
    public function getVisibleFilters($extraFilters = [])
    {
        // Merge extras into main list:
        $filterList = array_merge(
            $this->results->getParams()->getFilterList(true), $extraFilters
        );

        // Filter out suppressed values:
        $final = [];
        foreach ($filterList as $field => $filters) {
            $current = [];
            foreach ($filters as $filter) {
                if (!isset($filter['suppressDisplay'])
                    || !$filter['suppressDisplay']
                ) {
                    $current[] = $filter;
                }
            }
            if (!empty($current)) {
                $final[$field] = $current;
            }
        }

        return $final;
    }

    /**
     * Return range facet information in a format processed for use in the view.
     *
     * @param string $property Name of property containing active range facets
     *
     * @return array Array of from/to value arrays keyed by field.
     */
    protected function getRangeFacets($property)
    {
        $filters = $this->results->getParams()->getFilters();
        $result = [];
        if (isset($this->$property) && is_array($this->$property)) {
            foreach ($this->$property as $current) {
                $from = $to = '';
                if (isset($filters[$current])) {
                    foreach ($filters[$current] as $filter) {
                        if ($range = SolrUtils::parseRange($filter)) {
                            $from = $range['from'] == '*' ? '' : $range['from'];
                            $to = $range['to'] == '*' ? '' : $range['to'];
                            break;
                        }
                    }
                }
                $result[$current] = [$from, $to];
            }
        }
        return $result;
    }

    /**
     * Return the list of facets configured to be hierarchical
     *
     * @return array
     */
    public function getHierarchicalFacets()
    {
        return $this->hierarchicalFacets;
    }

    /**
     * Return the list of configured hierarchical facet sort options
     *
     * @return array
     */
    public function getHierarchicalFacetSortOptions()
    {
        return $this->hierarchicalFacetSortOptions;
    }
}<|MERGE_RESOLUTION|>--- conflicted
+++ resolved
@@ -268,15 +268,9 @@
                 $facetArray = $this->hierarchicalFacetHelper->buildFacetArray(
                     $hierarchicalFacet, $facetSet[$hierarchicalFacet]['list']
                 );
-<<<<<<< HEAD
-                $facetSet[$hierarchicalFacet]['list']
-                    = $this->hierarchicalFacetHelper
-                        ->flattenFacetHierarchy($facetArray);
-=======
                 $facetSet[$hierarchicalFacet]['list'] = $this
                     ->hierarchicalFacetHelper
                     ->flattenFacetHierarchy($facetArray);
->>>>>>> 616522c8
             }
         }
 
