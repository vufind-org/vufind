<?php

/**
 * EuropeanaResultsDeferred Recommendations Module
 *
 * PHP version 8
 *
 * Copyright (C) Villanova University 2010.
 *
 * This program is free software; you can redistribute it and/or modify
 * it under the terms of the GNU General Public License version 2,
 * as published by the Free Software Foundation.
 *
 * This program is distributed in the hope that it will be useful,
 * but WITHOUT ANY WARRANTY; without even the implied warranty of
 * MERCHANTABILITY or FITNESS FOR A PARTICULAR PURPOSE.  See the
 * GNU General Public License for more details.
 *
 * You should have received a copy of the GNU General Public License
 * along with this program; if not, write to the Free Software
 * Foundation, Inc., 51 Franklin Street, Fifth Floor, Boston, MA  02110-1301  USA
 *
 * @category VuFind
 * @package  Recommendations
 * @author   Lutz Biedinger <lutz.biedinger@gmail.com>
 * @author   Demian Katz <demian.katz@villanova.edu>
 * @license  http://opensource.org/licenses/gpl-2.0.php GNU General Public License
 * @link     https://vufind.org/wiki/development:plugins:recommendation_modules Wiki
 */

namespace VuFind\Recommend;

use function is_object;

/**
 * EuropeanaResultsDeferred Recommendations Module
 *
 * This class sets up an AJAX call to trigger a call to the EuropeanaResults
 * module.
 *
 * @category VuFind
 * @package  Recommendations
 * @author   Lutz Biedinger <lutz.biedigner@gmail.com>
 * @license  http://opensource.org/licenses/gpl-2.0.php GNU General Public License
 * @link     https://vufind.org/wiki/development:plugins:recommendation_modules Wiki
 */
class EuropeanaResultsDeferred extends AbstractSearchObjectDeferred
{
    /**
     * Number of expected module parameters (from .ini config)
     *
     * @var int
     */
    protected $paramCount = 4;

    /**
     * Initialize the lookFor query parameter. Called from init().
     *
     * @param \VuFind\Search\Base\Params $params   Search parameter object
     * @param \Laminas\Stdlib\Parameters $request  Parameter object representing user
     * request.
     * @param array                      $settings Parameter array (passed by reference)
     *
     * @return void
     */
    protected function initLookFor($params, $request, &$settings)
    {
        // Collect the best possible search term(s):
        $this->lookfor = $request->get('lookfor', '');
        if (empty($this->lookfor) && is_object($params)) {
            $this->lookfor = $params->getQuery()->getAllTerms();
        }
        $this->lookfor = trim($this->lookfor);
    }

<<<<<<< HEAD
     /**
      * Store the configuration of the recommendation module.
      *
      * @return string Module name in call to AjaxHandler
      */
=======
    /**
     * Store the configuration of the recommendation module.
     *
     * @return string Module name in call to AjaxHandler
     */
>>>>>>> 25e62f5a
    protected function getAjaxModule()
    {
        return 'EuropeanaResults';
    }
}<|MERGE_RESOLUTION|>--- conflicted
+++ resolved
@@ -73,19 +73,11 @@
         $this->lookfor = trim($this->lookfor);
     }
 
-<<<<<<< HEAD
-     /**
-      * Store the configuration of the recommendation module.
-      *
-      * @return string Module name in call to AjaxHandler
-      */
-=======
     /**
      * Store the configuration of the recommendation module.
      *
      * @return string Module name in call to AjaxHandler
      */
->>>>>>> 25e62f5a
     protected function getAjaxModule()
     {
         return 'EuropeanaResults';
