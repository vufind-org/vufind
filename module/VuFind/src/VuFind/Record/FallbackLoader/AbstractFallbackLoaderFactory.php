--- conflicted
+++ resolved
@@ -67,13 +67,7 @@
         array $options = null
     ) {
         return new $requestedName(
-<<<<<<< HEAD
-            $container->get(\VuFind\Db\Service\PluginManager::class)
-                ->get(\VuFind\Db\Service\ResourceService::class),
-=======
-            $container->get(\VuFind\Db\Table\PluginManager::class)->get('resource'),
             $container->get(\VuFind\Db\Service\PluginManager::class)->get(ResourceServiceInterface::class),
->>>>>>> 505ceb6d
             $container->get(\VuFindSearch\Service::class),
             ...$options ?? []
         );
