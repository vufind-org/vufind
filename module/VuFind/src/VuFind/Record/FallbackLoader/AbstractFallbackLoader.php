--- conflicted
+++ resolved
@@ -30,10 +30,7 @@
 namespace VuFind\Record\FallbackLoader;
 
 use VuFind\Db\Service\ResourceServiceInterface;
-<<<<<<< HEAD
-=======
 use VuFind\Record\RecordIdUpdater;
->>>>>>> a5419fa0
 use VuFind\RecordDriver\AbstractBase as RecordDriver;
 use VuFind\RecordDriver\Feature\PreviousUniqueIdInterface;
 use VuFindSearch\Service;
@@ -114,10 +111,6 @@
         $record->setPreviousUniqueId($previousId);
 
         // Update the database to replace the obsolete identifier...
-<<<<<<< HEAD
-        $this->resourceService->updateRecordId($previousId, $record->getUniqueId(), $this->source);
-=======
         $this->recordIdUpdater->updateRecordId($previousId, $record->getUniqueId(), $this->source);
->>>>>>> a5419fa0
     }
 }