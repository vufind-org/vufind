<?php

/**
 * Summon record fallback loader
 *
 * PHP version 8
 *
 * Copyright (C) Villanova University 2018, 2022.
 *
 * This program is free software; you can redistribute it and/or modify
 * it under the terms of the GNU General Public License version 2,
 * as published by the Free Software Foundation.
 *
 * This program is distributed in the hope that it will be useful,
 * but WITHOUT ANY WARRANTY; without even the implied warranty of
 * MERCHANTABILITY or FITNESS FOR A PARTICULAR PURPOSE.  See the
 * GNU General Public License for more details.
 *
 * You should have received a copy of the GNU General Public License
 * along with this program; if not, write to the Free Software
 * Foundation, Inc., 51 Franklin Street, Fifth Floor, Boston, MA  02110-1301  USA
 *
 * @category VuFind
 * @package  Record
 * @author   Demian Katz <demian.katz@villanova.edu>
 * @license  http://opensource.org/licenses/gpl-2.0.php GNU General Public License
 * @link     https://vufind.org Main Site
 */

namespace VuFind\Record\FallbackLoader;

use SerialsSolutions\Summon\Laminas as Connector;
use VuFindSearch\Command\RetrieveCommand;
use VuFindSearch\ParamBag;

use function strlen;

/**
 * Summon record fallback loader
 *
 * @category VuFind
 * @package  Record
 * @author   Demian Katz <demian.katz@villanova.edu>
 * @license  http://opensource.org/licenses/gpl-2.0.php GNU General Public License
 * @link     https://vufind.org Main Site
 */
class Summon extends AbstractFallbackLoader
{
    /**
     * Record source
     *
     * @var string
     */
    protected $source = 'Summon';

    /**
     * Fetch a single record (null if not found).
     *
     * @param string $id ID to load
     *
     * @return \VuFindSearch\Response\RecordCollectionInterface
     */
    protected function fetchSingleRecord($id)
    {
<<<<<<< HEAD
        $resource = $this->resourceService->findResource($id, 'Summon');
=======
        $resource = $this->resourceService->getResourceByRecordId($id, 'Summon');
>>>>>>> 505ceb6d
        if ($resource && ($extra = json_decode($resource->getExtraMetadata(), true))) {
            $bookmark = $extra['bookmark'] ?? '';
            if (strlen($bookmark) > 0) {
                $params = new ParamBag(
                    ['summonIdType' => Connector::IDENTIFIER_BOOKMARK]
                );
                $command = new RetrieveCommand(
                    'Summon',
                    $bookmark,
                    $params
                );
                return $this->searchService->invoke($command)->getResult();
            }
        }
        return new \VuFindSearch\Backend\Summon\Response\RecordCollection([]);
    }
}<|MERGE_RESOLUTION|>--- conflicted
+++ resolved
@@ -62,11 +62,7 @@
      */
     protected function fetchSingleRecord($id)
     {
-<<<<<<< HEAD
-        $resource = $this->resourceService->findResource($id, 'Summon');
-=======
         $resource = $this->resourceService->getResourceByRecordId($id, 'Summon');
->>>>>>> 505ceb6d
         if ($resource && ($extra = json_decode($resource->getExtraMetadata(), true))) {
             $bookmark = $extra['bookmark'] ?? '';
             if (strlen($bookmark) > 0) {
