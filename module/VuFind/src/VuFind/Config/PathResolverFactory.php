--- conflicted
+++ resolved
@@ -36,13 +36,10 @@
 use Psr\Container\ContainerExceptionInterface as ContainerException;
 use Psr\Container\ContainerInterface;
 use VuFind\Config\Feature\IniReaderTrait;
-<<<<<<< HEAD
-=======
 
 use function defined;
 use function in_array;
 use function strlen;
->>>>>>> 25e62f5a
 
 /**
  * Factory for PathResolver.
@@ -100,22 +97,14 @@
         while (!empty($currentDir)) {
             // check if the directory exists
             if (!($canonicalizedCurrentDir = realpath($currentDir))) {
-<<<<<<< HEAD
-                trigger_error("Configured local directory does not exist: " . $currentDir, E_USER_WARNING);
-=======
                 trigger_error('Configured local directory does not exist: ' . $currentDir, E_USER_WARNING);
->>>>>>> 25e62f5a
                 break;
             }
             $currentDir = $canonicalizedCurrentDir;
 
             // check if the current directory was already included in the stack to avoid infinite loops
             if (in_array($currentDir, array_column($localDirs, 'directory'))) {
-<<<<<<< HEAD
-                trigger_error("Current directory was already included in the stack: " . $currentDir, E_USER_WARNING);
-=======
                 trigger_error('Current directory was already included in the stack: ' . $currentDir, E_USER_WARNING);
->>>>>>> 25e62f5a
                 break;
             }
 
