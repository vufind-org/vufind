<?php
/**
 * VF Configuration Upgrade Tool
 *
 * PHP version 5
 *
 * Copyright (C) Villanova University 2010.
 *
 * This program is free software; you can redistribute it and/or modify
 * it under the terms of the GNU General Public License version 2,
 * as published by the Free Software Foundation.
 *
 * This program is distributed in the hope that it will be useful,
 * but WITHOUT ANY WARRANTY; without even the implied warranty of
 * MERCHANTABILITY or FITNESS FOR A PARTICULAR PURPOSE.  See the
 * GNU General Public License for more details.
 *
 * You should have received a copy of the GNU General Public License
 * along with this program; if not, write to the Free Software
 * Foundation, Inc., 59 Temple Place, Suite 330, Boston, MA  02111-1307  USA
 *
 * @category VuFind2
 * @package  Config
 * @author   Demian Katz <demian.katz@villanova.edu>
 * @license  http://opensource.org/licenses/gpl-2.0.php GNU General Public License
 * @link     http://vufind.org   Main Site
 */
namespace VuFind\Config;
use VuFind\Config\Writer as ConfigWriter,
    VuFind\Exception\FileAccess as FileAccessException;

/**
 * Class to upgrade previous VuFind configurations to the current version
 *
 * @category VuFind2
 * @package  Config
 * @author   Demian Katz <demian.katz@villanova.edu>
 * @license  http://opensource.org/licenses/gpl-2.0.php GNU General Public License
 * @link     http://vufind.org   Main Site
 */
class Upgrade
{
    /**
     * Version we're upgrading from
     *
     * @var string
     */
    protected $from;

    /**
     * Version we're upgrading to
     *
     * @var string
     */
    protected $to;

    /**
     * Directory containing configurations to upgrade
     *
     * @var string
     */
    protected $oldDir;

    /**
     * Directory containing unmodified new configurations
     *
     * @var string
     */
    protected $rawDir;

    /**
     * Directory where new configurations should be written (null for test mode)
     *
     * @var string
     */
    protected $newDir;

    /**
     * Parsed old configurations
     *
     * @var array
     */
    protected $oldConfigs = array();

    /**
     * Processed new configurations
     *
     * @var array
     */
    protected $newConfigs = array();

    /**
     * Comments parsed from configuration files
     *
     * @var array
     */
    protected $comments = array();

    /**
     * Warnings generated during upgrade process
     *
     * @var array
     */
    protected $warnings = array();

    /**
     * Are we upgrading files in place rather than creating them?
     *
     * @var bool
     */
    protected $inPlaceUpgrade;

    /**
     * Have we modified permissions.ini?
     *
     * @var bool
     */
    protected $permissionsModified = false;

    /**
     * Constructor
     *
     * @param string $from   Version we're upgrading from.
     * @param string $to     Version we're upgrading to.
     * @param string $oldDir Directory containing old configurations.
     * @param string $rawDir Directory containing raw new configurations.
     * @param string $newDir Directory to write updated new configurations into
     * (leave null to disable writes -- used in test mode).
     */
    public function __construct($from, $to, $oldDir, $rawDir, $newDir = null)
    {
        $this->from = $from;
        $this->to = $to;
        $this->oldDir = $oldDir;
        $this->rawDir = $rawDir;
        $this->newDir = $newDir;
        $this->inPlaceUpgrade = ($this->oldDir == $this->newDir);
    }

    /**
     * Run through all of the necessary upgrading.
     *
     * @return void
     */
    public function run()
    {
        // Load all old configurations:
        $this->loadConfigs();

        // Upgrade them one by one and write the results to disk; order is
        // important since in some cases, settings may migrate out of config.ini
        // and into other files.
        $this->upgradeConfig();
        $this->upgradeAuthority();
        $this->upgradeFacets();
        $this->upgradeFulltext();
        $this->upgradeReserves();
        $this->upgradeSearches();
        $this->upgradeSitemap();
        $this->upgradeSms();
        $this->upgradeSummon();
        $this->upgradeWorldCat();

        // The previous upgrade routines may have added values to permissions.ini,
        // so we should save it last. It doesn't have its own upgrade routine.
        $this->saveModifiedConfig('permissions.ini');

        // The following routines load special configurations that were not
        // explicitly loaded by loadConfigs:
        if ($this->from < 2) {  // some pieces only apply to 1.x upgrade!
            $this->upgradeSolrMarc();
            $this->upgradeSearchSpecs();
        }
        $this->upgradeILS();
    }

    /**
     * Get processed configurations (used by test routines).
     *
     * @return array
     */
    public function getNewConfigs()
    {
        return $this->newConfigs;
    }

    /**
     * Get warning strings generated during upgrade process.
     *
     * @return array
     */
    public function getWarnings()
    {
        return $this->warnings;
    }

    /**
     * Add a warning message.
     *
     * @param string $msg Warning message.
     *
     * @return void
     */
    protected function addWarning($msg)
    {
        $this->warnings[] = $msg;
    }

    /**
     * Support function -- merge the contents of two arrays parsed from ini files.
     *
     * @param string $config_ini The base config array.
     * @param string $custom_ini Overrides to apply on top of the base array.
     *
     * @return array             The merged results.
     */
    public static function iniMerge($config_ini, $custom_ini)
    {
        foreach ($custom_ini as $k => $v) {
            // Make a recursive call if we need to merge array values into an
            // existing key...  otherwise just drop the value in place.
            if (is_array($v) && isset($config_ini[$k])) {
                $config_ini[$k] = self::iniMerge($config_ini[$k], $custom_ini[$k]);
            } else {
                $config_ini[$k] = $v;
            }
        }
        return $config_ini;
    }

    /**
     * Load the old config.ini settings.
     *
     * @return void
     */
    protected function loadOldBaseConfig()
    {
        // Load the base settings:
        $mainArray = parse_ini_file($this->oldDir . '/config.ini', true);

        // Merge in local overrides as needed.  VuFind 2 structures configurations
        // differently, so people who used this mechanism will need to refactor
        // their configurations to take advantage of the new "local directory"
        // feature.  For now, we'll just merge everything to avoid losing settings.
        if (isset($mainArray['Extra_Config'])
            && isset($mainArray['Extra_Config']['local_overrides'])
        ) {
            $file = trim(
                $this->oldDir . '/' . $mainArray['Extra_Config']['local_overrides']
            );
            $localOverride = @parse_ini_file($file, true);
            if ($localOverride) {
                $mainArray = self::iniMerge($mainArray, $localOverride);
            }
        }

        // Save the configuration to the appropriate place:
        $this->oldConfigs['config.ini'] = $mainArray;
    }

    /**
     * Find the path to the old configuration file.
     *
     * @param string $filename Filename of configuration file.
     *
     * @return string
     */
    protected function getOldConfigPath($filename)
    {
        // Check if the user has overridden the filename in the [Extra_Config]
        // section:
        $index = str_replace('.ini', '', $filename);
        if (isset($this->oldConfigs['config.ini']['Extra_Config'][$index])) {
            $path = $this->oldDir . '/'
                . $this->oldConfigs['config.ini']['Extra_Config'][$index];
            if (file_exists($path) && is_file($path)) {
                return $path;
            }
        }
        return $this->oldDir . '/' . $filename;
    }

    /**
     * Load all of the user's existing configurations.
     *
     * @return void
     */
    protected function loadConfigs()
    {
        // Configuration files to load.  Note that config.ini must always be loaded
        // first so that getOldConfigPath can work properly!
        $configs = array(
            'config.ini', 'authority.ini', 'facets.ini', 'reserves.ini',
            'searches.ini', 'Summon.ini', 'WorldCat.ini', 'sms.ini',
            'permissions.ini'
        );
        foreach ($configs as $config) {
            // Special case for config.ini, since we may need to overlay extra
            // settings:
            if ($config == 'config.ini') {
                $this->loadOldBaseConfig();
            } else {
                $path = $this->getOldConfigPath($config);
                $this->oldConfigs[$config] = file_exists($path)
                    ? parse_ini_file($path, true) : array();
            }
            $this->newConfigs[$config]
                = parse_ini_file($this->rawDir . '/' . $config, true);
            $this->comments[$config]
                = $this->extractComments($this->rawDir . '/' . $config);
        }
    }

    /**
     * Apply settings from an old configuration to a new configuration.
     *
     * @param string $filename     Name of the configuration being updated.
     * @param array  $fullSections Array of section names that need to be fully
     * overridden (as opposed to overridden on a setting-by-setting basis).
     *
     * @return void
     */
    protected function applyOldSettings($filename, $fullSections = array())
    {
        // First override all individual settings:
        foreach ($this->oldConfigs[$filename] as $section => $subsection) {
            foreach ($subsection as $key => $value) {
                $this->newConfigs[$filename][$section][$key] = $value;
            }
        }

        // Now override on a section-by-section basis where necessary:
        foreach ($fullSections as $section) {
            $this->newConfigs[$filename][$section]
                = isset($this->oldConfigs[$filename][$section])
                ? $this->oldConfigs[$filename][$section] : array();
        }
    }

    /**
     * Save a modified configuration file.
     *
     * @param string $filename Name of config file to write (contents will be
     * pulled from current state of object properties).
     *
     * @throws FileAccessException
     * @return void
     */
    protected function saveModifiedConfig($filename)
    {
        if (null === $this->newDir) {   // skip write if no destination
            return;
        }

        // If we're doing an in-place upgrade, and the source file is empty,
        // there is no point in upgrading anything (the file doesn't exist).
        if (empty($this->oldConfigs[$filename]) && $this->inPlaceUpgrade) {
            // Special case: if we set up custom permissions, we need to
            // write the file even if it didn't previously exist.
            if (!$this->permissionsModified || $filename !== 'permissions.ini') {
                return;
            }
        }

        // If target file already exists, back it up:
        $outfile = $this->newDir . '/' . $filename;
        $bakfile = $outfile . '.bak.' . time();
        if (!copy($outfile, $bakfile)) {
            throw new FileAccessException(
                "Error: Could not copy {$outfile} to {$bakfile}."
            );
        }

        $writer = new ConfigWriter(
            $outfile, $this->newConfigs[$filename], $this->comments[$filename]
        );
        if (!$writer->save()) {
            throw new FileAccessException(
                "Error: Problem writing to {$outfile}."
            );
        }
    }

    /**
     * Save an unmodified configuration file -- copy the old version, unless it is
     * the same as the new version!
     *
     * @param string $filename Path to the old config file
     *
     * @throws FileAccessException
     * @return void
     */
    protected function saveUnmodifiedConfig($filename)
    {
        if (null === $this->newDir) {   // skip write if no destination
            return;
        }

        if ($this->inPlaceUpgrade) {    // skip write if doing in-place upgrade
            return;
        }

        // Figure out directories for all versions of this config file:
        $src = $this->getOldConfigPath($filename);
        $raw = $this->rawDir . '/' . $filename;
        $dest = $this->newDir . '/' . $filename;

        // Compare the source file against the raw file; if they happen to be the
        // same, we don't need to copy anything!
        if (md5(file_get_contents($src)) == md5(file_get_contents($raw))) {
            return;
        }

        // If we got this far, we need to copy the user's file into place:
        if (!copy($src, $dest)) {
            throw new FileAccessException(
                "Error: Could not copy {$src} to {$dest}."
            );
        }
    }

    /**
     * Check for invalid theme setting.
     *
     * @param string $setting Name of setting in [Site] section to check.
     * @param string $default Default value to use if invalid option was found.
     *
     * @return void
     */
    protected function checkTheme($setting, $default)
    {
        // If a setting is not set, there is nothing to check:
        $theme = isset($this->newConfigs['config.ini']['Site'][$setting])
            ? $this->newConfigs['config.ini']['Site'][$setting] : null;
        if (empty($theme)) {
            return;
        }

        $parts = explode(',', $theme);
        $theme = trim($parts[0]);

        if (!file_exists(APPLICATION_PATH . '/themes/' . $theme)
            || !is_dir(APPLICATION_PATH . '/themes/' . $theme)
        ) {
            $this->addWarning(
                "WARNING: This version of VuFind does not support "
                . "the {$theme} theme.  Your config.ini [Site] {$setting} setting "
                . "has been reset to the default: {$default}.  You may need to "
                . "reimplement your custom theme."
            );
            $this->newConfigs['config.ini']['Site'][$setting] = $default;
        }
    }

    /**
     * Is this a default BulkExport options setting?
     *
     * @param string $eo Bulk export options
     *
     * @return bool
     */
    protected function isDefaultBulkExportOptions($eo)
    {
        $from = (float)$this->from;
        if ($from >= 2.4) {
            $default = 'MARC:MARCXML:EndNote:EndNoteWeb:RefWorks:BibTeX:RIS';
        } else if ($from >= 2.0) {
            $default = 'MARC:MARCXML:EndNote:EndNoteWeb:RefWorks:BibTeX';
        } else if ($from >= 1.4) {
            $default = 'MARC:MARCXML:EndNote:RefWorks:BibTeX';
        } else if ($from >= 1.3) {
            $default = 'MARC:EndNote:RefWorks:BibTeX';
        } else if ($from >= 1.2) {
            $default = 'MARC:EndNote:BibTeX';
        } else {
            $default = 'MARC:EndNote';
        }
        return $eo == $default;
    }

    /**
     * Add warnings if Amazon problems were found.
     *
     * @param array $config Configuration to check
     *
     * @return void
     */
    protected function checkAmazonConfig($config)
    {
        // Warn the user if they have Amazon enabled but do not have the appropriate
        // credentials set up.
        $hasAmazonReview = isset($config['Content']['reviews'])
            && stristr($config['Content']['reviews'], 'amazon');
        $hasAmazonCover = isset($config['Content']['coverimages'])
            && stristr($config['Content']['coverimages'], 'amazon');
        if ($hasAmazonReview || $hasAmazonCover) {
            if (!isset($config['Content']['amazonsecret'])) {
                $this->addWarning(
                    'WARNING: You have Amazon content enabled but are missing '
                    . 'the required amazonsecret setting in the [Content] section '
                    . 'of config.ini'
                );
            }
            if (!isset($config['Content']['amazonassociate'])) {
                $this->addWarning(
                    'WARNING: You have Amazon content enabled but are missing '
                    . 'the required amazonassociate setting in the [Content] section'
                    . ' of config.ini'
                );
            }
        }
    }

    /**
     * Upgrade config.ini.
     *
     * @throws FileAccessException
     * @return void
     */
    protected function upgradeConfig()
    {
        // override new version's defaults with matching settings from old version:
        $this->applyOldSettings('config.ini');

        // Set up reference for convenience (and shorter lines):
        $newConfig = & $this->newConfigs['config.ini'];

        // If the [BulkExport] options setting is an old default, update it to
        // reflect the fact that we now support more options.
        if ($this->isDefaultBulkExportOptions($newConfig['BulkExport']['options'])) {
            $newConfig['BulkExport']['options']
                = 'MARC:MARCXML:EndNote:EndNoteWeb:RefWorks:BibTeX:RIS';
        }

        // Warn the user about Amazon configuration issues:
        $this->checkAmazonConfig($newConfig);

        // Warn the user if they have enabled a deprecated Google API:
        if (isset($newConfig['GoogleSearch'])) {
            unset($newConfig['GoogleSearch']);
            $this->addWarning(
                'The [GoogleSearch] section of config.ini is no '
                . 'longer supported due to changes in Google APIs.'
            );
        }
        if (isset($newConfig['GoogleAnalytics']['apiKey'])) {
            if (!isset($newConfig['GoogleAnalytics']['universal'])
                || !$newConfig['GoogleAnalytics']['universal']
            ) {
                $this->addWarning(
                    'The [GoogleAnalytics] universal setting is off. See config.ini '
                    . 'for important information on how to upgrade your Analytics.'
                );
            }
        }

        // Warn the user about deprecated WorldCat setting:
        if (isset($newConfig['WorldCat']['LimitCodes'])) {
            unset($newConfig['WorldCat']['LimitCodes']);
            $this->addWarning(
                'The [WorldCat] LimitCodes setting never had any effect and has been'
                . ' removed.'
            );
        }

        // Upgrade Google Options:
        if (isset($newConfig['Content']['GoogleOptions'])
            && !is_array($newConfig['Content']['GoogleOptions'])
        ) {
            $newConfig['Content']['GoogleOptions']
                = array('link' => $newConfig['Content']['GoogleOptions']);
        }

        // Disable unused, obsolete setting:
        unset($newConfig['Index']['local']);

        // Warn the user if they are using an unsupported theme:
        $this->checkTheme('theme', 'blueprint');
        $this->checkTheme('mobile_theme', 'jquerymobile');

        // Translate legacy auth settings:
        if (strtolower($newConfig['Authentication']['method']) == 'db') {
            $newConfig['Authentication']['method'] = 'Database';
        }
        if (strtolower($newConfig['Authentication']['method']) == 'sip') {
            $newConfig['Authentication']['method'] = 'SIP2';
        }

        // Translate legacy session settings:
        $newConfig['Session']['type'] = ucwords(
            str_replace('session', '', strtolower($newConfig['Session']['type']))
        );
        if ($newConfig['Session']['type'] == 'Mysql') {
            $newConfig['Session']['type'] = 'Database';
        }

        // Eliminate obsolete database settings:
        $newConfig['Database']
            = array('database' => $newConfig['Database']['database']);

        // Eliminate obsolete config override settings:
        unset($newConfig['Extra_Config']);

        // Update stats settings:
        if (isset($newConfig['Statistics']['enabled'])) {
            // If "enabled" is on, this equates to the new system being in Solr mode:
            if ($newConfig['Statistics']['enabled']) {
                $newConfig['Statistics']['mode'] = array('Solr');
            }

            // Whether or not "enabled" is on, remove the deprecated setting:
            unset($newConfig['Statistics']['enabled']);
        }

        // Update generator if it is default value:
        if (isset($newConfig['Site']['generator'])
            && $newConfig['Site']['generator'] == 'VuFind ' . $this->from
        ) {
            $newConfig['Site']['generator'] = 'VuFind ' . $this->to;
        }

        // Update Syndetics config:
        if (isset($newConfig['Syndetics']['url'])) {
            $newConfig['Syndetics']['use_ssl']
                = (strpos($newConfig['Syndetics']['url'], 'https://') === false)
                ? '' : 1;
            unset($newConfig['Syndetics']['url']);
        }

        // Translate obsolete permission settings:
        $this->upgradeAdminPermissions();

        // Deal with shard settings (which may have to be moved to another file):
        $this->upgradeShardSettings();

        // save the file
        $this->saveModifiedConfig('config.ini');
    }

    /**
     * Translate obsolete permission settings.
     *
     * @return void
     */
    protected function upgradeAdminPermissions()
    {
        $config = & $this->newConfigs['config.ini'];
        $permissions = & $this->newConfigs['permissions.ini'];

        if (isset($config['AdminAuth'])) {
            $permissions['access.AdminModule'] = [];
            if (isset($config['AdminAuth']['ipRegEx'])) {
                $permissions['access.AdminModule']['ipRegEx']
                    = $config['AdminAuth']['ipRegEx'];
            }
            if (isset($config['AdminAuth']['userWhitelist'])) {
                $permissions['access.AdminModule']['username']
                    = $config['AdminAuth']['userWhitelist'];
            }
            // If no settings exist in config.ini, we grant access to everyone
            // by allowing both logged-in and logged-out roles.
            if (empty($permissions['access.AdminModule'])) {
                $permissions['access.AdminModule']['role'] = ['guest', 'loggedin'];
            }
            $permissions['access.AdminModule']['permission'] = 'access.AdminModule';
            $this->permissionsModified = true;

            // Remove any old settings remaining in config.ini:
            unset($config['AdminAuth']);
        }
    }

    /**
     * Upgrade facets.ini.
     *
     * @throws FileAccessException
     * @return void
     */
    protected function upgradeFacets()
    {
        // we want to retain the old installation's various facet groups
        // exactly as-is
        $facetGroups = array(
            'Results', 'ResultsTop', 'Advanced', 'Author', 'CheckboxFacets',
            'HomePage'
        );
        $this->applyOldSettings('facets.ini', $facetGroups);

        // fill in home page facets with advanced facets if missing:
        if (!isset($this->oldConfigs['facets.ini']['HomePage'])) {
            $this->newConfigs['facets.ini']['HomePage']
                = $this->newConfigs['facets.ini']['Advanced'];
        }

        // save the file
        $this->saveModifiedConfig('facets.ini');
    }

    /**
     * Update an old VuFind 1.x-style autocomplete handler name to the new style.
     *
     * @param string $name Name of module.
     *
     * @return string
     */
    protected function upgradeAutocompleteName($name)
    {
        if ($name == 'NoAutocomplete') {
            return 'None';
        }
        return str_replace('Autocomplete', '', $name);
    }

    /**
     * Upgrade searches.ini.
     *
     * @throws FileAccessException
     * @return void
     */
    protected function upgradeSearches()
    {
        // we want to retain the old installation's Basic/Advanced search settings
        // and sort settings exactly as-is
        $groups = array(
            'Basic_Searches', 'Advanced_Searches', 'Sorting', 'DefaultSortingByType'
        );
        $this->applyOldSettings('searches.ini', $groups);

        // Fix autocomplete settings in case they use the old style:
        $newConfig = & $this->newConfigs['searches.ini'];
        if (isset($newConfig['Autocomplete']['default_handler'])) {
            $newConfig['Autocomplete']['default_handler']
                = $this->upgradeAutocompleteName(
                    $newConfig['Autocomplete']['default_handler']
                );
        }
        if (isset($newConfig['Autocomplete_Types'])) {
            foreach ($newConfig['Autocomplete_Types'] as $k => $v) {
                $parts = explode(':', $v);
                $parts[0] = $this->upgradeAutocompleteName($parts[0]);
                $newConfig['Autocomplete_Types'][$k] = implode(':', $parts);
            }
        }

        $this->upgradeSpellingSettings('searches.ini', array('CallNumber'));

        // save the file
        $this->saveModifiedConfig('searches.ini');
    }

    /**
     * Upgrade spelling settings to account for refactoring of spelling as a
     * recommendation module starting in release 2.4.
     *
     * @param string $ini  .ini file to modify
     * @param array  $skip Keys to skip within [TopRecommendations]
     *
     * @return void
     */
    protected function upgradeSpellingSettings($ini, $skip = array())
    {
        // Turn on the spelling recommendations if we're upgrading from a version
        // prior to 2.4.
        if ((float)$this->from < 2.4) {
            // Fix defaults in general section:
            $cfg = & $this->newConfigs[$ini]['General'];
            $keys = array('default_top_recommend', 'default_noresults_recommend');
            foreach ($keys as $key) {
                if (!isset($cfg[$key])) {
                    $cfg[$key] = array();
                }
                if (!in_array('SpellingSuggestions', $cfg[$key])) {
                    $cfg[$key][] = 'SpellingSuggestions';
                }
            }

            // Fix settings in [TopRecommendations]
            $cfg = & $this->newConfigs[$ini]['TopRecommendations'];
            // Add SpellingSuggestions to all non-skipped handlers:
            foreach ($cfg as $key => & $value) {
                if (!in_array($key, $skip)
                    && !in_array('SpellingSuggestions', $value)
                ) {
                    $value[] = 'SpellingSuggestions';
                }
            }
            // Define handlers with no spelling support as the default minus the
            // Spelling option:
            foreach ($skip as $key) {
                if (!isset($cfg[$key])) {
                    $cfg[$key] = array_diff(
                        $this->newConfigs[$ini]['General']['default_top_recommend'],
                        array('SpellingSuggestions')
                    );
                }
            }
        }
    }

    /**
     * Upgrade fulltext.ini.
     *
     * @throws FileAccessException
     * @return void
     */
    protected function upgradeFulltext()
    {
        $this->saveUnmodifiedConfig('fulltext.ini');
    }

    /**
     * Upgrade sitemap.ini.
     *
     * @throws FileAccessException
     * @return void
     */
    protected function upgradeSitemap()
    {
        $this->saveUnmodifiedConfig('sitemap.ini');
    }

    /**
     * Upgrade sms.ini.
     *
     * @throws FileAccessException
     * @return void
     */
    protected function upgradeSms()
    {
        $this->applyOldSettings('sms.ini', array('Carriers'));
        $this->saveModifiedConfig('sms.ini');
    }

    /**
     * Upgrade authority.ini.
     *
     * @throws FileAccessException
     * @return void
     */
    protected function upgradeAuthority()
    {
        // we want to retain the old installation's search and facet settings
        // exactly as-is
        $groups = array(
            'Facets', 'Basic_Searches', 'Advanced_Searches', 'Sorting'
        );
        $this->applyOldSettings('authority.ini', $groups);

        // save the file
        $this->saveModifiedConfig('authority.ini');
    }

    /**
     * Upgrade reserves.ini.
     *
     * @throws FileAccessException
     * @return void
     */
    protected function upgradeReserves()
    {
        // If Reserves module is disabled, don't bother updating config:
        if (!isset($this->newConfigs['config.ini']['Reserves']['search_enabled'])
            || !$this->newConfigs['config.ini']['Reserves']['search_enabled']
        ) {
            return;
        }

        // we want to retain the old installation's search and facet settings
        // exactly as-is
        $groups = array(
            'Facets', 'Basic_Searches', 'Advanced_Searches', 'Sorting'
        );
        $this->applyOldSettings('reserves.ini', $groups);

        // save the file
        $this->saveModifiedConfig('reserves.ini');
    }

    /**
     * Upgrade Summon.ini.
     *
     * @throws FileAccessException
     * @return void
     */
    protected function upgradeSummon()
    {
        // If Summon is disabled in our current configuration, we don't need to
        // load any Summon-specific settings:
        if (!isset($this->newConfigs['config.ini']['Summon']['apiKey'])) {
            return;
        }

        // we want to retain the old installation's search and facet settings
        // exactly as-is
        $groups = array(
            'Facets', 'FacetsTop', 'Basic_Searches', 'Advanced_Searches', 'Sorting'
        );
        $this->applyOldSettings('Summon.ini', $groups);

        // Turn on advanced checkbox facets if we're upgrading from a version
        // prior to 2.3.
        if ((float)$this->from < 2.3) {
            $cfg = & $this->newConfigs['Summon.ini']['Advanced_Facet_Settings'];
            if (!isset($cfg['special_facets']) || empty($cfg['special_facets'])) {
                $cfg['special_facets'] = 'checkboxes:Summon';
            } else if (false === strpos('checkboxes', $cfg['special_facets'])) {
                $cfg['special_facets'] .= ',checkboxes:Summon';
            }
        }

<<<<<<< HEAD
        // update permission settings
        $this->upgradeSummonPermissions();
=======
        $this->upgradeSpellingSettings('Summon.ini');
>>>>>>> b7effe85

        // save the file
        $this->saveModifiedConfig('Summon.ini');
    }

    /**
     * Translate obsolete permission settings.
     *
     * @return void
     */
    protected function upgradeSummonPermissions()
    {
        $config = & $this->newConfigs['Summon.ini'];
        $permissions = & $this->newConfigs['permissions.ini'];
        if (isset($config['Auth'])) {
            $permissions['access.SummonExtendedResults'] = [];
            if (isset($config['Auth']['check_login'])
                && $config['Auth']['check_login']
            ) {
                $permissions['access.SummonExtendedResults']['role'] = ['loggedin'];
            }
            if (isset($config['Auth']['ip_range'])) {
                $permissions['access.SummonExtendedResults']['ipRegEx']
                    = $config['Auth']['ip_range'];
            }
            if (!empty($permissions['access.SummonExtendedResults'])) {
                $permissions['access.SummonExtendedResults']['boolean'] = 'OR';
                $permissions['access.SummonExtendedResults']['permission']
                    = 'access.SummonExtendedResults';
                $this->permissionsModified = true;
            } else {
                unset($permissions['access.SummonExtendedResults']);
            }

            // Remove any old settings remaining in config.ini:
            unset($config['Auth']);
        }
    }

    /**
     * Upgrade WorldCat.ini.
     *
     * @throws FileAccessException
     * @return void
     */
    protected function upgradeWorldCat()
    {
        // If WorldCat is disabled in our current configuration, we don't need to
        // load any WorldCat-specific settings:
        if (!isset($this->newConfigs['config.ini']['WorldCat']['apiKey'])) {
            return;
        }

        // we want to retain the old installation's search settings exactly as-is
        $groups = array(
            'Basic_Searches', 'Advanced_Searches', 'Sorting'
        );
        $this->applyOldSettings('WorldCat.ini', $groups);

        // we need to fix an obsolete search setting for authors
        foreach (array('Basic_Searches', 'Advanced_Searches') as $section) {
            $new = array();
            foreach ($this->newConfigs['WorldCat.ini'][$section] as $k => $v) {
                if ($k == 'srw.au:srw.pn:srw.cn') {
                    $k = 'srw.au';
                }
                $new[$k] = $v;
            }
            $this->newConfigs['WorldCat.ini'][$section] = $new;
        }

        // save the file
        $this->saveModifiedConfig('WorldCat.ini');
    }

    /**
     * Does the specified properties file contain any meaningful
     * (non-empty/non-comment) lines?
     *
     * @param string $src File to check
     *
     * @return bool
     */
    protected function fileContainsMeaningfulLines($src)
    {
        // Does the file contain any meaningful lines?
        foreach (file($src) as $line) {
            $line = trim($line);
            if (!empty($line) && substr($line, 0, 1) != '#') {
                return true;
            }
        }
        return false;
    }

    /**
     * Upgrade SolrMarc configurations.
     *
     * @throws FileAccessException
     * @return void
     */
    protected function upgradeSolrMarc()
    {
        if (null === $this->newDir) {   // skip this step if no write destination
            return;
        }

        // Is there a marc_local.properties file?
        $src = realpath($this->oldDir . '/../../import/marc_local.properties');
        if (empty($src) || !file_exists($src)) {
            return;
        }

        // Copy the file if it contains customizations:
        if ($this->fileContainsMeaningfulLines($src)) {
            $dest = realpath($this->newDir . '/../../import')
                . '/marc_local.properties';
            if (!copy($src, $dest) || !file_exists($dest)) {
                throw new FileAccessException(
                    "Cannot copy {$src} to {$dest}."
                );
            }
        }
    }

    /**
     * Upgrade .yaml configurations.
     *
     * @throws FileAccessException
     * @return void
     */
    protected function upgradeSearchSpecs()
    {
        if (null === $this->newDir) {   // skip this step if no write destination
            return;
        }

        // VuFind 1.x uses *_local.yaml files as overrides; VuFind 2.x uses files
        // with the same filename in the local directory.  Copy any old override
        // files into the new expected location:
        $files = array('searchspecs', 'authsearchspecs', 'reservessearchspecs');
        foreach ($files as $file) {
            $old = $this->oldDir . '/' . $file . '_local.yaml';
            $new = $this->newDir . '/' . $file . '.yaml';
            if (file_exists($old)) {
                if (!copy($old, $new)) {
                    throw new FileAccessException(
                        "Cannot copy {$old} to {$new}."
                    );
                }
            }
        }
    }

    /**
     * Upgrade ILS driver configuration.
     *
     * @throws FileAccessException
     * @return void
     */
    protected function upgradeILS()
    {
        $driver = isset($this->newConfigs['config.ini']['Catalog']['driver'])
            ? $this->newConfigs['config.ini']['Catalog']['driver'] : '';
        if (empty($driver)) {
            $this->addWarning("WARNING: Could not find ILS driver setting.");
        } else if ('Sample' == $driver) {
            // No configuration file for Sample driver
        } else if (!file_exists($this->oldDir . '/' . $driver . '.ini')) {
            $this->addWarning(
                "WARNING: Could not find {$driver}.ini file; "
                . "check your ILS driver configuration."
            );
        } else {
            $this->saveUnmodifiedConfig($driver . '.ini');
        }

        // If we're set to load NoILS.ini on failure, copy that over as well:
        if (isset($this->newConfigs['config.ini']['Catalog']['loadNoILSOnFailure'])
            && $this->newConfigs['config.ini']['Catalog']['loadNoILSOnFailure']
        ) {
            // If NoILS is also the main driver, we don't need to copy it twice:
            if ($driver != 'NoILS') {
                $this->saveUnmodifiedConfig('NoILS.ini');
            }
        }
    }

    /**
     * Upgrade shard settings (they have moved to a different config file, so
     * this is handled as a separate method so that all affected settings are
     * addressed in one place.
     *
     * This gets called from updateConfig(), which gets called before other
     * configuration upgrade routines.  This means that we need to modify the
     * config.ini settings in the newConfigs property (since it is currently
     * being worked on and will be written to disk shortly), but we need to
     * modify the searches.ini/facets.ini settings in the oldConfigs property
     * (because they have not been processed yet).
     *
     * @return void
     */
    protected function upgradeShardSettings()
    {
        // move settings from config.ini to searches.ini:
        if (isset($this->newConfigs['config.ini']['IndexShards'])) {
            $this->oldConfigs['searches.ini']['IndexShards']
                = $this->newConfigs['config.ini']['IndexShards'];
            unset($this->newConfigs['config.ini']['IndexShards']);
        }
        if (isset($this->newConfigs['config.ini']['ShardPreferences'])) {
            $this->oldConfigs['searches.ini']['ShardPreferences']
                = $this->newConfigs['config.ini']['ShardPreferences'];
            unset($this->newConfigs['config.ini']['ShardPreferences']);
        }

        // move settings from facets.ini to searches.ini (merging StripFacets
        // setting with StripFields setting):
        if (isset($this->oldConfigs['facets.ini']['StripFacets'])) {
            if (!isset($this->oldConfigs['searches.ini']['StripFields'])) {
                $this->oldConfigs['searches.ini']['StripFields'] = array();
            }
            foreach ($this->oldConfigs['facets.ini']['StripFacets'] as $k => $v) {
                // If we already have values for the current key, merge and dedupe:
                if (isset($this->oldConfigs['searches.ini']['StripFields'][$k])) {
                    $v .= ',' . $this->oldConfigs['searches.ini']['StripFields'][$k];
                    $parts = explode(',', $v);
                    foreach ($parts as $i => $part) {
                        $parts[$i] = trim($part);
                    }
                    $v = implode(',', array_unique($parts));
                }
                $this->oldConfigs['searches.ini']['StripFields'][$k] = $v;
            }
            unset($this->oldConfigs['facets.ini']['StripFacets']);
        }
    }

    /**
     * Read the specified file and return an associative array of this format
     * containing all comments extracted from the file:
     *
     * array =>
     *   'sections' => array
     *     'section_name_1' => array
     *       'before' => string ("Comments found at the beginning of this section")
     *       'inline' => string ("Comments found at the end of the section's line")
     *       'settings' => array
     *         'setting_name_1' => array
     *           'before' => string ("Comments found before this setting")
     *           'inline' => string ("Comments found at the end of setting's line")
     *           ...
     *         'setting_name_n' => array (same keys as setting_name_1)
     *        ...
     *      'section_name_n' => array (same keys as section_name_1)
     *   'after' => string ("Comments found at the very end of the file")
     *
     * @param string $filename Name of ini file to read.
     *
     * @return array           Associative array as described above.
     */
    protected function extractComments($filename)
    {
        $lines = file($filename);

        // Initialize our return value:
        $retVal = array('sections' => array(), 'after' => '');

        // Initialize variables for tracking status during parsing:
        $section = $comments = '';

        foreach ($lines as $line) {
            // To avoid redundant processing, create a trimmed version of the current
            // line:
            $trimmed = trim($line);

            // Is the current line a comment?  If so, add to the currentComments
            // string. Note that we treat blank lines as comments.
            if (substr($trimmed, 0, 1) == ';' || empty($trimmed)) {
                $comments .= $line;
            } else if (substr($trimmed, 0, 1) == '['
                && ($closeBracket = strpos($trimmed, ']')) > 1
            ) {
                // Is the current line the start of a section?  If so, create the
                // appropriate section of the return value:
                $section = substr($trimmed, 1, $closeBracket - 1);
                if (!empty($section)) {
                    // Grab comments at the end of the line, if any:
                    if (($semicolon = strpos($trimmed, ';')) !== false) {
                        $inline = trim(substr($trimmed, $semicolon));
                    } else {
                        $inline = '';
                    }
                    $retVal['sections'][$section] = array(
                        'before' => $comments,
                        'inline' => $inline,
                        'settings' => array());
                    $comments = '';
                }
            } else if (($equals = strpos($trimmed, '=')) !== false) {
                // Is the current line a setting?  If so, add to the return value:
                $set = trim(substr($trimmed, 0, $equals));
                $set = trim(str_replace('[]', '', $set));
                if (!empty($section) && !empty($set)) {
                    // Grab comments at the end of the line, if any:
                    if (($semicolon = strpos($trimmed, ';')) !== false) {
                        $inline = trim(substr($trimmed, $semicolon));
                    } else {
                        $inline = '';
                    }
                    // Currently, this data structure doesn't support arrays very
                    // well, since it can't distinguish which line of the array
                    // corresponds with which comments.  For now, we just append all
                    // the preceding and inline comments together for arrays.  Since
                    // we rarely use arrays in the config.ini file, this isn't a big
                    // concern, but we should improve it if we ever need to.
                    if (!isset($retVal['sections'][$section]['settings'][$set])) {
                        $retVal['sections'][$section]['settings'][$set]
                            = array('before' => $comments, 'inline' => $inline);
                    } else {
                        $retVal['sections'][$section]['settings'][$set]['before']
                            .= $comments;
                        $retVal['sections'][$section]['settings'][$set]['inline']
                            .= "\n" . $inline;
                    }
                    $comments = '';
                }
            }
        }

        // Store any leftover comments following the last setting:
        $retVal['after'] = $comments;

        return $retVal;
    }
}<|MERGE_RESOLUTION|>--- conflicted
+++ resolved
@@ -908,12 +908,10 @@
             }
         }
 
-<<<<<<< HEAD
         // update permission settings
         $this->upgradeSummonPermissions();
-=======
+
         $this->upgradeSpellingSettings('Summon.ini');
->>>>>>> b7effe85
 
         // save the file
         $this->saveModifiedConfig('Summon.ini');
