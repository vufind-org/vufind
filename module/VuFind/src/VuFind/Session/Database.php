--- conflicted
+++ resolved
@@ -5,11 +5,7 @@
  *
  * PHP version 8
  *
-<<<<<<< HEAD
- * Copyright (C) Villanova University 2023.
-=======
  * Copyright (C) Villanova University 2010-2024.
->>>>>>> 1b5a851b
  *
  * This program is free software; you can redistribute it and/or modify
  * it under the terms of the GNU General Public License version 2,
@@ -33,11 +29,7 @@
 
 namespace VuFind\Session;
 
-<<<<<<< HEAD
-use VuFind\Db\Service\SessionService;
-=======
 use VuFind\Db\Service\SessionServiceInterface;
->>>>>>> 1b5a851b
 use VuFind\Exception\SessionExpired as SessionExpiredException;
 
 /**
@@ -63,12 +55,7 @@
     {
         // Try to read the session, but destroy it if it has expired:
         try {
-<<<<<<< HEAD
-            return $this->getSessionService()
-                ->readSession($sessId, $this->lifetime);
-=======
             return $this->getSessionService()->readSession($sessId, $this->lifetime);
->>>>>>> 1b5a851b
         } catch (SessionExpiredException $e) {
             $this->destroy($sessId);
             return '';
@@ -119,10 +106,6 @@
      */
     protected function saveSession($sessId, $data): bool
     {
-<<<<<<< HEAD
-        $this->getSessionService()->writeSession($sessId, $data);
-        return true;
-=======
         return $this->getSessionService()->writeSession($sessId, $data);
     }
 
@@ -134,16 +117,5 @@
     protected function getSessionService(): SessionServiceInterface
     {
         return $this->getDbService(SessionServiceInterface::class);
->>>>>>> 1b5a851b
-    }
-
-    /**
-     * Get a session service object
-     *
-     * @return \VuFind\Db\Service\SessionService
-     */
-    protected function getSessionService()
-    {
-        return $this->getDbService(SessionService::class);
     }
 }