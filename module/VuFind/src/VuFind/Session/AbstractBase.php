<?php

/**
 * Base class for session handling
 *
 * PHP version 8
 *
 * Copyright (C) Villanova University 2010,
 *               Leipzig University Library <info@ub.uni-leipzig.de> 2018.
 *
 * This program is free software; you can redistribute it and/or modify
 * it under the terms of the GNU General Public License version 2,
 * as published by the Free Software Foundation.
 *
 * This program is distributed in the hope that it will be useful,
 * but WITHOUT ANY WARRANTY; without even the implied warranty of
 * MERCHANTABILITY or FITNESS FOR A PARTICULAR PURPOSE.  See the
 * GNU General Public License for more details.
 *
 * You should have received a copy of the GNU General Public License
 * along with this program; if not, write to the Free Software
 * Foundation, Inc., 51 Franklin Street, Fifth Floor, Boston, MA  02110-1301  USA
 *
 * @category VuFind
 * @package  Session_Handlers
 * @author   Demian Katz <demian.katz@villanova.edu>
 * @author   Sebastian Kehr <kehr@ub.uni-leipzig.de>
 * @license  http://opensource.org/licenses/gpl-2.0.php GNU General Public License
 * @link     https://vufind.org/wiki/development:plugins:session_handlers Wiki
 */

namespace VuFind\Session;

use Laminas\Config\Config;
use VuFind\Db\Service\DbServiceAwareTrait;
<<<<<<< HEAD
use VuFind\Db\Service\SearchServiceInterface;
=======
use VuFind\Db\Service\ExternalSessionServiceInterface;
>>>>>>> 850a3451

/**
 * Base class for session handling
 *
 * @category VuFind
 * @package  Session_Handlers
 * @author   Demian Katz <demian.katz@villanova.edu>
 * @author   Sebastian Kehr <kehr@ub.uni-leipzig.de>
 * @license  http://opensource.org/licenses/gpl-2.0.php GNU General Public License
 * @link     https://vufind.org/wiki/development:plugins:session_handlers Wiki
 */
abstract class AbstractBase implements HandlerInterface
{
    use \VuFind\Db\Table\DbTableAwareTrait {
        getDbTable as getTable;
    }
    // Note that we intentionally omit the DbServiceAwareInterface above; the service
    // manager is injected by AbstractBaseFactory explicitly for compatibility with
    // the secure delegator factory, so we don't need to auto-inject it.
    use DbServiceAwareTrait;

    /**
     * Session lifetime in seconds
     *
     * @var int
     */
    protected $lifetime = 3600;

    /**
     * Whether writes are disabled, i.e. any changes to the session are not written
     * to the storage
     *
     * @var bool
     */
    protected $writesDisabled = false;

    /**
     * Constructor
     *
     * @param Config $config Session configuration ([Session] section of
     * config.ini)
     */
    public function __construct(Config $config = null)
    {
        if (isset($config->lifetime)) {
            $this->lifetime = $config->lifetime;
        }
    }

    /**
     * Enable session writing (default)
     *
     * @return void
     */
    public function enableWrites()
    {
        $this->writesDisabled = false;
    }

    /**
     * Disable session writing, i.e. make it read-only
     *
     * @return void
     */
    public function disableWrites()
    {
        $this->writesDisabled = true;
    }

    /**
     * Open function, this works like a constructor in classes and is executed
     * when the session is being opened.
     *
     * @param string $sess_path Session save path
     * @param string $sess_name Session name
     *
     * @return bool
     *
     * @SuppressWarnings(PHPMD.UnusedFormalParameter)
     */
    public function open($sess_path, $sess_name): bool
    {
        return true;
    }

    /**
     * Close function, this works like a destructor in classes and is executed
     * when the session operation is done.
     *
     * @return bool
     */
    public function close(): bool
    {
        return true;
    }

    /**
     * The destroy handler, this is executed when a session is destroyed with
     * session_destroy() and takes the session id as its only parameter.
     *
     * IMPORTANT:  The functionality defined in this method is global to all session
     *             mechanisms. If you override this method, be sure to still call
     *             parent::destroy() in addition to any new behavior.
     *
     * @param string $sessId The session ID to destroy
     *
     * @return bool
     */
    public function destroy($sessId): bool
    {
<<<<<<< HEAD
        $this->getDbService(SearchServiceInterface::class)->destroySession($sessId);
        $sessionTable = $this->getTable('ExternalSession');
        $sessionTable->destroySession($sessId);
=======
        $searchTable = $this->getTable('Search');
        $searchTable->destroySession($sessId);
        $sessionService = $this->getDbService(ExternalSessionServiceInterface::class);
        $sessionService->destroySession($sessId);
>>>>>>> 850a3451
        return true;
    }

    /**
     * The garbage collector, this is executed when the session garbage collector
     * is executed and takes the max session lifetime as its only parameter.
     *
     * @param int $sessMaxLifetime Maximum session lifetime.
     *
     * @return bool
     *
     * @SuppressWarnings(PHPMD.UnusedFormalParameter)
     */
    #[\ReturnTypeWillChange]
    public function gc($sessMaxLifetime)
    {
        // how often does this get called (if at all)?

        // *** 08/Oct/09 - Greg Pendlebury
        // Clearly this is being called. Production installs with
        //   thousands of sessions active are showing no old sessions.
        // What I can't do is reproduce for testing. It might need the
        //   search delete code from 'destroy()' if it is not calling it.
        // *** 09/Oct/09 - Greg Pendlebury
        // Anecdotal testing Today and Yesterday seems to indicate destroy()
        //   is called by the garbage collector and everything is good.
        // Something to keep in mind though.
        return true;
    }

    /**
     * Write function that is called when session data is to be saved.
     *
     * @param string $sessId The current session ID
     * @param string $data   The session data to write
     *
     * @return bool
     */
    public function write($sessId, $data): bool
    {
        if ($this->writesDisabled) {
            return true;
        }
        return $this->saveSession($sessId, $data);
    }

    /**
     * A function that is called internally when session data is to be saved.
     *
     * @param string $sessId The current session ID
     * @param string $data   The session data to write
     *
     * @return bool
     */
    abstract protected function saveSession($sessId, $data): bool;
}<|MERGE_RESOLUTION|>--- conflicted
+++ resolved
@@ -33,11 +33,8 @@
 
 use Laminas\Config\Config;
 use VuFind\Db\Service\DbServiceAwareTrait;
-<<<<<<< HEAD
+use VuFind\Db\Service\ExternalSessionServiceInterface;
 use VuFind\Db\Service\SearchServiceInterface;
-=======
-use VuFind\Db\Service\ExternalSessionServiceInterface;
->>>>>>> 850a3451
 
 /**
  * Base class for session handling
@@ -148,16 +145,8 @@
      */
     public function destroy($sessId): bool
     {
-<<<<<<< HEAD
         $this->getDbService(SearchServiceInterface::class)->destroySession($sessId);
-        $sessionTable = $this->getTable('ExternalSession');
-        $sessionTable->destroySession($sessId);
-=======
-        $searchTable = $this->getTable('Search');
-        $searchTable->destroySession($sessId);
-        $sessionService = $this->getDbService(ExternalSessionServiceInterface::class);
-        $sessionService->destroySession($sessId);
->>>>>>> 850a3451
+        $this->getDbService(ExternalSessionServiceInterface::class)->destroySession($sessId);
         return true;
     }
 
