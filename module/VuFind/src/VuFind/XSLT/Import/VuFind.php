--- conflicted
+++ resolved
@@ -466,10 +466,7 @@
         };
         return implode($glue, array_map($mapper, $pieces));
     }
-<<<<<<< HEAD
-=======
-
->>>>>>> 0f22badd
+
     /**
      * Try to find the best single year or date range in a set of DOM elements.
      * Best is defined as the first value to consist of only YYYY or YYYY-ZZZZ,
