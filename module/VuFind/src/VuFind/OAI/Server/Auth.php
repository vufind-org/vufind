<?php

/**
 * OAI Server class for Authority core
 *
 * PHP version 8
 *
 * Copyright (C) Villanova University 2010.
 *
 * This program is free software; you can redistribute it and/or modify
 * it under the terms of the GNU General Public License version 2,
 * as published by the Free Software Foundation.
 *
 * This program is distributed in the hope that it will be useful,
 * but WITHOUT ANY WARRANTY; without even the implied warranty of
 * MERCHANTABILITY or FITNESS FOR A PARTICULAR PURPOSE.  See the
 * GNU General Public License for more details.
 *
 * You should have received a copy of the GNU General Public License
 * along with this program; if not, write to the Free Software
 * Foundation, Inc., 51 Franklin Street, Fifth Floor, Boston, MA  02110-1301  USA
 *
 * @category VuFind
 * @package  OAI_Server
 * @author   Demian Katz <demian.katz@villanova.edu>
 * @license  http://opensource.org/licenses/gpl-2.0.php GNU General Public License
 * @link     https://vufind.org/wiki/development Wiki
 */

namespace VuFind\OAI\Server;

<<<<<<< HEAD
use VuFind\Db\Service\ChangeTrackerService;
use VuFind\Db\Service\OaiResumptionServiceInterface;
=======
>>>>>>> a1fb171f
use VuFind\OAI\Server as Base;

/**
 * OAI Server class for Authority core
 *
 * This class provides OAI server functionality.
 *
 * @category VuFind
 * @package  OAI_Server
 * @author   Demian Katz <demian.katz@villanova.edu>
 * @license  http://opensource.org/licenses/gpl-2.0.php GNU General Public License
 * @link     https://vufind.org/wiki/development Wiki
 */
class Auth extends Base
{
    /**
     * Search object class to use
     *
<<<<<<< HEAD
     * @param \VuFind\Search\Results\PluginManager $resultsManager    Search manager for retrieving records
     * @param \VuFind\Record\Loader                $recordLoader      Record loader
     * @param ChangeTrackerService                 $tracker           ChangeTracker Service
     * @param OaiResumptionServiceInterface        $resumptionService Database service for resumption tokens
     */
    public function __construct(
        protected \VuFind\Search\Results\PluginManager $resultsManager,
        protected \VuFind\Record\Loader $recordLoader,
        ChangeTrackerService $tracker,
        protected OaiResumptionServiceInterface $resumptionService
    ) {
        parent::__construct($resultsManager, $recordLoader, $tracker, $resumptionService);
        $this->core = 'authority';
        $this->searchClassId = 'SolrAuth';
    }
=======
     * @var string
     */
    protected $searchClassId = 'SolrAuth';

    /**
     * What Solr core are we serving up?
     *
     * @var string
     */
    protected $core = 'authority';
>>>>>>> a1fb171f

    /**
     * Load data from the OAI section of config.ini. (This is called by the
     * constructor and is only a separate method to allow easy override by child
     * classes).
     *
     * @param \Laminas\Config\Config $config VuFind configuration
     *
     * @return void
     */
    protected function initializeSettings(\Laminas\Config\Config $config)
    {
        // Use some of the same settings as the regular OAI server, but override
        // others:
        parent::initializeSettings($config);
        $this->repositoryName = 'Authority Data Store';
        $this->setField = 'source';
    }
}<|MERGE_RESOLUTION|>--- conflicted
+++ resolved
@@ -29,11 +29,6 @@
 
 namespace VuFind\OAI\Server;
 
-<<<<<<< HEAD
-use VuFind\Db\Service\ChangeTrackerService;
-use VuFind\Db\Service\OaiResumptionServiceInterface;
-=======
->>>>>>> a1fb171f
 use VuFind\OAI\Server as Base;
 
 /**
@@ -52,23 +47,6 @@
     /**
      * Search object class to use
      *
-<<<<<<< HEAD
-     * @param \VuFind\Search\Results\PluginManager $resultsManager    Search manager for retrieving records
-     * @param \VuFind\Record\Loader                $recordLoader      Record loader
-     * @param ChangeTrackerService                 $tracker           ChangeTracker Service
-     * @param OaiResumptionServiceInterface        $resumptionService Database service for resumption tokens
-     */
-    public function __construct(
-        protected \VuFind\Search\Results\PluginManager $resultsManager,
-        protected \VuFind\Record\Loader $recordLoader,
-        ChangeTrackerService $tracker,
-        protected OaiResumptionServiceInterface $resumptionService
-    ) {
-        parent::__construct($resultsManager, $recordLoader, $tracker, $resumptionService);
-        $this->core = 'authority';
-        $this->searchClassId = 'SolrAuth';
-    }
-=======
      * @var string
      */
     protected $searchClassId = 'SolrAuth';
@@ -79,7 +57,6 @@
      * @var string
      */
     protected $core = 'authority';
->>>>>>> a1fb171f
 
     /**
      * Load data from the OAI section of config.ini. (This is called by the
