--- conflicted
+++ resolved
@@ -50,6 +50,13 @@
     protected $baseURL;
 
     /**
+     * Base URL of host containing VuFind.
+     *
+     * @var string
+     */
+    protected $baseHostURL;
+
+    /**
      * Incoming request parameters
      *
      * @var array
@@ -148,8 +155,6 @@
     protected $tableManager;
 
     /**
-<<<<<<< HEAD
-=======
      * Record link helper (optional)
      *
      * @var \VuFind\View\Helper\Root\RecordLink
@@ -164,7 +169,6 @@
     protected $setQueries = array();
 
     /**
->>>>>>> 16f543b4
      * Constructor
      *
      * @param \VuFind\Search\Results\PluginManager $results Search manager for
@@ -185,9 +189,27 @@
         $this->recordLoader = $loader;
         $this->tableManager = $tables;
         $this->baseURL = $baseURL;
+        $parts = parse_url($baseURL);
+        $this->baseHostURL = $parts['scheme'] . '://' . $parts['host'];
+        if (isset($parts['port'])) {
+            $this->baseHostURL .= $parts['port'];
+        }
         $this->params = isset($params) && is_array($params) ? $params : array();
         $this->initializeMetadataFormats(); // Load details on supported formats
         $this->initializeSettings($config); // Load config.ini settings
+    }
+
+    /**
+     * Add a record link helper (optional -- allows enhancement of some metadata
+     * with VuFind-specific links).
+     *
+     * @param \VuFind\View\Helper\Root\RecordLink $helper Helper to set
+     *
+     * @return void
+     */
+    public function setRecordLinkHelper($helper)
+    {
+        $this->recordLinkHelper = $helper;
     }
 
     /**
@@ -283,7 +305,8 @@
         if ($format === false) {
             $xml = '';      // no metadata if in header-only mode!
         } else {
-            $xml = $record->getXML($format);
+            $xml = $record
+                ->getXML($format, $this->baseHostURL, $this->recordLinkHelper);
             if ($xml === false) {
                 return false;
             }
@@ -998,5 +1021,4 @@
     {
         throw new \Exception("Unexpected fatal error -- {$msg}.");
     }
-}
-?>+}