--- conflicted
+++ resolved
@@ -74,17 +74,10 @@
         return new $requestedName(
             $container->get(\VuFind\Search\Results\PluginManager::class),
             $container->get(\VuFind\Record\Loader::class),
-<<<<<<< HEAD
             $servicePluginManager->get(
                 \VuFind\Db\Service\ChangeTrackerService::class
             ),
-            $servicePluginManager->get(
-                \VuFind\Db\Service\OaiResumptionService::class
-            )
-=======
-            $container->get(\VuFind\Db\Table\PluginManager::class),
             $servicePluginManager->get(\VuFind\Db\Service\OaiResumptionServiceInterface::class)
->>>>>>> 5b495cc0
         );
     }
 }