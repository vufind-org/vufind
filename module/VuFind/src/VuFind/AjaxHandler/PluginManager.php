<?php
/**
 * AJAX handler plugin manager
 *
 * PHP version 7
 *
 * Copyright (C) Villanova University 2018.
 *
 * This program is free software; you can redistribute it and/or modify
 * it under the terms of the GNU General Public License version 2,
 * as published by the Free Software Foundation.
 *
 * This program is distributed in the hope that it will be useful,
 * but WITHOUT ANY WARRANTY; without even the implied warranty of
 * MERCHANTABILITY or FITNESS FOR A PARTICULAR PURPOSE.  See the
 * GNU General Public License for more details.
 *
 * You should have received a copy of the GNU General Public License
 * along with this program; if not, write to the Free Software
 * Foundation, Inc., 51 Franklin Street, Fifth Floor, Boston, MA  02110-1301  USA
 *
 * @category VuFind
 * @package  AJAX
 * @author   Demian Katz <demian.katz@villanova.edu>
 * @license  http://opensource.org/licenses/gpl-2.0.php GNU General Public License
 * @link     https://vufind.org/wiki/development Wiki
 */
namespace VuFind\AjaxHandler;

/**
 * AJAX handler plugin manager
 *
 * @category VuFind
 * @package  AJAX
 * @author   Demian Katz <demian.katz@villanova.edu>
 * @license  http://opensource.org/licenses/gpl-2.0.php GNU General Public License
 * @link     https://vufind.org/wiki/development Wiki
 */
class PluginManager extends \VuFind\ServiceManager\AbstractPluginManager
{
    /**
     * Default plugin aliases.
     *
     * @var array
     */
    protected $aliases = [
<<<<<<< HEAD
        'checkRequestIsValid' => 'VuFind\AjaxHandler\CheckRequestIsValid',
        'commentRecord' => 'VuFind\AjaxHandler\CommentRecord',
        'deleteRecordComment' => 'VuFind\AjaxHandler\DeleteRecordComment',
        'doiLookup' => 'VuFind\AjaxHandler\DoiLookup',
        'getACSuggestions' => 'VuFind\AjaxHandler\GetACSuggestions',
        'getFacetData' => 'VuFind\AjaxHandler\GetFacetData',
        'getIlsStatus' => 'VuFind\AjaxHandler\GetIlsStatus',
        'getItemStatuses' => 'VuFind\AjaxHandler\GetItemStatuses',
        'getLibraryPickupLocations' =>
            'VuFind\AjaxHandler\GetLibraryPickupLocations',
        'getRecordCommentsAsHTML' => 'VuFind\AjaxHandler\GetRecordCommentsAsHTML',
        'getRecordDetails' => 'VuFind\AjaxHandler\GetRecordDetails',
        'getRecordTags' => 'VuFind\AjaxHandler\GetRecordTags',
        'getRequestGroupPickupLocations' =>
            'VuFind\AjaxHandler\GetRequestGroupPickupLocations',
        'getResolverLinks' => 'VuFind\AjaxHandler\GetResolverLinks',
        'getSaveStatuses' => 'VuFind\AjaxHandler\GetSaveStatuses',
        'getSideFacets' => 'VuFind\AjaxHandler\GetSideFacets',
        'getVisData' => 'VuFind\AjaxHandler\GetVisData',
        'keepAlive' => 'VuFind\AjaxHandler\KeepAlive',
        'recommend' => 'VuFind\AjaxHandler\Recommend',
        'relaisAvailability' => 'VuFind\AjaxHandler\RelaisAvailability',
        'relaisInfo' => 'VuFind\AjaxHandler\RelaisInfo',
        'relaisOrder' => 'VuFind\AjaxHandler\RelaisOrder',
        'systemStatus' => 'VuFind\AjaxHandler\SystemStatus',
        'tagRecord' => 'VuFind\AjaxHandler\TagRecord',
=======
        'checkRequestIsValid' => CheckRequestIsValid::class,
        'commentRecord' => CommentRecord::class,
        'deleteRecordComment' => DeleteRecordComment::class,
        'doiLookup' => DoiLookup::class,
        'getACSuggestions' => GetACSuggestions::class,
        'getFacetData' => GetFacetData::class,
        'getIlsStatus' => GetIlsStatus::class,
        'getItemStatuses' => GetItemStatuses::class,
        'getLibraryPickupLocations' => GetLibraryPickupLocations::class,
        'getRecordCommentsAsHTML' => GetRecordCommentsAsHTML::class,
        'getRecordDetails' => GetRecordDetails::class,
        'getRecordTags' => GetRecordTags::class,
        'getRequestGroupPickupLocations' => GetRequestGroupPickupLocations::class,
        'getResolverLinks' => GetResolverLinks::class,
        'getSaveStatuses' => GetSaveStatuses::class,
        'getUserFines' => GetUserFines::class,
        'getUserHolds' => GetUserHolds::class,
        'getUserILLRequests' => GetUserILLRequests::class,
        'getUserStorageRetrievalRequests' => GetUserStorageRetrievalRequests::class,
        'getUserTransactions' => GetUserTransactions::class,
        'getVisData' => GetVisData::class,
        'keepAlive' => KeepAlive::class,
        'recommend' => Recommend::class,
        'relaisAvailability' => RelaisAvailability::class,
        'relaisInfo' => RelaisInfo::class,
        'relaisOrder' => RelaisOrder::class,
        'systemStatus' => SystemStatus::class,
        'tagRecord' => TagRecord::class,
>>>>>>> 7db9715d
    ];

    /**
     * Default plugin factories.
     *
     * @var array
     */
    protected $factories = [
<<<<<<< HEAD
        'VuFind\AjaxHandler\CheckRequestIsValid' =>
            'VuFind\AjaxHandler\AbstractIlsAndUserActionFactory',
        'VuFind\AjaxHandler\CommentRecord' =>
            'VuFind\AjaxHandler\CommentRecordFactory',
        'VuFind\AjaxHandler\DeleteRecordComment' =>
            'VuFind\AjaxHandler\DeleteRecordCommentFactory',
        'VuFind\AjaxHandler\DoiLookup' => 'VuFind\AjaxHandler\DoiLookupFactory',
        'VuFind\AjaxHandler\GetACSuggestions' =>
            'VuFind\AjaxHandler\GetACSuggestionsFactory',
        'VuFind\AjaxHandler\GetFacetData' =>
            'VuFind\AjaxHandler\GetFacetDataFactory',
        'VuFind\AjaxHandler\GetIlsStatus' =>
            'VuFind\AjaxHandler\GetIlsStatusFactory',
        'VuFind\AjaxHandler\GetItemStatuses' =>
            'VuFind\AjaxHandler\GetItemStatusesFactory',
        'VuFind\AjaxHandler\GetLibraryPickupLocations' =>
            'VuFind\AjaxHandler\AbstractIlsAndUserActionFactory',
        'VuFind\AjaxHandler\GetRecordCommentsAsHTML' =>
            'VuFind\AjaxHandler\GetRecordCommentsAsHTMLFactory',
        'VuFind\AjaxHandler\GetRecordDetails' =>
            'VuFind\AjaxHandler\GetRecordDetailsFactory',
        'VuFind\AjaxHandler\GetRecordTags' =>
            'VuFind\AjaxHandler\GetRecordTagsFactory',
        'VuFind\AjaxHandler\GetRequestGroupPickupLocations' =>
            'VuFind\AjaxHandler\AbstractIlsAndUserActionFactory',
        'VuFind\AjaxHandler\GetResolverLinks' =>
            'VuFind\AjaxHandler\GetResolverLinksFactory',
        'VuFind\AjaxHandler\GetSaveStatuses' =>
            'VuFind\AjaxHandler\GetSaveStatusesFactory',
        'VuFind\AjaxHandler\GetSideFacets' =>
            'VuFind\AjaxHandler\GetSideFacetsFactory',
        'VuFind\AjaxHandler\GetVisData' => 'VuFind\AjaxHandler\GetVisDataFactory',
        'VuFind\AjaxHandler\KeepAlive' => 'VuFind\AjaxHandler\KeepAliveFactory',
        'VuFind\AjaxHandler\Recommend' => 'VuFind\AjaxHandler\RecommendFactory',
        'VuFind\AjaxHandler\RelaisAvailability' =>
            'VuFind\AjaxHandler\AbstractRelaisActionFactory',
        'VuFind\AjaxHandler\RelaisInfo' =>
            'VuFind\AjaxHandler\AbstractRelaisActionFactory',
        'VuFind\AjaxHandler\RelaisOrder' =>
            'VuFind\AjaxHandler\AbstractRelaisActionFactory',
        'VuFind\AjaxHandler\SystemStatus' =>
            'VuFind\AjaxHandler\SystemStatusFactory',
        'VuFind\AjaxHandler\TagRecord' => 'VuFind\AjaxHandler\TagRecordFactory',
=======
        CheckRequestIsValid::class => AbstractIlsAndUserActionFactory::class,
        CommentRecord::class => CommentRecordFactory::class,
        DeleteRecordComment::class => DeleteRecordCommentFactory::class,
        DoiLookup::class => DoiLookupFactory::class,
        GetACSuggestions::class => GetACSuggestionsFactory::class,
        GetFacetData::class => GetFacetDataFactory::class,
        GetIlsStatus::class => GetIlsStatusFactory::class,
        GetItemStatuses::class => GetItemStatusesFactory::class,
        GetLibraryPickupLocations::class => AbstractIlsAndUserActionFactory::class,
        GetRecordCommentsAsHTML::class => GetRecordCommentsAsHTMLFactory::class,
        GetRecordDetails::class => GetRecordDetailsFactory::class,
        GetRecordTags::class => GetRecordTagsFactory::class,
        GetRequestGroupPickupLocations::class =>
            AbstractIlsAndUserActionFactory::class,
        GetResolverLinks::class => GetResolverLinksFactory::class,
        GetSaveStatuses::class => GetSaveStatusesFactory::class,
        GetUserFines::class => GetUserFinesFactory::class,
        GetUserHolds::class => AbstractIlsAndUserActionFactory::class,
        GetUserILLRequests::class => AbstractIlsAndUserActionFactory::class,
        GetUserStorageRetrievalRequests::class =>
            AbstractIlsAndUserActionFactory::class,
        GetUserTransactions::class => AbstractIlsAndUserActionFactory::class,
        GetVisData::class => GetVisDataFactory::class,
        KeepAlive::class => KeepAliveFactory::class,
        Recommend::class => RecommendFactory::class,
        RelaisAvailability::class => AbstractRelaisActionFactory::class,
        RelaisInfo::class =>  AbstractRelaisActionFactory::class,
        RelaisOrder::class => AbstractRelaisActionFactory::class,
        SystemStatus::class => SystemStatusFactory::class,
        TagRecord::class => TagRecordFactory::class,
>>>>>>> 7db9715d
    ];

    /**
     * Return the name of the base class or interface that plug-ins must conform
     * to.
     *
     * @return string
     */
    protected function getExpectedInterface()
    {
        return AjaxHandlerInterface::class;
    }
}<|MERGE_RESOLUTION|>--- conflicted
+++ resolved
@@ -44,34 +44,6 @@
      * @var array
      */
     protected $aliases = [
-<<<<<<< HEAD
-        'checkRequestIsValid' => 'VuFind\AjaxHandler\CheckRequestIsValid',
-        'commentRecord' => 'VuFind\AjaxHandler\CommentRecord',
-        'deleteRecordComment' => 'VuFind\AjaxHandler\DeleteRecordComment',
-        'doiLookup' => 'VuFind\AjaxHandler\DoiLookup',
-        'getACSuggestions' => 'VuFind\AjaxHandler\GetACSuggestions',
-        'getFacetData' => 'VuFind\AjaxHandler\GetFacetData',
-        'getIlsStatus' => 'VuFind\AjaxHandler\GetIlsStatus',
-        'getItemStatuses' => 'VuFind\AjaxHandler\GetItemStatuses',
-        'getLibraryPickupLocations' =>
-            'VuFind\AjaxHandler\GetLibraryPickupLocations',
-        'getRecordCommentsAsHTML' => 'VuFind\AjaxHandler\GetRecordCommentsAsHTML',
-        'getRecordDetails' => 'VuFind\AjaxHandler\GetRecordDetails',
-        'getRecordTags' => 'VuFind\AjaxHandler\GetRecordTags',
-        'getRequestGroupPickupLocations' =>
-            'VuFind\AjaxHandler\GetRequestGroupPickupLocations',
-        'getResolverLinks' => 'VuFind\AjaxHandler\GetResolverLinks',
-        'getSaveStatuses' => 'VuFind\AjaxHandler\GetSaveStatuses',
-        'getSideFacets' => 'VuFind\AjaxHandler\GetSideFacets',
-        'getVisData' => 'VuFind\AjaxHandler\GetVisData',
-        'keepAlive' => 'VuFind\AjaxHandler\KeepAlive',
-        'recommend' => 'VuFind\AjaxHandler\Recommend',
-        'relaisAvailability' => 'VuFind\AjaxHandler\RelaisAvailability',
-        'relaisInfo' => 'VuFind\AjaxHandler\RelaisInfo',
-        'relaisOrder' => 'VuFind\AjaxHandler\RelaisOrder',
-        'systemStatus' => 'VuFind\AjaxHandler\SystemStatus',
-        'tagRecord' => 'VuFind\AjaxHandler\TagRecord',
-=======
         'checkRequestIsValid' => CheckRequestIsValid::class,
         'commentRecord' => CommentRecord::class,
         'deleteRecordComment' => DeleteRecordComment::class,
@@ -87,6 +59,7 @@
         'getRequestGroupPickupLocations' => GetRequestGroupPickupLocations::class,
         'getResolverLinks' => GetResolverLinks::class,
         'getSaveStatuses' => GetSaveStatuses::class,
+        'getSideFacets' => GetSideFacets::class,
         'getUserFines' => GetUserFines::class,
         'getUserHolds' => GetUserHolds::class,
         'getUserILLRequests' => GetUserILLRequests::class,
@@ -100,7 +73,6 @@
         'relaisOrder' => RelaisOrder::class,
         'systemStatus' => SystemStatus::class,
         'tagRecord' => TagRecord::class,
->>>>>>> 7db9715d
     ];
 
     /**
@@ -109,51 +81,6 @@
      * @var array
      */
     protected $factories = [
-<<<<<<< HEAD
-        'VuFind\AjaxHandler\CheckRequestIsValid' =>
-            'VuFind\AjaxHandler\AbstractIlsAndUserActionFactory',
-        'VuFind\AjaxHandler\CommentRecord' =>
-            'VuFind\AjaxHandler\CommentRecordFactory',
-        'VuFind\AjaxHandler\DeleteRecordComment' =>
-            'VuFind\AjaxHandler\DeleteRecordCommentFactory',
-        'VuFind\AjaxHandler\DoiLookup' => 'VuFind\AjaxHandler\DoiLookupFactory',
-        'VuFind\AjaxHandler\GetACSuggestions' =>
-            'VuFind\AjaxHandler\GetACSuggestionsFactory',
-        'VuFind\AjaxHandler\GetFacetData' =>
-            'VuFind\AjaxHandler\GetFacetDataFactory',
-        'VuFind\AjaxHandler\GetIlsStatus' =>
-            'VuFind\AjaxHandler\GetIlsStatusFactory',
-        'VuFind\AjaxHandler\GetItemStatuses' =>
-            'VuFind\AjaxHandler\GetItemStatusesFactory',
-        'VuFind\AjaxHandler\GetLibraryPickupLocations' =>
-            'VuFind\AjaxHandler\AbstractIlsAndUserActionFactory',
-        'VuFind\AjaxHandler\GetRecordCommentsAsHTML' =>
-            'VuFind\AjaxHandler\GetRecordCommentsAsHTMLFactory',
-        'VuFind\AjaxHandler\GetRecordDetails' =>
-            'VuFind\AjaxHandler\GetRecordDetailsFactory',
-        'VuFind\AjaxHandler\GetRecordTags' =>
-            'VuFind\AjaxHandler\GetRecordTagsFactory',
-        'VuFind\AjaxHandler\GetRequestGroupPickupLocations' =>
-            'VuFind\AjaxHandler\AbstractIlsAndUserActionFactory',
-        'VuFind\AjaxHandler\GetResolverLinks' =>
-            'VuFind\AjaxHandler\GetResolverLinksFactory',
-        'VuFind\AjaxHandler\GetSaveStatuses' =>
-            'VuFind\AjaxHandler\GetSaveStatusesFactory',
-        'VuFind\AjaxHandler\GetSideFacets' =>
-            'VuFind\AjaxHandler\GetSideFacetsFactory',
-        'VuFind\AjaxHandler\GetVisData' => 'VuFind\AjaxHandler\GetVisDataFactory',
-        'VuFind\AjaxHandler\KeepAlive' => 'VuFind\AjaxHandler\KeepAliveFactory',
-        'VuFind\AjaxHandler\Recommend' => 'VuFind\AjaxHandler\RecommendFactory',
-        'VuFind\AjaxHandler\RelaisAvailability' =>
-            'VuFind\AjaxHandler\AbstractRelaisActionFactory',
-        'VuFind\AjaxHandler\RelaisInfo' =>
-            'VuFind\AjaxHandler\AbstractRelaisActionFactory',
-        'VuFind\AjaxHandler\RelaisOrder' =>
-            'VuFind\AjaxHandler\AbstractRelaisActionFactory',
-        'VuFind\AjaxHandler\SystemStatus' =>
-            'VuFind\AjaxHandler\SystemStatusFactory',
-        'VuFind\AjaxHandler\TagRecord' => 'VuFind\AjaxHandler\TagRecordFactory',
-=======
         CheckRequestIsValid::class => AbstractIlsAndUserActionFactory::class,
         CommentRecord::class => CommentRecordFactory::class,
         DeleteRecordComment::class => DeleteRecordCommentFactory::class,
@@ -170,6 +97,7 @@
             AbstractIlsAndUserActionFactory::class,
         GetResolverLinks::class => GetResolverLinksFactory::class,
         GetSaveStatuses::class => GetSaveStatusesFactory::class,
+        GetSideFacets::class => GetSideFacetsFactory::class,
         GetUserFines::class => GetUserFinesFactory::class,
         GetUserHolds::class => AbstractIlsAndUserActionFactory::class,
         GetUserILLRequests::class => AbstractIlsAndUserActionFactory::class,
@@ -184,7 +112,6 @@
         RelaisOrder::class => AbstractRelaisActionFactory::class,
         SystemStatus::class => SystemStatusFactory::class,
         TagRecord::class => TagRecordFactory::class,
->>>>>>> 7db9715d
     ];
 
     /**
