<?php

/**
 * Factory for GetSideFacets AJAX handler.
 *
 * PHP version 8
 *
 * Copyright (C) Villanova University 2018.
 *
 * This program is free software; you can redistribute it and/or modify
 * it under the terms of the GNU General Public License version 2,
 * as published by the Free Software Foundation.
 *
 * This program is distributed in the hope that it will be useful,
 * but WITHOUT ANY WARRANTY; without even the implied warranty of
 * MERCHANTABILITY or FITNESS FOR A PARTICULAR PURPOSE.  See the
 * GNU General Public License for more details.
 *
 * You should have received a copy of the GNU General Public License
 * along with this program; if not, write to the Free Software
 * Foundation, Inc., 51 Franklin Street, Fifth Floor, Boston, MA  02110-1301  USA
 *
 * @category VuFind
 * @package  AJAX
 * @author   Demian Katz <demian.katz@villanova.edu>
 * @author   Juha Luoma <juha.luoma@helsinki.fi>
 * @license  http://opensource.org/licenses/gpl-2.0.php GNU General Public License
 * @link     https://vufind.org/wiki/development Wiki
 */

namespace VuFind\AjaxHandler;

use Laminas\ServiceManager\Exception\ServiceNotCreatedException;
use Laminas\ServiceManager\Exception\ServiceNotFoundException;
use Psr\Container\ContainerExceptionInterface as ContainerException;
use Psr\Container\ContainerInterface;

/**
 * Factory for GetSideFacets AJAX handler.
 *
 * @category VuFind
 * @package  AJAX
 * @author   Demian Katz <demian.katz@villanova.edu>
 * @author   Juha Luoma <juha.luoma@helsinki.fi>
 * @license  http://opensource.org/licenses/gpl-2.0.php GNU General Public License
 * @link     https://vufind.org/wiki/development Wiki
 */
class GetSideFacetsFactory implements \Laminas\ServiceManager\Factory\FactoryInterface
{
    /**
     * Create an object
     *
     * @param ContainerInterface $container     Service manager
     * @param string             $requestedName Service being created
     * @param null|array         $options       Extra options (optional)
     *
     * @return object
     *
     * @throws ServiceNotFoundException if unable to resolve the service.
     * @throws ServiceNotCreatedException if an exception is raised when
     * creating a service.
     * @throws ContainerException&\Throwable if any other error occurs
     *
     * @SuppressWarnings(PHPMD.UnusedFormalParameter)
     */
    public function __invoke(
        ContainerInterface $container,
        $requestedName,
        array $options = null
    ) {
        if (!empty($options)) {
            throw new \Exception('Unexpected options passed to factory.');
        }
        $result = new $requestedName(
            $container->get(\VuFind\Session\Settings::class),
            $container->get(\VuFind\Recommend\PluginManager::class),
            $container->get(\VuFind\Search\SearchRunner::class),
<<<<<<< HEAD
            $container->get(\VuFind\Config\PluginManager::class)->get('facets'),
=======
            $container->get(\VuFind\Search\Solr\HierarchicalFacetHelper::class),
>>>>>>> 7ed78f34
            $container->get('ViewRenderer')
        );
        return $result;
    }
}<|MERGE_RESOLUTION|>--- conflicted
+++ resolved
@@ -75,11 +75,6 @@
             $container->get(\VuFind\Session\Settings::class),
             $container->get(\VuFind\Recommend\PluginManager::class),
             $container->get(\VuFind\Search\SearchRunner::class),
-<<<<<<< HEAD
-            $container->get(\VuFind\Config\PluginManager::class)->get('facets'),
-=======
-            $container->get(\VuFind\Search\Solr\HierarchicalFacetHelper::class),
->>>>>>> 7ed78f34
             $container->get('ViewRenderer')
         );
         return $result;
