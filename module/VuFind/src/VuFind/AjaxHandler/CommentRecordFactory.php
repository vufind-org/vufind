<?php

/**
 * Factory for CommentRecord AJAX handler.
 *
 * PHP version 8
 *
 * Copyright (C) Villanova University 2023.
 *
 * This program is free software; you can redistribute it and/or modify
 * it under the terms of the GNU General Public License version 2,
 * as published by the Free Software Foundation.
 *
 * This program is distributed in the hope that it will be useful,
 * but WITHOUT ANY WARRANTY; without even the implied warranty of
 * MERCHANTABILITY or FITNESS FOR A PARTICULAR PURPOSE.  See the
 * GNU General Public License for more details.
 *
 * You should have received a copy of the GNU General Public License
 * along with this program; if not, write to the Free Software
 * Foundation, Inc., 51 Franklin Street, Fifth Floor, Boston, MA  02110-1301  USA
 *
 * @category VuFind
 * @package  AJAX
 * @author   Demian Katz <demian.katz@villanova.edu>
 * @license  http://opensource.org/licenses/gpl-2.0.php GNU General Public License
 * @link     https://vufind.org/wiki/development Wiki
 */

namespace VuFind\AjaxHandler;

use Laminas\ServiceManager\Exception\ServiceNotCreatedException;
use Laminas\ServiceManager\Exception\ServiceNotFoundException;
use Psr\Container\ContainerExceptionInterface as ContainerException;
use Psr\Container\ContainerInterface;
use VuFind\Ratings\RatingsService;
use VuFind\Record\ResourcePopulator;

/**
 * Factory for CommentRecord AJAX handler.
 *
 * @category VuFind
 * @package  AJAX
 * @author   Demian Katz <demian.katz@villanova.edu>
 * @license  http://opensource.org/licenses/gpl-2.0.php GNU General Public License
 * @link     https://vufind.org/wiki/development Wiki
 */
class CommentRecordFactory implements \Laminas\ServiceManager\Factory\FactoryInterface
{
    /**
     * Create an object
     *
     * @param ContainerInterface $container     Service manager
     * @param string             $requestedName Service being created
     * @param null|array         $options       Extra options (optional)
     *
     * @return object
     *
     * @throws ServiceNotFoundException if unable to resolve the service.
     * @throws ServiceNotCreatedException if an exception is raised when
     * creating a service.
     * @throws ContainerException&\Throwable if any other error occurs
     *
     * @SuppressWarnings(PHPMD.UnusedFormalParameter)
     */
    public function __invoke(
        ContainerInterface $container,
        $requestedName,
        array $options = null
    ) {
        if (!empty($options)) {
            throw new \Exception('Unexpected options passed to factory.');
        }
<<<<<<< HEAD
        $servicePluginManager = $container->get(
            \VuFind\Db\Service\PluginManager::class
        );
        $controllerPluginManager = $container->get('ControllerPluginManager');
        $capabilities = $container->get(\VuFind\Config\AccountCapabilities::class);
        return new $requestedName(
            $servicePluginManager->get(\VuFind\Db\Service\ResourceService::class),
=======
        $servicePluginManager = $container->get(\VuFind\Db\Service\PluginManager::class);
        $controllerPluginManager = $container->get('ControllerPluginManager');
        $capabilities = $container->get(\VuFind\Config\AccountCapabilities::class);
        return new $requestedName(
            $container->get(ResourcePopulator::class),
>>>>>>> 505ceb6d
            $servicePluginManager->get(\VuFind\Db\Service\CommentsServiceInterface::class),
            $controllerPluginManager->get(\VuFind\Controller\Plugin\Captcha::class),
            $container->get(\VuFind\Auth\Manager::class)->getUserObject(),
            $capabilities->getCommentSetting() !== 'disabled',
            $container->get(\VuFind\Record\Loader::class),
            $container->get(\VuFind\Config\AccountCapabilities::class),
            $container->get(RatingsService::class)
        );
    }
}<|MERGE_RESOLUTION|>--- conflicted
+++ resolved
@@ -5,7 +5,7 @@
  *
  * PHP version 8
  *
- * Copyright (C) Villanova University 2023.
+ * Copyright (C) Villanova University 2018.
  *
  * This program is free software; you can redistribute it and/or modify
  * it under the terms of the GNU General Public License version 2,
@@ -71,21 +71,11 @@
         if (!empty($options)) {
             throw new \Exception('Unexpected options passed to factory.');
         }
-<<<<<<< HEAD
-        $servicePluginManager = $container->get(
-            \VuFind\Db\Service\PluginManager::class
-        );
-        $controllerPluginManager = $container->get('ControllerPluginManager');
-        $capabilities = $container->get(\VuFind\Config\AccountCapabilities::class);
-        return new $requestedName(
-            $servicePluginManager->get(\VuFind\Db\Service\ResourceService::class),
-=======
         $servicePluginManager = $container->get(\VuFind\Db\Service\PluginManager::class);
         $controllerPluginManager = $container->get('ControllerPluginManager');
         $capabilities = $container->get(\VuFind\Config\AccountCapabilities::class);
         return new $requestedName(
             $container->get(ResourcePopulator::class),
->>>>>>> 505ceb6d
             $servicePluginManager->get(\VuFind\Db\Service\CommentsServiceInterface::class),
             $controllerPluginManager->get(\VuFind\Controller\Plugin\Captcha::class),
             $container->get(\VuFind\Auth\Manager::class)->getUserObject(),
