--- conflicted
+++ resolved
@@ -139,14 +139,6 @@
                 case 'getWebService':
                     $services[] = $link;
                     break;
-<<<<<<< HEAD
-                case 'getDOI':
-                    // Special case -- modify DOI text for special display:
-                    $link['title'] = $this->translate('Get full text');
-                    $link['coverage'] = '';
-                    // no break
-=======
->>>>>>> b1cad0cc
                 case 'getFullTxt':
                 default:
                     $electronic[] = $link;
