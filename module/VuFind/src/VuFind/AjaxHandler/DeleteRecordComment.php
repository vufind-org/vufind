<?php

/**
 * AJAX handler to delete a comment on a record.
 *
 * PHP version 8
 *
 * Copyright (C) Villanova University 2023.
 *
 * This program is free software; you can redistribute it and/or modify
 * it under the terms of the GNU General Public License version 2,
 * as published by the Free Software Foundation.
 *
 * This program is distributed in the hope that it will be useful,
 * but WITHOUT ANY WARRANTY; without even the implied warranty of
 * MERCHANTABILITY or FITNESS FOR A PARTICULAR PURPOSE.  See the
 * GNU General Public License for more details.
 *
 * You should have received a copy of the GNU General Public License
 * along with this program; if not, write to the Free Software
 * Foundation, Inc., 51 Franklin Street, Fifth Floor, Boston, MA  02110-1301  USA
 *
 * @category VuFind
 * @package  AJAX
 * @author   Demian Katz <demian.katz@villanova.edu>
 * @license  http://opensource.org/licenses/gpl-2.0.php GNU General Public License
 * @link     https://vufind.org/wiki/development Wiki
 */

namespace VuFind\AjaxHandler;

use Laminas\Mvc\Controller\Plugin\Params;
use VuFind\Db\Row\User;
use VuFind\Db\Service\CommentsService;
use VuFind\I18n\Translator\TranslatorAwareInterface;

/**
 * AJAX handler to delete a comment on a record.
 *
 * @category VuFind
 * @package  AJAX
 * @author   Demian Katz <demian.katz@villanova.edu>
 * @license  http://opensource.org/licenses/gpl-2.0.php GNU General Public License
 * @link     https://vufind.org/wiki/development Wiki
 */
class DeleteRecordComment extends AbstractBase implements TranslatorAwareInterface
{
    use \VuFind\I18n\Translator\TranslatorAwareTrait;

    /**
<<<<<<< HEAD
     * Comments database service
     *
     * @var \VuFind\Db\Service\CommentsService
     */
    protected $commentsService;

    /**
     * Logged in user (or false)
     *
     * @var User|bool
     */
    protected $user;

    /**
     * Are comments enabled?
     *
     * @var bool
     */
    protected $enabled;

    /**
     * Constructor
     *
     * @param CommentsService $commentsService Comments database service
     * @param User|bool       $user            Logged in user (or false)
     * @param bool            $enabled         Are comments enabled?
     */
    public function __construct(
        CommentsService $commentsService,
        $user,
        $enabled = true
    ) {
        $this->commentsService = $commentsService;
        $this->user = $user;
        $this->enabled = $enabled;
=======
     * Constructor
     *
     * @param Comments $table   Comments database table
     * @param ?User    $user    Logged in user (or null)
     * @param bool     $enabled Are comments enabled?
     */
    public function __construct(protected Comments $table, protected ?User $user, protected $enabled = true)
    {
>>>>>>> 2421b059
    }

    /**
     * Handle a request.
     *
     * @param Params $params Parameter helper from controller
     *
     * @return array [response data, HTTP status code]
     */
    public function handleRequest(Params $params)
    {
        // Make sure comments are enabled:
        if (!$this->enabled) {
            return $this->formatResponse(
                $this->translate('Comments disabled'),
                self::STATUS_HTTP_FORBIDDEN
            );
        }

        if (!$this->user) {
            return $this->formatResponse(
                $this->translate('You must be logged in first'),
                self::STATUS_HTTP_NEED_AUTH
            );
        }

        $id = $params->fromQuery('id');
        if (empty($id)) {
            return $this->formatResponse(
                $this->translate('bulk_error_missing'),
                self::STATUS_HTTP_BAD_REQUEST
            );
        }

        if (!$this->commentsService->deleteIfOwnedByUser($id, $this->user->id)) {
            return $this->formatResponse(
                $this->translate('edit_list_fail'),
                self::STATUS_HTTP_FORBIDDEN
            );
        }

        return $this->formatResponse('');
    }
}<|MERGE_RESOLUTION|>--- conflicted
+++ resolved
@@ -48,52 +48,17 @@
     use \VuFind\I18n\Translator\TranslatorAwareTrait;
 
     /**
-<<<<<<< HEAD
-     * Comments database service
-     *
-     * @var \VuFind\Db\Service\CommentsService
-     */
-    protected $commentsService;
-
-    /**
-     * Logged in user (or false)
-     *
-     * @var User|bool
-     */
-    protected $user;
-
-    /**
-     * Are comments enabled?
-     *
-     * @var bool
-     */
-    protected $enabled;
-
-    /**
      * Constructor
      *
      * @param CommentsService $commentsService Comments database service
-     * @param User|bool       $user            Logged in user (or false)
+     * @param ?User           $user            Logged in user (or null)
      * @param bool            $enabled         Are comments enabled?
      */
     public function __construct(
-        CommentsService $commentsService,
-        $user,
-        $enabled = true
+        protected CommentsService $commentsService,
+        protected ?User $user,
+        protected $enabled = true
     ) {
-        $this->commentsService = $commentsService;
-        $this->user = $user;
-        $this->enabled = $enabled;
-=======
-     * Constructor
-     *
-     * @param Comments $table   Comments database table
-     * @param ?User    $user    Logged in user (or null)
-     * @param bool     $enabled Are comments enabled?
-     */
-    public function __construct(protected Comments $table, protected ?User $user, protected $enabled = true)
-    {
->>>>>>> 2421b059
     }
 
     /**
