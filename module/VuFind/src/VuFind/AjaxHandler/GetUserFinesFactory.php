<?php

/**
 * Factory for GetUserFines AJAX handler.
 *
 * PHP version 7
 *
 * Copyright (C) Villanova University 2019.
 *
 * This program is free software; you can redistribute it and/or modify
 * it under the terms of the GNU General Public License version 2,
 * as published by the Free Software Foundation.
 *
 * This program is distributed in the hope that it will be useful,
 * but WITHOUT ANY WARRANTY; without even the implied warranty of
 * MERCHANTABILITY or FITNESS FOR A PARTICULAR PURPOSE.  See the
 * GNU General Public License for more details.
 *
 * You should have received a copy of the GNU General Public License
 * along with this program; if not, write to the Free Software
 * Foundation, Inc., 51 Franklin Street, Fifth Floor, Boston, MA  02110-1301  USA
 *
 * @category VuFind
 * @package  AJAX
 * @author   Demian Katz <demian.katz@villanova.edu>
 * @license  http://opensource.org/licenses/gpl-2.0.php GNU General Public License
 * @link     https://vufind.org/wiki/development Wiki
 */

namespace VuFind\AjaxHandler;

use Laminas\ServiceManager\Exception\ServiceNotCreatedException;
use Laminas\ServiceManager\Exception\ServiceNotFoundException;
use Laminas\ServiceManager\Factory\FactoryInterface;
use Psr\Container\ContainerExceptionInterface as ContainerException;
use Psr\Container\ContainerInterface;

/**
 * Factory for GetUserFines AJAX handler.
 *
 * @category VuFind
 * @package  AJAX
 * @author   Demian Katz <demian.katz@villanova.edu>
 * @license  http://opensource.org/licenses/gpl-2.0.php GNU General Public License
 * @link     https://vufind.org/wiki/development Wiki
 */
<<<<<<< HEAD
class GetUserFinesFactory extends AbstractIlsAndUserActionFactory implements \Laminas\ServiceManager\Factory\FactoryInterface
=======
class GetUserFinesFactory extends AbstractIlsAndUserActionFactory
implements FactoryInterface
>>>>>>> 9fc33772
{
    /**
     * Create an object
     *
     * @param ContainerInterface $container     Service manager
     * @param string             $requestedName Service being created
     * @param null|array         $options       Extra options (optional)
     *
     * @return object
     *
     * @throws ServiceNotFoundException if unable to resolve the service.
     * @throws ServiceNotCreatedException if an exception is raised when
     * creating a service.
     * @throws ContainerException&\Throwable if any other error occurs
     *
     * @SuppressWarnings(PHPMD.UnusedFormalParameter)
     */
    public function __invoke(
        ContainerInterface $container,
        $requestedName,
        array $options = null
    ) {
        if (!empty($options)) {
            throw new \Exception('Unexpected options passed to factory.');
        }
        $formatter = $container->get(\VuFind\Service\CurrencyFormatter::class);
        return parent::__invoke($container, $requestedName, [$formatter]);
    }
}<|MERGE_RESOLUTION|>--- conflicted
+++ resolved
@@ -44,12 +44,7 @@
  * @license  http://opensource.org/licenses/gpl-2.0.php GNU General Public License
  * @link     https://vufind.org/wiki/development Wiki
  */
-<<<<<<< HEAD
-class GetUserFinesFactory extends AbstractIlsAndUserActionFactory implements \Laminas\ServiceManager\Factory\FactoryInterface
-=======
-class GetUserFinesFactory extends AbstractIlsAndUserActionFactory
-implements FactoryInterface
->>>>>>> 9fc33772
+class GetUserFinesFactory extends AbstractIlsAndUserActionFactory implements FactoryInterface
 {
     /**
      * Create an object
