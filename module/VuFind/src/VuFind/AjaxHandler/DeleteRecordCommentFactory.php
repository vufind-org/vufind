--- conflicted
+++ resolved
@@ -5,11 +5,7 @@
  *
  * PHP version 8
  *
-<<<<<<< HEAD
- * Copyright (C) Villanova University 2023.
-=======
  * Copyright (C) Villanova University 2018-2024.
->>>>>>> 1d9cc5a1
  *
  * This program is free software; you can redistribute it and/or modify
  * it under the terms of the GNU General Public License version 2,
@@ -78,11 +74,7 @@
         );
         $capabilities = $container->get(\VuFind\Config\AccountCapabilities::class);
         return new $requestedName(
-<<<<<<< HEAD
-            $servicePluginManager->get(\VuFind\Db\Service\CommentsService::class),
-=======
             $servicePluginManager->get(\VuFind\Db\Service\CommentsServiceInterface::class),
->>>>>>> 1d9cc5a1
             $container->get(\VuFind\Auth\Manager::class)->getUserObject(),
             $capabilities->getCommentSetting() !== 'disabled'
         );
