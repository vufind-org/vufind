--- conflicted
+++ resolved
@@ -34,7 +34,6 @@
 use Laminas\View\Renderer\RendererInterface;
 use VuFind\Recommend\PluginManager as RecommendPluginManager;
 use VuFind\Recommend\SideFacets;
-use VuFind\Search\Base\Options;
 use VuFind\Search\Base\Results;
 use VuFind\Search\RecommendListener;
 use VuFind\Search\SearchRunner;
@@ -71,21 +70,6 @@
     protected $searchRunner;
 
     /**
-<<<<<<< HEAD
-     * Main facet configuration
-     *
-     * @var \Laminas\Config\Config
-     */
-    protected $facetConfig;
-=======
-     * Hierarchical facet helper
-     *
-     * @var HierarchicalFacetHelper
-     */
-    protected $facetHelper;
->>>>>>> 7ed78f34
-
-    /**
      * View renderer
      *
      * @var RendererInterface
@@ -95,39 +79,20 @@
     /**
      * Constructor
      *
-<<<<<<< HEAD
      * @param SessionSettings        $ss       Session settings
      * @param RecommendPluginManager $rpm      Recommend plugin manager
      * @param SearchRunner           $sr       Search runner
-     * @param \Laminas\Config\Config $fc       Facet config
      * @param RendererInterface      $renderer View renderer
-=======
-     * @param SessionSettings         $ss       Session settings
-     * @param RecommendPluginManager  $rpm      Recommend plugin manager
-     * @param SearchRunner            $sr       Search runner
-     * @param HierarchicalFacetHelper $fh       Facet helper
-     * @param RendererInterface       $renderer View renderer
->>>>>>> 7ed78f34
      */
     public function __construct(
         SessionSettings $ss,
         \VuFind\Recommend\PluginManager $rpm,
         SearchRunner $sr,
-<<<<<<< HEAD
-        \Laminas\Config\Config $fc,
-=======
-        HierarchicalFacetHelper $fh,
->>>>>>> 7ed78f34
         RendererInterface $renderer
     ) {
         $this->sessionSettings = $ss;
         $this->recommendPluginManager = $rpm;
         $this->searchRunner = $sr;
-<<<<<<< HEAD
-        $this->facetConfig = $fc;
-=======
-        $this->facetHelper = $fh;
->>>>>>> 7ed78f34
         $this->renderer = $renderer;
     }
 
@@ -261,17 +226,6 @@
             if (strpos($facet, ':')) {
                 $response[$facet]['checkboxCount']
                     = $this->getCheckboxFacetCount($facet, $results);
-<<<<<<< HEAD
-=======
-            } elseif (in_array($facet, $hierarchicalFacets)) {
-                $response[$facet]['list'] = $this->getHierarchicalFacetData(
-                    $facet,
-                    $hierarchicalFacetSortOptions,
-                    $facetSet[$facet]['list'] ?? [],
-                    $urlHelper,
-                    $results->getOptions(),
-                );
->>>>>>> 7ed78f34
             } else {
                 $context['facet'] = $facet;
                 $context['cluster'] = $facetSet[$facet] ?? [];
@@ -298,46 +252,4 @@
         // There's currently no good way to return counts for checkbox filters.
         return null;
     }
-<<<<<<< HEAD
-=======
-
-    /**
-     * Get facet data for a hierarchical facet
-     *
-     * @param string         $facet       Facet
-     * @param array          $sortOptions Hierarchical facet sort options
-     * @param array          $facetList   Facet list
-     * @param UrlQueryHelper $urlHelper   UrlQueryHelper for creating facet URLs
-     * @param Options        $options     Results options
-     *
-     * @return array
-     */
-    protected function getHierarchicalFacetData(
-        $facet,
-        $sortOptions,
-        $facetList,
-        UrlQueryHelper $urlHelper,
-        Options $options
-    ) {
-        if (!empty($sortOptions[$facet])) {
-            $this->facetHelper->sortFacetList(
-                $facetList,
-                'top' === $sortOptions[$facet]
-            );
-        }
-
-        $result = $this->facetHelper->buildFacetArray(
-            $facet,
-            $facetList,
-            $urlHelper,
-            false
-        );
-        $result = $this->facetHelper->filterFacets(
-            $facet,
-            $result,
-            $options
-        );
-        return $result;
-    }
->>>>>>> 7ed78f34
 }