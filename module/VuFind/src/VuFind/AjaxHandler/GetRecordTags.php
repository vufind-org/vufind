--- conflicted
+++ resolved
@@ -32,11 +32,7 @@
 use Laminas\Mvc\Controller\Plugin\Params;
 use Laminas\View\Renderer\RendererInterface;
 use VuFind\Db\Entity\UserEntityInterface;
-<<<<<<< HEAD
-use VuFind\Db\Service\TagService as TagService;
-=======
 use VuFind\Db\Service\TagServiceInterface;
->>>>>>> 3445104d
 
 /**
  * AJAX handler to get all tags for a record as HTML.
@@ -52,20 +48,12 @@
     /**
      * Constructor
      *
-<<<<<<< HEAD
-     * @param TagService           $tagService Tags database service
-=======
      * @param TagServiceInterface  $tagService Tags database service
->>>>>>> 3445104d
      * @param ?UserEntityInterface $user       Logged in user (or null)
      * @param RendererInterface    $renderer   View renderer
      */
     public function __construct(
-<<<<<<< HEAD
-        protected TagService $tagService,
-=======
         protected TagServiceInterface $tagService,
->>>>>>> 3445104d
         protected ?UserEntityInterface $user,
         protected RendererInterface $renderer
     ) {
