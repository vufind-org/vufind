<?php
/**
 * Overdrive Connector factory.
 *
 * PHP version 7
 *
 * Copyright (C) Villanova University 2018.
 *
 * This program is free software; you can redistribute it and/or modify
 * it under the terms of the GNU General Public License version 2,
 * as published by the Free Software Foundation.
 *
 * This program is distributed in the hope that it will be useful,
 * but WITHOUT ANY WARRANTY; without even the implied warranty of
 * MERCHANTABILITY or FITNESS FOR A PARTICULAR PURPOSE.  See the
 * GNU General Public License for more details.
 *
 * You should have received a copy of the GNU General Public License
 * along with this program; if not, write to the Free Software
 * Foundation, Inc., 51 Franklin Street, Fifth Floor, Boston, MA  02110-1301
 * USA
 *
 * @category VuFind
 * @package  DigitalContent
 * @author   Demian Katz <demian.katz@villanova.edu>
 * @author   Brent Palmer <brent-palmer@icpl.org>
 * @license  http://opensource.org/licenses/gpl-2.0.php GNU General Public
 *           License
 * @link     https://vufind.org/wiki/development Wiki
 */
namespace VuFind\DigitalContent;

use Interop\Container\ContainerInterface;
use Interop\Container\Exception\ContainerException;
use Laminas\ServiceManager\Exception\ServiceNotCreatedException;
use Laminas\ServiceManager\Exception\ServiceNotFoundException;

/**
 * Overdrive Connector factory.
 *
 * @category VuFind
 * @package  DigitalContent
 * @author   Demian Katz <demian.katz@villanova.edu>
 * @author   Brent Palmer <brent-palmer@icpl.org>
 * @license  http://opensource.org/licenses/gpl-2.0.php GNU General Public
 *           License
 * @link     https://vufind.org/wiki/development Wiki
 */
class OverdriveConnectorFactory implements
    \Laminas\ServiceManager\Factory\FactoryInterface
{
    /**
     * Create an object
     *
     * @param ContainerInterface $container     Service manager
     * @param string             $requestedName Service being created
     * @param null|array         $options       Extra options (optional)
     *
     * @return object
     *
     * @throws ServiceNotFoundException if unable to resolve the service.
     * @throws ServiceNotCreatedException if an exception is raised when
     * creating a service.
     * @throws ContainerException&\Throwable if any other error occurs
     */
    public function __invoke(
        ContainerInterface $container,
        $requestedName,
        array $options = null
    ) {
        if ($options !== null) {
            throw new \Exception('Unexpected options sent to factory!');
        }

        $configManager = $container->get(\VuFind\Config\PluginManager::class);
        $config = $configManager->get('config');
        $odConfig = $configManager->get('Overdrive');
        $auth = $container->get(\VuFind\Auth\ILSAuthenticator::class);
        $sessionContainer = null;

        if (PHP_SAPI !== 'cli') {
            $sessionContainer = new \Laminas\Session\Container(
                'DigitalContent\OverdriveController',
                $container->get(\Laminas\Session\SessionManager::class)
            );
        }
        $connector = new $requestedName(
            $config,
            $odConfig,
            $auth,
            $sessionContainer
        );

        // Populate cache storage
        $connector->setCacheStorage(
<<<<<<< HEAD
            $container->get('VuFind\Cache\Manager')->getCache(
                'object',
                "Overdrive"
=======
            $container->get(\VuFind\Cache\Manager::class)->getCache(
                'object', "Overdrive"
>>>>>>> c4a595a2
            )
        );

        return $connector;
    }
}<|MERGE_RESOLUTION|>--- conflicted
+++ resolved
@@ -93,14 +93,9 @@
 
         // Populate cache storage
         $connector->setCacheStorage(
-<<<<<<< HEAD
-            $container->get('VuFind\Cache\Manager')->getCache(
+            $container->get(\VuFind\Cache\Manager::class)->getCache(
                 'object',
                 "Overdrive"
-=======
-            $container->get(\VuFind\Cache\Manager::class)->getCache(
-                'object', "Overdrive"
->>>>>>> c4a595a2
             )
         );
 
