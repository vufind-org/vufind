<?php

/**
 * PHP version 8
 *
 * Copyright (C) Villanova University 2018.
 *
 * This program is free software; you can redistribute it and/or modify
 * it under the terms of the GNU General Public License version 2,
 * as published by the Free Software Foundation.
 *
 * This program is distributed in the hope that it will be useful,
 * but WITHOUT ANY WARRANTY; without even the implied warranty of
 * MERCHANTABILITY or FITNESS FOR A PARTICULAR PURPOSE.  See the
 * GNU General Public License for more details.
 *
 * You should have received a copy of the GNU General Public License
 * along with this program; if not, write to the Free Software
 * Foundation, Inc., 51 Franklin Street, Fifth Floor, Boston, MA  02110-1301
 * USA
 *
 * @category VuFind
 * @package  DigitalContent
 * @author   Demian Katz <demian.katz@villanova.edu>
 * @author   Brent Palmer <brent-palmer@icpl.org>
 * @license  http://opensource.org/licenses/gpl-2.0.php GNU General Public
 *           License
 * @link     https://vufind.org/wiki/development Wiki
 */

namespace VuFind\DigitalContent;

use Exception;
use Laminas\Cache\Storage\StorageInterface;
use Laminas\Config\Config;
use Laminas\Http\Client;
use Laminas\Log\LoggerAwareInterface;
use Laminas\Session\Container;
use LmcRbacMvc\Service\AuthorizationServiceAwareInterface;
use LmcRbacMvc\Service\AuthorizationServiceAwareTrait;
use VuFind\Auth\ILSAuthenticator;
use VuFind\Cache\KeyGeneratorTrait;
use VuFind\Exception\ILS as ILSException;

use function count;
use function in_array;

/**
 * OverdriveConnector
 *
 * Class responsible for connecting to the Overdrive API
 *
 * @category VuFind
 * @package  DigitalContent
 * @author   Demian Katz <demian.katz@villanova.edu>
 * @author   Brent Palmer <brent-palmer@icpl.org>
 * @license  http://opensource.org/licenses/gpl-2.0.php GNU General Public
 *           License
 * @link     https://vufind.org/wiki/development Wiki
 * @todo     provide option for autocheckout by default in config
 *       allow override for cover display using other covers
 *       provide option for not requiring email for holds
 *       provide option for giving users option for every hold
 *       provide option for asking about autocheckout for every hold
 *       provide config options for how to handle patrons with no access to OD
 */
class OverdriveConnector implements
    LoggerAwareInterface,
    AuthorizationServiceAwareInterface,
    \VuFindHttp\HttpServiceAwareInterface
{
    use \VuFind\Log\LoggerAwareTrait {
        logError as error;
    }
    use AuthorizationServiceAwareTrait;
    use \VuFindHttp\HttpServiceAwareTrait;
    use KeyGeneratorTrait;

    /**
     * Session Container
     *
     * @var Container
     */
    protected $sessionContainer;

    /**
     * Overdrive-specific configuration
     *
     * @var Config
     */
    protected $recordConfig;

    /**
     * Main VuFind configuration
     *
     * @var Config
     */
    protected $mainConfig;

    /**
     * ILS Authorization
     *
     * @var ILSAuthenticator
     */
    protected $ilsAuth;

    /**
     * HTTP Client
     *
     * Client for making calls to the API
     *
     * @var Client
     */
    protected $client;

    /**
     * Cache for storing ILS data temporarily (e.g. patron blocks)
     *
     * @var StorageInterface
     */
    protected $cache = null;

    /**
     * Constructor
     *
     * @param Config           $mainConfig       VuFind main conf
     * @param Config           $recordConfig     Record-specific conf file
     * @param ILSAuthenticator $ilsAuth          ILS Authenticator
     * @param Container        $sessionContainer container
     */
    public function __construct(
        Config $mainConfig,
        Config $recordConfig,
        ILSAuthenticator $ilsAuth,
        Container $sessionContainer = null
    ) {
        $this->mainConfig = $mainConfig;
        $this->recordConfig = $recordConfig;
        $this->ilsAuth = $ilsAuth;
        $this->sessionContainer = $sessionContainer;
    }

    /**
     * Loads the session container
     *
     * @return \Laminas\Session\Container
     */
    protected function getSessionContainer()
    {
        if (null === $this->sessionContainer || !$this->sessionContainer) {
            error_log('NO SESSION CONTAINER');
        }
        return $this->sessionContainer;
    }

    /**
     * Get (Logged-in) User
     *
     * Returns the currently logged in user or false if the user is not
     *
     * @return array|boolean  an array of user info from the ILSAuthenticator
     *                        or false if user is not logged in.
     */
    public function getUser()
    {
        try {
            $user = $this->ilsAuth->storedCatalogLogin();
        } catch (ILSException $e) {
            return false;
        }
        return $user;
    }

    /**
     * Get Overdrive Access
     *
     * Whether the patron has access to overdrive actions (hold,
     * checkout etc.).
     * This is stored and retrieved from the session.
     *
     * @param bool $refresh Force a check instead of checking cache
     *
     * @return object
     */
    public function getAccess($refresh = false)
    {
        $this->debug("checking patron access to Overdrive.");
        if (!$user = $this->getUser()) {
            return $this->getResultObject(false, 'User not logged in.');
        }

        $odAccess = $this->getSessionContainer()->odAccess;
        if ($refresh || empty($odAccess)) {
            if (
                $this->connectToPatronAPI(
                    $user['cat_username'],
                    $user['cat_password'],
                    true
                )
            ) {
                $result = $this->getSessionContainer()->odAccess
                    = $this->getResultObject(true);
            } else {
                $result = $this->getResultObject();
<<<<<<< HEAD

                // There is some problem with the account
                $result->code = "od_account_problem";
=======
                // There is some problem with the account
                $result->code = 'od_account_problem';
>>>>>>> 25e62f5a
                $conf = $this->getConfig();

                if ($conf->noAccessString) {
                    if (
                        str_contains(
                            $this->getSessionContainer()->odAccessMessage,
                            $conf->noAccessString
                        )
                    ) {
                        // This user should not have access to OD
<<<<<<< HEAD
                        $result->code = "od_account_noaccess";
=======
                        $result->code = 'od_account_noaccess';
>>>>>>> 25e62f5a
                    }
                }
                // odAccessMessage is set in the session by the API call above
                // maybe it should be saved to a class property instead
                $result->msg = $this->getSessionContainer()->odAccessMessage;
                $this->getSessionContainer()->odAccess = $result;
            }
        } else {
            $result = $this->getSessionContainer()->odAccess;
            $this->debug("OD access found in the cache: " . print_r($result, true));
        }

        return $result;
    }

    /**
     * Get Availability
     *
     * Retrieves the availability for a single resource from Overdrive API
     * with information like copiesOwned, copiesAvailable, numberOfHolds et.
     *
     * @param string $overDriveId The Overdrive ID (reserve ID) of the eResource
     *
     * @return object  Standard object with availability info
     *
     * @link https://developer.overdrive.com/apis/library-availability-new
     */
    public function getAvailability($overDriveId)
    {
        $result = $this->getResultObject();
        if (!$overDriveId) {
            $this->logWarning('no overdrive content ID was passed in.');
            return $result;
        }

        if ($conf = $this->getConfig()) {
            $collectionToken = $this->getCollectionToken();
<<<<<<< HEAD

=======
>>>>>>> 25e62f5a
            // Hmm, no token. If user is logged in let's check access
            if (!$collectionToken && $this->getUser()) {
                $accessResult = $this->getAccess();
                if (!$accessResult->status) {
                    return $accessResult;
                }
            }
            $baseUrl = $conf->discURL;
            $availabilityUrl
                = "$baseUrl/v2/collections/$collectionToken/products/";
            $availabilityUrl .= "$overDriveId/availability";
            $res = $this->callUrl($availabilityUrl);

<<<<<<< HEAD
            if (isset($res->errorCode) and $res->errorCode == "NotFound") {
=======
            if ($res->errorCode == 'NotFound') {
>>>>>>> 25e62f5a
                if ($conf->consortiumSupport && !$this->getUser()) {
                    // Consortium support is turned on but user is not logged in;
                    // if the title is not found it probably means that it's only
                    // available to some users.
                    $result->status = true;
                    $result->code = 'od_code_login_for_avail';
                } else {
                    $result->status = false;
                    $result->code = 'od_code_resource_not_found';
                    $this->logWarning("resource not found: $overDriveId");
                }
            } else {
                $result->status = true;
                $res->copiesAvailable = $res->copiesAvailable ?? 0;
                $res->copiesOwned = $res->copiesOwned ?? 0;
                $res->numberOfHolds = $res->numberOfHolds ?? 0;
                $res->code = "od_none";
                $result->data = $res;
            }
        }

        return $result;
    }

    /**
     * Get Availability (in) Bulk
     *
     * Gets availability for up to 25 titles at once. This is used by the
     * the ajax availability system
     *
     * @param array $overDriveIds The Overdrive ID (reserve IDs) of the
     *                            eResources
     *
     * @return object|bool see getAvailability
     *
     * @todo if more tan 25 passed in, make multiple calls
     */
    public function getAvailabilityBulk($overDriveIds = [])
    {
        $this->debug("availabilityBulk: " . implode(",", $overDriveIds));
        $result = $this->getResultObject();
        $loginRequired = false;
        if (count($overDriveIds) < 1) {
            $this->logWarning('no overdrive content ID was passed in.');
            return false;
        }

        if ($conf = $this->getConfig()) {
            if ($conf->consortiumSupport && !$this->getUser()) {
                $loginRequired = true;
            }
            $collectionToken = $this->getCollectionToken();
<<<<<<< HEAD

=======
>>>>>>> 25e62f5a
            // Hmm, no token. If user is logged in let's check access
            if (!$collectionToken && $this->getUser()) {
                $accessResult = $this->getAccess();
                if (!$accessResult->status) {
                    return $accessResult;
                }
            }
            $baseUrl = $conf->discURL;
            $availabilityPath = '/v2/collections/';
            $availabilityPath .= "$collectionToken/availability?products=";
            $availabilityUrl = $baseUrl . $availabilityPath .
                implode(',', $overDriveIds);
            $res = $this->callUrl($availabilityUrl);
            if (!$res) {
                $result->code = 'od_code_connection_failed';
            } else {
<<<<<<< HEAD
                if ((isset($res->errorCode) and $res->errorCode == "NotFound") or $res->totalItems == 0) {
=======
                if ($res->errorCode == 'NotFound' || $res->totalItems == 0) {
>>>>>>> 25e62f5a
                    if ($loginRequired) {
                        // Consortium support is turned on but user is not logged in.
                        // If the title is not found it could mean that it's only
                        // available to some users.
                        $result->status = true;
                        $result->code = 'od_code_login_for_avail';
                    } else {
                        $result->status = false;
<<<<<<< HEAD
                        $result->code = 'od_code_resource_not_found';
                        $this->logWarning("resources not found");
=======
                        $this->logWarning('resources not found');
>>>>>>> 25e62f5a
                    }
                } else {
                    $result->status = true;
                    foreach ($res->availability as $item) {
<<<<<<< HEAD
                        $item->copiesAvailable = $item->copiesAvailable ?? 0;
                        $item->copiesOwned = $item->copiesOwned ?? 0;
                        $item->numberOfHolds = $item->numberOfHolds ?? 0;
=======
                        $this->debug('item:' . print_r($item, true));
>>>>>>> 25e62f5a
                        $result->data[strtolower($item->reserveId)] = $item;
                        $res->code = "od_none";
                    }
<<<<<<< HEAD

=======
>>>>>>> 25e62f5a
                    // Now look for items not returned
                    foreach ($overDriveIds as $id) {
                        if (!isset($result->data[$id])) {
                            if ($loginRequired) {
                                $result->data[$id] = $this->getResultObject(
                                    $status = false,
                                    $msg = "",
                                    $code = 'od_code_login_for_avail'
                                );
                            } else {
                                $result->data[$id] = $this->getResultObject(
                                    $status = false,
                                    $msg = "",
                                    $code = 'od_code_resource_not_found'
                                );
                            }
                        }
                    }
                }
            }
        }
        return $result;
    }

    /**
     * Get Collection Token
     *
     * Gets the collection token for the Overdrive collection. The collection
     * token doesn't change much but according to
     * the OD API docs it could change and should be retrieved each session.
     * Also, the collection token depends on the user if the user is in a
     * consortium. If consortium support is turned on then the user collection
     * token will override the library collection token.
     * The token itself is returned but it's also saved in the session and
     * automatically returned.
     *
     * @return object|bool A collection token for the library's collection.
     */
    public function getCollectionToken()
    {
        $collectionToken = $this->getCachedData('collectionToken');
        $userCollectionToken = $this->getSessionContainer(
        )->userCollectionToken;
        $this->debug("collectionToken from cache: $collectionToken");
        $this->debug("userCollectionToken from session: $userCollectionToken");
        $conf = $this->getConfig();
        if ($conf->consortiumSupport && $user = $this->getUser()) {
            if (empty($userCollectionToken)) {
                $this->debug('getting new user collectionToken');
                $baseUrl = $conf->circURL;
                $patronURL = "$baseUrl/v1/patrons/me";
                $res = $this->callPatronUrl(
                    $user['cat_username'],
                    $user['cat_password'],
                    $patronURL
                );
                if ($res) {
                    $userCollectionToken = $res->collectionToken;
                    $this->getSessionContainer()->userCollectionToken
                        = $userCollectionToken;
                } else {
                    return false;
                }
            }
            return $userCollectionToken;
        }
        if (empty($collectionToken)) {
            $this->debug('getting new collectionToken');
            $baseUrl = $conf->discURL;
            $libraryID = $conf->libraryID;
            $libraryURL = "$baseUrl/v1/libraries/$libraryID";
            $res = $this->callUrl($libraryURL);
            if ($res) {
                $collectionToken = $res->collectionToken;
                $this->putCachedData('collectionToken', $collectionToken);
            } else {
                return false;
            }
        }
        return $collectionToken;
    }

    /**
     * Overdrive Checkout
     * Processes a request to checkout a title from Overdrive
     *
     * @param string $overDriveId The overdrive id for the title
     *
     * @return object $result Results of the call.
     */
    public function doOverdriveCheckout($overDriveId)
    {
        $result = $this->getResultObject();

        $this->debug('doOverdriveCheckout: overdriveID: ' . $overDriveId);
        if (!$user = $this->getUser()) {
<<<<<<< HEAD
            $this->error("Checkout - user is not logged in", [], true);
=======
            $this->error('user is not logged in', false, true);
>>>>>>> 25e62f5a
            return $result;
        }
        if ($config = $this->getConfig()) {
            $url = $config->circURL . '/v1/patrons/me/checkouts';
            $params = [
                'reserveId' => $overDriveId,
            ];

            $response = $this->callPatronUrl(
                $user['cat_username'],
                $user['cat_password'],
                $url,
                $params,
                'POST'
            );

            if (!empty($response)) {
                if (isset($response->reserveId)) {
                    $expires = '';
                    if ($dt = new \DateTime($response->expires)) {
                        $expires = $dt->format(
                            (string) $config->displayDateFormat
                        );
                    }
                    $result->status = true;
                    $result->data = (object) [];
                    $result->data->expires = $expires;
                    $result->data->formats = $response->formats;
                    // Add the checkout to the session cache
                    $this->getSessionContainer()->checkouts[] = $response;
                } else {
                    $result->msg = $response->message;
                }
            } else {
                $result->code = 'od_code_connection_failed';
            }
        }
        return $result;
    }

    /**
     * Places a hold on an item within OverDrive
     *
     * @param string $overDriveId The overdrive id for the title
     * @param string $email       The email overdrive should use for notif
     *
     * @return \stdClass Object with result
     */
    public function placeOverDriveHold($overDriveId, $email)
    {
<<<<<<< HEAD
        $overDriveId = strtoupper($overDriveId);
        $this->debug("placeOverdriveHold");
=======
        $this->debug('placeOverdriveHold');
>>>>>>> 25e62f5a
        $holdResult = $this->getResultObject();

        if (!$user = $this->getUser()) {
<<<<<<< HEAD
            $this->error("user is not logged in (hold)", [], true);
=======
            $this->error('user is not logged in', false, true);
>>>>>>> 25e62f5a
            return $holdResult;
        }

        if ($config = $this->getConfig()) {
            $ignoreHoldEmail = false;
            $url = $config->circURL . '/v1/patrons/me/holds';
            $action = "POST";
            $params = [
                'reserveId' => $overDriveId,
                'emailAddress' => $email,
                'ignoreHoldEmail' => $ignoreHoldEmail,
            ];

            $response = $this->callPatronUrl(
                $user['cat_username'],
                $user['cat_password'],
                $url,
                $params,
<<<<<<< HEAD
                $action
=======
                'POST'
>>>>>>> 25e62f5a
            );

            if (!empty($response)) {
                if (isset($response->holdListPosition)) {
                    $holdResult->status = true;
                    $holdResult->data = (object) [];
                    $holdResult->data->holdListPosition
                        = $response->holdListPosition;
                } else {
                    $holdResult->msg = $response->message;
                }
            } else {
                $holdResult->code = 'od_code_connection_failed';
            }
        }
        return $holdResult;
    }

    /**
     * Updates the email address for a hold on an item within OverDrive
     *
     * @param string $overDriveId The overdrive id for the title
     * @param string $email       The email overdrive should use for notif
     *
     * @return \stdClass Object with result
     */
    public function updateOverDriveHold($overDriveId, $email)
    {
        $overDriveId = strtoupper($overDriveId);
        $this->debug("updateOverdriveHold");
        $holdResult = $this->getResultObject();
<<<<<<< HEAD

        if (!$user = $this->getUser()) {
            $this->error("user is not logged in (upd hold)", [], true);
=======
        $this->debug('OverdriveConnector: cancelHold');
        if (!$user = $this->getUser()) {
            $this->error('user is not logged in', false, true);
>>>>>>> 25e62f5a
            return $holdResult;
        }

        if ($config = $this->getConfig()) {
            $autoCheckout = true;
            $ignoreHoldEmail = false;
            $url = $config->circURL . '/v1/patrons/me/holds/' . $overDriveId;
            $action = "PUT";
            $params = [
                'reserveId' => $overDriveId,
                'emailAddress' => $email,
            ];

            $response = $this->callPatronUrl(
                $user['cat_username'],
                $user['cat_password'],
                $url,
<<<<<<< HEAD
                $params,
                $action
            );

            // because this is a PUT Call, we are just looking for a boolean
=======
                null,
                'DELETE'
            );

            // Because this is a DELETE Call, we are just looking for a boolean
>>>>>>> 25e62f5a
            if ($response) {
                $holdResult->status = true;
            } else {
                $holdResult->msg = $response->message;
            }
        }
        return $holdResult;
    }

    /**
     * Suspend Hold
     * Suspend an existing Overdrive Hold
     *
     * @param string $overDriveId    The overdrive id for the title
     * @param string $email          The email overdrive should use for notif
     * @param string $suspensionType indefinite or limited
     * @param int    $numberOfDays   number of days to suspend the hold
     *
     * @return \stdClass Object with result
     */
    public function suspendHold($overDriveId, $email, $suspensionType = "indefinite", $numberOfDays = 7)
    {
        $holdResult = $this->getResultObject();
        $this->debug("OverdriveConnector: suspendHold");

        if (!$user = $this->getUser()) {
<<<<<<< HEAD
            $this->error("user is not logged in (susp hold)", [], true);
            return $holdResult;
=======
            $this->error('user is not logged in', false, true);
            return $result;
>>>>>>> 25e62f5a
        }
        if ($config = $this->getConfig()) {
            $url = $config->circURL . "/v1/patrons/me/holds/$overDriveId/suspension";
            $action = "POST";
            $params = [
                'emailAddress' => $email,
                "suspensionType" => $suspensionType,
            ];
            if ($suspensionType == "limited") {
                $params["numberOfDays"] = $numberOfDays;
            }

            $response = $this->callPatronUrl(
                $user['cat_username'],
                $user['cat_password'],
                $url,
<<<<<<< HEAD
                $params,
                $action
            );

            if (!empty($response)) {
                if (isset($response->holdListPosition)) {
                    $holdResult->status = true;
                    $holdResult->data = $response;
                } else {
                    $holdResult->msg = $response->message;
                }
=======
                null,
                'DELETE'
            );

            // Because this is a DELETE Call, we are just looking for a boolean
            if ($response) {
                $result->status = true;
>>>>>>> 25e62f5a
            } else {
                $holdResult->code = 'od_code_connection_failed';
            }
        }
        return $holdResult;
    }

    /**
     * Edit Suspended Hold
     * Change the redelivery date on an already suspended hold
     *
     * @param string $overDriveId    The overdrive id for the title
     * @param string $email          The email overdrive should use for notif
     * @param string $suspensionType indefinite or limited
     * @param int    $numberOfDays   number of days to suspend the hold
     *
     * @return \stdClass Object with result
     */
    public function editSuspendedHold($overDriveId, $email, $suspensionType = "indefinite", $numberOfDays = 7)
    {
        $holdResult = $this->getResultObject();
        $this->debug("OverdriveConnector: suspendHold");

        if (!$user = $this->getUser()) {
<<<<<<< HEAD
            $this->error("user is not logged in (edit susp hold)", [], true);
            return $holdResult;
=======
            $this->error('user is not logged in', false, true);
            return $result;
>>>>>>> 25e62f5a
        }
        if ($config = $this->getConfig()) {
            $url = $config->circURL . "/v1/patrons/me/holds/$overDriveId/suspension";
            $action = "PUT";
            $params = [
                'emailAddress' => $email,
                "suspensionType" => $suspensionType,
            ];
            if ($suspensionType == "limited") {
                $params["numberOfDays"] = $numberOfDays;
            }

<<<<<<< HEAD
            $response = $this->callPatronUrl(
                $user["cat_username"],
                $user["cat_password"],
                $url,
                $params,
                $action
            );

            // because this is a PUT Call, we are just looking for a boolean
            if ($response) {
                $holdResult->status = true;
=======
        // Either they are requesting a format that is always available
        // or it is locked in and they are requesting the format that
        // is already locked in.
        if ($template = $this->getLinkTemplate($checkout, $format)) {
            $this->debug('template: ' . print_r($template, true));
            $downloadLink = $template->downloadLinkV2->href;
            $this->debug("found the link: $downloadLink");
        } elseif (!$checkout->isFormatLockedIn) {
            // If we get this far, and the checkout is not locked in, then we should
            // lock it in and try again

            $lockinResult = $this->lockinResource($overDriveId, $format);
            if ($lockinResult->status) {
                $downloadLink
                    = $lockinResult->data->linkTemplates->downloadLink->href;
                $this->debug("(locked in. found the link: $downloadLink");
>>>>>>> 25e62f5a
            } else {
                $holdResult->msg = $response->message;
            }
<<<<<<< HEAD
=======
        } else {
            // The checkout is locked in but we didn't find the template
            // for this format; means that they are requesting the wrong
            // format for the locked-in resource.
            $result->msg
                = 'The title appears to be already locked in for a different format';
            $result->status = false;
            $this->debug('locked in for another format.');
            return $result;
>>>>>>> 25e62f5a
        }
        return $holdResult;
    }

    /**
     * Delete Suspended Hold
     * Removes the suspension from a hold
     *
     * @param string $overDriveId The overdrive id for the title
     *
     * @return \stdClass Object with result
     */
    public function deleteHoldSuspension($overDriveId)
    {
        $holdResult = $this->getResultObject();
        $this->debug("OverdriveConnector: deleteHoldSuspension");

<<<<<<< HEAD
        if (!$user = $this->getUser()) {
            $this->error("user is not logged in (del hold susp)", [], true);
            return $holdResult;
        }
        if ($config = $this->getConfig()) {
            $url = $config->circURL . "/v1/patrons/me/holds/$overDriveId/suspension";
            $action = "DELETE";
=======
        if ($downloadLink) {
            $this->debug('dll true');
            $url = str_replace('{errorurl}', $errorURL, $downloadLink);
            $url = str_replace('{errorpageurl}', $errorURL, $url);
            $url = str_replace('{successurl}', $errorURL, $url);
            $this->debug("getting download link using: $url");
>>>>>>> 25e62f5a
            $response = $this->callPatronUrl(
                $user['cat_username'],
                $user['cat_password'],
                $url,
                null,
<<<<<<< HEAD
                $action
            );

            // because this is a DELETE Call, we are just looking for a boolean
            if ($response) {
                $holdResult->status = true;
=======
                'GET'
            );

            if (!empty($response)) {
                if (isset($response->links)) {
                    $result->status = true;
                    $result->data->downloadLink
                        = $response->links->contentlink->href;
                } else {
                    $this->debug('problem getting link:' . $response->message);
                    $result->msg
                        = 'Could not get download link for resourceID '
                        . "[$overDriveId]: " . $response->message;
                }
>>>>>>> 25e62f5a
            } else {
                $holdResult->msg = $response->message;
            }
<<<<<<< HEAD
=======
        } else {
            $this->debug('dll false');
>>>>>>> 25e62f5a
        }
        return $holdResult;
    }
    /**
     * Cancel Hold
     * Cancel and existing Overdrive Hold
     *
     * @param string $overDriveId The overdrive id for the title
     *
     * @return \stdClass Object with result
     */
    public function cancelHold($overDriveId)
    {
        $holdResult = $this->getResultObject();
        $this->debug("OverdriveConnector: cancelHold");
        // $this->debug(print_r($user,true));
        if (!$user = $this->getUser()) {
            $this->error("user is not logged in (cancel hold)", [], true);
            return $holdResult;
        }
        if ($config = $this->getConfig()) {
            $url = $config->circURL . "/v1/patrons/me/holds/$overDriveId";
            $action = "DELETE";
            $response = $this->callPatronUrl(
                $user["cat_username"],
                $user["cat_password"],
                $url,
                null,
                $action
            );

            // Because this is a DELETE Call, we are just looking for a boolean
            if ($response) {
                $holdResult->status = true;
            } else {
                $holdResult->msg = $response->message;
            }
        }
        return $holdResult;
    }

    /**
     * Return Resource
     * Return a title early.
     *
     * @param string $resourceID Overdrive ID of the resource
     *
     * @return object|bool Object with result
     */
    public function returnResource($resourceID)
    {
        $result = $this->getResultObject();
        // $this->debug(print_r($user,true));
        if (!$user = $this->getUser()) {
<<<<<<< HEAD
            $this->error("user is not logged in (return)", [], true);
            return $result;
        }
        if ($config = $this->getConfig()) {
            $url = $config->circURL . "/v1/patrons/me/checkouts/$resourceID";
            $action = "DELETE";
            $response = $this->callPatronUrl(
                $user["cat_username"],
                $user["cat_password"],
                $url,
                null,
                $action
            );

            // Because this is a DELETE Call, we are just looking for a boolean
            if ($response) {
                $result->status = true;
            } else {
                $result->msg = $response->message;
            }
        }
        return $result;
    }

    /**
     * Get Download Redirect for an Overdrive Resource
     *
     * @param string $overDriveId Overdrive ID
     *
     * @return object Object with result. If successful, then data will
     * have the download URI ($result->data->downloadRedirect)
     */
    public function getDownloadRedirect($overDriveId)
    {
        $this->debug("getDownloadRedirect: id: $overDriveId");
        $result = $this->getResultObject();
        $downloadLink = false;
        if (!$user = $this->getUser()) {
            $this->error("user is not logged in", false, true);
=======
            $this->error('user is not logged in', false, true);
            return $result;
        }
        // Shouldn't need to refresh. This should be in the cache if it exists
        $checkout = $this->getCheckout($overDriveId, false);
        if (!$checkout) {
            $result->msg
                = 'Could not find a checkout for this resource ID for
            this user.';
            $this->debug('title not checked out.');
            return $result;
        }
        // Double-check this format is an option.
        $availableFormats = [];
        foreach ($checkout->actions->format->fields as $field) {
            if ($field->name == 'formatType') {
                $availableFormats = $field->options;
            }
        }
        if (!in_array($format, $availableFormats)) {
            $result->msg
                = "Could not lock in Overdrive resourceID [$overDriveId]:" .
                " This format ($format) doesn't appear to be available " .
                'for this resource.';
>>>>>>> 25e62f5a
            return $result;
        }
        $checkout = $this->getCheckout($overDriveId, false);
        if ($checkout) {
            $this->debug("checkout links" . print_r($checkout->links, true));
            $dlRedirectUrl = $checkout->links->downloadRedirect->href;
            $this->debug("download Redirect URL: $dlRedirectUrl");

            $response = $this->callPatronUrl(
<<<<<<< HEAD
                $user["cat_username"],
                $user["cat_password"],
                $dlRedirectUrl,
                null,
                "GET",
                "redirect"
=======
                $user['cat_username'],
                $user['cat_password'],
                $url,
                $params,
                'POST'
>>>>>>> 25e62f5a
            );
            if (!empty($response)) {
<<<<<<< HEAD
                $result->status = true;
                $result->data = (object)[];
                $result->data->downloadRedirect = $response;
=======
                if (isset($response->linkTemplates)) {
                    $result->status = true;
                    $result->data->linkTemplates = $response->linkTemplates;
                    $this->debug('title locked in:');
                } else {
                    $result->msg
                        = "Could not lock in Overdrive resourceID [$overDriveId]: "
                        . $response->message;
                }
>>>>>>> 25e62f5a
            } else {
                $this->debug("problem getting redirect.");
                $result->msg
                    = "Could not get redirect link for resourceID "
                    . "[$overDriveId]";
            }
        } else {
            $this->debug("could not get checkout");
            $result->msg
                = "Could not get download redirect link for resourceID "
                . "[$overDriveId]";
        }
        return $result;
    }

    /**
     * Find the authentication header
     *
     * @return object
     */
    public function getAuthHeader()
    {
        $this->debug("getAuthHeader");
        $result = $this->getResultObject();
        if (!$user = $this->getUser()) {
            $this->error("user is not logged in (getauth header)", [], true);
            return $result;
        }
        // todo: check result
        $patronTokenData = $this->connectToPatronAPI(
            $user["cat_username"],
            $user["cat_password"],
            $forceNewConnection = false
        );
        $authorizationData = $patronTokenData->token_type .
            ' ' . $patronTokenData->access_token;
        $header = "Authorization: $authorizationData";
        $result->data->authheader = $header;
        $result->status = true;
        return $result;
    }

    /**
     * Get Configuration
     * Sets up a local copy of configurations for convenience
     *
     * @return bool|\stdClass
     */
    public function getConfig()
    {
        $conf = new \stdClass();
        if (!$this->recordConfig) {
            $this->error(
                'Could not locate the Overdrive Record Driver '
                . 'configuration.'
            );
            return false;
        }
        if ($this->recordConfig->API->productionMode == false) {
            $conf->productionMode = false;
            $conf->discURL = $this->recordConfig->API->integrationDiscoveryURL;
            $conf->circURL = $this->recordConfig->API->integrationCircURL;
            $conf->libraryID = $this->recordConfig->API->integrationLibraryID;
            $conf->websiteID = $this->recordConfig->API->integrationWebsiteID;
        } else {
            $conf->productionMode = true;
            $conf->discURL = $this->recordConfig->API->productionDiscoveryURL;
            $conf->circURL = $this->recordConfig->API->productionCircURL;
            $conf->libraryID = $this->recordConfig->API->productionLibraryID;
            $conf->websiteID = $this->recordConfig->API->productionWebsiteID;
        }

        $conf->clientKey = $this->recordConfig->API->clientKey;
        $conf->clientSecret = $this->recordConfig->API->clientSecret;
        $conf->tokenURL = $this->recordConfig->API->tokenURL;
        $conf->patronTokenURL = $this->recordConfig->API->patronTokenURL;
        $conf->idField = $this->recordConfig->Overdrive->overdriveIdMarcField;
        $conf->idSubfield
            = $this->recordConfig->Overdrive->overdriveIdMarcSubfield;
        $conf->ILSname = $this->recordConfig->API->ILSname;
        $conf->isMarc = $this->recordConfig->Overdrive->isMarc;
        $conf->displayDateFormat = $this->mainConfig->Site->displayDateFormat;
        $conf->consortiumSupport
            = $this->recordConfig->Overdrive->consortiumSupport;
        $conf->showMyContent
            = strtolower($this->recordConfig->Overdrive->showMyContent);
        $conf->noAccessString = $this->recordConfig->Overdrive->noAccessString;
        $conf->tokenCacheLifetime
            = $this->recordConfig->API->tokenCacheLifetime;
        $conf->libraryURL = $this->recordConfig->Overdrive->overdriveLibraryURL;
        $conf->enableAjaxStatus = $this->recordConfig->Overdrive->enableAjaxStatus;
        return $conf;
    }

    /**
     * Returns an array of Overdrive Formats and translation tokens
     *
     * @return array
     */
    public function getFormatNames()
    {
        return [
<<<<<<< HEAD
            'ebook-kindle' => "od_ebook-kindle",
            'ebook-overdrive' => "od_ebook-overdrive",
            'ebook-epub-adobe' => "od_ebook-epub-adobe",
            'ebook-epub-open' => "od_ebook-epub-open",
            'ebook-pdf-adobe' => "od_ebook-pdf-adobe",
            'ebook-pdf-open' => "od_ebook-pdf-open",
            'ebook-mediado' => "od_ebook-mediado",
            'audiobook-overdrive' => "od_audiobook-overdrive",
            'audiobook-mp3' => "od_audiobook-mp3",
            'video-streaming' => "od_video-streaming",
            'magazine-overdrive' => "od_magazine-overdrive"
=======
            'ebook-kindle' => 'od_ebook-kindle',
            'ebook-overdrive' => 'od_ebook-overdrive',
            'ebook-epub-adobe' => 'od_ebook-epub-adobe',
            'ebook-epub-open' => 'od_ebook-epub-open',
            'ebook-pdf-adobe' => 'od_ebook-pdf-adobe',
            'ebook-pdf-open' => 'od_ebook-pdf-open',
            'ebook-mediado' => 'od_ebook-mediado',
            'audiobook-overdrive' => 'od_audiobook-overdrive',
            'audiobook-mp3' => 'od_audiobook-mp3',
            'video-streaming' => 'od_video-streaming',
>>>>>>> 25e62f5a
        ];
    }

    /**
     * Returns permanant links for Ovedrive resources
     *
     * @param array $overDriveIds An array of overdrive IDs we need links for
     *
     * @return array<string>
     */
    public function getPermanentLinks($overDriveIds = [])
    {
        $links = [];
        if (!$overDriveIds || count($overDriveIds) < 1) {
            $this->logWarning("no overdrive content IDs were passed in.");
            return [];
        }
        if ($conf = $this->getConfig()) {
            $libraryURL = $conf->libraryURL;
            $md = $this->getMetadata($overDriveIds);

            foreach ($md as $item) {
                $links[$item->id] = "$libraryURL/media/" . $item->crossRefId;
            }
        }
        return $links;
    }

    /**
     * Returns all the issues for an overdrive magazine title
     *
     * @param string $overDriveId Overdrive Identifier for magazine title
     * @param bool   $checkouts   Whether to add checkout information to each issue
     * @param int    $limit       maximum number of issues to retrieve (default 100)
     * @param int    $offset      page of results (default 0)
     *
     * @return object results of metadata fetch
     */
    public function getMagazineIssues($overDriveId = false, $checkouts = false, $limit = 100, $offset = 0)
    {
        $this->debug("get Overdrive Magazine Issues: $overDriveId");
        $result = $this->getResultObject();
        if (!$overDriveId) {
            $this->logWarning("no overdrive content ID was passed in.");
            $result->msg = "no overdrive content ID was passed in.";
            return $result;
        }
        if ($conf = $this->getConfig()) {
            $libraryURL = $conf->libraryURL;
            $productsKey = $this->getCollectionToken();
            $baseUrl = $conf->discURL;
            $issuesURL = "$baseUrl/v1/collections/$productsKey/products/$overDriveId/issues";
            $issuesURL .= "?limit=$limit&offset=$offset";
            $response = $this->callUrl($issuesURL);
            if ($response) {
                $result->status = true;
                $result->data = (object) [];
                $result->data = $response;
            }

            if ($checkouts) {
                $checkoutResult = $this->getCheckouts();
                $checkoutData = $checkoutResult->data;
                foreach ($result->data->products as $key => $issue) {
                    if (isset($checkoutData[strtolower($issue->id)])) {
                        $issue->checkedout = true;
                    } else {
                        $issue->checkedout = false;
                    }
                }
            }
        }
        return $result;
    }

    /**
     * Returns a hash of metadata keyed on overdrive reserveID
     *
     * @param array $overDriveIds Set of Overdrive IDs
     *
     * @return array results of metadata fetch
     *
     * @todo if more tan 25 passed in, make multiple calls
     */
    public function getMetadata($overDriveIds = [])
    {
        $metadata = [];
        if (!$overDriveIds || count($overDriveIds) < 1) {
            $this->logWarning('no overdrive content IDs were passed in.');
            return [];
        }
        if ($conf = $this->getConfig()) {
            $libraryURL = $conf->libraryURL;
            $productsKey = $this->getCollectionToken();
            $baseUrl = $conf->discURL;
            $metadataUrl = "$baseUrl/v1/collections/$productsKey/";
            $metadataUrl .= 'bulkmetadata?reserveIds=' . implode(
                ',',
                $overDriveIds
            );
            $res = $this->callUrl($metadataUrl);
            $md = $res->metadata;
            foreach ($md as $item) {
                $item->external_url = "$libraryURL/media/" . $item->crossRefId;
                $metadata[$item->id] = $item;
            }
        }
        return $metadata;
    }

    /**
     * For  array of titles passed in this will return the same array
     * with metadata attached to the records with the property name of 'metadata'
     *
     * @param array $overDriveTitles Assoc array of objects with OD IDs as keys (generally what
     * you get from getCheckouts and getHolds)
     *
     * @return array inital array with results of metadata attached as "metadata" property
     *
     * @todo if more tan 25 passed in, make multiple calls
     */
    public function getMetadataForTitles($overDriveTitles = [])
    {
        if (!$overDriveTitles || count($overDriveTitles) < 1) {
            $this->logWarning("getMetadataForTitles - no overdrive content was passed in.");
            return [];
        }
        $metadata = $this->getMetadata(array_column($overDriveTitles, 'reserveId', 'reserveId'));
        foreach ($overDriveTitles as &$title) {
            $id = $title->reserveId;
            if (!isset($metadata[strtolower($id)])) {
                $this->logWarning("no metadata found for " . strtolower($id));
            } else {
                $title->metadata = $metadata[strtolower($id)];
            }
        }
        return $overDriveTitles;
    }


    /**
     * Get Overdrive Checkout
     *
     * Get the overdrive checkout object for an overdrive title
     * for the current user
     *
     * @param string $overDriveId Overdrive resource id
     * @param bool   $refresh     Whether or not to ignore cache and get latest
     *
     * @return object|false PHP object that represents the checkout or false
     * the checkout is not in the current list of checkouts for the current
     * user.
     */
    public function getCheckout($overDriveId, $refresh = true)
    {
        $this->debug('get Overdrive checkout');
        $result = $this->getCheckouts($refresh);
        if ($result->status) {
            $checkouts = $result->data;
            foreach ($checkouts as $checkout) {
                if (
                    strtolower($checkout->reserveId) == strtolower(
                        $overDriveId
                    )
                ) {
                    return $checkout;
                }
            }
            return false;
        } else {
            return false;
        }
    }

    /**
     * Get Overdrive Hold
     *
     * Get the overdrive hold object for an overdrive title
     * for the current user
     *
     * @param string $overDriveId Overdrive resource id
     * @param bool   $refresh     Whether or not to ignore cache and get latest
     *
     * @return object|false PHP object that represents the checkout or false
     * the checkout is not in the current list of checkouts for the current
     * user.
     */
    public function getHold($overDriveId, $refresh = true)
    {
        $this->debug('get Overdrive hold');
        $result = $this->getHolds($refresh);
        if ($result->status) {
            $holds = $result->data;
            foreach ($holds as $hold) {
                if (strtolower($hold->reserveId) == strtolower($overDriveId)) {
                    $this->debug('hold found');
                    return $hold;
                }
            }
            return false;
        } else {
            return false;
        }
    }

    /**
     * Get Overdrive Checkouts (for a user)
     *
     * @param bool $refresh Whether or not to ignore cache and get latest
     *
     * @return object Results of the call
     */
    public function getCheckouts($refresh = true)
    {
        // The checkouts are cached in the session, but we can force a refresh
<<<<<<< HEAD
        $this->debug("get Overdrive Checkouts");
        $result = $this->getResultObject();

        if (!$user = $this->getUser()) {
            $this->error("user is not logged in (getcheckouts)");
=======
        $this->debug('get Overdrive Checkouts');
        $result = $this->getResultObject();

        if (!$user = $this->getUser()) {
            $this->error('user is not logged in');
>>>>>>> 25e62f5a
            return $result;
        }

        $checkouts = $this->getSessionContainer()->checkouts;
        if (!$checkouts || $refresh) {
            if ($config = $this->getConfig()) {
                $url = $config->circURL . '/v1/patrons/me/checkouts';

                $response = $this->callPatronUrl(
                    $user['cat_username'],
                    $user['cat_password'],
                    $url,
                    null
                );
                if (!empty($response)) {
                    $result->status = true;
                    $result->message = '';
                    if (isset($response->checkouts)) {
                        //reset checkouts array to be keyed by id
                        $mycheckouts = [];
                        foreach ($response->checkouts as $co) {
                            $mycheckouts[$co->reserveId] = $co;
                        }

                        // get the metadata for these so we can check for magazines.
                        $result->data = (object) [];
                        $result->data = $this->getMetadataForTitles($mycheckouts);

                        foreach ($mycheckouts as $key => $checkout) {
                            // Convert dates to desired format
                            $coExpires = new \DateTime($checkout->expires);
                            $result->data[$key]->expires = $coExpires->format(
                                $config->displayDateFormat
                            );
                            $result->data[$key]->isReturnable
                                = !$checkout->isFormatLockedIn;
                        }
                        $this->getSessionContainer()->checkouts
                            = $result->data;
                    } else {
                        $result->data = [];
                        $this->getSessionContainer()->checkouts = false;
                    }
                } else {
                    $accessResult = $this->getAccess();
                    return $accessResult;
                }
            } // no config...
        } else {
            $this->debug('found Overdrive Checkouts in session');
            $result->status = true;
            $result->msg = [];
            $result->data = (object) [];
            $result->data = $this->getSessionContainer()->checkouts;
        }
        return $result;
    }

    /**
     * Get Overdrive Holds (for a user)
     *
     * @param bool $refresh Whether or not to ignore cache and get latest
     *
     * @return \stdClass Results of the call. the data property will be set
     *     to an empty array if there are no  holds.
     */
    public function getHolds($refresh = true)
    {
        $this->debug('get Overdrive Holds');
        $result = $this->getResultObject();
        if (!$user = $this->getUser()) {
<<<<<<< HEAD
            $this->error("user is not logged in (getholds)");
=======
            $this->error('user is not logged in');
>>>>>>> 25e62f5a
            return $result;
        }

        $holds = $this->getSessionContainer()->holds;
        if (!$holds || $refresh) {
            if ($config = $this->getConfig()) {
                $url = $config->circURL . '/v1/patrons/me/holds';

                $response = $this->callPatronUrl(
                    $user['cat_username'],
                    $user['cat_password'],
                    $url
                );

                $result->status = false;
                $result->message = '';

                if (!empty($response)) {
                    $result->status = true;
                    $result->message = 'hold_place_success_html';


                    if (isset($response->holds)) {
                        $result->data = [];
                        $result->data = $response->holds;
                        // Check for holds ready for chechout
                        foreach ($response->holds as $key => $hold) {
                            // check for hold suspension
                            if (isset($hold->holdSupension)) {
                                $result->data[$key]->holdSupension = $hold->holdSupension;
                            } else {
                                $result->data[$key]->holdSupension = false;
                            }
                            // check if ready for checkout
                            foreach ($hold->actions as $action => $value) {
                                if ($action == "checkout") {
                                    $result->data[$key]->holdReadyForCheckout = true;
                                    $this->debug("hold ready for checkout");
                                    // format the expires date.
                                    $holdExpires = new \DateTime($hold->holdExpires);
                                    $result->data[$key]->holdExpires
                                        = $holdExpires->format(
                                            (string) $config->displayDateFormat
                                        );
                                } else {
                                    $result->data[$key]->holdReadyForCheckout = false;
                                }
                            }

                            $holdPlacedDate = new \DateTime($hold->holdPlacedDate);
                            $result->data[$key]->holdPlacedDate
                                = $holdPlacedDate->format(
                                    (string) $config->displayDateFormat
                                );
                        } // end foreach
                        $this->getSessionContainer()->holds = $response->holds;
                    } else {
                        // no holds found for this patron
                        $result->data = [];
                        $this->getSessionContainer()->holds;
                    }
                } else {
                    $result->code = 'od_code_connection_failed';
                }
            } // no config
        } else {
            $this->debug('found Overdrive Holds in cache');
            $result->status = true;
            $result->message = [];
            $result->data = $this->getSessionContainer()->holds;
        }
        return $result;
    }


    /**
     * Call a URL on the API
     *
     * @param string $url         The url to call
     * @param array  $headers     Headers to set for the request.
     *                            if null, then the auth headers are used.
     * @param bool   $checkToken  Whether to check and get a new token
     * @param string $requestType The request type (GET, POST etc)
     *
     * @return object|bool The json response from the API call
     *  converted to an object. If the call fails at the
     *  HTTP level then the error is logged and false is returned.
     */
    protected function callUrl(
        $url,
        $headers = null,
        $checkToken = true,
        $requestType = 'GET'
    ) {
        $this->debug("chktoken: $checkToken");
        if (!$checkToken || $this->connectToAPI()) {
            $tokenData = $this->getSessionContainer()->tokenData;
            $this->debug("url for OD API Call: $url");
            try {
                $client = $this->getHttpClient($url);
            } catch (Exception $e) {
                $this->error(
                    'error while setting up the client: ' . $e->getMessage()
                );
                return false;
            }
            if ($headers === null) {
                $headers = [];
                if (
                    isset($tokenData->token_type)
                    && isset($tokenData->access_token)
                ) {
                    $headers[] = "Authorization: {$tokenData->token_type} "
                        . $tokenData->access_token;
                }
                $headers[] = 'User-Agent: VuFind';
            }
            $client->setHeaders($headers);
            $client->setMethod($requestType);
            $client->setUri($url);
            try {
                // throw new Exception('testException');
                $response = $client->send();
            } catch (Exception $ex) {
                $this->error(
                    'Exception during request: ' .
                    $ex->getMessage()
                );
                return false;
            }

            if ($response->isServerError()) {
                $this->error(
                    'Overdrive HTTP Error: ' .
                    $response->getStatusCode()
                );
                $this->debug('Request: ' . $client->getRequest());
                $this->debug('Response: ' . $client->getResponse());
                return false;
            }

            $body = $response->getBody();
            $returnVal = json_decode($body);
            $this->debug(
                'Return from OD API Call: ' . print_r($returnVal, true)
            );
            if ($returnVal != null) {
                if (isset($returnVal->errorCode)) {
                    // In some cases, this should be returned perhaps...
                    $this->error('Overdrive Error: ' . $returnVal->errorCode);
                    return $returnVal;
                } else {
                    return $returnVal;
                }
            } else {
                $this->error(
                    'Overdrive Error: Nothing returned from API call.'
                );
                $this->debug(
                    'Body return from OD API Call: ' . print_r($body, true)
                );
            }
        }
        return false;
    }

    /**
     * Connect to API
     *
     * @param bool $forceNewConnection Force a new connection (get a new token)
     *
     * @return string token for the session or false
     *     if the token request failed
     */
    protected function connectToAPI($forceNewConnection = false)
    {
        $this->debug('connecting to API');
        $conf = $this->getConfig();
        $tokenData = $this->getSessionContainer()->tokenData;
        $this->debug('API Token from session: ' . print_r($tokenData, true));
        if (
            $forceNewConnection || $tokenData == null
            || !isset($tokenData->access_token)
            || time() >= $tokenData->expirationTime
        ) {
            $authHeader = base64_encode(
                $conf->clientKey . ':' . $conf->clientSecret
            );
            $headers = [
                'Content-Type: application/x-www-form-urlencoded;charset=UTF-8',
                "Authorization: Basic $authHeader"
            ];

            try {
                $client = $this->getHttpClient();
            } catch (Exception $e) {
                $this->error(
                    'error while setting up the client: ' . $e->getMessage()
                );
                return false;
            }
            $client->setHeaders($headers);
            $client->setMethod('POST');
            $client->setRawBody('grant_type=client_credentials');
            $response = $client->setUri($conf->tokenURL)->send();

            if ($response->isServerError()) {
                $this->error(
                    'Overdrive HTTP Error: ' .
                    $response->getStatusCode()
                );
                $this->debug('Request: ' . $client->getRequest());
                return false;
            }

            $body = $response->getBody();
            $tokenData = json_decode($body);
            $this->debug(
                'TokenData returned from OD API Call: ' . print_r(
                    $tokenData,
                    true
                )
            );
            if ($tokenData != null) {
                if (isset($tokenData->errorCode)) {
                    // In some cases, this should be returned perhaps...
                    $this->error('Overdrive Error: ' . $tokenData->errorCode);
                    return false;
                } else {
                    $tokenData->expirationTime = time()
                        + ($tokenData->expires_in ?? 0);
                    $this->getSessionContainer()->tokenData = $tokenData;
                    return $tokenData;
                }
            } else {
                $this->error(
                    'Overdrive Error: Nothing returned from API call.'
                );
                $this->debug(
                    'Body return from OD API Call: ' . print_r($body, true)
                );
            }
        }
        return $tokenData;
    }

    /**
     * Call a Patron URL on the API
     *
     * The patron URL is used for the circulation API's and requires a patron
     * specific token.
     *
     * @param string $patronBarcode Patrons barcode
     * @param string $patronPin     Patrons password
     * @param string $url           The url to call
     * @param array  $params        parameters to call
     * @param string $requestType   HTTP request type (default=GET)
     * @param string $returnType    options are json(def),body,redirect
     *
     * @return object|bool The json response from the API call
<<<<<<< HEAD
     *  converted to an object. If body is specified, the raw body is returned.
     *  If redirect, then it returns the URL specified in the redirect header.
     *  If the call fails at the HTTP level then the error is logged and false is returned.
=======
     *  converted to an object. If the call fails at the
     *  HTTP level then the error is logged and false is returned.
>>>>>>> 25e62f5a
     */
    protected function callPatronUrl(
        $patronBarcode,
        $patronPin,
        $url,
        $params = null,
<<<<<<< HEAD
        $requestType = "GET",
        $returnType = "json"
=======
        $requestType = 'GET'
>>>>>>> 25e62f5a
    ) {
        $this->debug("calling patronURL: $url");
        if ($this->connectToPatronAPI($patronBarcode, $patronPin, false)) {
            $patronTokenData = $this->getSessionContainer()->patronTokenData;
            $authorizationData = $patronTokenData->token_type .
                ' ' . $patronTokenData->access_token;
            $headers = [
                "Authorization: $authorizationData",
<<<<<<< HEAD
                "User-Agent: VuFind",
                "Content-Type: application/json"
=======
                'User-Agent: VuFind',
                'Content-Type: application/json',
>>>>>>> 25e62f5a
            ];
            try {
                $client = $this->getHttpClient(null, $returnType != "redirect");
            } catch (Exception $e) {
                $this->error(
                    'error while setting up the client: ' . $e->getMessage()
                );
                return false;
            }
            $client->setHeaders($headers);
            $client->setMethod($requestType);
            $this->debug("patronURL method: " . $client->getMethod());
            $client->setUri($url);
            if ($params != null) {
                $jsonData = ['fields' => []];
                foreach ($params as $key => $value) {
                    $jsonData['fields'][] = [
                        'name' => $key,
                        'value' => $value
                    ];
                }
                $postData = json_encode($jsonData);
                $client->setRawBody($postData);
                $this->debug("patron data sent: $postData");
            }
<<<<<<< HEAD

            $this->debug("client: " . $client->getRequest());
=======
            $this->debug('patronURL method: ' . $client->getMethod());
            $this->debug('client: ' . $client->getRequest());
>>>>>>> 25e62f5a
            try {
                $response = $client->send();
            } catch (Exception $ex) {
                $this->error(
                    'Exception during request: ' .
                    $ex->getMessage()
                );
                return false;
            }
            $body = $response->getBody();

            // if all goes well for DELETE, the code will be 204
            // and response is empty.
<<<<<<< HEAD
            if ($requestType == "DELETE" || $requestType == "PUT") {
                if ($response->getStatusCode() == 204) {
                    $this->debug($requestType . " Patron call appears to have worked.");
                    return true;
                } else {
                    $this->error(
                        $requestType . " Patron call failed. HTTP return code: " .
=======
            if ($requestType == 'DELETE') {
                if ($response->getStatusCode() == 204) {
                    $this->debug('DELETE Patron call appears to have worked.');
                    return true;
                } else {
                    $this->error(
                        'DELETE Patron call failed. HTTP return code: ' .
>>>>>>> 25e62f5a
                        $response->getStatusCode()
                    );
                    return false;
                }
            }

<<<<<<< HEAD
            if ($returnType == "body") {
                // probably need to check for return status
                return $body;
            } elseif ($returnType == "redirect") {
                $headers = $response->getHeaders();
                if ($headers->has('location')) {
                    $loc = $headers->get('location');
                    $uri = $loc->getUri();
                    return $uri;
                } else {
                    $this->error(
                        "Overdrive Error: returnType is redirect but no redirect found."
=======
            $returnVal = json_decode($body);
            $this->debug('response from call: ' . print_r($returnVal, true));

            if ($returnVal != null) {
                if (
                    !isset($returnVal->message)
                    || $returnVal->message != 'An unexpected error has occurred.'
                ) {
                    return $returnVal;
                } else {
                    $this->debug(
                        'Overdrive API problem: ' . $returnVal->message
>>>>>>> 25e62f5a
                    );
                    return false;
                }
            } else {
<<<<<<< HEAD
                $returnVal = json_decode($body);
                $this->debug("response from call: " . print_r($returnVal, true));

                if ($returnVal != null) {
                    if (
                        !isset($returnVal->message)
                        || $returnVal->message != 'An unexpected error has occurred.'
                    ) {
                        return $returnVal;
                    } else {
                        $this->debug(
                            "Overdrive API problem: " . $returnVal->message
                        );
                    }
                } else {
                    $this->error(
                        "Overdrive Error: Nothing returned from API call."
                    );
                    return false;
                }
=======
                $this->error(
                    'Overdrive Error: Nothing returned from API call.'
                );
                return false;
>>>>>>> 25e62f5a
            }
        } else {
            $this->error('Overdrive Error: Not connected to the Patron API.');
        }
        return false;
    }

    /**
     * Connect to Patron API
     *
     * @param string $patronBarcode      Patrons barcode
     * @param string $patronPin          Patrons password
     * @param bool   $forceNewConnection force a new connection (get a new
     *                                   token)
     *
     * @return object|bool token for the session
     */
    protected function connectToPatronAPI(
        $patronBarcode,
        $patronPin = '1234',
        $forceNewConnection = false
    ) {
        $patronTokenData = $this->getSessionContainer()->patronTokenData;
        $config = $this->getConfig();
        if (
            $forceNewConnection
            || $patronTokenData == null
            || (isset($patronTokenData->expirationTime)
                and time() >= $patronTokenData->expirationTime)
        ) {
            $this->debug('connecting to patron API for new token.');
            $url = $config->patronTokenURL;
            $websiteId = $config->websiteID;
            $ilsname = $config->ILSname;
            $authHeader = base64_encode(
                $config->clientKey . ':' . $config->clientSecret
            );
            $headers = [
                'Content-Type: application/x-www-form-urlencoded;charset=UTF-8',
                "Authorization: Basic $authHeader",
<<<<<<< HEAD
                "User-Agent: VuFind"
=======
                'User-Agent: VuFind',
>>>>>>> 25e62f5a
            ];
            try {
                $client = $this->getHttpClient($url);
            } catch (Exception $e) {
                $this->error(
                    'error while setting up the client: ' . $e->getMessage()
                );
                return false;
            }
            $client->setHeaders($headers);
            $client->setMethod('POST');
            if ($patronPin == null) {
                $postFields = "grant_type=password&username={$patronBarcode}";
                $postFields .= '&password=ignore&password_required=false';
                $postFields .= "&scope=websiteId:{$websiteId}%20";
                $postFields .= "authorizationname:{$ilsname}";
            } else {
                $postFields = "grant_type=password&username={$patronBarcode}";
                $postFields .= "&password={$patronPin}&scope=websiteId";
                $postFields .= ":{$websiteId}%20authorizationname:{$ilsname}";
            }
            $this->debug("patron API token data: $postFields");
            $client->setRawBody($postFields);
            $response = $client->setUri($url)->send();
            $body = $response->getBody();
            $patronTokenData = json_decode($body);

            if (isset($patronTokenData->expires_in)) {
                $patronTokenData->expirationTime = time()
                    + $patronTokenData->expires_in;
            } else {
                $this->debug(
                    'problem with OD patron API token Call: ' .
                    print_r(
                        $patronTokenData,
                        true
                    )
                );
<<<<<<< HEAD

=======
>>>>>>> 25e62f5a
                // If we have an unauthorized error, then we are going
                // to cache that in the session so we don't keep making
                // unnecessary calls; otherwise, just don't store the tokenData
                // object so that it gets checked again next time
                if ($patronTokenData->error == 'unauthorized_client') {
                    $this->getSessionContainer()->odAccessMessage
                        = $patronTokenData->error_description;
                    $this->getSessionContainer()->patronTokenData
                        = $patronTokenData;
                } else {
                    $patronTokenData = null;
                }
                return false;
            }
            $this->getSessionContainer()->patronTokenData = $patronTokenData;
        }
        if (isset($patronTokenData->error)) {
            return false;
        }
        return $patronTokenData;
    }

    /**
     * Get an HTTP client
     *
     * @param string $url            URL for client to use
     * @param bool   $allowRedirects Whether to allow the client to follow redirects
     *
     * @return \Zend\Http\Client
     * @throws Exception
     */
    protected function getHttpClient($url = null, $allowRedirects = true)
    {
        if (null === $this->httpService) {
            throw new Exception('HTTP service missing.');
        }
        if (!$this->client) {
            $this->client = $this->httpService->createClient($url);
            // Set keep alive to true since we are sending to the same server
            $this->client->setOptions(['keepalive', true]);
        }
        $this->client->resetParameters();
        // set keep alive to true since we are sending to the same server
        $options = ['keepalive' => true];
        if (!$allowRedirects) {
            $options['maxredirects'] = 0;
        }
        $this->client->setOptions($options);
        return $this->client;
    }

    /**
     * Set a cache storage object.
     *
     * @param StorageInterface $cache Cache storage interface
     *
     * @return void
     */
    public function setCacheStorage(StorageInterface $cache = null)
    {
        $this->cache = $cache;
    }

    /**
     * Helper function for fetching cached data.
     * Data is cached for up to $this->cacheLifetime seconds so that it would
     * be
     * faster to process e.g. requests where multiple calls to the backend are
     * made.
     *
     * @param string $key Cache entry key
     *
     * @return mixed|null Cached entry or null if not cached or expired
     */
    protected function getCachedData($key)
    {
        // No cache object, no cached results!
        if (null === $this->cache) {
            return null;
        }
        $conf = $this->getConfig();
        $fullKey = $this->getCacheKey($key);
        $item = $this->cache->getItem($fullKey);
        if (null !== $item) {
            $this->debug(
                "pulling item from cache for key $key : " . $item['entry']
            );
            // Return value if still valid:
            if (time() - $item['time'] < $conf->tokenCacheLifetime) {
                return $item['entry'];
            }

            // Clear expired item from cache:
            $this->cache->removeItem($fullKey);
        }
        return null;
    }

    /**
     * Helper function for storing cached data.
     * Data is cached for up to $this->cacheLifetime seconds so that it would
     * be
     * faster to process e.g. requests where multiple calls to the backend are
     * made.
     *
     * @param string $key   Cache entry key
     * @param mixed  $entry Entry to be cached
     *
     * @return void
     */
    protected function putCachedData($key, $entry)
    {
        // Don't write to cache if we don't have a cache!
        if (null === $this->cache) {
            return;
        }
        $item = [
            'time' => time(),
            'entry' => $entry
        ];
        $this->debug("putting item from cache for key $key : $entry");
        $this->cache->setItem($this->getCacheKey($key), $item);
    }

    /**
     * Helper function for removing cached data.
     *
     * @param string $key Cache entry key
     *
     * @return void
     */
    protected function removeCachedData($key)
    {
        // Don't write to cache if we don't have a cache!
        if (null === $this->cache) {
            return;
        }
        $this->cache->removeItem($this->getCacheKey($key));
    }

    /**
     * Get Result Object
     *
     * @param bool   $status Whether it succeeded
     * @param string $msg    More information
     * @param string $code   code used for end user display/translation
     *
     * @return object
     */
    public function getResultObject($status = false, $msg = '', $code = '')
    {
        return (object) [
            'status' => $status,
            'msg' => $msg,
            'data' => false,
            'code' => $code
        ];
    }
}<|MERGE_RESOLUTION|>--- conflicted
+++ resolved
@@ -202,14 +202,8 @@
                     = $this->getResultObject(true);
             } else {
                 $result = $this->getResultObject();
-<<<<<<< HEAD
-
-                // There is some problem with the account
-                $result->code = "od_account_problem";
-=======
                 // There is some problem with the account
                 $result->code = 'od_account_problem';
->>>>>>> 25e62f5a
                 $conf = $this->getConfig();
 
                 if ($conf->noAccessString) {
@@ -220,11 +214,7 @@
                         )
                     ) {
                         // This user should not have access to OD
-<<<<<<< HEAD
-                        $result->code = "od_account_noaccess";
-=======
                         $result->code = 'od_account_noaccess';
->>>>>>> 25e62f5a
                     }
                 }
                 // odAccessMessage is set in the session by the API call above
@@ -262,10 +252,6 @@
 
         if ($conf = $this->getConfig()) {
             $collectionToken = $this->getCollectionToken();
-<<<<<<< HEAD
-
-=======
->>>>>>> 25e62f5a
             // Hmm, no token. If user is logged in let's check access
             if (!$collectionToken && $this->getUser()) {
                 $accessResult = $this->getAccess();
@@ -279,11 +265,7 @@
             $availabilityUrl .= "$overDriveId/availability";
             $res = $this->callUrl($availabilityUrl);
 
-<<<<<<< HEAD
-            if (isset($res->errorCode) and $res->errorCode == "NotFound") {
-=======
-            if ($res->errorCode == 'NotFound') {
->>>>>>> 25e62f5a
+            if (isset($res->errorCode) and $res->errorCode == 'NotFound') {
                 if ($conf->consortiumSupport && !$this->getUser()) {
                     // Consortium support is turned on but user is not logged in;
                     // if the title is not found it probably means that it's only
@@ -336,10 +318,6 @@
                 $loginRequired = true;
             }
             $collectionToken = $this->getCollectionToken();
-<<<<<<< HEAD
-
-=======
->>>>>>> 25e62f5a
             // Hmm, no token. If user is logged in let's check access
             if (!$collectionToken && $this->getUser()) {
                 $accessResult = $this->getAccess();
@@ -356,11 +334,7 @@
             if (!$res) {
                 $result->code = 'od_code_connection_failed';
             } else {
-<<<<<<< HEAD
-                if ((isset($res->errorCode) and $res->errorCode == "NotFound") or $res->totalItems == 0) {
-=======
-                if ($res->errorCode == 'NotFound' || $res->totalItems == 0) {
->>>>>>> 25e62f5a
+                if ((isset($res->errorCode) and $res->errorCode == 'NotFound') or $res->totalItems == 0) {
                     if ($loginRequired) {
                         // Consortium support is turned on but user is not logged in.
                         // If the title is not found it could mean that it's only
@@ -369,30 +343,18 @@
                         $result->code = 'od_code_login_for_avail';
                     } else {
                         $result->status = false;
-<<<<<<< HEAD
                         $result->code = 'od_code_resource_not_found';
-                        $this->logWarning("resources not found");
-=======
                         $this->logWarning('resources not found');
->>>>>>> 25e62f5a
                     }
                 } else {
                     $result->status = true;
                     foreach ($res->availability as $item) {
-<<<<<<< HEAD
                         $item->copiesAvailable = $item->copiesAvailable ?? 0;
                         $item->copiesOwned = $item->copiesOwned ?? 0;
                         $item->numberOfHolds = $item->numberOfHolds ?? 0;
-=======
-                        $this->debug('item:' . print_r($item, true));
->>>>>>> 25e62f5a
                         $result->data[strtolower($item->reserveId)] = $item;
                         $res->code = "od_none";
                     }
-<<<<<<< HEAD
-
-=======
->>>>>>> 25e62f5a
                     // Now look for items not returned
                     foreach ($overDriveIds as $id) {
                         if (!isset($result->data[$id])) {
@@ -489,11 +451,7 @@
 
         $this->debug('doOverdriveCheckout: overdriveID: ' . $overDriveId);
         if (!$user = $this->getUser()) {
-<<<<<<< HEAD
-            $this->error("Checkout - user is not logged in", [], true);
-=======
-            $this->error('user is not logged in', false, true);
->>>>>>> 25e62f5a
+            $this->error('Checkout - user is not logged in', [], true);
             return $result;
         }
         if ($config = $this->getConfig()) {
@@ -544,20 +502,12 @@
      */
     public function placeOverDriveHold($overDriveId, $email)
     {
-<<<<<<< HEAD
         $overDriveId = strtoupper($overDriveId);
-        $this->debug("placeOverdriveHold");
-=======
         $this->debug('placeOverdriveHold');
->>>>>>> 25e62f5a
         $holdResult = $this->getResultObject();
 
         if (!$user = $this->getUser()) {
-<<<<<<< HEAD
-            $this->error("user is not logged in (hold)", [], true);
-=======
-            $this->error('user is not logged in', false, true);
->>>>>>> 25e62f5a
+            $this->error('user is not logged in (hold)', [], true);
             return $holdResult;
         }
 
@@ -576,11 +526,7 @@
                 $user['cat_password'],
                 $url,
                 $params,
-<<<<<<< HEAD
                 $action
-=======
-                'POST'
->>>>>>> 25e62f5a
             );
 
             if (!empty($response)) {
@@ -612,15 +558,9 @@
         $overDriveId = strtoupper($overDriveId);
         $this->debug("updateOverdriveHold");
         $holdResult = $this->getResultObject();
-<<<<<<< HEAD
 
         if (!$user = $this->getUser()) {
             $this->error("user is not logged in (upd hold)", [], true);
-=======
-        $this->debug('OverdriveConnector: cancelHold');
-        if (!$user = $this->getUser()) {
-            $this->error('user is not logged in', false, true);
->>>>>>> 25e62f5a
             return $holdResult;
         }
 
@@ -635,22 +575,14 @@
             ];
 
             $response = $this->callPatronUrl(
-                $user['cat_username'],
-                $user['cat_password'],
+                $user["cat_username"],
+                $user["cat_password"],
                 $url,
-<<<<<<< HEAD
                 $params,
                 $action
             );
 
             // because this is a PUT Call, we are just looking for a boolean
-=======
-                null,
-                'DELETE'
-            );
-
-            // Because this is a DELETE Call, we are just looking for a boolean
->>>>>>> 25e62f5a
             if ($response) {
                 $holdResult->status = true;
             } else {
@@ -677,13 +609,8 @@
         $this->debug("OverdriveConnector: suspendHold");
 
         if (!$user = $this->getUser()) {
-<<<<<<< HEAD
             $this->error("user is not logged in (susp hold)", [], true);
             return $holdResult;
-=======
-            $this->error('user is not logged in', false, true);
-            return $result;
->>>>>>> 25e62f5a
         }
         if ($config = $this->getConfig()) {
             $url = $config->circURL . "/v1/patrons/me/holds/$overDriveId/suspension";
@@ -697,10 +624,9 @@
             }
 
             $response = $this->callPatronUrl(
-                $user['cat_username'],
-                $user['cat_password'],
+                $user["cat_username"],
+                $user["cat_password"],
                 $url,
-<<<<<<< HEAD
                 $params,
                 $action
             );
@@ -712,15 +638,6 @@
                 } else {
                     $holdResult->msg = $response->message;
                 }
-=======
-                null,
-                'DELETE'
-            );
-
-            // Because this is a DELETE Call, we are just looking for a boolean
-            if ($response) {
-                $result->status = true;
->>>>>>> 25e62f5a
             } else {
                 $holdResult->code = 'od_code_connection_failed';
             }
@@ -745,13 +662,8 @@
         $this->debug("OverdriveConnector: suspendHold");
 
         if (!$user = $this->getUser()) {
-<<<<<<< HEAD
             $this->error("user is not logged in (edit susp hold)", [], true);
             return $holdResult;
-=======
-            $this->error('user is not logged in', false, true);
-            return $result;
->>>>>>> 25e62f5a
         }
         if ($config = $this->getConfig()) {
             $url = $config->circURL . "/v1/patrons/me/holds/$overDriveId/suspension";
@@ -764,7 +676,6 @@
                 $params["numberOfDays"] = $numberOfDays;
             }
 
-<<<<<<< HEAD
             $response = $this->callPatronUrl(
                 $user["cat_username"],
                 $user["cat_password"],
@@ -776,39 +687,9 @@
             // because this is a PUT Call, we are just looking for a boolean
             if ($response) {
                 $holdResult->status = true;
-=======
-        // Either they are requesting a format that is always available
-        // or it is locked in and they are requesting the format that
-        // is already locked in.
-        if ($template = $this->getLinkTemplate($checkout, $format)) {
-            $this->debug('template: ' . print_r($template, true));
-            $downloadLink = $template->downloadLinkV2->href;
-            $this->debug("found the link: $downloadLink");
-        } elseif (!$checkout->isFormatLockedIn) {
-            // If we get this far, and the checkout is not locked in, then we should
-            // lock it in and try again
-
-            $lockinResult = $this->lockinResource($overDriveId, $format);
-            if ($lockinResult->status) {
-                $downloadLink
-                    = $lockinResult->data->linkTemplates->downloadLink->href;
-                $this->debug("(locked in. found the link: $downloadLink");
->>>>>>> 25e62f5a
             } else {
                 $holdResult->msg = $response->message;
             }
-<<<<<<< HEAD
-=======
-        } else {
-            // The checkout is locked in but we didn't find the template
-            // for this format; means that they are requesting the wrong
-            // format for the locked-in resource.
-            $result->msg
-                = 'The title appears to be already locked in for a different format';
-            $result->status = false;
-            $this->debug('locked in for another format.');
-            return $result;
->>>>>>> 25e62f5a
         }
         return $holdResult;
     }
@@ -826,80 +707,12 @@
         $holdResult = $this->getResultObject();
         $this->debug("OverdriveConnector: deleteHoldSuspension");
 
-<<<<<<< HEAD
         if (!$user = $this->getUser()) {
             $this->error("user is not logged in (del hold susp)", [], true);
             return $holdResult;
         }
         if ($config = $this->getConfig()) {
             $url = $config->circURL . "/v1/patrons/me/holds/$overDriveId/suspension";
-            $action = "DELETE";
-=======
-        if ($downloadLink) {
-            $this->debug('dll true');
-            $url = str_replace('{errorurl}', $errorURL, $downloadLink);
-            $url = str_replace('{errorpageurl}', $errorURL, $url);
-            $url = str_replace('{successurl}', $errorURL, $url);
-            $this->debug("getting download link using: $url");
->>>>>>> 25e62f5a
-            $response = $this->callPatronUrl(
-                $user['cat_username'],
-                $user['cat_password'],
-                $url,
-                null,
-<<<<<<< HEAD
-                $action
-            );
-
-            // because this is a DELETE Call, we are just looking for a boolean
-            if ($response) {
-                $holdResult->status = true;
-=======
-                'GET'
-            );
-
-            if (!empty($response)) {
-                if (isset($response->links)) {
-                    $result->status = true;
-                    $result->data->downloadLink
-                        = $response->links->contentlink->href;
-                } else {
-                    $this->debug('problem getting link:' . $response->message);
-                    $result->msg
-                        = 'Could not get download link for resourceID '
-                        . "[$overDriveId]: " . $response->message;
-                }
->>>>>>> 25e62f5a
-            } else {
-                $holdResult->msg = $response->message;
-            }
-<<<<<<< HEAD
-=======
-        } else {
-            $this->debug('dll false');
->>>>>>> 25e62f5a
-        }
-        return $holdResult;
-    }
-    /**
-     * Cancel Hold
-     * Cancel and existing Overdrive Hold
-     *
-     * @param string $overDriveId The overdrive id for the title
-     *
-     * @return \stdClass Object with result
-     */
-    public function cancelHold($overDriveId)
-    {
-        $holdResult = $this->getResultObject();
-        $this->debug("OverdriveConnector: cancelHold");
-        // $this->debug(print_r($user,true));
-        if (!$user = $this->getUser()) {
-            $this->error("user is not logged in (cancel hold)", [], true);
-            return $holdResult;
-        }
-        if ($config = $this->getConfig()) {
-            $url = $config->circURL . "/v1/patrons/me/holds/$overDriveId";
             $action = "DELETE";
             $response = $this->callPatronUrl(
                 $user["cat_username"],
@@ -909,6 +722,43 @@
                 $action
             );
 
+            // because this is a DELETE Call, we are just looking for a boolean
+            if ($response) {
+                $holdResult->status = true;
+            } else {
+                $holdResult->msg = $response->message;
+            }
+        }
+        return $holdResult;
+    }
+    /**
+     * Cancel Hold
+     * Cancel and existing Overdrive Hold
+     *
+     * @param string $overDriveId The overdrive id for the title
+     *
+     * @return \stdClass Object with result
+     */
+    public function cancelHold($overDriveId)
+    {
+        $holdResult = $this->getResultObject();
+        $this->debug("OverdriveConnector: cancelHold");
+        // $this->debug(print_r($user,true));
+        if (!$user = $this->getUser()) {
+            $this->error("user is not logged in (cancel hold)", [], true);
+            return $holdResult;
+        }
+        if ($config = $this->getConfig()) {
+            $url = $config->circURL . "/v1/patrons/me/holds/$overDriveId";
+            $action = "DELETE";
+            $response = $this->callPatronUrl(
+                $user['cat_username'],
+                $user['cat_password'],
+                $url,
+                null,
+                $action
+            );
+
             // Because this is a DELETE Call, we are just looking for a boolean
             if ($response) {
                 $holdResult->status = true;
@@ -932,7 +782,6 @@
         $result = $this->getResultObject();
         // $this->debug(print_r($user,true));
         if (!$user = $this->getUser()) {
-<<<<<<< HEAD
             $this->error("user is not logged in (return)", [], true);
             return $result;
         }
@@ -940,8 +789,8 @@
             $url = $config->circURL . "/v1/patrons/me/checkouts/$resourceID";
             $action = "DELETE";
             $response = $this->callPatronUrl(
-                $user["cat_username"],
-                $user["cat_password"],
+                $user['cat_username'],
+                $user['cat_password'],
                 $url,
                 null,
                 $action
@@ -971,33 +820,7 @@
         $result = $this->getResultObject();
         $downloadLink = false;
         if (!$user = $this->getUser()) {
-            $this->error("user is not logged in", false, true);
-=======
             $this->error('user is not logged in', false, true);
-            return $result;
-        }
-        // Shouldn't need to refresh. This should be in the cache if it exists
-        $checkout = $this->getCheckout($overDriveId, false);
-        if (!$checkout) {
-            $result->msg
-                = 'Could not find a checkout for this resource ID for
-            this user.';
-            $this->debug('title not checked out.');
-            return $result;
-        }
-        // Double-check this format is an option.
-        $availableFormats = [];
-        foreach ($checkout->actions->format->fields as $field) {
-            if ($field->name == 'formatType') {
-                $availableFormats = $field->options;
-            }
-        }
-        if (!in_array($format, $availableFormats)) {
-            $result->msg
-                = "Could not lock in Overdrive resourceID [$overDriveId]:" .
-                " This format ($format) doesn't appear to be available " .
-                'for this resource.';
->>>>>>> 25e62f5a
             return $result;
         }
         $checkout = $this->getCheckout($overDriveId, false);
@@ -1007,37 +830,17 @@
             $this->debug("download Redirect URL: $dlRedirectUrl");
 
             $response = $this->callPatronUrl(
-<<<<<<< HEAD
                 $user["cat_username"],
                 $user["cat_password"],
                 $dlRedirectUrl,
                 null,
                 "GET",
                 "redirect"
-=======
-                $user['cat_username'],
-                $user['cat_password'],
-                $url,
-                $params,
-                'POST'
->>>>>>> 25e62f5a
             );
             if (!empty($response)) {
-<<<<<<< HEAD
                 $result->status = true;
                 $result->data = (object)[];
                 $result->data->downloadRedirect = $response;
-=======
-                if (isset($response->linkTemplates)) {
-                    $result->status = true;
-                    $result->data->linkTemplates = $response->linkTemplates;
-                    $this->debug('title locked in:');
-                } else {
-                    $result->msg
-                        = "Could not lock in Overdrive resourceID [$overDriveId]: "
-                        . $response->message;
-                }
->>>>>>> 25e62f5a
             } else {
                 $this->debug("problem getting redirect.");
                 $result->msg
@@ -1140,7 +943,6 @@
     public function getFormatNames()
     {
         return [
-<<<<<<< HEAD
             'ebook-kindle' => "od_ebook-kindle",
             'ebook-overdrive' => "od_ebook-overdrive",
             'ebook-epub-adobe' => "od_ebook-epub-adobe",
@@ -1152,18 +954,6 @@
             'audiobook-mp3' => "od_audiobook-mp3",
             'video-streaming' => "od_video-streaming",
             'magazine-overdrive' => "od_magazine-overdrive"
-=======
-            'ebook-kindle' => 'od_ebook-kindle',
-            'ebook-overdrive' => 'od_ebook-overdrive',
-            'ebook-epub-adobe' => 'od_ebook-epub-adobe',
-            'ebook-epub-open' => 'od_ebook-epub-open',
-            'ebook-pdf-adobe' => 'od_ebook-pdf-adobe',
-            'ebook-pdf-open' => 'od_ebook-pdf-open',
-            'ebook-mediado' => 'od_ebook-mediado',
-            'audiobook-overdrive' => 'od_audiobook-overdrive',
-            'audiobook-mp3' => 'od_audiobook-mp3',
-            'video-streaming' => 'od_video-streaming',
->>>>>>> 25e62f5a
         ];
     }
 
@@ -1379,19 +1169,11 @@
     public function getCheckouts($refresh = true)
     {
         // The checkouts are cached in the session, but we can force a refresh
-<<<<<<< HEAD
         $this->debug("get Overdrive Checkouts");
         $result = $this->getResultObject();
 
         if (!$user = $this->getUser()) {
             $this->error("user is not logged in (getcheckouts)");
-=======
-        $this->debug('get Overdrive Checkouts');
-        $result = $this->getResultObject();
-
-        if (!$user = $this->getUser()) {
-            $this->error('user is not logged in');
->>>>>>> 25e62f5a
             return $result;
         }
 
@@ -1463,11 +1245,7 @@
         $this->debug('get Overdrive Holds');
         $result = $this->getResultObject();
         if (!$user = $this->getUser()) {
-<<<<<<< HEAD
             $this->error("user is not logged in (getholds)");
-=======
-            $this->error('user is not logged in');
->>>>>>> 25e62f5a
             return $result;
         }
 
@@ -1728,26 +1506,17 @@
      * @param string $returnType    options are json(def),body,redirect
      *
      * @return object|bool The json response from the API call
-<<<<<<< HEAD
      *  converted to an object. If body is specified, the raw body is returned.
      *  If redirect, then it returns the URL specified in the redirect header.
      *  If the call fails at the HTTP level then the error is logged and false is returned.
-=======
-     *  converted to an object. If the call fails at the
-     *  HTTP level then the error is logged and false is returned.
->>>>>>> 25e62f5a
      */
     protected function callPatronUrl(
         $patronBarcode,
         $patronPin,
         $url,
         $params = null,
-<<<<<<< HEAD
         $requestType = "GET",
         $returnType = "json"
-=======
-        $requestType = 'GET'
->>>>>>> 25e62f5a
     ) {
         $this->debug("calling patronURL: $url");
         if ($this->connectToPatronAPI($patronBarcode, $patronPin, false)) {
@@ -1756,13 +1525,8 @@
                 ' ' . $patronTokenData->access_token;
             $headers = [
                 "Authorization: $authorizationData",
-<<<<<<< HEAD
                 "User-Agent: VuFind",
                 "Content-Type: application/json"
-=======
-                'User-Agent: VuFind',
-                'Content-Type: application/json',
->>>>>>> 25e62f5a
             ];
             try {
                 $client = $this->getHttpClient(null, $returnType != "redirect");
@@ -1788,13 +1552,8 @@
                 $client->setRawBody($postData);
                 $this->debug("patron data sent: $postData");
             }
-<<<<<<< HEAD
 
             $this->debug("client: " . $client->getRequest());
-=======
-            $this->debug('patronURL method: ' . $client->getMethod());
-            $this->debug('client: ' . $client->getRequest());
->>>>>>> 25e62f5a
             try {
                 $response = $client->send();
             } catch (Exception $ex) {
@@ -1808,7 +1567,6 @@
 
             // if all goes well for DELETE, the code will be 204
             // and response is empty.
-<<<<<<< HEAD
             if ($requestType == "DELETE" || $requestType == "PUT") {
                 if ($response->getStatusCode() == 204) {
                     $this->debug($requestType . " Patron call appears to have worked.");
@@ -1816,22 +1574,12 @@
                 } else {
                     $this->error(
                         $requestType . " Patron call failed. HTTP return code: " .
-=======
-            if ($requestType == 'DELETE') {
-                if ($response->getStatusCode() == 204) {
-                    $this->debug('DELETE Patron call appears to have worked.');
-                    return true;
-                } else {
-                    $this->error(
-                        'DELETE Patron call failed. HTTP return code: ' .
->>>>>>> 25e62f5a
                         $response->getStatusCode()
                     );
                     return false;
                 }
             }
 
-<<<<<<< HEAD
             if ($returnType == "body") {
                 // probably need to check for return status
                 return $body;
@@ -1844,25 +1592,10 @@
                 } else {
                     $this->error(
                         "Overdrive Error: returnType is redirect but no redirect found."
-=======
-            $returnVal = json_decode($body);
-            $this->debug('response from call: ' . print_r($returnVal, true));
-
-            if ($returnVal != null) {
-                if (
-                    !isset($returnVal->message)
-                    || $returnVal->message != 'An unexpected error has occurred.'
-                ) {
-                    return $returnVal;
-                } else {
-                    $this->debug(
-                        'Overdrive API problem: ' . $returnVal->message
->>>>>>> 25e62f5a
                     );
                     return false;
                 }
             } else {
-<<<<<<< HEAD
                 $returnVal = json_decode($body);
                 $this->debug("response from call: " . print_r($returnVal, true));
 
@@ -1883,12 +1616,6 @@
                     );
                     return false;
                 }
-=======
-                $this->error(
-                    'Overdrive Error: Nothing returned from API call.'
-                );
-                return false;
->>>>>>> 25e62f5a
             }
         } else {
             $this->error('Overdrive Error: Not connected to the Patron API.');
@@ -1929,11 +1656,7 @@
             $headers = [
                 'Content-Type: application/x-www-form-urlencoded;charset=UTF-8',
                 "Authorization: Basic $authHeader",
-<<<<<<< HEAD
-                "User-Agent: VuFind"
-=======
                 'User-Agent: VuFind',
->>>>>>> 25e62f5a
             ];
             try {
                 $client = $this->getHttpClient($url);
@@ -1972,10 +1695,6 @@
                         true
                     )
                 );
-<<<<<<< HEAD
-
-=======
->>>>>>> 25e62f5a
                 // If we have an unauthorized error, then we are going
                 // to cache that in the session so we don't keep making
                 // unnecessary calls; otherwise, just don't store the tokenData
