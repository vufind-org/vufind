--- conflicted
+++ resolved
@@ -51,13 +51,6 @@
     protected $searchService;
 
     /**
-     * Solr Connector
-     *
-     * @var Connector
-     */
-    protected $connector;
-
-    /**
      * Cache directory
      *
      * @var string
@@ -75,15 +68,13 @@
      * Constructor.
      *
      * @param SearchService $search   Search service
-     * @param Connector     $solr     Solr Backend Connector
      * @param string        $cacheDir Directory to hold cache results (optional)
      * @param array         $filters  Filters to apply to Solr tree queries
      */
-    public function __construct(SearchService $search, $solr, $cacheDir = null,
+    public function __construct(SearchService $search, $cacheDir = null,
         $filters = array()
     ) {
         $this->searchService = $search;
-        $this->connector = $solr;
         if (null !== $cacheDir) {
             $this->cacheDir = rtrim($cacheDir, '/');
         }
@@ -187,11 +178,20 @@
             $xmlNode .= '</item>';
         }
         if ($sorting) {
-            $this->sortNodes($xml, 0, 1);
+            $this->sortNodes($xml);
+            // If we're in sorting mode, we need to create key-value arrays;
+            // otherwise, we can just collect flat strings.
+            if ($sorting) {
+                $positions = $current->getHierarchyPositionsInParents();
+                $sequence = isset($positions[$parentID]) ? $positions[$parentID] : 0;
+                $xml[] = array($sequence, $xmlNode);
+            } else {
+                $xml[] = $xmlNode;
+            }
         }
 
         // Assemble the XML, sorting it first if necessary:
-        return implode('', $sorting ? $this->sortNodes($xml) : $xml);
+        return implode('', $sorting ? $this->sortNodes($xml, 0, 1) : $xml);
     }
 
     /**
@@ -298,131 +298,6 @@
                 );
             }
 
-            if ($sorting) {
-                $positions = $current->getHierarchyPositionsInParents();
-                if (isset($positions[$parentID])) {
-                    $sequence = $positions[$parentID];
-                }
-                array_push($json, array((isset($sequence) ? $sequence : 0), $childNode));
-            } else {
-                array_push($json, $childNode);
-            }
-        }
-
-        if ($sorting) {
-            $this->sortNodes($json, 0, 1);
-        }
-
-        return $json;
-    }
-
-    /**
-<<<<<<< HEAD
-     * Sort Nodes
-=======
-     * Get JSON for the specified hierarchy ID.
-     *
-     * Build the JSON file from the Solr fields
-     *
-     * @param string $id      Hierarchy ID.
-     * @param array  $options Additional options for JSON generation.  (Currently one
-     * option is supported: 'refresh' may be set to true to bypass caching).
-     *
-     * @return string
-     */
-    public function getJSON($id, $options = array())
-    {
-        $top = $this->searchService->retrieve('Solr', $id)->getRecords();
-        if (!isset($top[0])) {
-            return '';
-        }
-        $top = $top[0];
-        $cacheFile = (null !== $this->cacheDir)
-            ? $this->cacheDir . '/tree_' . urlencode($id) . '.json'
-            : false;
-
-        $useCache = isset($options['refresh']) ? !$options['refresh'] : true;
-        $cacheTime = $this->getHierarchyDriver()->getTreeCacheTime();
-
-        if ($useCache && file_exists($cacheFile)
-            && ($cacheTime < 0 || filemtime($cacheFile) > (time() - $cacheTime))
-        ) {
-            $this->debug("Using cached data from $cacheFile");
-            $json = file_get_contents($cacheFile);
-            return $json;
-        } else {
-            $starttime = microtime(true);
-            $json = array(
-                'id' => $id,
-                'type' => $top->isCollection()
-                    ? 'collection'
-                    : 'record',
-                'title' => $top->getTitle(),
-                'children' => $this->getChildrenJson($id, $count)
-            );
-            if ($cacheFile) {
-                $encoded = json_encode($json);
-                // Write file
-                if (!file_exists($this->cacheDir)) {
-                    mkdir($this->cacheDir);
-                }
-                file_put_contents($cacheFile, $encoded);
-            }
-            $this->debug(
-                "Hierarchy of $count records built in " .
-                abs(microtime(true) - $starttime)
-            );
-            return $encoded;
-        }
-    }
-
-    /**
-     * Get Solr Children for JSON
-     *
-     * @param string $parentID The starting point for the current recursion
-     * (equivlent to Solr field hierarchy_parent_id)
-     * @param string &$count   The total count of items in the tree
-     * before this recursion
-     *
-     * @return string
-     */
-    protected function getChildrenJson($parentID, &$count)
-    {
-        $query = new Query(
-            'hierarchy_parent_id:"' . addcslashes($parentID, '"') . '"'
-        );
-        $results = $this->searchService->search(
-            'Solr', $query, 0, 10000,
-            new ParamBag(array('fq' => $this->filters, 'hl' => 'false'))
-        );
-        if ($results->getTotal() < 1) {
-            return '';
-        }
-        $json = array();
-        $sorting = $this->getHierarchyDriver()->treeSorting();
-
-        foreach ($results->getRecords() as $current) {
-            ++$count;
-
-            $titles = $current->getTitlesInHierarchy();
-            $title = isset($titles[$parentID])
-                ? $titles[$parentID] : $current->getTitle();
-
-            $this->debug("$parentID: " . $current->getUniqueID());
-            $childNode = array(
-                'id' => $current->getUniqueID(),
-                'type' => $current->isCollection()
-                    ? 'collection'
-                    : 'record',
-                'title' => htmlspecialchars($title)
-            );
-            if ($current->isCollection()) {
-                $childNode['children'] = $this->getChildrenJson(
-                    $current->getUniqueID(),
-                    $count
-                );
-            }
-
             // If we're in sorting mode, we need to create key-value arrays;
             // otherwise, we can just collect flat values.
             if ($sorting) {
@@ -438,10 +313,8 @@
     }
 
     /**
-     * Sort Nodes
      * Convert an unsorted array of [ key, value ] pairs into a sorted array
      * of values.
->>>>>>> b72e22f3
      *
      * @param array $array The array of arrays to sort
      *
