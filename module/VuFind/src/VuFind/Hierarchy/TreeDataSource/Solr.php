<?php
/**
 * Hierarchy Tree Data Source (Solr)
 *
 * PHP version 5
 *
 * Copyright (C) Villanova University 2010.
 *
 * This program is free software; you can redistribute it and/or modify
 * it under the terms of the GNU General Public License version 2,
 * as published by the Free Software Foundation.
 *
 * This program is distributed in the hope that it will be useful,
 * but WITHOUT ANY WARRANTY; without even the implied warranty of
 * MERCHANTABILITY or FITNESS FOR A PARTICULAR PURPOSE.  See the
 * GNU General Public License for more details.
 *
 * You should have received a copy of the GNU General Public License
 * along with this program; if not, write to the Free Software
 * Foundation, Inc., 59 Temple Place, Suite 330, Boston, MA  02111-1307  USA
 *
 * @category VuFind2
 * @package  HierarchyTree_DataSource
 * @author   Luke O'Sullivan <l.osullivan@swansea.ac.uk>
 * @license  http://opensource.org/licenses/gpl-2.0.php GNU General Public License
 * @link     http://vufind.org/wiki/vufind2:hierarchy_components Wiki
 */
namespace VuFind\Hierarchy\TreeDataSource;
use VuFindSearch\Query\Query;
use VuFindSearch\Service as SearchService;
use VuFindSearch\ParamBag;

/**
 * Hierarchy Tree Data Source (Solr)
 *
 * This is a base helper class for producing hierarchy Trees.
 *
 * @category VuFind2
 * @package  HierarchyTree_DataSource
 * @author   Luke O'Sullivan <l.osullivan@swansea.ac.uk>
 * @license  http://opensource.org/licenses/gpl-2.0.php GNU General Public License
 * @link     http://vufind.org/wiki/vufind2:hierarchy_components Wiki
 */
class Solr extends AbstractBase
{
    /**
     * Search service
     *
     * @var SearchService
     */
    protected $searchService;

    /**
     * Cache directory
     *
     * @var string
     */
    protected $cacheDir = null;

    /**
     * Filter queries
     *
     * @var array
     */
    protected $filters = array();

    /**
     * Constructor.
     *
     * @param SearchService $search   Search service
     * @param string        $cacheDir Directory to hold cache results (optional)
     * @param array         $filters  Filters to apply to Solr tree queries
     */
    public function __construct(SearchService $search, $cacheDir = null,
        $filters = array()
    ) {
        $this->searchService = $search;
        if (null !== $cacheDir) {
            $this->cacheDir = rtrim($cacheDir, '/');
        }
        $this->filters = $filters;
    }

    /**
     * Get XML for the specified hierarchy ID.
     *
     * Build the XML file from the Solr fields
     *
     * @param string $id      Hierarchy ID.
     * @param array  $options Additional options for XML generation.  (Currently one
     * option is supported: 'refresh' may be set to true to bypass caching).
     *
     * @return string
     */
    public function getXML($id, $options = array())
    {
        $top = $this->searchService->retrieve('Solr', $id)->getRecords();
        if (!isset($top[0])) {
            return '';
        }
        $top = $top[0];
        $cacheFile = (null !== $this->cacheDir)
            ? $this->cacheDir . '/hierarchyTree_' . urlencode($id) . '.xml'
            : false;

        $useCache = isset($options['refresh']) ? !$options['refresh'] : true;
        $cacheTime = $this->getHierarchyDriver()->getTreeCacheTime();

        if ($useCache && file_exists($cacheFile)
            && ($cacheTime < 0 || filemtime($cacheFile) > (time() - $cacheTime))
        ) {
            $this->debug("Using cached data from $cacheFile");
            $xml = file_get_contents($cacheFile);
        } else {
            $starttime = microtime(true);
            $isCollection = $top->isCollection() ? "true" : "false";
            $xml = '<root><item id="' .
                htmlspecialchars($id) .
                '" isCollection="' . $isCollection . '">' .
                '<content><name>' . htmlspecialchars($top->getTitle()) .
                '</name></content>';
            $count = 0;
            $xml .= $this->getChildren($id, $count);
            $xml .= '</item></root>';
            if ($cacheFile) {
                if (!file_exists($this->cacheDir)) {
                    mkdir($this->cacheDir);
                }
                file_put_contents($cacheFile, $xml);
            }
            $this->debug(
                "Hierarchy of $count records built in " .
                abs(microtime(true) - $starttime)
            );
        }
        return $xml;
    }

    /**
     * Get Solr Children
     *
     * @param string $parentID The starting point for the current recursion
     * (equivlent to Solr field hierarchy_parent_id)
     * @param string &$count   The total count of items in the tree
     * before this recursion
     *
     * @return string
     */
    protected function getChildren($parentID, &$count)
    {
        $query = new Query(
            'hierarchy_parent_id:"' . addcslashes($parentID, '"') . '"'
        );
        $results = $this->searchService->search(
            'Solr', $query, 0, 10000,
            new ParamBag(array('fq' => $this->filters, 'hl' => 'false'))
        );
        if ($results->getTotal() < 1) {
            return '';
        }
        $xml = array();
        $sorting = $this->getHierarchyDriver()->treeSorting();

        foreach ($results->getRecords() as $current) {
            ++$count;

            $titles = $current->getTitlesInHierarchy();
            $title = isset($titles[$parentID])
                ? $titles[$parentID] : $current->getTitle();

            $this->debug("$parentID: " . $current->getUniqueID());
            $xmlNode = '';
            $isCollection = $current->isCollection() ? "true" : "false";
            $xmlNode .= '<item id="' . htmlspecialchars($current->getUniqueID()) .
                '" isCollection="' . $isCollection . '"><content><name>' .
                htmlspecialchars($title) . '</name></content>';
            $xmlNode .= $this->getChildren($current->getUniqueID(), $count);
            $xmlNode .= '</item>';

            // If we're in sorting mode, we need to create key-value arrays;
            // otherwise, we can just collect flat strings.
            if ($sorting) {
                $positions = $current->getHierarchyPositionsInParents();
                $sequence = isset($positions[$parentID]) ? $positions[$parentID] : 0;
                $xml[] = array($sequence, $xmlNode);
            } else {
                $xml[] = $xmlNode;
            }
        }

        // Assemble the XML, sorting it first if necessary:
        return implode('', $sorting ? $this->sortNodes($xml) : $xml);
    }

    /**
<<<<<<< HEAD
     * Get JSON for the specified hierarchy ID.
     *
     * Build the JSON file from the Solr fields
     *
     * @param string $id      Hierarchy ID.
     * @param array  $options Additional options for JSON generation.  (Currently one
     * option is supported: 'refresh' may be set to true to bypass caching).
     *
     * @return string
     */
    public function getJSON($id, $options = array())
    {
        $top = $this->searchService->retrieve('Solr', $id)->getRecords();
        if (!isset($top[0])) {
            return '';
        }
        $top = $top[0];
        $cacheFile = (null !== $this->cacheDir)
            ? $this->cacheDir . '/tree_' . urlencode($id) . '.json'
            : false;

        $useCache = isset($options['refresh']) ? !$options['refresh'] : true;
        $cacheTime = $this->getHierarchyDriver()->getTreeCacheTime();

        if ($useCache && file_exists($cacheFile)
            && ($cacheTime < 0 || filemtime($cacheFile) > (time() - $cacheTime))
        ) {
            $this->debug("Using cached data from $cacheFile");
            $json = file_get_contents($cacheFile);
            return $json;
        } else {
            $starttime = microtime(true);
            $json = array(
                'id' => $id,
                'type' => $top->isCollection()
                    ? 'collection'
                    : 'record',
                'title' => $top->getTitle(),
                'children' => $this->getChildrenJson($id, $count)
            );
            if ($cacheFile) {
                $encoded = json_encode($json);
                // Write file
                if (!file_exists($this->cacheDir)) {
                    mkdir($this->cacheDir);
                }
                file_put_contents($cacheFile, $encoded);
            }
            $this->debug(
                "Hierarchy of $count records built in " .
                abs(microtime(true) - $starttime)
            );
            return $encoded;
        }
    }

    /**
     * Get Solr Children for JSON
     *
     * @param string $parentID The starting point for the current recursion
     * (equivlent to Solr field hierarchy_parent_id)
     * @param string &$count   The total count of items in the tree
     * before this recursion
     *
     * @return string
     */
    protected function getChildrenJson($parentID, &$count)
    {
        $query = new Query(
            'hierarchy_parent_id:"' . addcslashes($parentID, '"') . '"'
        );
        $results = $this->searchService->search(
            'Solr', $query, 0, 10000,
            new ParamBag(array('fq' => $this->filters, 'hl' => 'false'))
        );
        if ($results->getTotal() < 1) {
            return '';
        }
        $json = array();
        $sorting = $this->getHierarchyDriver()->treeSorting();

        foreach ($results->getRecords() as $current) {
            ++$count;

            $titles = $current->getTitlesInHierarchy();
            $title = isset($titles[$parentID])
                ? $titles[$parentID] : $current->getTitle();

            $this->debug("$parentID: " . $current->getUniqueID());
            $childNode = array(
                'id' => $current->getUniqueID(),
                'type' => $current->isCollection()
                    ? 'collection'
                    : 'record',
                'title' => htmlspecialchars($title)
            );
            if ($current->isCollection()) {
                $childNode['children'] = $this->getChildrenJson(
                    $current->getUniqueID(),
                    $count
                );
            }

            if ($sorting) {
                $positions = $current->getHierarchyPositionsInParents();
                if (isset($positions[$parentID])) {
                    $sequence = $positions[$parentID];
                }
                $json[] = array((isset($sequence) ? $sequence : 0), $childNode);
            } else {
                $json[] = $childNode;
            }
        }

        return $sorting ? $this->sortNodes($json) : $json;
    }

    /**
     * Sort Nodes
=======
     * Convert an unsorted array of [ key, value ] pairs into a sorted array
     * of values.
>>>>>>> a19bb6c0
     *
     * @param array $array The array of arrays to sort
     *
     * @return array
     */
    protected function sortNodes($array)
    {
        // Sort arrays based on first element
        $sorter = function ($a, $b) {
            return strcmp($a[0], $b[0]);
        };
        usort($array, $sorter);

        // Collapse array to remove sort values
        $mapper = function ($i) {
            return $i[1];
        };
        return array_map($mapper, $array);
    }

    /**
     * Does this data source support the specified hierarchy ID?
     *
     * @param string $id Hierarchy ID.
     *
     * @return bool
     */
    public function supports($id)
    {
        // Assume all IDs are supported.
        return true;
    }
}<|MERGE_RESOLUTION|>--- conflicted
+++ resolved
@@ -193,7 +193,6 @@
     }
 
     /**
-<<<<<<< HEAD
      * Get JSON for the specified hierarchy ID.
      *
      * Build the JSON file from the Solr fields
@@ -297,12 +296,12 @@
                 );
             }
 
+            // If we're in sorting mode, we need to create key-value arrays;
+            // otherwise, we can just collect flat values.
             if ($sorting) {
                 $positions = $current->getHierarchyPositionsInParents();
-                if (isset($positions[$parentID])) {
-                    $sequence = $positions[$parentID];
-                }
-                $json[] = array((isset($sequence) ? $sequence : 0), $childNode);
+                $sequence = isset($positions[$parentID]) ? $positions[$parentID] : 0;
+                $json[] = array($sequence, $childNode);
             } else {
                 $json[] = $childNode;
             }
@@ -313,10 +312,8 @@
 
     /**
      * Sort Nodes
-=======
      * Convert an unsorted array of [ key, value ] pairs into a sorted array
      * of values.
->>>>>>> a19bb6c0
      *
      * @param array $array The array of arrays to sort
      *
