<?php
/**
 * Hierarchy Tree Data Source (Solr)
 *
 * PHP version 5
 *
 * Copyright (C) Villanova University 2010.
 *
 * This program is free software; you can redistribute it and/or modify
 * it under the terms of the GNU General Public License version 2,
 * as published by the Free Software Foundation.
 *
 * This program is distributed in the hope that it will be useful,
 * but WITHOUT ANY WARRANTY; without even the implied warranty of
 * MERCHANTABILITY or FITNESS FOR A PARTICULAR PURPOSE.  See the
 * GNU General Public License for more details.
 *
 * You should have received a copy of the GNU General Public License
 * along with this program; if not, write to the Free Software
 * Foundation, Inc., 59 Temple Place, Suite 330, Boston, MA  02111-1307  USA
 *
 * @category VuFind2
 * @package  HierarchyTree_DataSource
 * @author   Luke O'Sullivan <l.osullivan@swansea.ac.uk>
 * @license  http://opensource.org/licenses/gpl-2.0.php GNU General Public License
 * @link     http://vufind.org/wiki/vufind2:hierarchy_components Wiki
 */
namespace VuFind\Hierarchy\TreeDataSource;
use VuFindSearch\Query\Query;
use VuFindSearch\Service as SearchService;
use VuFindSearch\ParamBag;

/**
 * Hierarchy Tree Data Source (Solr)
 *
 * This is a base helper class for producing hierarchy Trees.
 *
 * @category VuFind2
 * @package  HierarchyTree_DataSource
 * @author   Luke O'Sullivan <l.osullivan@swansea.ac.uk>
 * @license  http://opensource.org/licenses/gpl-2.0.php GNU General Public License
 * @link     http://vufind.org/wiki/vufind2:hierarchy_components Wiki
 */
class Solr extends AbstractBase
{
    /**
     * Search service
     *
     * @var SearchService
     */
    protected $searchService;

    /**
     * Solr Connector
     *
     * @var Connector
     */
    protected $connector;

    /**
     * Cache directory
     *
     * @var string
     */
    protected $cacheDir = null;

    /**
     * Filter queries
     *
     * @var array
     */
    protected $filters = array();

    /**
     * Constructor.
     *
     * @param SearchService $search   Search service
     * @param Connector     $solr     Solr Backend Connector
     * @param string        $cacheDir Directory to hold cache results (optional)
     * @param array         $filters  Filters to apply to Solr tree queries
     */
    public function __construct(SearchService $search, $solr, $cacheDir = null,
        $filters = array()
    ) {
        $this->searchService = $search;
        $this->connector = $solr;
        if (null !== $cacheDir) {
            $this->cacheDir = rtrim($cacheDir, '/');
        }
        $this->filters = $filters;
    }

    /**
     * Get XML for the specified hierarchy ID.
     *
     * Build the XML file from the Solr fields
     *
     * @param string $id      Hierarchy ID.
     * @param array  $options Additional options for XML generation.  (Currently one
     * option is supported: 'refresh' may be set to true to bypass caching).
     *
     * @return string
     */
    public function getXML($id, $options = array())
    {
        $top = $this->searchService->retrieve('Solr', $id)->getRecords();
        if (!isset($top[0])) {
            return '';
        }
        $top = $top[0];
        $cacheFile = (null !== $this->cacheDir)
            ? $this->cacheDir . '/hierarchyTree_' . urlencode($id) . '.xml'
            : false;

        $useCache = isset($options['refresh']) ? !$options['refresh'] : true;
        $cacheTime = $this->getHierarchyDriver()->getTreeCacheTime();

        if ($useCache && file_exists($cacheFile)
            && ($cacheTime < 0 || filemtime($cacheFile) > (time() - $cacheTime))
        ) {
            $this->debug("Using cached data from $cacheFile");
            $xml = file_get_contents($cacheFile);
        } else {
            $starttime = microtime(true);
            $isCollection = $top->isCollection() ? "true" : "false";
            $xml = '<root><item id="' .
                htmlspecialchars($id) .
                '" isCollection="' . $isCollection . '">' .
                '<content><name>' . htmlspecialchars($top->getTitle()) .
                '</name></content>';
            $count = 0;
            $xml .= $this->getChildren($id, $count);
            $xml .= '</item></root>';
            if ($cacheFile) {
                if (!file_exists($this->cacheDir)) {
                    mkdir($this->cacheDir);
                }
                file_put_contents($cacheFile, $xml);
            }
            $this->debug(
                "Hierarchy of $count records built in " .
                abs(microtime(true) - $starttime)
            );
        }
        return $xml;
    }

    /**
     * Get Solr Children
     *
     * @param string $parentID The starting point for the current recursion
     * (equivlent to Solr field hierarchy_parent_id)
     * @param string &$count   The total count of items in the tree
     * before this recursion
     *
     * @return string
     */
    protected function getChildren($parentID, &$count)
    {
        $query = new Query(
            'hierarchy_parent_id:"' . addcslashes($parentID, '"') . '"'
        );
        $results = $this->searchService->search(
            'Solr', $query, 0, 10000,
            new ParamBag(array('fq' => $this->filters, 'hl' => 'false'))
        );
        if ($results->getTotal() < 1) {
            return '';
        }
        $xml = array();
        $sorting = $this->getHierarchyDriver()->treeSorting();

        foreach ($results->getRecords() as $current) {
            ++$count;

            $titles = $current->getTitlesInHierarchy();
            $title = isset($titles[$parentID])
                ? $titles[$parentID] : $current->getTitle();

            $this->debug("$parentID: " . $current->getUniqueID());
            $xmlNode = '';
            $isCollection = $current->isCollection() ? "true" : "false";
            $xmlNode .= '<item id="' . htmlspecialchars($current->getUniqueID()) .
                '" isCollection="' . $isCollection . '"><content><name>' .
                htmlspecialchars($title) . '</name></content>';
            $xmlNode .= $this->getChildren($current->getUniqueID(), $count);
            $xmlNode .= '</item>';

<<<<<<< HEAD
        if ($sorting) {
            $this->sortNodes($xml, 0, 1);
=======
            // If we're in sorting mode, we need to create key-value arrays;
            // otherwise, we can just collect flat strings.
            if ($sorting) {
                $positions = $current->getHierarchyPositionsInParents();
                $sequence = isset($positions[$parentID]) ? $positions[$parentID] : 0;
                $xml[] = array($sequence, $xmlNode);
            } else {
                $xml[] = $xmlNode;
            }
>>>>>>> 02e27c5e
        }

        // Assemble the XML, sorting it first if necessary:
        return implode('', $sorting ? $this->sortNodes($xml) : $xml);
    }

    /**
<<<<<<< HEAD
     * Get JSON for the specified hierarchy ID.
     *
     * Build the JSON file from the Solr fields
     *
     * @param string $id      Hierarchy ID.
     * @param array  $options Additional options for JSON generation.  (Currently one
     * option is supported: 'refresh' may be set to true to bypass caching).
     *
     * @return string
     */
    public function getJSON($id, $options = array())
    {
        $top = $this->searchService->retrieve('Solr', $id)->getRecords();
        if (!isset($top[0])) {
            return '';
        }
        $top = $top[0];
        $cacheFile = (null !== $this->cacheDir)
            ? $this->cacheDir . '/tree_' . urlencode($id) . '.json'
            : false;

        $useCache = isset($options['refresh']) ? !$options['refresh'] : true;
        $cacheTime = $this->getHierarchyDriver()->getTreeCacheTime();

        if ($useCache && file_exists($cacheFile)
            && ($cacheTime < 0 || filemtime($cacheFile) > (time() - $cacheTime))
        ) {
            $this->debug("Using cached data from $cacheFile");
            $json = file_get_contents($cacheFile);
            return $json;
        } else {
            $starttime = microtime(true);
            $json = array(
                'id' => $id,
                'type' => $top->isCollection()
                    ? 'collection'
                    : 'record',
                'title' => $top->getTitle(),
                'children' => $this->getChildrenJson($id, $count)
            );
            if ($cacheFile) {
                $encoded = json_encode($json);
                // Write file
                if (!file_exists($this->cacheDir)) {
                    mkdir($this->cacheDir);
                }
                file_put_contents($cacheFile, $encoded);
            }
            $this->debug(
                "Hierarchy of $count records built in " .
                abs(microtime(true) - $starttime)
            );
            return $encoded;
        }
    }

    /**
     * Get Solr Children for JSON
     *
     * @param string $parentID The starting point for the current recursion
     * (equivlent to Solr field hierarchy_parent_id)
     * @param string &$count   The total count of items in the tree
     * before this recursion
     *
     * @return string
     */
    protected function getChildrenJson($parentID, &$count)
    {
        $query = new Query(
            'hierarchy_parent_id:"' . addcslashes($parentID, '"') . '"'
        );
        $results = $this->searchService->search(
            'Solr', $query, 0, 10000,
            new ParamBag(array('fq' => $this->filters, 'hl' => 'false'))
        );
        if ($results->getTotal() < 1) {
            return '';
        }
        $json = array();
        $sorting = $this->getHierarchyDriver()->treeSorting();

        foreach ($results->getRecords() as $current) {
            ++$count;

            $titles = $current->getTitlesInHierarchy();
            $title = isset($titles[$parentID])
                ? $titles[$parentID] : $current->getTitle();

            $this->debug("$parentID: " . $current->getUniqueID());
            $childNode = array(
                'id' => $current->getUniqueID(),
                'type' => $current->isCollection()
                    ? 'collection'
                    : 'record',
                'title' => htmlspecialchars($title)
            );
            if ($current->isCollection()) {
                $childNode['children'] = $this->getChildrenJson(
                    $current->getUniqueID(),
                    $count
                );
            }

            if ($sorting) {
                $positions = $current->getHierarchyPositionsInParents();
                if (isset($positions[$parentID])) {
                    $sequence = $positions[$parentID];
                }
                array_push($json, array((isset($sequence) ? $sequence : 0), $childNode));
            } else {
                array_push($json, $childNode);
            }
        }

        if ($sorting) {
            $this->sortNodes($json, 0, 1);
        }

        return $json;
    }

    /**
     * Sort Nodes
=======
     * Convert an unsorted array of [ key, value ] pairs into a sorted array
     * of values.
>>>>>>> 02e27c5e
     *
     * @param array $array The array of arrays to sort
     *
     * @return array
     */
<<<<<<< HEAD
    protected function sortNodes(&$array, $sortKey, $valueKey)
    {
        $sorter=array();
        reset($array);
        foreach ($array as $ii => $va) {
            $sorter[$ii] = $va[$sortKey];
        }
        asort($sorter);
        $ret=array();
        foreach ($sorter as $ii => $va) {
            $ret[] = $array[$ii][$valueKey];
        }
        $array = $ret;
=======
    protected function sortNodes($array)
    {
        // Sort arrays based on first element
        $sorter = function ($a, $b) {
            return strcmp($a[0], $b[0]);
        };
        usort($array, $sorter);

        // Collapse array to remove sort values
        $mapper = function ($i) {
            return $i[1];
        };
        return array_map($mapper, $array);
>>>>>>> 02e27c5e
    }

    /**
     * Does this data source support the specified hierarchy ID?
     *
     * @param string $id Hierarchy ID.
     *
     * @return bool
     */
    public function supports($id)
    {
        // Assume all IDs are supported.
        return true;
    }
}<|MERGE_RESOLUTION|>--- conflicted
+++ resolved
@@ -185,21 +185,9 @@
                 htmlspecialchars($title) . '</name></content>';
             $xmlNode .= $this->getChildren($current->getUniqueID(), $count);
             $xmlNode .= '</item>';
-
-<<<<<<< HEAD
+        }
         if ($sorting) {
             $this->sortNodes($xml, 0, 1);
-=======
-            // If we're in sorting mode, we need to create key-value arrays;
-            // otherwise, we can just collect flat strings.
-            if ($sorting) {
-                $positions = $current->getHierarchyPositionsInParents();
-                $sequence = isset($positions[$parentID]) ? $positions[$parentID] : 0;
-                $xml[] = array($sequence, $xmlNode);
-            } else {
-                $xml[] = $xmlNode;
-            }
->>>>>>> 02e27c5e
         }
 
         // Assemble the XML, sorting it first if necessary:
@@ -207,7 +195,6 @@
     }
 
     /**
-<<<<<<< HEAD
      * Get JSON for the specified hierarchy ID.
      *
      * Build the JSON file from the Solr fields
@@ -331,16 +318,11 @@
 
     /**
      * Sort Nodes
-=======
-     * Convert an unsorted array of [ key, value ] pairs into a sorted array
-     * of values.
->>>>>>> 02e27c5e
      *
      * @param array $array The array of arrays to sort
      *
      * @return array
      */
-<<<<<<< HEAD
     protected function sortNodes(&$array, $sortKey, $valueKey)
     {
         $sorter=array();
@@ -354,21 +336,6 @@
             $ret[] = $array[$ii][$valueKey];
         }
         $array = $ret;
-=======
-    protected function sortNodes($array)
-    {
-        // Sort arrays based on first element
-        $sorter = function ($a, $b) {
-            return strcmp($a[0], $b[0]);
-        };
-        usort($array, $sorter);
-
-        // Collapse array to remove sort values
-        $mapper = function ($i) {
-            return $i[1];
-        };
-        return array_map($mapper, $array);
->>>>>>> 02e27c5e
     }
 
     /**
