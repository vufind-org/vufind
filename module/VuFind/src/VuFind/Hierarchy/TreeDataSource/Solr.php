--- conflicted
+++ resolved
@@ -183,16 +183,11 @@
             $xmlNode .= $this->getChildren($current->getUniqueID(), $count);
             $xmlNode .= '</item>';
 
-<<<<<<< HEAD
-        if ($sorting) {
-            $this->sortNodes($xml, 0, 1);
-=======
             // If we're in sorting mode, we need to create key-value arrays;
             // otherwise, we can just collect flat strings.
             $xml[] = $sorting
                 ? array(isset($sequence) ? $sequence : 0, $xmlNode)
                 : $xmlNode;
->>>>>>> d782a21e
         }
 
         // Assemble the XML, sorting it first if necessary:
@@ -308,17 +303,13 @@
                 if (isset($positions[$parentID])) {
                     $sequence = $positions[$parentID];
                 }
-                array_push($json, array((isset($sequence) ? $sequence : 0), $childNode));
+                $json[] = array((isset($sequence) ? $sequence : 0), $childNode);
             } else {
-                array_push($json, $childNode);
-            }
-        }
-
-        if ($sorting) {
-            $this->sortNodes($json, 0, 1);
-        }
-
-        return $json;
+                $json[] = $childNode;
+            }
+        }
+
+        return $sorting ? $this->sortNodes($json) : $json;
     }
 
     /**
@@ -328,21 +319,6 @@
      *
      * @return void
      */
-<<<<<<< HEAD
-    protected function sortNodes(&$array, $sortKey, $valueKey)
-    {
-        $sorter=array();
-        reset($array);
-        foreach ($array as $ii => $va) {
-            $sorter[$ii] = $va[$sortKey];
-        }
-        asort($sorter);
-        $ret=array();
-        foreach ($sorter as $ii => $va) {
-            $ret[] = $array[$ii][$valueKey];
-        }
-        $array = $ret;
-=======
     protected function sortNodes($array)
     {
         // Sort arrays based on first element
@@ -356,7 +332,6 @@
             return $i[1];
         };
         return array_map($mapper, $array);
->>>>>>> d782a21e
     }
 
     /**
