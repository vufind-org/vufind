<?php
<<<<<<< HEAD

declare(strict_types=1);
=======
>>>>>>> 6c3fdec8

/**
 * Class AbstractBaseFactory
 *
 * PHP version 7
 *
 * Copyright (C) Moravian Library 2022.
 *
 * This program is free software; you can redistribute it and/or modify
 * it under the terms of the GNU General Public License version 2,
 * as published by the Free Software Foundation.
 *
 * This program is distributed in the hope that it will be useful,
 * but WITHOUT ANY WARRANTY; without even the implied warranty of
 * MERCHANTABILITY or FITNESS FOR A PARTICULAR PURPOSE.  See the
 * GNU General Public License for more details.
 *
 * You should have received a copy of the GNU General Public License
 * along with this program; if not, write to the Free Software
 * Foundation, Inc., 51 Franklin Street, Fifth Floor, Boston, MA  02110-1301  USA
 *
 * @category VuFind
 * @package  HierarchyTree_DataFormatter
 * @author   Josef Moravec <moravec@mzk.cz>
 * @license  https://opensource.org/licenses/gpl-2.0.php GNU General Public License
 * @link     https://vufind.org/wiki/development Wiki
 */

<<<<<<< HEAD
=======
declare(strict_types=1);

>>>>>>> 6c3fdec8
namespace VuFind\Hierarchy\TreeDataFormatter;

use Laminas\ServiceManager\Exception\ServiceNotCreatedException;
use Laminas\ServiceManager\Exception\ServiceNotFoundException;
use Psr\Container\ContainerExceptionInterface as ContainerException;
use Psr\Container\ContainerInterface;

/**
 * Class AbstractBaseFactory
 *
 * @category VuFind
 * @package  HierarchyTree_DataFormatter
 * @author   Josef Moravec <moravec@mzk.cz>
 * @license  https://opensource.org/licenses/gpl-2.0.php GNU General Public License
 * @link     https://vufind.org/wiki/development Wiki
 */
class AbstractBaseFactory implements \Laminas\ServiceManager\Factory\FactoryInterface
{
    /**
     * Create an object
     *
     * @param ContainerInterface $container     Service manager
     * @param string             $requestedName Service being created
     * @param null|array         $options       Extra options (optional)
     *
     * @return object
     *
     * @throws ServiceNotFoundException if unable to resolve the service.
     * @throws ServiceNotCreatedException if an exception is raised when
     * creating a service.
     * @throws ContainerException&\Throwable if any other error occurs
     */
    public function __invoke(
        ContainerInterface $container,
        $requestedName,
        array $options = null
    ) {
        if ($options !== null) {
            throw new \Exception('Unexpected options sent to factory!');
        }
        $treeDataFormatter = new $requestedName();
        $treeDataFormatter->setSorter($container->get(\VuFind\I18n\Sorter::class));
        return $treeDataFormatter;
    }
}<|MERGE_RESOLUTION|>--- conflicted
+++ resolved
@@ -1,9 +1,4 @@
 <?php
-<<<<<<< HEAD
-
-declare(strict_types=1);
-=======
->>>>>>> 6c3fdec8
 
 /**
  * Class AbstractBaseFactory
@@ -32,11 +27,8 @@
  * @link     https://vufind.org/wiki/development Wiki
  */
 
-<<<<<<< HEAD
-=======
 declare(strict_types=1);
 
->>>>>>> 6c3fdec8
 namespace VuFind\Hierarchy\TreeDataFormatter;
 
 use Laminas\ServiceManager\Exception\ServiceNotCreatedException;
@@ -53,7 +45,8 @@
  * @license  https://opensource.org/licenses/gpl-2.0.php GNU General Public License
  * @link     https://vufind.org/wiki/development Wiki
  */
-class AbstractBaseFactory implements \Laminas\ServiceManager\Factory\FactoryInterface
+class AbstractBaseFactory
+implements \Laminas\ServiceManager\Factory\FactoryInterface
 {
     /**
      * Create an object
