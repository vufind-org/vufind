--- conflicted
+++ resolved
@@ -110,10 +110,6 @@
         $config = $container->get('VuFind\Config\PluginManager')->get('config');
 
         // Create service:
-<<<<<<< HEAD
-        return new \VuFind\Mailer\Mailer($this->getTransport($config), $config);
-=======
-        return new $requestedName($this->getTransport($config));
->>>>>>> 555fbe23
+        return new $requestedName($this->getTransport($config), $config);
     }
 }