<?php
/**
 * Permission Provider Factory Class
 *
 * PHP version 5
 *
 * Copyright (C) Villanova University 2014.
 *
 * This program is free software; you can redistribute it and/or modify
 * it under the terms of the GNU General Public License version 2,
 * as published by the Free Software Foundation.
 *
 * This program is distributed in the hope that it will be useful,
 * but WITHOUT ANY WARRANTY; without even the implied warranty of
 * MERCHANTABILITY or FITNESS FOR A PARTICULAR PURPOSE.  See the
 * GNU General Public License for more details.
 *
 * You should have received a copy of the GNU General Public License
 * along with this program; if not, write to the Free Software
 * Foundation, Inc., 59 Temple Place, Suite 330, Boston, MA  02111-1307  USA
 *
 * @category VuFind2
 * @package  Authorization
 * @author   Demian Katz <demian.katz@villanova.edu>
 * @license  http://opensource.org/licenses/gpl-2.0.php GNU General Public License
 * @link     http://vufind.org/wiki/vufind2:hierarchy_components Wiki
 */
namespace VuFind\Role\PermissionProvider;
use Zend\ServiceManager\ServiceManager;

/**
 * Permission Provider Factory Class
 *
 * @category VuFind2
 * @package  Authorization
 * @author   Demian Katz <demian.katz@villanova.edu>
 * @license  http://opensource.org/licenses/gpl-2.0.php GNU General Public License
 * @link     http://vufind.org/wiki/vufind2:hierarchy_components Wiki
 *
 * @codeCoverageIgnore
 */
class Factory
{
    /**
     * Factory for IpRange
     *
     * @param ServiceManager $sm Service manager.
     *
     * @return IpRange
     */
    public static function getIpRange(ServiceManager $sm)
    {
        return new IpRange($sm->getServiceLocator()->get('Request'));
    }

    /**
     * Factory for IpRegEx
     *
     * @param ServiceManager $sm Service manager.
     *
     * @return IpRegEx
     */
    public static function getIpRegEx(ServiceManager $sm)
    {
        return new IpRegEx($sm->getServiceLocator()->get('Request'));
    }

    /**
     * Factory for ServerParam
     *
     * @param ServiceManager $sm Service manager.
     *
     * @return ServerParam
     */
    public static function getServerParam(ServiceManager $sm)
    {
        return new ServerParam($sm->getServiceLocator()->get('Request'));
    }

    /**
     * Factory for Shibboleth
     *
     * @param ServiceManager $sm Service manager.
     *
     * @return Shibboleth
     */
    public static function getShibboleth(ServiceManager $sm)
    {
        return new Shibboleth($sm->getServiceLocator()->get('Request'));
    }

<<<<<<< HEAD

=======
>>>>>>> 9549ec93
    /**
     * Factory for Username
     *
     * @param ServiceManager $sm Service manager.
     *
     * @return Username
     */
    public static function getUsername(ServiceManager $sm)
    {
        return new Username(
            $sm->getServiceLocator()->get('ZfcRbac\Service\AuthorizationService')
        );
    }
}<|MERGE_RESOLUTION|>--- conflicted
+++ resolved
@@ -89,10 +89,6 @@
         return new Shibboleth($sm->getServiceLocator()->get('Request'));
     }
 
-<<<<<<< HEAD
-
-=======
->>>>>>> 9549ec93
     /**
      * Factory for Username
      *
