--- conflicted
+++ resolved
@@ -88,12 +88,8 @@
      */
     public function getPermissions($options)
     {
-<<<<<<< HEAD
         $this->debug('getPermissions: idpServerParam = ' . $this->idpServerParam);
         if ($this->request->getServer()->get($this->idpServerParam) === null) {
-=======
-        if ($this->request->getServer()->get('Shib-Identity-Provider') === null) {
->>>>>>> adf3f7a0
             $this->logWarning('getPermissions: Shibboleth server params missing');
 
             return [];
