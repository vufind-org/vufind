<?php
/**
 * Factory for various top-level VuFind services.
 *
 * PHP version 5
 *
 * Copyright (C) Villanova University 2014.
 *
 * This program is free software; you can redistribute it and/or modify
 * it under the terms of the GNU General Public License version 2,
 * as published by the Free Software Foundation.
 *
 * This program is distributed in the hope that it will be useful,
 * but WITHOUT ANY WARRANTY; without even the implied warranty of
 * MERCHANTABILITY or FITNESS FOR A PARTICULAR PURPOSE.  See the
 * GNU General Public License for more details.
 *
 * You should have received a copy of the GNU General Public License
 * along with this program; if not, write to the Free Software
 * Foundation, Inc., 51 Franklin Street, Fifth Floor, Boston, MA  02110-1301  USA
 *
 * @category VuFind
 * @package  Service
 * @author   Demian Katz <demian.katz@villanova.edu>
 * @license  http://opensource.org/licenses/gpl-2.0.php GNU General Public License
 * @link     https://vufind.org/wiki/development Wiki
 */
namespace VuFind\Service;

use Zend\ServiceManager\ServiceManager;

/**
 * Factory for various top-level VuFind services.
 *
 * @category VuFind
 * @package  Service
 * @author   Demian Katz <demian.katz@villanova.edu>
 * @license  http://opensource.org/licenses/gpl-2.0.php GNU General Public License
 * @link     https://vufind.org/wiki/development Wiki
 *
 * @codeCoverageIgnore
 */
class Factory
{
    /**
<<<<<<< HEAD
     * Construct the Account Capabilities helper.
     *
     * @param ServiceManager $sm Service manager.
     *
     * @return \VuFind\Config\AccountCapabilities
     */
    public static function getAccountCapabilities(ServiceManager $sm)
    {
        return new \VuFind\Config\AccountCapabilities(
            $sm->get('VuFind\Config')->get('config'),
            $sm->get('VuFind\AuthManager')
        );
    }

    /**
     * Construct the Auth Plugin Manager.
     *
     * @param ServiceManager $sm Service manager.
     *
     * @return \VuFind\Auth\PluginManager
     */
    public static function getAuthPluginManager(ServiceManager $sm)
    {
        return static::getGenericPluginManager($sm, 'Auth');
    }

    /**
     * Construct the Autocomplete Plugin Manager.
     *
     * @param ServiceManager $sm Service manager.
     *
     * @return \VuFind\Autocomplete\PluginManager
     */
    public static function getAutocompletePluginManager(ServiceManager $sm)
    {
        return static::getGenericPluginManager($sm, 'Autocomplete');
    }

    /**
     * Construct the cache manager.
     *
     * @param ServiceManager $sm Service manager.
     *
     * @return \VuFind\Cache\Manager
     */
    public static function getCacheManager(ServiceManager $sm)
    {
        return new \VuFind\Cache\Manager(
            $sm->get('VuFind\Config')->get('config'),
            $sm->get('VuFind\Config')->get('searches')
        );
    }

    /**
     * Construct the cart.
     *
     * @param ServiceManager $sm Service manager.
     *
     * @return \VuFind\Cart
     */
    public static function getCart(ServiceManager $sm)
    {
        $config = $sm->get('VuFind\Config')->get('config');
        $active = isset($config->Site->showBookBag)
            ? (bool)$config->Site->showBookBag : false;
        $size = isset($config->Site->bookBagMaxSize)
            ? $config->Site->bookBagMaxSize : 100;
        $activeInSearch = isset($config->Site->bookbagTogglesInSearch)
            ? $config->Site->bookbagTogglesInSearch : true;
        return new \VuFind\Cart(
            $sm->get('VuFind\RecordLoader'), $sm->get('VuFind\CookieManager'),
            $size, $active, $activeInSearch
        );
    }

    /**
     * Construct the Channel Provider Plugin Manager.
     *
     * @param ServiceManager $sm Service manager.
     *
     * @return \VuFind\ChannelProvider\PluginManager
     */
    public static function getChannelProviderPluginManager(ServiceManager $sm)
    {
        return static::getGenericPluginManager($sm, 'ChannelProvider');
    }

    /**
     * Construct the config manager.
     *
     * @param ServiceManager $sm Service manager.
     *
     * @return \VuFind\Config\PluginManager
     */
    public static function getConfig(ServiceManager $sm)
    {
        $config = $sm->get('Config');
        return new \VuFind\Config\PluginManager(
            $sm, $config['vufind']['config_reader']
        );
    }

    /**
     * Construct the Content Plugin Manager.
     *
     * @param ServiceManager $sm Service manager.
     *
     * @return \VuFind\Content\PluginManager
     */
    public static function getContentPluginManager(ServiceManager $sm)
    {
        return static::getGenericPluginManager($sm, 'Content');
    }

    /**
     * Construct the Content\AuthorNotes Plugin Manager.
     *
     * @param ServiceManager $sm Service manager.
     *
     * @return \VuFind\Content\AuthorNotes\PluginManager
     */
    public static function getContentAuthorNotesPluginManager(ServiceManager $sm)
    {
        return static::getGenericPluginManager($sm, 'Content\AuthorNotes');
    }

    /**
     * Construct the Content\Covers Plugin Manager.
     *
     * @param ServiceManager $sm Service manager.
     *
     * @return \VuFind\Content\Covers\PluginManager
     */
    public static function getContentCoversPluginManager(ServiceManager $sm)
    {
        return static::getGenericPluginManager($sm, 'Content\Covers');
    }

    /**
     * Construct the Content\Excerpts Plugin Manager.
     *
     * @param ServiceManager $sm Service manager.
     *
     * @return \VuFind\Content\Excerpts\PluginManager
     */
    public static function getContentExcerptsPluginManager(ServiceManager $sm)
    {
        return static::getGenericPluginManager($sm, 'Content\Excerpts');
    }

    /**
     * Construct the Content\Reviews Plugin Manager.
     *
     * @param ServiceManager $sm Service manager.
     *
     * @return \VuFind\Content\Reviews\PluginManager
     */
    public static function getContentReviewsPluginManager(ServiceManager $sm)
    {
        return static::getGenericPluginManager($sm, 'Content\Reviews');
    }

    /**
     * Construct the Content\Summaries Plugin Manager.
     *
     * @param ServiceManager $sm Service manager.
     *
     * @return \VuFind\Content\Summaries\PluginManager
     */
    public static function getContentSummariesPluginManager(ServiceManager $sm)
    {
        return static::getGenericPluginManager($sm, 'Content\Summaries');
    }

    /**
     * Construct the Content\TOC Plugin Manager.
     *
     * @param ServiceManager $sm Service manager.
     *
     * @return \VuFind\Content\TOC\PluginManager
     */
    public static function getContentTOCPluginManager(ServiceManager $sm)
    {
        return static::getGenericPluginManager($sm, 'Content\TOC');
    }

    /**
     * Construct the cookie manager.
     *
     * @param ServiceManager $sm Service manager.
     *
     * @return \VuFind\Cookie\CookieManager
     */
    public static function getCookieManager(ServiceManager $sm)
    {
        $config = $sm->get('VuFind\Config')->get('config');
        $path = '/';
        if (isset($config->Cookies->limit_by_path)
            && $config->Cookies->limit_by_path
        ) {
            $path = $sm->get('Request')->getBasePath();
            if (empty($path)) {
                $path = '/';
            }
        }
        $secure = isset($config->Cookies->only_secure)
            ? $config->Cookies->only_secure
            : false;
        $domain = isset($config->Cookies->domain)
            ? $config->Cookies->domain
            : null;
        $session_name = isset($config->Cookies->session_name)
            ? $config->Cookies->session_name
            : null;
        return new \VuFind\Cookie\CookieManager(
            $_COOKIE, $path, $domain, $secure, $session_name
        );
    }

    /**
     * Construct the cover router.
     *
     * @param ServiceManager $sm Service manager.
     *
     * @return \VuFind\Cover\Router
     */
    public static function getCoverRouter(ServiceManager $sm)
    {
        $base = $sm->get('ControllerPluginManager')->get('url')
            ->fromRoute('cover-show');
        return new \VuFind\Cover\Router($base);
    }

    /**
     * Construct the CSRF validator.
     *
     * @param ServiceManager $sm Service manager.
     *
     * @return \VuFind\Validator\Csrf
     */
    public static function getCsrfValidator(ServiceManager $sm)
    {
        $config = $sm->get('VuFind\Config')->get('config');
        $sessionManager = $sm->get('VuFind\SessionManager');
        return new \VuFind\Validator\Csrf(
            [
                'session' => new \Zend\Session\Container('csrf', $sessionManager),
                'salt' => isset($config->Security->HMACkey)
                    ? $config->Security->HMACkey : 'VuFindCsrfSalt'
            ]
        );
    }

    /**
     * Construct the date converter.
     *
     * @param ServiceManager $sm Service manager.
     *
     * @return \VuFind\Date\Converter
     */
    public static function getDateConverter(ServiceManager $sm)
    {
        return new \VuFind\Date\Converter(
            $sm->get('VuFind\Config')->get('config')
        );
    }

    /**
=======
>>>>>>> 14fdc92d
     * Construct the date converter.
     *
     * @param ServiceManager $sm Service manager.
     *
     * @return \Zend\Db\Adapter\Adapter
     */
    public static function getDbAdapter(ServiceManager $sm)
    {
        return $sm->get('VuFind\Db\AdapterFactory')->getAdapter();
    }

    /**
     * Construct the HTTP service.
     *
     * @param ServiceManager $sm Service manager.
     *
     * @return \VuFindHttp\HttpService
     */
    public static function getHttp(ServiceManager $sm)
    {
        $config = $sm->get('VuFind\Config\PluginManager')->get('config');
        $options = [];
        if (isset($config->Proxy->host)) {
            $options['proxy_host'] = $config->Proxy->host;
            if (isset($config->Proxy->port)) {
                $options['proxy_port'] = $config->Proxy->port;
            }
            if (isset($config->Proxy->type)) {
                $options['proxy_type'] = $config->Proxy->type;
            }
        }
        $defaults = isset($config->Http)
            ? $config->Http->toArray() : [];
        return new \VuFindHttp\HttpService($options, $defaults);
    }

    /**
     * Construct the ProxyManager configuration.
     *
     * @param ServiceManager $sm Service manager.
     *
     * @return \ProxyManager\Configuration
     */
    public static function getProxyConfig(ServiceManager $sm)
    {
        $config = new \ProxyManager\Configuration();
        $cacheManager = $sm->get('VuFind\Cache\Manager');
        $dir = $cacheManager->getCacheDir() . 'objects';
        $config->setProxiesTargetDir($dir);
        if (APPLICATION_ENV != 'development') {
            spl_autoload_register($config->getProxyAutoloader());
        }
        return $config;
    }

    /**
     * Construct the search service.
     *
     * @param ServiceManager $sm Service manager.
     *
     * @return \VuFindSearch\Service
     */
    public static function getSearchService(ServiceManager $sm)
    {
        return new \VuFindSearch\Service(
            new \Zend\EventManager\EventManager($sm->get('SharedEventManager'))
        );
    }

    /**
     * Construct the translator.
     *
     * @param ServiceManager $sm Service manager.
     *
     * @return \Zend\Mvc\I18n\Translator
     */
    public static function getTranslator(ServiceManager $sm)
    {
        $factory = new \Zend\Mvc\I18n\TranslatorFactory();
        $translator = $factory->createService($sm);

        // Set up the ExtendedIni plugin:
        $config = $sm->get('VuFind\Config\PluginManager')->get('config');
        $pathStack = [
            APPLICATION_PATH . '/languages',
            LOCAL_OVERRIDE_DIR . '/languages'
        ];
        $fallbackLocales = $config->Site->language == 'en'
            ? 'en'
            : [$config->Site->language, 'en'];
        try {
            $pm = $translator->getPluginManager();
        } catch (\Zend\Mvc\I18n\Exception\BadMethodCallException $ex) {
            // If getPluginManager is missing, this means that the user has
            // disabled translation in module.config.php or PHP's intl extension
            // is missing. We can do no further configuration of the object.
            return $translator;
        }
        $pm->setService(
            'ExtendedIni',
            new \VuFind\I18n\Translator\Loader\ExtendedIni(
                $pathStack, $fallbackLocales
            )
        );

        // Set up language caching for better performance:
        try {
            $translator->setCache(
                $sm->get('VuFind\Cache\Manager')->getCache('language')
            );
        } catch (\Exception $e) {
            // Don't let a cache failure kill the whole application, but make
            // note of it:
            $logger = $sm->get('VuFind\Log\Logger');
            $logger->debug(
                'Problem loading cache: ' . get_class($e) . ' exception: '
                . $e->getMessage()
            );
        }

        return $translator;
    }
}<|MERGE_RESOLUTION|>--- conflicted
+++ resolved
@@ -43,7 +43,6 @@
 class Factory
 {
     /**
-<<<<<<< HEAD
      * Construct the Account Capabilities helper.
      *
      * @param ServiceManager $sm Service manager.
@@ -312,8 +311,6 @@
     }
 
     /**
-=======
->>>>>>> 14fdc92d
      * Construct the date converter.
      *
      * @param ServiceManager $sm Service manager.
