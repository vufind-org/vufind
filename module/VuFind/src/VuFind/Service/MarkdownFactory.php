<?php

/**
 * Class MarkdownFactory
 *
 * PHP version 7
 *
 * Copyright (C) Moravian Library 2020.
 *
 * This program is free software; you can redistribute it and/or modify
 * it under the terms of the GNU General Public License version 2,
 * as published by the Free Software Foundation.
 *
 * This program is distributed in the hope that it will be useful,
 * but WITHOUT ANY WARRANTY; without even the implied warranty of
 * MERCHANTABILITY or FITNESS FOR A PARTICULAR PURPOSE.  See the
 * GNU General Public License for more details.
 *
 * You should have received a copy of the GNU General Public License
 * along with this program; if not, write to the Free Software
 * Foundation, Inc., 51 Franklin Street, Fifth Floor, Boston, MA  02110-1301  USA
 *
 * @category VuFind
 * @package  VuFind\Service
 * @author   Josef Moravec <moravec@mzk.cz>
 * @author   Aleksi Peebles <aleksi.peebles@helsinki.fi>
 * @license  https://opensource.org/licenses/gpl-2.0.php GNU General Public License
 * @link     https://knihovny.cz Main Page
 */
namespace VuFind\Service;

use Interop\Container\ContainerInterface;
use Interop\Container\Exception\ContainerException;
use Laminas\Config\Config;
use Laminas\ServiceManager\Exception\ServiceNotCreatedException;
use Laminas\ServiceManager\Exception\ServiceNotFoundException;
use Laminas\ServiceManager\Factory\FactoryInterface;
<<<<<<< HEAD
use League\CommonMark\Environment\Environment;
use League\CommonMark\Extension\CommonMark\CommonMarkCoreExtension;
=======
use League\CommonMark\ConfigurableEnvironmentInterface;
use League\CommonMark\Environment;
>>>>>>> f1f52db6
use League\CommonMark\MarkdownConverter;

/**
 * VuFind Markdown Service factory.
 *
 * @category VuFind
 * @package  Service
 * @author   Josef Moravec <moravec@mzk.cz>
 * @author   Aleksi Peebles <aleksi.peebles@helsinki.fi>
 * @license  http://opensource.org/licenses/gpl-2.0.php GNU General Public License
 * @link     https://vufind.org/wiki/development Wiki
 */
class MarkdownFactory implements FactoryInterface
{
    /**
     * Array of config keys for extensions classes
     *
     * @var string[]
     */
    protected static $configKeys = [
        'DefaultAttributes' => 'default_attributes',
        'ExternalLink' => 'external_link',
        'Footnote' => 'footnote',
        'HeadingPermalink' => 'heading_permalink',
        'Mention' => 'mentions',
        'SmartPunct' => 'smartpunct',
        'TableOfContents' => 'table_of_contents',
    ];

    /**
     * Default set of extensions
     *
     * @var string[]
     */
    protected static $defaultExtensions = [
        'Autolink', 'DisallowedRawHtml', 'Strikethrough', 'Table', 'TaskList'
    ];

    /**
     * Create an object
     *
     * @param ContainerInterface $container     Service manager
     * @param string             $requestedName Service being created
     * @param null|array         $options       Extra options (optional)
     *
     * @return object
     *
     * @throws ServiceNotFoundException if unable to resolve the service.
     * @throws ServiceNotCreatedException if an exception is raised when
     * creating a service.
     * @throws ContainerException&\Throwable if any other error occurs
     */
    public function __invoke(
        ContainerInterface $container,
        $requestedName,
        array $options = null
    ) {
        $markdownConfig = $container->get(\VuFind\Config\PluginManager::class)
            ->get('markdown');

        $environment = $this->getEnvironment($markdownConfig);
        $this->addExtensions($environment, $markdownConfig);

        return new MarkdownConverter($environment);
    }

    /**
     * Get Markdown environment.
     *
     * @param $markdownConfig Config VuFind Markdown config
     *
     * @return ConfigurableEnvironmentInterface
     */
    protected function getEnvironment(Config $markdownConfig):
        ConfigurableEnvironmentInterface
    {
        $environment = Environment::createCommonMarkEnvironment();
        $environment->mergeConfig($this->getEnvironmentConfig($markdownConfig));

        return $environment;
    }

    /**
     * Get Markdown environment config.
     *
     * @param $markdownConfig Config VuFind Markdown config
     *
     * @return array
     */
    protected function getEnvironmentConfig(Config $markdownConfig): array
    {
        $mainConfig = $markdownConfig->Markdown;

        return [
            'html_input' => $mainConfig->html_input ?? 'strip',
            'allow_unsafe_links' => $mainConfig->allow_unsafe_links ?? false,
            'max_nesting_level' => $mainConfig->max_nesting_level ?? \PHP_INT_MAX,
            'commonmark' => [
                'enable_em' => $mainConfig->enable_em ?? true,
                'enable_strong' => $mainConfig->enable_strong ?? true,
                'use_asterisk' => $mainConfig->use_asterisk ?? true,
                'use_underscore' => $mainConfig->use_underscore ?? true,
                'unordered_list_markers' =>
                    isset($mainConfig->unordered_list_markers)
                    && $mainConfig->unordered_list_markers instanceof \ArrayAccess
                        ? $mainConfig->unordered_list_markers->toArray()
                        : ['-', '*', '+'],
            ],
            'renderer' => [
                'block_separator'
                    => $mainConfig->renderer['block_separator'] ?? "\n",
                'inner_separator'
                    => $mainConfig->renderer['inner_separator'] ?? "\n",
                'soft_break' => $mainConfig->renderer['soft_break'] ?? "\n",
            ],
        ];
    }

<<<<<<< HEAD
        $environment = new Environment($config);
        $environment->addExtension(new CommonMarkCoreExtension());
=======
    /**
     * Add extensions to Markdown environment.
     *
     * @param $environment    ConfigurableEnvironmentInterface Markdown environment
     * @param $markdownConfig Config                           VuFind Markdown config
     *
     * @return void
     */
    protected function addExtensions(
        ConfigurableEnvironmentInterface $environment,
        Config $markdownConfig
    ): void {
        $mainConfig = $markdownConfig->Markdown;
>>>>>>> f1f52db6
        $extensions = isset($mainConfig->extensions)
            ? array_map('trim', explode(',', $mainConfig->extensions))
            : self::$defaultExtensions;

        foreach ($extensions as $ext) {
            if ($ext === '') {
                continue;
            }
            $extClass = sprintf(
                'League\CommonMark\Extension\%s\%sExtension',
                $ext,
                $ext
            );
            if (!class_exists($extClass)) {
                throw new ServiceNotCreatedException(
                    "Could not create markdown service. Extension '$ext' not found"
                );
            }
            $environment->addExtension(new $extClass());
            if (isset($markdownConfig[$ext])) {
                $environment->mergeConfig(
                    [self::$configKeys[$ext] => $markdownConfig->$ext->toArray()]
                );
            }
        }
    }
}<|MERGE_RESOLUTION|>--- conflicted
+++ resolved
@@ -35,13 +35,9 @@
 use Laminas\ServiceManager\Exception\ServiceNotCreatedException;
 use Laminas\ServiceManager\Exception\ServiceNotFoundException;
 use Laminas\ServiceManager\Factory\FactoryInterface;
-<<<<<<< HEAD
+use League\CommonMark\Environment\EnvironmentBuilderInterface;
 use League\CommonMark\Environment\Environment;
 use League\CommonMark\Extension\CommonMark\CommonMarkCoreExtension;
-=======
-use League\CommonMark\ConfigurableEnvironmentInterface;
-use League\CommonMark\Environment;
->>>>>>> f1f52db6
 use League\CommonMark\MarkdownConverter;
 
 /**
@@ -113,12 +109,13 @@
      *
      * @param $markdownConfig Config VuFind Markdown config
      *
-     * @return ConfigurableEnvironmentInterface
+     * @return EnvironmentBuilderInterface
      */
     protected function getEnvironment(Config $markdownConfig):
-        ConfigurableEnvironmentInterface
+        EnvironmentBuilderInterface
     {
-        $environment = Environment::createCommonMarkEnvironment();
+        $environment = new Environment();
+        $environment->addExtension(new CommonMarkCoreExtension());
         $environment->mergeConfig($this->getEnvironmentConfig($markdownConfig));
 
         return $environment;
@@ -160,24 +157,19 @@
         ];
     }
 
-<<<<<<< HEAD
-        $environment = new Environment($config);
-        $environment->addExtension(new CommonMarkCoreExtension());
-=======
     /**
      * Add extensions to Markdown environment.
      *
-     * @param $environment    ConfigurableEnvironmentInterface Markdown environment
-     * @param $markdownConfig Config                           VuFind Markdown config
+     * @param $environment    EnvironmentBuilderInterface Markdown environment
+     * @param $markdownConfig Config                      VuFind Markdown config
      *
      * @return void
      */
     protected function addExtensions(
-        ConfigurableEnvironmentInterface $environment,
+        EnvironmentBuilderInterface $environment,
         Config $markdownConfig
     ): void {
         $mainConfig = $markdownConfig->Markdown;
->>>>>>> f1f52db6
         $extensions = isset($mainConfig->extensions)
             ? array_map('trim', explode(',', $mainConfig->extensions))
             : self::$defaultExtensions;
