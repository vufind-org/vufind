<?php

/**
 * VuFind tag processing logic
 *
 * PHP version 8
 *
 * Copyright (C) Villanova University 2010.
 *
 * This program is free software; you can redistribute it and/or modify
 * it under the terms of the GNU General Public License version 2,
 * as published by the Free Software Foundation.
 *
 * This program is distributed in the hope that it will be useful,
 * but WITHOUT ANY WARRANTY; without even the implied warranty of
 * MERCHANTABILITY or FITNESS FOR A PARTICULAR PURPOSE.  See the
 * GNU General Public License for more details.
 *
 * You should have received a copy of the GNU General Public License
 * along with this program; if not, write to the Free Software
 * Foundation, Inc., 51 Franklin Street, Fifth Floor, Boston, MA  02110-1301  USA
 *
 * @category VuFind
 * @package  Tags
 * @author   Demian Katz <demian.katz@villanova.edu>
 * @license  http://opensource.org/licenses/gpl-2.0.php GNU General Public License
 * @link     https://vufind.org/wiki/ Wiki
 */

namespace VuFind;

<<<<<<< HEAD
use VuFind\Db\Entity\UserEntityInterface;
use VuFind\Db\Service\DbServiceAwareInterface;
use VuFind\Db\Service\DbServiceAwareTrait;
use VuFind\Db\Service\TagService;
use VuFind\Db\Service\TagServiceInterface;
use VuFind\Record\ResourcePopulator;
use VuFind\RecordDriver\AbstractBase as RecordDriver;

=======
>>>>>>> 50b2a674
/**
 * VuFind tag processing logic
 *
 * @category VuFind
 * @package  Tags
 * @author   Demian Katz <demian.katz@villanova.edu>
 * @license  http://opensource.org/licenses/gpl-2.0.php GNU General Public License
 * @link     https://vufind.org/wiki/ Wiki
 *
 * @deprecated Use \VuFind\Tags\TagsService
 */
<<<<<<< HEAD
class Tags implements DbServiceAwareInterface
{
    use DbServiceAwareTrait;

    /**
     * Constructor
     *
     * @param ResourcePopulator $resourcePopulator Resource populator service
     * @param int               $maxLength         Maximum tag length
     */
    public function __construct(
        protected ResourcePopulator $resourcePopulator,
        protected int $maxLength = 64
    ) {
    }

    /**
     * Parse a user-submitted tag string into an array of separate tags.
     *
     * @param string $tags User-provided tags
     *
     * @return array
     */
    public function parse($tags)
    {
        preg_match_all('/"[^"]*"|[^ ]+/', trim($tags), $words);
        $result = [];
        foreach ($words[0] as $tag) {
            // Wipe out double-quotes and trim over-long tags:
            $result[] = substr(str_replace('"', '', $tag), 0, $this->maxLength);
        }
        return array_unique($result);
    }

    /**
     * Add tags to the record.
     *
     * @param RecordDriver        $driver Driver representing record being tagged
     * @param UserEntityInterface $user   The user adding the tag(s)
     * @param string[]            $tags   The user-provided tag(s)
     *
     * @return void
     */
    public function addTagsToRecord(RecordDriver $driver, UserEntityInterface $user, array $tags): void
    {
        $resource = $this->resourcePopulator->getOrCreateResourceForDriver($driver);
        $tagService = $this->getDbService(TagServiceInterface::class);
        foreach ($tags as $tag) {
            $tagService->addTag($resource, $tag, $user);
        }
    }

    /**
     * Remove tags from the record.
     *
     * @param RecordDriver        $driver Driver representing record being tagged
     * @param UserEntityInterface $user   The user deleting the tag(s)
     * @param string[]            $tags   The user-provided tag(s)
     *
     * @return void
     */
    public function deleteTagsFromRecord(RecordDriver $driver, UserEntityInterface $user, array $tags): void
    {
        $resource = $this->resourcePopulator->getOrCreateResourceForDriver($driver);
        $tagService = $this->getDbService(TagServiceInterface::class);
        foreach ($tags as $tag) {
            $tagService->deleteTag($resource, $tag, $user);
        }
    }

    /**
     * Repair duplicate tags in the database (if any).
     *
     * @return void
     */
    public function fixDuplicateTags(): void
    {
        $this->getDbService(TagService::class)->fixDuplicateTags();
    }
=======
class Tags extends \VuFind\Tags\TagsService
{
>>>>>>> 50b2a674
}<|MERGE_RESOLUTION|>--- conflicted
+++ resolved
@@ -29,17 +29,6 @@
 
 namespace VuFind;
 
-<<<<<<< HEAD
-use VuFind\Db\Entity\UserEntityInterface;
-use VuFind\Db\Service\DbServiceAwareInterface;
-use VuFind\Db\Service\DbServiceAwareTrait;
-use VuFind\Db\Service\TagService;
-use VuFind\Db\Service\TagServiceInterface;
-use VuFind\Record\ResourcePopulator;
-use VuFind\RecordDriver\AbstractBase as RecordDriver;
-
-=======
->>>>>>> 50b2a674
 /**
  * VuFind tag processing logic
  *
@@ -51,88 +40,6 @@
  *
  * @deprecated Use \VuFind\Tags\TagsService
  */
-<<<<<<< HEAD
-class Tags implements DbServiceAwareInterface
-{
-    use DbServiceAwareTrait;
-
-    /**
-     * Constructor
-     *
-     * @param ResourcePopulator $resourcePopulator Resource populator service
-     * @param int               $maxLength         Maximum tag length
-     */
-    public function __construct(
-        protected ResourcePopulator $resourcePopulator,
-        protected int $maxLength = 64
-    ) {
-    }
-
-    /**
-     * Parse a user-submitted tag string into an array of separate tags.
-     *
-     * @param string $tags User-provided tags
-     *
-     * @return array
-     */
-    public function parse($tags)
-    {
-        preg_match_all('/"[^"]*"|[^ ]+/', trim($tags), $words);
-        $result = [];
-        foreach ($words[0] as $tag) {
-            // Wipe out double-quotes and trim over-long tags:
-            $result[] = substr(str_replace('"', '', $tag), 0, $this->maxLength);
-        }
-        return array_unique($result);
-    }
-
-    /**
-     * Add tags to the record.
-     *
-     * @param RecordDriver        $driver Driver representing record being tagged
-     * @param UserEntityInterface $user   The user adding the tag(s)
-     * @param string[]            $tags   The user-provided tag(s)
-     *
-     * @return void
-     */
-    public function addTagsToRecord(RecordDriver $driver, UserEntityInterface $user, array $tags): void
-    {
-        $resource = $this->resourcePopulator->getOrCreateResourceForDriver($driver);
-        $tagService = $this->getDbService(TagServiceInterface::class);
-        foreach ($tags as $tag) {
-            $tagService->addTag($resource, $tag, $user);
-        }
-    }
-
-    /**
-     * Remove tags from the record.
-     *
-     * @param RecordDriver        $driver Driver representing record being tagged
-     * @param UserEntityInterface $user   The user deleting the tag(s)
-     * @param string[]            $tags   The user-provided tag(s)
-     *
-     * @return void
-     */
-    public function deleteTagsFromRecord(RecordDriver $driver, UserEntityInterface $user, array $tags): void
-    {
-        $resource = $this->resourcePopulator->getOrCreateResourceForDriver($driver);
-        $tagService = $this->getDbService(TagServiceInterface::class);
-        foreach ($tags as $tag) {
-            $tagService->deleteTag($resource, $tag, $user);
-        }
-    }
-
-    /**
-     * Repair duplicate tags in the database (if any).
-     *
-     * @return void
-     */
-    public function fixDuplicateTags(): void
-    {
-        $this->getDbService(TagService::class)->fixDuplicateTags();
-    }
-=======
 class Tags extends \VuFind\Tags\TagsService
 {
->>>>>>> 50b2a674
 }