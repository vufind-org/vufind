<?php

/**
 * Favorites service
 *
 * PHP version 8
 *
 * Copyright (C) Villanova University 2016.
 *
 * This program is free software; you can redistribute it and/or modify
 * it under the terms of the GNU General Public License version 2,
 * as published by the Free Software Foundation.
 *
 * This program is distributed in the hope that it will be useful,
 * but WITHOUT ANY WARRANTY; without even the implied warranty of
 * MERCHANTABILITY or FITNESS FOR A PARTICULAR PURPOSE.  See the
 * GNU General Public License for more details.
 *
 * You should have received a copy of the GNU General Public License
 * along with this program; if not, write to the Free Software
 * Foundation, Inc., 51 Franklin Street, Fifth Floor, Boston, MA  02110-1301  USA
 *
 * @category VuFind
 * @package  Favorites
 * @author   Demian Katz <demian.katz@villanova.edu>
 * @license  http://opensource.org/licenses/gpl-2.0.php GNU General Public License
 * @link     https://vufind.org Main Page
 */

namespace VuFind\Favorites;

use DateTime;
use Laminas\Session\Container;
use Laminas\Stdlib\Parameters;
use VuFind\Db\Entity\ResourceEntityInterface;
use VuFind\Db\Entity\User;
use VuFind\Db\Entity\UserEntityInterface;
use VuFind\Db\Entity\UserListEntityInterface;
use VuFind\Db\Service\DbServiceAwareInterface;
use VuFind\Db\Service\DbServiceAwareTrait;
use VuFind\Db\Service\ResourceServiceInterface;
use VuFind\Db\Service\ResourceTagsService;
use VuFind\Db\Service\ResourceTagsServiceInterface;
use VuFind\Db\Service\TagService;
use VuFind\Db\Service\TagServiceInterface;
use VuFind\Db\Service\UserListServiceInterface;
use VuFind\Db\Service\UserResourceService;
use VuFind\Db\Service\UserResourceServiceInterface;
use VuFind\Db\Service\UserServiceInterface;
use VuFind\Db\Table\DbTableAwareInterface;
use VuFind\Db\Table\DbTableAwareTrait;
use VuFind\Exception\ListPermission as ListPermissionException;
use VuFind\Exception\LoginRequired as LoginRequiredException;
use VuFind\Exception\MissingField as MissingFieldException;
use VuFind\I18n\Translator\TranslatorAwareInterface;
use VuFind\Record\Cache as RecordCache;
use VuFind\Record\Loader as RecordLoader;
use VuFind\Record\ResourcePopulator;
use VuFind\RecordDriver\AbstractBase as RecordDriver;
use VuFind\Tags\TagsService;

use function count;
use function func_get_args;
use function intval;

/**
 * Favorites service
 *
 * @category VuFind
 * @package  Favorites
 * @author   Demian Katz <demian.katz@villanova.edu>
 * @license  http://opensource.org/licenses/gpl-2.0.php GNU General Public License
 * @link     https://vufind.org Main Page
 */
class FavoritesService implements TranslatorAwareInterface, DbServiceAwareInterface, DbTableAwareInterface
{
    use \VuFind\I18n\Translator\TranslatorAwareTrait;
    use DbServiceAwareTrait;
    use DbTableAwareTrait;

    /**
     * Constructor
     *
     * @param ResourceServiceInterface     $resourceService     Resource database service
     * @param ResourceTagsServiceInterface $resourceTagsService Resource tags database service
     * @param TagServiceInterface          $tagService          Tag database service
     * @param UserListServiceInterface     $userListService     UserList database service
     * @param UserResourceServiceInterface $userResourceService UserResource database service
     * @param UserServiceInterface         $userService         User database service
     * @param ResourcePopulator            $resourcePopulator   Resource populator service
     * @param TagsService                  $tagsService         Tags service
     * @param RecordLoader                 $recordLoader        Record loader
     * @param ?RecordCache                 $recordCache         Record cache (optional)
     * @param ?Container                   $session             Session container for remembering state (optional)
     */
    public function __construct(
        protected ResourceServiceInterface $resourceService,
        protected ResourceTagsServiceInterface $resourceTagsService,
        protected TagServiceInterface $tagService,
        protected UserListServiceInterface $userListService,
        protected UserResourceServiceInterface $userResourceService,
        protected UserServiceInterface $userService,
        protected ResourcePopulator $resourcePopulator,
        protected TagsService $tagsService,
        protected RecordLoader $recordLoader,
        protected ?RecordCache $recordCache = null,
        protected ?Container $session = null
    ) {
    }

    /**
     * Create a new list object for the specified user.
     *
     * @param ?UserEntityInterface $user Logged in user (null if logged out)
     *
     * @return UserListEntityInterface
     * @throws LoginRequiredException
     */
    public function createListForUser(?UserEntityInterface $user): UserListEntityInterface
    {
        if (!$user) {
            throw new LoginRequiredException('Log in to create lists.');
        }

        return $this->userListService->createEntity()
            ->setCreated(new DateTime())
            // Stopgap until we've fully converted to Doctrine:
            ->setUser($this->userListService->getDoctrineReference(User::class, $user));
    }

    /**
     * Destroy a list.
     *
     * @param UserListEntityInterface $list  List to destroy
     * @param ?UserEntityInterface    $user  Logged-in user (null if none)
     * @param bool                    $force Should we force the delete without checking permissions?
     *
     * @return void
     * @throws ListPermissionException
     */
    public function destroyList(
        UserListEntityInterface $list,
        ?UserEntityInterface $user = null,
        bool $force = false
    ): void {
        if (!$force && !$this->userCanEditList($user, $list)) {
            throw new ListPermissionException('list_access_denied');
        }

        // Remove user_resource and resource_tags rows:
        $userResourceService = $this->getDbService(UserResourceService::class);
        $userResourceService->destroyLinks($list->getUser(), null, $list->getId());

        // Remove resource_tags rows for list tags:
        $linker = $this->getDbService(ResourceTagsService::class);
        $linker->destroyListLinks($list->getId(), $user?->getId());

        $this->userListService->deleteUserList($list);
    }

    /**
     * Remember that this list was used so that it can become the default in
     * dialog boxes.
     *
     * @param UserListEntityInterface $list List to remember
     *
     * @return void
     */
    public function rememberLastUsedList(UserListEntityInterface $list): void
    {
        if (null !== $this->session) {
            $this->session->lastUsed = $list->getId();
        }
    }

    /**
     * Get a list object for the specified ID (or null to create a new list).
     * Ensure that the object is persisted to the database if it does not
     * already exist, and remember it as the user's last-accessed list.
     *
     * @param ?int                $listId List ID (or null to create a new list)
     * @param UserEntityInterface $user   The user saving the record
     *
     * @return UserListEntityInterface
     *
     * @throws \VuFind\Exception\ListPermission
     */
    public function getAndRememberListObject(?int $listId, UserEntityInterface $user): UserListEntityInterface
    {
        if (empty($listId)) {
            $list = $this->createListForUser($user)
                ->setTitle($this->translate('default_list_title'));
            $this->saveListForUser($list, $user);
        } else {
            $list = $this->userListService->getUserListById($listId);
            // Validate incoming list ID:
            if (!$this->userCanEditList($user, $list)) {
                throw new \VuFind\Exception\ListPermission('Access denied.');
            }
            $this->rememberLastUsedList($list); // handled by saveListForUser() in other case
        }
        return $list;
    }

    /**
     * Given an array of parameters, extract a list ID if possible. Return null
     * if no valid ID is found or if a "NEW" record is requested.
     *
     * @param array $params Parameters to process
     *
     * @return ?int
     */
    public function getListIdFromParams(array $params): ?int
    {
        return intval($params['list'] ?? 'NEW') ?: null;
    }

    /**
     * Retrieve the ID of the last list that was accessed, if any.
     *
     * @return ?int Identifier value of a UserListEntityInterface object (if set) or null (if not available).
     */
    public function getLastUsedList(): ?int
    {
        return $this->session->lastUsed ?? null;
    }

    /**
     * Persist a resource to the record cache (if applicable).
     *
     * @param RecordDriver            $driver   Record driver to persist
     * @param ResourceEntityInterface $resource Resource object
     *
     * @return void
     */
    protected function persistToCache(
        RecordDriver $driver,
        ResourceEntityInterface $resource
    ) {
        if ($this->recordCache) {
            $this->recordCache->setContext(RecordCache::CONTEXT_FAVORITE);
            $this->recordCache->createOrUpdate(
                $resource->getRecordId(),
                $resource->getSource(),
                $driver->getRawData()
            );
        }
    }

    /**
     * Given an array of item ids, remove them from the specified list.
     *
     * @param UserListEntityInterface $list   List being updated
     * @param ?UserEntityInterface    $user   Logged-in user (null if none)
     * @param string[]                $ids    IDs to remove from the list
     * @param string                  $source Type of resource identified by IDs
     *
     * @return void
     */
    public function removeListResourcesById(
        UserListEntityInterface $list,
        ?UserEntityInterface $user,
        array $ids,
        string $source = DEFAULT_SEARCH_BACKEND
    ): void {
        if (!$this->userCanEditList($user, $list)) {
            throw new ListPermissionException('list_access_denied');
        }

        // Retrieve a list of resource IDs:
        $resources = $this->resourceService->getResourcesByRecordIds($ids, $source);

        $resourceIDs = [];
        foreach ($resources as $current) {
            $resourceIDs[] = $current->getId();
        }

        // Remove Resource (related tags are also removed implicitly)
        $userResourceService = $this->getDbService(UserResourceService::class);
        $userResourceService->destroyLinks(
            $user,
            $resourceIDs,
            $list
        );
    }

    /**
     * Given an array of item ids, remove them from all of the specified user's lists
     *
     * @param UserEntityInterface $user   User owning lists
     * @param string[]            $ids    IDs to remove from the list
     * @param string              $source Type of resource identified by IDs
     *
     * @return void
     */
    public function removeUserResourcesById(
        UserEntityInterface $user,
        array $ids,
        $source = DEFAULT_SEARCH_BACKEND
    ): void {
        // Retrieve a list of resource IDs:
        $resources = $this->resourceService->getResourcesByRecordIds($ids, $source);

        $resourceIDs = [];
        foreach ($resources as $current) {
            $resourceIDs[] = $current->getId();
        }

        // Remove Resource (related tags are also removed implicitly)
        $userResourceService = $this->getDbService(UserResourceService::class);
        // true here makes sure that only tags in lists are deleted
        $userResourceService->destroyLinks($user, $resourceIDs, true);
    }

    /**
     * Legacy name for saveRecordToFavorites()
     *
     * @return array
     *
     * @deprecated Use saveRecordToFavorites()
     */
    public function save()
    {
        return $this->saveRecordToFavorites(...func_get_args());
    }

    /**
     * Add/update a resource in the user's account.
     *
     * @param UserEntityInterface|int     $userOrId        The user entity or ID saving the favorites
     * @param ResourceEntityInterface|int $resourceOrId    The resource entity or ID to add/update
     * @param UserListEntityInterface|int $listOrId        The list entity or ID to store the resource in.
     * @param array                       $tagArray        An array of tags to associate with the resource.
     * @param string                      $notes           User notes about the resource.
     * @param bool                        $replaceExisting Whether to replace all existing tags (true) or
     * append to the existing list (false).
     *
     * @return void
     */
    public function saveResourceToFavorites(
        UserEntityInterface|int $userOrId,
        ResourceEntityInterface|int $resourceOrId,
        UserListEntityInterface|int $listOrId,
        array $tagArray,
        string $notes,
        bool $replaceExisting = true
    ): void {
        $user = $userOrId instanceof UserEntityInterface
            ? $userOrId
            : $this->userService->getUserById($userOrId);
        $resource = $resourceOrId instanceof ResourceEntityInterface
            ? $resourceOrId
            : $this->resourceService->getResourceById($resourceOrId);
        $list = $listOrId instanceof UserListEntityInterface
            ? $listOrId
            : $this->userListService->getUserListById($listOrId);

        // Create the resource link if it doesn't exist and update the notes in any
        // case:
        $this->userResourceService->createOrUpdateLink($resource, $user, $list, $notes);

        // If we're replacing existing tags, delete the old ones before adding the new ones:
        if ($replaceExisting) {
<<<<<<< HEAD
            $unlinker = $this->getDbService(ResourceTagsServiceInterface::class);
            $unlinker->destroyResourceTagsLinksForUser($resource->getId(), $user, $list);
=======
            $this->resourceTagsService->destroyResourceTagsLinksForUser($resource->getId(), $user, $list);
>>>>>>> 0dd0075d
        }

        // Add the new tags:
        foreach ($tagArray as $tag) {
<<<<<<< HEAD
            $tagService = $this->getDbService(TagService::class);
            $tagService->addTag($resource, $tag, $user, $list);
=======
            $this->tagsService->linkTagToResource($tag, $resource, $user, $list);
>>>>>>> 0dd0075d
        }
    }

    /**
     * Save this record to the user's favorites.
     *
     * @param array               $params Array with some or all of these keys:
     *  <ul>
     *    <li>mytags - Tag array to associate with record (optional)</li>
     *    <li>notes - Notes to associate with record (optional)</li>
     *    <li>list - ID of list to save record into (omit to create new list)</li>
     *  </ul>
     * @param UserEntityInterface $user   The user saving the record
     * @param RecordDriver        $driver Record driver for record being saved
     *
     * @return array list information
     */
    public function saveRecordToFavorites(
        array $params,
        UserEntityInterface $user,
        RecordDriver $driver
    ): array {
        // Validate incoming parameters:
        if (!$user) {
            throw new LoginRequiredException('You must be logged in first');
        }

        // Get or create a list object as needed:
        $list = $this->getAndRememberListObject($this->getListIdFromParams($params), $user);

        // Get or create a resource object as needed:
        $resource = $this->resourcePopulator->getOrCreateResourceForDriver($driver);

        // Persist record in the database for "offline" use
        $this->persistToCache($driver, $resource);

        // Add the information to the user's account:
        $this->saveResourceToFavorites(
            $user,
            $resource,
            $list,
            $params['mytags'] ?? [],
            $params['notes'] ?? ''
        );
        return ['listId' => $list->getId()];
    }

    /**
     * Saves the provided list to the database and remembers it in the session if it is valid;
     * throws an exception otherwise.
     *
     * @param UserListEntityInterface $list List to save
     * @param ?UserEntityInterface    $user Logged-in user (null if none)
     *
     * @return void
     * @throws ListPermissionException
     * @throws MissingFieldException
     */
    public function saveListForUser(UserListEntityInterface $list, ?UserEntityInterface $user): void
    {
        if (!$this->userCanEditList($user, $list)) {
            throw new ListPermissionException('list_access_denied');
        }
        if (!$list->getTitle()) {
            throw new MissingFieldException('list_edit_name_required');
        }

        $this->userListService->persistEntity($list);
        $this->rememberLastUsedList($list);
    }

    /**
     * Add a tag to a list.
     *
     * @param string                  $tagText The tag to save.
     * @param UserListEntityInterface $list    The list being tagged.
     * @param UserEntityInterface     $user    The user posting the tag.
     *
     * @return void
     */
    public function addListTag(string $tagText, UserListEntityInterface $list, UserEntityInterface $user): void
    {
        $tagText = trim($tagText);
        if (!empty($tagText)) {
            $tagService = $this->getDbService(TagService::class);
            $tag = $tagService->getByText($tagText);
            $this->getDbService(ResourceTagsServiceInterface::class)->createLink(
                null,
                $tag,
                $user,
                $list
            );
        }
    }

    /**
     * Update and save the list object using a request object -- useful for
     * sharing form processing between multiple actions.
     *
     * @param UserListEntityInterface $list    List to update
     * @param ?UserEntityInterface    $user    Logged-in user (false if none)
     * @param Parameters              $request Request to process
     *
     * @return int ID of newly created row
     * @throws ListPermissionException
     * @throws MissingFieldException
     */
    public function updateListFromRequest(
        UserListEntityInterface $list,
        ?UserEntityInterface $user,
        Parameters $request
    ): int {
        $list->setTitle($request->get('title'))
            ->setDescription($request->get('desc'))
            ->setPublic((bool)$request->get('public'));
        $this->saveListForUser($list, $user);

        if (null !== ($tags = $request->get('tags'))) {
            $linker = $this->getDbService(ResourceTagsService::class);
            $linker->destroyListLinks($list, $user);
            foreach ($this->tagsService->parse($tags) as $tag) {
                $this->addListTag($tag, $list, $user);
            }
        }

        return $list->getId();
    }

    /**
     * Is the provided user allowed to edit the provided list?
     *
     * @param ?UserEntityInterface    $user Logged-in user (null if none)
     * @param UserListEntityInterface $list List to check
     *
     * @return bool
     */
    public function userCanEditList(?UserEntityInterface $user, UserListEntityInterface $list): bool
    {
        return $user && $user->getId() === $list->getUser()?->getId();
    }

    /**
     * Support method for saveBulk() -- save a batch of records to the cache.
     *
     * @param array $cacheRecordIds Array of IDs in source|id format
     *
     * @return void
     */
    protected function cacheBatch(array $cacheRecordIds)
    {
        if ($cacheRecordIds && $this->recordCache) {
            // Disable the cache so that we fetch latest versions, not cached ones:
            $this->recordLoader->setCacheContext(RecordCache::CONTEXT_DISABLED);
            $records = $this->recordLoader->loadBatch($cacheRecordIds);
            // Re-enable the cache so that we actually save the records:
            $this->recordLoader->setCacheContext(RecordCache::CONTEXT_FAVORITE);
            foreach ($records as $record) {
                $this->recordCache->createOrUpdate(
                    $record->getUniqueID(),
                    $record->getSourceIdentifier(),
                    $record->getRawData()
                );
            }
        }
    }

    /**
     * Save a group of records to the user's favorites.
     *
     * @param array               $params Array with some or all of these keys:
     *                                    <ul> <li>ids - Array of IDs in
     *                                    source|id format</li> <li>mytags -
     *                                    Unparsed tag string to associate with
     *                                    record (optional)</li> <li>list - ID
     *                                    of list to save record into (omit to
     *                                    create new list)</li> </ul>
     * @param UserEntityInterface $user   The user saving the record
     *
     * @return array list information
     */
    public function saveRecordsToFavorites(array $params, UserEntityInterface $user): array
    {
        // Load helper objects needed for the saving process:
        $list = $this->getAndRememberListObject($this->getListIdFromParams($params), $user);
        $this->recordCache?->setContext(RecordCache::CONTEXT_FAVORITE);

        $cacheRecordIds = [];   // list of record IDs to save to cache
        foreach ($params['ids'] as $current) {
            // Break apart components of ID:
            [$source, $id] = explode('|', $current, 2);

            // Get or create a resource object as needed:
            $resource = $this->resourcePopulator->getOrCreateResourceForRecordId($id, $source);

            // Add the information to the user's account:
            $tags = isset($params['mytags']) ? $this->tagsService->parse($params['mytags']) : [];
            $this->saveResourceToFavorites($user, $resource, $list, $tags, '', false);

            // Collect record IDs for caching
            if ($this->recordCache?->isCachable($resource->getSource())) {
                $cacheRecordIds[] = $current;
            }
        }

        $this->cacheBatch($cacheRecordIds);
        return ['listId' => $list->getId()];
    }

    /**
     * Delete a group of favorites.
     *
     * @param string[]            $ids    Array of IDs in source|id format.
     * @param ?int                $listID ID of list to delete from (null for all lists)
     * @param UserEntityInterface $user   Logged in user
     *
     * @return void
     */
    public function deleteFavorites(array $ids, ?int $listID, UserEntityInterface $user): void
    {
        // Sort $ids into useful array:
        $sorted = [];
        foreach ($ids as $current) {
            [$source, $id] = explode('|', $current, 2);
            if (!isset($sorted[$source])) {
                $sorted[$source] = [];
            }
            $sorted[$source][] = $id;
        }

        // Delete favorites one source at a time, using a different object depending
        // on whether we are working with a list or user favorites.
        if (empty($listID)) {
            foreach ($sorted as $source => $ids) {
                $this->removeUserResourcesById($user, $ids, $source);
            }
        } else {
            $list = $this->userListService->getUserListById($listID);
            foreach ($sorted as $source => $ids) {
                $this->removeListResourcesById($list, $user, $ids, $source);
            }
        }
    }

    /**
     * Call TagServiceInterface::getUserTagsFromFavorites() and format the results for editing.
     *
     * @param UserEntityInterface|int          $userOrId User ID to look up.
     * @param UserListEntityInterface|int|null $listOrId Filter for tags tied to a specific list (null for no
     * filter).
     * @param ?string                          $recordId Filter for tags tied to a specific resource (null for no
     * filter).
     * @param ?string                          $source   Filter for tags tied to a specific record source (null for
     * no filter).
     *
     * @return string
     */
    public function getTagStringForEditing(
        UserEntityInterface|int $userOrId,
        UserListEntityInterface|int|null $listOrId = null,
        ?string $recordId = null,
        ?string $source = null
    ): string {
        return $this->formatTagStringForEditing(
            $this->tagService->getUserTagsFromFavorites($userOrId, $listOrId, $recordId, $source)
        );
    }

    /**
     * Convert an array representing tags into a string for an edit form
     *
     * @param array $tags Tags
     *
     * @return string
     */
    public function formatTagStringForEditing($tags): string
    {
        $tagStr = '';
        if (count($tags) > 0) {
            foreach ($tags as $tag) {
                if (strstr($tag['tag'], ' ')) {
                    $tagStr .= "\"{$tag['tag']}\" ";
                } else {
                    $tagStr .= "{$tag['tag']} ";
                }
            }
        }
        return trim($tagStr);
    }
}<|MERGE_RESOLUTION|>--- conflicted
+++ resolved
@@ -361,22 +361,12 @@
 
         // If we're replacing existing tags, delete the old ones before adding the new ones:
         if ($replaceExisting) {
-<<<<<<< HEAD
-            $unlinker = $this->getDbService(ResourceTagsServiceInterface::class);
-            $unlinker->destroyResourceTagsLinksForUser($resource->getId(), $user, $list);
-=======
             $this->resourceTagsService->destroyResourceTagsLinksForUser($resource->getId(), $user, $list);
->>>>>>> 0dd0075d
         }
 
         // Add the new tags:
         foreach ($tagArray as $tag) {
-<<<<<<< HEAD
-            $tagService = $this->getDbService(TagService::class);
-            $tagService->addTag($resource, $tag, $user, $list);
-=======
             $this->tagsService->linkTagToResource($tag, $resource, $user, $list);
->>>>>>> 0dd0075d
         }
     }
 
