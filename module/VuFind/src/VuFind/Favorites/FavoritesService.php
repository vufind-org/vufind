<?php

/**
 * Favorites service
 *
 * PHP version 8
 *
 * Copyright (C) Villanova University 2016.
 *
 * This program is free software; you can redistribute it and/or modify
 * it under the terms of the GNU General Public License version 2,
 * as published by the Free Software Foundation.
 *
 * This program is distributed in the hope that it will be useful,
 * but WITHOUT ANY WARRANTY; without even the implied warranty of
 * MERCHANTABILITY or FITNESS FOR A PARTICULAR PURPOSE.  See the
 * GNU General Public License for more details.
 *
 * You should have received a copy of the GNU General Public License
 * along with this program; if not, write to the Free Software
 * Foundation, Inc., 51 Franklin Street, Fifth Floor, Boston, MA  02110-1301  USA
 *
 * @category VuFind
 * @package  Favorites
 * @author   Demian Katz <demian.katz@villanova.edu>
 * @license  http://opensource.org/licenses/gpl-2.0.php GNU General Public License
 * @link     https://vufind.org Main Page
 */

namespace VuFind\Favorites;

use DateTime;
use Laminas\Session\Container;
use Laminas\Stdlib\Parameters;
use VuFind\Db\Entity\ResourceEntityInterface;
<<<<<<< HEAD
use VuFind\Db\Entity\User;
=======
>>>>>>> 1bb5c75e
use VuFind\Db\Entity\UserEntityInterface;
use VuFind\Db\Entity\UserListEntityInterface;
use VuFind\Db\Service\DbServiceAwareInterface;
use VuFind\Db\Service\DbServiceAwareTrait;
use VuFind\Db\Service\ResourceServiceInterface;
<<<<<<< HEAD
use VuFind\Db\Service\TagService;
use VuFind\Db\Service\UserListServiceInterface;
use VuFind\Db\Service\UserResourceService;
=======
use VuFind\Db\Service\ResourceTagsServiceInterface;
use VuFind\Db\Service\TagServiceInterface;
use VuFind\Db\Service\UserListServiceInterface;
use VuFind\Db\Service\UserServiceInterface;
>>>>>>> 1bb5c75e
use VuFind\Db\Table\DbTableAwareInterface;
use VuFind\Db\Table\DbTableAwareTrait;
use VuFind\Exception\ListPermission as ListPermissionException;
use VuFind\Exception\LoginRequired as LoginRequiredException;
use VuFind\Exception\MissingField as MissingFieldException;
use VuFind\I18n\Translator\TranslatorAwareInterface;
use VuFind\Record\Cache as RecordCache;
use VuFind\Record\Loader as RecordLoader;
use VuFind\Record\ResourcePopulator;
use VuFind\RecordDriver\AbstractBase as RecordDriver;
use VuFind\Tags;

use function count;
use function func_get_args;
use function intval;

/**
 * Favorites service
 *
 * @category VuFind
 * @package  Favorites
 * @author   Demian Katz <demian.katz@villanova.edu>
 * @license  http://opensource.org/licenses/gpl-2.0.php GNU General Public License
 * @link     https://vufind.org Main Page
 */
class FavoritesService implements TranslatorAwareInterface, DbServiceAwareInterface, DbTableAwareInterface
{
    use \VuFind\I18n\Translator\TranslatorAwareTrait;
    use DbServiceAwareTrait;
    use DbTableAwareTrait;

    /**
     * Constructor
     *
     * @param ResourceServiceInterface     $resourceService     Resource database service
     * @param ResourceTagsServiceInterface $resourceTagsService Resource tags database service
     * @param TagServiceInterface          $tagService          Tag database service
     * @param UserListServiceInterface     $userListService     UserList database service
     * @param UserServiceInterface         $userService         User database service
     * @param ResourcePopulator            $resourcePopulator   Resource populator service
     * @param Tags                         $tagHelper           Tag helper service
     * @param RecordLoader                 $recordLoader        Record loader
     * @param ?RecordCache                 $recordCache         Record cache (optional)
     * @param ?Container                   $session             Session container for remembering state (optional)
     */
    public function __construct(
        protected ResourceServiceInterface $resourceService,
        protected ResourceTagsServiceInterface $resourceTagsService,
        protected TagServiceInterface $tagService,
        protected UserListServiceInterface $userListService,
        protected UserServiceInterface $userService,
        protected ResourcePopulator $resourcePopulator,
        protected Tags $tagHelper,
        protected RecordLoader $recordLoader,
        protected ?RecordCache $recordCache = null,
        protected ?Container $session = null
    ) {
    }

    /**
     * Create a new list object for the specified user.
     *
     * @param ?UserEntityInterface $user Logged in user (null if logged out)
     *
     * @return UserListEntityInterface
     * @throws LoginRequiredException
     */
    public function createListForUser(?UserEntityInterface $user): UserListEntityInterface
    {
        if (!$user) {
            throw new LoginRequiredException('Log in to create lists.');
        }

        return $this->userListService->createEntity()
            ->setCreated(new DateTime())
            // Stopgap until we've fully converted to Doctrine:
            ->setUser($this->userListService->getDoctrineReference(User::class, $user));
    }

    /**
     * Destroy a list.
     *
     * @param UserListEntityInterface $list  List to destroy
     * @param ?UserEntityInterface    $user  Logged-in user (null if none)
     * @param bool                    $force Should we force the delete without checking permissions?
     *
     * @return void
     * @throws ListPermissionException
     */
    public function destroyList(
        UserListEntityInterface $list,
        ?UserEntityInterface $user = null,
        bool $force = false
    ): void {
        if (!$force && !$this->userCanEditList($user, $list)) {
            throw new ListPermissionException('list_access_denied');
        }

        // Remove user_resource and resource_tags rows:
        $userResource = $this->getDbTable('UserResource');
        $userResource->destroyLinks(null, $list->getUser()?->getId(), $list->getId());

        // Remove resource_tags rows for list tags:
        $linker = $this->getDbTable('resourcetags');
        $linker->destroyListLinks($list->getId(), $user?->getId());

        $this->userListService->deleteUserList($list);
    }

    /**
     * Remember that this list was used so that it can become the default in
     * dialog boxes.
     *
     * @param UserListEntityInterface $list List to remember
     *
     * @return void
     */
    public function rememberLastUsedList(UserListEntityInterface $list): void
    {
        if (null !== $this->session) {
            $this->session->lastUsed = $list->getId();
        }
    }

    /**
     * Get a list object for the specified ID (or null to create a new list).
     * Ensure that the object is persisted to the database if it does not
     * already exist, and remember it as the user's last-accessed list.
     *
     * @param ?int                $listId List ID (or null to create a new list)
     * @param UserEntityInterface $user   The user saving the record
     *
     * @return UserListEntityInterface
     *
     * @throws \VuFind\Exception\ListPermission
     */
    public function getAndRememberListObject(?int $listId, UserEntityInterface $user): UserListEntityInterface
    {
        if (empty($listId)) {
            $list = $this->createListForUser($user)
                ->setTitle($this->translate('default_list_title'));
            $this->saveListForUser($list, $user);
        } else {
            $list = $this->userListService->getUserListById($listId);
            // Validate incoming list ID:
            if (!$this->userCanEditList($user, $list)) {
                throw new \VuFind\Exception\ListPermission('Access denied.');
            }
            $this->rememberLastUsedList($list); // handled by saveListForUser() in other case
        }
        return $list;
    }

    /**
     * Given an array of parameters, extract a list ID if possible. Return null
     * if no valid ID is found or if a "NEW" record is requested.
     *
     * @param array $params Parameters to process
     *
     * @return ?int
     */
    public function getListIdFromParams(array $params): ?int
    {
        return intval($params['list'] ?? 'NEW') ?: null;
    }

    /**
     * Retrieve the ID of the last list that was accessed, if any.
     *
     * @return ?int Identifier value of a UserListEntityInterface object (if set) or null (if not available).
     */
    public function getLastUsedList(): ?int
    {
        return $this->session->lastUsed ?? null;
    }

    /**
     * Persist a resource to the record cache (if applicable).
     *
     * @param RecordDriver            $driver   Record driver to persist
     * @param ResourceEntityInterface $resource Resource object
     *
     * @return void
     */
    protected function persistToCache(
        RecordDriver $driver,
        ResourceEntityInterface $resource
    ) {
        if ($this->recordCache) {
            $this->recordCache->setContext(RecordCache::CONTEXT_FAVORITE);
            $this->recordCache->createOrUpdate(
                $resource->getRecordId(),
                $resource->getSource(),
                $driver->getRawData()
            );
        }
    }

    /**
     * Given an array of item ids, remove them from the specified list.
     *
     * @param UserListEntityInterface $list   List being updated
     * @param ?UserEntityInterface    $user   Logged-in user (null if none)
     * @param string[]                $ids    IDs to remove from the list
     * @param string                  $source Type of resource identified by IDs
     *
     * @return void
     */
    public function removeListResourcesById(
        UserListEntityInterface $list,
        ?UserEntityInterface $user,
        array $ids,
        string $source = DEFAULT_SEARCH_BACKEND
    ): void {
        if (!$this->userCanEditList($user, $list)) {
            throw new ListPermissionException('list_access_denied');
        }

        // Retrieve a list of resource IDs:
        $resources = $this->resourceService->getResourcesByRecordIds($ids, $source);

        $resourceIDs = [];
        foreach ($resources as $current) {
            $resourceIDs[] = $current->getId();
        }

        // Remove Resource (related tags are also removed implicitly)
        $userResourceService = $this->getDbService(UserResourceService::class);
        $userResourceService->destroyLinks(
            $user,
            $resourceIDs,
            $list
        );
    }

    /**
     * Given an array of item ids, remove them from all of the specified user's lists
     *
     * @param UserEntityInterface $user   User owning lists
     * @param string[]            $ids    IDs to remove from the list
     * @param string              $source Type of resource identified by IDs
     *
     * @return void
     */
    public function removeUserResourcesById(
        UserEntityInterface $user,
        array $ids,
        $source = DEFAULT_SEARCH_BACKEND
    ): void {
        // Retrieve a list of resource IDs:
        $resources = $this->resourceService->getResourcesByRecordIds($ids, $source);

        $resourceIDs = [];
        foreach ($resources as $current) {
            $resourceIDs[] = $current->getId();
        }

        // Remove Resource (related tags are also removed implicitly)
        $userResourceTable = $this->getDbTable('UserResource');
        // true here makes sure that only tags in lists are deleted
        $userResourceTable->destroyLinks($resourceIDs, $user->getId(), true);
    }

    /**
     * Legacy name for saveRecordToFavorites()
     *
     * @return array
     *
     * @deprecated Use saveRecordToFavorites()
     */
    public function save()
    {
        return $this->saveRecordToFavorites(...func_get_args());
    }

    /**
     * Add/update a resource in the user's account.
     *
     * @param UserEntityInterface|int     $userOrId        The user entity or ID saving the favorites
     * @param ResourceEntityInterface|int $resourceOrId    The resource entity or ID to add/update
     * @param UserListEntityInterface|int $listOrId        The list entity or ID to store the resource in.
     * @param array                       $tagArray        An array of tags to associate with the resource.
     * @param string                      $notes           User notes about the resource.
     * @param bool                        $replaceExisting Whether to replace all existing tags (true) or
     * append to the existing list (false).
     *
     * @return void
     */
    public function saveResourceToFavorites(
        UserEntityInterface|int $userOrId,
        ResourceEntityInterface|int $resourceOrId,
        UserListEntityInterface|int $listOrId,
        array $tagArray,
        string $notes,
        bool $replaceExisting = true
    ): void {
        $user = $userOrId instanceof UserEntityInterface
            ? $userOrId
            : $this->userService->getUserById($userOrId);
        $resource = $resourceOrId instanceof ResourceEntityInterface
            ? $resourceOrId
            : $this->resourceService->getResourceById($resourceOrId);
        $list = $listOrId instanceof UserListEntityInterface
            ? $listOrId
            : $this->userListService->getUserListById($listOrId);

        // Create the resource link if it doesn't exist and update the notes in any
        // case:
        $linkTable = $this->getDbTable('UserResource');
        $linkTable->createOrUpdateLink($resource->getId(), $user->getId(), $list->getId(), $notes);

        // If we're replacing existing tags, delete the old ones before adding the
        // new ones:
        if ($replaceExisting) {
            $resource->deleteTags($user, $list->getId());
        }

        // Add the new tags:
        foreach ($tagArray as $tag) {
            $resource->addTag($tag, $user, $list->getId());
        }
    }

    /**
     * Save this record to the user's favorites.
     *
     * @param array               $params Array with some or all of these keys:
     *  <ul>
     *    <li>mytags - Tag array to associate with record (optional)</li>
     *    <li>notes - Notes to associate with record (optional)</li>
     *    <li>list - ID of list to save record into (omit to create new list)</li>
     *  </ul>
     * @param UserEntityInterface $user   The user saving the record
     * @param RecordDriver        $driver Record driver for record being saved
     *
     * @return array list information
     */
    public function saveRecordToFavorites(
        array $params,
        UserEntityInterface $user,
        RecordDriver $driver
    ): array {
        // Validate incoming parameters:
        if (!$user) {
            throw new LoginRequiredException('You must be logged in first');
        }

        // Get or create a list object as needed:
        $list = $this->getAndRememberListObject($this->getListIdFromParams($params), $user);

        // Get or create a resource object as needed:
        $resource = $this->resourcePopulator->getOrCreateResourceForDriver($driver);

        // Persist record in the database for "offline" use
        $this->persistToCache($driver, $resource);

        // Add the information to the user's account:
<<<<<<< HEAD
        $userService = $this->getDbService(\VuFind\Db\Service\UserService::class);
        $userService->saveResource(
=======
        $this->saveResourceToFavorites(
            $user,
>>>>>>> 1bb5c75e
            $resource,
            $user->getId(),
            $list,
            $params['mytags'] ?? [],
            $params['notes'] ?? ''
        );
        return ['listId' => $list->getId()];
    }

    /**
     * Saves the provided list to the database and remembers it in the session if it is valid;
     * throws an exception otherwise.
     *
     * @param UserListEntityInterface $list List to save
     * @param ?UserEntityInterface    $user Logged-in user (null if none)
     *
     * @return void
     * @throws ListPermissionException
     * @throws MissingFieldException
     */
    public function saveListForUser(UserListEntityInterface $list, ?UserEntityInterface $user): void
    {
        if (!$this->userCanEditList($user, $list)) {
            throw new ListPermissionException('list_access_denied');
        }
        if (!$list->getTitle()) {
            throw new MissingFieldException('list_edit_name_required');
        }

        $this->userListService->persistEntity($list);
        $this->rememberLastUsedList($list);
    }

    /**
     * Add a tag to a list.
     *
     * @param string                  $tagText The tag to save.
     * @param UserListEntityInterface $list    The list being tagged.
     * @param UserEntityInterface     $user    The user posting the tag.
     *
     * @return void
     */
    public function addListTag(string $tagText, UserListEntityInterface $list, UserEntityInterface $user): void
    {
        $tagText = trim($tagText);
        if (!empty($tagText)) {
            $tag = $this->getDbTable('tags')->getByText($tagText);
            $this->resourceTagsService->createLink(null, $tag, $user, $list);
        }
    }

    /**
     * Update and save the list object using a request object -- useful for
     * sharing form processing between multiple actions.
     *
     * @param UserListEntityInterface $list    List to update
     * @param ?UserEntityInterface    $user    Logged-in user (false if none)
     * @param Parameters              $request Request to process
     *
     * @return int ID of newly created row
     * @throws ListPermissionException
     * @throws MissingFieldException
     */
    public function updateListFromRequest(
        UserListEntityInterface $list,
        ?UserEntityInterface $user,
        Parameters $request
    ): int {
        $list->setTitle($request->get('title'))
            ->setDescription($request->get('desc'))
            ->setPublic((bool)$request->get('public'));
        $this->saveListForUser($list, $user);

        if (null !== ($tags = $request->get('tags'))) {
            $linker = $this->getDbService(TagService::class);
            $linker->destroyListLinks($list, $user);
            foreach ($this->tagHelper->parse($tags) as $tag) {
<<<<<<< HEAD
                $this->userListService->addListTag($tag, $user, $list);
=======
                $this->addListTag($tag, $list, $user);
>>>>>>> 1bb5c75e
            }
        }

        return $list->getId();
    }

    /**
     * Is the provided user allowed to edit the provided list?
     *
     * @param ?UserEntityInterface    $user Logged-in user (null if none)
     * @param UserListEntityInterface $list List to check
     *
     * @return bool
     */
    public function userCanEditList(?UserEntityInterface $user, UserListEntityInterface $list): bool
    {
        return $user && $user->getId() === $list->getUser()?->getId();
    }

    /**
     * Support method for saveBulk() -- save a batch of records to the cache.
     *
     * @param array $cacheRecordIds Array of IDs in source|id format
     *
     * @return void
     */
    protected function cacheBatch(array $cacheRecordIds)
    {
        if ($cacheRecordIds && $this->recordCache) {
            // Disable the cache so that we fetch latest versions, not cached ones:
            $this->recordLoader->setCacheContext(RecordCache::CONTEXT_DISABLED);
            $records = $this->recordLoader->loadBatch($cacheRecordIds);
            // Re-enable the cache so that we actually save the records:
            $this->recordLoader->setCacheContext(RecordCache::CONTEXT_FAVORITE);
            foreach ($records as $record) {
                $this->recordCache->createOrUpdate(
                    $record->getUniqueID(),
                    $record->getSourceIdentifier(),
                    $record->getRawData()
                );
            }
        }
    }

    /**
     * Save a group of records to the user's favorites.
     *
     * @param array               $params Array with some or all of these keys:
     *                                    <ul> <li>ids - Array of IDs in
     *                                    source|id format</li> <li>mytags -
     *                                    Unparsed tag string to associate with
     *                                    record (optional)</li> <li>list - ID
     *                                    of list to save record into (omit to
     *                                    create new list)</li> </ul>
     * @param UserEntityInterface $user   The user saving the record
     *
     * @return array list information
     */
    public function saveRecordsToFavorites(array $params, UserEntityInterface $user): array
    {
        // Load helper objects needed for the saving process:
        $list = $this->getAndRememberListObject($this->getListIdFromParams($params), $user);
        $this->recordCache?->setContext(RecordCache::CONTEXT_FAVORITE);

        $cacheRecordIds = [];   // list of record IDs to save to cache
        foreach ($params['ids'] as $current) {
            // Break apart components of ID:
            [$source, $id] = explode('|', $current, 2);

            // Get or create a resource object as needed:
            $resource = $this->resourcePopulator->getOrCreateResourceForRecordId($id, $source);

            // Add the information to the user's account:
            $tags = isset($params['mytags']) ? $this->tagHelper->parse($params['mytags']) : [];
<<<<<<< HEAD
            $userService = $this->getDbService(\VuFind\Db\Service\UserService::class);
            $userService->saveResource($resource, $user->getId(), $list, $tags, '', false);
=======
            $this->saveResourceToFavorites($user, $resource, $list, $tags, '', false);
>>>>>>> 1bb5c75e

            // Collect record IDs for caching
            if ($this->recordCache?->isCachable($resource->getSource())) {
                $cacheRecordIds[] = $current;
            }
        }

        $this->cacheBatch($cacheRecordIds);
        return ['listId' => $list->getId()];
    }

    /**
     * Delete a group of favorites.
     *
     * @param string[]            $ids    Array of IDs in source|id format.
     * @param ?int                $listID ID of list to delete from (null for all lists)
     * @param UserEntityInterface $user   Logged in user
     *
     * @return void
     */
    public function deleteFavorites(array $ids, ?int $listID, UserEntityInterface $user): void
    {
        // Sort $ids into useful array:
        $sorted = [];
        foreach ($ids as $current) {
            [$source, $id] = explode('|', $current, 2);
            if (!isset($sorted[$source])) {
                $sorted[$source] = [];
            }
            $sorted[$source][] = $id;
        }

        // Delete favorites one source at a time, using a different object depending
        // on whether we are working with a list or user favorites.
        if (empty($listID)) {
            foreach ($sorted as $source => $ids) {
                $this->removeUserResourcesById($user, $ids, $source);
            }
        } else {
            $list = $this->userListService->getUserListById($listID);
            foreach ($sorted as $source => $ids) {
                $this->removeListResourcesById($list, $user, $ids, $source);
            }
        }
    }

    /**
     * Call TagServiceInterface::getUserTagsFromFavorites() and format the results for editing.
     *
     * @param UserEntityInterface|int          $userOrId User ID to look up.
     * @param UserListEntityInterface|int|null $listOrId Filter for tags tied to a specific list (null for no
     * filter).
     * @param ?string                          $recordId Filter for tags tied to a specific resource (null for no
     * filter).
     * @param ?string                          $source   Filter for tags tied to a specific record source (null for
     * no filter).
     *
     * @return string
     */
    public function getTagStringForEditing(
        UserEntityInterface|int $userOrId,
        UserListEntityInterface|int|null $listOrId = null,
        ?string $recordId = null,
        ?string $source = null
    ): string {
        return $this->formatTagStringForEditing(
            $this->tagService->getUserTagsFromFavorites($userOrId, $listOrId, $recordId, $source)
        );
    }

    /**
     * Convert an array representing tags into a string for an edit form
     *
     * @param array $tags Tags
     *
     * @return string
     */
    public function formatTagStringForEditing($tags): string
    {
        $tagStr = '';
        if (count($tags) > 0) {
            foreach ($tags as $tag) {
                if (strstr($tag['tag'], ' ')) {
                    $tagStr .= "\"{$tag['tag']}\" ";
                } else {
                    $tagStr .= "{$tag['tag']} ";
                }
            }
        }
        return trim($tagStr);
    }
}<|MERGE_RESOLUTION|>--- conflicted
+++ resolved
@@ -33,25 +33,18 @@
 use Laminas\Session\Container;
 use Laminas\Stdlib\Parameters;
 use VuFind\Db\Entity\ResourceEntityInterface;
-<<<<<<< HEAD
 use VuFind\Db\Entity\User;
-=======
->>>>>>> 1bb5c75e
 use VuFind\Db\Entity\UserEntityInterface;
 use VuFind\Db\Entity\UserListEntityInterface;
 use VuFind\Db\Service\DbServiceAwareInterface;
 use VuFind\Db\Service\DbServiceAwareTrait;
 use VuFind\Db\Service\ResourceServiceInterface;
-<<<<<<< HEAD
+use VuFind\Db\Service\ResourceTagsServiceInterface;
 use VuFind\Db\Service\TagService;
+use VuFind\Db\Service\TagServiceInterface;
 use VuFind\Db\Service\UserListServiceInterface;
 use VuFind\Db\Service\UserResourceService;
-=======
-use VuFind\Db\Service\ResourceTagsServiceInterface;
-use VuFind\Db\Service\TagServiceInterface;
-use VuFind\Db\Service\UserListServiceInterface;
 use VuFind\Db\Service\UserServiceInterface;
->>>>>>> 1bb5c75e
 use VuFind\Db\Table\DbTableAwareInterface;
 use VuFind\Db\Table\DbTableAwareTrait;
 use VuFind\Exception\ListPermission as ListPermissionException;
@@ -358,20 +351,20 @@
             ? $listOrId
             : $this->userListService->getUserListById($listOrId);
 
-        // Create the resource link if it doesn't exist and update the notes in any
-        // case:
-        $linkTable = $this->getDbTable('UserResource');
-        $linkTable->createOrUpdateLink($resource->getId(), $user->getId(), $list->getId(), $notes);
-
-        // If we're replacing existing tags, delete the old ones before adding the
-        // new ones:
+        // Create the resource link if it doesn't exist and update the notes in any case:
+        $linkService = $this->getDbService(UserResourceService::class);
+        $linkService->createOrUpdateLink($resource, $user, $list, $notes);
+
+        // If we're replacing existing tags, delete the old ones before adding the new ones:
         if ($replaceExisting) {
-            $resource->deleteTags($user, $list->getId());
+            $unlinker = $this->getDbService(TagService::class);
+            $unlinker->destroyResourceLinks($resource->getId(), $user, $list);
         }
 
         // Add the new tags:
         foreach ($tagArray as $tag) {
-            $resource->addTag($tag, $user, $list->getId());
+            $tagService = $this->getDbService(TagService::class);
+            $tagService->addTag($resource, $tag, $user, $list);
         }
     }
 
@@ -409,15 +402,9 @@
         $this->persistToCache($driver, $resource);
 
         // Add the information to the user's account:
-<<<<<<< HEAD
-        $userService = $this->getDbService(\VuFind\Db\Service\UserService::class);
-        $userService->saveResource(
-=======
         $this->saveResourceToFavorites(
             $user,
->>>>>>> 1bb5c75e
             $resource,
-            $user->getId(),
             $list,
             $params['mytags'] ?? [],
             $params['notes'] ?? ''
@@ -462,8 +449,14 @@
     {
         $tagText = trim($tagText);
         if (!empty($tagText)) {
-            $tag = $this->getDbTable('tags')->getByText($tagText);
-            $this->resourceTagsService->createLink(null, $tag, $user, $list);
+            $tagService = $this->getDbService(TagService::class);
+            $tag = $tagService->getByText($tagText);
+            $this->getDbService(ResourceTagsServiceInterface::class)->createLink(
+                null,
+                $tag,
+                $user,
+                $list
+            );
         }
     }
 
@@ -493,11 +486,7 @@
             $linker = $this->getDbService(TagService::class);
             $linker->destroyListLinks($list, $user);
             foreach ($this->tagHelper->parse($tags) as $tag) {
-<<<<<<< HEAD
-                $this->userListService->addListTag($tag, $user, $list);
-=======
                 $this->addListTag($tag, $list, $user);
->>>>>>> 1bb5c75e
             }
         }
 
@@ -572,12 +561,7 @@
 
             // Add the information to the user's account:
             $tags = isset($params['mytags']) ? $this->tagHelper->parse($params['mytags']) : [];
-<<<<<<< HEAD
-            $userService = $this->getDbService(\VuFind\Db\Service\UserService::class);
-            $userService->saveResource($resource, $user->getId(), $list, $tags, '', false);
-=======
             $this->saveResourceToFavorites($user, $resource, $list, $tags, '', false);
->>>>>>> 1bb5c75e
 
             // Collect record IDs for caching
             if ($this->recordCache?->isCachable($resource->getSource())) {
