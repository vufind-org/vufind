--- conflicted
+++ resolved
@@ -41,8 +41,6 @@
 interface AccessTokenEntityInterface extends EntityInterface
 {
     /**
-<<<<<<< HEAD
-=======
      * Set user ID.
      *
      * @param ?UserEntityInterface $user User owning token
@@ -52,7 +50,6 @@
     public function setUser(?UserEntityInterface $user): AccessTokenEntityInterface;
 
     /**
->>>>>>> 20b1d572
      * Set data.
      *
      * @param string $data Data
