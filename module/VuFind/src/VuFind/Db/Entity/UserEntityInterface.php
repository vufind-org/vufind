--- conflicted
+++ resolved
@@ -267,42 +267,32 @@
     /**
      * Last login setter.
      *
-<<<<<<< HEAD
+     * @param DateTime $dateTime Last login date
+     *
+     * @return UserEntityInterface
+     */
+    public function setLastLogin(DateTime $dateTime): UserEntityInterface;
+
+    /**
+     * Last login getter
+     *
+     * @return DateTime
+     */
+    public function getLastLogin(): DateTime;
+
+    /**
+     * Created setter
+     *
      * @param Datetime $dateTime Last login date
-=======
-     * @param DateTime $dateTime Last login date
->>>>>>> 84bb46f4
-     *
-     * @return UserEntityInterface
-     */
-    public function setLastLogin(DateTime $dateTime): UserEntityInterface;
-
-    /**
-     * Last login getter
-     *
-<<<<<<< HEAD
+     *
+     * @return UserEntityInterface
+     */
+    public function setCreated(DateTime $dateTime): UserEntityInterface;
+
+    /**
+     * Created getter
+     *
      * @return Datetime
      */
-    public function getLastLogin(): Datetime;
-=======
-     * @return DateTime
-     */
-    public function getLastLogin(): DateTime;
-
-    /**
-     * Created setter
-     *
-     * @param Datetime $dateTime Last login date
-     *
-     * @return UserEntityInterface
-     */
-    public function setCreated(DateTime $dateTime): UserEntityInterface;
-
-    /**
-     * Created getter
-     *
-     * @return Datetime
-     */
     public function getCreated(): Datetime;
->>>>>>> 84bb46f4
 }