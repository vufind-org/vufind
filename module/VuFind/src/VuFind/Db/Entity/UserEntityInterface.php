--- conflicted
+++ resolved
@@ -41,13 +41,6 @@
 interface UserEntityInterface extends EntityInterface
 {
     /**
-<<<<<<< HEAD
-     * Get ID.
-     *
-     * @return int
-     */
-    public function getId(): int;
-=======
      * Get identifier.
      *
      * @return int
@@ -69,7 +62,6 @@
      * @return string
      */
     public function getUsername(): string;
->>>>>>> 164b654a
 
     /**
      * Get firstname.
@@ -86,13 +78,6 @@
     public function getLastname(): string;
 
     /**
-<<<<<<< HEAD
-     * Get last language.
-     *
-     * @return string
-     */
-    public function getLastLanguage(): string;
-=======
      * Set email.
      *
      * @param string $email Email address
@@ -132,7 +117,6 @@
      * @return UserEntityInterface
      */
     public function setCatUsername(?string $catUsername): UserEntityInterface;
->>>>>>> 164b654a
 
     /**
      * Get catalog username.
@@ -142,15 +126,6 @@
     public function getCatUsername(): ?string;
 
     /**
-<<<<<<< HEAD
-     * This is a getter for the Catalog Password. It will return a plaintext version
-     * of the password.
-     *
-     * @return string The Catalog password in plain text
-     * @throws \VuFind\Exception\PasswordSecurity
-     */
-    public function getCatPassword();
-=======
      * Home library setter
      *
      * @param ?string $homeLibrary Home library
@@ -211,5 +186,4 @@
      * @return string
      */
     public function getLastLanguage(): string;
->>>>>>> 164b654a
 }