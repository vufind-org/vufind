<?php

/**
 * Table Definition for user_resource
 *
 * PHP version 8
 *
 * Copyright (C) Villanova University 2010.
 *
 * This program is free software; you can redistribute it and/or modify
 * it under the terms of the GNU General Public License version 2,
 * as published by the Free Software Foundation.
 *
 * This program is distributed in the hope that it will be useful,
 * but WITHOUT ANY WARRANTY; without even the implied warranty of
 * MERCHANTABILITY or FITNESS FOR A PARTICULAR PURPOSE.  See the
 * GNU General Public License for more details.
 *
 * You should have received a copy of the GNU General Public License
 * along with this program; if not, write to the Free Software
 * Foundation, Inc., 51 Franklin Street, Fifth Floor, Boston, MA  02110-1301  USA
 *
 * @category VuFind
 * @package  Db_Table
 * @author   Demian Katz <demian.katz@villanova.edu>
 * @license  http://opensource.org/licenses/gpl-2.0.php GNU General Public License
 * @link     https://vufind.org Main Page
 */

namespace VuFind\Db\Table;

use Laminas\Db\Adapter\Adapter;
use Laminas\Db\Sql\Expression;
use Laminas\Db\Sql\Select;
use VuFind\Db\Row\RowGateway;
use VuFind\Db\Service\DbServiceAwareInterface;
use VuFind\Db\Service\DbServiceAwareTrait;
use VuFind\Db\Service\UserResourceServiceInterface;

use function is_array;

/**
 * Table Definition for user_resource
 *
 * @category VuFind
 * @package  Db_Table
 * @author   Demian Katz <demian.katz@villanova.edu>
 * @license  http://opensource.org/licenses/gpl-2.0.php GNU General Public License
 * @link     https://vufind.org Main Page
 */
<<<<<<< HEAD
class UserResource extends Gateway implements \VuFind\Db\Service\DbServiceAwareInterface
{
    use \VuFind\Db\Service\DbServiceAwareTrait;
=======
class UserResource extends Gateway implements DbServiceAwareInterface
{
    use DbServiceAwareTrait;
>>>>>>> 3e4dc5bf

    /**
     * Constructor
     *
     * @param Adapter       $adapter Database adapter
     * @param PluginManager $tm      Table manager
     * @param array         $cfg     Laminas configuration
     * @param RowGateway    $rowObj  Row prototype object (null for default)
     * @param string        $table   Name of database table to interface with
     */
    public function __construct(
        Adapter $adapter,
        PluginManager $tm,
        $cfg,
        ?RowGateway $rowObj = null,
        $table = 'user_resource'
    ) {
        parent::__construct($adapter, $tm, $cfg, $rowObj, $table);
    }

    /**
     * Get information saved in a user's favorites for a particular record.
     *
     * @param string $resourceId ID of record being checked.
     * @param string $source     Source of record to look up
     * @param int    $listId     Optional list ID (to limit results to a particular
     * list).
     * @param int    $userId     Optional user ID (to limit results to a particular
     * user).
     *
     * @return \Laminas\Db\ResultSet\AbstractResultSet
     */
    public function getSavedData(
        $resourceId,
        $source = DEFAULT_SEARCH_BACKEND,
        $listId = null,
        $userId = null
    ) {
        $callback = function ($select) use ($resourceId, $source, $listId, $userId) {
            $select->columns(
                [
                    new Expression(
                        'DISTINCT(?)',
                        ['user_resource.id'],
                        [Expression::TYPE_IDENTIFIER]
                    ), Select::SQL_STAR,
                ]
            );
            $select->join(
                ['r' => 'resource'],
                'r.id = user_resource.resource_id',
                []
            );
            $select->join(
                ['ul' => 'user_list'],
                'user_resource.list_id = ul.id',
                ['list_title' => 'title', 'list_id' => 'id']
            );
            $select->where->equalTo('r.source', $source)
                ->equalTo('r.record_id', $resourceId);

            if (null !== $userId) {
                $select->where->equalTo('user_resource.user_id', $userId);
            }
            if (null !== $listId) {
                $select->where->equalTo('user_resource.list_id', $listId);
            }
        };
        return $this->select($callback);
    }

    /**
     * Create link if one does not exist; update notes if one does.
     *
     * @param string $resource_id ID of resource to link up
     * @param string $user_id     ID of user creating link
     * @param string $list_id     ID of list to link up
     * @param string $notes       Notes to associate with link
     *
     * @return \VuFind\Db\Row\UserResource
     *
     * @deprecated Use UserResourceServiceInterface::createOrUpdateLink()
     */
    public function createOrUpdateLink(
        $resource_id,
        $user_id,
        $list_id,
        $notes = ''
    ) {
        return $this->getDbService(UserResourceServiceInterface::class)
            ->createOrUpdateLink($resource_id, $user_id, $list_id, $notes);
    }

    /**
     * Unlink rows for the specified resource. This will also automatically remove
     * any tags associated with the relationship.
     *
     * @param string|array $resource_id ID (or array of IDs) of resource(s) to
     * unlink (null for ALL matching resources)
     * @param string       $user_id     ID of user removing links
     * @param string       $list_id     ID of list to unlink
     * (null for ALL matching lists, with the destruction of all tags associated
     * with the $resource_id value; true for ALL matching lists, but retaining
     * any tags associated with the $resource_id independently of lists)
     *
     * @return void
     */
    public function destroyLinks($resource_id, $user_id, $list_id = null)
    {
        // Remove any tags associated with the links we are removing; we don't
        // want to leave orphaned tags in the resource_tags table after we have
        // cleared out favorites in user_resource!
        $tagService = $this->getDbService(\VuFind\Db\Service\TagService::class);
        $tagService->destroyResourceLinks($resource_id, $user_id, $list_id);

        // Now build the where clause to figure out which rows to remove:
        $callback = function ($select) use ($resource_id, $user_id, $list_id) {
            $select->where->equalTo('user_id', $user_id);
            if (null !== $resource_id) {
                if (!is_array($resource_id)) {
                    $resource_id = [$resource_id];
                }
                $select->where->in('resource_id', $resource_id);
            }
            // null or true values of $list_id have different meanings in the
            // context of the $tagService->destroyResourceLinks() call above, since
            // some tags have a null $list_id value. In the case of user_resource
            // rows, however, every row has a non-null $list_id value, so the
            // two cases are equivalent and may be handled identically.
            if (null !== $list_id && true !== $list_id) {
                $select->where->equalTo('list_id', $list_id);
            }
        };

        // Delete the rows:
        $this->delete($callback);
    }
}<|MERGE_RESOLUTION|>--- conflicted
+++ resolved
@@ -48,15 +48,9 @@
  * @license  http://opensource.org/licenses/gpl-2.0.php GNU General Public License
  * @link     https://vufind.org Main Page
  */
-<<<<<<< HEAD
-class UserResource extends Gateway implements \VuFind\Db\Service\DbServiceAwareInterface
-{
-    use \VuFind\Db\Service\DbServiceAwareTrait;
-=======
 class UserResource extends Gateway implements DbServiceAwareInterface
 {
     use DbServiceAwareTrait;
->>>>>>> 3e4dc5bf
 
     /**
      * Constructor
