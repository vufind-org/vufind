<?php

/**
 * Table Definition for resource_tags
 *
 * PHP version 8
 *
 * Copyright (C) Villanova University 2010.
 *
 * This program is free software; you can redistribute it and/or modify
 * it under the terms of the GNU General Public License version 2,
 * as published by the Free Software Foundation.
 *
 * This program is distributed in the hope that it will be useful,
 * but WITHOUT ANY WARRANTY; without even the implied warranty of
 * MERCHANTABILITY or FITNESS FOR A PARTICULAR PURPOSE.  See the
 * GNU General Public License for more details.
 *
 * You should have received a copy of the GNU General Public License
 * along with this program; if not, write to the Free Software
 * Foundation, Inc., 51 Franklin Street, Fifth Floor, Boston, MA  02110-1301  USA
 *
 * @category VuFind
 * @package  Db_Table
 * @author   Demian Katz <demian.katz@villanova.edu>
 * @license  http://opensource.org/licenses/gpl-2.0.php GNU General Public License
 * @link     https://vufind.org Main Site
 */

namespace VuFind\Db\Table;

use Laminas\Db\Adapter\Adapter;
use Laminas\Db\Sql\Expression;
use Laminas\Db\Sql\Select;
use VuFind\Db\Row\RowGateway;

/**
 * Table Definition for resource_tags
 *
 * @category VuFind
 * @package  Db_Table
 * @author   Demian Katz <demian.katz@villanova.edu>
 * @license  http://opensource.org/licenses/gpl-2.0.php GNU General Public License
 * @link     https://vufind.org Main Site
 */
class ResourceTags extends Gateway
{
    /**
     * Are tags case sensitive?
     *
     * @var bool
     */
    protected $caseSensitive;

    /**
     * Constructor
     *
     * @param Adapter       $adapter       Database adapter
     * @param PluginManager $tm            Table manager
     * @param array         $cfg           Laminas configuration
     * @param RowGateway    $rowObj        Row prototype object (null for default)
     * @param bool          $caseSensitive Are tags case sensitive?
     * @param string        $table         Name of database table to interface with
     */
    public function __construct(
        Adapter $adapter,
        PluginManager $tm,
        $cfg,
        ?RowGateway $rowObj = null,
        $caseSensitive = false,
        $table = 'resource_tags'
    ) {
        $this->caseSensitive = $caseSensitive;
        parent::__construct($adapter, $tm, $cfg, $rowObj, $table);
    }

    /**
     * Look up a row for the specified resource.
     *
     * @param string $resource ID of resource to link up
     * @param string $tag      ID of tag to link up
     * @param string $user     ID of user creating link (optional but recommended)
     * @param string $list     ID of list to link up (optional)
     * @param string $posted   Posted date (optional -- omit for current)
     *
     * @return void
     */
    public function createLink(
        $resource,
        $tag,
        $user = null,
        $list = null,
        $posted = null
    ) {
        $callback = function ($select) use ($resource, $tag, $user, $list) {
            $select->where->equalTo('resource_id', $resource)
                ->equalTo('tag_id', $tag);
            if (null !== $list) {
                $select->where->equalTo('list_id', $list);
            } else {
                $select->where->isNull('list_id');
            }
            if (null !== $user) {
                $select->where->equalTo('user_id', $user);
            } else {
                $select->where->isNull('user_id');
            }
        };
        $result = $this->select($callback)->current();

        // Only create row if it does not already exist:
        if (empty($result)) {
            $result = $this->createRow();
            $result->resource_id = $resource;
            $result->tag_id = $tag;
            if (null !== $list) {
                $result->list_id = $list;
            }
            if (null !== $user) {
                $result->user_id = $user;
            }
            if (null !== $posted) {
                $result->posted = $posted;
            }
            $result->save();
        }
    }

    /**
     * Check whether or not the specified tags are present in the table.
     *
     * @param array $ids IDs to check.
     *
     * @return array     Associative array with two keys: present and missing
     */
    public function checkForTags($ids)
    {
        // Set up return arrays:
        $retVal = ['present' => [], 'missing' => []];

        // Look up IDs in the table:
        $callback = function ($select) use ($ids) {
            $select->where->in('tag_id', $ids);
        };
        $results = $this->select($callback);

        // Record all IDs that are present:
        foreach ($results as $current) {
            $retVal['present'][] = $current->tag_id;
        }
        $retVal['present'] = array_unique($retVal['present']);

        // Detect missing IDs:
        foreach ($ids as $current) {
            if (!in_array($current, $retVal['present'])) {
                $retVal['missing'][] = $current;
            }
        }

        // Send back the results:
        return $retVal;
    }

    /**
     * Get resources associated with a particular tag.
     *
     * @param string $tag    Tag to match
     * @param string $userId ID of user owning favorite list
     * @param string $listId ID of list to retrieve (null for all favorites)
     *
     * @return \Laminas\Db\ResultSet\AbstractResultSet
     */
    public function getResourcesForTag($tag, $userId, $listId = null)
    {
        $callback = function ($select) use ($tag, $userId, $listId) {
            $select->columns(
                [
                    'resource_id' => new Expression(
                        'DISTINCT(?)',
                        ['resource_tags.resource_id'],
                        [Expression::TYPE_IDENTIFIER]
                    ), Select::SQL_STAR,
                ]
            );
            $select->join(
                ['t' => 'tags'],
                'resource_tags.tag_id = t.id',
                []
            );
            if ($this->caseSensitive) {
                $select->where->equalTo('t.tag', $tag);
            } else {
                $select->where->literal('lower(t.tag) = lower(?)', [$tag]);
            }
            $select->where->equalTo('resource_tags.user_id', $userId);
            if (null !== $listId) {
                $select->where->equalTo('resource_tags.list_id', $listId);
            }
        };

        return $this->select($callback);
    }

    /**
     * Get lists associated with a particular tag.
     *
     * @param string|array      $tag        Tag to match
     * @param null|string|array $listId     List ID to retrieve (null for all)
     * @param bool              $publicOnly Whether to return only public lists
     * @param bool              $andTags    Use AND operator when filtering by tag.
     *
     * @return \Laminas\Db\ResultSet\AbstractResultSet
     */
    public function getListsForTag(
        $tag,
        $listId = null,
        $publicOnly = true,
        $andTags = true
    ) {
        $tag = (array)$tag;
        $listId = $listId ? (array)$listId : null;

        $callback = function ($select) use (
            $tag,
            $listId,
            $publicOnly,
            $andTags
        ) {
            $columns = [Select::SQL_STAR];
            if ($andTags) {
                $columns['tag_cnt'] = new Expression(
                    'COUNT(DISTINCT(?))',
                    ['resource_tags.tag_id'],
                    [Expression::TYPE_IDENTIFIER]
                );
            }
            $select->columns($columns);

            $select->join(
                ['t' => 'tags'],
                'resource_tags.tag_id = t.id',
                [
                    'tag' =>
                        $this->caseSensitive ? 'tag' : new Expression('lower(tag)'),
                ]
            );
            $select->join(
                ['l' => 'user_list'],
                'resource_tags.list_id = l.id',
                []
            );

            // Discard tags assigned to a user resource.
            $select->where->isNull('resource_id');

            // Restrict to tags by list owner
            $select->where->and->equalTo(
                'resource_tags.user_id',
                new Expression('l.user_id')
            );

            if ($listId) {
                $select->where->and->in('resource_tags.list_id', $listId);
            }
            if ($publicOnly) {
                $select->where->and->equalTo('public', 1);
            }
            if ($tag) {
                if ($this->caseSensitive) {
                    $select->where->and->in('t.tag', $tag);
                } else {
                    $lowerTags = array_map(
                        function ($t) {
                            return new Expression(
                                'lower(?)',
                                [$t],
                                [Expression::TYPE_VALUE]
                            );
                        },
                        $tag
                    );
                    $select->where->and->in(
                        new Expression('lower(t.tag)'),
                        $lowerTags
                    );
                }
            }
            $select->group('resource_tags.list_id');

            if ($tag && $andTags) {
                // Use AND operator for tags
                $select->having->literal(
                    'tag_cnt = ?',
                    count(array_unique($tag))
                );
            }
            $select->order('resource_tags.list_id');
        };

        return $this->select($callback);
    }

    /**
<<<<<<< HEAD
=======
     * Get statistics on use of tags.
     *
     * @param bool $extended Include extended (unique/anonymous) stats.
     *
     * @return array
     */
    public function getStatistics($extended = false)
    {
        $select = $this->sql->select();
        $select->columns(
            [
                'users' => new Expression(
                    'COUNT(DISTINCT(?))',
                    ['user_id'],
                    [Expression::TYPE_IDENTIFIER]
                ),
                'resources' => new Expression(
                    'COUNT(DISTINCT(?))',
                    ['resource_id'],
                    [Expression::TYPE_IDENTIFIER]
                ),
                'total' => new Expression('COUNT(*)'),
            ]
        );
        $statement = $this->sql->prepareStatementForSqlObject($select);
        $result = $statement->execute();
        $stats = (array)$result->current();
        if ($extended) {
            $stats['unique'] = count($this->getUniqueTags());
            $stats['anonymous'] = $this->getAnonymousCount();
        }
        return $stats;
    }

    /**
>>>>>>> 3dc27082
     * Unlink rows for the specified resource.
     *
     * @param string|array $resource ID (or array of IDs) of resource(s) to
     * unlink (null for ALL matching resources)
     * @param string       $user     ID of user removing links
     * @param string       $list     ID of list to unlink (null for ALL matching
     * tags, 'none' for tags not in a list, true for tags only found in a list)
     * @param string|array $tag      ID or array of IDs of tag(s) to unlink (null
     * for ALL matching tags)
     *
     * @return void
     */
    public function destroyResourceLinks($resource, $user, $list = null, $tag = null)
    {
        $callback = function ($select) use ($resource, $user, $list, $tag) {
            $select->where->equalTo('user_id', $user);
            if (null !== $resource) {
                $select->where->in('resource_id', (array)$resource);
            }
            if (null !== $list) {
                if (true === $list) {
                    // special case -- if $list is set to boolean true, we
                    // want to only delete tags that are associated with lists.
                    $select->where->isNotNull('list_id');
                } elseif ('none' === $list) {
                    // special case -- if $list is set to the string "none", we
                    // want to delete tags that are not associated with lists.
                    $select->where->isNull('list_id');
                } else {
                    $select->where->equalTo('list_id', $list);
                }
            }
            if (null !== $tag) {
                if (is_array($tag)) {
                    $select->where->in('tag_id', $tag);
                } else {
                    $select->where->equalTo('tag_id', $tag);
                }
            }
        };
        $this->processDestroyLinks($callback);
    }

    /**
     * Unlink rows for the specified user list.
     *
     * @param string       $list ID of list to unlink
     * @param string       $user ID of user removing links
     * @param string|array $tag  ID or array of IDs of tag(s) to unlink (null
     * for ALL matching tags)
     *
     * @return void
     */
    public function destroyListLinks($list, $user, $tag = null)
    {
        $callback = function ($select) use ($user, $list, $tag) {
            $select->where->equalTo('user_id', $user);
            // retrieve tags assigned to a user list
            // and filter out user resource tags
            // (resource_id is NULL for list tags).
            $select->where->isNull('resource_id');
            $select->where->equalTo('list_id', $list);

            if (null !== $tag) {
                if (is_array($tag)) {
                    $select->where->in('tag_id', $tag);
                } else {
                    $select->where->equalTo('tag_id', $tag);
                }
            }
        };
        $this->processDestroyLinks($callback);
    }

    /**
     * Process link rows marked to be destroyed.
     *
     * @param Object $callback Callback function for selecting deleted rows.
     *
     * @return void
     */
    protected function processDestroyLinks($callback)
    {
        // Get a list of all tag IDs being deleted; we'll use these for
        // orphan-checking:
        $potentialOrphans = $this->select($callback);

        // Now delete the unwanted rows:
        $this->delete($callback);

        // Check for orphans:
        if (count($potentialOrphans) > 0) {
            $ids = [];
            foreach ($potentialOrphans as $current) {
                $ids[] = $current->tag_id;
            }
            $checkResults = $this->checkForTags(array_unique($ids));
            if (count($checkResults['missing']) > 0) {
                $tagTable = $this->getDbTable('Tags');
                $tagTable->deleteByIdArray($checkResults['missing']);
            }
        }
    }

    /**
     * Assign anonymous tags to the specified user ID.
     *
     * @param int $id User ID to own anonymous tags.
     *
     * @return void
     */
    public function assignAnonymousTags($id)
    {
        $callback = function ($select) {
            $select->where->isNull('user_id');
        };
        $this->update(['user_id' => $id], $callback);
    }

    /**
<<<<<<< HEAD
=======
     * Gets unique resources from the table
     *
     * @param string $userId     ID of user
     * @param string $resourceId ID of the resource
     * @param string $tagId      ID of the tag
     *
     * @return \Laminas\Db\ResultSet\AbstractResultSet
     */
    public function getUniqueResources(
        $userId = null,
        $resourceId = null,
        $tagId = null
    ) {
        $callback = function ($select) use ($userId, $resourceId, $tagId) {
            $select->columns(
                [
                    'resource_id' => new Expression(
                        'MAX(?)',
                        ['resource_tags.resource_id'],
                        [Expression::TYPE_IDENTIFIER]
                    ),
                    'tag_id' => new Expression(
                        'MAX(?)',
                        ['resource_tags.tag_id'],
                        [Expression::TYPE_IDENTIFIER]
                    ),
                    'list_id' => new Expression(
                        'MAX(?)',
                        ['resource_tags.list_id'],
                        [Expression::TYPE_IDENTIFIER]
                    ),
                    'user_id' => new Expression(
                        'MAX(?)',
                        ['resource_tags.user_id'],
                        [Expression::TYPE_IDENTIFIER]
                    ),
                    'id' => new Expression(
                        'MAX(?)',
                        ['resource_tags.id'],
                        [Expression::TYPE_IDENTIFIER]
                    ),
                ]
            );
            $select->join(
                ['r' => 'resource'],
                'resource_tags.resource_id = r.id',
                ["title" => "title"]
            );
            if (null !== $userId) {
                $select->where->equalTo('resource_tags.user_id', $userId);
            }
            if (null !== $resourceId) {
                $select->where->equalTo('resource_tags.resource_id', $resourceId);
            }
            if (null !== $tagId) {
                $select->where->equalTo('resource_tags.tag_id', $tagId);
            }
            $select->group(['resource_id', 'title']);
            $select->order(['title']);
        };
        return $this->select($callback);
    }

    /**
     * Gets unique tags from the table
     *
     * @param string $userId     ID of user
     * @param string $resourceId ID of the resource
     * @param string $tagId      ID of the tag
     *
     * @return \Laminas\Db\ResultSet\AbstractResultSet
     */
    public function getUniqueTags($userId = null, $resourceId = null, $tagId = null)
    {
        $callback = function ($select) use ($userId, $resourceId, $tagId) {
            $select->columns(
                [
                    'resource_id' => new Expression(
                        'MAX(?)',
                        ['resource_tags.resource_id'],
                        [Expression::TYPE_IDENTIFIER]
                    ),
                    'tag_id' => new Expression(
                        'MAX(?)',
                        ['resource_tags.tag_id'],
                        [Expression::TYPE_IDENTIFIER]
                    ),
                    'list_id' => new Expression(
                        'MAX(?)',
                        ['resource_tags.list_id'],
                        [Expression::TYPE_IDENTIFIER]
                    ),
                    'user_id' => new Expression(
                        'MAX(?)',
                        ['resource_tags.user_id'],
                        [Expression::TYPE_IDENTIFIER]
                    ),
                    'id' => new Expression(
                        'MAX(?)',
                        ['resource_tags.id'],
                        [Expression::TYPE_IDENTIFIER]
                    ),
                ]
            );
            $select->join(
                ['t' => 'tags'],
                'resource_tags.tag_id = t.id',
                [
                    'tag' =>
                        $this->caseSensitive ? 'tag' : new Expression('lower(tag)'),
                ]
            );
            if (null !== $userId) {
                $select->where->equalTo('resource_tags.user_id', $userId);
            }
            if (null !== $resourceId) {
                $select->where->equalTo('resource_tags.resource_id', $resourceId);
            }
            if (null !== $tagId) {
                $select->where->equalTo('resource_tags.tag_id', $tagId);
            }
            $select->group(['tag_id', 'tag']);
            $select->order([new Expression('lower(tag)')]);
        };
        return $this->select($callback);
    }

    /**
     * Gets unique users from the table
     *
     * @param string $userId     ID of user
     * @param string $resourceId ID of the resource
     * @param string $tagId      ID of the tag
     *
     * @return \Laminas\Db\ResultSet\AbstractResultSet
     */
    public function getUniqueUsers($userId = null, $resourceId = null, $tagId = null)
    {
        $callback = function ($select) use ($userId, $resourceId, $tagId) {
            $select->columns(
                [
                    'resource_id' => new Expression(
                        'MAX(?)',
                        ['resource_tags.resource_id'],
                        [Expression::TYPE_IDENTIFIER]
                    ),
                    'tag_id' => new Expression(
                        'MAX(?)',
                        ['resource_tags.tag_id'],
                        [Expression::TYPE_IDENTIFIER]
                    ),
                    'list_id' => new Expression(
                        'MAX(?)',
                        ['resource_tags.list_id'],
                        [Expression::TYPE_IDENTIFIER]
                    ),
                    'user_id' => new Expression(
                        'MAX(?)',
                        ['resource_tags.user_id'],
                        [Expression::TYPE_IDENTIFIER]
                    ),
                    'id' => new Expression(
                        'MAX(?)',
                        ['resource_tags.id'],
                        [Expression::TYPE_IDENTIFIER]
                    ),
                ]
            );
            $select->join(
                ['u' => 'user'],
                'resource_tags.user_id = u.id',
                ["username" => "username"]
            );
            if (null !== $userId) {
                $select->where->equalTo('resource_tags.user_id', $userId);
            }
            if (null !== $resourceId) {
                $select->where->equalTo('resource_tags.resource_id', $resourceId);
            }
            if (null !== $tagId) {
                $select->where->equalTo('resource_tags.tag_id', $tagId);
            }
            $select->group(['user_id', 'username']);
            $select->order(['username']);
        };
        return $this->select($callback);
    }

    /**
>>>>>>> 3dc27082
     * Given an array for sorting database results, make sure the tag field is
     * sorted in a case-insensitive fashion.
     *
     * @param array $order Order settings
     *
     * @return array
     */
    protected function formatTagOrder($order)
    {
        if (empty($order)) {
            return $order;
        }
        $newOrder = [];
        foreach ((array)$order as $current) {
            $newOrder[] = $current == 'tag'
                ? new Expression('lower(tag)') : $current;
        }
        return $newOrder;
    }

    /**
<<<<<<< HEAD
=======
     * Get Resource Tags
     *
     * @param string $userId     ID of user
     * @param string $resourceId ID of the resource
     * @param string $tagId      ID of the tag
     * @param string $order      The order in which to return the data
     * @param string $page       The page number to select
     * @param string $limit      The number of items to fetch
     *
     * @return \Laminas\Paginator\Paginator
     */
    public function getResourceTags(
        $userId = null,
        $resourceId = null,
        $tagId = null,
        $order = null,
        $page = null,
        $limit = 20
    ) {
        $order = (null !== $order)
            ? [$order]
            : ["username", "tag", "title"];

        $sql = $this->getSql();
        $select = $sql->select();
        $select->join(
            ['t' => 'tags'],
            'resource_tags.tag_id = t.id',
            [
                'tag' =>
                    $this->caseSensitive ? 'tag' : new Expression('lower(tag)'),
            ]
        );
        $select->join(
            ['u' => 'user'],
            'resource_tags.user_id = u.id',
            ["username" => "username"]
        );
        $select->join(
            ['r' => 'resource'],
            'resource_tags.resource_id = r.id',
            ["title" => "title"]
        );
        if (null !== $userId) {
            $select->where->equalTo('resource_tags.user_id', $userId);
        }
        if (null !== $resourceId) {
            $select->where->equalTo('resource_tags.resource_id', $resourceId);
        }
        if (null !== $tagId) {
            $select->where->equalTo('resource_tags.tag_id', $tagId);
        }
        $select->order($this->formatTagOrder($order));

        if (null !== $page) {
            $select->limit($limit);
            $select->offset($limit * ($page - 1));
        }

        $adapter = new \Laminas\Paginator\Adapter\LaminasDb\DbSelect($select, $sql);
        $paginator = new \Laminas\Paginator\Paginator($adapter);
        $paginator->setItemCountPerPage($limit);
        if (null !== $page) {
            $paginator->setCurrentPageNumber($page);
        }
        return $paginator;
    }

    /**
     * Delete a group of tags.
     *
     * @param array $ids IDs of tags to delete.
     *
     * @return int       Count of $ids
     */
    public function deleteByIdArray($ids)
    {
        // Do nothing if we have no IDs to delete!
        if (empty($ids)) {
            return;
        }

        $callback = function ($select) use ($ids) {
            $select->where->in('id', $ids);
        };
        $this->delete($callback);
        return count($ids);
    }

    /**
>>>>>>> 3dc27082
     * Get a list of duplicate rows (this sometimes happens after merging IDs,
     * for example after a Summon resource ID changes).
     *
     * @return mixed
     */
    public function getDuplicates()
    {
        $callback = function ($select) {
            $select->columns(
                [
                    'resource_id' => new Expression(
                        'MIN(?)',
                        ['resource_id'],
                        [Expression::TYPE_IDENTIFIER]
                    ),
                    'tag_id' => new Expression(
                        'MIN(?)',
                        ['tag_id'],
                        [Expression::TYPE_IDENTIFIER]
                    ),
                    'list_id' => new Expression(
                        'MIN(?)',
                        ['list_id'],
                        [Expression::TYPE_IDENTIFIER]
                    ),
                    'user_id' => new Expression(
                        'MIN(?)',
                        ['user_id'],
                        [Expression::TYPE_IDENTIFIER]
                    ),
                    'cnt' => new Expression(
                        'COUNT(?)',
                        ['resource_id'],
                        [Expression::TYPE_IDENTIFIER]
                    ),
                    'id' => new Expression(
                        'MIN(?)',
                        ['id'],
                        [Expression::TYPE_IDENTIFIER]
                    ),
                ]
            );
            $select->group(['resource_id', 'tag_id', 'list_id', 'user_id']);
            $select->having('COUNT(resource_id) > 1');
        };
        return $this->select($callback);
    }

    /**
     * Deduplicate rows (sometimes necessary after merging foreign key IDs).
     *
     * @return void
     */
    public function deduplicate()
    {
        foreach ($this->getDuplicates() as $dupe) {
            $callback = function ($select) use ($dupe) {
                // match on all relevant IDs in duplicate group
                $select->where(
                    [
                        'resource_id' => $dupe['resource_id'],
                        'tag_id' => $dupe['tag_id'],
                        'list_id' => $dupe['list_id'],
                        'user_id' => $dupe['user_id'],
                    ]
                );
                // getDuplicates returns the minimum id in the set, so we want to
                // delete all of the duplicates with a higher id value.
                $select->where->greaterThan('id', $dupe['id']);
            };
            $this->delete($callback);
        }
    }
}<|MERGE_RESOLUTION|>--- conflicted
+++ resolved
@@ -301,44 +301,6 @@
     }
 
     /**
-<<<<<<< HEAD
-=======
-     * Get statistics on use of tags.
-     *
-     * @param bool $extended Include extended (unique/anonymous) stats.
-     *
-     * @return array
-     */
-    public function getStatistics($extended = false)
-    {
-        $select = $this->sql->select();
-        $select->columns(
-            [
-                'users' => new Expression(
-                    'COUNT(DISTINCT(?))',
-                    ['user_id'],
-                    [Expression::TYPE_IDENTIFIER]
-                ),
-                'resources' => new Expression(
-                    'COUNT(DISTINCT(?))',
-                    ['resource_id'],
-                    [Expression::TYPE_IDENTIFIER]
-                ),
-                'total' => new Expression('COUNT(*)'),
-            ]
-        );
-        $statement = $this->sql->prepareStatementForSqlObject($select);
-        $result = $statement->execute();
-        $stats = (array)$result->current();
-        if ($extended) {
-            $stats['unique'] = count($this->getUniqueTags());
-            $stats['anonymous'] = $this->getAnonymousCount();
-        }
-        return $stats;
-    }
-
-    /**
->>>>>>> 3dc27082
      * Unlink rows for the specified resource.
      *
      * @param string|array $resource ID (or array of IDs) of resource(s) to
@@ -459,198 +421,6 @@
     }
 
     /**
-<<<<<<< HEAD
-=======
-     * Gets unique resources from the table
-     *
-     * @param string $userId     ID of user
-     * @param string $resourceId ID of the resource
-     * @param string $tagId      ID of the tag
-     *
-     * @return \Laminas\Db\ResultSet\AbstractResultSet
-     */
-    public function getUniqueResources(
-        $userId = null,
-        $resourceId = null,
-        $tagId = null
-    ) {
-        $callback = function ($select) use ($userId, $resourceId, $tagId) {
-            $select->columns(
-                [
-                    'resource_id' => new Expression(
-                        'MAX(?)',
-                        ['resource_tags.resource_id'],
-                        [Expression::TYPE_IDENTIFIER]
-                    ),
-                    'tag_id' => new Expression(
-                        'MAX(?)',
-                        ['resource_tags.tag_id'],
-                        [Expression::TYPE_IDENTIFIER]
-                    ),
-                    'list_id' => new Expression(
-                        'MAX(?)',
-                        ['resource_tags.list_id'],
-                        [Expression::TYPE_IDENTIFIER]
-                    ),
-                    'user_id' => new Expression(
-                        'MAX(?)',
-                        ['resource_tags.user_id'],
-                        [Expression::TYPE_IDENTIFIER]
-                    ),
-                    'id' => new Expression(
-                        'MAX(?)',
-                        ['resource_tags.id'],
-                        [Expression::TYPE_IDENTIFIER]
-                    ),
-                ]
-            );
-            $select->join(
-                ['r' => 'resource'],
-                'resource_tags.resource_id = r.id',
-                ["title" => "title"]
-            );
-            if (null !== $userId) {
-                $select->where->equalTo('resource_tags.user_id', $userId);
-            }
-            if (null !== $resourceId) {
-                $select->where->equalTo('resource_tags.resource_id', $resourceId);
-            }
-            if (null !== $tagId) {
-                $select->where->equalTo('resource_tags.tag_id', $tagId);
-            }
-            $select->group(['resource_id', 'title']);
-            $select->order(['title']);
-        };
-        return $this->select($callback);
-    }
-
-    /**
-     * Gets unique tags from the table
-     *
-     * @param string $userId     ID of user
-     * @param string $resourceId ID of the resource
-     * @param string $tagId      ID of the tag
-     *
-     * @return \Laminas\Db\ResultSet\AbstractResultSet
-     */
-    public function getUniqueTags($userId = null, $resourceId = null, $tagId = null)
-    {
-        $callback = function ($select) use ($userId, $resourceId, $tagId) {
-            $select->columns(
-                [
-                    'resource_id' => new Expression(
-                        'MAX(?)',
-                        ['resource_tags.resource_id'],
-                        [Expression::TYPE_IDENTIFIER]
-                    ),
-                    'tag_id' => new Expression(
-                        'MAX(?)',
-                        ['resource_tags.tag_id'],
-                        [Expression::TYPE_IDENTIFIER]
-                    ),
-                    'list_id' => new Expression(
-                        'MAX(?)',
-                        ['resource_tags.list_id'],
-                        [Expression::TYPE_IDENTIFIER]
-                    ),
-                    'user_id' => new Expression(
-                        'MAX(?)',
-                        ['resource_tags.user_id'],
-                        [Expression::TYPE_IDENTIFIER]
-                    ),
-                    'id' => new Expression(
-                        'MAX(?)',
-                        ['resource_tags.id'],
-                        [Expression::TYPE_IDENTIFIER]
-                    ),
-                ]
-            );
-            $select->join(
-                ['t' => 'tags'],
-                'resource_tags.tag_id = t.id',
-                [
-                    'tag' =>
-                        $this->caseSensitive ? 'tag' : new Expression('lower(tag)'),
-                ]
-            );
-            if (null !== $userId) {
-                $select->where->equalTo('resource_tags.user_id', $userId);
-            }
-            if (null !== $resourceId) {
-                $select->where->equalTo('resource_tags.resource_id', $resourceId);
-            }
-            if (null !== $tagId) {
-                $select->where->equalTo('resource_tags.tag_id', $tagId);
-            }
-            $select->group(['tag_id', 'tag']);
-            $select->order([new Expression('lower(tag)')]);
-        };
-        return $this->select($callback);
-    }
-
-    /**
-     * Gets unique users from the table
-     *
-     * @param string $userId     ID of user
-     * @param string $resourceId ID of the resource
-     * @param string $tagId      ID of the tag
-     *
-     * @return \Laminas\Db\ResultSet\AbstractResultSet
-     */
-    public function getUniqueUsers($userId = null, $resourceId = null, $tagId = null)
-    {
-        $callback = function ($select) use ($userId, $resourceId, $tagId) {
-            $select->columns(
-                [
-                    'resource_id' => new Expression(
-                        'MAX(?)',
-                        ['resource_tags.resource_id'],
-                        [Expression::TYPE_IDENTIFIER]
-                    ),
-                    'tag_id' => new Expression(
-                        'MAX(?)',
-                        ['resource_tags.tag_id'],
-                        [Expression::TYPE_IDENTIFIER]
-                    ),
-                    'list_id' => new Expression(
-                        'MAX(?)',
-                        ['resource_tags.list_id'],
-                        [Expression::TYPE_IDENTIFIER]
-                    ),
-                    'user_id' => new Expression(
-                        'MAX(?)',
-                        ['resource_tags.user_id'],
-                        [Expression::TYPE_IDENTIFIER]
-                    ),
-                    'id' => new Expression(
-                        'MAX(?)',
-                        ['resource_tags.id'],
-                        [Expression::TYPE_IDENTIFIER]
-                    ),
-                ]
-            );
-            $select->join(
-                ['u' => 'user'],
-                'resource_tags.user_id = u.id',
-                ["username" => "username"]
-            );
-            if (null !== $userId) {
-                $select->where->equalTo('resource_tags.user_id', $userId);
-            }
-            if (null !== $resourceId) {
-                $select->where->equalTo('resource_tags.resource_id', $resourceId);
-            }
-            if (null !== $tagId) {
-                $select->where->equalTo('resource_tags.tag_id', $tagId);
-            }
-            $select->group(['user_id', 'username']);
-            $select->order(['username']);
-        };
-        return $this->select($callback);
-    }
-
-    /**
->>>>>>> 3dc27082
      * Given an array for sorting database results, make sure the tag field is
      * sorted in a case-insensitive fashion.
      *
@@ -672,99 +442,6 @@
     }
 
     /**
-<<<<<<< HEAD
-=======
-     * Get Resource Tags
-     *
-     * @param string $userId     ID of user
-     * @param string $resourceId ID of the resource
-     * @param string $tagId      ID of the tag
-     * @param string $order      The order in which to return the data
-     * @param string $page       The page number to select
-     * @param string $limit      The number of items to fetch
-     *
-     * @return \Laminas\Paginator\Paginator
-     */
-    public function getResourceTags(
-        $userId = null,
-        $resourceId = null,
-        $tagId = null,
-        $order = null,
-        $page = null,
-        $limit = 20
-    ) {
-        $order = (null !== $order)
-            ? [$order]
-            : ["username", "tag", "title"];
-
-        $sql = $this->getSql();
-        $select = $sql->select();
-        $select->join(
-            ['t' => 'tags'],
-            'resource_tags.tag_id = t.id',
-            [
-                'tag' =>
-                    $this->caseSensitive ? 'tag' : new Expression('lower(tag)'),
-            ]
-        );
-        $select->join(
-            ['u' => 'user'],
-            'resource_tags.user_id = u.id',
-            ["username" => "username"]
-        );
-        $select->join(
-            ['r' => 'resource'],
-            'resource_tags.resource_id = r.id',
-            ["title" => "title"]
-        );
-        if (null !== $userId) {
-            $select->where->equalTo('resource_tags.user_id', $userId);
-        }
-        if (null !== $resourceId) {
-            $select->where->equalTo('resource_tags.resource_id', $resourceId);
-        }
-        if (null !== $tagId) {
-            $select->where->equalTo('resource_tags.tag_id', $tagId);
-        }
-        $select->order($this->formatTagOrder($order));
-
-        if (null !== $page) {
-            $select->limit($limit);
-            $select->offset($limit * ($page - 1));
-        }
-
-        $adapter = new \Laminas\Paginator\Adapter\LaminasDb\DbSelect($select, $sql);
-        $paginator = new \Laminas\Paginator\Paginator($adapter);
-        $paginator->setItemCountPerPage($limit);
-        if (null !== $page) {
-            $paginator->setCurrentPageNumber($page);
-        }
-        return $paginator;
-    }
-
-    /**
-     * Delete a group of tags.
-     *
-     * @param array $ids IDs of tags to delete.
-     *
-     * @return int       Count of $ids
-     */
-    public function deleteByIdArray($ids)
-    {
-        // Do nothing if we have no IDs to delete!
-        if (empty($ids)) {
-            return;
-        }
-
-        $callback = function ($select) use ($ids) {
-            $select->where->in('id', $ids);
-        };
-        $this->delete($callback);
-        return count($ids);
-    }
-
-    /**
->>>>>>> 3dc27082
      * Get a list of duplicate rows (this sometimes happens after merging IDs,
      * for example after a Summon resource ID changes).
      *
