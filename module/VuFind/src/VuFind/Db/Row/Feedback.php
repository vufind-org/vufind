--- conflicted
+++ resolved
@@ -1,9 +1,4 @@
 <?php
-<<<<<<< HEAD
-
-declare(strict_types=1);
-=======
->>>>>>> 6c3fdec8
 
 /**
  * Class Feedback
@@ -32,11 +27,8 @@
  * @link     https://vufind.org Main Site
  */
 
-<<<<<<< HEAD
-=======
 declare(strict_types=1);
 
->>>>>>> 6c3fdec8
 namespace VuFind\Db\Row;
 
 /**
