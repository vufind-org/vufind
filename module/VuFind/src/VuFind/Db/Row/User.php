<?php

/**
 * Row Definition for user
 *
 * PHP version 8
 *
 * Copyright (C) Villanova University 2010.
 *
 * This program is free software; you can redistribute it and/or modify
 * it under the terms of the GNU General Public License version 2,
 * as published by the Free Software Foundation.
 *
 * This program is distributed in the hope that it will be useful,
 * but WITHOUT ANY WARRANTY; without even the implied warranty of
 * MERCHANTABILITY or FITNESS FOR A PARTICULAR PURPOSE.  See the
 * GNU General Public License for more details.
 *
 * You should have received a copy of the GNU General Public License
 * along with this program; if not, write to the Free Software
 * Foundation, Inc., 51 Franklin Street, Fifth Floor, Boston, MA  02110-1301  USA
 *
 * @category VuFind
 * @package  Db_Row
 * @author   Demian Katz <demian.katz@villanova.edu>
 * @license  http://opensource.org/licenses/gpl-2.0.php GNU General Public License
 * @link     https://vufind.org Main Site
 */

namespace VuFind\Db\Row;

use DateTime;
use Laminas\Db\Sql\Expression;
use Laminas\Db\Sql\Select;
use VuFind\Auth\ILSAuthenticator;
use VuFind\Config\AccountCapabilities;
use VuFind\Db\Entity\UserEntityInterface;

use function count;

/**
 * Row Definition for user
 *
 * @category VuFind
 * @package  Db_Row
 * @author   Demian Katz <demian.katz@villanova.edu>
 * @license  http://opensource.org/licenses/gpl-2.0.php GNU General Public License
 * @link     https://vufind.org Main Site
 *
 * @property int     $id
 * @property ?string $username
 * @property string  $password
 * @property ?string $pass_hash
 * @property string  $firstname
 * @property string  $lastname
 * @property string  $email
 * @property ?string $email_verified
 * @property string  $pending_email
 * @property int     $user_provided_email
 * @property ?string $cat_id
 * @property ?string $cat_username
 * @property ?string $cat_password
 * @property ?string $cat_pass_enc
 * @property string  $college
 * @property string  $major
 * @property ?string $home_library
 * @property string  $created
 * @property string  $verify_hash
 * @property string  $last_login
 * @property ?string $auth_method
 * @property string  $last_language
 */
class User extends RowGateway implements
    UserEntityInterface,
    \VuFind\Db\Service\DbServiceAwareInterface,
    \VuFind\Db\Table\DbTableAwareInterface,
    \LmcRbacMvc\Identity\IdentityInterface
{
    use \VuFind\Db\Service\DbServiceAwareTrait;
    use \VuFind\Db\Table\DbTableAwareTrait;

    /**
     * VuFind configuration
     *
     * @var \Laminas\Config\Config
     */
    protected $config = null;

    /**
     * Constructor
     *
     * @param \Laminas\Db\Adapter\Adapter $adapter          Database adapter
     * @param ILSAuthenticator            $ilsAuthenticator ILS authenticator
     * @param :AccountCapabilities        $capabilities     Account capabilities configuration (null for defaults)
     */
    public function __construct(
        $adapter,
        protected ILSAuthenticator $ilsAuthenticator,
        protected ?AccountCapabilities $capabilities = null
    ) {
        parent::__construct('id', 'user', $adapter);
    }

    /**
     * Configuration setter
     *
     * @param \Laminas\Config\Config $config VuFind configuration
     *
     * @return void
     */
    public function setConfig(\Laminas\Config\Config $config)
    {
        $this->config = $config;
    }

    /**
     * Reset ILS login credentials.
     *
     * @return void
     */
    public function clearCredentials()
    {
        $this->cat_username = null;
        $this->cat_password = null;
        $this->cat_pass_enc = null;
    }

    /**
     * Save ILS ID.
     *
     * @param string $catId Catalog ID to save.
     *
     * @return mixed        The output of the save method.
     * @throws \VuFind\Exception\PasswordSecurity
     */
    public function saveCatalogId($catId)
    {
        $this->cat_id = $catId;
        return $this->save();
    }

    /**
     * Set ILS login credentials without saving them.
     *
     * @param string  $username Username to save
     * @param ?string $password Password to save (null for none)
     *
     * @return void
     */
    public function setCredentials($username, $password)
    {
        $this->cat_username = $username;
        if ($this->passwordEncryptionEnabled()) {
            $this->cat_password = null;
            $this->cat_pass_enc = $this->ilsAuthenticator->encrypt($password);
        } else {
            $this->cat_password = $password;
            $this->cat_pass_enc = null;
        }
    }

    /**
     * Save ILS login credentials.
     *
     * @param string $username Username to save
     * @param string $password Password to save
     *
     * @return mixed           The output of the save method.
     * @throws \VuFind\Exception\PasswordSecurity
     */
    public function saveCredentials($username, $password)
    {
        $this->setCredentials($username, $password);
        $result = $this->save();

        // Update library card entry after saving the user so that we always have a
        // user id:
        $this->updateLibraryCardEntry();

        return $result;
    }

    /**
     * Save date/time when email address has been verified.
     *
     * @param string $datetime optional date/time to save.
     *
     * @return mixed           The output of the save method.
     */
    public function saveEmailVerified($datetime = null)
    {
        if ($datetime === null) {
            $datetime = date('Y-m-d H:i:s');
        }

        $this->email_verified = $datetime;
        return $this->save();
    }

    /**
     * This is a getter for the Catalog Password. It will return a plaintext version
     * of the password.
     *
     * @return string The Catalog password in plain text
     * @throws \VuFind\Exception\PasswordSecurity
     *
     * @deprecated Use ILSAuthenticator::getCatPasswordForUser()
     */
    public function getCatPassword()
    {
        return $this->ilsAuthenticator->getCatPasswordForUser($this);
    }

    /**
     * Is ILS password encryption enabled?
     *
     * @return bool
     */
    protected function passwordEncryptionEnabled()
    {
        return $this->ilsAuthenticator->passwordEncryptionEnabled();
    }

    /**
     * This is a central function for encrypting and decrypting so that
     * logic is all in one location
     *
     * @param string $text    The text to be encrypted or decrypted
     * @param bool   $encrypt True if we wish to encrypt text, False if we wish to
     * decrypt text.
     *
     * @return string|bool    The encrypted/decrypted string
     * @throws \VuFind\Exception\PasswordSecurity
     *
     * @deprecated Use ILSAuthenticator::encrypt() or ILSAuthenticator::decrypt()
     */
    protected function encryptOrDecrypt($text, $encrypt = true)
    {
        $method = $encrypt ? 'encrypt' : 'decrypt';
        return $this->ilsAuthenticator->$method($text);
    }

    /**
     * Change home library.
     *
     * @param ?string $homeLibrary New home library to store, or null to indicate
     * that the user does not want a default. An empty string is the default for
     * backward compatibility and indicates that system's default pick up location is
     * to be used
     *
     * @return mixed               The output of the save method.
     */
    public function changeHomeLibrary($homeLibrary)
    {
        $this->home_library = $homeLibrary;
        $this->updateLibraryCardEntry();
        return $this->save();
    }

    /**
     * Check whether the email address has been verified yet.
     *
     * @return bool
     */
    public function checkEmailVerified()
    {
        return !empty($this->email_verified);
    }

    /**
     * Get a list of all tags generated by the user in favorites lists. Note that
     * the returned list WILL NOT include tags attached to records that are not
     * saved in favorites lists.
     *
     * @param string $resourceId Filter for tags tied to a specific resource (null
     * for no filter).
     * @param int    $listId     Filter for tags tied to a specific list (null for no
     * filter).
     * @param string $source     Filter for tags tied to a specific record source.
     * (null for no filter).
     *
     * @return \Laminas\Db\ResultSet\AbstractResultSet
     */
    public function getTags($resourceId = null, $listId = null, $source = null)
    {
        return $this->getDbTable('Tags')
            ->getListTagsForUser($this->id, $resourceId, $listId, $source);
    }

    /**
     * Get tags assigned by the user to a favorite list.
     *
     * @param int $listId List id
     *
     * @return \Laminas\Db\ResultSet\AbstractResultSet
     */
    public function getListTags($listId)
    {
        return $this->getDbTable('Tags')
            ->getForList($listId, $this->id);
    }

    /**
     * Same as getTags(), but returns a string for use in edit mode rather than an
     * array of tag objects.
     *
     * @param string $resourceId Filter for tags tied to a specific resource (null
     * for no filter).
     * @param int    $listId     Filter for tags tied to a specific list (null for no
     * filter).
     * @param string $source     Filter for tags tied to a specific record source
     * (null for no filter).
     *
     * @return string
     */
    public function getTagString($resourceId = null, $listId = null, $source = null)
    {
        return $this->formatTagString($this->getTags($resourceId, $listId, $source));
    }

    /**
     * Same as getTagString(), but operates on a list of tags.
     *
     * @param array $tags Tags
     *
     * @return string
     */
    public function formatTagString($tags)
    {
        $tagStr = '';
        if (count($tags) > 0) {
            foreach ($tags as $tag) {
                if (strstr($tag->tag, ' ')) {
                    $tagStr .= "\"$tag->tag\" ";
                } else {
                    $tagStr .= "$tag->tag ";
                }
            }
        }
        return trim($tagStr);
    }

    /**
     * Get all of the lists associated with this user.
     *
     * @return \Laminas\Db\ResultSet\AbstractResultSet
     */
    public function getLists()
    {
        $userId = $this->id;
        $callback = function ($select) use ($userId) {
            $select->columns(
                [
                    Select::SQL_STAR,
                    'cnt' => new Expression(
                        'COUNT(DISTINCT(?))',
                        ['ur.resource_id'],
                        [Expression::TYPE_IDENTIFIER]
                    ),
                ]
            );
            $select->join(
                ['ur' => 'user_resource'],
                'user_list.id = ur.list_id',
                [],
                $select::JOIN_LEFT
            );
            $select->where->equalTo('user_list.user_id', $userId);
            $select->group(
                [
                    'user_list.id', 'user_list.user_id', 'title', 'description',
                    'created', 'public',
                ]
            );
            $select->order(['title']);
        };

        $table = $this->getDbTable('UserList');
        return $table->select($callback);
    }

    /**
     * Get information saved in a user's favorites for a particular record.
     *
     * @param string $resourceId ID of record being checked.
     * @param int    $listId     Optional list ID (to limit results to a particular
     * list).
     * @param string $source     Source of record to look up
     *
     * @return array
     */
    public function getSavedData(
        $resourceId,
        $listId = null,
        $source = DEFAULT_SEARCH_BACKEND
    ) {
        $table = $this->getDbTable('UserResource');
        return $table->getSavedData($resourceId, $source, $listId, $this->id);
    }

    /**
     * Add/update a resource in the user's account.
     *
     * @param \VuFind\Db\Row\Resource $resource        The resource to add/update
     * @param \VuFind\Db\Row\UserList $list            The list to store the resource
     * in.
     * @param array                   $tagArray        An array of tags to associate
     * with the resource.
     * @param string                  $notes           User notes about the resource.
     * @param bool                    $replaceExisting Whether to replace all
     * existing tags (true) or append to the existing list (false).
     *
     * @return void
     */
    public function saveResource(
        $resource,
        $list,
        $tagArray,
        $notes,
        $replaceExisting = true
    ) {
        // Create the resource link if it doesn't exist and update the notes in any
        // case:
        $linkTable = $this->getDbTable('UserResource');
        $linkTable->createOrUpdateLink($resource->id, $this->id, $list->id, $notes);

        // If we're replacing existing tags, delete the old ones before adding the
        // new ones:
        if ($replaceExisting) {
            $resource->deleteTags($this, $list->id);
        }

        // Add the new tags:
        foreach ($tagArray as $tag) {
            $resource->addTag($tag, $this, $list->id);
        }
    }

    /**
     * Given an array of item ids, remove them from all lists
     *
     * @param array  $ids    IDs to remove from the list
     * @param string $source Type of resource identified by IDs
     *
     * @return void
     */
    public function removeResourcesById($ids, $source = DEFAULT_SEARCH_BACKEND)
    {
        // Retrieve a list of resource IDs:
        $resourceTable = $this->getDbTable('Resource');
        $resources = $resourceTable->findResources($ids, $source);

        $resourceIDs = [];
        foreach ($resources as $current) {
            $resourceIDs[] = $current->id;
        }

        // Remove Resource (related tags are also removed implicitly)
        $userResourceTable = $this->getDbTable('UserResource');
        // true here makes sure that only tags in lists are deleted
        $userResourceTable->destroyLinks($resourceIDs, $this->id, true);
    }

    /**
     * Whether library cards are enabled
     *
     * @return bool
     *
     * @deprecated use \VuFind\Config\AccountCapabilities::libraryCardsEnabled()
     */
    public function libraryCardsEnabled()
    {
        return $this->capabilities?->libraryCardsEnabled() ?? false;
    }

    /**
     * Get all library cards associated with the user.
     *
     * @return \Laminas\Db\ResultSet\AbstractResultSet
     * @throws \VuFind\Exception\LibraryCard
     */
    public function getLibraryCards()
    {
        if (!$this->capabilities?->libraryCardsEnabled() ?? false) {
            return new \Laminas\Db\ResultSet\ResultSet();
        }
        $userCard = $this->getDbTable('UserCard');
        return $userCard->select(['user_id' => $this->id]);
    }

    /**
     * Get library card data
     *
     * @param int $id Library card ID
     *
     * @return UserCard|false Card data if found, false otherwise
     * @throws \VuFind\Exception\LibraryCard
     */
    public function getLibraryCard($id = null)
    {
        if (!$this->capabilities?->libraryCardsEnabled() ?? false) {
            throw new \VuFind\Exception\LibraryCard('Library Cards Disabled');
        }

        $userCard = $this->getDbTable('UserCard');
        if ($id === null) {
            $row = $userCard->createRow();
            $row->card_name = '';
            $row->user_id = $this->id;
            $row->cat_username = '';
            $row->cat_password = '';
        } else {
            $row = $userCard->select(['user_id' => $this->id, 'id' => $id])
                ->current();
            if ($row === false) {
                throw new \VuFind\Exception\LibraryCard('Library Card Not Found');
            }
            if ($this->passwordEncryptionEnabled()) {
                $row->cat_password = $this->ilsAuthenticator->decrypt($row->cat_pass_enc);
            }
        }

        return $row;
    }

    /**
     * Delete library card
     *
     * @param int $id Library card ID
     *
     * @return void
     * @throws \VuFind\Exception\LibraryCard
     */
    public function deleteLibraryCard($id)
    {
        if (!$this->capabilities?->libraryCardsEnabled() ?? false) {
            throw new \VuFind\Exception\LibraryCard('Library Cards Disabled');
        }

        $userCard = $this->getDbTable('UserCard');
        $row = $userCard->select(['id' => $id, 'user_id' => $this->id])->current();

        if (empty($row)) {
            throw new \Exception('Library card not found');
        }
        $row->delete();

        if ($row->cat_username == $this->cat_username) {
            // Activate another card (if any) or remove cat_username and cat_password
            $cards = $this->getLibraryCards();
            if ($cards->count() > 0) {
                $this->activateLibraryCard($cards->current()->id);
            } else {
                $this->cat_username = null;
                $this->cat_password = null;
                $this->cat_pass_enc = null;
                $this->save();
            }
        }
    }

    /**
     * Activate a library card for the given username
     *
     * @param int $id Library card ID
     *
     * @return void
     * @throws \VuFind\Exception\LibraryCard
     */
    public function activateLibraryCard($id)
    {
        if (!$this->capabilities?->libraryCardsEnabled() ?? false) {
            throw new \VuFind\Exception\LibraryCard('Library Cards Disabled');
        }
        $userCard = $this->getDbTable('UserCard');
        $row = $userCard->select(['id' => $id, 'user_id' => $this->id])->current();

        if (!empty($row)) {
            $this->cat_username = $row->cat_username;
            $this->cat_password = $row->cat_password;
            $this->cat_pass_enc = $row->cat_pass_enc;
            $this->home_library = $row->home_library;
            $this->save();
        }
    }

    /**
     * Save library card with the given information
     *
     * @param int    $id       Card ID
     * @param string $cardName Card name
     * @param string $username Username
     * @param string $password Password
     * @param string $homeLib  Home Library
     *
     * @return int Card ID
     * @throws \VuFind\Exception\LibraryCard
     */
    public function saveLibraryCard(
        $id,
        $cardName,
        $username,
        $password,
        $homeLib = ''
    ) {
        if (!$this->capabilities?->libraryCardsEnabled() ?? false) {
            throw new \VuFind\Exception\LibraryCard('Library Cards Disabled');
        }
        $userCard = $this->getDbTable('UserCard');

        // Check that the username is not already in use in another card
        $row = $userCard->select(
            ['user_id' => $this->id, 'cat_username' => $username]
        )->current();
        if (!empty($row) && ($id === null || $row->id != $id)) {
            throw new \VuFind\Exception\LibraryCard(
                'Username is already in use in another library card'
            );
        }

        $row = null;
        if ($id !== null) {
            $row = $userCard->select(['user_id' => $this->id, 'id' => $id])
                ->current();
        }
        if (empty($row)) {
            $row = $userCard->createRow();
            $row->user_id = $this->id;
            $row->created = date('Y-m-d H:i:s');
        }
        $row->card_name = $cardName;
        $row->cat_username = $username;
        if (!empty($homeLib)) {
            $row->home_library = $homeLib;
        }
        if ($this->passwordEncryptionEnabled()) {
            $row->cat_password = null;
            $row->cat_pass_enc = $this->ilsAuthenticator->encrypt($password);
        } else {
            $row->cat_password = $password;
            $row->cat_pass_enc = null;
        }

        $row->save();

        // If this is the first or active library card, or no credentials are
        // currently set, activate the card now
        if (
            $this->getLibraryCards()->count() == 1 || empty($this->cat_username)
            || $this->cat_username === $row->cat_username
        ) {
            $this->activateLibraryCard($row->id);
        }

        return $row->id;
    }

    /**
     * Verify that the current card information exists in user's library cards
     * (if enabled) and is up to date.
     *
     * @return void
     * @throws \VuFind\Exception\PasswordSecurity
     */
    protected function updateLibraryCardEntry()
    {
        if (!$this->capabilities?->libraryCardsEnabled() ?? false || empty($this->cat_username)) {
            return;
        }

        $userCard = $this->getDbTable('UserCard');
        $row = $userCard->select(
            ['user_id' => $this->id, 'cat_username' => $this->cat_username]
        )->current();
        if (empty($row)) {
            $row = $userCard->createRow();
            $row->user_id = $this->id;
            $row->cat_username = $this->cat_username;
            $row->card_name = $this->cat_username;
            $row->created = date('Y-m-d H:i:s');
        }
        // Always update home library and password
        $row->home_library = $this->home_library;
        $row->cat_password = $this->cat_password;
        $row->cat_pass_enc = $this->cat_pass_enc;

        $row->save();
    }

    /**
     * Destroy the user.
     *
     * @param bool $removeComments Whether to remove user's comments
     * @param bool $removeRatings  Whether to remove user's ratings
     *
     * @return int The number of rows deleted.
     */
    public function delete($removeComments = true, $removeRatings = true)
    {
        // Remove all lists owned by the user:
        $lists = $this->getLists();
        $table = $this->getDbTable('UserList');
        foreach ($lists as $current) {
            // The rows returned by getLists() are read-only, so we need to retrieve
            // a new object for each row in order to perform a delete operation:
            $list = $table->getExisting($current->id);
            $list->delete($this, true);
        }
        $resourceTags = $this->getDbTable('ResourceTags');
        $resourceTags->destroyResourceLinks(null, $this->id);
        if ($removeComments) {
            $comments = $this->getDbService(
                \VuFind\Db\Service\CommentsServiceInterface::class
            );
            $comments->deleteByUser($this->getId());
        }
        if ($removeRatings) {
            $ratings = $this->getDbService(\VuFind\Db\Service\RatingsServiceInterface::class);
            $ratings->deleteByUser($this);
        }

        // Remove the user itself:
        return parent::delete();
    }

    /**
     * Update the verification hash for this user
     *
     * @return bool save success
     */
    public function updateHash()
    {
        $hash = md5($this->username . $this->password . $this->pass_hash . rand());
        // Make totally sure the timestamp is exactly 10 characters:
        $time = str_pad(substr((string)time(), 0, 10), 10, '0', STR_PAD_LEFT);
        $this->verify_hash = $hash . $time;
        return $this->save();
    }

    /**
     * Updated saved language
     *
     * @param string $language New language
     *
     * @return void
     */
    public function updateLastLanguage($language)
    {
        $this->last_language = $language;
        $this->save();
    }

    /**
     * Update the user's email address, if appropriate. Note that this does NOT
     * automatically save the row; it assumes a subsequent call will be made to
     * the save() method.
     *
     * @param string $email        New email address
     * @param bool   $userProvided Was this email provided by the user (true) or
     * an automated lookup (false)?
     *
     * @return void
     */
    public function updateEmail($email, $userProvided = false)
    {
        // Only change the email if it is a non-empty value and was user provided
        // (the user is always right) or the previous email was NOT user provided
        // (a value may have changed in an upstream system).
        if (!empty($email) && ($userProvided || !$this->user_provided_email)) {
            $this->email = $email;
            $this->user_provided_email = $userProvided ? 1 : 0;
        }
    }

    /**
     * Get the list of roles of this identity
     *
     * @return string[]|\Rbac\Role\RoleInterface[]
     */
    public function getRoles()
    {
        return ['loggedin'];
    }

    /**
     * Get identifier (returns null for an uninitialized or non-persisted object).
     *
     * @return ?int
     */
    public function getId(): ?int
    {
        return $this->id;
    }

    /**
     * Username setter
     *
     * @param string $username Username
     *
     * @return UserEntityInterface
     */
    public function setUsername(string $username): UserEntityInterface
    {
        $this->username = $username;
        return $this;
    }

    /**
     * Get username.
     *
     * @return string
     */
    public function getUsername(): string
    {
        return $this->username;
    }

    /**
     * Set firstname.
     *
     * @param string $firstName New first name
     *
     * @return UserEntityInterface
     */
    public function setFirstname(string $firstName): UserEntityInterface
    {
        $this->firstname = $firstName;
        return $this;
    }

    /**
     * Get firstname.
     *
     * @return string
     */
    public function getFirstname(): string
    {
        return $this->firstname;
    }

    /**
     * Set lastname.
     *
     * @param string $lastName New last name
     *
     * @return UserEntityInterface
     */
    public function setLastname(string $lastName): UserEntityInterface
    {
        $this->lastname = $lastName;
        return $this;
    }

    /**
     * Get lastname.
     *
     * @return string
     */
    public function getLastname(): string
    {
        return $this->lastname;
    }

    /**
     * Set email.
     *
     * @param string $email Email address
     *
     * @return UserEntityInterface
     */
    public function setEmail(string $email): UserEntityInterface
    {
        $this->email = $email;
        return $this;
    }

    /**
     * Get email.
     *
     * @return string
     */
    public function getEmail(): string
    {
        return $this->email;
    }

    /**
     * Set pending email.
     *
     * @param string $email New pending email
     *
     * @return UserEntityInterface
     */
    public function setPendingEmail(string $email): UserEntityInterface
    {
        $this->pending_email = $email;
        return $this;
    }

    /**
     * Get pending email.
     *
     * @return string
     */
    public function getPendingEmail(): string
    {
        return $this->pending_email;
    }

    /**
     * Catalog id setter
     *
     * @param ?string $catId Catalog id
     *
     * @return UserEntityInterface
     */
    public function setCatId(?string $catId): UserEntityInterface
    {
        $this->cat_id = $catId;
        return $this;
    }

    /**
     * Get catalog id.
     *
     * @return ?string
     */
    public function getCatId(): ?string
    {
        return $this->cat_id;
    }

    /**
     * Catalog username setter
     *
     * @param ?string $catUsername Catalog username
     *
     * @return UserEntityInterface
     */
    public function setCatUsername(?string $catUsername): UserEntityInterface
    {
        $this->cat_username = $catUsername;
        return $this;
    }

    /**
     * Get catalog username.
     *
     * @return ?string
     */
    public function getCatUsername(): ?string
    {
        return $this->cat_username;
    }

    /**
     * Home library setter
     *
     * @param ?string $homeLibrary Home library
     *
     * @return UserEntityInterface
     */
    public function setHomeLibrary(?string $homeLibrary): UserEntityInterface
    {
        $this->home_library = $homeLibrary;
        return $this;
    }

    /**
     * Get home library.
     *
     * @return ?string
     */
    public function getHomeLibrary(): ?string
    {
        return $this->home_library;
    }

    /**
     * Raw catalog password setter
     *
     * @param ?string $catPassword Cat password
     *
     * @return UserEntityInterface
     */
    public function setRawCatPassword(?string $catPassword): UserEntityInterface
    {
        $this->cat_password = $catPassword;
        return $this;
    }

    /**
     * Get raw catalog password.
     *
     * @return ?string
     */
    public function getRawCatPassword(): ?string
    {
        return $this->cat_password;
    }

    /**
     * Encrypted catalog password setter
     *
     * @param ?string $passEnc Encrypted password
     *
     * @return UserEntityInterface
     */
    public function setCatPassEnc(?string $passEnc): UserEntityInterface
    {
        $this->cat_pass_enc = $passEnc;
        return $this;
    }

    /**
     * Get encrypted catalog password.
     *
     * @return ?string
     */
    public function getCatPassEnc(): ?string
    {
        return $this->cat_pass_enc;
    }

    /**
     * Get verification hash for recovery.
     *
     * @return string
     */
    public function getVerifyHash(): string
    {
        return $this->verify_hash;
    }

    /**
     * Set active authentication method (if any).
     *
     * @param ?string $authMethod New value (null for none)
     *
     * @return UserEntityInterface
     */
    public function setAuthMethod(?string $authMethod): UserEntityInterface
    {
        $this->auth_method = $authMethod;
        return $this;
    }

    /**
     * Get active authentication method (if any).
     *
     * @return ?string
     */
    public function getAuthMethod(): ?string
    {
        return $this->auth_method;
    }

    /**
     * Get last language.
     *
     * @return string
     */
    public function getLastLanguage(): string
    {
        return $this->last_language;
    }

    /**
     * Does the user have a user-provided (true) vs. automatically looked up (false) email address?
     *
     * @return bool
     */
    public function hasUserProvidedEmail(): bool
    {
        return (bool)($this->user_provided_email ?? false);
    }

    /**
     * Set the flag indicating whether the email address is user-provided.
     *
     * @param bool $userProvided New value
     *
     * @return UserEntityInterface
     */
    public function setHasUserProvidedEmail(bool $userProvided): UserEntityInterface
    {
        $this->user_provided_email = $userProvided ? 1 : 0;
        return $this;
    }

    /**
     * Last login setter.
     *
     * @param Datetime $dateTime Last login date
     *
     * @return UserEntityInterface
     */
    public function setLastLogin(DateTime $dateTime): UserEntityInterface
    {
        $this->last_login = $dateTime->format('Y-m-d H:i:s');
        return $this;
    }

    /**
     * Last login getter
     *
     * @return Datetime
     */
    public function getLastLogin(): Datetime
    {
<<<<<<< HEAD
        return DateTime::createFromFormat('Y-m-d H:i:s', $this->last_login, new \DateTimeZone('UTC'));
=======
        return DateTime::createFromFormat('Y-m-d H:i:s', $this->last_login);
>>>>>>> 1c72a680
    }
}<|MERGE_RESOLUTION|>--- conflicted
+++ resolved
@@ -1108,10 +1108,6 @@
      */
     public function getLastLogin(): Datetime
     {
-<<<<<<< HEAD
-        return DateTime::createFromFormat('Y-m-d H:i:s', $this->last_login, new \DateTimeZone('UTC'));
-=======
         return DateTime::createFromFormat('Y-m-d H:i:s', $this->last_login);
->>>>>>> 1c72a680
     }
 }