<?php

/**
 * Row Definition for user
 *
 * PHP version 8
 *
 * Copyright (C) Villanova University 2023.
 *
 * This program is free software; you can redistribute it and/or modify
 * it under the terms of the GNU General Public License version 2,
 * as published by the Free Software Foundation.
 *
 * This program is distributed in the hope that it will be useful,
 * but WITHOUT ANY WARRANTY; without even the implied warranty of
 * MERCHANTABILITY or FITNESS FOR A PARTICULAR PURPOSE.  See the
 * GNU General Public License for more details.
 *
 * You should have received a copy of the GNU General Public License
 * along with this program; if not, write to the Free Software
 * Foundation, Inc., 51 Franklin Street, Fifth Floor, Boston, MA  02110-1301  USA
 *
 * @category VuFind
 * @package  Db_Row
 * @author   Demian Katz <demian.katz@villanova.edu>
 * @license  http://opensource.org/licenses/gpl-2.0.php GNU General Public License
 * @link     https://vufind.org Main Site
 */

namespace VuFind\Db\Row;

use DateTime;
use VuFind\Auth\ILSAuthenticator;
use VuFind\Config\AccountCapabilities;
use VuFind\Db\Entity\UserCard;
use VuFind\Db\Entity\UserEntityInterface;
use VuFind\Db\Service\UserCardServiceInterface;

use function count;

/**
 * Row Definition for user
 *
 * @category VuFind
 * @package  Db_Row
 * @author   Demian Katz <demian.katz@villanova.edu>
 * @license  http://opensource.org/licenses/gpl-2.0.php GNU General Public License
 * @link     https://vufind.org Main Site
 *
 * @property int     $id
 * @property ?string $username
 * @property string  $password
 * @property ?string $pass_hash
 * @property string  $firstname
 * @property string  $lastname
 * @property string  $email
 * @property ?string $email_verified
 * @property string  $pending_email
 * @property int     $user_provided_email
 * @property ?string $cat_id
 * @property ?string $cat_username
 * @property ?string $cat_password
 * @property ?string $cat_pass_enc
 * @property string  $college
 * @property string  $major
 * @property ?string $home_library
 * @property string  $created
 * @property string  $verify_hash
 * @property string  $last_login
 * @property ?string $auth_method
 * @property string  $last_language
 */
class User extends RowGateway implements
    UserEntityInterface,
    \VuFind\Db\Service\DbServiceAwareInterface,
    \VuFind\Db\Table\DbTableAwareInterface,
    \LmcRbacMvc\Identity\IdentityInterface
{
    use \VuFind\Db\Table\DbTableAwareTrait;
    use \VuFind\Db\Service\DbServiceAwareTrait;

    /**
     * VuFind configuration
     *
     * @var \Laminas\Config\Config
     */
    protected $config = null;

    /**
     * Constructor
     *
     * @param \Laminas\Db\Adapter\Adapter $adapter          Database adapter
     * @param ILSAuthenticator            $ilsAuthenticator ILS authenticator
     * @param AccountCapabilities         $capabilities     Account capabilities configuration (null for defaults)
     */
    public function __construct(
        $adapter,
        protected ILSAuthenticator $ilsAuthenticator,
        protected AccountCapabilities $capabilities
    ) {
        parent::__construct('id', 'user', $adapter);
    }

    /**
     * Configuration setter
     *
     * @param \Laminas\Config\Config $config VuFind configuration
     *
     * @return void
     */
    public function setConfig(\Laminas\Config\Config $config)
    {
        $this->config = $config;
    }

    /**
     * Reset ILS login credentials.
     *
     * @return void
     */
    public function clearCredentials()
    {
        $this->cat_username = null;
        $this->cat_password = null;
        $this->cat_pass_enc = null;
    }

    /**
     * Save ILS ID.
     *
     * @param string $catId Catalog ID to save.
     *
     * @return mixed        The output of the save method.
     * @throws \VuFind\Exception\PasswordSecurity
     */
    public function saveCatalogId($catId)
    {
        $this->cat_id = $catId;
        return $this->save();
    }

    /**
     * Set ILS login credentials without saving them.
     *
     * @param string  $username Username to save
     * @param ?string $password Password to save (null for none)
     *
     * @return void
     */
    public function setCredentials($username, $password)
    {
        $this->cat_username = $username;
        if ($this->passwordEncryptionEnabled()) {
            $this->cat_password = null;
            $this->cat_pass_enc = $this->ilsAuthenticator->encrypt($password);
        } else {
            $this->cat_password = $password;
            $this->cat_pass_enc = null;
        }
    }

    /**
     * Save ILS login credentials.
     *
     * @param string $username Username to save
     * @param string $password Password to save
     *
     * @return mixed           The output of the save method.
     * @throws \VuFind\Exception\PasswordSecurity
     */
    public function saveCredentials($username, $password)
    {
        $this->setCredentials($username, $password);
        $result = $this->save();

        // Update library card entry after saving the user so that we always have a
        // user id:
        $this->getUserCardService()->synchronizeUserLibraryCardData($this);

        return $result;
    }

    /**
     * Save date/time when email address has been verified.
     *
     * @param string $datetime optional date/time to save.
     *
     * @return mixed           The output of the save method.
     */
    public function saveEmailVerified($datetime = null)
    {
        if ($datetime === null) {
            $datetime = date('Y-m-d H:i:s');
        }

        $this->email_verified = $datetime;
        return $this->save();
    }

    /**
     * This is a getter for the Catalog Password. It will return a plaintext version
     * of the password.
     *
     * @return string The Catalog password in plain text
     * @throws \VuFind\Exception\PasswordSecurity
     *
     * @deprecated Use ILSAuthenticator::getCatPasswordForUser()
     */
    public function getCatPassword()
    {
        return $this->ilsAuthenticator->getCatPasswordForUser($this);
    }

    /**
     * Is ILS password encryption enabled?
     *
     * @return bool
     */
    protected function passwordEncryptionEnabled()
    {
        return $this->ilsAuthenticator->passwordEncryptionEnabled();
    }

    /**
     * This is a central function for encrypting and decrypting so that
     * logic is all in one location
     *
     * @param string $text    The text to be encrypted or decrypted
     * @param bool   $encrypt True if we wish to encrypt text, False if we wish to
     * decrypt text.
     *
     * @return string|bool    The encrypted/decrypted string
     * @throws \VuFind\Exception\PasswordSecurity
     *
     * @deprecated Use ILSAuthenticator::encrypt() or ILSAuthenticator::decrypt()
     */
    protected function encryptOrDecrypt($text, $encrypt = true)
    {
        $method = $encrypt ? 'encrypt' : 'decrypt';
        return $this->ilsAuthenticator->$method($text);
    }

    /**
     * Change home library.
     *
     * @param ?string $homeLibrary New home library to store, or null to indicate
     * that the user does not want a default. An empty string is the default for
     * backward compatibility and indicates that system's default pick up location is
     * to be used
     *
     * @return mixed               The output of the save method.
     */
    public function changeHomeLibrary($homeLibrary)
    {
        $this->home_library = $homeLibrary;
<<<<<<< HEAD
        $rowsAffected = $this->save();
        $this->updateLibraryCardEntry();
        return $rowsAffected;
=======
        $this->getUserCardService()->synchronizeUserLibraryCardData($this);
        return $this->save();
>>>>>>> d11f2b92
    }

    /**
     * Check whether the email address has been verified yet.
     *
     * @return bool
     */
    public function checkEmailVerified()
    {
        return !empty($this->email_verified);
    }

    /**
     * Get a list of all tags generated by the user in favorites lists. Note that
     * the returned list WILL NOT include tags attached to records that are not
     * saved in favorites lists.
     *
     * @param string $resourceId Filter for tags tied to a specific resource (null
     * for no filter).
     * @param int    $listId     Filter for tags tied to a specific list (null for no
     * filter).
     * @param string $source     Filter for tags tied to a specific record source.
     * (null for no filter).
     *
     * @return array
     */
    public function getTags($resourceId = null, $listId = null, $source = null)
    {
        return $this->getDbService(\VuFind\Db\Service\TagService::class)
            ->getUserTagsFromFavorites($this->id, $resourceId, $listId, $source);
    }

    /**
     * Get tags assigned by the user to a favorite list.
     *
     * @param int $listId List id
     *
     * @return array
     */
    public function getListTags($listId)
    {
        return $this->getDbService(\VuFind\Db\Service\TagService::class)
            ->getForList($listId, $this->id);
    }

    /**
     * Same as getTags(), but returns a string for use in edit mode rather than an
     * array of tag objects.
     *
     * @param string $resourceId Filter for tags tied to a specific resource (null
     * for no filter).
     * @param int    $listId     Filter for tags tied to a specific list (null for no
     * filter).
     * @param string $source     Filter for tags tied to a specific record source
     * (null for no filter).
     *
     * @return string
     */
    public function getTagString($resourceId = null, $listId = null, $source = null)
    {
        return $this->formatTagString($this->getTags($resourceId, $listId, $source));
    }

    /**
     * Same as getTagString(), but operates on a list of tags.
     *
     * @param array $tags Tags
     *
     * @return string
     */
    public function formatTagString($tags)
    {
        $tagStr = '';
        if (count($tags) > 0) {
            foreach ($tags as $tag) {
                if (strstr($tag['tag'], ' ')) {
                    $tagStr .= '"' . $tag['tag'] . '" ';
                } else {
                    $tagStr .= $tag['tag'] . ' ';
                }
            }
        }
        return trim($tagStr);
    }

    /**
     * Get information saved in a user's favorites for a particular record.
     *
     * @param string $resourceId ID of record being checked.
     * @param int    $listId     Optional list ID (to limit results to a particular
     * list).
     * @param string $source     Source of record to look up
     *
     * @return array
     */
    public function getSavedData(
        $resourceId,
        $listId = null,
        $source = DEFAULT_SEARCH_BACKEND
    ) {
        $table = $this->getDbTable('UserResource');
        return $table->getSavedData($resourceId, $source, $listId, $this->id);
    }

    /**
     * Given an array of item ids, remove them from all lists
     *
     * @param array  $ids    IDs to remove from the list
     * @param string $source Type of resource identified by IDs
     *
     * @return void
     */
    public function removeResourcesById($ids, $source = DEFAULT_SEARCH_BACKEND)
    {
        // Retrieve a list of resource IDs:
        $resourceService = $this->getDbService(\VuFind\Db\Service\ResourceService::class);
        $resources = $resourceService->findResources($ids, $source);

        // Remove Resource (related tags are also removed implicitly)
        $userResourceService = $this->getDbService(\VuFind\Db\Service\UserResourceService::class);
        // true here makes sure that only tags in lists are deleted
        $userResourceService->destroyLinks($this->id, $resources, true);
    }

    /**
     * Whether library cards are enabled
     *
     * @return bool
     *
     * @deprecated use \VuFind\Config\AccountCapabilities::libraryCardsEnabled()
     */
    public function libraryCardsEnabled()
    {
        return $this->capabilities->libraryCardsEnabled();
    }

    /**
     * Get all library cards associated with the user.
     *
     * @return array
     * @throws \VuFind\Exception\LibraryCard
     *
     * @deprecated Use UserCardServiceInterface::getLibraryCards()
     */
    public function getLibraryCards()
    {
        if (!$this->capabilities->libraryCardsEnabled()) {
            return new \Laminas\Db\ResultSet\ResultSet();
        }
        return $this->getUserCardService()->getLibraryCards($this->id);
    }

    /**
     * Get library card data
     *
     * @param int $id Library card ID
     *
     * @return UserCard|false Card data if found, false otherwise
     * @throws \VuFind\Exception\LibraryCard
     *
     * @deprecated Use LibraryCardServiceInterface::getOrCreateLibraryCard()
     */
    public function getLibraryCard($id = null)
    {
<<<<<<< HEAD
        if (!$this->capabilities->libraryCardsEnabled()) {
            throw new \VuFind\Exception\LibraryCard('Library Cards Disabled');
        }
        return $this->getUserCardService()->getLibraryCard($this->id, $id);
=======
        return $this->getUserCardService()->getOrCreateLibraryCard($this, $id);
>>>>>>> d11f2b92
    }

    /**
     * Delete library card
     *
     * @param int $id Library card ID
     *
     * @return void
     * @throws \VuFind\Exception\LibraryCard
     *
     * @deprecated Use UserCardServiceInterface::deleteLibraryCard()
     */
    public function deleteLibraryCard($id)
    {
<<<<<<< HEAD
        if (!$this->capabilities->libraryCardsEnabled()) {
            throw new \VuFind\Exception\LibraryCard('Library Cards Disabled');
        }
        $userCardService = $this->getUserCardService();
        $row = current($userCardService->getLibraryCards($this->id, $id));
        $userCardService->deleteLibraryCard($row);

        if ($row->getCatUsername() == $this->cat_username) {
            // Activate another card (if any) or remove cat_username and cat_password
            $cards = $this->getLibraryCards();
            if (count($cards) > 0) {
                $this->activateLibraryCard(current($cards)->getId());
            } else {
                $this->cat_username = null;
                $this->cat_password = null;
                $this->cat_pass_enc = null;
                $this->save();
            }
        }
=======
        return $this->getUserCardService()->deleteLibraryCard($this, $id);
>>>>>>> d11f2b92
    }

    /**
     * Activate a library card for the given username
     *
     * @param int $id Library card ID
     *
     * @return void
     * @throws \VuFind\Exception\LibraryCard
     *
     * @deprecated Use UserCardServiceInterface::activateLibraryCard()
     */
    public function activateLibraryCard($id)
    {
<<<<<<< HEAD
        if (!$this->capabilities->libraryCardsEnabled()) {
            throw new \VuFind\Exception\LibraryCard('Library Cards Disabled');
        }
        $row = current($this->getUserCardService()->getLibraryCards($this->id, $id));
        if (!empty($row)) {
            $this->cat_username = $row->getCatUsername();
            $this->home_library = $row->getHomeLibrary();

            // Make sure we're properly encrypting everything:
            if ($this->passwordEncryptionEnabled()) {
                $this->cat_password = null;
                $this->cat_pass_enc = $row->getCatPassEnc();
                if (empty($this->cat_pass_enc) && $row->getRawCatPassword()) {
                    throw new \Exception('Unexpected raw password in library card ' . $row->getId());
                }
            } else {
                $this->cat_password = $row->getRawCatPassword();
                $this->cat_pass_enc = null;
            }

            $this->save();
        }
=======
        return $this->getUserCardService()->activateLibraryCard($this, $id);
>>>>>>> d11f2b92
    }

    /**
     * Save library card with the given information
     *
     * @param int    $id       Card ID
     * @param string $cardName Card name
     * @param string $username Username
     * @param string $password Password
     * @param string $homeLib  Home Library
     *
     * @return int Card ID
     * @throws \VuFind\Exception\LibraryCard
     *
     * @deprecated Use UserCardServiceInterface::persistLibraryCardData()
     */
    public function saveLibraryCard(
        $id,
        $cardName,
        $username,
        $password,
        $homeLib = ''
    ) {
<<<<<<< HEAD
        if (!$this->capabilities->libraryCardsEnabled()) {
            throw new \VuFind\Exception\LibraryCard('Library Cards Disabled');
        }
        $row = $this->getUserCardService()->saveLibraryCard(
            $this->id,
            $id,
            $cardName,
            $username,
            $password,
            $homeLib
        );

        // If this is the first or active library card, or no credentials are
        // currently set, activate the card now
        if (
            count($this->getLibraryCards()) == 1 || empty($this->cat_username)
            || $this->cat_username === $row->getCatUsername()
        ) {
            $this->activateLibraryCard($row->getId());
        }

        return $row->getId();
=======
        return $this->getUserCardService()
            ->persistLibraryCardData($this, $id, $cardName, $username, $password, $homeLib)
            ->getId();
>>>>>>> d11f2b92
    }

    /**
     * Verify that the current card information exists in user's library cards
     * (if enabled) and is up to date.
     *
     * @return void
     * @throws \VuFind\Exception\PasswordSecurity
     *
     * @deprecated Use UserCardServiceInterface::synchronizeUserLibraryCardData()
     */
    protected function updateLibraryCardEntry()
    {
<<<<<<< HEAD
        if (!$this->capabilities->libraryCardsEnabled() || empty($this->cat_username)) {
            return;
        }

        $this->getUserCardService()->updateLibraryCardEntry($this->id);
=======
        $this->getUserCardService()->synchronizeUserLibraryCardData($this);
>>>>>>> d11f2b92
    }

    /**
     * Get a UserCard service object.
     *
<<<<<<< HEAD
     * @return \VuFind\Db\Service\UserCardService
     */
    public function getUserCardService()
    {
        return $this->getDbService(\VuFind\Db\Service\UserCardService::class);
=======
     * @return UserCardServiceInterface
     */
    public function getUserCardService()
    {
        return $this->getDbService(UserCardServiceInterface::class);
>>>>>>> d11f2b92
    }

    /**
     * Destroy the user.
     *
     * @param bool $removeComments Whether to remove user's comments
     * @param bool $removeRatings  Whether to remove user's ratings
     *
     * @return int The number of rows deleted.
     */
    public function delete($removeComments = true, $removeRatings = true)
    {
        // Remove all lists owned by the user:
        $listService = $this->getDbService(\VuFind\Db\Service\UserListService::class);
        $lists = $listService->getListsForUser($this->id);
        foreach ($lists as $current) {
            $listService->delete($current[0], $this->id, true);
        }
        $tagService = $this->getDbService(\VuFind\Db\Service\TagService::class);
        $tagService->destroyResourceLinks(null, $this->id);
        if ($removeComments) {
            $comments = $this->getDbService(
                \VuFind\Db\Service\CommentsServiceInterface::class
            );
            $comments->deleteByUser($this->getId());
        }
        if ($removeRatings) {
            $ratings = $this->getDbService(\VuFind\Db\Service\RatingsServiceInterface::class);
            $ratings->deleteByUser($this);
        }

        // Remove the user itself:
        return parent::delete();
    }

    /**
     * Update the verification hash for this user
     *
     * @return bool save success
     */
    public function updateHash()
    {
        $hash = md5($this->username . $this->password . $this->pass_hash . rand());
        // Make totally sure the timestamp is exactly 10 characters:
        $time = str_pad(substr((string)time(), 0, 10), 10, '0', STR_PAD_LEFT);
        $this->verify_hash = $hash . $time;
        return $this->save();
    }

    /**
     * Updated saved language
     *
     * @param string $language New language
     *
     * @return void
     *
     * @deprecated Use \VuFind\Db\Entity\UserEntityInterface::setLastLanguage()
     * and \VuFind\Db\Service\UserService::persistEntity() instead.
     */
    public function updateLastLanguage($language)
    {
        $this->last_language = $language;
        $this->save();
    }

    /**
     * Update the user's email address, if appropriate. Note that this does NOT
     * automatically save the row; it assumes a subsequent call will be made to
     * the save() method.
     *
     * @param string $email        New email address
     * @param bool   $userProvided Was this email provided by the user (true) or
     * an automated lookup (false)?
     *
     * @return void
     */
    public function updateEmail($email, $userProvided = false)
    {
        // Only change the email if it is a non-empty value and was user provided
        // (the user is always right) or the previous email was NOT user provided
        // (a value may have changed in an upstream system).
        if (!empty($email) && ($userProvided || !$this->user_provided_email)) {
            $this->email = $email;
            $this->user_provided_email = $userProvided ? 1 : 0;
        }
    }

    /**
     * Get the list of roles of this identity
     *
     * @return string[]|\Rbac\Role\RoleInterface[]
     */
    public function getRoles()
    {
        return ['loggedin'];
    }

    /**
     * Get identifier (returns null for an uninitialized or non-persisted object).
     *
     * @return ?int
     */
    public function getId(): ?int
    {
        return $this->id;
    }

    /**
     * Username setter
     *
     * @param string $username Username
     *
     * @return UserEntityInterface
     */
    public function setUsername(string $username): UserEntityInterface
    {
        $this->username = $username;
        return $this;
    }

    /**
     * Get username.
     *
     * @return string
     */
    public function getUsername(): string
    {
        return $this->username;
    }

    /**
     * Set firstname.
     *
     * @param string $firstName New first name
     *
     * @return UserEntityInterface
     */
    public function setFirstname(string $firstName): UserEntityInterface
    {
        $this->firstname = $firstName;
        return $this;
    }

    /**
     * Get firstname.
     *
     * @return string
     */
    public function getFirstname(): string
    {
        return $this->firstname;
    }

    /**
     * Set lastname.
     *
     * @param string $lastName New last name
     *
     * @return UserEntityInterface
     */
    public function setLastname(string $lastName): UserEntityInterface
    {
        $this->lastname = $lastName;
        return $this;
    }

    /**
     * Get lastname.
     *
     * @return string
     */
    public function getLastname(): string
    {
        return $this->lastname;
    }

    /**
     * Set email.
     *
     * @param string $email Email address
     *
     * @return UserEntityInterface
     */
    public function setEmail(string $email): UserEntityInterface
    {
        $this->email = $email;
        return $this;
    }

    /**
     * Get email.
     *
     * @return string
     */
    public function getEmail(): string
    {
        return $this->email;
    }

    /**
     * Set pending email.
     *
     * @param string $email New pending email
     *
     * @return UserEntityInterface
     */
    public function setPendingEmail(string $email): UserEntityInterface
    {
        $this->pending_email = $email;
        return $this;
    }

    /**
     * Get pending email.
     *
     * @return string
     */
    public function getPendingEmail(): string
    {
        return $this->pending_email ?? '';
    }

    /**
     * Catalog id setter
     *
     * @param ?string $catId Catalog id
     *
     * @return UserEntityInterface
     */
    public function setCatId(?string $catId): UserEntityInterface
    {
        $this->cat_id = $catId;
        return $this;
    }

    /**
     * Get catalog id.
     *
     * @return ?string
     */
    public function getCatId(): ?string
    {
        return $this->cat_id;
    }

    /**
     * Catalog username setter
     *
     * @param ?string $catUsername Catalog username
     *
     * @return UserEntityInterface
     */
    public function setCatUsername(?string $catUsername): UserEntityInterface
    {
        $this->cat_username = $catUsername;
        return $this;
    }

    /**
     * Get catalog username.
     *
     * @return ?string
     */
    public function getCatUsername(): ?string
    {
        return $this->cat_username;
    }

    /**
     * Home library setter
     *
     * @param ?string $homeLibrary Home library
     *
     * @return UserEntityInterface
     */
    public function setHomeLibrary(?string $homeLibrary): UserEntityInterface
    {
        $this->home_library = $homeLibrary;
        return $this;
    }

    /**
     * Get home library.
     *
     * @return ?string
     */
    public function getHomeLibrary(): ?string
    {
        return $this->home_library;
    }

    /**
     * Raw catalog password setter
     *
     * @param ?string $catPassword Cat password
     *
     * @return UserEntityInterface
     */
    public function setRawCatPassword(?string $catPassword): UserEntityInterface
    {
        $this->cat_password = $catPassword;
        return $this;
    }

    /**
     * Get raw catalog password.
     *
     * @return ?string
     */
    public function getRawCatPassword(): ?string
    {
        return $this->cat_password;
    }

    /**
     * Encrypted catalog password setter
     *
     * @param ?string $passEnc Encrypted password
     *
     * @return UserEntityInterface
     */
    public function setCatPassEnc(?string $passEnc): UserEntityInterface
    {
        $this->cat_pass_enc = $passEnc;
        return $this;
    }

    /**
     * Get encrypted catalog password.
     *
     * @return ?string
     */
    public function getCatPassEnc(): ?string
    {
        return $this->cat_pass_enc;
    }

    /**
     * Get verification hash for recovery.
     *
     * @return string
     */
    public function getVerifyHash(): string
    {
        return $this->verify_hash ?? '';
    }

    /**
     * Set active authentication method (if any).
     *
     * @param ?string $authMethod New value (null for none)
     *
     * @return UserEntityInterface
     */
    public function setAuthMethod(?string $authMethod): UserEntityInterface
    {
        $this->auth_method = $authMethod;
        return $this;
    }

    /**
     * Get active authentication method (if any).
     *
     * @return ?string
     */
    public function getAuthMethod(): ?string
    {
        return $this->auth_method;
    }

    /**
     * Set last language.
     *
     * @param string $lang Last language
     *
     * @return UserEntityInterface
     */
    public function setLastLanguage(string $lang): UserEntityInterface
    {
        $this->last_language = $lang;
        return $this;
    }

    /**
     * Get last language.
     *
     * @return string
     */
    public function getLastLanguage(): string
    {
        return $this->last_language ?? '';
    }

    /**
     * Does the user have a user-provided (true) vs. automatically looked up (false) email address?
     *
     * @return bool
     */
    public function hasUserProvidedEmail(): bool
    {
        return (bool)($this->user_provided_email ?? false);
    }

    /**
     * Set the flag indicating whether the email address is user-provided.
     *
     * @param bool $userProvided New value
     *
     * @return UserEntityInterface
     */
    public function setHasUserProvidedEmail(bool $userProvided): UserEntityInterface
    {
        $this->user_provided_email = $userProvided ? 1 : 0;
        return $this;
    }

    /**
     * Last login setter.
     *
     * @param DateTime $dateTime Last login date
     *
     * @return UserEntityInterface
     */
    public function setLastLogin(DateTime $dateTime): UserEntityInterface
    {
        $this->last_login = $dateTime->format('Y-m-d H:i:s');
        return $this;
    }

    /**
     * Last login getter
     *
     * @return DateTime
     */
    public function getLastLogin(): DateTime
    {
        return DateTime::createFromFormat('Y-m-d H:i:s', $this->last_login);
    }

    /**
     * Created setter
     *
     * @param DateTime $dateTime Last login date
     *
     * @return UserEntityInterface
     */
    public function setCreated(DateTime $dateTime): UserEntityInterface
    {
        $this->created = $dateTime->format('Y-m-d H:i:s');
        return $this;
    }

    /**
     * Created getter
     *
     * @return DateTime
     */
    public function getCreated(): DateTime
    {
        return DateTime::createFromFormat('Y-m-d H:i:s', $this->created);
    }
}<|MERGE_RESOLUTION|>--- conflicted
+++ resolved
@@ -253,14 +253,8 @@
     public function changeHomeLibrary($homeLibrary)
     {
         $this->home_library = $homeLibrary;
-<<<<<<< HEAD
-        $rowsAffected = $this->save();
-        $this->updateLibraryCardEntry();
-        return $rowsAffected;
-=======
         $this->getUserCardService()->synchronizeUserLibraryCardData($this);
         return $this->save();
->>>>>>> d11f2b92
     }
 
     /**
@@ -425,14 +419,7 @@
      */
     public function getLibraryCard($id = null)
     {
-<<<<<<< HEAD
-        if (!$this->capabilities->libraryCardsEnabled()) {
-            throw new \VuFind\Exception\LibraryCard('Library Cards Disabled');
-        }
-        return $this->getUserCardService()->getLibraryCard($this->id, $id);
-=======
         return $this->getUserCardService()->getOrCreateLibraryCard($this, $id);
->>>>>>> d11f2b92
     }
 
     /**
@@ -447,29 +434,7 @@
      */
     public function deleteLibraryCard($id)
     {
-<<<<<<< HEAD
-        if (!$this->capabilities->libraryCardsEnabled()) {
-            throw new \VuFind\Exception\LibraryCard('Library Cards Disabled');
-        }
-        $userCardService = $this->getUserCardService();
-        $row = current($userCardService->getLibraryCards($this->id, $id));
-        $userCardService->deleteLibraryCard($row);
-
-        if ($row->getCatUsername() == $this->cat_username) {
-            // Activate another card (if any) or remove cat_username and cat_password
-            $cards = $this->getLibraryCards();
-            if (count($cards) > 0) {
-                $this->activateLibraryCard(current($cards)->getId());
-            } else {
-                $this->cat_username = null;
-                $this->cat_password = null;
-                $this->cat_pass_enc = null;
-                $this->save();
-            }
-        }
-=======
         return $this->getUserCardService()->deleteLibraryCard($this, $id);
->>>>>>> d11f2b92
     }
 
     /**
@@ -484,32 +449,7 @@
      */
     public function activateLibraryCard($id)
     {
-<<<<<<< HEAD
-        if (!$this->capabilities->libraryCardsEnabled()) {
-            throw new \VuFind\Exception\LibraryCard('Library Cards Disabled');
-        }
-        $row = current($this->getUserCardService()->getLibraryCards($this->id, $id));
-        if (!empty($row)) {
-            $this->cat_username = $row->getCatUsername();
-            $this->home_library = $row->getHomeLibrary();
-
-            // Make sure we're properly encrypting everything:
-            if ($this->passwordEncryptionEnabled()) {
-                $this->cat_password = null;
-                $this->cat_pass_enc = $row->getCatPassEnc();
-                if (empty($this->cat_pass_enc) && $row->getRawCatPassword()) {
-                    throw new \Exception('Unexpected raw password in library card ' . $row->getId());
-                }
-            } else {
-                $this->cat_password = $row->getRawCatPassword();
-                $this->cat_pass_enc = null;
-            }
-
-            $this->save();
-        }
-=======
         return $this->getUserCardService()->activateLibraryCard($this, $id);
->>>>>>> d11f2b92
     }
 
     /**
@@ -533,34 +473,9 @@
         $password,
         $homeLib = ''
     ) {
-<<<<<<< HEAD
-        if (!$this->capabilities->libraryCardsEnabled()) {
-            throw new \VuFind\Exception\LibraryCard('Library Cards Disabled');
-        }
-        $row = $this->getUserCardService()->saveLibraryCard(
-            $this->id,
-            $id,
-            $cardName,
-            $username,
-            $password,
-            $homeLib
-        );
-
-        // If this is the first or active library card, or no credentials are
-        // currently set, activate the card now
-        if (
-            count($this->getLibraryCards()) == 1 || empty($this->cat_username)
-            || $this->cat_username === $row->getCatUsername()
-        ) {
-            $this->activateLibraryCard($row->getId());
-        }
-
-        return $row->getId();
-=======
         return $this->getUserCardService()
             ->persistLibraryCardData($this, $id, $cardName, $username, $password, $homeLib)
             ->getId();
->>>>>>> d11f2b92
     }
 
     /**
@@ -574,33 +489,17 @@
      */
     protected function updateLibraryCardEntry()
     {
-<<<<<<< HEAD
-        if (!$this->capabilities->libraryCardsEnabled() || empty($this->cat_username)) {
-            return;
-        }
-
-        $this->getUserCardService()->updateLibraryCardEntry($this->id);
-=======
         $this->getUserCardService()->synchronizeUserLibraryCardData($this);
->>>>>>> d11f2b92
     }
 
     /**
      * Get a UserCard service object.
      *
-<<<<<<< HEAD
-     * @return \VuFind\Db\Service\UserCardService
+     * @return UserCardServiceInterface
      */
     public function getUserCardService()
     {
-        return $this->getDbService(\VuFind\Db\Service\UserCardService::class);
-=======
-     * @return UserCardServiceInterface
-     */
-    public function getUserCardService()
-    {
         return $this->getDbService(UserCardServiceInterface::class);
->>>>>>> d11f2b92
     }
 
     /**
