<?php
/**
 * Row Definition for user
 *
 * PHP version 7
 *
 * Copyright (C) Villanova University 2010.
 *
 * This program is free software; you can redistribute it and/or modify
 * it under the terms of the GNU General Public License version 2,
 * as published by the Free Software Foundation.
 *
 * This program is distributed in the hope that it will be useful,
 * but WITHOUT ANY WARRANTY; without even the implied warranty of
 * MERCHANTABILITY or FITNESS FOR A PARTICULAR PURPOSE.  See the
 * GNU General Public License for more details.
 *
 * You should have received a copy of the GNU General Public License
 * along with this program; if not, write to the Free Software
 * Foundation, Inc., 51 Franklin Street, Fifth Floor, Boston, MA  02110-1301  USA
 *
 * @category VuFind
 * @package  Db_Row
 * @author   Demian Katz <demian.katz@villanova.edu>
 * @license  http://opensource.org/licenses/gpl-2.0.php GNU General Public License
 * @link     https://vufind.org Main Site
 */
namespace VuFind\Db\Row;

use Zend\Crypt\BlockCipher as BlockCipher;
use Zend\Crypt\Symmetric\Openssl;
use Zend\Db\Sql\Expression;

/**
 * Row Definition for user
 *
 * @category VuFind
 * @package  Db_Row
 * @author   Demian Katz <demian.katz@villanova.edu>
 * @license  http://opensource.org/licenses/gpl-2.0.php GNU General Public License
 * @link     https://vufind.org Main Site
 */
class User extends RowGateway implements \VuFind\Db\Table\DbTableAwareInterface,
    \ZfcRbac\Identity\IdentityInterface
{
    use \VuFind\Db\Table\DbTableAwareTrait;

    /**
     * Is encryption enabled?
     *
     * @var bool
     */
    protected $encryptionEnabled = null;

    /**
     * Encryption key used for catalog passwords (null if encryption disabled):
     *
     * @var string
     */
    protected $encryptionKey = null;

    /**
     * VuFind configuration
     *
     * @var \Zend\Config\Config
     */
    protected $config = null;

    /**
     * Constructor
     *
     * @param \Zend\Db\Adapter\Adapter $adapter Database adapter
     */
    public function __construct($adapter)
    {
        parent::__construct('id', 'user', $adapter);
    }

    /**
     * Configuration setter
     *
     * @param \Zend\Config\Config $config VuFind configuration
     *
     * @return void
     */
    public function setConfig(\Zend\Config\Config $config)
    {
        $this->config = $config;
    }

    /**
     * Reset ILS login credentials.
     *
     * @return void
     */
    public function clearCredentials()
    {
        $this->cat_username = null;
        $this->cat_password = null;
        $this->cat_pass_enc = null;
    }

    /**
     * Save ILS ID.
     *
     * @param string $catId Catalog ID to save.
     *
     * @return mixed        The output of the save method.
     * @throws \VuFind\Exception\PasswordSecurity
     */
    public function saveCatalogId($catId)
    {
        $this->cat_id = $catId;
        return $this->save();
    }

    /**
     * Save ILS login credentials.
     *
     * @param string $username Username to save
     * @param string $password Password to save
     *
     * @return mixed           The output of the save method.
     * @throws \VuFind\Exception\PasswordSecurity
     */
    public function saveCredentials($username, $password)
    {
        $this->cat_username = $username;
        if ($this->passwordEncryptionEnabled()) {
            $this->cat_password = null;
            $this->cat_pass_enc = $this->encryptOrDecrypt($password, true);
        } else {
            $this->cat_password = $password;
            $this->cat_pass_enc = null;
        }

        $result = $this->save();

        // Update library card entry after saving the user so that we always have a
        // user id:
        $this->updateLibraryCardEntry();

        return $result;
    }

    /**
     * Save date/time when email address has been verified.
     *
     * @param string $datetime optional date/time to save.
     *
     * @return mixed           The output of the save method.
     */
    public function saveEmailVerified($datetime=null)
    {
        if ($datetime === null) {
            $datetime = date('Y-m-d H:i:s');
        }

        $this->email_verified = $datetime;
        return $this->save();
    }

    /**
     * This is a getter for the Catalog Password. It will return a plaintext version
     * of the password.
     *
     * @return string The Catalog password in plain text
     * @throws \VuFind\Exception\PasswordSecurity
     */
    public function getCatPassword()
    {
        if ($this->passwordEncryptionEnabled()) {
            return isset($this->cat_pass_enc)
                ? $this->encryptOrDecrypt($this->cat_pass_enc, false) : null;
        }
        return isset($this->cat_password) ? $this->cat_password : null;
    }

    /**
     * Is ILS password encryption enabled?
     *
     * @return bool
     */
    protected function passwordEncryptionEnabled()
    {
        if (null === $this->encryptionEnabled) {
            $this->encryptionEnabled
                = isset($this->config->Authentication->encrypt_ils_password)
                ? $this->config->Authentication->encrypt_ils_password : false;
        }
        return $this->encryptionEnabled;
    }

    /**
     * This is a central function for encrypting and decrypting so that
     * logic is all in one location
     *
     * @param string $text    The text to be encrypted or decrypted
     * @param bool   $encrypt True if we wish to encrypt text, False if we wish to
     * decrypt text.
     *
     * @return string|bool    The encrypted/decrypted string
     * @throws \VuFind\Exception\PasswordSecurity
     */
    protected function encryptOrDecrypt($text, $encrypt = true)
    {
        // Ignore empty text:
        if (empty($text)) {
            return $text;
        }

        // Load encryption key from configuration if not already present:
        if (null === $this->encryptionKey) {
            if (!isset($this->config->Authentication->ils_encryption_key)
                || empty($this->config->Authentication->ils_encryption_key)
            ) {
                throw new \VuFind\Exception\PasswordSecurity(
                    'ILS password encryption on, but no key set.'
                );
            }
            $this->encryptionKey = $this->config->Authentication->ils_encryption_key;
        }

        // Perform encryption:
        $algo = isset($this->config->Authentication->ils_encryption_algo)
            ? $this->config->Authentication->ils_encryption_algo
            : 'blowfish';
        $cipher = new BlockCipher(new Openssl(['algorithm' => $algo]));
        $cipher->setKey($this->encryptionKey);
        return $encrypt ? $cipher->encrypt($text) : $cipher->decrypt($text);
    }

    /**
     * Change home library.
     *
     * @param string $homeLibrary New home library to store.
     *
     * @return mixed           The output of the save method.
     */
    public function changeHomeLibrary($homeLibrary)
    {
        $this->home_library = $homeLibrary;
        $this->updateLibraryCardEntry();
        return $this->save();
    }

    /**
     * Check whether the email address has been verified yet.
     *
     * @return bool
     */
    public function checkEmailVerified()
    {
        return !empty($this->email_verified);
    }

    /**
     * Get a list of all tags generated by the user in favorites lists.  Note that
     * the returned list WILL NOT include tags attached to records that are not
     * saved in favorites lists.
     *
     * @param string $resourceId Filter for tags tied to a specific resource (null
     * for no filter).
     * @param int    $listId     Filter for tags tied to a specific list (null for no
     * filter).
     * @param string $source     Filter for tags tied to a specific record source.
     * (null for no filter).
     *
     * @return \Zend\Db\ResultSet\AbstractResultSet
     */
    public function getTags($resourceId = null, $listId = null, $source = null)
    {
        return $this->getDbTable('Tags')
            ->getForUser($this->id, $resourceId, $listId, $source);
    }

    /**
     * Same as getTags(), but returns a string for use in edit mode rather than an
     * array of tag objects.
     *
     * @param string $resourceId Filter for tags tied to a specific resource (null
     * for no filter).
     * @param int    $listId     Filter for tags tied to a specific list (null for no
     * filter).
     * @param string $source     Filter for tags tied to a specific record source
     * (null for no filter).
     *
     * @return string
     */
    public function getTagString($resourceId = null, $listId = null, $source = null)
    {
        $myTagList = $this->getTags($resourceId, $listId, $source);
        $tagStr = '';
        if (count($myTagList) > 0) {
            foreach ($myTagList as $myTag) {
                if (strstr($myTag->tag, ' ')) {
                    $tagStr .= "\"$myTag->tag\" ";
                } else {
                    $tagStr .= "$myTag->tag ";
                }
            }
        }
        return trim($tagStr);
    }

    /**
     * Get all of the lists associated with this user.
     *
     * @return \Zend\Db\ResultSet\AbstractResultSet
     */
    public function getLists()
    {
        $userId = $this->id;
        $callback = function ($select) use ($userId) {
            $select->columns(
                [
                    '*',
                    'cnt' => new Expression(
                        'COUNT(DISTINCT(?))', ['ur.resource_id'],
                        [Expression::TYPE_IDENTIFIER]
                    )
                ]
            );
            $select->join(
                ['ur' => 'user_resource'], 'user_list.id = ur.list_id',
                [], $select::JOIN_LEFT
            );
            $select->where->equalTo('user_list.user_id', $userId);
            $select->group(
                [
                    'user_list.id', 'user_list.user_id', 'title', 'description',
                    'created', 'public'
                ]
            );
            $select->order(['title']);
        };

        $table = $this->getDbTable('UserList');
        return $table->select($callback);
    }

    /**
     * Get information saved in a user's favorites for a particular record.
     *
     * @param string $resourceId ID of record being checked.
     * @param int    $listId     Optional list ID (to limit results to a particular
     * list).
     * @param string $source     Source of record to look up
     *
     * @return array
     */
    public function getSavedData($resourceId, $listId = null,
        $source = DEFAULT_SEARCH_BACKEND
    ) {
        $table = $this->getDbTable('UserResource');
        return $table->getSavedData($resourceId, $source, $listId, $this->id);
    }

    /**
     * Add/update a resource in the user's account.
     *
     * @param \VuFind\Db\Row\Resource $resource        The resource to add/update
     * @param \VuFind\Db\Row\UserList $list            The list to store the resource
     * in.
     * @param array                   $tagArray        An array of tags to associate
     * with the resource.
     * @param string                  $notes           User notes about the resource.
     * @param bool                    $replaceExisting Whether to replace all
     * existing tags (true) or append to the existing list (false).
     *
     * @return void
     */
    public function saveResource(
        $resource, $list, $tagArray, $notes, $replaceExisting = true
    ) {
        // Create the resource link if it doesn't exist and update the notes in any
        // case:
        $linkTable = $this->getDbTable('UserResource');
        $linkTable->createOrUpdateLink($resource->id, $this->id, $list->id, $notes);

        // If we're replacing existing tags, delete the old ones before adding the
        // new ones:
        if ($replaceExisting) {
            $resource->deleteTags($this, $list->id);
        }

        // Add the new tags:
        foreach ($tagArray as $tag) {
            $resource->addTag($tag, $this, $list->id);
        }
    }

    /**
     * Given an array of item ids, remove them from all lists
     *
     * @param array  $ids    IDs to remove from the list
     * @param string $source Type of resource identified by IDs
     *
     * @return void
     */
    public function removeResourcesById($ids, $source = DEFAULT_SEARCH_BACKEND)
    {
        // Retrieve a list of resource IDs:
        $resourceTable = $this->getDbTable('Resource');
        $resources = $resourceTable->findResources($ids, $source);

        $resourceIDs = [];
        foreach ($resources as $current) {
            $resourceIDs[] = $current->id;
        }

        // Remove Resource (related tags are also removed implicitly)
        $userResourceTable = $this->getDbTable('UserResource');
        // true here makes sure that only tags in lists are deleted
        $userResourceTable->destroyLinks($resourceIDs, $this->id, true);
    }

    /**
     * Whether library cards are enabled
     *
     * @return bool
     */
    public function libraryCardsEnabled()
    {
        return isset($this->config->Catalog->library_cards)
            && $this->config->Catalog->library_cards;
    }

    /**
     * Get all library cards associated with the user.
     *
     * @return \Zend\Db\ResultSet\AbstractResultSet
     * @throws \VuFind\Exception\LibraryCard
     */
    public function getLibraryCards()
    {
        if (!$this->libraryCardsEnabled()) {
            return new \Zend\Db\ResultSet\ResultSet();
        }
        $userCard = $this->getDbTable('UserCard');
        return $userCard->select(['user_id' => $this->id]);
    }

    /**
     * Get library card data
     *
     * @param int $id Library card ID
     *
     * @return UserCard|false Card data if found, false otherwise
     * @throws \VuFind\Exception\LibraryCard
     */
    public function getLibraryCard($id = null)
    {
        if (!$this->libraryCardsEnabled()) {
            throw new \VuFind\Exception\LibraryCard('Library Cards Disabled');
        }

        $userCard = $this->getDbTable('UserCard');
        if ($id === null) {
            $row = $userCard->createRow();
            $row->card_name = '';
            $row->user_id = $this->id;
            $row->cat_username = '';
            $row->cat_password = '';
        } else {
            $row = $userCard->select(['user_id' => $this->id, 'id' => $id])
                ->current();
            if ($row === false) {
                throw new \VuFind\Exception\LibraryCard('Library Card Not Found');
            }
            if ($this->passwordEncryptionEnabled()) {
                $row->cat_password = $this->encryptOrDecrypt(
                    $row->cat_pass_enc, false
                );
            }
        }

        return $row;
    }

    /**
     * Delete library card
     *
     * @param int $id Library card ID
     *
     * @return void
     * @throws \VuFind\Exception\LibraryCard
     */
    public function deleteLibraryCard($id)
    {
        if (!$this->libraryCardsEnabled()) {
            throw new \VuFind\Exception\LibraryCard('Library Cards Disabled');
        }

        $userCard = $this->getDbTable('UserCard');
        $row = $userCard->select(['id' => $id, 'user_id' => $this->id])->current();

        if (empty($row)) {
            throw new \Exception('Library card not found');
        }
        $row->delete();

        if ($row->cat_username == $this->cat_username) {
            // Activate another card (if any) or remove cat_username and cat_password
            $cards = $this->getLibraryCards();
            if ($cards->count() > 0) {
                $this->activateLibraryCard($cards->current()->id);
            } else {
                $this->cat_username = null;
                $this->cat_password = null;
                $this->cat_pass_enc = null;
                $this->save();
            }
        }
    }

    /**
     * Activate a library card for the given username
     *
     * @param int $id Library card ID
     *
     * @return void
     * @throws \VuFind\Exception\LibraryCard
     */
    public function activateLibraryCard($id)
    {
        if (!$this->libraryCardsEnabled()) {
            throw new \VuFind\Exception\LibraryCard('Library Cards Disabled');
        }
        $userCard = $this->getDbTable('UserCard');
        $row = $userCard->select(['id' => $id, 'user_id' => $this->id])->current();

        if (!empty($row)) {
            $this->cat_username = $row->cat_username;
            $this->cat_password = $row->cat_password;
            $this->cat_pass_enc = $row->cat_pass_enc;
            $this->home_library = $row->home_library;
            $this->save();
        }
    }

    /**
     * Save library card with the given information
     *
     * @param int    $id       Card ID
     * @param string $cardName Card name
     * @param string $username Username
     * @param string $password Password
     * @param string $homeLib  Home Library
     *
     * @return int Card ID
     * @throws \VuFind\Exception\LibraryCard
     */
    public function saveLibraryCard($id, $cardName, $username,
        $password, $homeLib = ''
    ) {
        if (!$this->libraryCardsEnabled()) {
            throw new \VuFind\Exception\LibraryCard('Library Cards Disabled');
        }
        $userCard = $this->getDbTable('UserCard');

        // Check that the username is not already in use in another card
        $row = $userCard->select(
            ['user_id' => $this->id, 'cat_username' => $username]
        )->current();
        if (!empty($row) && ($id === null || $row->id != $id)) {
            throw new \VuFind\Exception\LibraryCard(
                'Username is already in use in another library card'
            );
        }

        $row = null;
        if ($id !== null) {
            $row = $userCard->select(['user_id' => $this->id, 'id' => $id])
                ->current();
        }
        if (empty($row)) {
            $row = $userCard->createRow();
            $row->user_id = $this->id;
            $row->created = date('Y-m-d H:i:s');
        }
        $row->card_name = $cardName;
        $row->cat_username = $username;
        if (!empty($homeLib)) {
            $row->home_library = $homeLib;
        }
        if ($this->passwordEncryptionEnabled()) {
            $row->cat_password = null;
            $row->cat_pass_enc = $this->encryptOrDecrypt($password, true);
        } else {
            $row->cat_password = $password;
            $row->cat_pass_enc = null;
        }

        $row->save();

        // If this is the first or active library card, or no credentials are
        // currently set, activate the card now
        if ($this->getLibraryCards()->count() == 1 || empty($this->cat_username)
            || $this->cat_username === $row->cat_username
        ) {
            $this->activateLibraryCard($row->id);
        }

        return $row->id;
    }

    /**
     * Verify that the current card information exists in user's library cards
     * (if enabled) and is up to date.
     *
     * @return void
     * @throws \VuFind\Exception\PasswordSecurity
     */
    protected function updateLibraryCardEntry()
    {
        if (!$this->libraryCardsEnabled() || empty($this->cat_username)) {
            return;
        }

        $userCard = $this->getDbTable('UserCard');
        $row = $userCard->select(
            ['user_id' => $this->id, 'cat_username' => $this->cat_username]
        )->current();
        if (empty($row)) {
            $row = $userCard->createRow();
            $row->user_id = $this->id;
            $row->cat_username = $this->cat_username;
            $row->card_name = $this->cat_username;
            $row->created = date('Y-m-d H:i:s');
        }
        // Always update home library and password
        $row->home_library = $this->home_library;
        $row->cat_password = $this->cat_password;
        $row->cat_pass_enc = $this->cat_pass_enc;

        $row->save();
    }

    /**
     * Destroy the user.
     *
     * @param bool $removeComments Whether to remove user's comments
     *
     * @return int The number of rows deleted.
     */
    public function delete($removeComments = true)
    {
        // Remove all lists owned by the user:
        $lists = $this->getLists();
        $table = $this->getDbTable('UserList');
        foreach ($lists as $current) {
            // The rows returned by getLists() are read-only, so we need to retrieve
            // a new object for each row in order to perform a delete operation:
            $list = $table->getExisting($current->id);
            $list->delete($this, true);
        }
        $resourceTags = $this->getDbTable('ResourceTags');
        $resourceTags->destroyLinks(null, $this->id);
        if ($removeComments) {
            $comments = $this->getDbTable('Comments');
            $comments->deleteByUser($this);
        }

        // Remove the user itself:
        return parent::delete();
    }

    /**
     * Update the verification hash for this user
     *
     * @return bool save success
     */
    public function updateHash()
    {
        $hash = md5($this->username . $this->password . $this->pass_hash . rand());
        // Make totally sure the timestamp is exactly 10 characters:
        $time = str_pad(substr((string)time(), 0, 10), 10, '0', STR_PAD_LEFT);
        $this->verify_hash = $hash . $time;
        return $this->save();
    }

    /**
<<<<<<< HEAD
     * Updated saved language
     *
     * @param string $language New language
     *
     * @return void
     */
    public function updateLastLanguage($language)
    {
        $this->last_language = $language;
        $this->save();
=======
     * Update the user's email address, if appropriate. Note that this does NOT
     * automatically save the row; it assumes a subsequent call will be made to
     * the save() method.
     *
     * @param string $email        New email address
     * @param bool   $userProvided Was this email provided by the user (true) or
     * an automated lookup (false)?
     *
     * @return void
     */
    public function updateEmail($email, $userProvided = false)
    {
        // Only change the email if it is a non-empty value and was user provided
        // (the user is always right) or the previous email was NOT user provided
        // (a value may have changed in an upstream system).
        if (!empty($email) && ($userProvided || !$this->user_provided_email)) {
            $this->email = $email;
            $this->user_provided_email = $userProvided ? 1 : 0;
        }
>>>>>>> 2e77ad04
    }

    /**
     * Get the list of roles of this identity
     *
     * @return string[]|\Rbac\Role\RoleInterface[]
     */
    public function getRoles()
    {
        return ['loggedin'];
    }
}<|MERGE_RESOLUTION|>--- conflicted
+++ resolved
@@ -681,7 +681,6 @@
     }
 
     /**
-<<<<<<< HEAD
      * Updated saved language
      *
      * @param string $language New language
@@ -692,7 +691,9 @@
     {
         $this->last_language = $language;
         $this->save();
-=======
+    }
+
+    /*
      * Update the user's email address, if appropriate. Note that this does NOT
      * automatically save the row; it assumes a subsequent call will be made to
      * the save() method.
@@ -712,7 +713,6 @@
             $this->email = $email;
             $this->user_provided_email = $userProvided ? 1 : 0;
         }
->>>>>>> 2e77ad04
     }
 
     /**
