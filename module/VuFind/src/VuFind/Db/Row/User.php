<?php

/**
 * Row Definition for user
 *
 * PHP version 8
 *
 * Copyright (C) Villanova University 2023.
 *
 * This program is free software; you can redistribute it and/or modify
 * it under the terms of the GNU General Public License version 2,
 * as published by the Free Software Foundation.
 *
 * This program is distributed in the hope that it will be useful,
 * but WITHOUT ANY WARRANTY; without even the implied warranty of
 * MERCHANTABILITY or FITNESS FOR A PARTICULAR PURPOSE.  See the
 * GNU General Public License for more details.
 *
 * You should have received a copy of the GNU General Public License
 * along with this program; if not, write to the Free Software
 * Foundation, Inc., 51 Franklin Street, Fifth Floor, Boston, MA  02110-1301  USA
 *
 * @category VuFind
 * @package  Db_Row
 * @author   Demian Katz <demian.katz@villanova.edu>
 * @license  http://opensource.org/licenses/gpl-2.0.php GNU General Public License
 * @link     https://vufind.org Main Site
 */

namespace VuFind\Db\Row;

use Laminas\Crypt\BlockCipher as BlockCipher;
use Laminas\Crypt\Symmetric\Openssl;
use Laminas\Db\Sql\Expression;
use Laminas\Db\Sql\Select;

/**
 * Row Definition for user
 *
 * @category VuFind
 * @package  Db_Row
 * @author   Demian Katz <demian.katz@villanova.edu>
 * @license  http://opensource.org/licenses/gpl-2.0.php GNU General Public License
 * @link     https://vufind.org Main Site
 *
 * @property int     $id
 * @property ?string $username
 * @property string  $password
 * @property ?string $pass_hash
 * @property string  $firstname
 * @property string  $lastname
 * @property string  $email
 * @property ?string $email_verified
 * @property string  $pending_email
 * @property int     $user_provided_email
 * @property ?string $cat_id
 * @property ?string $cat_username
 * @property ?string $cat_password
 * @property ?string $cat_pass_enc
 * @property string  $college
 * @property string  $major
 * @property ?string $home_library
 * @property string  $created
 * @property string  $verify_hash
 * @property string  $last_login
 * @property ?string $auth_method
 * @property string  $last_language
 */
<<<<<<< HEAD
class User extends RowGateway implements \VuFind\Db\Table\DbTableAwareInterface,
    \LmcRbacMvc\Identity\IdentityInterface,
    \VuFind\Db\Service\ServiceAwareInterface
=======
class User extends RowGateway implements
    \VuFind\Db\Table\DbTableAwareInterface,
    \LmcRbacMvc\Identity\IdentityInterface
>>>>>>> 3dc27082
{
    use \VuFind\Db\Table\DbTableAwareTrait;
    use \VuFind\Db\Service\ServiceAwareTrait;

    /**
     * Is encryption enabled?
     *
     * @var bool
     */
    protected $encryptionEnabled = null;

    /**
     * Encryption key used for catalog passwords (null if encryption disabled):
     *
     * @var string
     */
    protected $encryptionKey = null;

    /**
     * VuFind configuration
     *
     * @var \Laminas\Config\Config
     */
    protected $config = null;

    /**
     * Constructor
     *
     * @param \Laminas\Db\Adapter\Adapter $adapter Database adapter
     */
    public function __construct($adapter)
    {
        parent::__construct('id', 'user', $adapter);
    }

    /**
     * Configuration setter
     *
     * @param \Laminas\Config\Config $config VuFind configuration
     *
     * @return void
     */
    public function setConfig(\Laminas\Config\Config $config)
    {
        $this->config = $config;
    }

    /**
     * Reset ILS login credentials.
     *
     * @return void
     */
    public function clearCredentials()
    {
        $this->cat_username = null;
        $this->cat_password = null;
        $this->cat_pass_enc = null;
    }

    /**
     * Save ILS ID.
     *
     * @param string $catId Catalog ID to save.
     *
     * @return mixed        The output of the save method.
     * @throws \VuFind\Exception\PasswordSecurity
     */
    public function saveCatalogId($catId)
    {
        $this->cat_id = $catId;
        return $this->save();
    }

    /**
     * Save ILS login credentials.
     *
     * @param string $username Username to save
     * @param string $password Password to save
     *
     * @return mixed           The output of the save method.
     * @throws \VuFind\Exception\PasswordSecurity
     */
    public function saveCredentials($username, $password)
    {
        $this->cat_username = $username;
        if ($this->passwordEncryptionEnabled()) {
            $this->cat_password = null;
            $this->cat_pass_enc = $this->encryptOrDecrypt($password, true);
        } else {
            $this->cat_password = $password;
            $this->cat_pass_enc = null;
        }

        $result = $this->save();

        // Update library card entry after saving the user so that we always have a
        // user id:
        $this->updateLibraryCardEntry();

        return $result;
    }

    /**
     * Save date/time when email address has been verified.
     *
     * @param string $datetime optional date/time to save.
     *
     * @return mixed           The output of the save method.
     */
    public function saveEmailVerified($datetime = null)
    {
        if ($datetime === null) {
            $datetime = date('Y-m-d H:i:s');
        }

        $this->email_verified = $datetime;
        return $this->save();
    }

    /**
     * This is a getter for the Catalog Password. It will return a plaintext version
     * of the password.
     *
     * @return string The Catalog password in plain text
     * @throws \VuFind\Exception\PasswordSecurity
     */
    public function getCatPassword()
    {
        if ($this->passwordEncryptionEnabled()) {
            return isset($this->cat_pass_enc)
                ? $this->encryptOrDecrypt($this->cat_pass_enc, false) : null;
        }
        return $this->cat_password ?? null;
    }

    /**
     * Is ILS password encryption enabled?
     *
     * @return bool
     */
    protected function passwordEncryptionEnabled()
    {
        if (null === $this->encryptionEnabled) {
            $this->encryptionEnabled
                = $this->config->Authentication->encrypt_ils_password ?? false;
        }
        return $this->encryptionEnabled;
    }

    /**
     * This is a central function for encrypting and decrypting so that
     * logic is all in one location
     *
     * @param string $text    The text to be encrypted or decrypted
     * @param bool   $encrypt True if we wish to encrypt text, False if we wish to
     * decrypt text.
     *
     * @return string|bool    The encrypted/decrypted string
     * @throws \VuFind\Exception\PasswordSecurity
     */
    protected function encryptOrDecrypt($text, $encrypt = true)
    {
        // Ignore empty text:
        if (empty($text)) {
            return $text;
        }

        $configAuth = $this->config->Authentication;

        // Load encryption key from configuration if not already present:
        if ($this->encryptionKey === null) {
            if (empty($configAuth->ils_encryption_key)) {
                throw new \VuFind\Exception\PasswordSecurity(
                    'ILS password encryption on, but no key set.'
                );
            }

            $this->encryptionKey = $configAuth->ils_encryption_key;
        }

        // Perform encryption:
        $algo = $configAuth->ils_encryption_algo ?? 'blowfish';

        // Check if OpenSSL error is caused by blowfish support
        try {
            $cipher = new BlockCipher(new Openssl(['algorithm' => $algo]));
            if ($algo == 'blowfish') {
                trigger_error(
                    'Deprecated encryption algorithm (blowfish) detected',
                    E_USER_DEPRECATED
                );
            }
        } catch (\InvalidArgumentException $e) {
            if ($algo == 'blowfish') {
                throw new \VuFind\Exception\PasswordSecurity(
                    'The blowfish encryption algorithm ' .
                    'is not supported by your version of OpenSSL. ' .
                    'Please visit /Upgrade/CriticalFixBlowfish for further details.'
                );
            } else {
                throw $e;
            }
        }
        $cipher->setKey($this->encryptionKey);
        return $encrypt ? $cipher->encrypt($text) : $cipher->decrypt($text);
    }

    /**
     * Change home library.
     *
     * @param ?string $homeLibrary New home library to store, or null to indicate
     * that the user does not want a default. An empty string is the default for
     * backward compatibility and indicates that system's default pick up location is
     * to be used
     *
     * @return mixed               The output of the save method.
     */
    public function changeHomeLibrary($homeLibrary)
    {
        $this->home_library = $homeLibrary;
        $this->updateLibraryCardEntry();
        return $this->save();
    }

    /**
     * Check whether the email address has been verified yet.
     *
     * @return bool
     */
    public function checkEmailVerified()
    {
        return !empty($this->email_verified);
    }

    /**
     * Get a list of all tags generated by the user in favorites lists.  Note that
     * the returned list WILL NOT include tags attached to records that are not
     * saved in favorites lists.
     *
     * @param string $resourceId Filter for tags tied to a specific resource (null
     * for no filter).
     * @param int    $listId     Filter for tags tied to a specific list (null for no
     * filter).
     * @param string $source     Filter for tags tied to a specific record source.
     * (null for no filter).
     *
     * @return \Laminas\Db\ResultSet\AbstractResultSet
     */
    public function getTags($resourceId = null, $listId = null, $source = null)
    {
        return $this->getDbTable('Tags')
            ->getListTagsForUser($this->id, $resourceId, $listId, $source);
    }

    /**
     * Get tags assigned by the user to a favorite list.
     *
     * @param int $listId List id
     *
     * @return \Laminas\Db\ResultSet\AbstractResultSet
     */
    public function getListTags($listId)
    {
        return $this->getDbTable('Tags')
            ->getForList($listId, $this->id);
    }

    /**
     * Same as getTags(), but returns a string for use in edit mode rather than an
     * array of tag objects.
     *
     * @param string $resourceId Filter for tags tied to a specific resource (null
     * for no filter).
     * @param int    $listId     Filter for tags tied to a specific list (null for no
     * filter).
     * @param string $source     Filter for tags tied to a specific record source
     * (null for no filter).
     *
     * @return string
     */
    public function getTagString($resourceId = null, $listId = null, $source = null)
    {
        return $this->formatTagString($this->getTags($resourceId, $listId, $source));
    }

    /**
     * Same as getTagString(), but operates on a list of tags.
     *
     * @param array $tags Tags
     *
     * @return string
     */
    public function formatTagString($tags)
    {
        $tagStr = '';
        if (count($tags) > 0) {
            foreach ($tags as $tag) {
                if (strstr($tag->tag, ' ')) {
                    $tagStr .= "\"$tag->tag\" ";
                } else {
                    $tagStr .= "$tag->tag ";
                }
            }
        }
        return trim($tagStr);
    }

    /**
     * Get all of the lists associated with this user.
     *
     * @return \Laminas\Db\ResultSet\AbstractResultSet
     */
    public function getLists()
    {
        $userId = $this->id;
        $callback = function ($select) use ($userId) {
            $select->columns(
                [
                    Select::SQL_STAR,
                    'cnt' => new Expression(
                        'COUNT(DISTINCT(?))',
                        ['ur.resource_id'],
                        [Expression::TYPE_IDENTIFIER]
                    ),
                ]
            );
            $select->join(
                ['ur' => 'user_resource'],
                'user_list.id = ur.list_id',
                [],
                $select::JOIN_LEFT
            );
            $select->where->equalTo('user_list.user_id', $userId);
            $select->group(
                [
                    'user_list.id', 'user_list.user_id', 'title', 'description',
                    'created', 'public',
                ]
            );
            $select->order(['title']);
        };

        $table = $this->getDbTable('UserList');
        return $table->select($callback);
    }

    /**
     * Get information saved in a user's favorites for a particular record.
     *
     * @param string $resourceId ID of record being checked.
     * @param int    $listId     Optional list ID (to limit results to a particular
     * list).
     * @param string $source     Source of record to look up
     *
     * @return array
     */
    public function getSavedData(
        $resourceId,
        $listId = null,
        $source = DEFAULT_SEARCH_BACKEND
    ) {
        $table = $this->getDbTable('UserResource');
        return $table->getSavedData($resourceId, $source, $listId, $this->id);
    }

    /**
     * Add/update a resource in the user's account.
     *
     * @param \VuFind\Db\Row\Resource $resource        The resource to add/update
     * @param \VuFind\Db\Row\UserList $list            The list to store the resource
     * in.
     * @param array                   $tagArray        An array of tags to associate
     * with the resource.
     * @param string                  $notes           User notes about the resource.
     * @param bool                    $replaceExisting Whether to replace all
     * existing tags (true) or append to the existing list (false).
     *
     * @return void
     */
    public function saveResource(
        $resource,
        $list,
        $tagArray,
        $notes,
        $replaceExisting = true
    ) {
        // Create the resource link if it doesn't exist and update the notes in any
        // case:
        $linkTable = $this->getDbTable('UserResource');
        $linkTable->createOrUpdateLink($resource->id, $this->id, $list->id, $notes);

        // If we're replacing existing tags, delete the old ones before adding the
        // new ones:
        if ($replaceExisting) {
            $resource->deleteTags($this, $list->id);
        }

        // Add the new tags:
        foreach ($tagArray as $tag) {
            $resource->addTag($tag, $this, $list->id);
        }
    }

    /**
     * Given an array of item ids, remove them from all lists
     *
     * @param array  $ids    IDs to remove from the list
     * @param string $source Type of resource identified by IDs
     *
     * @return void
     */
    public function removeResourcesById($ids, $source = DEFAULT_SEARCH_BACKEND)
    {
        // Retrieve a list of resource IDs:
        $resourceTable = $this->getDbTable('Resource');
        $resources = $resourceTable->findResources($ids, $source);

        $resourceIDs = [];
        foreach ($resources as $current) {
            $resourceIDs[] = $current->id;
        }

        // Remove Resource (related tags are also removed implicitly)
        $userResourceTable = $this->getDbTable('UserResource');
        // true here makes sure that only tags in lists are deleted
        $userResourceTable->destroyLinks($resourceIDs, $this->id, true);
    }

    /**
     * Whether library cards are enabled
     *
     * @return bool
     */
    public function libraryCardsEnabled()
    {
        return isset($this->config->Catalog->library_cards)
            && $this->config->Catalog->library_cards;
    }

    /**
     * Get all library cards associated with the user.
     *
     * @return \Laminas\Db\ResultSet\AbstractResultSet
     * @throws \VuFind\Exception\LibraryCard
     */
    public function getLibraryCards()
    {
        if (!$this->libraryCardsEnabled()) {
            return new \Laminas\Db\ResultSet\ResultSet();
        }
        $userCard = $this->getDbTable('UserCard');
        return $userCard->select(['user_id' => $this->id]);
    }

    /**
     * Get library card data
     *
     * @param int $id Library card ID
     *
     * @return UserCard|false Card data if found, false otherwise
     * @throws \VuFind\Exception\LibraryCard
     */
    public function getLibraryCard($id = null)
    {
        if (!$this->libraryCardsEnabled()) {
            throw new \VuFind\Exception\LibraryCard('Library Cards Disabled');
        }

        $userCard = $this->getDbTable('UserCard');
        if ($id === null) {
            $row = $userCard->createRow();
            $row->card_name = '';
            $row->user_id = $this->id;
            $row->cat_username = '';
            $row->cat_password = '';
        } else {
            $row = $userCard->select(['user_id' => $this->id, 'id' => $id])
                ->current();
            if ($row === false) {
                throw new \VuFind\Exception\LibraryCard('Library Card Not Found');
            }
            if ($this->passwordEncryptionEnabled()) {
                $row->cat_password = $this->encryptOrDecrypt(
                    $row->cat_pass_enc,
                    false
                );
            }
        }

        return $row;
    }

    /**
     * Delete library card
     *
     * @param int $id Library card ID
     *
     * @return void
     * @throws \VuFind\Exception\LibraryCard
     */
    public function deleteLibraryCard($id)
    {
        if (!$this->libraryCardsEnabled()) {
            throw new \VuFind\Exception\LibraryCard('Library Cards Disabled');
        }

        $userCard = $this->getDbTable('UserCard');
        $row = $userCard->select(['id' => $id, 'user_id' => $this->id])->current();

        if (empty($row)) {
            throw new \Exception('Library card not found');
        }
        $row->delete();

        if ($row->cat_username == $this->cat_username) {
            // Activate another card (if any) or remove cat_username and cat_password
            $cards = $this->getLibraryCards();
            if ($cards->count() > 0) {
                $this->activateLibraryCard($cards->current()->id);
            } else {
                $this->cat_username = null;
                $this->cat_password = null;
                $this->cat_pass_enc = null;
                $this->save();
            }
        }
    }

    /**
     * Activate a library card for the given username
     *
     * @param int $id Library card ID
     *
     * @return void
     * @throws \VuFind\Exception\LibraryCard
     */
    public function activateLibraryCard($id)
    {
        if (!$this->libraryCardsEnabled()) {
            throw new \VuFind\Exception\LibraryCard('Library Cards Disabled');
        }
        $userCard = $this->getDbTable('UserCard');
        $row = $userCard->select(['id' => $id, 'user_id' => $this->id])->current();

        if (!empty($row)) {
            $this->cat_username = $row->cat_username;
            $this->cat_password = $row->cat_password;
            $this->cat_pass_enc = $row->cat_pass_enc;
            $this->home_library = $row->home_library;
            $this->save();
        }
    }

    /**
     * Save library card with the given information
     *
     * @param int    $id       Card ID
     * @param string $cardName Card name
     * @param string $username Username
     * @param string $password Password
     * @param string $homeLib  Home Library
     *
     * @return int Card ID
     * @throws \VuFind\Exception\LibraryCard
     */
    public function saveLibraryCard(
        $id,
        $cardName,
        $username,
        $password,
        $homeLib = ''
    ) {
        if (!$this->libraryCardsEnabled()) {
            throw new \VuFind\Exception\LibraryCard('Library Cards Disabled');
        }
        $userCard = $this->getDbTable('UserCard');

        // Check that the username is not already in use in another card
        $row = $userCard->select(
            ['user_id' => $this->id, 'cat_username' => $username]
        )->current();
        if (!empty($row) && ($id === null || $row->id != $id)) {
            throw new \VuFind\Exception\LibraryCard(
                'Username is already in use in another library card'
            );
        }

        $row = null;
        if ($id !== null) {
            $row = $userCard->select(['user_id' => $this->id, 'id' => $id])
                ->current();
        }
        if (empty($row)) {
            $row = $userCard->createRow();
            $row->user_id = $this->id;
            $row->created = date('Y-m-d H:i:s');
        }
        $row->card_name = $cardName;
        $row->cat_username = $username;
        if (!empty($homeLib)) {
            $row->home_library = $homeLib;
        }
        if ($this->passwordEncryptionEnabled()) {
            $row->cat_password = null;
            $row->cat_pass_enc = $this->encryptOrDecrypt($password, true);
        } else {
            $row->cat_password = $password;
            $row->cat_pass_enc = null;
        }

        $row->save();

        // If this is the first or active library card, or no credentials are
        // currently set, activate the card now
        if (
            $this->getLibraryCards()->count() == 1 || empty($this->cat_username)
            || $this->cat_username === $row->cat_username
        ) {
            $this->activateLibraryCard($row->id);
        }

        return $row->id;
    }

    /**
     * Verify that the current card information exists in user's library cards
     * (if enabled) and is up to date.
     *
     * @return void
     * @throws \VuFind\Exception\PasswordSecurity
     */
    protected function updateLibraryCardEntry()
    {
        if (!$this->libraryCardsEnabled() || empty($this->cat_username)) {
            return;
        }

        $userCard = $this->getDbTable('UserCard');
        $row = $userCard->select(
            ['user_id' => $this->id, 'cat_username' => $this->cat_username]
        )->current();
        if (empty($row)) {
            $row = $userCard->createRow();
            $row->user_id = $this->id;
            $row->cat_username = $this->cat_username;
            $row->card_name = $this->cat_username;
            $row->created = date('Y-m-d H:i:s');
        }
        // Always update home library and password
        $row->home_library = $this->home_library;
        $row->cat_password = $this->cat_password;
        $row->cat_pass_enc = $this->cat_pass_enc;

        $row->save();
    }

    /**
     * Destroy the user.
     *
     * @param bool $removeComments Whether to remove user's comments
     * @param bool $removeRatings  Whether to remove user's ratings
     *
     * @return int The number of rows deleted.
     */
    public function delete($removeComments = true, $removeRatings = true)
    {
        // Remove all lists owned by the user:
        $lists = $this->getLists();
        $table = $this->getDbTable('UserList');
        foreach ($lists as $current) {
            // The rows returned by getLists() are read-only, so we need to retrieve
            // a new object for each row in order to perform a delete operation:
            $list = $table->getExisting($current->id);
            $list->delete($this, true);
        }
        $resourceTags = $this->getDbTable('ResourceTags');
        $resourceTags->destroyResourceLinks(null, $this->id);
        if ($removeComments) {
            $comments = $this->getDbService(
                \VuFind\Db\Service\CommentsService::class
            );
            $comments->deleteByUser($this->id);
        }
        if ($removeRatings) {
            $ratings = $this->getDbService(\VuFind\Db\Service\RatingsService::class);
            $ratings->deleteByUser($this->id);
        }

        // Remove the user itself:
        return parent::delete();
    }

    /**
     * Update the verification hash for this user
     *
     * @return bool save success
     */
    public function updateHash()
    {
        $hash = md5($this->username . $this->password . $this->pass_hash . rand());
        // Make totally sure the timestamp is exactly 10 characters:
        $time = str_pad(substr((string)time(), 0, 10), 10, '0', STR_PAD_LEFT);
        $this->verify_hash = $hash . $time;
        return $this->save();
    }

    /**
     * Updated saved language
     *
     * @param string $language New language
     *
     * @return void
     */
    public function updateLastLanguage($language)
    {
        $this->last_language = $language;
        $this->save();
    }

    /**
     * Update the user's email address, if appropriate. Note that this does NOT
     * automatically save the row; it assumes a subsequent call will be made to
     * the save() method.
     *
     * @param string $email        New email address
     * @param bool   $userProvided Was this email provided by the user (true) or
     * an automated lookup (false)?
     *
     * @return void
     */
    public function updateEmail($email, $userProvided = false)
    {
        // Only change the email if it is a non-empty value and was user provided
        // (the user is always right) or the previous email was NOT user provided
        // (a value may have changed in an upstream system).
        if (!empty($email) && ($userProvided || !$this->user_provided_email)) {
            $this->email = $email;
            $this->user_provided_email = $userProvided ? 1 : 0;
        }
    }

    /**
     * Get the list of roles of this identity
     *
     * @return string[]|\Rbac\Role\RoleInterface[]
     */
    public function getRoles()
    {
        return ['loggedin'];
    }
}<|MERGE_RESOLUTION|>--- conflicted
+++ resolved
@@ -66,15 +66,10 @@
  * @property ?string $auth_method
  * @property string  $last_language
  */
-<<<<<<< HEAD
-class User extends RowGateway implements \VuFind\Db\Table\DbTableAwareInterface,
+class User extends RowGateway implements
+    \VuFind\Db\Table\DbTableAwareInterface,
     \LmcRbacMvc\Identity\IdentityInterface,
     \VuFind\Db\Service\ServiceAwareInterface
-=======
-class User extends RowGateway implements
-    \VuFind\Db\Table\DbTableAwareInterface,
-    \LmcRbacMvc\Identity\IdentityInterface
->>>>>>> 3dc27082
 {
     use \VuFind\Db\Table\DbTableAwareTrait;
     use \VuFind\Db\Service\ServiceAwareTrait;
