<?php

/**
 * Row Definition for user
 *
 * PHP version 8
 *
 * Copyright (C) Villanova University 2010.
 *
 * This program is free software; you can redistribute it and/or modify
 * it under the terms of the GNU General Public License version 2,
 * as published by the Free Software Foundation.
 *
 * This program is distributed in the hope that it will be useful,
 * but WITHOUT ANY WARRANTY; without even the implied warranty of
 * MERCHANTABILITY or FITNESS FOR A PARTICULAR PURPOSE.  See the
 * GNU General Public License for more details.
 *
 * You should have received a copy of the GNU General Public License
 * along with this program; if not, write to the Free Software
 * Foundation, Inc., 51 Franklin Street, Fifth Floor, Boston, MA  02110-1301  USA
 *
 * @category VuFind
 * @package  Db_Row
 * @author   Demian Katz <demian.katz@villanova.edu>
 * @license  http://opensource.org/licenses/gpl-2.0.php GNU General Public License
 * @link     https://vufind.org Main Site
 */

namespace VuFind\Db\Row;

use Laminas\Db\Sql\Expression;
use Laminas\Db\Sql\Select;

use function count;

/**
 * Row Definition for user
 *
 * @category VuFind
 * @package  Db_Row
 * @author   Demian Katz <demian.katz@villanova.edu>
 * @license  http://opensource.org/licenses/gpl-2.0.php GNU General Public License
 * @link     https://vufind.org Main Site
 *
 * @property int     $id
 * @property ?string $username
 * @property string  $password
 * @property ?string $pass_hash
 * @property string  $firstname
 * @property string  $lastname
 * @property string  $email
 * @property ?string $email_verified
 * @property string  $pending_email
 * @property int     $user_provided_email
 * @property ?string $cat_id
 * @property ?string $cat_username
 * @property ?string $cat_password
 * @property ?string $cat_pass_enc
 * @property string  $college
 * @property string  $major
 * @property ?string $home_library
 * @property string  $created
 * @property string  $verify_hash
 * @property string  $last_login
 * @property ?string $auth_method
 * @property string  $last_language
 */
class User extends RowGateway implements
<<<<<<< HEAD
    \VuFind\Db\Entity\UserInterface,
=======
    \VuFind\Db\Entity\UserEntityInterface,
>>>>>>> 0b32cf2b
    \VuFind\Db\Table\DbTableAwareInterface,
    \LmcRbacMvc\Identity\IdentityInterface,
    \VuFind\Db\Service\DbServiceAwareInterface
{
    use \VuFind\Db\Table\DbTableAwareTrait;
    use \VuFind\Db\Service\DbServiceAwareTrait;

    /**
     * VuFind configuration
     *
     * @var \Laminas\Config\Config
     */
    protected $config = null;

    /**
     * Constructor
     *
     * @param \Laminas\Db\Adapter\Adapter $adapter Database adapter
     */
    public function __construct($adapter)
    {
        parent::__construct('id', 'user', $adapter);
    }

    /**
     * Configuration setter
     *
     * @param \Laminas\Config\Config $config VuFind configuration
     *
     * @return void
     */
    public function setConfig(\Laminas\Config\Config $config)
    {
        $this->config = $config;
    }

    /**
     * Get ID.
     *
     * @return int
     */
    public function getId(): int
    {
        return $this->id;
    }

    /**
     * Get firstname.
     *
     * @return string
     */
    public function getFirstname(): string
    {
        return $this->firstname;
    }

    /**
     * Get lastname.
     *
     * @return string
     */
    public function getLastname(): string
    {
        return $this->lastname;
    }

    /**
     * Get last language.
     *
     * @return string
     */
    public function getLastLanguage(): string
    {
        return $this->last_language;
    }

    /**
     * Reset ILS login credentials.
     *
     * @return void
     */
    public function clearCredentials()
    {
        $this->cat_username = null;
        $this->cat_password = null;
        $this->cat_pass_enc = null;
    }

    /**
     * Save ILS ID.
     *
     * @param string $catId Catalog ID to save.
     *
     * @return mixed        The output of the save method.
     * @throws \VuFind\Exception\PasswordSecurity
     */
    public function saveCatalogId($catId)
    {
        $this->cat_id = $catId;
        return $this->save();
    }

    /**
     * Set ILS login credentials without saving them.
     *
     * @param string $username Username to save
     * @param string $password Password to save
     *
     * @return void
     */
    public function setCredentials($username, $password)
    {
        $this->cat_username = $username;
        if ($this->passwordEncryptionEnabled()) {
            $this->cat_password = null;
            $this->cat_pass_enc = $this->getUserService()->encrypt($password);
        } else {
            $this->cat_password = $password;
            $this->cat_pass_enc = null;
        }
    }

    /**
     * Save ILS login credentials.
     *
     * @param string $username Username to save
     * @param string $password Password to save
     *
     * @return mixed           The output of the save method.
     * @throws \VuFind\Exception\PasswordSecurity
     */
    public function saveCredentials($username, $password)
    {
        $this->setCredentials($username, $password);
        $result = $this->save();

        // Update library card entry after saving the user so that we always have a
        // user id:
        $this->updateLibraryCardEntry();

        return $result;
    }

    /**
     * Save date/time when email address has been verified.
     *
     * @param string $datetime optional date/time to save.
     *
     * @return mixed           The output of the save method.
     */
    public function saveEmailVerified($datetime = null)
    {
        if ($datetime === null) {
            $datetime = date('Y-m-d H:i:s');
        }

        $this->email_verified = $datetime;
        return $this->save();
    }

    /**
     * Get catalog username.
     *
     * @return ?string
     */
    public function getCatUsername(): ?string
    {
        return $this->cat_username;
    }

    /**
     * This is a getter for the Catalog Password. It will return a plaintext version
     * of the password.
     *
     * @return string The Catalog password in plain text
     * @throws \VuFind\Exception\PasswordSecurity
     */
    public function getCatPassword()
    {
        if ($this->passwordEncryptionEnabled()) {
            return isset($this->cat_pass_enc)
                ? $this->getUserService()->decrypt($this->cat_pass_enc) : null;
        }
        return $this->cat_password ?? null;
    }

    /**
     * Is ILS password encryption enabled?
     *
     * @return bool
     */
    protected function passwordEncryptionEnabled()
    {
        return $this->getUserService()->passwordEncryptionEnabled();
    }

    /**
     * This is a central function for encrypting and decrypting so that
     * logic is all in one location
     *
     * @param string $text    The text to be encrypted or decrypted
     * @param bool   $encrypt True if we wish to encrypt text, False if we wish to
     * decrypt text.
     *
     * @return string|bool    The encrypted/decrypted string
     * @throws \VuFind\Exception\PasswordSecurity
     *
     * @deprecated Use $this->getUserService()->encrypt() or $this->getUserService()->decrypt()
     */
    protected function encryptOrDecrypt($text, $encrypt = true)
    {
        $method = $encrypt ? 'encrypt' : 'decrypt';
        return $this->getUserService()->$method($text);
    }

    /**
     * Change home library.
     *
     * @param ?string $homeLibrary New home library to store, or null to indicate
     * that the user does not want a default. An empty string is the default for
     * backward compatibility and indicates that system's default pick up location is
     * to be used
     *
     * @return mixed               The output of the save method.
     */
    public function changeHomeLibrary($homeLibrary)
    {
        $this->home_library = $homeLibrary;
        $this->updateLibraryCardEntry();
        return $this->save();
    }

    /**
     * Check whether the email address has been verified yet.
     *
     * @return bool
     */
    public function checkEmailVerified()
    {
        return !empty($this->email_verified);
    }

    /**
     * Get a list of all tags generated by the user in favorites lists. Note that
     * the returned list WILL NOT include tags attached to records that are not
     * saved in favorites lists.
     *
     * @param string $resourceId Filter for tags tied to a specific resource (null
     * for no filter).
     * @param int    $listId     Filter for tags tied to a specific list (null for no
     * filter).
     * @param string $source     Filter for tags tied to a specific record source.
     * (null for no filter).
     *
     * @return \Laminas\Db\ResultSet\AbstractResultSet
     */
    public function getTags($resourceId = null, $listId = null, $source = null)
    {
        return $this->getDbTable('Tags')
            ->getListTagsForUser($this->id, $resourceId, $listId, $source);
    }

    /**
     * Get tags assigned by the user to a favorite list.
     *
     * @param int $listId List id
     *
     * @return \Laminas\Db\ResultSet\AbstractResultSet
     */
    public function getListTags($listId)
    {
        return $this->getDbTable('Tags')
            ->getForList($listId, $this->id);
    }

    /**
     * Same as getTags(), but returns a string for use in edit mode rather than an
     * array of tag objects.
     *
     * @param string $resourceId Filter for tags tied to a specific resource (null
     * for no filter).
     * @param int    $listId     Filter for tags tied to a specific list (null for no
     * filter).
     * @param string $source     Filter for tags tied to a specific record source
     * (null for no filter).
     *
     * @return string
     */
    public function getTagString($resourceId = null, $listId = null, $source = null)
    {
        return $this->formatTagString($this->getTags($resourceId, $listId, $source));
    }

    /**
     * Same as getTagString(), but operates on a list of tags.
     *
     * @param array $tags Tags
     *
     * @return string
     */
    public function formatTagString($tags)
    {
        $tagStr = '';
        if (count($tags) > 0) {
            foreach ($tags as $tag) {
                if (strstr($tag->tag, ' ')) {
                    $tagStr .= "\"$tag->tag\" ";
                } else {
                    $tagStr .= "$tag->tag ";
                }
            }
        }
        return trim($tagStr);
    }

    /**
     * Get all of the lists associated with this user.
     *
     * @return \Laminas\Db\ResultSet\AbstractResultSet
     */
    public function getLists()
    {
        $userId = $this->id;
        $callback = function ($select) use ($userId) {
            $select->columns(
                [
                    Select::SQL_STAR,
                    'cnt' => new Expression(
                        'COUNT(DISTINCT(?))',
                        ['ur.resource_id'],
                        [Expression::TYPE_IDENTIFIER]
                    ),
                ]
            );
            $select->join(
                ['ur' => 'user_resource'],
                'user_list.id = ur.list_id',
                [],
                $select::JOIN_LEFT
            );
            $select->where->equalTo('user_list.user_id', $userId);
            $select->group(
                [
                    'user_list.id', 'user_list.user_id', 'title', 'description',
                    'created', 'public',
                ]
            );
            $select->order(['title']);
        };

        $table = $this->getDbTable('UserList');
        return $table->select($callback);
    }

    /**
     * Get information saved in a user's favorites for a particular record.
     *
     * @param string $resourceId ID of record being checked.
     * @param int    $listId     Optional list ID (to limit results to a particular
     * list).
     * @param string $source     Source of record to look up
     *
     * @return array
     */
    public function getSavedData(
        $resourceId,
        $listId = null,
        $source = DEFAULT_SEARCH_BACKEND
    ) {
        $table = $this->getDbTable('UserResource');
        return $table->getSavedData($resourceId, $source, $listId, $this->id);
    }

    /**
     * Add/update a resource in the user's account.
     *
     * @param \VuFind\Db\Row\Resource $resource        The resource to add/update
     * @param \VuFind\Db\Row\UserList $list            The list to store the resource
     * in.
     * @param array                   $tagArray        An array of tags to associate
     * with the resource.
     * @param string                  $notes           User notes about the resource.
     * @param bool                    $replaceExisting Whether to replace all
     * existing tags (true) or append to the existing list (false).
     *
     * @return void
     */
    public function saveResource(
        $resource,
        $list,
        $tagArray,
        $notes,
        $replaceExisting = true
    ) {
        // Create the resource link if it doesn't exist and update the notes in any
        // case:
        $linkTable = $this->getDbTable('UserResource');
        $linkTable->createOrUpdateLink($resource->id, $this->id, $list->id, $notes);

        // If we're replacing existing tags, delete the old ones before adding the
        // new ones:
        if ($replaceExisting) {
            $resource->deleteTags($this, $list->id);
        }

        // Add the new tags:
        foreach ($tagArray as $tag) {
            $resource->addTag($tag, $this, $list->id);
        }
    }

    /**
     * Given an array of item ids, remove them from all lists
     *
     * @param array  $ids    IDs to remove from the list
     * @param string $source Type of resource identified by IDs
     *
     * @return void
     */
    public function removeResourcesById($ids, $source = DEFAULT_SEARCH_BACKEND)
    {
        // Retrieve a list of resource IDs:
        $resourceTable = $this->getDbTable('Resource');
        $resources = $resourceTable->findResources($ids, $source);

        $resourceIDs = [];
        foreach ($resources as $current) {
            $resourceIDs[] = $current->id;
        }

        // Remove Resource (related tags are also removed implicitly)
        $userResourceTable = $this->getDbTable('UserResource');
        // true here makes sure that only tags in lists are deleted
        $userResourceTable->destroyLinks($resourceIDs, $this->id, true);
    }

    /**
     * Whether library cards are enabled
     *
     * @return bool
     */
    public function libraryCardsEnabled()
    {
        return isset($this->config->Catalog->library_cards)
            && $this->config->Catalog->library_cards;
    }

    /**
     * Get all library cards associated with the user.
     *
     * @return \Laminas\Db\ResultSet\AbstractResultSet
     * @throws \VuFind\Exception\LibraryCard
     */
    public function getLibraryCards()
    {
        if (!$this->libraryCardsEnabled()) {
            return new \Laminas\Db\ResultSet\ResultSet();
        }
        $userCard = $this->getDbTable('UserCard');
        return $userCard->select(['user_id' => $this->id]);
    }

    /**
     * Get library card data
     *
     * @param int $id Library card ID
     *
     * @return UserCard|false Card data if found, false otherwise
     * @throws \VuFind\Exception\LibraryCard
     */
    public function getLibraryCard($id = null)
    {
        if (!$this->libraryCardsEnabled()) {
            throw new \VuFind\Exception\LibraryCard('Library Cards Disabled');
        }

        $userCard = $this->getDbTable('UserCard');
        if ($id === null) {
            $row = $userCard->createRow();
            $row->card_name = '';
            $row->user_id = $this->id;
            $row->cat_username = '';
            $row->cat_password = '';
        } else {
            $row = $userCard->select(['user_id' => $this->id, 'id' => $id])
                ->current();
            if ($row === false) {
                throw new \VuFind\Exception\LibraryCard('Library Card Not Found');
            }
            if ($this->passwordEncryptionEnabled()) {
                $row->cat_password = $this->getUserService()->decrypt($row->cat_pass_enc);
            }
        }

        return $row;
    }

    /**
     * Delete library card
     *
     * @param int $id Library card ID
     *
     * @return void
     * @throws \VuFind\Exception\LibraryCard
     */
    public function deleteLibraryCard($id)
    {
        if (!$this->libraryCardsEnabled()) {
            throw new \VuFind\Exception\LibraryCard('Library Cards Disabled');
        }

        $userCard = $this->getDbTable('UserCard');
        $row = $userCard->select(['id' => $id, 'user_id' => $this->id])->current();

        if (empty($row)) {
            throw new \Exception('Library card not found');
        }
        $row->delete();

        if ($row->cat_username == $this->cat_username) {
            // Activate another card (if any) or remove cat_username and cat_password
            $cards = $this->getLibraryCards();
            if ($cards->count() > 0) {
                $this->activateLibraryCard($cards->current()->id);
            } else {
                $this->cat_username = null;
                $this->cat_password = null;
                $this->cat_pass_enc = null;
                $this->save();
            }
        }
    }

    /**
     * Activate a library card for the given username
     *
     * @param int $id Library card ID
     *
     * @return void
     * @throws \VuFind\Exception\LibraryCard
     */
    public function activateLibraryCard($id)
    {
        if (!$this->libraryCardsEnabled()) {
            throw new \VuFind\Exception\LibraryCard('Library Cards Disabled');
        }
        $userCard = $this->getDbTable('UserCard');
        $row = $userCard->select(['id' => $id, 'user_id' => $this->id])->current();

        if (!empty($row)) {
            $this->cat_username = $row->cat_username;
            $this->cat_password = $row->cat_password;
            $this->cat_pass_enc = $row->cat_pass_enc;
            $this->home_library = $row->home_library;
            $this->save();
        }
    }

    /**
     * Save library card with the given information
     *
     * @param int    $id       Card ID
     * @param string $cardName Card name
     * @param string $username Username
     * @param string $password Password
     * @param string $homeLib  Home Library
     *
     * @return int Card ID
     * @throws \VuFind\Exception\LibraryCard
     */
    public function saveLibraryCard(
        $id,
        $cardName,
        $username,
        $password,
        $homeLib = ''
    ) {
        if (!$this->libraryCardsEnabled()) {
            throw new \VuFind\Exception\LibraryCard('Library Cards Disabled');
        }
        $userCard = $this->getDbTable('UserCard');

        // Check that the username is not already in use in another card
        $row = $userCard->select(
            ['user_id' => $this->id, 'cat_username' => $username]
        )->current();
        if (!empty($row) && ($id === null || $row->id != $id)) {
            throw new \VuFind\Exception\LibraryCard(
                'Username is already in use in another library card'
            );
        }

        $row = null;
        if ($id !== null) {
            $row = $userCard->select(['user_id' => $this->id, 'id' => $id])
                ->current();
        }
        if (empty($row)) {
            $row = $userCard->createRow();
            $row->user_id = $this->id;
            $row->created = date('Y-m-d H:i:s');
        }
        $row->card_name = $cardName;
        $row->cat_username = $username;
        if (!empty($homeLib)) {
            $row->home_library = $homeLib;
        }
        if ($this->passwordEncryptionEnabled()) {
            $row->cat_password = null;
            $row->cat_pass_enc = $this->getUserService()->encrypt($password);
        } else {
            $row->cat_password = $password;
            $row->cat_pass_enc = null;
        }

        $row->save();

        // If this is the first or active library card, or no credentials are
        // currently set, activate the card now
        if (
            $this->getLibraryCards()->count() == 1 || empty($this->cat_username)
            || $this->cat_username === $row->cat_username
        ) {
            $this->activateLibraryCard($row->id);
        }

        return $row->id;
    }

    /**
     * Verify that the current card information exists in user's library cards
     * (if enabled) and is up to date.
     *
     * @return void
     * @throws \VuFind\Exception\PasswordSecurity
     */
    protected function updateLibraryCardEntry()
    {
        if (!$this->libraryCardsEnabled() || empty($this->cat_username)) {
            return;
        }

        $userCard = $this->getDbTable('UserCard');
        $row = $userCard->select(
            ['user_id' => $this->id, 'cat_username' => $this->cat_username]
        )->current();
        if (empty($row)) {
            $row = $userCard->createRow();
            $row->user_id = $this->id;
            $row->cat_username = $this->cat_username;
            $row->card_name = $this->cat_username;
            $row->created = date('Y-m-d H:i:s');
        }
        // Always update home library and password
        $row->home_library = $this->home_library;
        $row->cat_password = $this->cat_password;
        $row->cat_pass_enc = $this->cat_pass_enc;

        $row->save();
    }

    /**
     * Get a User service object.
     *
     * @return \VuFind\Db\Service\UserService
     */
    public function getUserService()
    {
        return $this->getDbService(\VuFind\Db\Service\UserService::class);
    }

    /**
     * Destroy the user.
     *
     * @param bool $removeComments Whether to remove user's comments
     * @param bool $removeRatings  Whether to remove user's ratings
     *
     * @return int The number of rows deleted.
     */
    public function delete($removeComments = true, $removeRatings = true)
    {
        // Remove all lists owned by the user:
        $lists = $this->getLists();
        $table = $this->getDbTable('UserList');
        foreach ($lists as $current) {
            // The rows returned by getLists() are read-only, so we need to retrieve
            // a new object for each row in order to perform a delete operation:
            $list = $table->getExisting($current->id);
            $list->delete($this, true);
        }
        $resourceTags = $this->getDbTable('ResourceTags');
        $resourceTags->destroyResourceLinks(null, $this->id);
        if ($removeComments) {
            $comments = $this->getDbTable('Comments');
            $comments->deleteByUser($this);
        }
        if ($removeRatings) {
            $ratings = $this->getDbTable('Ratings');
            $ratings->deleteByUser($this);
        }

        // Remove the user itself:
        return parent::delete();
    }

    /**
     * Update the verification hash for this user
     *
     * @return bool save success
     */
    public function updateHash()
    {
        $hash = md5($this->username . $this->password . $this->pass_hash . rand());
        // Make totally sure the timestamp is exactly 10 characters:
        $time = str_pad(substr((string)time(), 0, 10), 10, '0', STR_PAD_LEFT);
        $this->verify_hash = $hash . $time;
        return $this->save();
    }

    /**
     * Updated saved language
     *
     * @param string $language New language
     *
     * @return void
     */
    public function updateLastLanguage($language)
    {
        $this->last_language = $language;
        $this->save();
    }

    /**
     * Update the user's email address, if appropriate. Note that this does NOT
     * automatically save the row; it assumes a subsequent call will be made to
     * the save() method.
     *
     * @param string $email        New email address
     * @param bool   $userProvided Was this email provided by the user (true) or
     * an automated lookup (false)?
     *
     * @return void
     */
    public function updateEmail($email, $userProvided = false)
    {
        // Only change the email if it is a non-empty value and was user provided
        // (the user is always right) or the previous email was NOT user provided
        // (a value may have changed in an upstream system).
        if (!empty($email) && ($userProvided || !$this->user_provided_email)) {
            $this->email = $email;
            $this->user_provided_email = $userProvided ? 1 : 0;
        }
    }

    /**
     * Get the list of roles of this identity
     *
     * @return string[]|\Rbac\Role\RoleInterface[]
     */
    public function getRoles()
    {
        return ['loggedin'];
    }

    /**
     * Get login token data
     *
     * @param string $userId user identifier
     *
     * @return array
     */
    public function getLoginTokens(string $userId): array
    {
        $tokenTable = $this->getDbTable('LoginToken');
        return $tokenTable->getByUserId($userId);
    }
}<|MERGE_RESOLUTION|>--- conflicted
+++ resolved
@@ -67,11 +67,7 @@
  * @property string  $last_language
  */
 class User extends RowGateway implements
-<<<<<<< HEAD
-    \VuFind\Db\Entity\UserInterface,
-=======
     \VuFind\Db\Entity\UserEntityInterface,
->>>>>>> 0b32cf2b
     \VuFind\Db\Table\DbTableAwareInterface,
     \LmcRbacMvc\Identity\IdentityInterface,
     \VuFind\Db\Service\DbServiceAwareInterface
