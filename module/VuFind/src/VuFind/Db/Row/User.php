--- conflicted
+++ resolved
@@ -344,50 +344,6 @@
     }
 
     /**
-<<<<<<< HEAD
-=======
-     * Get all of the lists associated with this user.
-     *
-     * @return \Laminas\Db\ResultSet\AbstractResultSet
-     *
-     * @deprecated Use UserListServiceInterface::getUserListsAndCountsByUser()
-     */
-    public function getLists()
-    {
-        $userId = $this->id;
-        $callback = function ($select) use ($userId) {
-            $select->columns(
-                [
-                    Select::SQL_STAR,
-                    'cnt' => new Expression(
-                        'COUNT(DISTINCT(?))',
-                        ['ur.resource_id'],
-                        [Expression::TYPE_IDENTIFIER]
-                    ),
-                ]
-            );
-            $select->join(
-                ['ur' => 'user_resource'],
-                'user_list.id = ur.list_id',
-                [],
-                $select::JOIN_LEFT
-            );
-            $select->where->equalTo('user_list.user_id', $userId);
-            $select->group(
-                [
-                    'user_list.id', 'user_list.user_id', 'title', 'description',
-                    'created', 'public',
-                ]
-            );
-            $select->order(['title']);
-        };
-
-        $table = $this->getDbTable('UserList');
-        return $table->select($callback);
-    }
-
-    /**
->>>>>>> 241aeb13
      * Get information saved in a user's favorites for a particular record.
      *
      * @param string $resourceId ID of record being checked.
@@ -563,14 +519,8 @@
     {
         // Remove all lists owned by the user:
         $listService = $this->getDbService(UserListServiceInterface::class);
-<<<<<<< HEAD
-        $lists = $listService->getListsForUser($this->id);
-        foreach ($lists as $current) {
-            $listService->delete($current[0], $this->id, true);
-=======
         foreach ($listService->getUserListsByUser($this) as $current) {
-            $current->delete($this, true);
->>>>>>> 241aeb13
+            $listService->delete($current, $this->id, true);
         }
         $tagService = $this->getDbService(\VuFind\Db\Service\TagService::class);
         $tagService->destroyResourceLinks(null, $this->id);
