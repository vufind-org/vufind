<?php
/**
 * Row Definition for user
 *
 * PHP version 5
 *
 * Copyright (C) Villanova University 2010.
 *
 * This program is free software; you can redistribute it and/or modify
 * it under the terms of the GNU General Public License version 2,
 * as published by the Free Software Foundation.
 *
 * This program is distributed in the hope that it will be useful,
 * but WITHOUT ANY WARRANTY; without even the implied warranty of
 * MERCHANTABILITY or FITNESS FOR A PARTICULAR PURPOSE.  See the
 * GNU General Public License for more details.
 *
 * You should have received a copy of the GNU General Public License
 * along with this program; if not, write to the Free Software
 * Foundation, Inc., 59 Temple Place, Suite 330, Boston, MA  02111-1307  USA
 *
 * @category VuFind2
 * @package  Db_Row
 * @author   Demian Katz <demian.katz@villanova.edu>
 * @license  http://opensource.org/licenses/gpl-2.0.php GNU General Public License
 * @link     http://vufind.org   Main Site
 */
namespace VuFind\Db\Row;
use Zend\Db\Sql\Expression,
    Zend\Db\Sql\Predicate\Predicate,
    Zend\Db\Sql\Sql,
    Zend\Crypt\Symmetric\Mcrypt,
    Zend\Crypt\Password\Bcrypt,
    Zend\Crypt\BlockCipher as BlockCipher;

/**
 * Row Definition for user
 *
 * @category VuFind2
 * @package  Db_Row
 * @author   Demian Katz <demian.katz@villanova.edu>
 * @license  http://opensource.org/licenses/gpl-2.0.php GNU General Public License
 * @link     http://vufind.org   Main Site
 */
<<<<<<< HEAD
class User extends ServiceLocatorAwareGateway
    implements \ZfcRbac\Identity\IdentityInterface
=======
class User extends RowGateway implements \VuFind\Db\Table\DbTableAwareInterface
>>>>>>> b7effe85
{
    use \VuFind\Db\Table\DbTableAwareTrait;

    /**
     * Is encryption enabled?
     *
     * @var bool
     */
    protected $encryptionEnabled = null;

    /**
     * Encryption key used for catalog passwords (null if encryption disabled):
     *
     * @var string
     */
    protected $encryptionKey = null;

    /**
     * VuFind configuration
     *
     * @var \Zend\Config\Config
     */
    protected $config = null;

    /**
     * Constructor
     *
     * @param \Zend\Db\Adapter\Adapter $adapter Database adapter
     */
    public function __construct($adapter)
    {
        parent::__construct('id', 'user', $adapter);
    }

    /**
     * Configuration setter
     *
     * @param \Zend\Config\Config $config VuFind configuration
     *
     * @return void
     */
    public function setConfig(\Zend\Config\Config $config)
    {
        $this->config = $config;
    }

    /**
     * Reset ILS login credentials.
     *
     * @return void
     */
    public function clearCredentials()
    {
        $this->cat_username = null;
        $this->cat_password = null;
        $this->cat_pass_enc = null;
    }

    /**
     * Save ILS login credentials.
     *
     * @param string $username Username to save
     * @param string $password Password to save
     *
     * @return mixed           The output of the save method.
     * @throws \VuFind\Exception\PasswordSecurity
     */
    public function saveCredentials($username, $password)
    {
        $this->cat_username = $username;
        if ($this->passwordEncryptionEnabled()) {
            $this->cat_password = null;
            $this->cat_pass_enc = $this->encryptOrDecrypt($password, true);
        } else {
            $this->cat_password = $password;
            $this->cat_pass_enc = null;
        }
        return $this->save();
    }

    /**
     * This is a getter for the Catalog Password. It will return a plaintext version
     * of the password.
     *
     * @return string The Catalog password in plain text
     * @throws \VuFind\Exception\PasswordSecurity
     */
    public function getCatPassword()
    {
        return $this->passwordEncryptionEnabled()
            ? $this->encryptOrDecrypt($this->cat_pass_enc, false)
            : (isset($this->cat_password) ? $this->cat_password : null);
    }

    /**
     * Is ILS password encryption enabled?
     *
     * @return bool
     */
    protected function passwordEncryptionEnabled()
    {
        if (null === $this->encryptionEnabled) {
            $this->encryptionEnabled
                = isset($this->config->Authentication->encrypt_ils_password)
                ? $this->config->Authentication->encrypt_ils_password : false;
        }
        return $this->encryptionEnabled;
    }

    /**
     * This is a central function for encrypting and decrypting so that
     * logic is all in one location
     *
     * @param string $text    The text to be encrypted or decrypted
     * @param bool   $encrypt True if we wish to encrypt text, False if we wish to
     * decrypt text.
     *
     * @return string|bool    The encrypted/decrypted string
     * @throws \VuFind\Exception\PasswordSecurity
     */
    protected function encryptOrDecrypt($text, $encrypt = true)
    {
        // Ignore empty text:
        if (empty($text)) {
            return $text;
        }

        // Load encryption key from configuration if not already present:
        if (null === $this->encryptionKey) {
            if (!isset($this->config->Authentication->ils_encryption_key)
                || empty($this->config->Authentication->ils_encryption_key)
            ) {
                throw new \VuFind\Exception\PasswordSecurity(
                    'ILS password encryption on, but no key set.'
                );
            }
            $this->encryptionKey = $this->config->Authentication->ils_encryption_key;
        }

        // Perform encryption:
        $cipher = new BlockCipher(new Mcrypt(array('algorithm' => 'blowfish')));
        $cipher->setKey($this->encryptionKey);
        return $encrypt ? $cipher->encrypt($text) : $cipher->decrypt($text);
    }

    /**
     * Change home library.
     *
     * @param string $homeLibrary New home library to store.
     *
     * @return mixed           The output of the save method.
     */
    public function changeHomeLibrary($homeLibrary)
    {
        $this->home_library = $homeLibrary;
        return $this->save();
    }

    /**
     * Get a list of all tags generated by the user in favorites lists.  Note that
     * the returned list WILL NOT include tags attached to records that are not
     * saved in favorites lists.
     *
     * @param string $resourceId Filter for tags tied to a specific resource (null
     * for no filter).
     * @param int    $listId     Filter for tags tied to a specific list (null for no
     * filter).
     * @param string $source     Filter for tags tied to a specific record source.
     *
     * @return \Zend\Db\ResultSet\AbstractResultSet
     */
    public function getTags($resourceId = null, $listId = null, $source = 'VuFind')
    {
        $userId = $this->id;
        $callback = function ($select) use ($userId, $resourceId, $listId, $source) {
            $select->columns(
                array(
                    'id' => new Expression(
                        'min(?)', array('tags.id'),
                        array(Expression::TYPE_IDENTIFIER)
                    ),
                    'tag',
                    'cnt' => new Expression(
                        'COUNT(DISTINCT(?))', array('rt.resource_id'),
                        array(Expression::TYPE_IDENTIFIER)
                    )
                )
            );
            $select->join(
                array('rt' => 'resource_tags'), 'tags.id = rt.tag_id', array()
            );
            $select->join(
                array('r' => 'resource'), 'rt.resource_id = r.id', array()
            );
            $select->join(
                array('ur' => 'user_resource'), 'r.id = ur.resource_id', array()
            );
            $select->group(array('tag'))
                ->order(array('tag'));

            $select->where->equalTo('ur.user_id', $userId)
                ->equalTo('rt.user_id', $userId)
                ->equalTo(
                    'ur.list_id', 'rt.list_id',
                    Predicate::TYPE_IDENTIFIER, Predicate::TYPE_IDENTIFIER
                )
                ->equalTo('r.source', $source);

            if (!is_null($resourceId)) {
                $select->where->equalTo('r.record_id', $resourceId);
            }
            if (!is_null($listId)) {
                $select->where->equalTo('rt.list_id', $listId);
            }
        };

        $table = $this->getDbTable('Tags');
        return $table->select($callback);
    }

    /**
     * Same as getTags(), but returns a string for use in edit mode rather than an
     * array of tag objects.
     *
     * @param string $resourceId Filter for tags tied to a specific resource (null
     * for no filter).
     * @param int    $listId     Filter for tags tied to a specific list (null for no
     * filter).
     * @param string $source     Filter for tags tied to a specific record source.
     *
     * @return string
     */
    public function getTagString($resourceId = null, $listId = null,
        $source = 'VuFind'
    ) {
        $myTagList = $this->getTags($resourceId, $listId, $source);
        $tagStr = '';
        if (count($myTagList) > 0) {
            foreach ($myTagList as $myTag) {
                if (strstr($myTag->tag, ' ')) {
                    $tagStr .= "\"$myTag->tag\" ";
                } else {
                    $tagStr .= "$myTag->tag ";
                }
            }
        }
        return trim($tagStr);
    }

    /**
     * Get all of the lists associated with this user.
     *
     * @return \Zend\Db\ResultSet\AbstractResultSet
     */
    public function getLists()
    {
        $userId = $this->id;
        $callback = function ($select) use ($userId) {
            $select->columns(
                array(
                    '*',
                    'cnt' => new Expression(
                        'COUNT(DISTINCT(?))', array('ur.resource_id'),
                        array(Expression::TYPE_IDENTIFIER)
                    )
                )
            );
            $select->join(
                array('ur' => 'user_resource'), 'user_list.id = ur.list_id',
                array(), $select::JOIN_LEFT
            );
            $select->where->equalTo('user_list.user_id', $userId);
            $select->group(
                array(
                    'user_list.id', 'user_list.user_id', 'title', 'description',
                    'created', 'public'
                )
            );
            $select->order(array('title'));
        };

        $table = $this->getDbTable('UserList');
        return $table->select($callback);
    }

    /**
     * Get information saved in a user's favorites for a particular record.
     *
     * @param string $resourceId ID of record being checked.
     * @param int    $listId     Optional list ID (to limit results to a particular
     * list).
     * @param string $source     Source of record to look up
     *
     * @return array
     */
    public function getSavedData($resourceId, $listId = null, $source = 'VuFind')
    {
        $table = $this->getDbTable('UserResource');
        return $table->getSavedData($resourceId, $source, $listId, $this->id);
    }


    /**
     * Add/update a resource in the user's account.
     *
     * @param \VuFind\Db\Row\Resource $resource        The resource to add/update
     * @param \VuFind\Db\Row\UserList $list            The list to store the resource
     * in.
     * @param array                   $tagArray        An array of tags to associate
     * with the resource.
     * @param string                  $notes           User notes about the resource.
     * @param bool                    $replaceExisting Whether to replace all
     * existing tags (true) or append to the existing list (false).
     *
     * @return void
     */
    public function saveResource(
        $resource, $list, $tagArray, $notes, $replaceExisting = true
    ) {
        // Create the resource link if it doesn't exist and update the notes in any
        // case:
        $linkTable = $this->getDbTable('UserResource');
        $linkTable->createOrUpdateLink($resource->id, $this->id, $list->id, $notes);

        // If we're replacing existing tags, delete the old ones before adding the
        // new ones:
        if ($replaceExisting) {
            $resource->deleteTags($this, $list->id);
        }

        // Add the new tags:
        foreach ($tagArray as $tag) {
            $resource->addTag($tag, $this, $list->id);
        }
    }

    /**
     * Given an array of item ids, remove them from all lists
     *
     * @param array  $ids    IDs to remove from the list
     * @param string $source Type of resource identified by IDs
     *
     * @return void
     */
    public function removeResourcesById($ids, $source = 'VuFind')
    {
        // Retrieve a list of resource IDs:
        $resourceTable = $this->getDbTable('Resource');
        $resources = $resourceTable->findResources($ids, $source);

        $resourceIDs = array();
        foreach ($resources as $current) {
            $resourceIDs[] = $current->id;
        }

        // Remove Resource (related tags are also removed implicitly)
        $userResourceTable = $this->getDbTable('UserResource');
        $userResourceTable->destroyLinks($resourceIDs, $this->id);
    }

    /**
     * Destroy the user.
     *
     * @return int The number of rows deleted.
     */
    public function delete()
    {
        // Remove all lists owned by the user:
        $lists = $this->getLists();
        $table = $this->getDbTable('UserList');
        foreach ($lists as $current) {
            // The rows returned by getLists() are read-only, so we need to retrieve
            // a new object for each row in order to perform a delete operation:
            $list = $table->getExisting($current->id);
            $list->delete($this, true);
        }

        // Remove the user itself:
        return parent::delete();
    }

    /**
     * Update the verification hash for this user
     *
     * @return bool save success
     */
    public function updateHash()
    {
        $this->verify_hash = md5(
            $this->username . $this->password . $this->pass_hash . rand()
        ) . (time() % pow(10, 10));
        return $this->save();
    }

    /**
     * Get the list of roles of this identity
     *
     * @return string[]|\Rbac\Role\RoleInterface[]
     */
    public function getRoles()
    {
        return array('loggedin');
    }
}<|MERGE_RESOLUTION|>--- conflicted
+++ resolved
@@ -42,12 +42,8 @@
  * @license  http://opensource.org/licenses/gpl-2.0.php GNU General Public License
  * @link     http://vufind.org   Main Site
  */
-<<<<<<< HEAD
-class User extends ServiceLocatorAwareGateway
-    implements \ZfcRbac\Identity\IdentityInterface
-=======
-class User extends RowGateway implements \VuFind\Db\Table\DbTableAwareInterface
->>>>>>> b7effe85
+class User extends RowGateway implements \VuFind\Db\Table\DbTableAwareInterface,
+    \ZfcRbac\Identity\IdentityInterface
 {
     use \VuFind\Db\Table\DbTableAwareTrait;
 
