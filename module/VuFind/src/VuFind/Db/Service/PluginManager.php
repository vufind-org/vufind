<?php

/**
 * Database service plugin manager
 *
 * PHP version 8
 *
 * Copyright (C) Villanova University 2023.
 *
 * This program is free software; you can redistribute it and/or modify
 * it under the terms of the GNU General Public License version 2,
 * as published by the Free Software Foundation.
 *
 * This program is distributed in the hope that it will be useful,
 * but WITHOUT ANY WARRANTY; without even the implied warranty of
 * MERCHANTABILITY or FITNESS FOR A PARTICULAR PURPOSE.  See the
 * GNU General Public License for more details.
 *
 * You should have received a copy of the GNU General Public License
 * along with this program; if not, write to the Free Software
 * Foundation, Inc., 51 Franklin Street, Fifth Floor, Boston, MA  02110-1301  USA
 *
 * @category VuFind
 * @package  Database
 * @author   Demian Katz <demian.katz@villanova.edu>
 * @license  http://opensource.org/licenses/gpl-2.0.php GNU General Public License
 * @link     https://vufind.org/wiki/development:plugins:database_gateways Wiki
 */

namespace VuFind\Db\Service;

/**
 * Database service plugin manager
 *
 * @category VuFind
 * @package  Database
 * @author   Demian Katz <demian.katz@villanova.edu>
 * @license  http://opensource.org/licenses/gpl-2.0.php GNU General Public License
 * @link     https://vufind.org/wiki/development:plugins:database_gateways Wiki
 */
class PluginManager extends \VuFind\ServiceManager\AbstractPluginManager
{
    /**
     * Default plugin aliases.
     *
     * @var array
     */
    protected $aliases = [
<<<<<<< HEAD
        'changetracker' => ChangeTrackerService::class,
        'comments' => CommentsService::class,
        'feedback' => FeedbackService::class,
        'oairesumption' => OaiResumptionService::class,
        'ratings' => RatingsService::class,
        'record' => RecordService::class,
        'resource' => ResourceService::class,
        'session' => SessionService::class,
        'shortlinks' => ShortlinksService::class,
=======
        AccessTokenServiceInterface::class => AccessTokenService::class,
        UserServiceInterface::class => UserService::class,
        'accesstoken' => AccessTokenService::class,
>>>>>>> a7301a17
        'tag' => TagService::class,
        'user' => UserService::class,
        'usercard' => UserCardService::class,
        'userlist' => UserListService::class,
        'userresource' => UserResourceService::class,
    ];

    /**
     * Default plugin factories.
     *
     * @var array
     */
    protected $factories = [
<<<<<<< HEAD
        ChangeTrackerService::class => AbstractDbServiceFactory::class,
        CommentsService::class => AbstractDbServiceFactory::class,
        FeedbackService::class => AbstractDbServiceFactory::class,
        OaiResumptionService::class => AbstractDbServiceFactory::class,
        RatingsService::class => AbstractDbServiceFactory::class,
        RecordService::class => AbstractDbServiceFactory::class,
        ResourceService::class => ResourceServiceFactory::class,
        SessionService::class => AbstractDbServiceFactory::class,
        ShortlinksService::class => AbstractDbServiceFactory::class,
        TagService::class => TagServiceFactory::class,
=======
        AccessTokenService::class => AccessTokenServiceFactory::class,
        TagService::class => AbstractDbServiceFactory::class,
>>>>>>> a7301a17
        UserService::class => UserServiceFactory::class,
        UserCardService::class => AbstractDbServiceFactory::class,
        UserListService::class => UserListServiceFactory::class,
        UserResourceService::class => AbstractDbServiceFactory::class,
    ];

    /**
     * Return the name of the base class or interface that plug-ins must conform
     * to.
     *
     * @return string
     */
    protected function getExpectedInterface()
    {
        return DbServiceInterface::class;
    }
}<|MERGE_RESOLUTION|>--- conflicted
+++ resolved
@@ -46,7 +46,9 @@
      * @var array
      */
     protected $aliases = [
-<<<<<<< HEAD
+        AccessTokenServiceInterface::class => AccessTokenService::class,
+        UserServiceInterface::class => UserService::class,
+        'accesstoken' => AccessTokenService::class,
         'changetracker' => ChangeTrackerService::class,
         'comments' => CommentsService::class,
         'feedback' => FeedbackService::class,
@@ -56,11 +58,6 @@
         'resource' => ResourceService::class,
         'session' => SessionService::class,
         'shortlinks' => ShortlinksService::class,
-=======
-        AccessTokenServiceInterface::class => AccessTokenService::class,
-        UserServiceInterface::class => UserService::class,
-        'accesstoken' => AccessTokenService::class,
->>>>>>> a7301a17
         'tag' => TagService::class,
         'user' => UserService::class,
         'usercard' => UserCardService::class,
@@ -74,7 +71,7 @@
      * @var array
      */
     protected $factories = [
-<<<<<<< HEAD
+        AccessTokenService::class => AccessTokenServiceFactory::class,
         ChangeTrackerService::class => AbstractDbServiceFactory::class,
         CommentsService::class => AbstractDbServiceFactory::class,
         FeedbackService::class => AbstractDbServiceFactory::class,
@@ -85,10 +82,6 @@
         SessionService::class => AbstractDbServiceFactory::class,
         ShortlinksService::class => AbstractDbServiceFactory::class,
         TagService::class => TagServiceFactory::class,
-=======
-        AccessTokenService::class => AccessTokenServiceFactory::class,
-        TagService::class => AbstractDbServiceFactory::class,
->>>>>>> a7301a17
         UserService::class => UserServiceFactory::class,
         UserCardService::class => AbstractDbServiceFactory::class,
         UserListService::class => UserListServiceFactory::class,
