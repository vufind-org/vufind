<?php

/**
 * Database service plugin manager
 *
 * PHP version 8
 *
 * Copyright (C) Villanova University 2023.
 *
 * This program is free software; you can redistribute it and/or modify
 * it under the terms of the GNU General Public License version 2,
 * as published by the Free Software Foundation.
 *
 * This program is distributed in the hope that it will be useful,
 * but WITHOUT ANY WARRANTY; without even the implied warranty of
 * MERCHANTABILITY or FITNESS FOR A PARTICULAR PURPOSE.  See the
 * GNU General Public License for more details.
 *
 * You should have received a copy of the GNU General Public License
 * along with this program; if not, write to the Free Software
 * Foundation, Inc., 51 Franklin Street, Fifth Floor, Boston, MA  02110-1301  USA
 *
 * @category VuFind
 * @package  Database
 * @author   Demian Katz <demian.katz@villanova.edu>
 * @license  http://opensource.org/licenses/gpl-2.0.php GNU General Public License
 * @link     https://vufind.org/wiki/development:plugins:database_gateways Wiki
 */

namespace VuFind\Db\Service;

/**
 * Database service plugin manager
 *
 * @category VuFind
 * @package  Database
 * @author   Demian Katz <demian.katz@villanova.edu>
 * @license  http://opensource.org/licenses/gpl-2.0.php GNU General Public License
 * @link     https://vufind.org/wiki/development:plugins:database_gateways Wiki
 */
class PluginManager extends \VuFind\ServiceManager\AbstractPluginManager
{
    /**
     * Default plugin aliases.
     *
     * @var array
     */
    protected $aliases = [
        AccessTokenServiceInterface::class => AccessTokenService::class,
        ChangeTrackerServiceInterface::class => ChangeTrackerService::class,
        CommentsServiceInterface::class => CommentsService::class,
        FeedbackServiceInterface::class => FeedbackService::class,
        LoginTokenServiceInterface::class => LoginTokenService::class,
        OaiResumptionServiceInterface::class => OaiResumptionService::class,
        RatingsServiceInterface::class => RatingsService::class,
        ResourceServiceInterface::class => ResourceService::class,
        ResourceTagsServiceInterface::class => ResourceTagsService::class,
<<<<<<< HEAD
=======
        SearchServiceInterface::class => SearchService::class,
>>>>>>> 650c3bed
        SessionServiceInterface::class => SessionService::class,
        TagServiceInterface::class => TagService::class,
        UserCardServiceInterface::class => UserCardService::class,
        UserListServiceInterface::class => UserListService::class,
        UserResourceServiceInterface::class => UserResourceService::class,
        UserServiceInterface::class => UserService::class,
    ];

    /**
     * Default plugin factories.
     *
     * @var array
     */
    protected $factories = [
        AccessTokenService::class => AccessTokenServiceFactory::class,
        ChangeTrackerService::class => AbstractDbServiceFactory::class,
        CommentsService::class => AbstractDbServiceFactory::class,
        FeedbackService::class => AbstractDbServiceFactory::class,
        LoginTokenService::class => AbstractDbServiceFactory::class,
        OaiResumptionService::class => AbstractDbServiceFactory::class,
        RatingsService::class => AbstractDbServiceFactory::class,
        ResourceService::class => ResourceServiceFactory::class,
        ResourceTagsService::class => AbstractDbServiceFactory::class,
<<<<<<< HEAD
=======
        SearchService::class => AbstractDbServiceFactory::class,
>>>>>>> 650c3bed
        SessionService::class => AbstractDbServiceFactory::class,
        TagService::class => AbstractDbServiceFactory::class,
        UserCardService::class => UserCardServiceFactory::class,
        UserListService::class => AbstractDbServiceFactory::class,
        UserResourceService::class => AbstractDbServiceFactory::class,
        UserService::class => UserServiceFactory::class,
    ];

    /**
     * Return the name of the base class or interface that plug-ins must conform
     * to.
     *
     * @return string
     */
    protected function getExpectedInterface()
    {
        return DbServiceInterface::class;
    }
}<|MERGE_RESOLUTION|>--- conflicted
+++ resolved
@@ -55,10 +55,7 @@
         RatingsServiceInterface::class => RatingsService::class,
         ResourceServiceInterface::class => ResourceService::class,
         ResourceTagsServiceInterface::class => ResourceTagsService::class,
-<<<<<<< HEAD
-=======
         SearchServiceInterface::class => SearchService::class,
->>>>>>> 650c3bed
         SessionServiceInterface::class => SessionService::class,
         TagServiceInterface::class => TagService::class,
         UserCardServiceInterface::class => UserCardService::class,
@@ -82,10 +79,7 @@
         RatingsService::class => AbstractDbServiceFactory::class,
         ResourceService::class => ResourceServiceFactory::class,
         ResourceTagsService::class => AbstractDbServiceFactory::class,
-<<<<<<< HEAD
-=======
         SearchService::class => AbstractDbServiceFactory::class,
->>>>>>> 650c3bed
         SessionService::class => AbstractDbServiceFactory::class,
         TagService::class => AbstractDbServiceFactory::class,
         UserCardService::class => UserCardServiceFactory::class,
