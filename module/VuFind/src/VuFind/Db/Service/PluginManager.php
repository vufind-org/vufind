--- conflicted
+++ resolved
@@ -64,14 +64,10 @@
         AccessTokenService::class => AccessTokenServiceFactory::class,
         ChangeTrackerService::class => AbstractDbServiceFactory::class,
         CommentsService::class => AbstractDbServiceFactory::class,
-<<<<<<< HEAD
         FeedbackService::class => AbstractDbServiceFactory::class,
         OaiResumptionService::class => AbstractDbServiceFactory::class,
         RatingsService::class => AbstractDbServiceFactory::class,
         RecordService::class => AbstractDbServiceFactory::class,
-=======
-        OaiResumptionService::class => AbstractDbServiceFactory::class,
->>>>>>> 5b495cc0
         ResourceService::class => ResourceServiceFactory::class,
         SessionService::class => AbstractDbServiceFactory::class,
         ShortlinksService::class => AbstractDbServiceFactory::class,
