<?php

/**
 * Database service plugin manager
 *
 * PHP version 8
 *
 * Copyright (C) Villanova University 2023.
 *
 * This program is free software; you can redistribute it and/or modify
 * it under the terms of the GNU General Public License version 2,
 * as published by the Free Software Foundation.
 *
 * This program is distributed in the hope that it will be useful,
 * but WITHOUT ANY WARRANTY; without even the implied warranty of
 * MERCHANTABILITY or FITNESS FOR A PARTICULAR PURPOSE.  See the
 * GNU General Public License for more details.
 *
 * You should have received a copy of the GNU General Public License
 * along with this program; if not, write to the Free Software
 * Foundation, Inc., 51 Franklin Street, Fifth Floor, Boston, MA  02110-1301  USA
 *
 * @category VuFind
 * @package  Database
 * @author   Demian Katz <demian.katz@villanova.edu>
 * @license  http://opensource.org/licenses/gpl-2.0.php GNU General Public License
 * @link     https://vufind.org/wiki/development:plugins:database_gateways Wiki
 */

namespace VuFind\Db\Service;

/**
 * Database service plugin manager
 *
 * @category VuFind
 * @package  Database
 * @author   Demian Katz <demian.katz@villanova.edu>
 * @license  http://opensource.org/licenses/gpl-2.0.php GNU General Public License
 * @link     https://vufind.org/wiki/development:plugins:database_gateways Wiki
 */
class PluginManager extends \VuFind\ServiceManager\AbstractPluginManager
{
    /**
     * Default plugin aliases.
     *
     * @var array
     */
    protected $aliases = [
        AccessTokenServiceInterface::class => AccessTokenService::class,
        CommentsServiceInterface::class => CommentsService::class,
        ResourceServiceInterface::class => ResourceService::class,
        SessionServiceInterface::class => SessionService::class,
        TagServiceInterface::class => TagService::class,
        UserServiceInterface::class => UserService::class,
    ];

    /**
     * Default plugin factories.
     *
     * @var array
     */
    protected $factories = [
        AccessTokenService::class => AccessTokenServiceFactory::class,
<<<<<<< HEAD
        ChangeTrackerService::class => AbstractDbServiceFactory::class,
        CommentsService::class => AbstractDbServiceFactory::class,
        FeedbackService::class => AbstractDbServiceFactory::class,
        OaiResumptionService::class => AbstractDbServiceFactory::class,
        RatingsService::class => AbstractDbServiceFactory::class,
        RecordService::class => AbstractDbServiceFactory::class,
        ResourceService::class => ResourceServiceFactory::class,
        SessionService::class => AbstractDbServiceFactory::class,
        ShortlinksService::class => AbstractDbServiceFactory::class,
        TagService::class => TagServiceFactory::class,
        UserService::class => AbstractDbServiceFactory::class,
        UserCardService::class => UserCardServiceFactory::class,
        UserListService::class => UserListServiceFactory::class,
        UserResourceService::class => AbstractDbServiceFactory::class,
=======
        CommentsService::class => AbstractDbServiceFactory::class,
        ResourceService::class => ResourceServiceFactory::class,
        SessionService::class => SessionServiceFactory::class,
        TagService::class => AbstractDbServiceFactory::class,
        UserService::class => UserServiceFactory::class,
>>>>>>> b031c2f9
    ];

    /**
     * Return the name of the base class or interface that plug-ins must conform
     * to.
     *
     * @return string
     */
    protected function getExpectedInterface()
    {
        return DbServiceInterface::class;
    }
}<|MERGE_RESOLUTION|>--- conflicted
+++ resolved
@@ -61,7 +61,6 @@
      */
     protected $factories = [
         AccessTokenService::class => AccessTokenServiceFactory::class,
-<<<<<<< HEAD
         ChangeTrackerService::class => AbstractDbServiceFactory::class,
         CommentsService::class => AbstractDbServiceFactory::class,
         FeedbackService::class => AbstractDbServiceFactory::class,
@@ -76,13 +75,6 @@
         UserCardService::class => UserCardServiceFactory::class,
         UserListService::class => UserListServiceFactory::class,
         UserResourceService::class => AbstractDbServiceFactory::class,
-=======
-        CommentsService::class => AbstractDbServiceFactory::class,
-        ResourceService::class => ResourceServiceFactory::class,
-        SessionService::class => SessionServiceFactory::class,
-        TagService::class => AbstractDbServiceFactory::class,
-        UserService::class => UserServiceFactory::class,
->>>>>>> b031c2f9
     ];
 
     /**
