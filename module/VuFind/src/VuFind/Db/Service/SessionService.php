<?php

/**
 * Database service for Session.
 *
 * PHP version 8
 *
 * Copyright (C) Villanova University 2023.
 *
 * This program is free software; you can redistribute it and/or modify
 * it under the terms of the GNU General Public License version 2,
 * as published by the Free Software Foundation.
 *
 * This program is distributed in the hope that it will be useful,
 * but WITHOUT ANY WARRANTY; without even the implied warranty of
 * MERCHANTABILITY or FITNESS FOR A PARTICULAR PURPOSE.  See the
 * GNU General Public License for more details.
 *
 * You should have received a copy of the GNU General Public License
 * along with this program; if not, write to the Free Software
 * Foundation, Inc., 51 Franklin Street, Fifth Floor, Boston, MA  02110-1301  USA
 *
 * @category VuFind
 * @package  Database
 * @author   Demian Katz <demian.katz@villanova.edu>
 * @author   Sudharma Kellampalli <skellamp@villanova.edu>
 * @license  http://opensource.org/licenses/gpl-2.0.php GNU General Public License
 * @link     https://vufind.org/wiki/development:plugins:database_gateways Wiki
 */

namespace VuFind\Db\Service;

use DateTime;
use Laminas\Log\LoggerAwareInterface;
use VuFind\Db\Entity\SessionEntityInterface;
use VuFind\Exception\SessionExpired as SessionExpiredException;
use VuFind\Log\LoggerAwareTrait;

use function intval;

/**
 * Database service for Session.
 *
 * @category VuFind
 * @package  Database
 * @author   Demian Katz <demian.katz@villanova.edu>
 * @author   Sudharma Kellampalli <skellamp@villanova.edu>
 * @license  http://opensource.org/licenses/gpl-2.0.php GNU General Public License
 * @link     https://vufind.org/wiki/development:plugins:database_gateways Wiki
 */
class SessionService extends AbstractDbService implements
    LoggerAwareInterface,
    SessionServiceInterface,
    Feature\DeleteExpiredInterface
{
    use LoggerAwareTrait;

    /**
     * Retrieve an object from the database based on session ID; create a new
     * row if no existing match is found.
     *
     * @param string $sid    Session ID to retrieve
     * @param bool   $create Should we create rows that don't already exist?
     *
     * @return ?SessionEntityInterface
     */
    public function getSessionById(string $sid, bool $create = true): ?SessionEntityInterface
    {
        $queryBuilder = $this->entityManager->createQueryBuilder();
        $queryBuilder->select('s')
            ->from($this->getEntityClass(SessionEntityInterface::class), 's')
            ->where('s.sessionId = :sid')
            ->setParameter('sid', $sid);
        $query = $queryBuilder->getQuery();
        $session = current($query->getResult()) ?: null;
        if ($create && empty($session)) {
            $now = new \DateTime();
            $session = $this->createEntity()
                ->setSessionId($sid)
                ->setCreated($now);
            try {
                $this->persistEntity($session);
            } catch (\Exception $e) {
                $this->logError('Could not save session: ' . $e->getMessage());
                return null;
            }
        }
        return $session;
    }

    /**
     * Retrieve data for the given session ID.
     *
     * @param string $sid      Session ID to retrieve
     * @param int    $lifetime Session lifetime (in seconds)
     *
     * @throws SessionExpiredException
     * @return string     Session data
     */
    public function readSession(string $sid, int $lifetime): string
    {
        $s = $this->getSessionById($sid);
        if (!$s) {
            throw new SessionExpiredException("Cannot read session $sid");
        }
        $lastused = $s->getLastUsed();
        // enforce lifetime of this session data
        if (!empty($lastused) && $lastused + $lifetime <= time()) {
            throw new SessionExpiredException('Session expired!');
        }

        // if we got this far, session is good -- update last access time, save
        // changes, and return data.
        $s->setLastUsed(time());
        try {
            $this->persistEntity($s);
        } catch (\Exception $e) {
            $this->logError('Could not save session: ' . $e->getMessage());
            return '';
        }
        $data = $s->getData();
        return $data ?? '';
    }

    /**
     * Store data for the given session ID.
     *
     * @param string $sid  Session ID to retrieve
     * @param string $data Data to store
     *
     * @return bool
     */
    public function writeSession(string $sid, string $data): bool
    {
        $session = $this->getSessionById($sid);
        try {
            if (!$session) {
                throw new \Exception("cannot read id $sid");
            }
            $session->setLastUsed(time())
                ->setData($data);
            $this->persistEntity($session);
        } catch (\Exception $e) {
            $this->logError('Could not save session data: ' . $e->getMessage());
            return false;
        }
        return true;
    }

    /**
     * Destroy data for the given session ID.
     *
     * @param string $sid Session ID to erase
     *
     * @return void
     */
    public function destroySession(string $sid): void
    {
        $queryBuilder = $this->entityManager->createQueryBuilder();
        $queryBuilder->delete($this->getEntityClass(SessionEntityInterface::class), 's')
            ->where('s.sessionId = :sid')
            ->setParameter('sid', $sid);
        $query = $queryBuilder->getQuery();
        $query->execute();
    }

    /**
     * Garbage collect expired sessions. Returns number of deleted rows.
     *
     * @param int $maxLifetime Maximum session lifetime.
     *
     * @return int
     */
    public function garbageCollect(int $maxLifetime): int
    {
<<<<<<< HEAD
        $queryBuilder = $this->entityManager->createQueryBuilder();
        $queryBuilder->delete($this->getEntityClass(SessionEntityInterface::class), 's')
            ->where('s.lastUsed < :used')
            ->setParameter('used', time() - intval($maxLifetime));
        $query = $queryBuilder->getQuery();
        $query->execute();
=======
        return $this->getDbTable('Session')->garbageCollect($maxLifetime);
>>>>>>> 9f8f7475
    }

    /**
     * Create a session entity object.
     *
     * @return SessionEntityInterface
     */
    public function createEntity(): SessionEntityInterface
    {
        $class = $this->getEntityClass(SessionEntityInterface::class);
        return new $class();
    }

    /**
     * Delete expired records. Allows setting a limit so that rows can be deleted in small batches.
     *
     * @param DateTime $dateLimit Date threshold of an "expired" record.
     * @param ?int     $limit     Maximum number of rows to delete or null for no limit.
     *
     * @return int Number of rows deleted
     */
    public function deleteExpired(DateTime $dateLimit, ?int $limit = null): int
    {
        $subQueryBuilder = $this->entityManager->createQueryBuilder();
        $subQueryBuilder->select('s.id')
            ->from($this->getEntityClass(SessionEntityInterface::class), 's')
            ->where('s.lastUsed < :used')
            ->setParameter('used', $dateLimit->getTimestamp());
        if ($limit) {
            $subQueryBuilder->setMaxResults($limit);
        }
        $queryBuilder = $this->entityManager->createQueryBuilder();
        $queryBuilder->delete($this->getEntityClass(SessionEntityInterface::class), 's')
            ->where('s.id IN (:ids)')
            ->setParameter('ids', $subQueryBuilder->getQuery()->getResult());
        return $queryBuilder->getQuery()->execute();
    }
}<|MERGE_RESOLUTION|>--- conflicted
+++ resolved
@@ -173,16 +173,25 @@
      */
     public function garbageCollect(int $maxLifetime): int
     {
-<<<<<<< HEAD
-        $queryBuilder = $this->entityManager->createQueryBuilder();
-        $queryBuilder->delete($this->getEntityClass(SessionEntityInterface::class), 's')
-            ->where('s.lastUsed < :used')
-            ->setParameter('used', time() - intval($maxLifetime));
-        $query = $queryBuilder->getQuery();
-        $query->execute();
-=======
-        return $this->getDbTable('Session')->garbageCollect($maxLifetime);
->>>>>>> 9f8f7475
+        $expiration = time() - intval($maxLifetime);
+
+        $entityClass = $this->getEntityClass(SessionEntityInterface::class);
+
+        $dql = 'SELECT COUNT(s) FROM ' . $entityClass . ' s WHERE s.lastUsed < :used';
+        $query = $this->entityManager->createQuery($dql);
+        $query->setParameter('used', $expiration);
+        $count = (int)$query->getSingleScalarResult();
+
+        if ($count > 0) {
+            $deleteQueryBuilder = $this->entityManager->createQueryBuilder();
+            $deleteQueryBuilder->delete($entityClass, 's')
+                ->where('s.lastUsed < :used')
+                ->setParameter('used', $expiration);
+            $deleteQuery = $deleteQueryBuilder->getQuery();
+            $deleteQuery->execute();
+        }
+
+        return $count;
     }
 
     /**
