<?php

/**
 * Database service for resource_tags.
 *
 * PHP version 8
 *
 * Copyright (C) Villanova University 2024.
 *
 * This program is free software; you can redistribute it and/or modify
 * it under the terms of the GNU General Public License version 2,
 * as published by the Free Software Foundation.
 *
 * This program is distributed in the hope that it will be useful,
 * but WITHOUT ANY WARRANTY; without even the implied warranty of
 * MERCHANTABILITY or FITNESS FOR A PARTICULAR PURPOSE.  See the
 * GNU General Public License for more details.
 *
 * You should have received a copy of the GNU General Public License
 * along with this program; if not, write to the Free Software
 * Foundation, Inc., 51 Franklin Street, Fifth Floor, Boston, MA  02110-1301  USA
 *
 * @category VuFind
 * @package  Database
 * @author   Demian Katz <demian.katz@villanova.edu>
 * @license  http://opensource.org/licenses/gpl-2.0.php GNU General Public License
 * @link     https://vufind.org/wiki/development:plugins:database_gateways Wiki
 */

namespace VuFind\Db\Service;

<<<<<<< HEAD
use Doctrine\ORM\EntityManager;
use Doctrine\ORM\Tools\Pagination\Paginator as DoctrinePaginator;
use DoctrineORMModule\Paginator\Adapter\DoctrinePaginator as DoctrinePaginatorAdapter;
use Laminas\Paginator\Paginator;
use VuFind\Db\Entity\PluginManager as EntityPluginManager;
use VuFind\Db\Entity\ResourceTags;

use function count;
use function in_array;
=======
use DateTime;
use Laminas\Paginator\Paginator;
use VuFind\Db\Entity\ResourceEntityInterface;
use VuFind\Db\Entity\ResourceTagsEntityInterface;
use VuFind\Db\Entity\TagsEntityInterface;
use VuFind\Db\Entity\UserEntityInterface;
use VuFind\Db\Entity\UserListEntityInterface;

use function is_int;
>>>>>>> 0a67734b

/**
 * Database service for resource_tags.
 *
 * @category VuFind
 * @package  Database
 * @author   Demian Katz <demian.katz@villanova.edu>
 * @license  http://opensource.org/licenses/gpl-2.0.php GNU General Public License
 * @link     https://vufind.org/wiki/development:plugins:database_gateways Wiki
 */
class ResourceTagsService extends AbstractDbService implements ResourceTagsServiceInterface
{
    /**
     * Constructor
     *
     * @param EntityManager       $entityManager       Doctrine ORM entity manager
     * @param EntityPluginManager $entityPluginManager VuFind entity plugin manager
     * @param bool                $caseSensitive       Are tags case sensitive?
     */
    public function __construct(
        EntityManager $entityManager,
        EntityPluginManager $entityPluginManager,
        protected bool $caseSensitive
    ) {
        parent::__construct($entityManager, $entityPluginManager);
    }

    /**
     * Given an array for sorting database results, make sure the tag field is
     * sorted in a case-insensitive fashion and that no illegal fields are
     * specified.
     *
     * @param array $order Order settings
     *
     * @return array
     */
    protected function formatTagOrder(array $order)
    {
        // This array defines legal sort fields:
        $legalSorts = ['tag', 'title', 'username'];
        $newOrder = [];
        foreach ($order as $next) {
            if (in_array($next, $legalSorts)) {
                $newOrder[] = $next . 'Sort ASC';
            }
        }
        return $newOrder;
    }

    /**
     * Get Resource Tags Paginator
     *
     * @param ?int    $userId     ID of user (null for any)
     * @param ?int    $resourceId ID of the resource (null for any)
     * @param ?int    $tagId      ID of the tag (null for any)
     * @param ?string $order      The order in which to return the data
     * @param ?int    $page       The page number to select
     * @param int     $limit      The number of items to fetch
     *
     * @return Paginator
     */
    public function getResourceTagsPaginator(
        ?int $userId = null,
        ?int $resourceId = null,
        ?int $tagId = null,
        ?string $order = null,
        ?int $page = null,
        int $limit = 20
    ): Paginator {
        $tag = $this->caseSensitive ? 't.tag' : 'lower(t.tag)';
        $dql = 'SELECT rt.id, ' . $tag . ' AS tag, u.username AS username, r.title AS title,'
            . ' t.id AS tag_id, r.id AS resource_id, u.id AS user_id,'
            . ' lower(t.tag) AS HIDDEN tagSort, lower(u.username) AS HIDDEN usernameSort,'
            . ' lower(r.title) AS HIDDEN titleSort '
            . 'FROM ' . $this->getEntityClass(ResourceTags::class) . ' rt '
            . 'LEFT JOIN rt.resource r '
            . 'LEFT JOIN rt.tag t '
            . 'LEFT JOIN rt.user u';
        $parameters = $dqlWhere = [];
        if (null !== $userId) {
            $dqlWhere[] = 'rt.user = :user';
            $parameters['user'] = $userId;
        }
        if (null !== $resourceId) {
            $dqlWhere[] = 'r.id = :resource';
            $parameters['resource'] = $resourceId;
        }
        if (null !== $tagId) {
            $dqlWhere[] = 'rt.tag = :tag';
            $parameters['tag'] = $tagId;
        }
        if (!empty($dqlWhere)) {
            $dql .= ' WHERE ' . implode(' AND ', $dqlWhere);
        }
        $sanitizedOrder = $this->formatTagOrder(
            (array)($order ?? ['username', 'tag', 'title'])
        );
        $dql .= ' ORDER BY ' . implode(', ', $sanitizedOrder);
        $query = $this->entityManager->createQuery($dql);
        $query->setParameters($parameters);

        if (null !== $page) {
            $query->setMaxResults($limit);
            $query->setFirstResult($limit * ($page - 1));
        }

        $doctrinePaginator = new DoctrinePaginator($query);
        $doctrinePaginator->setUseOutputWalkers(false);
        $paginator = new Paginator(new DoctrinePaginatorAdapter($doctrinePaginator));
        if (null !== $page) {
            $paginator->setCurrentPageNumber($page);
            $paginator->setItemCountPerPage($limit);
        }
        return $paginator;
    }

    /**
     * Create a ResourceTagsEntityInterface object.
     *
     * @return ResourceTagsEntityInterface
     */
    public function createEntity(): ResourceTagsEntityInterface
    {
        return $this->getDbTable('ResourceTags')->createRow();
    }

    /**
     * Create a resource_tags row linking the specified resources
     *
     * @param ResourceEntityInterface|int|null $resourceOrId Resource entity or ID to link up (optional)
     * @param TagsEntityInterface|int          $tagOrId      Tag entity or ID to link up
     * @param UserEntityInterface|int|null     $userOrId     User entity or ID creating link (optional but recommended)
     * @param UserListEntityInterface|int|null $listOrId     List entity or ID to link up (optional)
     * @param ?DateTime                        $posted       Posted date (optional -- omit for current)
     *
     * @return void
     */
    public function createLink(
        ResourceEntityInterface|int|null $resourceOrId,
        TagsEntityInterface|int $tagOrId,
        UserEntityInterface|int|null $userOrId = null,
        UserListEntityInterface|int|null $listOrId = null,
        ?DateTime $posted = null
    ) {
        $table = $this->getDbTable('ResourceTags');
        $resourceId = is_int($resourceOrId) ? $resourceOrId : $resourceOrId?->getId();
        $tagId = is_int($tagOrId) ? $tagOrId : $tagOrId->getId();
        $userId = is_int($userOrId) ? $userOrId : $userOrId?->getId();
        $listId = is_int($listOrId) ? $listOrId : $listOrId?->getId();

        $callback = function ($select) use ($resourceId, $tagId, $userId, $listId) {
            $select->where->equalTo('resource_id', $resourceId)
                ->equalTo('tag_id', $tagId);
            if (null !== $listId) {
                $select->where->equalTo('list_id', $listId);
            } else {
                $select->where->isNull('list_id');
            }
            if (null !== $userId) {
                $select->where->equalTo('user_id', $userId);
            } else {
                $select->where->isNull('user_id');
            }
        };
        $result = $table->select($callback)->current();

        // Only create row if it does not already exist:
        if (!$result) {
            $result = $this->createEntity();
            $result->resource_id = $resourceId;
            $result->tag_id = $tagId;
            if (null !== $listId) {
                $result->list_id = $listId;
            }
            if (null !== $userId) {
                $result->user_id = $userId;
            }
            $result->setPosted($posted ?? new DateTime());
            $this->persistEntity($result);
        }
    }

    /**
     * Remove links from the resource_tags table based on an array of IDs.
     *
     * @param string[] $ids Identifiers from resource_tags to delete.
     *
     * @return int          Count of $ids
     */
    public function deleteLinksByResourceTagsIdArray(array $ids): int
    {
        $dql = 'DELETE FROM ' . $this->getEntityClass(ResourceTags::class) . ' rt '
            . 'WHERE rt.id IN (:ids)';
        $query = $this->entityManager->createQuery($dql);
        $query->setParameters(compact('ids'));
        $query->execute();
        return count($ids);
    }

    /**
     * Gets unique tagged resources from the database.
     *
     * @param ?int $userId     ID of user (null for any)
     * @param ?int $resourceId ID of the resource (null for any)
     * @param ?int $tagId      ID of the tag (null for any)
     *
     * @return array[]
     */
    public function getUniqueResources(
        ?int $userId = null,
        ?int $resourceId = null,
        ?int $tagId = null
    ): array {
        $dql = 'SELECT r.id AS resource_id, MAX(rt.tag) AS tag_id, '
            . 'MAX(rt.list) AS list_id, MAX(rt.user) AS user_id, MAX(rt.id) AS id, '
            . 'r.title AS title '
            . 'FROM ' . $this->getEntityClass(ResourceTags::class) . ' rt '
            . 'LEFT JOIN rt.resource r ';
        $parameters = $dqlWhere = [];
        if (null !== $userId) {
            $dqlWhere[] = 'rt.user = :user';
            $parameters['user'] = $userId;
        }
        if (null !== $resourceId) {
            $dqlWhere[] = 'r.id = :resource';
            $parameters['resource'] = $resourceId;
        }
        if (null !== $tagId) {
            $dqlWhere[] = 'rt.tag = :tag';
            $parameters['tag'] = $tagId;
        }
        if (!empty($dqlWhere)) {
            $dql .= ' WHERE ' . implode(' AND ', $dqlWhere);
        }
        $dql .= ' GROUP BY resource_id, title'
            . ' ORDER BY title';
        $query = $this->entityManager->createQuery($dql);
        $query->setParameters($parameters);
        return $query->getResult();
    }

    /**
     * Gets unique tags from the database.
     *
     * @param ?int $userId     ID of user (null for any)
     * @param ?int $resourceId ID of the resource (null for any)
     * @param ?int $tagId      ID of the tag (null for any)
     *
     * @return array[]
     */
    public function getUniqueTags(
        ?int $userId = null,
        ?int $resourceId = null,
        ?int $tagId = null
    ): array {
        $tagClause = $this->caseSensitive ? 't.tag' : 'LOWER(t.tag)';
        $dql = 'SELECT MAX(r.id) AS resource_id, MAX(t.id) AS tag_id, '
            . 'MAX(l.id) AS list_id, MAX(u.id) AS user_id, MAX(rt.id) AS id, '
            . $tagClause . ' AS tag '
            . 'FROM ' . $this->getEntityClass(ResourceTags::class) . ' rt '
            . 'LEFT JOIN rt.resource r '
            . 'LEFT JOIN rt.tag t '
            . 'LEFT JOIN rt.list l '
            . 'LEFT JOIN rt.user u';
        $parameters = $dqlWhere = [];
        if (null !== $userId) {
            $dqlWhere[] = 'u.id = :user';
            $parameters['user'] = $userId;
        }
        if (null !== $resourceId) {
            $dqlWhere[] = 'r.id = :resource';
            $parameters['resource'] = $resourceId;
        }
        if (null !== $tagId) {
            $dqlWhere[] = 't.id = :tag';
            $parameters['tag'] = $tagId;
        }
        if (!empty($dqlWhere)) {
            $dql .= ' WHERE ' . implode(' AND ', $dqlWhere);
        }
        $dql .= ' GROUP BY tag'
            . ' ORDER BY LOWER(t.tag)';
        $query = $this->entityManager->createQuery($dql);
        $query->setParameters($parameters);
        return $query->getResult();
    }

    /**
     * Gets unique users from the database.
     *
     * @param ?int $userId     ID of user (null for any)
     * @param ?int $resourceId ID of the resource (null for any)
     * @param ?int $tagId      ID of the tag (null for any)
     *
     * @return array[]
     */
    public function getUniqueUsers(
        ?int $userId = null,
        ?int $resourceId = null,
        ?int $tagId = null
    ): array {
        $dql = 'SELECT MAX(rt.resource) AS resource_id, MAX(rt.tag) AS tag_id, '
            . 'MAX(rt.list) AS list_id, u.id AS user_id, MAX(rt.id) AS id, '
            . 'u.username AS username '
            . 'FROM ' . $this->getEntityClass(ResourceTags::class) . ' rt '
            . 'INNER JOIN rt.user u ';
        $parameters = $dqlWhere = [];
        if (null !== $userId) {
            $dqlWhere[] = 'rt.user = :user';
            $parameters['user'] = $userId;
        }
        if (null !== $resourceId) {
            $dqlWhere[] = 'rt.resource = :resource';
            $parameters['resource'] = $resourceId;
        }
        if (null !== $tagId) {
            $dqlWhere[] = 'rt.tag = :tag';
            $parameters['tag'] = $tagId;
        }
        if (!empty($dqlWhere)) {
            $dql .= ' WHERE ' . implode(' AND ', $dqlWhere);
        }
        $dql .= ' GROUP BY user_id, username'
            . ' ORDER BY username';
        $query = $this->entityManager->createQuery($dql);
        $query->setParameters($parameters);
        return $query->getResult();
    }

    /**
     * Delete resource tags rows matching specified filter(s). Return count of IDs deleted.
     *
     * @param ?int $userId     ID of user (null for any)
     * @param ?int $resourceId ID of the resource (null for any)
     * @param ?int $tagId      ID of the tag (null for any)
     *
     * @return int
     */
    public function deleteResourceTags(
        ?int $userId = null,
        ?int $resourceId = null,
        ?int $tagId = null
    ): int {
        $deleted = 0;
        while (true) {
            $nextBatch = $this->getResourceTagsPaginator($userId, $resourceId, $tagId);
            if ($nextBatch->getTotalItemCount() < 1) {
                return $deleted;
            }
            $ids = [];
            foreach ($nextBatch as $row) {
                $ids[] = $row['id'];
            }
            $deleted += $this->deleteLinksByResourceTagsIdArray($ids);
        }
    }
}<|MERGE_RESOLUTION|>--- conflicted
+++ resolved
@@ -29,27 +29,25 @@
 
 namespace VuFind\Db\Service;
 
-<<<<<<< HEAD
+use DateTime;
 use Doctrine\ORM\EntityManager;
 use Doctrine\ORM\Tools\Pagination\Paginator as DoctrinePaginator;
 use DoctrineORMModule\Paginator\Adapter\DoctrinePaginator as DoctrinePaginatorAdapter;
 use Laminas\Paginator\Paginator;
 use VuFind\Db\Entity\PluginManager as EntityPluginManager;
+use VuFind\Db\Entity\Resource;
+use VuFind\Db\Entity\ResourceEntityInterface;
 use VuFind\Db\Entity\ResourceTags;
+use VuFind\Db\Entity\ResourceTagsEntityInterface;
+use VuFind\Db\Entity\Tags;
+use VuFind\Db\Entity\TagsEntityInterface;
+use VuFind\Db\Entity\User;
+use VuFind\Db\Entity\UserEntityInterface;
+use VuFind\Db\Entity\UserList;
+use VuFind\Db\Entity\UserListEntityInterface;
 
 use function count;
 use function in_array;
-=======
-use DateTime;
-use Laminas\Paginator\Paginator;
-use VuFind\Db\Entity\ResourceEntityInterface;
-use VuFind\Db\Entity\ResourceTagsEntityInterface;
-use VuFind\Db\Entity\TagsEntityInterface;
-use VuFind\Db\Entity\UserEntityInterface;
-use VuFind\Db\Entity\UserListEntityInterface;
-
-use function is_int;
->>>>>>> 0a67734b
 
 /**
  * Database service for resource_tags.
@@ -173,7 +171,8 @@
      */
     public function createEntity(): ResourceTagsEntityInterface
     {
-        return $this->getDbTable('ResourceTags')->createRow();
+        $class = $this->getEntityClass(ResourceTags::class);
+        return new $class();
     }
 
     /**
@@ -194,41 +193,56 @@
         UserListEntityInterface|int|null $listOrId = null,
         ?DateTime $posted = null
     ) {
-        $table = $this->getDbTable('ResourceTags');
-        $resourceId = is_int($resourceOrId) ? $resourceOrId : $resourceOrId?->getId();
-        $tagId = is_int($tagOrId) ? $tagOrId : $tagOrId->getId();
-        $userId = is_int($userOrId) ? $userOrId : $userOrId?->getId();
-        $listId = is_int($listOrId) ? $listOrId : $listOrId?->getId();
-
-        $callback = function ($select) use ($resourceId, $tagId, $userId, $listId) {
-            $select->where->equalTo('resource_id', $resourceId)
-                ->equalTo('tag_id', $tagId);
-            if (null !== $listId) {
-                $select->where->equalTo('list_id', $listId);
-            } else {
-                $select->where->isNull('list_id');
+        $tag = $this->getDoctrineReference(Tags::class, $tagOrId);
+        $dql = ' SELECT rt FROM ' . $this->getEntityClass(ResourceTags::class) . ' rt ';
+        $dqlWhere = ['rt.tag = :tag '];
+        $parameters = compact('tag');
+
+        if (null !== $resourceOrId) {
+            $resource = $this->getDoctrineReference(Resource::class, $resourceOrId);
+            $dqlWhere[] = 'rt.resource = :resource ';
+            $parameters['resource'] = $resource;
+        } else {
+            $resource = null;
+            $dqlWhere[] = 'rt.resource IS NULL ';
+        }
+
+        if (null !== $listOrId) {
+            $list = $this->getDoctrineReference(UserList::class, $listOrId);
+            $dqlWhere[] = 'rt.list = :list ';
+            $parameters['list'] = $list;
+        } else {
+            $list = null;
+            $dqlWhere[] = 'rt.list IS NULL ';
+        }
+
+        if (null !== $userOrId) {
+            $user = $this->getDoctrineReference(User::class, $userOrId);
+            $dqlWhere[] = 'rt.user = :user';
+            $parameters['user'] = $user;
+        } else {
+            $user = null;
+            $dqlWhere[] = 'rt.user IS NULL ';
+        }
+        $dql .= ' WHERE ' . implode(' AND ', $dqlWhere);
+
+        $query = $this->entityManager->createQuery($dql);
+        $query->setParameters($parameters);
+        $result = current($query->getResult());
+
+        // Only create row if it does not already exist:
+        if (empty($result)) {
+            $row = $this->createEntity()
+                ->setResource($resource)
+                ->setTag($tag);
+            if (null !== $list) {
+                $row->setUserList($list);
             }
-            if (null !== $userId) {
-                $select->where->equalTo('user_id', $userId);
-            } else {
-                $select->where->isNull('user_id');
+            if (null !== $user) {
+                $row->setUser($user);
             }
-        };
-        $result = $table->select($callback)->current();
-
-        // Only create row if it does not already exist:
-        if (!$result) {
-            $result = $this->createEntity();
-            $result->resource_id = $resourceId;
-            $result->tag_id = $tagId;
-            if (null !== $listId) {
-                $result->list_id = $listId;
-            }
-            if (null !== $userId) {
-                $result->user_id = $userId;
-            }
-            $result->setPosted($posted ?? new DateTime());
-            $this->persistEntity($result);
+            $row->setPosted($posted ?? new DateTime());
+            $this->persistEntity($row);
         }
     }
 
