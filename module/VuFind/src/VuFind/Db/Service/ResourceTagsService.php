<?php

/**
 * Database service for resource_tags.
 *
 * PHP version 8
 *
 * Copyright (C) Villanova University 2024.
 *
 * This program is free software; you can redistribute it and/or modify
 * it under the terms of the GNU General Public License version 2,
 * as published by the Free Software Foundation.
 *
 * This program is distributed in the hope that it will be useful,
 * but WITHOUT ANY WARRANTY; without even the implied warranty of
 * MERCHANTABILITY or FITNESS FOR A PARTICULAR PURPOSE.  See the
 * GNU General Public License for more details.
 *
 * You should have received a copy of the GNU General Public License
 * along with this program; if not, write to the Free Software
 * Foundation, Inc., 51 Franklin Street, Fifth Floor, Boston, MA  02110-1301  USA
 *
 * @category VuFind
 * @package  Database
 * @author   Demian Katz <demian.katz@villanova.edu>
 * @license  http://opensource.org/licenses/gpl-2.0.php GNU General Public License
 * @link     https://vufind.org/wiki/development:plugins:database_gateways Wiki
 */

namespace VuFind\Db\Service;

use DateTime;
use Doctrine\ORM\EntityManager;
use Doctrine\ORM\Tools\Pagination\Paginator as DoctrinePaginator;
use DoctrineORMModule\Paginator\Adapter\DoctrinePaginator as DoctrinePaginatorAdapter;
use Laminas\Paginator\Paginator;
use VuFind\Db\Entity\PluginManager as EntityPluginManager;
use VuFind\Db\Entity\Resource;
use VuFind\Db\Entity\ResourceEntityInterface;
use VuFind\Db\Entity\ResourceTags;
use VuFind\Db\Entity\ResourceTagsEntityInterface;
use VuFind\Db\Entity\Tags;
use VuFind\Db\Entity\TagsEntityInterface;
use VuFind\Db\Entity\User;
use VuFind\Db\Entity\UserEntityInterface;
use VuFind\Db\Entity\UserList;
use VuFind\Db\Entity\UserListEntityInterface;

use function count;
use function in_array;

/**
 * Database service for resource_tags.
 *
 * @category VuFind
 * @package  Database
 * @author   Demian Katz <demian.katz@villanova.edu>
 * @license  http://opensource.org/licenses/gpl-2.0.php GNU General Public License
 * @link     https://vufind.org/wiki/development:plugins:database_gateways Wiki
 */
class ResourceTagsService extends AbstractDbService implements DbServiceAwareInterface, ResourceTagsServiceInterface
{
    use DbServiceAwareTrait;

    /**
     * Constructor
     *
     * @param EntityManager       $entityManager       Doctrine ORM entity manager
     * @param EntityPluginManager $entityPluginManager VuFind entity plugin manager
     * @param bool                $caseSensitive       Are tags case sensitive?
     */
    public function __construct(
        EntityManager $entityManager,
        EntityPluginManager $entityPluginManager,
        protected bool $caseSensitive
    ) {
        parent::__construct($entityManager, $entityPluginManager);
    }

    /**
     * Given an array for sorting database results, make sure the tag field is
     * sorted in a case-insensitive fashion and that no illegal fields are
     * specified.
     *
     * @param array $order Order settings
     *
     * @return array
     */
    protected function formatTagOrder(array $order)
    {
        // This array defines legal sort fields:
        $legalSorts = ['tag', 'title', 'username'];
        $newOrder = [];
        foreach ($order as $next) {
            if (in_array($next, $legalSorts)) {
                $newOrder[] = $next . 'Sort ASC';
            }
        }
        return $newOrder;
    }

    /**
     * Get Resource Tags Paginator
     *
     * @param ?int    $userId     ID of user (null for any)
     * @param ?int    $resourceId ID of the resource (null for any)
     * @param ?int    $tagId      ID of the tag (null for any)
     * @param ?string $order      The order in which to return the data
     * @param ?int    $page       The page number to select
     * @param int     $limit      The number of items to fetch
     *
     * @return Paginator
     */
    public function getResourceTagsPaginator(
        ?int $userId = null,
        ?int $resourceId = null,
        ?int $tagId = null,
        ?string $order = null,
        ?int $page = null,
        int $limit = 20
    ): Paginator {
        $tag = $this->caseSensitive ? 't.tag' : 'lower(t.tag)';
        $dql = 'SELECT rt.id, ' . $tag . ' AS tag, u.username AS username, r.title AS title,'
            . ' t.id AS tag_id, r.id AS resource_id, u.id AS user_id,'
            . ' lower(t.tag) AS HIDDEN tagSort, lower(u.username) AS HIDDEN usernameSort,'
            . ' lower(r.title) AS HIDDEN titleSort '
            . 'FROM ' . $this->getEntityClass(ResourceTags::class) . ' rt '
            . 'LEFT JOIN rt.resource r '
            . 'LEFT JOIN rt.tag t '
            . 'LEFT JOIN rt.user u';
        $parameters = $dqlWhere = [];
        if (null !== $userId) {
            $dqlWhere[] = 'rt.user = :user';
            $parameters['user'] = $userId;
        }
        if (null !== $resourceId) {
            $dqlWhere[] = 'r.id = :resource';
            $parameters['resource'] = $resourceId;
        }
        if (null !== $tagId) {
            $dqlWhere[] = 'rt.tag = :tag';
            $parameters['tag'] = $tagId;
        }
        if (!empty($dqlWhere)) {
            $dql .= ' WHERE ' . implode(' AND ', $dqlWhere);
        }
        $sanitizedOrder = $this->formatTagOrder(
            (array)($order ?? ['username', 'tag', 'title'])
        );
        $dql .= ' ORDER BY ' . implode(', ', $sanitizedOrder);
        $query = $this->entityManager->createQuery($dql);
        $query->setParameters($parameters);

        if (null !== $page) {
            $query->setMaxResults($limit);
            $query->setFirstResult($limit * ($page - 1));
        }

        $doctrinePaginator = new DoctrinePaginator($query);
        $doctrinePaginator->setUseOutputWalkers(false);
        $paginator = new Paginator(new DoctrinePaginatorAdapter($doctrinePaginator));
        if (null !== $page) {
            $paginator->setCurrentPageNumber($page);
            $paginator->setItemCountPerPage($limit);
        }
        return $paginator;
    }

    /**
     * Create a ResourceTagsEntityInterface object.
     *
     * @return ResourceTagsEntityInterface
     */
    public function createEntity(): ResourceTagsEntityInterface
    {
        $class = $this->getEntityClass(ResourceTags::class);
        return new $class();
    }

    /**
     * Create a resource_tags row linking the specified resources
     *
     * @param ResourceEntityInterface|int|null $resourceOrId Resource entity or ID to link up (optional)
     * @param TagsEntityInterface|int          $tagOrId      Tag entity or ID to link up
     * @param UserEntityInterface|int|null     $userOrId     User entity or ID creating link (optional but recommended)
     * @param UserListEntityInterface|int|null $listOrId     List entity or ID to link up (optional)
     * @param ?DateTime                        $posted       Posted date (optional -- omit for current)
     *
     * @return void
     */
    public function createLink(
        ResourceEntityInterface|int|null $resourceOrId,
        TagsEntityInterface|int $tagOrId,
        UserEntityInterface|int|null $userOrId = null,
        UserListEntityInterface|int|null $listOrId = null,
        ?DateTime $posted = null
    ) {
        $tag = $this->getDoctrineReference(Tags::class, $tagOrId);
        $dql = ' SELECT rt FROM ' . $this->getEntityClass(ResourceTags::class) . ' rt ';
        $dqlWhere = ['rt.tag = :tag '];
        $parameters = compact('tag');

        if (null !== $resourceOrId) {
            $resource = $this->getDoctrineReference(Resource::class, $resourceOrId);
            $dqlWhere[] = 'rt.resource = :resource ';
            $parameters['resource'] = $resource;
        } else {
            $resource = null;
            $dqlWhere[] = 'rt.resource IS NULL ';
        }

        if (null !== $listOrId) {
            $list = $this->getDoctrineReference(UserList::class, $listOrId);
            $dqlWhere[] = 'rt.list = :list ';
            $parameters['list'] = $list;
        } else {
            $list = null;
            $dqlWhere[] = 'rt.list IS NULL ';
        }

        if (null !== $userOrId) {
            $user = $this->getDoctrineReference(User::class, $userOrId);
            $dqlWhere[] = 'rt.user = :user';
            $parameters['user'] = $user;
        } else {
            $user = null;
            $dqlWhere[] = 'rt.user IS NULL ';
        }
        $dql .= ' WHERE ' . implode(' AND ', $dqlWhere);

        $query = $this->entityManager->createQuery($dql);
        $query->setParameters($parameters);
        $result = current($query->getResult());

        // Only create row if it does not already exist:
        if (empty($result)) {
            $row = $this->createEntity()
                ->setResource($resource)
                ->setTag($tag);
            if (null !== $list) {
                $row->setUserList($list);
            }
            if (null !== $user) {
                $row->setUser($user);
            }
            $row->setPosted($posted ?? new DateTime());
            $this->persistEntity($row);
        }
    }

    /**
     * Remove links from the resource_tags table based on an array of IDs.
     *
     * @param string[] $ids Identifiers from resource_tags to delete.
     *
     * @return int          Count of $ids
     */
    public function deleteLinksByResourceTagsIdArray(array $ids): int
    {
        $dql = 'DELETE FROM ' . $this->getEntityClass(ResourceTags::class) . ' rt '
            . 'WHERE rt.id IN (:ids)';
        $query = $this->entityManager->createQuery($dql);
        $query->setParameters(compact('ids'));
        $query->execute();
        return count($ids);
    }

    /**
     * Unlink tag rows for the specified resource and user.
     *
     * @param int|int[]|null                   $resourceId ID (or array of IDs) of resource(s) to
     * unlink (null for ALL matching resources)
     * @param UserEntityInterface|int          $userOrId   ID or entity representing user
     * @param UserListEntityInterface|int|null $listOrId   ID of list to unlink (null for ALL matching tags)
     * @param int|int[]|null                   $tagId      ID or array of IDs of tag(s) to unlink (null
     * for ALL matching tags)
     *
     * @return void
     */
    public function destroyResourceTagsLinksForUser(
        int|array|null $resourceId,
        UserEntityInterface|int $userOrId,
        UserListEntityInterface|int|null $listOrId = null,
        int|array|null $tagId = null
<<<<<<< HEAD
    ) {
        $dql = 'SELECT rt FROM ' . $this->getEntityClass(ResourceTags::class) . ' rt ';

        $dqlWhere = ['rt.user = :user '];
        $parameters = ['user' => $this->getDoctrineReference(User::class, $userOrId)];
        if (null !== $resourceId) {
            $dqlWhere[] = 'rt.resource IN (:resource) ';
            $parameters['resource'] = (array)$resourceId;
        }
        if (null !== $listOrId) {
            if (true === $listOrId) {
                // special case -- if $list is set to boolean true, we
                // want to only delete tags that are associated with lists.
                $dqlWhere[] = 'rt.list IS NOT NULL ';
            } elseif ('none' === $listOrId) {
                // special case -- if $list is set to the string "none", we
                // want to delete tags that are not associated with lists.
                $dqlWhere[] = 'rt.list IS NULL ';
            } else {
                $listId = $listOrId instanceof UserListEntityInterface ? $listOrId->getId() : $listOrId;
                $dqlWhere[] = 'rt.list = :list';
                $parameters['list'] = $listId;
            }
        }
        if (null !== $tagId) {
            $dqlWhere[] = 'rt.tag IN (:tag) ';
            $parameters['tag'] = (array)$tagId;
        }
        $dql .= ' WHERE ' . implode(' AND ', $dqlWhere);
        $query = $this->entityManager->createQuery($dql);
        $query->setParameters($parameters);
        $result = $query->getResult();
        $this->processDestroyLinks($result);
    }

    /**
     * Unlink rows for the specified user list.
     *
     * @param int|UserList $listOrId ID of list to unlink
     * @param int|User     $userOrId ID of user removing links
     * @param string|array $tag      ID or array of IDs of tag(s) to unlink (null for ALL matching tags)
     *
     * @return void
     */
    public function destroyListLinks($listOrId, $userOrId, $tag = null)
    {
        $list = $this->getDoctrineReference(UserList::class, $listOrId);
        $user = $this->getDoctrineReference(User::class, $userOrId);
        $dql = 'SELECT rt FROM ' . $this->getEntityClass(ResourceTags::class) . ' rt '
            . 'WHERE rt.user = :user AND rt.resource IS NULL AND rt.list = :list ';
        $parameters = compact('user', 'list');
        if (null !== $tag) {
            $dqlWhere[] = 'AND rt.tag IN (:tag) ';
            $parameters['tag'] = (array)$tag;
        }
        $query = $this->entityManager->createQuery($dql);
        $query->setParameters($parameters);
        $result = $query->getResult();
        $this->processDestroyLinks($result);
    }

    /**
     * Process link rows marked to be destroyed.
     *
     * @param array $potentialOrphans List of resource tags being destroyed.
     *
     * @return void
     */
    protected function processDestroyLinks($potentialOrphans)
    {
        if (count($potentialOrphans) > 0) {
            $ids = [];
            // Now delete the unwanted rows:
            foreach ($potentialOrphans as $current) {
                $ids[] = $current->getTag()->getId();
                $this->entityManager->remove($current);
            }
            $this->entityManager->flush();

            // Check for orphans:
            $tagService = $this->getDbService(TagService::class);
            $checkResults = $tagService->checkForTags(array_unique($ids));
            if (count($checkResults['missing']) > 0) {
                $tagService->deleteByIdArray($checkResults['missing']);
            }
        }
=======
    ): void {
        $userId = $userOrId instanceof UserEntityInterface ? $userOrId->getId() : $userOrId;
        $listId = $listOrId instanceof UserListEntityInterface ? $listOrId->getId() : $listOrId;
        $this->getDbTable('ResourceTags')->destroyResourceLinks($resourceId, $userId, $listId, $tagId);
>>>>>>> 0dd0075d
    }

    /**
     * Unlink tag rows that are not associated with a favorite list for the specified resource and user.
     *
     * @param int|int[]|null          $resourceId ID (or array of IDs) of resource(s) to unlink (null for ALL matching
     * resources)
     * @param UserEntityInterface|int $userOrId   ID or entity representing user
     * @param int|int[]|null          $tagId      ID or array of IDs of tag(s) to unlink (null for ALL matching tags)
     *
     * @return void
     */
    public function destroyNonListResourceTagsLinksForUser(
        int|array|null $resourceId,
        UserEntityInterface|int $userOrId,
        int|array|null $tagId = null
    ): void {
        $userId = $userOrId instanceof UserEntityInterface ? $userOrId->getId() : $userOrId;
        $this->getDbTable('ResourceTags')->destroyResourceLinks($resourceId, $userId, 'none', $tagId);
    }

    /**
     * Unlink all tag rows associated with favorite lists for the specified resource and user. Tags added directly
     * to records outside of favorites will not be impacted.
     *
     * @param int|int[]|null          $resourceId ID (or array of IDs) of resource(s) to unlink (null for ALL matching
     * resources)
     * @param UserEntityInterface|int $userOrId   ID or entity representing user
     * @param int|int[]|null          $tagId      ID or array of IDs of tag(s) to unlink (null for ALL matching tags)
     *
     * @return void
     */
    public function destroyAllListResourceTagsLinksForUser(
        int|array|null $resourceId,
        UserEntityInterface|int $userOrId,
        int|array|null $tagId = null
    ): void {
        $userId = $userOrId instanceof UserEntityInterface ? $userOrId->getId() : $userOrId;
        $this->getDbTable('ResourceTags')->destroyResourceLinks($resourceId, $userId, true, $tagId);
    }

    /**
     * Gets unique tagged resources from the database.
     *
     * @param ?int $userId     ID of user (null for any)
     * @param ?int $resourceId ID of the resource (null for any)
     * @param ?int $tagId      ID of the tag (null for any)
     *
     * @return array[]
     */
    public function getUniqueResources(
        ?int $userId = null,
        ?int $resourceId = null,
        ?int $tagId = null
    ): array {
        $dql = 'SELECT r.id AS resource_id, MAX(rt.tag) AS tag_id, '
            . 'MAX(rt.list) AS list_id, MAX(rt.user) AS user_id, MAX(rt.id) AS id, '
            . 'r.title AS title '
            . 'FROM ' . $this->getEntityClass(ResourceTags::class) . ' rt '
            . 'LEFT JOIN rt.resource r ';
        $parameters = $dqlWhere = [];
        if (null !== $userId) {
            $dqlWhere[] = 'rt.user = :user';
            $parameters['user'] = $userId;
        }
        if (null !== $resourceId) {
            $dqlWhere[] = 'r.id = :resource';
            $parameters['resource'] = $resourceId;
        }
        if (null !== $tagId) {
            $dqlWhere[] = 'rt.tag = :tag';
            $parameters['tag'] = $tagId;
        }
        if (!empty($dqlWhere)) {
            $dql .= ' WHERE ' . implode(' AND ', $dqlWhere);
        }
        $dql .= ' GROUP BY resource_id, title'
            . ' ORDER BY title';
        $query = $this->entityManager->createQuery($dql);
        $query->setParameters($parameters);
        return $query->getResult();
    }

    /**
     * Gets unique tags from the database.
     *
     * @param ?int $userId     ID of user (null for any)
     * @param ?int $resourceId ID of the resource (null for any)
     * @param ?int $tagId      ID of the tag (null for any)
     *
     * @return array[]
     */
    public function getUniqueTags(
        ?int $userId = null,
        ?int $resourceId = null,
        ?int $tagId = null
    ): array {
        if ($this->caseSensitive) {
            $tagClause = 't.tag AS tag';
            $sort = 'LOWER(t.tag), tag';
        } else {
            $tagClause = 'LOWER(t.tag) AS tag, MAX(t.tag) AS HIDDEN tagTiebreaker';
            $sort = 'tag, tagTiebreaker';
        }
        $dql = 'SELECT MAX(r.id) AS resource_id, MAX(t.id) AS tag_id, '
            . 'MAX(l.id) AS list_id, MAX(u.id) AS user_id, MAX(rt.id) AS id, '
            . $tagClause
            . ' FROM ' . $this->getEntityClass(ResourceTags::class) . ' rt '
            . 'LEFT JOIN rt.resource r '
            . 'LEFT JOIN rt.tag t '
            . 'LEFT JOIN rt.list l '
            . 'LEFT JOIN rt.user u';
        $parameters = $dqlWhere = [];
        if (null !== $userId) {
            $dqlWhere[] = 'u.id = :user';
            $parameters['user'] = $userId;
        }
        if (null !== $resourceId) {
            $dqlWhere[] = 'r.id = :resource';
            $parameters['resource'] = $resourceId;
        }
        if (null !== $tagId) {
            $dqlWhere[] = 't.id = :tag';
            $parameters['tag'] = $tagId;
        }
        if (!empty($dqlWhere)) {
            $dql .= ' WHERE ' . implode(' AND ', $dqlWhere);
        }
        $dql .= ' GROUP BY tag'
            . ' ORDER BY ' . $sort;
        $query = $this->entityManager->createQuery($dql);
        $query->setParameters($parameters);
        return $query->getResult();
    }

    /**
     * Gets unique users from the database.
     *
     * @param ?int $userId     ID of user (null for any)
     * @param ?int $resourceId ID of the resource (null for any)
     * @param ?int $tagId      ID of the tag (null for any)
     *
     * @return array[]
     */
    public function getUniqueUsers(
        ?int $userId = null,
        ?int $resourceId = null,
        ?int $tagId = null
    ): array {
        $dql = 'SELECT MAX(rt.resource) AS resource_id, MAX(rt.tag) AS tag_id, '
            . 'MAX(rt.list) AS list_id, u.id AS user_id, MAX(rt.id) AS id, '
            . 'u.username AS username '
            . 'FROM ' . $this->getEntityClass(ResourceTags::class) . ' rt '
            . 'INNER JOIN rt.user u ';
        $parameters = $dqlWhere = [];
        if (null !== $userId) {
            $dqlWhere[] = 'rt.user = :user';
            $parameters['user'] = $userId;
        }
        if (null !== $resourceId) {
            $dqlWhere[] = 'rt.resource = :resource';
            $parameters['resource'] = $resourceId;
        }
        if (null !== $tagId) {
            $dqlWhere[] = 'rt.tag = :tag';
            $parameters['tag'] = $tagId;
        }
        if (!empty($dqlWhere)) {
            $dql .= ' WHERE ' . implode(' AND ', $dqlWhere);
        }
        $dql .= ' GROUP BY user_id, username'
            . ' ORDER BY username';
        $query = $this->entityManager->createQuery($dql);
        $query->setParameters($parameters);
        return $query->getResult();
    }

    /**
     * Delete resource tags rows matching specified filter(s). Return count of IDs deleted.
     *
     * @param ?int $userId     ID of user (null for any)
     * @param ?int $resourceId ID of the resource (null for any)
     * @param ?int $tagId      ID of the tag (null for any)
     *
     * @return int
     */
    public function deleteResourceTags(
        ?int $userId = null,
        ?int $resourceId = null,
        ?int $tagId = null
    ): int {
        $deleted = 0;
        while (true) {
            $nextBatch = $this->getResourceTagsPaginator($userId, $resourceId, $tagId);
            if ($nextBatch->getTotalItemCount() < 1) {
                return $deleted;
            }
            $ids = [];
            foreach ($nextBatch as $row) {
                $ids[] = $row['id'];
            }
            $deleted += $this->deleteLinksByResourceTagsIdArray($ids);
        }
    }

    /**
     * Get count of anonymous tags
     *
     * @return int count
     */
    public function getAnonymousCount(): int
    {
        $dql = 'SELECT COUNT(rt.id) AS total '
            . 'FROM ' . $this->getEntityClass(ResourceTags::class) . ' rt '
            . 'WHERE rt.user IS NULL';
        $query = $this->entityManager->createQuery($dql);
        $stats = current($query->getResult());
        return $stats['total'];
    }

    /**
     * Assign anonymous tags to the specified user.
     *
     * @param UserEntityInterface|int $userOrId User entity or ID to own anonymous tags.
     *
     * @return void
     */
    public function assignAnonymousTags(UserEntityInterface|int $userOrId): void
    {
        $id = $userOrId instanceof UserEntityInterface ? $userOrId->getId() : $userOrId;
        $dql = 'UPDATE ' . $this->getEntityClass(ResourceTags::class) . ' rt '
            . 'SET rt.user = :id WHERE rt.user is NULL';
        $parameters = compact('id');
        $query = $this->entityManager->createQuery($dql);
        $query->setParameters($parameters);
        $query->execute();
    }
}<|MERGE_RESOLUTION|>--- conflicted
+++ resolved
@@ -266,6 +266,45 @@
     }
 
     /**
+     * Support method for the other destroyResourceTagsLinksForUser methods.
+     *
+     * @param int|int[]|null          $resourceId  ID (or array of IDs) of resource(s) to
+     * unlink (null for ALL matching resources)
+     * @param UserEntityInterface|int $userOrId    ID or entity representing user
+     * @param int|int[]|null          $tagId       ID or array of IDs of tag(s) to unlink (null
+     * for ALL matching tags)
+     * @param array                   $extraWhere  Extra where clauses for query
+     * @param array                   $extraParams Extra parameters for query
+     *
+     * @return void
+     */
+    protected function destroyResourceTagsLinksForUserWithDoctrine(
+        int|array|null $resourceId,
+        UserEntityInterface|int $userOrId,
+        int|array|null $tagId = null,
+        $extraWhere = [],
+        $extraParams = [],
+    ) {
+        $dql = 'SELECT rt FROM ' . $this->getEntityClass(ResourceTags::class) . ' rt ';
+
+        $dqlWhere = ['rt.user = :user '];
+        $parameters = ['user' => $this->getDoctrineReference(User::class, $userOrId)];
+        if (null !== $resourceId) {
+            $dqlWhere[] = 'rt.resource IN (:resource) ';
+            $parameters['resource'] = (array)$resourceId;
+        }
+        if (null !== $tagId) {
+            $dqlWhere[] = 'rt.tag IN (:tag) ';
+            $parameters['tag'] = (array)$tagId;
+        }
+        $dql .= ' WHERE ' . implode(' AND ', array_merge($dqlWhere, $extraWhere));
+        $query = $this->entityManager->createQuery($dql);
+        $query->setParameters($parameters + $extraParams);
+        $result = $query->getResult();
+        $this->processDestroyLinks($result);
+    }
+
+    /**
      * Unlink tag rows for the specified resource and user.
      *
      * @param int|int[]|null                   $resourceId ID (or array of IDs) of resource(s) to
@@ -282,40 +321,53 @@
         UserEntityInterface|int $userOrId,
         UserListEntityInterface|int|null $listOrId = null,
         int|array|null $tagId = null
-<<<<<<< HEAD
-    ) {
-        $dql = 'SELECT rt FROM ' . $this->getEntityClass(ResourceTags::class) . ' rt ';
-
-        $dqlWhere = ['rt.user = :user '];
-        $parameters = ['user' => $this->getDoctrineReference(User::class, $userOrId)];
-        if (null !== $resourceId) {
-            $dqlWhere[] = 'rt.resource IN (:resource) ';
-            $parameters['resource'] = (array)$resourceId;
-        }
+    ): void {
+        $dqlWhere = $parameters = [];
         if (null !== $listOrId) {
-            if (true === $listOrId) {
-                // special case -- if $list is set to boolean true, we
-                // want to only delete tags that are associated with lists.
-                $dqlWhere[] = 'rt.list IS NOT NULL ';
-            } elseif ('none' === $listOrId) {
-                // special case -- if $list is set to the string "none", we
-                // want to delete tags that are not associated with lists.
-                $dqlWhere[] = 'rt.list IS NULL ';
-            } else {
-                $listId = $listOrId instanceof UserListEntityInterface ? $listOrId->getId() : $listOrId;
-                $dqlWhere[] = 'rt.list = :list';
-                $parameters['list'] = $listId;
-            }
-        }
-        if (null !== $tagId) {
-            $dqlWhere[] = 'rt.tag IN (:tag) ';
-            $parameters['tag'] = (array)$tagId;
-        }
-        $dql .= ' WHERE ' . implode(' AND ', $dqlWhere);
-        $query = $this->entityManager->createQuery($dql);
-        $query->setParameters($parameters);
-        $result = $query->getResult();
-        $this->processDestroyLinks($result);
+            $listId = $listOrId instanceof UserListEntityInterface ? $listOrId->getId() : $listOrId;
+            $dqlWhere[] = 'rt.list = :list';
+            $parameters['list'] = $listId;
+        }
+        $this->destroyResourceTagsLinksForUserWithDoctrine($resourceId, $userOrId, $tagId, $dqlWhere, $parameters);
+    }
+
+    /**
+     * Unlink tag rows that are not associated with a favorite list for the specified resource and user.
+     *
+     * @param int|int[]|null          $resourceId ID (or array of IDs) of resource(s) to unlink (null for ALL matching
+     * resources)
+     * @param UserEntityInterface|int $userOrId   ID or entity representing user
+     * @param int|int[]|null          $tagId      ID or array of IDs of tag(s) to unlink (null for ALL matching tags)
+     *
+     * @return void
+     */
+    public function destroyNonListResourceTagsLinksForUser(
+        int|array|null $resourceId,
+        UserEntityInterface|int $userOrId,
+        int|array|null $tagId = null
+    ): void {
+        $dqlWhere = ['rt.list IS NULL '];
+        $this->destroyResourceTagsLinksForUserWithDoctrine($resourceId, $userOrId, $tagId, $dqlWhere);
+    }
+
+    /**
+     * Unlink all tag rows associated with favorite lists for the specified resource and user. Tags added directly
+     * to records outside of favorites will not be impacted.
+     *
+     * @param int|int[]|null          $resourceId ID (or array of IDs) of resource(s) to unlink (null for ALL matching
+     * resources)
+     * @param UserEntityInterface|int $userOrId   ID or entity representing user
+     * @param int|int[]|null          $tagId      ID or array of IDs of tag(s) to unlink (null for ALL matching tags)
+     *
+     * @return void
+     */
+    public function destroyAllListResourceTagsLinksForUser(
+        int|array|null $resourceId,
+        UserEntityInterface|int $userOrId,
+        int|array|null $tagId = null
+    ): void {
+        $dqlWhere = ['rt.list IS NOT NULL '];
+        $this->destroyResourceTagsLinksForUserWithDoctrine($resourceId, $userOrId, $tagId, $dqlWhere);
     }
 
     /**
@@ -369,51 +421,6 @@
                 $tagService->deleteByIdArray($checkResults['missing']);
             }
         }
-=======
-    ): void {
-        $userId = $userOrId instanceof UserEntityInterface ? $userOrId->getId() : $userOrId;
-        $listId = $listOrId instanceof UserListEntityInterface ? $listOrId->getId() : $listOrId;
-        $this->getDbTable('ResourceTags')->destroyResourceLinks($resourceId, $userId, $listId, $tagId);
->>>>>>> 0dd0075d
-    }
-
-    /**
-     * Unlink tag rows that are not associated with a favorite list for the specified resource and user.
-     *
-     * @param int|int[]|null          $resourceId ID (or array of IDs) of resource(s) to unlink (null for ALL matching
-     * resources)
-     * @param UserEntityInterface|int $userOrId   ID or entity representing user
-     * @param int|int[]|null          $tagId      ID or array of IDs of tag(s) to unlink (null for ALL matching tags)
-     *
-     * @return void
-     */
-    public function destroyNonListResourceTagsLinksForUser(
-        int|array|null $resourceId,
-        UserEntityInterface|int $userOrId,
-        int|array|null $tagId = null
-    ): void {
-        $userId = $userOrId instanceof UserEntityInterface ? $userOrId->getId() : $userOrId;
-        $this->getDbTable('ResourceTags')->destroyResourceLinks($resourceId, $userId, 'none', $tagId);
-    }
-
-    /**
-     * Unlink all tag rows associated with favorite lists for the specified resource and user. Tags added directly
-     * to records outside of favorites will not be impacted.
-     *
-     * @param int|int[]|null          $resourceId ID (or array of IDs) of resource(s) to unlink (null for ALL matching
-     * resources)
-     * @param UserEntityInterface|int $userOrId   ID or entity representing user
-     * @param int|int[]|null          $tagId      ID or array of IDs of tag(s) to unlink (null for ALL matching tags)
-     *
-     * @return void
-     */
-    public function destroyAllListResourceTagsLinksForUser(
-        int|array|null $resourceId,
-        UserEntityInterface|int $userOrId,
-        int|array|null $tagId = null
-    ): void {
-        $userId = $userOrId instanceof UserEntityInterface ? $userOrId->getId() : $userOrId;
-        $this->getDbTable('ResourceTags')->destroyResourceLinks($resourceId, $userId, true, $tagId);
     }
 
     /**
