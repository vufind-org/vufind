<?php

/**
 * Database service for UserResource.
 *
 * PHP version 8
 *
 * Copyright (C) Villanova University 2023.
 *
 * This program is free software; you can redistribute it and/or modify
 * it under the terms of the GNU General Public License version 2,
 * as published by the Free Software Foundation.
 *
 * This program is distributed in the hope that it will be useful,
 * but WITHOUT ANY WARRANTY; without even the implied warranty of
 * MERCHANTABILITY or FITNESS FOR A PARTICULAR PURPOSE.  See the
 * GNU General Public License for more details.
 *
 * You should have received a copy of the GNU General Public License
 * along with this program; if not, write to the Free Software
 * Foundation, Inc., 51 Franklin Street, Fifth Floor, Boston, MA  02110-1301  USA
 *
 * @category VuFind
 * @package  Database
 * @author   Sudharma Kellampalli <skellamp@villanova.edu>
 * @license  http://opensource.org/licenses/gpl-2.0.php GNU General Public License
 * @link     https://vufind.org/wiki/development:plugins:database_gateways Wiki
 */

namespace VuFind\Db\Service;

<<<<<<< HEAD
use Laminas\Log\LoggerAwareInterface;
use VuFind\Db\Entity\Resource;
use VuFind\Db\Entity\User;
use VuFind\Db\Entity\UserList;
use VuFind\Db\Entity\UserResource;
use VuFind\Log\LoggerAwareTrait;
=======
use VuFind\Db\Entity\UserEntityInterface;
use VuFind\Db\Entity\UserListEntityInterface;
use VuFind\Db\Entity\UserResourceEntityInterface;
use VuFind\Db\Table\DbTableAwareInterface;
use VuFind\Db\Table\DbTableAwareTrait;
>>>>>>> 235cc5ed

use function is_int;

/**
 * Database service for UserResource.
 *
 * @category VuFind
 * @package  Database
 * @author   Demian Katz <demian.katz@villanova.edu>
 * @license  http://opensource.org/licenses/gpl-2.0.php GNU General Public License
 * @link     https://vufind.org/wiki/development:plugins:database_gateways Wiki
 */
class UserResourceService extends AbstractDbService implements
    LoggerAwareInterface,
    DbServiceAwareInterface,
    UserResourceServiceInterface
{
    use LoggerAwareTrait;
    use DbServiceAwareTrait;

    /**
     * Get a list of duplicate rows (this sometimes happens after merging IDs,
     * for example after a Summon resource ID changes).
     *
     * @return array
     */
    public function getDuplicates()
    {
        $dql = 'SELECT MIN(ur.resource) as resource_id, MIN(ur.list) as list_id, '
            . 'MIN(ur.user) as user_id, COUNT(ur.resource) as cnt, MIN(ur.id) as id '
            . 'FROM ' . $this->getEntityClass(UserResource::class) . ' ur '
            . 'GROUP BY ur.resource, ur.list, ur.user '
            . 'HAVING COUNT(ur.resource) > 1';
        $query = $this->entityManager->createQuery($dql);
        $result = $query->getResult();
        return $result;
    }

    /**
     * Deduplicate rows (sometimes necessary after merging foreign key IDs).
     *
     * @return void
     */
    public function deduplicate()
    {
        $repo = $this->entityManager->getRepository($this->getEntityClass(UserResource::class));
        foreach ($this->getDuplicates() as $dupe) {
            // Do this as a transaction to prevent odd behavior:
            $this->entityManager->getConnection()->beginTransaction();

            // Merge notes together...
            $mainCriteria = [
                'resource' => $dupe['resource_id'],
                'list' => $dupe['list_id'],
                'user' => $dupe['user_id'],
            ];
            try {
                $dupeRows = $repo->findBy($mainCriteria);
                $notes = [];
                foreach ($dupeRows as $row) {
                    if (!empty($row->getNotes())) {
                        $notes[] = $row->getNotes();
                    }
                }
                $userResource = $this->getDoctrineReference(UserResource::class, $dupe['id']);
                $userResource->setNotes(implode(' ', $notes));
                $this->entityManager->flush();

                // Now delete extra rows...
                // match on all relevant IDs in duplicate group
                // getDuplicates returns the minimum id in the set, so we want to
                // delete all of the duplicates with a higher id value.
                $dql = 'DELETE FROM ' . $this->getEntityClass(UserResource::class) . ' ur '
                    . 'WHERE ur.resource = :resource AND ur.list = :list '
                    . 'AND ur.user = :user AND ur.id > :id';
                $mainCriteria['id'] = $dupe['id'];
                $query = $this->entityManager->createQuery($dql);
                $query->setParameters($mainCriteria);
                $query->execute();
                // Done -- commit the transaction:
                $this->entityManager->getConnection()->commit();
            } catch (\Exception $e) {
                // If something went wrong, roll back the transaction and rethrow the error:
                $this->entityManager->getConnection()->rollBack();
                throw $e;
            }
        }
    }

    /**
     * Get information saved in a user's favorites for a particular record.
     *
     * @param string                           $recordId ID of record being checked.
     * @param string                           $source   Source of record to look up
     * @param int|UserListEntityInterface|null $list     Optional list ID or entity
     * (to limit results to a particular list).
     * @param int|UserEntityInterface|null     $user     Optional user ID or entity
     * (to limit results to a particular user).
     *
     * @return UserResourceEntityInterface[]
     */
    public function getFavoritesForRecord(
        string $recordId,
        string $source = DEFAULT_SEARCH_BACKEND,
        int|UserListEntityInterface|null $list = null,
        int|UserEntityInterface|null $user = null
    ): array {
        $listId = is_int($list) ? $list : $list?->getId();
        $userId = is_int($user) ? $user : $user?->getId();
        return iterator_to_array(
            $this->getDbTable('UserResource')->getSavedData($recordId, $source, $listId, $userId)
        );
    }

    /**
     * Get statistics on use of UserResource.
     *
     * @return array
     */
    public function getStatistics(): array
    {
        $dql = 'SELECT COUNT(DISTINCT(u.user)) AS users, '
            . 'COUNT(DISTINCT(u.list)) AS lists, '
            . 'COUNT(DISTINCT(u.resource)) AS resources, '
            . 'COUNT(u.id) AS total '
            . 'FROM ' . $this->getEntityClass(UserResource::class) . ' u';
        $query = $this->entityManager->createQuery($dql);
        $stats = current($query->getResult());
        return $stats;
    }

    /**
     * Unlink rows for the specified resource. This will also automatically remove
     * any tags associated with the relationship.
     *
     * @param User|int          $user        ID of user removing links
     * @param string|array|null $resource_id ID (or array of IDs) of resource(s) to unlink
     * (null for ALL matching resources)
     * @param UserList|null     $list        list to unlink (null for ALL matching lists, with the destruction
     * of all tags associated with the $resource_id value; true for ALL matching lists,
     * but retaining any tags associated with the resource_id independently of lists)
     *
     * @return void
     */
    public function destroyLinks($user, $resource_id = null, $list = null)
    {
        // Remove any tags associated with the links we are removing; we don't
        // want to leave orphaned tags in the resource_tags table after we have
        // cleared out favorites in user_resource!
        $tagService = $this->getDbService(TagService::class);
        $tagService->destroyResourceLinks($resource_id, $user, $list);

        $dql = 'DELETE FROM ' . $this->getEntityClass(UserResource::class) . ' ur ';
        $dqlWhere = ['ur.user = :user '];
        $parameters = compact('user');
        if (null !== $resource_id) {
            $dqlWhere[] = ' ur.resource IN (:resource_id) ';
            $parameters['resource_id'] = (array)$resource_id;
        }

        // null or true values of $list have different meanings in the
        // context of the $tagService->destroyResourceLinks() call above, since
        // some tags have a null $list value. In the case of user_resource
        // rows, however, every row has a non-null $list value, so the
        // two cases are equivalent and may be handled identically.
        if (null !== $list && true !== $list) {
            $dqlWhere[] = ' ur.list = :list ';
            $parameters['list'] = $list;
        }
        $dql .= ' WHERE ' . implode(' AND ', $dqlWhere);
        $query = $this->entityManager->createQuery($dql);
        $query->setParameters($parameters);
        $query->execute();
    }

    /**
     * Create link if one does not exist; update notes if one does.
     *
     * @param Resource|int $resource ID of resource to link up
     * @param User|int     $user     ID of user creating link
     * @param UserList|int $list     ID of list to link up
     * @param string       $notes    Notes to associate with link
     *
     * @return UserResource|false
     */
    public function createOrUpdateLink(
        $resource,
        $user,
        $list,
        $notes = ''
    ) {
        $resource = $this->getDoctrineReference(Resource::class, $resource);
        $user = $this->getDoctrineReference(User::class, $user);
        $params = compact('resource', 'list', 'user');
        $result = current($this->entityManager->getRepository($this->getEntityClass(UserResource::class))
            ->findBy($params));

        if (empty($result)) {
            $result = $this->createUserResource()
                ->setResource($resource)
                ->setUser($user)
                ->setUserList($list);
        }
        // Update the notes:
        $result->setNotes($notes);
        try {
            $this->persistEntity($result);
        } catch (\Exception $e) {
            $this->logError('Could not save user resource: ' . $e->getMessage());
            return false;
        }
        return $result;
    }

    /**
     * Create a userResource entity object.
     *
     * @return UserResource
     */
    public function createUserResource(): UserResource
    {
        $class = $this->getEntityClass(UserResource::class);
        return new $class();
    }
}<|MERGE_RESOLUTION|>--- conflicted
+++ resolved
@@ -29,20 +29,15 @@
 
 namespace VuFind\Db\Service;
 
-<<<<<<< HEAD
 use Laminas\Log\LoggerAwareInterface;
 use VuFind\Db\Entity\Resource;
 use VuFind\Db\Entity\User;
+use VuFind\Db\Entity\UserEntityInterface;
 use VuFind\Db\Entity\UserList;
+use VuFind\Db\Entity\UserListEntityInterface;
 use VuFind\Db\Entity\UserResource;
+use VuFind\Db\Entity\UserResourceEntityInterface;
 use VuFind\Log\LoggerAwareTrait;
-=======
-use VuFind\Db\Entity\UserEntityInterface;
-use VuFind\Db\Entity\UserListEntityInterface;
-use VuFind\Db\Entity\UserResourceEntityInterface;
-use VuFind\Db\Table\DbTableAwareInterface;
-use VuFind\Db\Table\DbTableAwareTrait;
->>>>>>> 235cc5ed
 
 use function is_int;
 
@@ -150,11 +145,23 @@
         int|UserListEntityInterface|null $list = null,
         int|UserEntityInterface|null $user = null
     ): array {
-        $listId = is_int($list) ? $list : $list?->getId();
-        $userId = is_int($user) ? $user : $user?->getId();
-        return iterator_to_array(
-            $this->getDbTable('UserResource')->getSavedData($recordId, $source, $listId, $userId)
-        );
+        $dql = 'SELECT DISTINCT ur FROM ' . $this->getEntityClass(UserResource::class) . ' ur '
+            . 'JOIN ' . $this->getEntityClass(Resource::class) . ' r WITH r.id = ur.resource '
+            . 'WHERE r.source = :source AND r.recordId = :recordId ';
+
+        $parameters = compact('source', 'recordId');
+        if (null !== $user) {
+            $dql .= 'AND ur.user = :user ';
+            $parameters['user'] = $this->getDoctrineReference(User::class, $user);
+        }
+        if (null !== $list) {
+            $dql .= 'AND ur.list = :list';
+            $parameters['list'] = $this->getDoctrineReference(UserList::class, $list);
+        }
+
+        $query = $this->entityManager->createQuery($dql);
+        $query->setParameters($parameters);
+        return $query->getResult();
     }
 
     /**
