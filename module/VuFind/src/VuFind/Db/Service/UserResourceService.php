<?php

/**
 * Database service for UserResource.
 *
 * PHP version 8
 *
 * Copyright (C) Villanova University 2023.
 *
 * This program is free software; you can redistribute it and/or modify
 * it under the terms of the GNU General Public License version 2,
 * as published by the Free Software Foundation.
 *
 * This program is distributed in the hope that it will be useful,
 * but WITHOUT ANY WARRANTY; without even the implied warranty of
 * MERCHANTABILITY or FITNESS FOR A PARTICULAR PURPOSE.  See the
 * GNU General Public License for more details.
 *
 * You should have received a copy of the GNU General Public License
 * along with this program; if not, write to the Free Software
 * Foundation, Inc., 51 Franklin Street, Fifth Floor, Boston, MA  02110-1301  USA
 *
 * @category VuFind
 * @package  Database
 * @author   Sudharma Kellampalli <skellamp@villanova.edu>
 * @license  http://opensource.org/licenses/gpl-2.0.php GNU General Public License
 * @link     https://vufind.org/wiki/development:plugins:database_gateways Wiki
 */

namespace VuFind\Db\Service;

<<<<<<< HEAD
use Laminas\Log\LoggerAwareInterface;
use VuFind\Db\Entity\Resource;
use VuFind\Db\Entity\User;
=======
use Exception;
use VuFind\Db\Entity\ResourceEntityInterface;
>>>>>>> 3e4dc5bf
use VuFind\Db\Entity\UserEntityInterface;
use VuFind\Db\Entity\UserList;
use VuFind\Db\Entity\UserListEntityInterface;
use VuFind\Db\Entity\UserResource;
use VuFind\Db\Entity\UserResourceEntityInterface;
use VuFind\Log\LoggerAwareTrait;

/**
 * Database service for UserResource.
 *
 * @category VuFind
 * @package  Database
 * @author   Demian Katz <demian.katz@villanova.edu>
 * @license  http://opensource.org/licenses/gpl-2.0.php GNU General Public License
 * @link     https://vufind.org/wiki/development:plugins:database_gateways Wiki
 */
class UserResourceService extends AbstractDbService implements
<<<<<<< HEAD
    LoggerAwareInterface,
    DbServiceAwareInterface,
    UserResourceServiceInterface
{
    use LoggerAwareTrait;
    use DbServiceAwareTrait;

    /**
     * Get a list of duplicate rows (this sometimes happens after merging IDs,
     * for example after a Summon resource ID changes).
     *
     * @return array
     */
    public function getDuplicates()
    {
        $dql = 'SELECT MIN(ur.resource) as resource_id, MIN(ur.list) as list_id, '
            . 'MIN(ur.user) as user_id, COUNT(ur.resource) as cnt, MIN(ur.id) as id '
            . 'FROM ' . $this->getEntityClass(UserResource::class) . ' ur '
            . 'GROUP BY ur.resource, ur.list, ur.user '
            . 'HAVING COUNT(ur.resource) > 1';
        $query = $this->entityManager->createQuery($dql);
        $result = $query->getResult();
        return $result;
    }

    /**
     * Deduplicate rows (sometimes necessary after merging foreign key IDs).
     *
     * @return void
     */
    public function deduplicate()
    {
        $repo = $this->entityManager->getRepository($this->getEntityClass(UserResource::class));
        foreach ($this->getDuplicates() as $dupe) {
            // Do this as a transaction to prevent odd behavior:
            $this->entityManager->getConnection()->beginTransaction();

            // Merge notes together...
            $mainCriteria = [
                'resource' => $dupe['resource_id'],
                'list' => $dupe['list_id'],
                'user' => $dupe['user_id'],
            ];
            try {
                $dupeRows = $repo->findBy($mainCriteria);
                $notes = [];
                foreach ($dupeRows as $row) {
                    if (!empty($row->getNotes())) {
                        $notes[] = $row->getNotes();
                    }
                }
                $userResource = $this->getDoctrineReference(UserResource::class, $dupe['id']);
                $userResource->setNotes(implode(' ', $notes));
                $this->entityManager->flush();

                // Now delete extra rows...
                // match on all relevant IDs in duplicate group
                // getDuplicates returns the minimum id in the set, so we want to
                // delete all of the duplicates with a higher id value.
                $dql = 'DELETE FROM ' . $this->getEntityClass(UserResource::class) . ' ur '
                    . 'WHERE ur.resource = :resource AND ur.list = :list '
                    . 'AND ur.user = :user AND ur.id > :id';
                $mainCriteria['id'] = $dupe['id'];
                $query = $this->entityManager->createQuery($dql);
                $query->setParameters($mainCriteria);
                $query->execute();
                // Done -- commit the transaction:
                $this->entityManager->getConnection()->commit();
            } catch (\Exception $e) {
                // If something went wrong, roll back the transaction and rethrow the error:
                $this->entityManager->getConnection()->rollBack();
                throw $e;
            }
        }
    }
=======
    DbTableAwareInterface,
    DbServiceAwareInterface,
    UserResourceServiceInterface
{
    use DbServiceAwareTrait;
    use DbTableAwareTrait;
>>>>>>> 3e4dc5bf

    /**
     * Get information saved in a user's favorites for a particular record.
     *
     * @param string                           $recordId ID of record being checked.
     * @param string                           $source   Source of record to look up
     * @param UserListEntityInterface|int|null $listOrId Optional list entity or ID
     * (to limit results to a particular list).
     * @param UserEntityInterface|int|null     $userOrId Optional user entity or ID
     * (to limit results to a particular user).
     *
     * @return UserResourceEntityInterface[]
     */
    public function getFavoritesForRecord(
        string $recordId,
        string $source = DEFAULT_SEARCH_BACKEND,
        UserListEntityInterface|int|null $listOrId = null,
        UserEntityInterface|int|null $userOrId = null
    ): array {
        $dql = 'SELECT DISTINCT ur FROM ' . $this->getEntityClass(UserResource::class) . ' ur '
            . 'JOIN ' . $this->getEntityClass(Resource::class) . ' r WITH r.id = ur.resource '
            . 'WHERE r.source = :source AND r.recordId = :recordId ';

        $parameters = compact('source', 'recordId');
        if (null !== $userOrId) {
            $dql .= 'AND ur.user = :user ';
            $parameters['user'] = $this->getDoctrineReference(User::class, $userOrId);
        }
        if (null !== $listOrId) {
            $dql .= 'AND ur.list = :list';
            $parameters['list'] = $this->getDoctrineReference(UserList::class, $listOrId);
        }

        $query = $this->entityManager->createQuery($dql);
        $query->setParameters($parameters);
        return $query->getResult();
    }

    /**
     * Get statistics on use of UserResource.
     *
     * @return array
     */
    public function getStatistics(): array
    {
        $dql = 'SELECT COUNT(DISTINCT(u.user)) AS users, '
            . 'COUNT(DISTINCT(u.list)) AS lists, '
            . 'COUNT(DISTINCT(u.resource)) AS resources, '
            . 'COUNT(u.id) AS total '
            . 'FROM ' . $this->getEntityClass(UserResource::class) . ' u';
        $query = $this->entityManager->createQuery($dql);
        $stats = current($query->getResult());
        return $stats;
    }

    /**
     * Unlink rows for the specified resource. This will also automatically remove
     * any tags associated with the relationship.
     *
     * @param User|int          $userOrId    ID of user removing links
     * @param string|array|null $resource_id ID (or array of IDs) of resource(s) to unlink
     * (null for ALL matching resources)
     * @param UserList|null     $list        list to unlink (null for ALL matching lists, with the destruction
     * of all tags associated with the $resource_id value; true for ALL matching lists,
     * but retaining any tags associated with the resource_id independently of lists)
     *
     * @return void
     */
    public function destroyLinks($userOrId, $resource_id = null, $list = null)
    {
        $user = $this->getDoctrineReference(User::class, $userOrId);

        // Remove any tags associated with the links we are removing; we don't
        // want to leave orphaned tags in the resource_tags table after we have
        // cleared out favorites in user_resource!
        $tagService = $this->getDbService(TagService::class);
        $tagService->destroyResourceLinks($resource_id, $user, $list);

        $dql = 'DELETE FROM ' . $this->getEntityClass(UserResource::class) . ' ur ';
        $dqlWhere = ['ur.user = :user '];
        $parameters = compact('user');
        if (null !== $resource_id) {
            $dqlWhere[] = ' ur.resource IN (:resource_id) ';
            $parameters['resource_id'] = (array)$resource_id;
        }

        // null or true values of $list have different meanings in the
        // context of the $tagService->destroyResourceLinks() call above, since
        // some tags have a null $list value. In the case of user_resource
        // rows, however, every row has a non-null $list value, so the
        // two cases are equivalent and may be handled identically.
        if (null !== $list && true !== $list) {
            $dqlWhere[] = ' ur.list = :list ';
            $parameters['list'] = $list;
        }
        $dql .= ' WHERE ' . implode(' AND ', $dqlWhere);
        $query = $this->entityManager->createQuery($dql);
        $query->setParameters($parameters);
        $query->execute();
    }

    /**
     * Create link if one does not exist; update notes if one does.
     *
     * @param Resource|int $resource ID of resource to link up
     * @param User|int     $user     ID of user creating link
     * @param UserList|int $list     ID of list to link up
     * @param string       $notes    Notes to associate with link
     *
     * @return UserResource|false
     */
    public function createOrUpdateLink(
        $resource,
        $user,
        $list,
        $notes = ''
    ) {
        $resource = $this->getDoctrineReference(Resource::class, $resource);
        $user = $this->getDoctrineReference(User::class, $user);
        $params = compact('resource', 'list', 'user');
        $result = current($this->entityManager->getRepository($this->getEntityClass(UserResource::class))
            ->findBy($params));

        if (empty($result)) {
            $result = $this->createUserResource()
                ->setResource($resource)
                ->setUser($user)
                ->setUserList($list);
        }
        // Update the notes:
        $result->setNotes($notes);
        try {
            $this->persistEntity($result);
        } catch (\Exception $e) {
            $this->logError('Could not save user resource: ' . $e->getMessage());
            return false;
        }
        return $result;
    }

    /**
     * Create a userResource entity object.
     *
     * @return UserResource
     */
    public function createUserResource(): UserResource
    {
        $class = $this->getEntityClass(UserResource::class);
        return new $class();
    }

    /**
     * Create user/resource/list link if one does not exist; update notes if one does.
     *
     * @param ResourceEntityInterface|int $resourceOrId Entity or ID of resource to link up
     * @param UserEntityInterface|int     $userOrId     Entity or ID of user creating link
     * @param UserListEntityInterface|int $listOrId     Entity or ID of list to link up
     * @param string                      $notes        Notes to associate with link
     *
     * @return UserResource|false
     */
    public function createOrUpdateLink(
        ResourceEntityInterface|int $resourceOrId,
        UserEntityInterface|int $userOrId,
        UserListEntityInterface|int $listOrId,
        string $notes = ''
    ): UserResourceEntityInterface {
        $resource = $resourceOrId instanceof ResourceEntityInterface
            ? $resourceOrId : $this->getDbService(ResourceServiceInterface::class)->getResourceById($resourceOrId);
        if (!$resource) {
            throw new Exception("Cannot retrieve resource $resourceOrId");
        }
        $list = $listOrId instanceof UserListEntityInterface
            ? $listOrId : $this->getDbService(UserListServiceInterface::class)->getUserListById($listOrId);
        if (!$list) {
            throw new Exception("Cannot retrieve list $listOrId");
        }
        $user = $userOrId instanceof UserEntityInterface
            ? $userOrId : $this->getDbService(UserServiceInterface::class)->getUserById($userOrId);
        if (!$user) {
            throw new Exception("Cannot retrieve user $userOrId");
        }
        $params = [
            'resource_id' => $resource->getId(),
            'list_id' => $list->getId(),
            'user_id' => $user->getId(),
        ];
        if (!($result = $this->getDbTable('UserResource')->select($params)->current())) {
            $result = $this->createEntity()
                ->setResource($resource)
                ->setUser($user)
                ->setUserList($list);
        }
        // Update the notes:
        $result->setNotes($notes);
        $this->persistEntity($result);
        return $result;
    }

    /**
     * Create a UserResource entity object.
     *
     * @return UserResourceEntityInterface
     */
    public function createEntity(): UserResourceEntityInterface
    {
        return $this->getDbTable('UserResource')->createRow();
    }
}<|MERGE_RESOLUTION|>--- conflicted
+++ resolved
@@ -29,14 +29,10 @@
 
 namespace VuFind\Db\Service;
 
-<<<<<<< HEAD
 use Laminas\Log\LoggerAwareInterface;
 use VuFind\Db\Entity\Resource;
+use VuFind\Db\Entity\ResourceEntityInterface;
 use VuFind\Db\Entity\User;
-=======
-use Exception;
-use VuFind\Db\Entity\ResourceEntityInterface;
->>>>>>> 3e4dc5bf
 use VuFind\Db\Entity\UserEntityInterface;
 use VuFind\Db\Entity\UserList;
 use VuFind\Db\Entity\UserListEntityInterface;
@@ -54,7 +50,6 @@
  * @link     https://vufind.org/wiki/development:plugins:database_gateways Wiki
  */
 class UserResourceService extends AbstractDbService implements
-<<<<<<< HEAD
     LoggerAwareInterface,
     DbServiceAwareInterface,
     UserResourceServiceInterface
@@ -130,14 +125,6 @@
             }
         }
     }
-=======
-    DbTableAwareInterface,
-    DbServiceAwareInterface,
-    UserResourceServiceInterface
-{
-    use DbServiceAwareTrait;
-    use DbTableAwareTrait;
->>>>>>> 3e4dc5bf
 
     /**
      * Get information saved in a user's favorites for a particular record.
@@ -240,29 +227,30 @@
     }
 
     /**
-     * Create link if one does not exist; update notes if one does.
-     *
-     * @param Resource|int $resource ID of resource to link up
-     * @param User|int     $user     ID of user creating link
-     * @param UserList|int $list     ID of list to link up
-     * @param string       $notes    Notes to associate with link
+     * Create user/resource/list link if one does not exist; update notes if one does.
+     *
+     * @param ResourceEntityInterface|int $resourceOrId Entity or ID of resource to link up
+     * @param UserEntityInterface|int     $userOrId     Entity or ID of user creating link
+     * @param UserListEntityInterface|int $listOrId     Entity or ID of list to link up
+     * @param string                      $notes        Notes to associate with link
      *
      * @return UserResource|false
      */
     public function createOrUpdateLink(
-        $resource,
-        $user,
-        $list,
-        $notes = ''
-    ) {
-        $resource = $this->getDoctrineReference(Resource::class, $resource);
-        $user = $this->getDoctrineReference(User::class, $user);
+        ResourceEntityInterface|int $resourceOrId,
+        UserEntityInterface|int $userOrId,
+        UserListEntityInterface|int $listOrId,
+        string $notes = ''
+    ): UserResourceEntityInterface {
+        $resource = $this->getDoctrineReference(Resource::class, $resourceOrId);
+        $user = $this->getDoctrineReference(User::class, $userOrId);
+        $list = $this->getDoctrineReference(UserList::class, $listOrId);
         $params = compact('resource', 'list', 'user');
         $result = current($this->entityManager->getRepository($this->getEntityClass(UserResource::class))
             ->findBy($params));
 
         if (empty($result)) {
-            $result = $this->createUserResource()
+            $result = $this->createEntity()
                 ->setResource($resource)
                 ->setUser($user)
                 ->setUserList($list);
@@ -279,71 +267,13 @@
     }
 
     /**
-     * Create a userResource entity object.
-     *
-     * @return UserResource
-     */
-    public function createUserResource(): UserResource
+     * Create a UserResource entity object.
+     *
+     * @return UserResourceEntityInterface
+     */
+    public function createEntity(): UserResourceEntityInterface
     {
         $class = $this->getEntityClass(UserResource::class);
         return new $class();
     }
-
-    /**
-     * Create user/resource/list link if one does not exist; update notes if one does.
-     *
-     * @param ResourceEntityInterface|int $resourceOrId Entity or ID of resource to link up
-     * @param UserEntityInterface|int     $userOrId     Entity or ID of user creating link
-     * @param UserListEntityInterface|int $listOrId     Entity or ID of list to link up
-     * @param string                      $notes        Notes to associate with link
-     *
-     * @return UserResource|false
-     */
-    public function createOrUpdateLink(
-        ResourceEntityInterface|int $resourceOrId,
-        UserEntityInterface|int $userOrId,
-        UserListEntityInterface|int $listOrId,
-        string $notes = ''
-    ): UserResourceEntityInterface {
-        $resource = $resourceOrId instanceof ResourceEntityInterface
-            ? $resourceOrId : $this->getDbService(ResourceServiceInterface::class)->getResourceById($resourceOrId);
-        if (!$resource) {
-            throw new Exception("Cannot retrieve resource $resourceOrId");
-        }
-        $list = $listOrId instanceof UserListEntityInterface
-            ? $listOrId : $this->getDbService(UserListServiceInterface::class)->getUserListById($listOrId);
-        if (!$list) {
-            throw new Exception("Cannot retrieve list $listOrId");
-        }
-        $user = $userOrId instanceof UserEntityInterface
-            ? $userOrId : $this->getDbService(UserServiceInterface::class)->getUserById($userOrId);
-        if (!$user) {
-            throw new Exception("Cannot retrieve user $userOrId");
-        }
-        $params = [
-            'resource_id' => $resource->getId(),
-            'list_id' => $list->getId(),
-            'user_id' => $user->getId(),
-        ];
-        if (!($result = $this->getDbTable('UserResource')->select($params)->current())) {
-            $result = $this->createEntity()
-                ->setResource($resource)
-                ->setUser($user)
-                ->setUserList($list);
-        }
-        // Update the notes:
-        $result->setNotes($notes);
-        $this->persistEntity($result);
-        return $result;
-    }
-
-    /**
-     * Create a UserResource entity object.
-     *
-     * @return UserResourceEntityInterface
-     */
-    public function createEntity(): UserResourceEntityInterface
-    {
-        return $this->getDbTable('UserResource')->createRow();
-    }
 }