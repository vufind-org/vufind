--- conflicted
+++ resolved
@@ -29,13 +29,9 @@
 
 namespace VuFind\Db\Service;
 
-<<<<<<< HEAD
 use Laminas\Db\Sql\Select;
 use VuFind\Db\Entity\TagsEntityInterface;
-use VuFind\Db\Entity\UserEntityInterface;
 
-=======
->>>>>>> 6b4eee5b
 /**
  * Database service for tags.
  *
@@ -102,45 +98,6 @@
             ->getForResource($id, $source, $limit, $list, $user, $sort, $userToCheck)
             ->toArray();
     }
-<<<<<<< HEAD
-
-    /**
-     * Add tags to the record.
-     *
-     * @param string              $id     Unique record ID
-     * @param string              $source Record source
-     * @param UserEntityInterface $user   The user adding the tag(s)
-     * @param string[]            $tags   The user-provided tag(s)
-     *
-     * @return void
-     */
-    public function addTagsToRecord(string $id, string $source, UserEntityInterface $user, array $tags): void
-    {
-        $resources = $this->getDbTable('Resource');
-        $resource = $resources->findResource($id, $source);
-        foreach ($tags as $tag) {
-            $resource->addTag($tag, $user);
-        }
-    }
-
-    /**
-     * Remove tags from the record.
-     *
-     * @param string              $id     Unique record ID
-     * @param string              $source Record source
-     * @param UserEntityInterface $user   The user deleting the tag(s)
-     * @param string[]            $tags   The user-provided tag(s)
-     *
-     * @return void
-     */
-    public function deleteTagsFromRecord(string $id, string $source, UserEntityInterface $user, array $tags): void
-    {
-        $resources = $this->getDbTable('Resource');
-        $resource = $resources->findResource($id, $source);
-        foreach ($tags as $tag) {
-            $resource->deleteTag($tag, $user);
-        }
-    }
 
     /**
      * Delete orphaned tags (those not present in resource_tags) from the tags table.
@@ -171,6 +128,4 @@
     {
         return $this->getDbTable('Tags')->select(['id' => $id])->current();
     }
-=======
->>>>>>> 6b4eee5b
 }