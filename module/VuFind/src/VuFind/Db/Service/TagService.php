<?php

/**
 * Database service for tags.
 *
 * PHP version 8
 *
 * Copyright (C) Villanova University 2023.
 *
 * This program is free software; you can redistribute it and/or modify
 * it under the terms of the GNU General Public License version 2,
 * as published by the Free Software Foundation.
 *
 * This program is distributed in the hope that it will be useful,
 * but WITHOUT ANY WARRANTY; without even the implied warranty of
 * MERCHANTABILITY or FITNESS FOR A PARTICULAR PURPOSE.  See the
 * GNU General Public License for more details.
 *
 * You should have received a copy of the GNU General Public License
 * along with this program; if not, write to the Free Software
 * Foundation, Inc., 51 Franklin Street, Fifth Floor, Boston, MA  02110-1301  USA
 *
 * @category VuFind
 * @package  Database
 * @author   Demian Katz <demian.katz@villanova.edu>
 * @license  http://opensource.org/licenses/gpl-2.0.php GNU General Public License
 * @link     https://vufind.org/wiki/development:plugins:database_gateways Wiki
 */

namespace VuFind\Db\Service;

use Doctrine\ORM\EntityManager;
use Doctrine\ORM\Query\ResultSetMapping;
use Laminas\Log\LoggerAwareInterface;
use VuFind\Db\Entity\PluginManager as EntityPluginManager;
use VuFind\Db\Entity\Resource;
use VuFind\Db\Entity\ResourceTags;
use VuFind\Db\Entity\Tags;
use VuFind\Db\Entity\TagsEntityInterface;
use VuFind\Db\Entity\User;
use VuFind\Db\Entity\UserEntityInterface;
use VuFind\Db\Entity\UserList;
use VuFind\Db\Entity\UserListEntityInterface;
use VuFind\Db\Entity\UserResource;
use VuFind\Log\LoggerAwareTrait;

use function count;

/**
 * Database service for tags.
 *
 * @category VuFind
 * @package  Database
 * @author   Demian Katz <demian.katz@villanova.edu>
 * @license  http://opensource.org/licenses/gpl-2.0.php GNU General Public License
 * @link     https://vufind.org/wiki/development:plugins:database_gateways Wiki
 */
class TagService extends AbstractDbService implements TagServiceInterface, DbServiceAwareInterface, LoggerAwareInterface
{
    use DbServiceAwareTrait;
    use LoggerAwareTrait;

    /**
     * Constructor
     *
     * @param EntityManager       $entityManager       Doctrine ORM entity manager
     * @param EntityPluginManager $entityPluginManager VuFind entity plugin manager
     * @param bool                $caseSensitive       Are tags case sensitive?
     */
    public function __construct(
        EntityManager $entityManager,
        EntityPluginManager $entityPluginManager,
        protected bool $caseSensitive
    ) {
        parent::__construct($entityManager, $entityPluginManager);
        $this->caseSensitive = $caseSensitive;
    }

    /**
     * Check whether or not the specified tags are present in the table.
     *
     * @param array $ids IDs to check.
     *
     * @return array     Associative array with two keys: present and missing
     */
    public function checkForTags($ids)
    {
        // Set up return arrays:
        $retVal = ['present' => [], 'missing' => []];

        // Look up IDs in the table:
        $dql = 'SELECT IDENTITY(rt.tag) FROM ' . $this->getEntityClass(ResourceTags::class) . ' rt '
            . 'WHERE rt.tag IN (:ids)';
        $query = $this->entityManager->createQuery($dql);
        $query->setParameters(compact('ids'));
        $results = $query->getSingleColumnResult();

        // Record all IDs that are present:
        $retVal['present'] = array_unique($results);

        // Detect missing IDs:
        $retVal['missing'] = array_diff($ids, $retVal['present']);

        // Send back the results:
        return $retVal;
    }

    /**
     * Get resources associated with a particular tag.
     *
     * @param string $tag  Tag to match
     * @param string $user ID of user owning favorite list
     * @param string $list ID of list to retrieve (null for all favorites)
     *
     * @return array
     */
    public function getResourceIDsForTag($tag, $user, $list = null)
    {
        $dql = 'SELECT DISTINCT(rt.resource) AS resource_id '
            . 'FROM ' . $this->getEntityClass(ResourceTags::class) . ' rt '
            . 'JOIN rt.tag t '
            . 'WHERE ' . ($this->caseSensitive ? 't.tag = :tag' : 'LOWER(t.tag) = LOWER(:tag) ')
            . 'AND rt.user = :user ';

        $user = $this->getDoctrineReference(User::class, $user);
        $parameters = compact('tag', 'user');
        if (null !== $list) {
            $list = $this->getDoctrineReference(UserList::class, $list);
            $dql .= 'AND rt.list = :list';
            $parameters['list'] = $list;
        }
        $query = $this->entityManager->createQuery($dql);
        $query->setParameters($parameters);
        $result =  $query->getSingleColumnResult();
        return $result;
    }

    /**
     * Delete a group of entity objects.
     *
     * @param array $ids Tags to delete.
     *
     * @return void
     */
    public function deleteByIdArray($ids)
    {
        // Do nothing if we have no IDs to delete!
        if (empty($ids)) {
            return;
        }
        $dql = 'DELETE FROM ' . $this->getEntityClass(Tags::class) . ' t '
            . 'WHERE t.id in (:ids)';

        $parameters = compact('ids');
        $query = $this->entityManager->createQuery($dql);
        $query->setParameters($parameters);
        $query->execute();
    }

    /**
     * Get a list of duplicate resource_tags rows (this sometimes happens after merging IDs,
     * for example after a Summon resource ID changes).
     *
     * @return array
     */
    public function getDuplicateResourceLinks()
    {
        $dql = 'SELECT MIN(rt.resource) as resource_id, MiN(rt.tag) as tag_id, MIN(rt.list) as list_id, '
            . 'MIN(rt.user) as user_id, COUNT(rt.resource) as cnt, MIN(rt.id) as id '
            . 'FROM ' . $this->getEntityClass(ResourceTags::class) . ' rt '
            . 'GROUP BY rt.resource, rt.tag, rt.list, rt.user '
            . 'HAVING COUNT(rt.resource) > 1';
        $query = $this->entityManager->createQuery($dql);
        $result = $query->getResult();
        return $result;
    }

    /**
     * Deduplicate resource_tags rows (sometimes necessary after merging foreign key IDs).
     *
     * @return void
     */
    public function deduplicateResourceLinks()
    {
        // match on all relevant IDs in duplicate group
        // getDuplicates returns the minimum id in the set, so we want to
        // delete all of the duplicates with a higher id value.
        foreach ($this->getDuplicateResourceLinks() as $dupe) {
            $dql = 'DELETE FROM ' . $this->getEntityClass(ResourceTags::class) . ' rt '
                . 'WHERE rt.resource = :resource AND rt.tag = :tag '
                . 'AND rt.user = :user AND rt.id > :id';
            $parameters = [
                'resource' => $dupe['resource_id'],
                'user' => $dupe['user_id'],
                'tag' => $dupe['tag_id'],
                'id' =>  $dupe['id'],
            ];
            // List ID might be null (for record-level tags); this requires special handling.
            if ($dupe['list_id'] !== null) {
                $parameters['list'] = $dupe['list_id'];
                $dql .= ' AND rt.list = :list ';
            } else {
                $dql .= ' AND rt.list IS NULL';
            }
            $query =  $this->entityManager->createQuery($dql);
            $query->setParameters($parameters);
            $query->execute();
        }
    }

    /**
     * Get statistics on use of tags.
     *
     * @param bool $extended          Include extended (unique/anonymous) stats.
     * @param bool $caseSensitiveTags Should we treat tags case-sensitively?
     *
     * @return array
     */
    public function getStatistics(bool $extended = false, bool $caseSensitiveTags = false): array
    {
<<<<<<< HEAD
        $dql = 'SELECT COUNT(DISTINCT(rt.user)) AS users, '
            . 'COUNT(DISTINCT(rt.resource)) AS resources, '
            . 'COUNT(rt.id) AS total '
            . 'FROM ' . $this->getEntityClass(ResourceTags::class) . ' rt';
        $query = $this->entityManager->createQuery($dql);
        $stats = current($query->getResult());
        $resourceTagsService = $this->getDbService(ResourceTagsServiceInterface::class);
        if ($extended) {
            $stats['unique'] = count($resourceTagsService->getUniqueTags());
            $stats['anonymous'] = $resourceTagsService->getAnonymousCount();
        }
        return $stats;
    }

    /**
     * Create a Tags entity object.
     *
     * @return Tags
     */
    public function createTags(): Tags
    {
        $class = $this->getEntityClass(Tags::class);
        return new $class();
    }

    /**
     * Get the row associated with a specific tag string.
     *
     * @param string $tag       Tag to look up.
     * @param bool   $create    Should we create the row if it does not exist?
     * @param bool   $firstOnly Should we return the first matching row (true)
     * or the entire result set (in case of multiple matches)?
     *
     * @return mixed Matching row/result set if found or created, null otherwise.
     */
    public function getByText($tag, $create = true, $firstOnly = true)
    {
        $dql = 'SELECT t '
            . 'FROM ' . $this->getEntityClass(Tags::class) . ' t '
            . 'WHERE ' . ($this->caseSensitive ? 't.tag = :tag' : 'LOWER(t.tag) = LOWER(:tag) ');
        $parameters = compact('tag');
        $query = $this->entityManager->createQuery($dql);
        $query->setParameters($parameters);
        $result =  $query->getResult();
        if (count($result) == 0 && $create) {
            $row = $this->createTags()
                ->setTag($this->caseSensitive ? $tag : mb_strtolower($tag, 'UTF8'));
            try {
                $this->persistEntity($row);
            } catch (\Exception $e) {
                $this->logError('Could not save tag: ' . $e->getMessage());
                return false;
            }
            return $firstOnly ? $row : [$row];
        }
        return $firstOnly ? current($result) : $result;
=======
        return $this->getDbTable('ResourceTags')->getStatistics($extended, $caseSensitiveTags);
>>>>>>> 059735e4
    }

    /**
     * Get the tags that match a string
     *
     * @param string $text          Tag to look up.
     * @param string $sort          Sort type
     * @param int    $limit         Maximum results to retrieve
     * @param bool   $caseSensitive Should tags be treated as case-sensitive?
     *
     * @return array
     */
    public function getNonListTagsFuzzilyMatchingString(
        string $text,
        string $sort = 'alphabetical',
        int $limit = 100,
        bool $caseSensitive = false
    ): array {
        return $this->getDbTable('Tags')->matchText($text, $sort, $limit, $caseSensitive);
    }

    /**
     * Get all matching tags by text. Normally, 0 or 1 results will be retrieved, but more
     * may be retrieved under exceptional circumstances (e.g. if retrieving case-insensitively
     * after storing data case-sensitively).
     *
     * @param string $text          Tag text to match
     * @param bool   $caseSensitive Should tags be retrieved case-sensitively?
     *
     * @return TagsEntityInterface[]
     */
    public function getTagsByText(string $text, bool $caseSensitive = false): array
    {
        $callback = function ($select) use ($text, $caseSensitive) {
            if ($caseSensitive) {
                $select->where->equalTo('tag', $text);
            } else {
                $select->where->literal('lower(tag) = lower(?)', [$text]);
            }
        };
        return iterator_to_array($this->getDbTable('Tags')->select($callback));
    }

    /**
     * Get the first available matching tag by text; return null if no match is found.
     *
     * @param string $text          Tag text to match
     * @param bool   $caseSensitive Should tags be retrieved case-sensitively?
     *
     * @return TagsEntityInterface[]
     */
    public function getTagByText(string $text, bool $caseSensitive = false): ?TagsEntityInterface
    {
<<<<<<< HEAD
        $where = ['LOWER(t.tag) LIKE LOWER(:text)', 'rt.resource is NOT NULL '];
        $parameters = ['text' => $text . '%'];
        return $this->getTagListWithDoctrine(where: $where, parameters: $parameters);
    }

    /**
     * Get a list of tags based on a sort method ($sort) and a where clause.
     *
     * @param string $sort       Sort/search parameter
     * @param int    $limit      Maximum number of tags (default = 100,
     *                           < 1 = no limit)
     * @param array  $where      Array of where clauses
     * @param array  $parameters Array of query parameters
     *
     * @return array Tag details.
     */
    protected function getTagListWithDoctrine($sort = 'alphabetical', $limit = 100, $where = [], $parameters = [])
    {
        $tagClause = $this->caseSensitive ? 't.tag' : 'LOWER(t.tag)';
        $dql = 'SELECT t.id as id, COUNT(DISTINCT(rt.resource)) as cnt, MAX(rt.posted) as posted, '
            . $tagClause . ' AS tag '
            . 'FROM ' . $this->getEntityClass(ResourceTags::class) . ' rt '
            . 'JOIN rt.tag t ';
        if (!empty($where)) {
            $dql .= ' WHERE ' . implode(' AND ', $where) . ' ';
        }

        $dql .= 'GROUP BY t.id, t.tag ';
        $dql .= match ($sort) {
            'alphabetical' => 'ORDER BY lower(t.tag), cnt DESC ',
            'popularity' => 'ORDER BY cnt DESC, lower(t.tag) ',
            'recent' => 'ORDER BY posted DESC, cnt DESC, lower(t.tag) ',
            default => '',
        };

        $query = $this->entityManager->createQuery($dql);
        $query->setParameters($parameters);
        $query->setMaxResults($limit);
        $results = $query->getResult();

        $tagList = [];
        foreach ($results as $result) {
            $tagList[] = [
                'tag' => $result['tag'],
                'cnt' => $result['cnt'],
            ];
        }
        return $tagList;
=======
        $tags = $this->getTagsByText($text, $caseSensitive);
        return $tags[0] ?? null;
>>>>>>> 059735e4
    }

    /**
     * Get all resources associated with the provided tag query.
     *
<<<<<<< HEAD
     * @param string $q      Search query
     * @param string $source Record source (optional limiter)
     * @param string $sort   Resource field to sort on (optional)
     * @param int    $offset Offset for results
     * @param int    $limit  Limit for results (null for none)
     * @param bool   $fuzzy  Are we doing an exact or fuzzy search?
     *
     * @return array
     */
    public function resourceSearch(
        $q,
        $source = null,
        $sort = null,
        $offset = 0,
        $limit = null,
        $fuzzy = true
    ) {
        $orderByDetails = empty($sort) ? [] : ResourceService::getOrderByClause($sort);
        $dql = 'SELECT DISTINCT(r.id) AS resource, r';
        if (!empty($orderByDetails['extraSelect'])) {
            $dql .= ', ' . $orderByDetails['extraSelect'];
        }
        $dql .= ' FROM ' . $this->getEntityClass(Tags::class) . ' t '
            . 'JOIN ' . $this->getEntityClass(ResourceTags::class) . ' rt WITH t.id = rt.tag '
            . 'JOIN ' . $this->getEntityClass(Resource::class) . ' r WITH r.id = rt.resource '
            . 'WHERE rt.resource IS NOT NULL ';
        $parameters = compact('q');
        if ($fuzzy) {
            $dql .= 'AND LOWER(t.tag) LIKE LOWER(:q) ';
        } elseif (!$this->caseSensitive) {
            $dql .= 'AND LOWER(t.tag) = LOWER(:q) ';
        } else {
            $dql .= 'AND t.tag = :q ';
        }

        if (!empty($source)) {
            $dql .= 'AND r.source = :source';
            $parameters['source'] = $source;
        }

        if (!empty($orderByDetails['orderByClause'])) {
            $dql .= $orderByDetails['orderByClause'];
        }

        $query = $this->entityManager->createQuery($dql);
        $query->setParameters($parameters);
        if ($offset > 0) {
            $query->setFirstResult($offset);
        }
        if (null !== $limit) {
            $query->setMaxResults($limit);
        }
        $results = $query->getResult();
        return $results;
    }

    /**
     * Support method for other getRecordTags*() methods to consolidate shared logic.
     *
     * @param string                       $id                Record ID to look up
     * @param string                       $source            Source of record to look up
     * @param int                          $limit             Max. number of tags to return (0 = no limit)
     * @param UserEntityInterface|int|null $userOrId          ID of user to load tags from (null for all users)
     * @param string                       $sort              Sort type ('count' or 'tag')
     * @param UserEntityInterface|int|null $ownerOrId         ID of user to check for ownership
     * @param array                        $extraWhereClauses Extra where clauses to apply to query
     * @param array                        $extraParameters   Extra parameters to provide with query
     *
     * @return array
     */
    protected function getRecordTagsWithDoctrine(
        string $id,
        string $source = DEFAULT_SEARCH_BACKEND,
        int $limit = 0,
        UserEntityInterface|int|null $userOrId = null,
        string $sort = 'count',
        UserEntityInterface|int|null $ownerOrId = null,
        array $extraWhereClauses = [],
        array $extraParameters = []
    ): array {
        $parameters = compact('id', 'source') + $extraParameters;
        $tag = $this->caseSensitive ? 't.tag' : 'lower(t.tag)';
        $fieldList = 't.id AS id, COUNT(DISTINCT(rt.user)) AS cnt, ' . $tag . ' AS tag';
        // If we're looking for ownership, adjust query to include an "is_me" flag value indicating
        // if the selected resource is tagged by the specified user.
        if (!empty($ownerOrId)) {
            $fieldList .= ', MAX(CASE WHEN rt.user = :userToCheck THEN 1 ELSE 0 END) AS is_me';
            $parameters['userToCheck'] = $this->getDoctrineReference(User::class, $ownerOrId);
        }
        $dql = 'SELECT ' . $fieldList . ' FROM ' . $this->getEntityClass(Tags::class) . ' t '
            . 'JOIN ' . $this->getEntityClass(ResourceTags::class) . ' rt WITH t.id = rt.tag '
            . 'JOIN ' . $this->getEntityClass(Resource::class) . ' r WITH r.id = rt.resource '
            . 'WHERE r.recordId = :id AND r.source = :source ';

        foreach ($extraWhereClauses as $clause) {
            $dql .= "AND $clause ";
        }

        if (null !== $userOrId) {
            $dql .= 'AND rt.user = :user ';
            $parameters['user'] = $this->getDoctrineReference(User::class, $userOrId);
        }

        $dql .= 'GROUP BY t.id, t.tag ';
        if ($sort == 'count') {
            $dql .= 'ORDER BY cnt DESC, LOWER(t.tag) ';
        } elseif ($sort == 'tag') {
            $dql .= 'ORDER BY LOWER(t.tag) ';
        }
        $query = $this->entityManager->createQuery($dql);
        $query->setParameters($parameters);
        if ($limit > 0) {
            $query->setMaxResults($limit);
        }
        $results = $query->getResult();
        return $results;
=======
     * @param string $q             Search query
     * @param string $source        Record source (optional limiter)
     * @param string $sort          Resource field to sort on (optional)
     * @param int    $offset        Offset for results
     * @param ?int   $limit         Limit for results (null for none)
     * @param bool   $fuzzy         Are we doing an exact (false) or fuzzy (true) search?
     * @param ?bool  $caseSensitive Should search be case sensitive? (Ignored when fuzzy = true)
     *
     * @return array
     */
    public function getResourcesMatchingTagQuery(
        string $q,
        string $source = null,
        string $sort = null,
        int $offset = 0,
        ?int $limit = null,
        bool $fuzzy = true,
        bool $caseSensitive = false
    ): array {
        return iterator_to_array(
            $this->getDbTable('Tags')->resourceSearch(
                $q,
                $source,
                $sort,
                $offset,
                $limit,
                $fuzzy,
                $caseSensitive
            )
        );
>>>>>>> 059735e4
    }

    /**
     * Get a list of tags for the browse interface.
     *
     * @param string $sort          Sort/search parameter
     * @param int    $limit         Maximum number of tags (default = 100, < 1 = no limit)
     * @param bool   $caseSensitive Treat tags as case-sensitive?
     *
     * @return array
     */
    public function getTagBrowseList(string $sort, int $limit, bool $caseSensitive = false): array
    {
<<<<<<< HEAD
        // Extra where clause is to discard user list tags:
        return $this->getTagListWithDoctrine($sort, $limit, ['rt.resource is NOT NULL']);
=======
        $callback = function ($select) {
            // Discard user list tags
            $select->where->isNotNull('resource_tags.resource_id');
        };
        return $this->getDbTable('Tags')->getTagList($sort, $limit, $callback, $caseSensitive);
>>>>>>> 059735e4
    }

    /**
     * Get all tags associated with the specified record (and matching provided filters).
     *
     * @param string                           $id            Record ID to look up
     * @param string                           $source        Source of record to look up
     * @param int                              $limit         Max. number of tags to return (0 = no limit)
     * @param UserListEntityInterface|int|null $listOrId      ID of list to load tags from (null for no restriction)
     * @param UserEntityInterface|int|null     $userOrId      ID of user to load tags from (null for all users)
     * @param string                           $sort          Sort type ('count' or 'tag')
     * @param UserEntityInterface|int|null     $ownerOrId     ID of user to check for ownership
     * @param bool                             $caseSensitive Treat tags as case-sensitive?
     *
     * @return array
     */
    public function getRecordTags(
        string $id,
        string $source = DEFAULT_SEARCH_BACKEND,
        int $limit = 0,
        UserListEntityInterface|int|null $listOrId = null,
        UserEntityInterface|int|null $userOrId = null,
        string $sort = 'count',
        UserEntityInterface|int|null $ownerOrId = null,
        bool $caseSensitive = false
    ): array {
<<<<<<< HEAD
        $extraClauses = $extraParams = [];
        if ($listOrId) {
            $extraClauses[] = 'rt.list = :list';
            $extraParams['list'] = $this->getDoctrineReference(UserList::class, $listOrId);
        }
        return $this->getRecordTagsWithDoctrine(
            $id,
            $source,
            $limit,
            $userOrId,
            $sort,
            $ownerOrId,
            $extraClauses,
            $extraParams
        );
=======
        $listId = $listOrId instanceof UserListEntityInterface ? $listOrId->getId() : $listOrId;
        $userId = $userOrId instanceof UserEntityInterface ? $userOrId->getId() : $userOrId;
        $userToCheck = $ownerOrId instanceof UserEntityInterface ? $ownerOrId->getId() : $ownerOrId;
        return $this->getDbTable('Tags')
            ->getForResource($id, $source, $limit, $listId, $userId, $sort, $userToCheck, $caseSensitive)
            ->toArray();
>>>>>>> 059735e4
    }

    /**
     * Get all tags from favorite lists associated with the specified record (and matching provided filters).
     *
     * @param string                           $id            Record ID to look up
     * @param string                           $source        Source of record to look up
     * @param int                              $limit         Max. number of tags to return (0 = no limit)
     * @param UserListEntityInterface|int|null $listOrId      ID of list to load tags from (null for tags that
     * are associated with ANY list, but excluding non-list tags)
     * @param UserEntityInterface|int|null     $userOrId      ID of user to load tags from (null for all users)
     * @param string                           $sort          Sort type ('count' or 'tag')
     * @param UserEntityInterface|int|null     $ownerOrId     ID of user to check for ownership
     * (this will not filter the result list, but rows owned by this user will have an is_me column set to 1)
     * @param bool                             $caseSensitive Treat tags as case-sensitive?
     *
     * @return array
     */
    public function getRecordTagsFromFavorites(
        string $id,
        string $source = DEFAULT_SEARCH_BACKEND,
        int $limit = 0,
        UserListEntityInterface|int|null $listOrId = null,
        UserEntityInterface|int|null $userOrId = null,
        string $sort = 'count',
        UserEntityInterface|int|null $ownerOrId = null,
        bool $caseSensitive = false
    ): array {
<<<<<<< HEAD
        $extraClauses = $extraParams = [];
        if ($listOrId) {
            $extraClauses[] = 'rt.list = :list';
            $extraParams['list'] = $this->getDoctrineReference(UserList::class, $listOrId);
        } else {
            $extraClauses[] = 'rt.list IS NOT NULL';
        }
        return $this->getRecordTagsWithDoctrine(
            $id,
            $source,
            $limit,
            $userOrId,
            $sort,
            $ownerOrId,
            $extraClauses,
            $extraParams
        );
=======
        $listId = $listOrId instanceof UserListEntityInterface ? $listOrId->getId() : $listOrId;
        $userId = $userOrId instanceof UserEntityInterface ? $userOrId->getId() : $userOrId;
        $userToCheck = $ownerOrId instanceof UserEntityInterface ? $ownerOrId->getId() : $ownerOrId;
        return $this->getDbTable('Tags')
            ->getForResource($id, $source, $limit, $listId ?? true, $userId, $sort, $userToCheck, $caseSensitive)
            ->toArray();
>>>>>>> 059735e4
    }

    /**
     * Get all tags outside of favorite lists associated with the specified record (and matching provided filters).
     *
     * @param string                       $id            Record ID to look up
     * @param string                       $source        Source of record to look up
     * @param int                          $limit         Max. number of tags to return (0 = no limit)
     * @param UserEntityInterface|int|null $userOrId      User entity/ID to load tags from (null for all users)
     * @param string                       $sort          Sort type ('count' or 'tag')
     * @param UserEntityInterface|int|null $ownerOrId     Entity/ID representing user to check for ownership
     * (this will not filter the result list, but rows owned by this user will have an is_me column set to 1)
     * @param bool                         $caseSensitive Treat tags as case-sensitive?
     *
     * @return array
     */
    public function getRecordTagsNotInFavorites(
        string $id,
        string $source = DEFAULT_SEARCH_BACKEND,
        int $limit = 0,
        UserEntityInterface|int|null $userOrId = null,
        string $sort = 'count',
        UserEntityInterface|int|null $ownerOrId = null,
        bool $caseSensitive = false
    ): array {
<<<<<<< HEAD
        return $this->getRecordTagsWithDoctrine(
            $id,
            $source,
            $limit,
            $userOrId,
            $sort,
            $ownerOrId,
            ['rt.list IS NULL'],
        );
    }

    /**
     * Support method for fixDuplicateTag() -- merge $source into $target.
     *
     * @param TagsEntityInterface $target Target ID
     * @param TagsEntityInterface $source Source ID
     *
     * @return void
     */
    protected function mergeTags($target, $source)
    {
        // Don't merge a tag with itself!
        if ($target->getId() === $source->getId()) {
            return;
        }

        $result = $this->entityManager->getRepository($this->getEntityClass(ResourceTags::class))
            ->findBy(['tag' => $source]);

        foreach ($result as $current) {
            // Move the link to the target ID:
            $this->getDbService(ResourceTagsServiceInterface::class)->createLink(
                $current->getResource(),
                $target,
                $current->getUser(),
                $current->getUserList(),
                $current->getPosted()
            );

            // Remove the duplicate link:
            $this->entityManager->remove($current);
        }
        // Remove the source tag:
        $this->entityManager->remove($source);
        try {
            $this->entityManager->flush();
        } catch (\Exception $e) {
            $this->logError('Clean up operation failed: ' . $e->getMessage());
            throw $e;
        }
    }

    /**
     * Support method for fixDuplicateTags()
     *
     * @param string $tag Tag to deduplicate.
     *
     * @return void
     */
    protected function fixDuplicateTag($tag)
    {
        // Make sure this really is a duplicate.
        $result = $this->getByText($tag, false, false);
        if (count($result) < 2) {
            return;
        }

        $first = current($result);
        foreach ($result as $current) {
            $this->mergeTags($first, $current);
        }
    }

    /**
     * Repair duplicate tags in the database (if any).
     *
     * @return void
     */
    public function fixDuplicateTags()
    {
        foreach ($this->getDuplicateTags() as $dupe) {
            $this->fixDuplicateTag($dupe['tag']);
        }
=======
        $userId = $userOrId instanceof UserEntityInterface ? $userOrId->getId() : $userOrId;
        $userToCheck = $ownerOrId instanceof UserEntityInterface ? $ownerOrId->getId() : $ownerOrId;
        return $this->getDbTable('Tags')
            ->getForResource($id, $source, $limit, false, $userId, $sort, $userToCheck, $caseSensitive)
            ->toArray();
>>>>>>> 059735e4
    }

    /**
     * Get a list of duplicate tags (this should never happen, but past bugs and the introduction of case-insensitive
     * tags have introduced problems).
     *
     * @param bool $caseSensitive Treat tags as case-sensitive?
     *
     * @return array
     */
    public function getDuplicateTags(bool $caseSensitive = false): array
    {
<<<<<<< HEAD
        $rsm = new ResultSetMapping();
        $rsm->addScalarResult('tag', 'tag');
        $rsm->addScalarResult('cnt', 'cnt');
        $rsm->addScalarResult('id', 'id');
        $sql = 'SELECT MIN(tag) AS tag, COUNT(tag) AS cnt, MIN(id) AS id '
            . 'FROM tags t '
            . 'GROUP BY ' . ($this->caseSensitive ? 't.tag ' : 'LOWER(t.tag) ')
            . 'HAVING COUNT(tag) > 1';
        $statement = $this->entityManager->createNativeQuery($sql, $rsm);
        $results = $statement->getResult();
        return $results;
=======
        return $this->getDbTable('Tags')->getDuplicates($caseSensitive)->toArray();
>>>>>>> 059735e4
    }

    /**
     * Get a list of all tags generated by the user in favorites lists. Note that the returned list WILL NOT include
     * tags attached to records that are not saved in favorites lists. Returns an array of arrays with id and tag keys.
     *
     * @param UserEntityInterface|int          $userOrId      User ID to look up.
     * @param UserListEntityInterface|int|null $listOrId      Filter for tags tied to a specific list (null for no
     * filter).
     * @param ?string                          $recordId      Filter for tags tied to a specific resource (null for no
     * filter).
     * @param ?string                          $source        Filter for tags tied to a specific record source (null
     * for no filter).
     * @param bool                             $caseSensitive Treat tags as case-sensitive?
     *
     * @return array
     */
    public function getUserTagsFromFavorites(
        UserEntityInterface|int $userOrId,
        UserListEntityInterface|int|null $listOrId = null,
        ?string $recordId = null,
        ?string $source = null,
        bool $caseSensitive = false
    ): array {
        $userId = $userOrId instanceof UserEntityInterface ? $userOrId->getId() : $userOrId;
        $listId = $listOrId instanceof UserListEntityInterface ? $listOrId->getId() : $listOrId;
<<<<<<< HEAD
        $tag = $this->caseSensitive ? 't.tag' : 'lower(t.tag)';
        $dql = 'SELECT MIN(t.id) AS id, ' . $tag . ' AS tag, COUNT(DISTINCT(rt.resource)) AS cnt '
            . 'FROM ' . $this->getEntityClass(ResourceTags::class) . ' rt '
            . 'JOIN rt.tag t '
            . 'JOIN rt.resource r '
            . 'JOIN ' . $this->getEntityClass(UserResource::class) . ' ur '
            . 'WITH r.id = ur.resource '
            . 'WHERE ur.user = :userId AND rt.user = :userId AND ur.list = rt.list ';
        $parameters = compact('userId');
        if (null !== $source) {
            $dql .= 'AND r.source = :source ';
            $parameters['source'] = $source;
        }
        if (null !== $recordId) {
            $dql .= 'AND r.recordId = :recordId ';
            $parameters['recordId'] = $recordId;
        }
        if (null !== $listId) {
            $dql .= 'AND rt.list = :listId ';
            $parameters['listId'] = $listId;
        }
        $dql .= 'GROUP BY t.tag ORDER BY LOWER(t.tag) ';
        $query = $this->entityManager->createQuery($dql);
        $query->setParameters($parameters);
        $results = $query->getResult();
        return $results;
=======
        return $this->getDbTable('Tags')->getListTagsForUser($userId, $recordId, $listId, $source, $caseSensitive)
            ->toArray();
>>>>>>> 059735e4
    }

    /**
     * Get tags assigned to a user list. Returns an array of arrays with id and tag keys.
     *
     * @param UserListEntityInterface|int  $listOrId      List ID or entity
     * @param UserEntityInterface|int|null $userOrId      User ID or entity to look up (null for no filter).
     * @param bool                         $caseSensitive Treat tags as case-sensitive?
     *
     * @return array[]
     */
    public function getListTags(
        UserListEntityInterface|int $listOrId,
        UserEntityInterface|int|null $userOrId = null,
        $caseSensitive = false
    ): array {
        $listId = $listOrId instanceof UserListEntityInterface ? $listOrId->getId() : $listOrId;
<<<<<<< HEAD
        $user = $this->getDoctrineReference(User::class, $userOrId);
        $tag = $this->caseSensitive ? 't.tag' : 'lower(t.tag)';

        $dql = 'SELECT MIN(t.id) AS id, ' . $tag . ' AS tag '
            . 'FROM ' . $this->getEntityClass(ResourceTags::class) . ' rt '
            . 'JOIN rt.tag t '
            . 'WHERE rt.list = :listId AND rt.resource IS NULL ';
        $parameters  = compact('listId');
        if ($user) {
            $dql .= 'AND rt.user = :userId ';
            $parameters['userId'] = $user;
        }

        $dql .= 'GROUP BY t.tag ORDER BY LOWER(t.tag) ';
        $query = $this->entityManager->createQuery($dql);
        $query->setParameters($parameters);
        $results = $query->getResult();
        return $results;
=======
        $userId = $userOrId instanceof UserEntityInterface ? $userOrId->getId() : $userOrId;
        return $this->getDbTable('Tags')->getForList($listId, $userId, $caseSensitive)->toArray();
>>>>>>> 059735e4
    }

    /**
     * Delete orphaned tags (those not present in resource_tags) from the tags table.
     *
     * @return void
     */
    public function deleteOrphanedTags(): void
    {
        $dql = 'DELETE FROM ' . $this->getEntityClass(Tags::class) . ' t '
            . 'WHERE t NOT IN (SELECT IDENTITY(rt.tag) FROM '
            . $this->getEntityClass(ResourceTags::class) . ' rt)';
        $query = $this->entityManager->createQuery($dql);
        $query->execute();
    }

    /**
     * Retrieve a tag by ID.
     *
     * @param int $id Tag ID
     *
     * @return ?TagsEntityInterface
     */
    public function getTagById(int $id): ?TagsEntityInterface
    {
        return $this->entityManager->find($this->getEntityClass(Tags::class), $id);
    }

    /**
     * Create a new Tag entity.
     *
     * @return TagsEntityInterface
     */
    public function createEntity(): TagsEntityInterface
    {
        return $this->getDbTable('Tags')->createRow();
    }
}<|MERGE_RESOLUTION|>--- conflicted
+++ resolved
@@ -29,10 +29,8 @@
 
 namespace VuFind\Db\Service;
 
-use Doctrine\ORM\EntityManager;
 use Doctrine\ORM\Query\ResultSetMapping;
 use Laminas\Log\LoggerAwareInterface;
-use VuFind\Db\Entity\PluginManager as EntityPluginManager;
 use VuFind\Db\Entity\Resource;
 use VuFind\Db\Entity\ResourceTags;
 use VuFind\Db\Entity\Tags;
@@ -61,22 +59,6 @@
     use LoggerAwareTrait;
 
     /**
-     * Constructor
-     *
-     * @param EntityManager       $entityManager       Doctrine ORM entity manager
-     * @param EntityPluginManager $entityPluginManager VuFind entity plugin manager
-     * @param bool                $caseSensitive       Are tags case sensitive?
-     */
-    public function __construct(
-        EntityManager $entityManager,
-        EntityPluginManager $entityPluginManager,
-        protected bool $caseSensitive
-    ) {
-        parent::__construct($entityManager, $entityPluginManager);
-        $this->caseSensitive = $caseSensitive;
-    }
-
-    /**
      * Check whether or not the specified tags are present in the table.
      *
      * @param array $ids IDs to check.
@@ -108,18 +90,19 @@
     /**
      * Get resources associated with a particular tag.
      *
-     * @param string $tag  Tag to match
-     * @param string $user ID of user owning favorite list
-     * @param string $list ID of list to retrieve (null for all favorites)
-     *
-     * @return array
-     */
-    public function getResourceIDsForTag($tag, $user, $list = null)
+     * @param string $tag               Tag to match
+     * @param string $user              ID of user owning favorite list
+     * @param string $list              ID of list to retrieve (null for all favorites)
+     * @param bool   $caseSensitiveTags Should tags be treated case sensitively?
+     *
+     * @return array
+     */
+    public function getResourceIDsForTag($tag, $user, $list = null, $caseSensitiveTags = false)
     {
         $dql = 'SELECT DISTINCT(rt.resource) AS resource_id '
             . 'FROM ' . $this->getEntityClass(ResourceTags::class) . ' rt '
             . 'JOIN rt.tag t '
-            . 'WHERE ' . ($this->caseSensitive ? 't.tag = :tag' : 'LOWER(t.tag) = LOWER(:tag) ')
+            . 'WHERE ' . ($caseSensitiveTags ? 't.tag = :tag' : 'LOWER(t.tag) = LOWER(:tag) ')
             . 'AND rt.user = :user ';
 
         $user = $this->getDoctrineReference(User::class, $user);
@@ -218,7 +201,6 @@
      */
     public function getStatistics(bool $extended = false, bool $caseSensitiveTags = false): array
     {
-<<<<<<< HEAD
         $dql = 'SELECT COUNT(DISTINCT(rt.user)) AS users, '
             . 'COUNT(DISTINCT(rt.resource)) AS resources, '
             . 'COUNT(rt.id) AS total '
@@ -227,57 +209,10 @@
         $stats = current($query->getResult());
         $resourceTagsService = $this->getDbService(ResourceTagsServiceInterface::class);
         if ($extended) {
-            $stats['unique'] = count($resourceTagsService->getUniqueTags());
+            $stats['unique'] = count($resourceTagsService->getUniqueTags($caseSensitiveTags));
             $stats['anonymous'] = $resourceTagsService->getAnonymousCount();
         }
         return $stats;
-    }
-
-    /**
-     * Create a Tags entity object.
-     *
-     * @return Tags
-     */
-    public function createTags(): Tags
-    {
-        $class = $this->getEntityClass(Tags::class);
-        return new $class();
-    }
-
-    /**
-     * Get the row associated with a specific tag string.
-     *
-     * @param string $tag       Tag to look up.
-     * @param bool   $create    Should we create the row if it does not exist?
-     * @param bool   $firstOnly Should we return the first matching row (true)
-     * or the entire result set (in case of multiple matches)?
-     *
-     * @return mixed Matching row/result set if found or created, null otherwise.
-     */
-    public function getByText($tag, $create = true, $firstOnly = true)
-    {
-        $dql = 'SELECT t '
-            . 'FROM ' . $this->getEntityClass(Tags::class) . ' t '
-            . 'WHERE ' . ($this->caseSensitive ? 't.tag = :tag' : 'LOWER(t.tag) = LOWER(:tag) ');
-        $parameters = compact('tag');
-        $query = $this->entityManager->createQuery($dql);
-        $query->setParameters($parameters);
-        $result =  $query->getResult();
-        if (count($result) == 0 && $create) {
-            $row = $this->createTags()
-                ->setTag($this->caseSensitive ? $tag : mb_strtolower($tag, 'UTF8'));
-            try {
-                $this->persistEntity($row);
-            } catch (\Exception $e) {
-                $this->logError('Could not save tag: ' . $e->getMessage());
-                return false;
-            }
-            return $firstOnly ? $row : [$row];
-        }
-        return $firstOnly ? current($result) : $result;
-=======
-        return $this->getDbTable('ResourceTags')->getStatistics($extended, $caseSensitiveTags);
->>>>>>> 059735e4
     }
 
     /**
@@ -296,7 +231,9 @@
         int $limit = 100,
         bool $caseSensitive = false
     ): array {
-        return $this->getDbTable('Tags')->matchText($text, $sort, $limit, $caseSensitive);
+        $where = ['LOWER(t.tag) LIKE LOWER(:text)', 'rt.resource is NOT NULL '];
+        $parameters = ['text' => $text . '%'];
+        return $this->getTagListWithDoctrine($sort, $limit, $where, $parameters, $caseSensitive);
     }
 
     /**
@@ -311,14 +248,9 @@
      */
     public function getTagsByText(string $text, bool $caseSensitive = false): array
     {
-        $callback = function ($select) use ($text, $caseSensitive) {
-            if ($caseSensitive) {
-                $select->where->equalTo('tag', $text);
-            } else {
-                $select->where->literal('lower(tag) = lower(?)', [$text]);
-            }
-        };
-        return iterator_to_array($this->getDbTable('Tags')->select($callback));
+        $where = ['LOWER(t.tag) LIKE LOWER(:text)', 'rt.resource is NOT NULL '];
+        $parameters = ['text' => $text . '%'];
+        return $this->getTagListWithDoctrine(where: $where, parameters: $parameters, caseSensitive: $caseSensitive);
     }
 
     /**
@@ -331,26 +263,29 @@
      */
     public function getTagByText(string $text, bool $caseSensitive = false): ?TagsEntityInterface
     {
-<<<<<<< HEAD
-        $where = ['LOWER(t.tag) LIKE LOWER(:text)', 'rt.resource is NOT NULL '];
-        $parameters = ['text' => $text . '%'];
-        return $this->getTagListWithDoctrine(where: $where, parameters: $parameters);
+        $tags = $this->getTagsByText($text, $caseSensitive);
+        return $tags[0] ?? null;
     }
 
     /**
      * Get a list of tags based on a sort method ($sort) and a where clause.
      *
-     * @param string $sort       Sort/search parameter
-     * @param int    $limit      Maximum number of tags (default = 100,
-     *                           < 1 = no limit)
-     * @param array  $where      Array of where clauses
-     * @param array  $parameters Array of query parameters
+     * @param string $sort          Sort/search parameter
+     * @param int    $limit         Maximum number of tags (default = 100, < 1 = no limit)
+     * @param array  $where         Array of where clauses
+     * @param array  $parameters    Array of query parameters
+     * @param bool   $caseSensitive Should tags be retrieved case-sensitively?
      *
      * @return array Tag details.
      */
-    protected function getTagListWithDoctrine($sort = 'alphabetical', $limit = 100, $where = [], $parameters = [])
-    {
-        $tagClause = $this->caseSensitive ? 't.tag' : 'LOWER(t.tag)';
+    protected function getTagListWithDoctrine(
+        string $sort = 'alphabetical',
+        int $limit = 100,
+        array $where = [],
+        array $parameters = [],
+        bool $caseSensitive = false
+    ) {
+        $tagClause = $caseSensitive ? 't.tag' : 'LOWER(t.tag)';
         $dql = 'SELECT t.id as id, COUNT(DISTINCT(rt.resource)) as cnt, MAX(rt.posted) as posted, '
             . $tagClause . ' AS tag '
             . 'FROM ' . $this->getEntityClass(ResourceTags::class) . ' rt '
@@ -380,133 +315,11 @@
             ];
         }
         return $tagList;
-=======
-        $tags = $this->getTagsByText($text, $caseSensitive);
-        return $tags[0] ?? null;
->>>>>>> 059735e4
     }
 
     /**
      * Get all resources associated with the provided tag query.
      *
-<<<<<<< HEAD
-     * @param string $q      Search query
-     * @param string $source Record source (optional limiter)
-     * @param string $sort   Resource field to sort on (optional)
-     * @param int    $offset Offset for results
-     * @param int    $limit  Limit for results (null for none)
-     * @param bool   $fuzzy  Are we doing an exact or fuzzy search?
-     *
-     * @return array
-     */
-    public function resourceSearch(
-        $q,
-        $source = null,
-        $sort = null,
-        $offset = 0,
-        $limit = null,
-        $fuzzy = true
-    ) {
-        $orderByDetails = empty($sort) ? [] : ResourceService::getOrderByClause($sort);
-        $dql = 'SELECT DISTINCT(r.id) AS resource, r';
-        if (!empty($orderByDetails['extraSelect'])) {
-            $dql .= ', ' . $orderByDetails['extraSelect'];
-        }
-        $dql .= ' FROM ' . $this->getEntityClass(Tags::class) . ' t '
-            . 'JOIN ' . $this->getEntityClass(ResourceTags::class) . ' rt WITH t.id = rt.tag '
-            . 'JOIN ' . $this->getEntityClass(Resource::class) . ' r WITH r.id = rt.resource '
-            . 'WHERE rt.resource IS NOT NULL ';
-        $parameters = compact('q');
-        if ($fuzzy) {
-            $dql .= 'AND LOWER(t.tag) LIKE LOWER(:q) ';
-        } elseif (!$this->caseSensitive) {
-            $dql .= 'AND LOWER(t.tag) = LOWER(:q) ';
-        } else {
-            $dql .= 'AND t.tag = :q ';
-        }
-
-        if (!empty($source)) {
-            $dql .= 'AND r.source = :source';
-            $parameters['source'] = $source;
-        }
-
-        if (!empty($orderByDetails['orderByClause'])) {
-            $dql .= $orderByDetails['orderByClause'];
-        }
-
-        $query = $this->entityManager->createQuery($dql);
-        $query->setParameters($parameters);
-        if ($offset > 0) {
-            $query->setFirstResult($offset);
-        }
-        if (null !== $limit) {
-            $query->setMaxResults($limit);
-        }
-        $results = $query->getResult();
-        return $results;
-    }
-
-    /**
-     * Support method for other getRecordTags*() methods to consolidate shared logic.
-     *
-     * @param string                       $id                Record ID to look up
-     * @param string                       $source            Source of record to look up
-     * @param int                          $limit             Max. number of tags to return (0 = no limit)
-     * @param UserEntityInterface|int|null $userOrId          ID of user to load tags from (null for all users)
-     * @param string                       $sort              Sort type ('count' or 'tag')
-     * @param UserEntityInterface|int|null $ownerOrId         ID of user to check for ownership
-     * @param array                        $extraWhereClauses Extra where clauses to apply to query
-     * @param array                        $extraParameters   Extra parameters to provide with query
-     *
-     * @return array
-     */
-    protected function getRecordTagsWithDoctrine(
-        string $id,
-        string $source = DEFAULT_SEARCH_BACKEND,
-        int $limit = 0,
-        UserEntityInterface|int|null $userOrId = null,
-        string $sort = 'count',
-        UserEntityInterface|int|null $ownerOrId = null,
-        array $extraWhereClauses = [],
-        array $extraParameters = []
-    ): array {
-        $parameters = compact('id', 'source') + $extraParameters;
-        $tag = $this->caseSensitive ? 't.tag' : 'lower(t.tag)';
-        $fieldList = 't.id AS id, COUNT(DISTINCT(rt.user)) AS cnt, ' . $tag . ' AS tag';
-        // If we're looking for ownership, adjust query to include an "is_me" flag value indicating
-        // if the selected resource is tagged by the specified user.
-        if (!empty($ownerOrId)) {
-            $fieldList .= ', MAX(CASE WHEN rt.user = :userToCheck THEN 1 ELSE 0 END) AS is_me';
-            $parameters['userToCheck'] = $this->getDoctrineReference(User::class, $ownerOrId);
-        }
-        $dql = 'SELECT ' . $fieldList . ' FROM ' . $this->getEntityClass(Tags::class) . ' t '
-            . 'JOIN ' . $this->getEntityClass(ResourceTags::class) . ' rt WITH t.id = rt.tag '
-            . 'JOIN ' . $this->getEntityClass(Resource::class) . ' r WITH r.id = rt.resource '
-            . 'WHERE r.recordId = :id AND r.source = :source ';
-
-        foreach ($extraWhereClauses as $clause) {
-            $dql .= "AND $clause ";
-        }
-
-        if (null !== $userOrId) {
-            $dql .= 'AND rt.user = :user ';
-            $parameters['user'] = $this->getDoctrineReference(User::class, $userOrId);
-        }
-
-        $dql .= 'GROUP BY t.id, t.tag ';
-        if ($sort == 'count') {
-            $dql .= 'ORDER BY cnt DESC, LOWER(t.tag) ';
-        } elseif ($sort == 'tag') {
-            $dql .= 'ORDER BY LOWER(t.tag) ';
-        }
-        $query = $this->entityManager->createQuery($dql);
-        $query->setParameters($parameters);
-        if ($limit > 0) {
-            $query->setMaxResults($limit);
-        }
-        $results = $query->getResult();
-        return $results;
-=======
      * @param string $q             Search query
      * @param string $source        Record source (optional limiter)
      * @param string $sort          Resource field to sort on (optional)
@@ -526,18 +339,107 @@
         bool $fuzzy = true,
         bool $caseSensitive = false
     ): array {
-        return iterator_to_array(
-            $this->getDbTable('Tags')->resourceSearch(
-                $q,
-                $source,
-                $sort,
-                $offset,
-                $limit,
-                $fuzzy,
-                $caseSensitive
-            )
-        );
->>>>>>> 059735e4
+        $orderByDetails = empty($sort) ? [] : ResourceService::getOrderByClause($sort);
+        $dql = 'SELECT DISTINCT(r.id) AS resource, r';
+        if (!empty($orderByDetails['extraSelect'])) {
+            $dql .= ', ' . $orderByDetails['extraSelect'];
+        }
+        $dql .= ' FROM ' . $this->getEntityClass(Tags::class) . ' t '
+            . 'JOIN ' . $this->getEntityClass(ResourceTags::class) . ' rt WITH t.id = rt.tag '
+            . 'JOIN ' . $this->getEntityClass(Resource::class) . ' r WITH r.id = rt.resource '
+            . 'WHERE rt.resource IS NOT NULL ';
+        $parameters = compact('q');
+        if ($fuzzy) {
+            $dql .= 'AND LOWER(t.tag) LIKE LOWER(:q) ';
+        } elseif (!$caseSensitive) {
+            $dql .= 'AND LOWER(t.tag) = LOWER(:q) ';
+        } else {
+            $dql .= 'AND t.tag = :q ';
+        }
+
+        if (!empty($source)) {
+            $dql .= 'AND r.source = :source';
+            $parameters['source'] = $source;
+        }
+
+        if (!empty($orderByDetails['orderByClause'])) {
+            $dql .= $orderByDetails['orderByClause'];
+        }
+
+        $query = $this->entityManager->createQuery($dql);
+        $query->setParameters($parameters);
+        if ($offset > 0) {
+            $query->setFirstResult($offset);
+        }
+        if (null !== $limit) {
+            $query->setMaxResults($limit);
+        }
+        $results = $query->getResult();
+        return $results;
+    }
+
+    /**
+     * Support method for other getRecordTags*() methods to consolidate shared logic.
+     *
+     * @param string                       $id                Record ID to look up
+     * @param string                       $source            Source of record to look up
+     * @param int                          $limit             Max. number of tags to return (0 = no limit)
+     * @param UserEntityInterface|int|null $userOrId          ID of user to load tags from (null for all users)
+     * @param string                       $sort              Sort type ('count' or 'tag')
+     * @param UserEntityInterface|int|null $ownerOrId         ID of user to check for ownership
+     * @param array                        $extraWhereClauses Extra where clauses to apply to query
+     * @param array                        $extraParameters   Extra parameters to provide with query
+     * @param bool                         $caseSensitive     Should tags be treated case-sensitively?
+     *
+     * @return array
+     */
+    protected function getRecordTagsWithDoctrine(
+        string $id,
+        string $source = DEFAULT_SEARCH_BACKEND,
+        int $limit = 0,
+        UserEntityInterface|int|null $userOrId = null,
+        string $sort = 'count',
+        UserEntityInterface|int|null $ownerOrId = null,
+        array $extraWhereClauses = [],
+        array $extraParameters = [],
+        bool $caseSensitive = false
+    ): array {
+        $parameters = compact('id', 'source') + $extraParameters;
+        $tag = $caseSensitive ? 't.tag' : 'lower(t.tag)';
+        $fieldList = 't.id AS id, COUNT(DISTINCT(rt.user)) AS cnt, ' . $tag . ' AS tag';
+        // If we're looking for ownership, adjust query to include an "is_me" flag value indicating
+        // if the selected resource is tagged by the specified user.
+        if (!empty($ownerOrId)) {
+            $fieldList .= ', MAX(CASE WHEN rt.user = :userToCheck THEN 1 ELSE 0 END) AS is_me';
+            $parameters['userToCheck'] = $this->getDoctrineReference(User::class, $ownerOrId);
+        }
+        $dql = 'SELECT ' . $fieldList . ' FROM ' . $this->getEntityClass(Tags::class) . ' t '
+            . 'JOIN ' . $this->getEntityClass(ResourceTags::class) . ' rt WITH t.id = rt.tag '
+            . 'JOIN ' . $this->getEntityClass(Resource::class) . ' r WITH r.id = rt.resource '
+            . 'WHERE r.recordId = :id AND r.source = :source ';
+
+        foreach ($extraWhereClauses as $clause) {
+            $dql .= "AND $clause ";
+        }
+
+        if (null !== $userOrId) {
+            $dql .= 'AND rt.user = :user ';
+            $parameters['user'] = $this->getDoctrineReference(User::class, $userOrId);
+        }
+
+        $dql .= 'GROUP BY t.id, t.tag ';
+        if ($sort == 'count') {
+            $dql .= 'ORDER BY cnt DESC, LOWER(t.tag) ';
+        } elseif ($sort == 'tag') {
+            $dql .= 'ORDER BY LOWER(t.tag) ';
+        }
+        $query = $this->entityManager->createQuery($dql);
+        $query->setParameters($parameters);
+        if ($limit > 0) {
+            $query->setMaxResults($limit);
+        }
+        $results = $query->getResult();
+        return $results;
     }
 
     /**
@@ -551,16 +453,9 @@
      */
     public function getTagBrowseList(string $sort, int $limit, bool $caseSensitive = false): array
     {
-<<<<<<< HEAD
         // Extra where clause is to discard user list tags:
-        return $this->getTagListWithDoctrine($sort, $limit, ['rt.resource is NOT NULL']);
-=======
-        $callback = function ($select) {
-            // Discard user list tags
-            $select->where->isNotNull('resource_tags.resource_id');
-        };
-        return $this->getDbTable('Tags')->getTagList($sort, $limit, $callback, $caseSensitive);
->>>>>>> 059735e4
+        return $this
+            ->getTagListWithDoctrine($sort, $limit, ['rt.resource is NOT NULL'], caseSensitive: $caseSensitive);
     }
 
     /**
@@ -587,7 +482,6 @@
         UserEntityInterface|int|null $ownerOrId = null,
         bool $caseSensitive = false
     ): array {
-<<<<<<< HEAD
         $extraClauses = $extraParams = [];
         if ($listOrId) {
             $extraClauses[] = 'rt.list = :list';
@@ -603,14 +497,6 @@
             $extraClauses,
             $extraParams
         );
-=======
-        $listId = $listOrId instanceof UserListEntityInterface ? $listOrId->getId() : $listOrId;
-        $userId = $userOrId instanceof UserEntityInterface ? $userOrId->getId() : $userOrId;
-        $userToCheck = $ownerOrId instanceof UserEntityInterface ? $ownerOrId->getId() : $ownerOrId;
-        return $this->getDbTable('Tags')
-            ->getForResource($id, $source, $limit, $listId, $userId, $sort, $userToCheck, $caseSensitive)
-            ->toArray();
->>>>>>> 059735e4
     }
 
     /**
@@ -639,7 +525,6 @@
         UserEntityInterface|int|null $ownerOrId = null,
         bool $caseSensitive = false
     ): array {
-<<<<<<< HEAD
         $extraClauses = $extraParams = [];
         if ($listOrId) {
             $extraClauses[] = 'rt.list = :list';
@@ -655,16 +540,9 @@
             $sort,
             $ownerOrId,
             $extraClauses,
-            $extraParams
+            $extraParams,
+            $caseSensitive
         );
-=======
-        $listId = $listOrId instanceof UserListEntityInterface ? $listOrId->getId() : $listOrId;
-        $userId = $userOrId instanceof UserEntityInterface ? $userOrId->getId() : $userOrId;
-        $userToCheck = $ownerOrId instanceof UserEntityInterface ? $ownerOrId->getId() : $ownerOrId;
-        return $this->getDbTable('Tags')
-            ->getForResource($id, $source, $limit, $listId ?? true, $userId, $sort, $userToCheck, $caseSensitive)
-            ->toArray();
->>>>>>> 059735e4
     }
 
     /**
@@ -690,7 +568,6 @@
         UserEntityInterface|int|null $ownerOrId = null,
         bool $caseSensitive = false
     ): array {
-<<<<<<< HEAD
         return $this->getRecordTagsWithDoctrine(
             $id,
             $source,
@@ -699,6 +576,8 @@
             $sort,
             $ownerOrId,
             ['rt.list IS NULL'],
+            [],
+            $caseSensitive
         );
     }
 
@@ -746,14 +625,15 @@
     /**
      * Support method for fixDuplicateTags()
      *
-     * @param string $tag Tag to deduplicate.
+     * @param string $tag           Tag to deduplicate.
+     * @param bool   $caseSensitive Treat tags as case-sensitive?
      *
      * @return void
      */
-    protected function fixDuplicateTag($tag)
+    protected function fixDuplicateTag($tag, $caseSensitive)
     {
         // Make sure this really is a duplicate.
-        $result = $this->getByText($tag, false, false);
+        $result = $this->getTagsByText($tag, $caseSensitive);
         if (count($result) < 2) {
             return;
         }
@@ -767,20 +647,15 @@
     /**
      * Repair duplicate tags in the database (if any).
      *
+     * @param bool $caseSensitive Treat tags as case-sensitive?
+     *
      * @return void
      */
-    public function fixDuplicateTags()
+    public function fixDuplicateTags($caseSensitive = false)
     {
         foreach ($this->getDuplicateTags() as $dupe) {
-            $this->fixDuplicateTag($dupe['tag']);
-        }
-=======
-        $userId = $userOrId instanceof UserEntityInterface ? $userOrId->getId() : $userOrId;
-        $userToCheck = $ownerOrId instanceof UserEntityInterface ? $ownerOrId->getId() : $ownerOrId;
-        return $this->getDbTable('Tags')
-            ->getForResource($id, $source, $limit, false, $userId, $sort, $userToCheck, $caseSensitive)
-            ->toArray();
->>>>>>> 059735e4
+            $this->fixDuplicateTag($dupe['tag'], $caseSensitive);
+        }
     }
 
     /**
@@ -793,21 +668,17 @@
      */
     public function getDuplicateTags(bool $caseSensitive = false): array
     {
-<<<<<<< HEAD
         $rsm = new ResultSetMapping();
         $rsm->addScalarResult('tag', 'tag');
         $rsm->addScalarResult('cnt', 'cnt');
         $rsm->addScalarResult('id', 'id');
         $sql = 'SELECT MIN(tag) AS tag, COUNT(tag) AS cnt, MIN(id) AS id '
             . 'FROM tags t '
-            . 'GROUP BY ' . ($this->caseSensitive ? 't.tag ' : 'LOWER(t.tag) ')
+            . 'GROUP BY ' . ($caseSensitive ? 't.tag ' : 'LOWER(t.tag) ')
             . 'HAVING COUNT(tag) > 1';
         $statement = $this->entityManager->createNativeQuery($sql, $rsm);
         $results = $statement->getResult();
         return $results;
-=======
-        return $this->getDbTable('Tags')->getDuplicates($caseSensitive)->toArray();
->>>>>>> 059735e4
     }
 
     /**
@@ -834,8 +705,7 @@
     ): array {
         $userId = $userOrId instanceof UserEntityInterface ? $userOrId->getId() : $userOrId;
         $listId = $listOrId instanceof UserListEntityInterface ? $listOrId->getId() : $listOrId;
-<<<<<<< HEAD
-        $tag = $this->caseSensitive ? 't.tag' : 'lower(t.tag)';
+        $tag = $caseSensitive ? 't.tag' : 'lower(t.tag)';
         $dql = 'SELECT MIN(t.id) AS id, ' . $tag . ' AS tag, COUNT(DISTINCT(rt.resource)) AS cnt '
             . 'FROM ' . $this->getEntityClass(ResourceTags::class) . ' rt '
             . 'JOIN rt.tag t '
@@ -861,10 +731,6 @@
         $query->setParameters($parameters);
         $results = $query->getResult();
         return $results;
-=======
-        return $this->getDbTable('Tags')->getListTagsForUser($userId, $recordId, $listId, $source, $caseSensitive)
-            ->toArray();
->>>>>>> 059735e4
     }
 
     /**
@@ -882,9 +748,8 @@
         $caseSensitive = false
     ): array {
         $listId = $listOrId instanceof UserListEntityInterface ? $listOrId->getId() : $listOrId;
-<<<<<<< HEAD
         $user = $this->getDoctrineReference(User::class, $userOrId);
-        $tag = $this->caseSensitive ? 't.tag' : 'lower(t.tag)';
+        $tag = $caseSensitive ? 't.tag' : 'lower(t.tag)';
 
         $dql = 'SELECT MIN(t.id) AS id, ' . $tag . ' AS tag '
             . 'FROM ' . $this->getEntityClass(ResourceTags::class) . ' rt '
@@ -901,10 +766,6 @@
         $query->setParameters($parameters);
         $results = $query->getResult();
         return $results;
-=======
-        $userId = $userOrId instanceof UserEntityInterface ? $userOrId->getId() : $userOrId;
-        return $this->getDbTable('Tags')->getForList($listId, $userId, $caseSensitive)->toArray();
->>>>>>> 059735e4
     }
 
     /**
@@ -940,6 +801,7 @@
      */
     public function createEntity(): TagsEntityInterface
     {
-        return $this->getDbTable('Tags')->createRow();
+        $class = $this->getEntityClass(Tags::class);
+        return new $class();
     }
 }