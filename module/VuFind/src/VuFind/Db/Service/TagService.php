<?php

/**
 * Database service for tags.
 *
 * PHP version 8
 *
 * Copyright (C) Villanova University 2023.
 *
 * This program is free software; you can redistribute it and/or modify
 * it under the terms of the GNU General Public License version 2,
 * as published by the Free Software Foundation.
 *
 * This program is distributed in the hope that it will be useful,
 * but WITHOUT ANY WARRANTY; without even the implied warranty of
 * MERCHANTABILITY or FITNESS FOR A PARTICULAR PURPOSE.  See the
 * GNU General Public License for more details.
 *
 * You should have received a copy of the GNU General Public License
 * along with this program; if not, write to the Free Software
 * Foundation, Inc., 51 Franklin Street, Fifth Floor, Boston, MA  02110-1301  USA
 *
 * @category VuFind
 * @package  Database
 * @author   Demian Katz <demian.katz@villanova.edu>
 * @license  http://opensource.org/licenses/gpl-2.0.php GNU General Public License
 * @link     https://vufind.org/wiki/development:plugins:database_gateways Wiki
 */

namespace VuFind\Db\Service;

use Doctrine\ORM\EntityManager;
use Doctrine\ORM\Query\ResultSetMapping;
use Laminas\Log\LoggerAwareInterface;
use VuFind\Db\Entity\PluginManager as EntityPluginManager;
use VuFind\Db\Entity\Resource;
use VuFind\Db\Entity\ResourceTags;
use VuFind\Db\Entity\Tags;
use VuFind\Db\Entity\TagsEntityInterface;
use VuFind\Db\Entity\User;
use VuFind\Db\Entity\UserEntityInterface;
use VuFind\Db\Entity\UserList;
use VuFind\Db\Entity\UserListEntityInterface;
use VuFind\Db\Entity\UserResource;
use VuFind\Log\LoggerAwareTrait;

use function count;

/**
 * Database service for tags.
 *
 * @category VuFind
 * @package  Database
 * @author   Demian Katz <demian.katz@villanova.edu>
 * @license  http://opensource.org/licenses/gpl-2.0.php GNU General Public License
 * @link     https://vufind.org/wiki/development:plugins:database_gateways Wiki
 */
class TagService extends AbstractDbService implements TagServiceInterface, DbServiceAwareInterface, LoggerAwareInterface
{
    use DbServiceAwareTrait;
    use LoggerAwareTrait;

    /**
     * Constructor
     *
     * @param EntityManager       $entityManager       Doctrine ORM entity manager
     * @param EntityPluginManager $entityPluginManager VuFind entity plugin manager
     * @param bool                $caseSensitive       Are tags case sensitive?
     */
    public function __construct(
        EntityManager $entityManager,
        EntityPluginManager $entityPluginManager,
        protected bool $caseSensitive
    ) {
        parent::__construct($entityManager, $entityPluginManager);
        $this->caseSensitive = $caseSensitive;
    }

    /**
     * Check whether or not the specified tags are present in the table.
     *
     * @param array $ids IDs to check.
     *
     * @return array     Associative array with two keys: present and missing
     */
    protected function checkForTags($ids)
    {
        // Set up return arrays:
        $retVal = ['present' => [], 'missing' => []];

        // Look up IDs in the table:
        $dql = 'SELECT IDENTITY(rt.tag) FROM ' . $this->getEntityClass(ResourceTags::class) . ' rt '
            . 'WHERE rt.tag IN (:ids)';
        $query = $this->entityManager->createQuery($dql);
        $query->setParameters(compact('ids'));
        $results = $query->getSingleColumnResult();

        // Record all IDs that are present:
        $retVal['present'] = array_unique($results);

        // Detect missing IDs:
        $retVal['missing'] = array_diff($ids, $retVal['present']);

        // Send back the results:
        return $retVal;
    }

    /**
     * Get resources associated with a particular tag.
     *
     * @param string $tag  Tag to match
     * @param string $user ID of user owning favorite list
     * @param string $list ID of list to retrieve (null for all favorites)
     *
     * @return array
     */
    public function getResourceIDsForTag($tag, $user, $list = null)
    {
        $dql = 'SELECT DISTINCT(rt.resource) AS resource_id '
            . 'FROM ' . $this->getEntityClass(ResourceTags::class) . ' rt '
            . 'JOIN rt.tag t '
            . 'WHERE ' . ($this->caseSensitive ? 't.tag = :tag' : 'LOWER(t.tag) = LOWER(:tag) ')
            . 'AND rt.user = :user ';

        $user = $this->getDoctrineReference(User::class, $user);
        $parameters = compact('tag', 'user');
        if (null !== $list) {
            $list = $this->getDoctrineReference(UserList::class, $list);
            $dql .= 'AND rt.list = :list';
            $parameters['list'] = $list;
        }
        $query = $this->entityManager->createQuery($dql);
        $query->setParameters($parameters);
        $result =  $query->getSingleColumnResult();
        return $result;
    }

    /**
     * Get IDs of lists associated with a particular tag.
     *
     * @param string|array      $tag        Tag to match
     * @param null|string|array $listId     List ID to retrieve (null for all)
     * @param bool              $publicOnly Whether to return only public lists
     * @param bool              $andTags    Use AND operator when filtering by tag.
     *
     * @return array
     */
    public function getListsForTag(
        $tag,
        $listId = null,
        $publicOnly = true,
        $andTags = true
    ) {
        $tag = (array)$tag;
        $listId = $listId ? (array)$listId : null;
        $dql = 'SELECT IDENTITY(rt.list) '
            . 'FROM ' . $this->getEntityClass(ResourceTags::class) . ' rt '
            . 'JOIN rt.tag t '
            . 'JOIN rt.list l '
            // Discard tags assigned to a user resource:
            . 'WHERE rt.resource IS NULL '
            // Restrict to tags by list owner:
            . 'AND rt.user = l.user ';
        $parameters = [];
        if (null !== $listId) {
            $dql .= 'AND rt.list IN (:listId) ';
            $parameters['listId'] = $listId;
        }
        if ($publicOnly) {
            $dql .= "AND l.public = '1' ";
        }
        if ($tag) {
            if ($this->caseSensitive) {
                $dql .= 'AND t.tag IN (:tag) ';
                $parameters['tag'] = $tag;
            } else {
                $tagClauses = [];
                foreach ($tag as $i => $currentTag) {
                    $tagPlaceholder = 'tag' . $i;
                    $tagClauses[] = 'LOWER(t.tag) = LOWER(:' . $tagPlaceholder . ')';
                    $parameters[$tagPlaceholder] = $currentTag;
                }
                $dql .= 'AND (' . implode(' OR ', $tagClauses) . ')';
            }
        }
        $dql .= ' GROUP BY rt.list ';
        if ($tag && $andTags) {
            // If we are ANDing the tags together, only pick lists that match ALL tags:
            $dql .= 'HAVING COUNT(DISTINCT(rt.tag)) = :cnt ';
            $parameters['cnt'] = count(array_unique($tag));
        }
        $dql .= 'ORDER BY rt.list';
        $query = $this->entityManager->createQuery($dql);
        $query->setParameters($parameters);
        $result = $query->getSingleColumnResult();
        return $result;
    }

    /**
     * Unlink rows for the specified resource.
     *
     * @param mixed             $resource ID (or array of IDs) of resource(s) to
     * unlink (null for ALL matching resources)
     * @param string|User|int   $user     ID or entity representing user
     * @param mixed             $list     ID of list to unlink (null for ALL matching
     * tags, 'none' for tags not in a list, true for tags only found in a list)
     * @param string|array|null $tag      ID or array of IDs of tag(s) to unlink (null
     * for ALL matching tags)
     *
     * @return void
     */
    public function destroyResourceLinks($resource, $user, $list = null, $tag = null)
    {
        $dql = 'SELECT rt FROM ' . $this->getEntityClass(ResourceTags::class) . ' rt ';

        $dqlWhere = ['rt.user = :user '];
        $parameters = ['user' => $this->getDoctrineReference(User::class, $user)];
        if (null !== $resource) {
            $dqlWhere[] = 'rt.resource IN (:resource) ';
            $parameters['resource'] = (array)$resource;
        }
        if (null !== $list) {
            if (true === $list) {
                // special case -- if $list is set to boolean true, we
                // want to only delete tags that are associated with lists.
                $dqlWhere[] = 'rt.list IS NOT NULL ';
            } elseif ('none' === $list) {
                // special case -- if $list is set to the string "none", we
                // want to delete tags that are not associated with lists.
                $dqlWhere[] = 'rt.list IS NULL ';
            } else {
                $dqlWhere[] = 'rt.list = :list';
                $parameters['list'] = $list;
            }
        }
        if (null !== $tag) {
            $dqlWhere[] = 'rt.tag IN (:tag) ';
            $parameters['tag'] = (array)$tag;
        }
        $dql .= ' WHERE ' . implode(' AND ', $dqlWhere);
        $query = $this->entityManager->createQuery($dql);
        $query->setParameters($parameters);
        $result = $query->getResult();
        $this->processDestroyLinks($result);
    }

    /**
     * Unlink rows for the specified user list.
     *
     * @param int|UserList $listOrId ID of list to unlink
     * @param int|User     $userOrId ID of user removing links
     * @param string|array $tag      ID or array of IDs of tag(s) to unlink (null for ALL matching tags)
     *
     * @return void
     */
    public function destroyListLinks($listOrId, $userOrId, $tag = null)
    {
        $list = $this->getDoctrineReference(UserList::class, $listOrId);
        $user = $this->getDoctrineReference(User::class, $userOrId);
        $dql = 'SELECT rt FROM ' . $this->getEntityClass(ResourceTags::class) . ' rt '
            . 'WHERE rt.user = :user AND rt.resource IS NULL AND rt.list = :list ';
        $parameters = compact('user', 'list');
        if (null !== $tag) {
            $dqlWhere[] = 'AND rt.tag IN (:tag) ';
            $parameters['tag'] = (array)$tag;
        }
        $query = $this->entityManager->createQuery($dql);
        $query->setParameters($parameters);
        $result = $query->getResult();
        $this->processDestroyLinks($result);
    }

    /**
     * Process link rows marked to be destroyed.
     *
     * @param array $potentialOrphans List of resource tags being destroyed.
     *
     * @return void
     */
    protected function processDestroyLinks($potentialOrphans)
    {
        if (count($potentialOrphans) > 0) {
            $ids = [];
            // Now delete the unwanted rows:
            foreach ($potentialOrphans as $current) {
                $ids[] = $current->getTag()->getId();
                $this->entityManager->remove($current);
            }
            try {
                $this->entityManager->flush();
            } catch (\Exception $e) {
                $this->logError('Could not delete resourceTags: ' . $e->getMessage());
                throw $e;
            }

            // Check for orphans:
            $checkResults = $this->checkForTags(array_unique($ids));
            if (count($checkResults['missing']) > 0) {
                $this->deleteByIdArray($checkResults['missing']);
            }
        }
    }

    /**
     * Delete a group of entity objects.
     *
     * @param array $ids Tags to delete.
     *
     * @return void
     */
    public function deleteByIdArray($ids)
    {
        // Do nothing if we have no IDs to delete!
        if (empty($ids)) {
            return;
        }
        $dql = 'DELETE FROM ' . $this->getEntityClass(Tags::class) . ' t '
            . 'WHERE t.id in (:ids)';

        $parameters = compact('ids');
        $query = $this->entityManager->createQuery($dql);
        $query->setParameters($parameters);
        $query->execute();
    }

    /**
     * Assign anonymous tags to the specified user ID.
     *
     * @param int|User $id User ID to own anonymous tags.
     *
     * @return void
     */
    public function assignAnonymousTags($id)
    {
        $dql = 'UPDATE ' . $this->getEntityClass(ResourceTags::class) . ' rt '
            . 'SET rt.user = :id WHERE rt.user is NULL';
        $parameters = compact('id');
        $query = $this->entityManager->createQuery($dql);
        $query->setParameters($parameters);
        $query->execute();
    }

    /**
     * Get a list of duplicate resource_tags rows (this sometimes happens after merging IDs,
     * for example after a Summon resource ID changes).
     *
     * @return array
     */
    public function getDuplicateResourceLinks()
    {
        $dql = 'SELECT MIN(rt.resource) as resource_id, MiN(rt.tag) as tag_id, MIN(rt.list) as list_id, '
            . 'MIN(rt.user) as user_id, COUNT(rt.resource) as cnt, MIN(rt.id) as id '
            . 'FROM ' . $this->getEntityClass(ResourceTags::class) . ' rt '
            . 'GROUP BY rt.resource, rt.tag, rt.list, rt.user '
            . 'HAVING COUNT(rt.resource) > 1';
        $query = $this->entityManager->createQuery($dql);
        $result = $query->getResult();
        return $result;
    }

    /**
     * Deduplicate resource_tags rows (sometimes necessary after merging foreign key IDs).
     *
     * @return void
     */
    public function deduplicateResourceLinks()
    {
        // match on all relevant IDs in duplicate group
        // getDuplicates returns the minimum id in the set, so we want to
        // delete all of the duplicates with a higher id value.
        foreach ($this->getDuplicateResourceLinks() as $dupe) {
            $dql = 'DELETE FROM ' . $this->getEntityClass(ResourceTags::class) . ' rt '
                . 'WHERE rt.resource = :resource AND rt.tag = :tag '
                . 'AND rt.user = :user AND rt.id > :id';
            $parameters = [
                'resource' => $dupe['resource_id'],
                'user' => $dupe['user_id'],
                'tag' => $dupe['tag_id'],
                'id' =>  $dupe['id'],
            ];
            // List ID might be null (for record-level tags); this requires special handling.
            if ($dupe['list_id'] !== null) {
                $parameters['list'] = $dupe['list_id'];
                $dql .= ' AND rt.list = :list ';
            } else {
                $dql .= ' AND rt.list IS NULL';
            }
            $query =  $this->entityManager->createQuery($dql);
            $query->setParameters($parameters);
            $query->execute();
        }
    }

    /**
     * Get count of anonymous tags
     *
     * @return int count
     */
    public function getAnonymousCount(): int
    {
        $dql = 'SELECT COUNT(rt.id) AS total '
            . 'FROM ' . $this->getEntityClass(ResourceTags::class) . ' rt '
            . 'WHERE rt.user IS NULL';
        $query = $this->entityManager->createQuery($dql);
        $stats = current($query->getResult());
        return $stats['total'];
    }

    /**
     * Get statistics on use of tags.
     *
     * @param bool $extended Include extended (unique/anonymous) stats.
     *
     * @return array
     */
    public function getStatistics(bool $extended = false): array
    {
        $dql = 'SELECT COUNT(DISTINCT(rt.user)) AS users, '
            . 'COUNT(DISTINCT(rt.resource)) AS resources, '
            . 'COUNT(rt.id) AS total '
            . 'FROM ' . $this->getEntityClass(ResourceTags::class) . ' rt';
        $query = $this->entityManager->createQuery($dql);
        $stats = current($query->getResult());
        if ($extended) {
            $stats['unique'] = count($this->getDbService(ResourceTagsServiceInterface::class)->getUniqueTags());
            $stats['anonymous'] = $this->getAnonymousCount();
        }
        return $stats;
    }

    /**
     * Create a Tags entity object.
     *
     * @return Tags
     */
    public function createTags(): Tags
    {
        $class = $this->getEntityClass(Tags::class);
        return new $class();
    }

    /**
     * Get the row associated with a specific tag string.
     *
     * @param string $tag       Tag to look up.
     * @param bool   $create    Should we create the row if it does not exist?
     * @param bool   $firstOnly Should we return the first matching row (true)
     * or the entire result set (in case of multiple matches)?
     *
     * @return mixed Matching row/result set if found or created, null otherwise.
     */
    public function getByText($tag, $create = true, $firstOnly = true)
    {
        $dql = 'SELECT t '
            . 'FROM ' . $this->getEntityClass(Tags::class) . ' t '
            . 'WHERE ' . ($this->caseSensitive ? 't.tag = :tag' : 'LOWER(t.tag) = LOWER(:tag) ');
        $parameters = compact('tag');
        $query = $this->entityManager->createQuery($dql);
        $query->setParameters($parameters);
        $result =  $query->getResult();
        if (count($result) == 0 && $create) {
            $row = $this->createTags()
                ->setTag($this->caseSensitive ? $tag : mb_strtolower($tag, 'UTF8'));
            try {
                $this->persistEntity($row);
            } catch (\Exception $e) {
                $this->logError('Could not save tag: ' . $e->getMessage());
                return false;
            }
            return $firstOnly ? $row : [$row];
        }
        return $firstOnly ? current($result) : $result;
    }

    /**
     * Get the tags that match a string
     *
     * @param string $text Tag to look up.
     *
     * @return array
     */
    public function matchText(string $text): array
    {
        $where = ['LOWER(t.tag) LIKE LOWER(:text)', 'rt.resource is NOT NULL '];
        $parameters = ['text' => $text . '%'];
        return $this->getTagList(where: $where, parameters: $parameters);
    }

    /**
     * Get a list of tags based on a sort method ($sort) and a where clause.
     *
     * @param string $sort       Sort/search parameter
     * @param int    $limit      Maximum number of tags (default = 100,
     *                           < 1 = no limit)
     * @param array  $where      Array of where clauses
     * @param array  $parameters Array of query parameters
     *
     * @return array Tag details.
     */
    public function getTagList($sort = 'alphabetical', $limit = 100, $where = [], $parameters = [])
    {
        $tagClause = $this->caseSensitive ? 't.tag' : 'LOWER(t.tag)';
        $dql = 'SELECT t.id as id, COUNT(DISTINCT(rt.resource)) as cnt, MAX(rt.posted) as posted, '
            . $tagClause . ' AS tag '
            . 'FROM ' . $this->getEntityClass(ResourceTags::class) . ' rt '
            . 'JOIN rt.tag t ';
        if (!empty($where)) {
            $dql .= ' WHERE ' . implode(' AND ', $where) . ' ';
        }

        $dql .= 'GROUP BY t.id, t.tag ';
        $dql .= match ($sort) {
            'alphabetical' => 'ORDER BY lower(t.tag), cnt DESC ',
            'popularity' => 'ORDER BY cnt DESC, lower(t.tag) ',
            'recent' => 'ORDER BY posted DESC, cnt DESC, lower(t.tag) ',
            default => '',
        };

        $query = $this->entityManager->createQuery($dql);
        $query->setParameters($parameters);
        $query->setMaxResults($limit);
        $results = $query->getResult();

        $tagList = [];
        foreach ($results as $result) {
            $tagList[] = [
                'tag' => $result['tag'],
                'cnt' => $result['cnt'],
            ];
        }
        return $tagList;
    }

    /**
     * Get all resources associated with the provided tag query.
     *
     * @param string $q      Search query
     * @param string $source Record source (optional limiter)
     * @param string $sort   Resource field to sort on (optional)
     * @param int    $offset Offset for results
     * @param int    $limit  Limit for results (null for none)
     * @param bool   $fuzzy  Are we doing an exact or fuzzy search?
     *
     * @return array
     */
    public function resourceSearch(
        $q,
        $source = null,
        $sort = null,
        $offset = 0,
        $limit = null,
        $fuzzy = true
    ) {
        $orderByDetails = empty($sort) ? [] : ResourceService::getOrderByClause($sort);
        $dql = 'SELECT DISTINCT(r.id) AS resource, r';
        if (!empty($orderByDetails['extraSelect'])) {
            $dql .= ', ' . $orderByDetails['extraSelect'];
        }
        $dql .= ' FROM ' . $this->getEntityClass(Tags::class) . ' t '
            . 'JOIN ' . $this->getEntityClass(ResourceTags::class) . ' rt WITH t.id = rt.tag '
            . 'JOIN ' . $this->getEntityClass(Resource::class) . ' r WITH r.id = rt.resource '
            . 'WHERE rt.resource IS NOT NULL ';
        $parameters = compact('q');
        if ($fuzzy) {
            $dql .= 'AND LOWER(t.tag) LIKE LOWER(:q) ';
        } elseif (!$this->caseSensitive) {
            $dql .= 'AND LOWER(t.tag) = LOWER(:q) ';
        } else {
            $dql .= 'AND t.tag = :q ';
        }

        if (!empty($source)) {
            $dql .= 'AND r.source = :source';
            $parameters['source'] = $source;
        }

        if (!empty($orderByDetails['orderByClause'])) {
            $dql .= $orderByDetails['orderByClause'];
        }

        $query = $this->entityManager->createQuery($dql);
        $query->setParameters($parameters);
        if ($offset > 0) {
            $query->setFirstResult($offset);
        }
        if (null !== $limit) {
            $query->setMaxResults($limit);
        }
        $results = $query->getResult();
        return $results;
    }

    /**
     * Get all tags associated with the specified record (and matching provided filters).
     *
     * @param string                           $id        Record ID to look up
     * @param string                           $source    Source of record to look up
     * @param int                              $limit     Max. number of tags to return (0 = no limit)
     * @param UserListEntityInterface|int|null $listOrId  ID of list to load tags from (null for no restriction)
     * @param UserEntityInterface|int|null     $userOrId  ID of user to load tags from (null for all users)
     * @param string                           $sort      Sort type ('count' or 'tag')
     * @param UserEntityInterface|int|null     $ownerOrId ID of user to check for ownership
     *
     * @return array
     */
    public function getRecordTags(
        string $id,
        string $source = DEFAULT_SEARCH_BACKEND,
        int $limit = 0,
        UserListEntityInterface|int|null $listOrId = null,
        UserEntityInterface|int|null $userOrId = null,
        string $sort = 'count',
        UserEntityInterface|int|null $ownerOrId = null
    ): array {
        $listId = $listOrId instanceof UserListEntityInterface ? $listOrId->getId() : $listOrId;
        $userId = $userOrId instanceof UserEntityInterface ? $userOrId->getId() : $userOrId;
        $userToCheck = $ownerOrId instanceof UserEntityInterface ? $ownerOrId->getId() : $ownerOrId;
        return $this->getDbTable('Tags')
            ->getForResource($id, $source, $limit, $listId, $userId, $sort, $userToCheck)
            ->toArray();
    }

    /**
     * Get all tags from favorite lists associated with the specified record (and matching provided filters).
     *
     * @param string                           $id        Record ID to look up
     * @param string                           $source    Source of record to look up
     * @param int                              $limit     Max. number of tags to return (0 = no limit)
     * @param UserListEntityInterface|int|null $listOrId  ID of list to load tags from (null for tags that
     * are associated with ANY list, but excluding non-list tags)
     * @param UserEntityInterface|int|null     $userOrId  ID of user to load tags from (null for all users)
     * @param string                           $sort      Sort type ('count' or 'tag')
     * @param UserEntityInterface|int|null     $ownerOrId ID of user to check for ownership
     * (this will not filter the result list, but rows owned by this user will have an is_me column set to 1)
     *
     * @return array
     */
    public function getRecordTagsFromFavorites(
        string $id,
        string $source = DEFAULT_SEARCH_BACKEND,
        int $limit = 0,
        UserListEntityInterface|int|bool|null $listOrId = null,
        UserEntityInterface|int|null $userOrId = null,
        string $sort = 'count',
        UserEntityInterface|int|null $ownerOrId = null
    ): array {
<<<<<<< HEAD
        $parameters = compact('id', 'source');
        $tag = $this->caseSensitive ? 't.tag' : 'lower(t.tag)';
        $fieldList = 't.id AS id, COUNT(DISTINCT(rt.user)) AS cnt, ' . $tag . ' AS tag';
        // If we're looking for ownership, adjust query to include an "is_me" flag value indicating
        // if the selected resource is tagged by the specified user.
        if (!empty($userToCheck)) {
            $fieldList .= ', MAX(CASE WHEN rt.user = :userToCheck THEN 1 ELSE 0 END) AS is_me';
            $parameters['userToCheck'] = $userToCheck;
        }
        $dql = 'SELECT ' . $fieldList . ' FROM ' . $this->getEntityClass(Tags::class) . ' t '
            . 'JOIN ' . $this->getEntityClass(ResourceTags::class) . ' rt WITH t.id = rt.tag '
            . 'JOIN ' . $this->getEntityClass(Resource::class) . ' r WITH r.id = rt.resource '
            . 'WHERE r.recordId = :id AND r.source = :source ';

        if ($list === true) {
            $dql .= 'AND rt.list IS NOT NULL ';
        } elseif ($list === false) {
            $dql .= 'AND rt.list IS NULL ';
        } elseif (null !== $list) {
            $dql .= 'AND rt.list = :list ';
            $parameters['list'] = $list;
        }
        if (null !== $user) {
            $dql .= 'AND rt.user = :user ';
            $parameters['user'] = $user;
        }

        $dql .= 'GROUP BY t.id, t.tag ';
        if ($sort == 'count') {
            $dql .= 'ORDER BY cnt DESC, LOWER(t.tag) ';
        } elseif ($sort == 'tag') {
            $dql .= 'ORDER BY LOWER(t.tag) ';
        }
        $query = $this->entityManager->createQuery($dql);
        $query->setParameters($parameters);
        if ($limit > 0) {
            $query->setMaxResults($limit);
        }
        $results = $query->getResult();
        return $results;
    }

    /**
     * Get a list of duplicate tags (this should never happen, but past bugs
     * and the introduction of case-insensitive tags have introduced problems).
     *
     * @return array
     */
    public function getDuplicates()
    {
        $rsm = new ResultSetMapping();
        $rsm->addScalarResult('tag', 'tag');
        $rsm->addScalarResult('cnt', 'cnt');
        $rsm->addScalarResult('id', 'id');
        $sql = 'SELECT MIN(tag) AS tag, COUNT(tag) AS cnt, MIN(id) AS id '
            . 'FROM tags t '
            . 'GROUP BY ' . ($this->caseSensitive ? 't.tag ' : 'LOWER(t.tag) ')
            . 'HAVING COUNT(tag) > 1';
        $statement = $this->entityManager->createNativeQuery($sql, $rsm);
        $results = $statement->getResult();
        return $results;
    }

    /**
     * Support method for fixDuplicateTag() -- merge $source into $target.
     *
     * @param TagsEntityInterface $target Target ID
     * @param TagsEntityInterface $source Source ID
     *
     * @return void
     */
    protected function mergeTags($target, $source)
    {
        // Don't merge a tag with itself!
        if ($target->getId() === $source->getId()) {
            return;
        }

        $result = $this->entityManager->getRepository($this->getEntityClass(ResourceTags::class))
            ->findBy(['tag' => $source]);

        foreach ($result as $current) {
            // Move the link to the target ID:
            $this->getDbService(ResourceTagsServiceInterface::class)->createLink(
                $current->getResource(),
                $target,
                $current->getUser(),
                $current->getUserList(),
                $current->getPosted()
            );

            // Remove the duplicate link:
            $this->entityManager->remove($current);
        }
        // Remove the source tag:
        $this->entityManager->remove($source);
        try {
            $this->entityManager->flush();
        } catch (\Exception $e) {
            $this->logError('Clean up operation failed: ' . $e->getMessage());
            throw $e;
        }
    }

    /**
     * Support method for fixDuplicateTags()
     *
     * @param string $tag Tag to deduplicate.
     *
     * @return void
     */
    protected function fixDuplicateTag($tag)
    {
        // Make sure this really is a duplicate.
        $result = $this->getByText($tag, false, false);
        if (count($result) < 2) {
            return;
        }

        $first = current($result);
        foreach ($result as $current) {
            $this->mergeTags($first, $current);
        }
    }

    /**
     * Repair duplicate tags in the database (if any).
     *
     * @return void
     */
    public function fixDuplicateTags()
    {
        foreach ($this->getDuplicates() as $dupe) {
            $this->fixDuplicateTag($dupe['tag']);
        }
    }

    /**
     * Remove a tag from the resource.
     *
     * @param Resource $resource Resource from which tag should be deleted.
     * @param string   $tagText  The tag to delete.
     * @param int|User $user     The user deleting the tag.
     * @param string   $list_id  The list associated with the tag
     *                           (optional).
     *
     * @return void
     */
    public function deleteTag(Resource $resource, $tagText, $user, $list_id = null)
    {
        $tagText = trim($tagText);
        if (!empty($tagText)) {
            $tagIds = [];
            foreach ($this->getByText($tagText, false, false) as $tag) {
                $tagIds[] = $tag->getId();
            }
            if (!empty($tagIds)) {
                $this->destroyResourceLinks(
                    $resource->getId(),
                    $user,
                    $list_id,
                    $tagIds
                );
            }
        }
    }

    /**
     * Add a tag to the resource.
     *
     * @param ResourceEntityInterface|int $resource Resource associated.
     * @param string                      $tagText  The tag to save.
     * @param UserEntityInterface|int     $user     The user posting the tag.
     * @param ?UserListEntityInterface    $list     The list associated with the tag (optional).
     *
     * @return void
     */
    public function addTag($resource, $tagText, $user, $list = null)
    {
        $tagText = trim($tagText);
        if (!empty($tagText)) {
            $tag = $this->getByText($tagText);

            $this->getDbService(ResourceTagsServiceInterface::class)->createLink(
                $resource,
                $tag,
                $user,
                $list
            );
        }
=======
        $listId = $listOrId instanceof UserListEntityInterface ? $listOrId->getId() : $listOrId;
        $userId = $userOrId instanceof UserEntityInterface ? $userOrId->getId() : $userOrId;
        $userToCheck = $ownerOrId instanceof UserEntityInterface ? $ownerOrId->getId() : $ownerOrId;
        return $this->getDbTable('Tags')
            ->getForResource($id, $source, $limit, $listId ?? true, $userId, $sort, $userToCheck)
            ->toArray();
    }

    /**
     * Get all tags outside of favorite lists associated with the specified record (and matching provided filters).
     *
     * @param string                       $id        Record ID to look up
     * @param string                       $source    Source of record to look up
     * @param int                          $limit     Max. number of tags to return (0 = no limit)
     * @param UserEntityInterface|int|null $userOrId  User entity/ID to load tags from (null for all users)
     * @param string                       $sort      Sort type ('count' or 'tag')
     * @param UserEntityInterface|int|null $ownerOrId Entity/ID representing user to check for ownership
     * (this will not filter the result list, but rows owned by this user will have an is_me column set to 1)
     *
     * @return array
     */
    public function getRecordTagsNotInFavorites(
        string $id,
        string $source = DEFAULT_SEARCH_BACKEND,
        int $limit = 0,
        UserEntityInterface|int|null $userOrId = null,
        string $sort = 'count',
        UserEntityInterface|int|null $ownerOrId = null
    ): array {
        $userId = $userOrId instanceof UserEntityInterface ? $userOrId->getId() : $userOrId;
        $userToCheck = $ownerOrId instanceof UserEntityInterface ? $ownerOrId->getId() : $ownerOrId;
        return $this->getDbTable('Tags')
            ->getForResource($id, $source, $limit, false, $userId, $sort, $userToCheck)
            ->toArray();
>>>>>>> 25782bf0
    }

    /**
     * Get a list of all tags generated by the user in favorites lists. Note that the returned list WILL NOT include
     * tags attached to records that are not saved in favorites lists. Returns an array of arrays with id and tag keys.
     *
     * @param UserEntityInterface|int          $userOrId User ID to look up.
     * @param UserListEntityInterface|int|null $listOrId Filter for tags tied to a specific list (null for no
     * filter).
     * @param ?string                          $recordId Filter for tags tied to a specific resource (null for no
     * filter).
     * @param ?string                          $source   Filter for tags tied to a specific record source (null for
     * no filter).
     *
     * @return array
     */
    public function getUserTagsFromFavorites(
        UserEntityInterface|int $userOrId,
        UserListEntityInterface|int|null $listOrId = null,
        ?string $recordId = null,
        ?string $source = null
    ): array {
        $userId = $userOrId instanceof UserEntityInterface ? $userOrId->getId() : $userOrId;
        $listId = $listOrId instanceof UserListEntityInterface ? $listOrId->getId() : $listOrId;
        $tag = $this->caseSensitive ? 't.tag' : 'lower(t.tag)';
        $dql = 'SELECT MIN(t.id) AS id, ' . $tag . ' AS tag, COUNT(DISTINCT(rt.resource)) AS cnt '
            . 'FROM ' . $this->getEntityClass(ResourceTags::class) . ' rt '
            . 'JOIN rt.tag t '
            . 'JOIN rt.resource r '
            . 'JOIN ' . $this->getEntityClass(UserResource::class) . ' ur '
            . 'WITH r.id = ur.resource '
            . 'WHERE ur.user = :userId AND rt.user = :userId AND ur.list = rt.list ';
        $parameters = compact('userId');
        if (null !== $source) {
            $dql .= 'AND r.source = :source ';
            $parameters['source'] = $source;
        }
        if (null !== $recordId) {
            $dql .= 'AND r.recordId = :recordId ';
            $parameters['recordId'] = $recordId;
        }
        if (null !== $listId) {
            $dql .= 'AND rt.list = :listId ';
            $parameters['listId'] = $listId;
        }
        $dql .= 'GROUP BY t.tag ORDER BY LOWER(t.tag) ';
        $query = $this->entityManager->createQuery($dql);
        $query->setParameters($parameters);
        $results = $query->getResult();
        return $results;
    }

    /**
     * Get tags assigned to a user list. Returns an array of arrays with id and tag keys.
     *
     * @param UserListEntityInterface|int  $listOrId List ID or entity
     * @param UserEntityInterface|int|null $userOrId User ID or entity to look up (null for no filter).
     *
     * @return array[]
     */
    public function getListTags(
        UserListEntityInterface|int $listOrId,
        UserEntityInterface|int|null $userOrId = null
    ): array {
        $listId = $listOrId instanceof UserListEntityInterface ? $listOrId->getId() : $listOrId;
        $user = $this->getDoctrineReference(User::class, $userOrId);
        $tag = $this->caseSensitive ? 't.tag' : 'lower(t.tag)';

        $dql = 'SELECT MIN(t.id) AS id, ' . $tag . ' AS tag '
            . 'FROM ' . $this->getEntityClass(ResourceTags::class) . ' rt '
            . 'JOIN rt.tag t '
            . 'WHERE rt.list = :listId AND rt.resource IS NULL ';
        $parameters  = compact('listId');
        if ($user) {
            $dql .= 'AND rt.user = :userId ';
            $parameters['userId'] = $user;
        }

        $dql .= 'GROUP BY t.tag ORDER BY LOWER(t.tag) ';
        $query = $this->entityManager->createQuery($dql);
        $query->setParameters($parameters);
        $results = $query->getResult();
        return $results;
    }

    /**
     * Delete orphaned tags (those not present in resource_tags) from the tags table.
     *
     * @return void
     */
    public function deleteOrphanedTags(): void
    {
        $dql = 'DELETE FROM ' . $this->getEntityClass(Tags::class) . ' t '
            . 'WHERE t NOT IN (SELECT IDENTITY(rt.tag) FROM '
            . $this->getEntityClass(ResourceTags::class) . ' rt)';
        $query = $this->entityManager->createQuery($dql);
        $query->execute();
    }

    /**
     * Retrieve a tag by ID.
     *
     * @param int $id Tag ID
     *
     * @return ?TagsEntityInterface
     */
    public function getTagById(int $id): ?TagsEntityInterface
    {
        return $this->entityManager->find($this->getEntityClass(Tags::class), $id);
    }
}<|MERGE_RESOLUTION|>--- conflicted
+++ resolved
@@ -591,6 +591,68 @@
     }
 
     /**
+     * Support method for other getRecordTags*() methods to consolidate shared logic.
+     *
+     * @param string                       $id                Record ID to look up
+     * @param string                       $source            Source of record to look up
+     * @param int                          $limit             Max. number of tags to return (0 = no limit)
+     * @param UserEntityInterface|int|null $userOrId          ID of user to load tags from (null for all users)
+     * @param string                       $sort              Sort type ('count' or 'tag')
+     * @param UserEntityInterface|int|null $ownerOrId         ID of user to check for ownership
+     * @param array                        $extraWhereClauses Extra where clauses to apply to query
+     * @param array                        $extraParameters   Extra parameters to provide with query
+     *
+     * @return array
+     */
+    protected function getRecordTagsWithDoctrine(
+        string $id,
+        string $source = DEFAULT_SEARCH_BACKEND,
+        int $limit = 0,
+        UserEntityInterface|int|null $userOrId = null,
+        string $sort = 'count',
+        UserEntityInterface|int|null $ownerOrId = null,
+        array $extraWhereClauses = [],
+        array $extraParameters = []
+    ): array {
+        $parameters = compact('id', 'source') + $extraParameters;
+        $tag = $this->caseSensitive ? 't.tag' : 'lower(t.tag)';
+        $fieldList = 't.id AS id, COUNT(DISTINCT(rt.user)) AS cnt, ' . $tag . ' AS tag';
+        // If we're looking for ownership, adjust query to include an "is_me" flag value indicating
+        // if the selected resource is tagged by the specified user.
+        if (!empty($ownerOrId)) {
+            $fieldList .= ', MAX(CASE WHEN rt.user = :userToCheck THEN 1 ELSE 0 END) AS is_me';
+            $parameters['userToCheck'] = $this->getDoctrineReference(User::class, $ownerOrId);
+        }
+        $dql = 'SELECT ' . $fieldList . ' FROM ' . $this->getEntityClass(Tags::class) . ' t '
+            . 'JOIN ' . $this->getEntityClass(ResourceTags::class) . ' rt WITH t.id = rt.tag '
+            . 'JOIN ' . $this->getEntityClass(Resource::class) . ' r WITH r.id = rt.resource '
+            . 'WHERE r.recordId = :id AND r.source = :source ';
+
+        foreach ($extraWhereClauses as $clause) {
+            $dql .= "AND $clause ";
+        }
+
+        if (null !== $userOrId) {
+            $dql .= 'AND rt.user = :user ';
+            $parameters['user'] = $this->getDoctrineReference(User::class, $userOrId);
+        }
+
+        $dql .= 'GROUP BY t.id, t.tag ';
+        if ($sort == 'count') {
+            $dql .= 'ORDER BY cnt DESC, LOWER(t.tag) ';
+        } elseif ($sort == 'tag') {
+            $dql .= 'ORDER BY LOWER(t.tag) ';
+        }
+        $query = $this->entityManager->createQuery($dql);
+        $query->setParameters($parameters);
+        if ($limit > 0) {
+            $query->setMaxResults($limit);
+        }
+        $results = $query->getResult();
+        return $results;
+    }
+
+    /**
      * Get all tags associated with the specified record (and matching provided filters).
      *
      * @param string                           $id        Record ID to look up
@@ -612,12 +674,21 @@
         string $sort = 'count',
         UserEntityInterface|int|null $ownerOrId = null
     ): array {
-        $listId = $listOrId instanceof UserListEntityInterface ? $listOrId->getId() : $listOrId;
-        $userId = $userOrId instanceof UserEntityInterface ? $userOrId->getId() : $userOrId;
-        $userToCheck = $ownerOrId instanceof UserEntityInterface ? $ownerOrId->getId() : $ownerOrId;
-        return $this->getDbTable('Tags')
-            ->getForResource($id, $source, $limit, $listId, $userId, $sort, $userToCheck)
-            ->toArray();
+        $extraClauses = $extraParams = [];
+        if ($listOrId) {
+            $extraClauses[] = 'rt.list = :list';
+            $extraParams['list'] = $this->getDoctrineReference(UserList::class, $listOrId);
+        }
+        return $this->getRecordTagsWithDoctrine(
+            $id,
+            $source,
+            $limit,
+            $userOrId,
+            $sort,
+            $ownerOrId,
+            $extraClauses,
+            $extraParams
+        );
     }
 
     /**
@@ -644,47 +715,55 @@
         string $sort = 'count',
         UserEntityInterface|int|null $ownerOrId = null
     ): array {
-<<<<<<< HEAD
-        $parameters = compact('id', 'source');
-        $tag = $this->caseSensitive ? 't.tag' : 'lower(t.tag)';
-        $fieldList = 't.id AS id, COUNT(DISTINCT(rt.user)) AS cnt, ' . $tag . ' AS tag';
-        // If we're looking for ownership, adjust query to include an "is_me" flag value indicating
-        // if the selected resource is tagged by the specified user.
-        if (!empty($userToCheck)) {
-            $fieldList .= ', MAX(CASE WHEN rt.user = :userToCheck THEN 1 ELSE 0 END) AS is_me';
-            $parameters['userToCheck'] = $userToCheck;
-        }
-        $dql = 'SELECT ' . $fieldList . ' FROM ' . $this->getEntityClass(Tags::class) . ' t '
-            . 'JOIN ' . $this->getEntityClass(ResourceTags::class) . ' rt WITH t.id = rt.tag '
-            . 'JOIN ' . $this->getEntityClass(Resource::class) . ' r WITH r.id = rt.resource '
-            . 'WHERE r.recordId = :id AND r.source = :source ';
-
-        if ($list === true) {
-            $dql .= 'AND rt.list IS NOT NULL ';
-        } elseif ($list === false) {
-            $dql .= 'AND rt.list IS NULL ';
-        } elseif (null !== $list) {
-            $dql .= 'AND rt.list = :list ';
-            $parameters['list'] = $list;
-        }
-        if (null !== $user) {
-            $dql .= 'AND rt.user = :user ';
-            $parameters['user'] = $user;
-        }
-
-        $dql .= 'GROUP BY t.id, t.tag ';
-        if ($sort == 'count') {
-            $dql .= 'ORDER BY cnt DESC, LOWER(t.tag) ';
-        } elseif ($sort == 'tag') {
-            $dql .= 'ORDER BY LOWER(t.tag) ';
-        }
-        $query = $this->entityManager->createQuery($dql);
-        $query->setParameters($parameters);
-        if ($limit > 0) {
-            $query->setMaxResults($limit);
-        }
-        $results = $query->getResult();
-        return $results;
+        $extraClauses = $extraParams = [];
+        if ($listOrId) {
+            $extraClauses[] = 'rt.list = :list';
+            $extraParams['list'] = $this->getDoctrineReference(UserList::class, $listOrId);
+        } else {
+            $extraClauses[] = 'rt.list IS NOT NULL';
+        }
+        return $this->getRecordTagsWithDoctrine(
+            $id,
+            $source,
+            $limit,
+            $userOrId,
+            $sort,
+            $ownerOrId,
+            $extraClauses,
+            $extraParams
+        );
+    }
+
+    /**
+     * Get all tags outside of favorite lists associated with the specified record (and matching provided filters).
+     *
+     * @param string                       $id        Record ID to look up
+     * @param string                       $source    Source of record to look up
+     * @param int                          $limit     Max. number of tags to return (0 = no limit)
+     * @param UserEntityInterface|int|null $userOrId  User entity/ID to load tags from (null for all users)
+     * @param string                       $sort      Sort type ('count' or 'tag')
+     * @param UserEntityInterface|int|null $ownerOrId Entity/ID representing user to check for ownership
+     * (this will not filter the result list, but rows owned by this user will have an is_me column set to 1)
+     *
+     * @return array
+     */
+    public function getRecordTagsNotInFavorites(
+        string $id,
+        string $source = DEFAULT_SEARCH_BACKEND,
+        int $limit = 0,
+        UserEntityInterface|int|null $userOrId = null,
+        string $sort = 'count',
+        UserEntityInterface|int|null $ownerOrId = null
+    ): array {
+        return $this->getRecordTagsWithDoctrine(
+            $id,
+            $source,
+            $limit,
+            $userOrId,
+            $sort,
+            $ownerOrId,
+            ['rt.list IS NULL'],
+        );
     }
 
     /**
@@ -835,42 +914,6 @@
                 $list
             );
         }
-=======
-        $listId = $listOrId instanceof UserListEntityInterface ? $listOrId->getId() : $listOrId;
-        $userId = $userOrId instanceof UserEntityInterface ? $userOrId->getId() : $userOrId;
-        $userToCheck = $ownerOrId instanceof UserEntityInterface ? $ownerOrId->getId() : $ownerOrId;
-        return $this->getDbTable('Tags')
-            ->getForResource($id, $source, $limit, $listId ?? true, $userId, $sort, $userToCheck)
-            ->toArray();
-    }
-
-    /**
-     * Get all tags outside of favorite lists associated with the specified record (and matching provided filters).
-     *
-     * @param string                       $id        Record ID to look up
-     * @param string                       $source    Source of record to look up
-     * @param int                          $limit     Max. number of tags to return (0 = no limit)
-     * @param UserEntityInterface|int|null $userOrId  User entity/ID to load tags from (null for all users)
-     * @param string                       $sort      Sort type ('count' or 'tag')
-     * @param UserEntityInterface|int|null $ownerOrId Entity/ID representing user to check for ownership
-     * (this will not filter the result list, but rows owned by this user will have an is_me column set to 1)
-     *
-     * @return array
-     */
-    public function getRecordTagsNotInFavorites(
-        string $id,
-        string $source = DEFAULT_SEARCH_BACKEND,
-        int $limit = 0,
-        UserEntityInterface|int|null $userOrId = null,
-        string $sort = 'count',
-        UserEntityInterface|int|null $ownerOrId = null
-    ): array {
-        $userId = $userOrId instanceof UserEntityInterface ? $userOrId->getId() : $userOrId;
-        $userToCheck = $ownerOrId instanceof UserEntityInterface ? $ownerOrId->getId() : $ownerOrId;
-        return $this->getDbTable('Tags')
-            ->getForResource($id, $source, $limit, false, $userId, $sort, $userToCheck)
-            ->toArray();
->>>>>>> 25782bf0
     }
 
     /**
