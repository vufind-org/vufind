--- conflicted
+++ resolved
@@ -33,15 +33,10 @@
 use Laminas\Crypt\BlockCipher;
 use Laminas\Crypt\Symmetric\Openssl;
 use Laminas\Log\LoggerAwareInterface;
-<<<<<<< HEAD
 use VuFind\Db\Entity\PluginManager as EntityPluginManager;
 use VuFind\Db\Entity\Resource;
 use VuFind\Db\Entity\User;
 use VuFind\Db\Entity\UserList;
-=======
-use VuFind\Db\Entity\UserEntityInterface;
-use VuFind\Db\Table\User;
->>>>>>> a7301a17
 use VuFind\Log\LoggerAwareTrait;
 
 /**
@@ -55,9 +50,11 @@
  */
 class UserService extends AbstractDbService implements
     LoggerAwareInterface,
+    DbServiceAwareInterface,
     UserServiceInterface
 {
     use LoggerAwareTrait;
+    use DbServiceAwareTrait;
 
     /**
      * Is encryption enabled?
@@ -81,7 +78,6 @@
     protected $config = null;
 
     /**
-<<<<<<< HEAD
      * Constructor
      *
      * @param EntityManager       $entityManager       Doctrine ORM entity manager
@@ -108,14 +104,6 @@
             $id
         );
         return $user;
-=======
-     * Constructor.
-     *
-     * @param User $userTable User table
-     */
-    public function __construct(protected User $userTable)
-    {
->>>>>>> a7301a17
     }
 
     /**
@@ -229,7 +217,6 @@
     }
 
     /**
-<<<<<<< HEAD
      * Add/update a resource in the user's account.
      *
      * @param Resource|int $resource        The resource to add/update
@@ -266,16 +253,5 @@
             $tagService = $this->getDbService(TagService::class);
             $tagService->addTag($resource, $tag, $user, $list);
         }
-=======
-     * Retrieve a user object from the database based on ID.
-     *
-     * @param string $id ID.
-     *
-     * @return UserEntityInterface
-     */
-    public function getUserById($id)
-    {
-        return $this->userTable->getById($id);
->>>>>>> a7301a17
     }
 }