--- conflicted
+++ resolved
@@ -113,8 +113,7 @@
      */
     public function getUserByField(string $fieldName, int|string|null $fieldValue): ?UserEntityInterface
     {
-<<<<<<< HEAD
-        $legalFields = ['id', 'username', 'cat_id'];
+        $legalFields = ['id', 'username', 'email', 'cat_id'];
         if (in_array($fieldName, $legalFields)) {
             $dql = 'SELECT U FROM ' . $this->getEntityClass(User::class) . ' U '
                 . 'WHERE U.' . $fieldName . ' = :fieldValue';
@@ -123,17 +122,6 @@
             $query->setParameters($parameters);
             $result = current($query->getResult());
             return $result ?: null;
-=======
-        switch ($fieldName) {
-            case 'email':
-                return $this->getDbTable('User')->getByEmail($fieldValue);
-            case 'id':
-                return $this->getDbTable('User')->getById($fieldValue);
-            case 'username':
-                return $this->getDbTable('User')->getByUsername($fieldValue, false);
-            case 'cat_id':
-                return $this->getDbTable('User')->getByCatalogId($fieldValue);
->>>>>>> bd54fa87
         }
         throw new \InvalidArgumentException('Field name must be id, username, email or cat_id');
     }
