--- conflicted
+++ resolved
@@ -31,17 +31,11 @@
 
 use Laminas\Log\LoggerAwareInterface;
 use Laminas\Session\Container as SessionContainer;
-<<<<<<< HEAD
-use VuFind\Db\Entity\UserEntityInterface;
-use VuFind\Db\Row\User as UserRow;
-use VuFind\Db\Table\User;
-=======
 use VuFind\Auth\UserSessionPersistenceInterface;
 use VuFind\Db\Entity\UserEntityInterface;
 use VuFind\Db\Row\User as UserRow;
 use VuFind\Db\Table\DbTableAwareInterface;
 use VuFind\Db\Table\DbTableAwareTrait;
->>>>>>> 84bb46f4
 use VuFind\Log\LoggerAwareTrait;
 
 /**
@@ -80,7 +74,7 @@
      */
     public function createRowForUsername(string $username): UserEntityInterface
     {
-        return $this->userTable->createRowForUsername($username);
+        return $this->getDbTable('User')->createRowForUsername($username);
     }
 
     /**
@@ -108,7 +102,7 @@
     {
         switch ($fieldName) {
             case 'email':
-                return $this->userTable->getByEmail($fieldValue);
+                return $this->getDbTable('User')->getByEmail($fieldValue);
             case 'id':
                 return $this->getDbTable('User')->getById($fieldValue);
             case 'username':
@@ -148,48 +142,6 @@
     /**
      * Update session container to store data representing a user (used by privacy mode).
      *
-     * @param SessionContainer    $session Session container.
-     * @param UserEntityInterface $user    User to store in session.
-     *
-     * @return void
-     * @throws Exception
-     */
-    public function addUserDataToSessionContainer(SessionContainer $session, UserEntityInterface $user): void
-    {
-        if ($user instanceof UserRow) {
-            $session->userDetails = $user->toArray();
-        } else {
-            throw new \Exception($user::class . ' not supported by addUserDataToSessionContainer()');
-        }
-    }
-
-    /**
-     * Build a user entity using data from a session container.
-     *
-     * @param SessionContainer $session Session container.
-     *
-     * @return UserEntityInterface
-     */
-    public function getUserFromSessionContainer(SessionContainer $session): UserEntityInterface
-    {
-        $user = $this->createEntity();
-        $user->exchangeArray($session->userDetails ?? []);
-        return $user;
-    }
-
-    /**
-     * Create a new user entity.
-     *
-     * @return UserEntityInterface
-     */
-    public function createEntity(): UserEntityInterface
-    {
-        return $this->userTable->createRow();
-    }
-
-    /**
-     * Update session container to store data representing a user (used by privacy mode).
-     *
      * @param UserEntityInterface $user User to store in session.
      *
      * @return void
