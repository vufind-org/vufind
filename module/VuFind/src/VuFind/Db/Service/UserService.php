<?php

/**
 * Database service for user.
 *
 * PHP version 8
 *
 * Copyright (C) Villanova University 2023.
 *
 * This program is free software; you can redistribute it and/or modify
 * it under the terms of the GNU General Public License version 2,
 * as published by the Free Software Foundation.
 *
 * This program is distributed in the hope that it will be useful,
 * but WITHOUT ANY WARRANTY; without even the implied warranty of
 * MERCHANTABILITY or FITNESS FOR A PARTICULAR PURPOSE.  See the
 * GNU General Public License for more details.
 *
 * You should have received a copy of the GNU General Public License
 * along with this program; if not, write to the Free Software
 * Foundation, Inc., 51 Franklin Street, Fifth Floor, Boston, MA  02110-1301  USA
 *
 * @category VuFind
 * @package  Database
 * @author   Sudharma Kellampalli <skellamp@villanova.edu>
 * @license  http://opensource.org/licenses/gpl-2.0.php GNU General Public License
 * @link     https://vufind.org/wiki/development:plugins:database_gateways Wiki
 */

namespace VuFind\Db\Service;

use Laminas\Log\LoggerAwareInterface;
use Laminas\Session\Container as SessionContainer;
use VuFind\Auth\UserSessionPersistenceInterface;
use VuFind\Db\Entity\UserEntityInterface;
use VuFind\Db\Row\User as UserRow;
use VuFind\Db\Table\DbTableAwareInterface;
use VuFind\Db\Table\DbTableAwareTrait;
use VuFind\Log\LoggerAwareTrait;

/**
 * Database service for user.
 *
 * @category VuFind
 * @package  Database
 * @author   Demian Katz <demian.katz@villanova.edu>
 * @license  http://opensource.org/licenses/gpl-2.0.php GNU General Public License
 * @link     https://vufind.org/wiki/development:plugins:database_gateways Wiki
 */
class UserService extends AbstractDbService implements
    DbTableAwareInterface,
    LoggerAwareInterface,
    UserServiceInterface,
    UserSessionPersistenceInterface
{
    use DbTableAwareTrait;
    use LoggerAwareTrait;

    /**
     * Constructor
     *
     * @param SessionContainer $userSessionContainer Session container for user data
     */
    public function __construct(protected SessionContainer $userSessionContainer)
    {
    }

    /**
<<<<<<< HEAD
     * Create an entity for the specified username.
     *
     * @param string $username Username
     *
     * @return UserEntityInterface
     */
    public function createRowForUsername(string $username): UserEntityInterface
    {
        return $this->getDbTable('User')->createRowForUsername($username);
    }

    /**
=======
>>>>>>> 1c72a680
     * Retrieve a user object from the database based on ID.
     *
     * @param int $id ID.
     *
     * @return ?UserEntityInterface
     */
    public function getUserById(int $id): ?UserEntityInterface
    {
        return $this->getDbTable('User')->getById($id);
    }

    /**
     * Retrieve a user object from the database based on the given field.
     * Field name must be id, username or cat_id.
     *
     * @param string          $fieldName  Field name
     * @param int|null|string $fieldValue Field value
     *
     * @return ?UserEntityInterface
     */
    public function getUserByField(string $fieldName, int|null|string $fieldValue): ?UserEntityInterface
    {
        switch ($fieldName) {
            case 'id':
                return $this->getDbTable('User')->getById($fieldValue);
            case 'username':
                return $this->getDbTable('User')->getByUsername($fieldValue, false);
            case 'cat_id':
                return $this->getDbTable('User')->getByCatalogId($fieldValue);
        }
        throw new \InvalidArgumentException('Field name must be id, username or cat_id');
    }

    /**
     * Update session container to store data representing a user (used by privacy mode).
     *
     * @param UserEntityInterface $user User to store in session.
     *
     * @return void
     * @throws Exception
     */
    public function addUserDataToSession(UserEntityInterface $user): void
    {
        if ($user instanceof UserRow) {
            $this->userSessionContainer->userDetails = $user->toArray();
        } else {
            throw new \Exception($user::class . ' not supported by addUserDataToSession()');
        }
    }

    /**
     * Update session container to store user ID (used outside of privacy mode).
     *
     * @param int $id User ID
     *
     * @return void
     */
    public function addUserIdToSession(int $id): void
    {
        $this->userSessionContainer->userId = $id;
    }

    /**
     * Clear the user data from the session.
     *
     * @return void
     */
    public function clearUserFromSession(): void
    {
        unset($this->userSessionContainer->userId);
        unset($this->userSessionContainer->userDetails);
    }

    /**
     * Build a user entity using data from a session container. Return null if user
     * data cannot be found.
     *
     * @return ?UserEntityInterface
     */
    public function getUserFromSession(): ?UserEntityInterface
    {
        // If a user ID was persisted, that takes precedence:
        if (isset($this->userSessionContainer->userId)) {
            return $this->getUserById($this->userSessionContainer->userId);
        }
        if (isset($this->userSessionContainer->userDetails)) {
            $user = $this->createEntity();
            $user->exchangeArray($this->userSessionContainer->userDetails);
            return $user;
        }
        return null;
    }

    /**
     * Is there user data currently stored in the session container?
     *
     * @return bool
     */
    public function hasUserSessionData(): bool
    {
        return isset($this->userSessionContainer->userId)
            || isset($this->userSessionContainer->userDetails);
    }

    /**
     * Create a new user entity.
     *
     * @return UserEntityInterface
     */
    public function createEntity(): UserEntityInterface
    {
        return $this->getDbTable('User')->createRow();
    }
}<|MERGE_RESOLUTION|>--- conflicted
+++ resolved
@@ -66,21 +66,6 @@
     }
 
     /**
-<<<<<<< HEAD
-     * Create an entity for the specified username.
-     *
-     * @param string $username Username
-     *
-     * @return UserEntityInterface
-     */
-    public function createRowForUsername(string $username): UserEntityInterface
-    {
-        return $this->getDbTable('User')->createRowForUsername($username);
-    }
-
-    /**
-=======
->>>>>>> 1c72a680
      * Retrieve a user object from the database based on ID.
      *
      * @param int $id ID.
