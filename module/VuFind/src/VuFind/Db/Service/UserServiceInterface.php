<?php

/**
 * Database service interface for users.
 *
 * PHP version 8
 *
 * Copyright (C) The National Library of Finland 2024.
 *
 * This program is free software; you can redistribute it and/or modify
 * it under the terms of the GNU General Public License version 2,
 * as published by the Free Software Foundation.
 *
 * This program is distributed in the hope that it will be useful,
 * but WITHOUT ANY WARRANTY; without even the implied warranty of
 * MERCHANTABILITY or FITNESS FOR A PARTICULAR PURPOSE.  See the
 * GNU General Public License for more details.
 *
 * You should have received a copy of the GNU General Public License
 * along with this program; if not, write to the Free Software
 * Foundation, Inc., 51 Franklin Street, Fifth Floor, Boston, MA  02110-1301  USA
 *
 * @category VuFind
 * @package  Database
 * @author   Aleksi Peebles <aleksi.peebles@helsinki.fi>
 * @license  http://opensource.org/licenses/gpl-2.0.php GNU General Public License
 * @link     https://vufind.org/wiki/development:plugins:database_gateways Wiki
 */

namespace VuFind\Db\Service;

use Exception;
use Laminas\Session\Container as SessionContainer;
use VuFind\Db\Entity\UserEntityInterface;

/**
 * Database service interface for users.
 *
 * @category VuFind
 * @package  Database
 * @author   Aleksi Peebles <aleksi.peebles@helsinki.fi>
 * @license  http://opensource.org/licenses/gpl-2.0.php GNU General Public License
 * @link     https://vufind.org/wiki/development:plugins:database_gateways Wiki
 */
interface UserServiceInterface extends DbServiceInterface
{
    /**
     * Create an entity for the specified username.
     *
     * @param string $username Username
     *
     * @return UserEntityInterface
     */
    public function createRowForUsername(string $username): UserEntityInterface;

    /**
     * Retrieve a user object from the database based on ID.
     *
     * @param int $id ID.
     *
     * @return ?UserEntityInterface
     */
    public function getUserById(int $id): ?UserEntityInterface;

    /**
     * Retrieve a user object from the database based on the given field.
     *
     * @param string          $fieldName  Field name
     * @param int|null|string $fieldValue Field value
     *
     * @return ?UserEntityInterface
     */
    public function getUserByField(string $fieldName, int|null|string $fieldValue): ?UserEntityInterface;

    /**
<<<<<<< HEAD
     * Update the user's email address, if appropriate. Note that this does NOT
     * automatically save the row; it assumes a subsequent call will be made to
     * persist the data.
     *
     * @param UserEntityInterface $user         User entity to update
     * @param string              $email        New email address
     * @param bool                $userProvided Was this email provided by the user (true) or
     * an automated lookup (false)?
     *
     * @return void
     */
    public function updateUserEmail(
        UserEntityInterface $user,
        string $email,
        bool $userProvided = false
    ): void;

    /**
=======
>>>>>>> 84bb46f4
     * Create a new user entity.
     *
     * @return UserEntityInterface
     */
    public function createEntity(): UserEntityInterface;
<<<<<<< HEAD

    /**
     * Update session container to store data representing a user (used by privacy mode).
     *
     * @param SessionContainer    $session Session container.
     * @param UserEntityInterface $user    User to store in session.
     *
     * @return void
     * @throws Exception
     */
    public function addUserDataToSessionContainer(SessionContainer $session, UserEntityInterface $user): void;

    /**
     * Build a user entity using data from a session container.
     *
     * @param SessionContainer $session Session container.
     *
     * @return UserEntityInterface
     */
    public function getUserFromSessionContainer(SessionContainer $session): UserEntityInterface;
=======
>>>>>>> 84bb46f4
}<|MERGE_RESOLUTION|>--- conflicted
+++ resolved
@@ -29,8 +29,6 @@
 
 namespace VuFind\Db\Service;
 
-use Exception;
-use Laminas\Session\Container as SessionContainer;
 use VuFind\Db\Entity\UserEntityInterface;
 
 /**
@@ -73,7 +71,6 @@
     public function getUserByField(string $fieldName, int|null|string $fieldValue): ?UserEntityInterface;
 
     /**
-<<<<<<< HEAD
      * Update the user's email address, if appropriate. Note that this does NOT
      * automatically save the row; it assumes a subsequent call will be made to
      * persist the data.
@@ -92,34 +89,9 @@
     ): void;
 
     /**
-=======
->>>>>>> 84bb46f4
      * Create a new user entity.
      *
      * @return UserEntityInterface
      */
     public function createEntity(): UserEntityInterface;
-<<<<<<< HEAD
-
-    /**
-     * Update session container to store data representing a user (used by privacy mode).
-     *
-     * @param SessionContainer    $session Session container.
-     * @param UserEntityInterface $user    User to store in session.
-     *
-     * @return void
-     * @throws Exception
-     */
-    public function addUserDataToSessionContainer(SessionContainer $session, UserEntityInterface $user): void;
-
-    /**
-     * Build a user entity using data from a session container.
-     *
-     * @param SessionContainer $session Session container.
-     *
-     * @return UserEntityInterface
-     */
-    public function getUserFromSessionContainer(SessionContainer $session): UserEntityInterface;
-=======
->>>>>>> 84bb46f4
 }