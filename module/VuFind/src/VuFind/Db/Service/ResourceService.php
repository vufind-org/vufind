<?php

/**
 * Database service for resource.
 *
 * PHP version 8
 *
 * Copyright (C) Villanova University 2023.
 *
 * This program is free software; you can redistribute it and/or modify
 * it under the terms of the GNU General Public License version 2,
 * as published by the Free Software Foundation.
 *
 * This program is distributed in the hope that it will be useful,
 * but WITHOUT ANY WARRANTY; without even the implied warranty of
 * MERCHANTABILITY or FITNESS FOR A PARTICULAR PURPOSE.  See the
 * GNU General Public License for more details.
 *
 * You should have received a copy of the GNU General Public License
 * along with this program; if not, write to the Free Software
 * Foundation, Inc., 51 Franklin Street, Fifth Floor, Boston, MA  02110-1301  USA
 *
 * @category VuFind
 * @package  Database
 * @author   Demian Katz <demian.katz@villanova.edu>
 * @author   Sudharma Kellampalli <skellamp@villanova.edu>
 * @license  http://opensource.org/licenses/gpl-2.0.php GNU General Public License
 * @link     https://vufind.org/wiki/development:plugins:database_gateways Wiki
 */

namespace VuFind\Db\Service;

use Doctrine\ORM\EntityManager;
use Exception;
use Laminas\Log\LoggerAwareInterface;
use VuFind\Db\Entity\PluginManager as EntityPluginManager;
use VuFind\Db\Entity\Resource;
use VuFind\Db\Entity\ResourceEntityInterface;
use VuFind\Db\Entity\User;
use VuFind\Db\Entity\UserEntityInterface;
use VuFind\Db\Entity\UserList;
use VuFind\Db\Entity\UserListEntityInterface;
use VuFind\Db\Entity\UserResource;
use VuFind\Log\LoggerAwareTrait;

use function in_array;

/**
 * Database service for resource.
 *
 * @category VuFind
 * @package  Database
 * @author   Demian Katz <demian.katz@villanova.edu>
 * @license  http://opensource.org/licenses/gpl-2.0.php GNU General Public License
 * @link     https://vufind.org/wiki/development:plugins:database_gateways Wiki
 */
<<<<<<< HEAD
class ResourceService extends AbstractDbService implements
    ResourceServiceInterface,
    DbServiceAwareInterface,
    LoggerAwareInterface
=======
class ResourceService extends AbstractDbService implements ResourceServiceInterface, Feature\TransactionInterface
>>>>>>> a5419fa0
{
    use DbServiceAwareTrait;
    use LoggerAwareTrait;

    /**
     * Callback to load the resource populator.
     *
     * @var callable
     */
    protected $resourcePopulatorLoader;

    /**
     * Constructor
     *
     * @param EntityManager       $entityManager           Doctrine ORM entity manager
     * @param EntityPluginManager $entityPluginManager     VuFind entity plugin manager
     * @param callable            $resourcePopulatorLoader Resource populator
     */
    public function __construct(
        EntityManager $entityManager,
        EntityPluginManager $entityPluginManager,
        callable $resourcePopulatorLoader
    ) {
        $this->resourcePopulatorLoader = $resourcePopulatorLoader;
        parent::__construct($entityManager, $entityPluginManager);
    }

    /**
     * Begin a database transaction.
     *
     * @return void
     * @throws Exception
     */
    public function beginTransaction(): void
    {
        $this->resourceTable->getAdapter()->getDriver()->getConnection()->beginTransaction();
    }

    /**
     * Commit a database transaction.
     *
     * @return void
     * @throws Exception
     */
    public function commitTransaction(): void
    {
        $this->resourceTable->getAdapter()->getDriver()->getConnection()->commit();
    }

    /**
     * Roll back a database transaction.
     *
     * @return void
     * @throws Exception
     */
    public function rollBackTransaction(): void
    {
        $this->resourceTable->getAdapter()->getDriver()->getConnection()->rollback();
    }

    /**
     * Lookup and return a resource.
     *
     * @param int $id Identifier value
     *
     * @return ?ResourceEntityInterface
     */
    public function getResourceById(int $id): ?ResourceEntityInterface
    {
        $resource = $this->entityManager->find(
            $this->getEntityClass(\VuFind\Db\Entity\Resource::class),
            $id
        );
        return $resource;
    }

    /**
     * Create a resource entity object.
     *
     * @return ResourceEntityInterface
     */
    public function createEntity(): ResourceEntityInterface
    {
        $class = $this->getEntityClass(Resource::class);
        return new $class();
    }

    /**
     * Get a set of records that do not have metadata stored in the resource
     * table.
     *
     * @return ResourceEntityInterface[]
     */
    public function findMissingMetadata(): array
    {
        $dql = 'SELECT r '
            . 'FROM ' . $this->getEntityClass(Resource::class) . ' r '
            . "WHERE r.title = '' OR r.author IS NULL OR r.year IS NULL";

        $query = $this->entityManager->createQuery($dql);
        $result = $query->getResult();
        return $result;
    }

    /**
     * Update resource IDs for a specific class of entity (useful when merging
     * duplicate resources).
     *
     * @param string       $entity      Entity class
     * @param int|Resource $newResource New resourceid.
     * @param int|User     $oldResource Old resourceid.
     *
     * @return void
     */
    public function updateResource($entity, $newResource, $oldResource)
    {
        $dql = 'UPDATE ' . $this->getEntityClass($entity) . ' e '
            . 'SET e.resource = :newResource WHERE e.resource = :oldResource';
        $parameters = compact('newResource', 'oldResource');
        $query = $this->entityManager->createQuery($dql);
        $query->setParameters($parameters);
        $query->execute();
    }

    /**
     * Apply a sort parameter to a query on the resource table. Returns an
     * array with two keys: 'orderByClause' (the actual ORDER BY) and
     * 'extraSelect' (extra values to add to SELECT, if necessary)
     *
     * @param string $sort  Field to use for sorting (may include
     *                      'desc' qualifier)
     * @param string $alias Alias to the resource table (defaults to 'r')
     *
     * @return array
     */
    public static function getOrderByClause(string $sort, string $alias = 'r'): array
    {
        // Apply sorting, if necessary:
        $legalSorts = [
            'title', 'title desc', 'author', 'author desc', 'year', 'year desc',
        ];
        $orderByClause = $extraSelect = '';
        if (!empty($sort) && in_array(strtolower($sort), $legalSorts)) {
            // Strip off 'desc' to obtain the raw field name -- we'll need it
            // to sort null values to the bottom:
            $parts = explode(' ', $sort);
            $rawField = trim($parts[0]);

            // Start building the list of sort fields:
            $order = [];

            // The title field can't be null, so don't bother with the extra
            // isnull() sort in that case.
            if (strtolower($rawField) != 'title') {
                $extraSelect = 'CASE WHEN ' . $alias . '.' . $rawField . ' IS NULL THEN 1 ELSE 0 END AS HIDDEN '
                    . $rawField . 'sort';
                $order[] = "{$rawField}sort";
            }

            // Apply the user-specified sort:
            $order[] = $alias . '.' . $sort;
            // Inject the sort preferences into the query object:
            $orderByClause = ' ORDER BY ' . implode(', ', $order);
        }
        return compact('orderByClause', 'extraSelect');
    }

    /**
     * Retrieve a single resource row by record ID/source. Return null if it does not exist.
     *
     * @param string $id     Record ID
     * @param string $source Record source
     *
     * @return ?ResourceEntityInterface
     */
    public function getResourceByRecordId(string $id, string $source = DEFAULT_SEARCH_BACKEND): ?ResourceEntityInterface
    {
        return current($this->getResourcesByRecordIds([$id], $source)) ?: null;
    }

    /**
     * Retrieve resource entities matching a set of specified records.
     *
     * @param string[] $ids    Array of IDs
     * @param string   $source Source of records to look up
     *
     * @return ResourceEntityInterface[]
     */
    public function getResourcesByRecordIds(array $ids, string $source = DEFAULT_SEARCH_BACKEND): array
    {
        $repo = $this->entityManager->getRepository($this->getEntityClass(Resource::class));
        $criteria = [
            'recordId' => $ids,
            'source' => $source,
        ];
        return $repo->findBy($criteria);
    }

    /**
     * Update the database to reflect a changed record identifier.
     *
     * @param string $oldId  Original record ID
     * @param string $newId  Revised record ID
     * @param string $source Record source
     *
     * @return void
     */
    public function updateRecordId($oldId, $newId, $source = DEFAULT_SEARCH_BACKEND)
    {
        if (
            $oldId !== $newId
            && $resource = $this->getResourceByRecordId($oldId, $source)
        ) {
            // Do this as a transaction to prevent odd behavior:
            $this->entityManager->getConnection()->beginTransaction();
            // Does the new ID already exist?
            $deduplicate = false;
            if ($newResource = $this->getResourceByRecordId($newId, $source)) {
                // Special case: merge new ID and old ID:
                $entitiesToUpdate = [
                    \VuFind\Db\Entity\Comments::class,
                    \VuFind\Db\Entity\UserResource::class,
                    \VuFind\Db\Entity\ResourceTags::class,
                ];
                foreach ($entitiesToUpdate as $entityToUpdate) {
                    $this->updateResource($entityToUpdate, $newResource, $resource);
                }
                $this->entityManager->remove($resource);
                $deduplicate = true;
            } else {
                // Default case: just update the record ID:
                $resource->setRecordId($newId);
            }
            // Done -- commit the transaction:
            try {
                $this->entityManager->flush();
                $this->entityManager->getConnection()->commit();
            } catch (\Exception $e) {
                $this->logError('Could not update the record: ' . $e->getMessage());
                $this->entityManager->getConnection()->rollBack();
                throw $e;
            }
            // Deduplicate rows where necessary (this can be safely done outside of the transaction):
            if ($deduplicate) {
                $tagService = $this->getDbService(TagService::class);
                $tagService->deduplicateResourceLinks();
                $userResourceService = $this->getDbService(UserResourceService::class);
                $userResourceService->deduplicate();
            }
        }
    }

    /**
     * Get a set of resources from the requested favorite list.
     *
     * @param UserEntityInterface|int          $userOrId          ID of user owning favorite list
     * @param UserListEntityInterface|int|null $listOrId          ID of list to retrieve (null for all favorites)
     * @param string[]                         $tags              Tags to use for limiting results
     * @param ?string                          $sort              Resource table field to use for sorting (null for no
     * particular sort).
     * @param int                              $offset            Offset for results
     * @param ?int                             $limit             Limit for results (null for none)
     * @param bool                             $caseSensitiveTags Treat tags as case-sensitive?
     *
     * @return ResourceEntityInterface[]
     */
    public function getFavorites(
        UserEntityInterface|int $userOrId,
        UserListEntityInterface|int|null $listOrId = null,
        array $tags = [],
        ?string $sort = null,
        int $offset = 0,
        ?int $limit = null,
        bool $caseSensitiveTags = false
    ): array {
        $user = $this->getDoctrineReference(User::class, $userOrId);
        $list = $listOrId ? $this->getDoctrineReference(UserList::class, $listOrId) : null;
        $orderByDetails = empty($sort) ? [] : ResourceService::getOrderByClause($sort);
        $dql = 'SELECT DISTINCT r';
        if (!empty($orderByDetails['extraSelect'])) {
            $dql .= ', ' . $orderByDetails['extraSelect'];
        }
        $dql .= ' FROM ' . $this->getEntityClass(Resource::class) . ' r '
            . 'JOIN ' . $this->getEntityClass(UserResource::class) . ' ur WITH r.id = ur.resource ';
        $dqlWhere = [];
        $dqlWhere[] = 'ur.user = :user';
        $parameters = compact('user');
        if (null !== $list) {
            $dqlWhere[] = 'ur.list = :list';
            $parameters['list'] = $list;
        }

        // Adjust for tags if necessary:
        if (!empty($tags)) {
            $linkingTable = $this->getDbService(TagService::class);
            $matches = [];
            foreach ($tags as $tag) {
                $matches[] = $linkingTable
                    ->getResourceIDsForTag($tag, $user->getId(), $list?->getId(), $caseSensitiveTags);
            }
            $dqlWhere[] = 'r.id IN (:ids)';
            $parameters['ids'] = $matches;
        }
        $dql .= ' WHERE ' . implode(' AND ', $dqlWhere);
        if (!empty($orderByDetails['orderByClause'])) {
            $dql .= $orderByDetails['orderByClause'];
        }

        $query = $this->entityManager->createQuery($dql);
        $query->setParameters($parameters);

        if ($offset > 0) {
            $query->setFirstResult($offset);
        }
        if (null !== $limit) {
            $query->setMaxResults($limit);
        }

        $result = $query->getResult();
        return $result;
    }

    /**
     * Delete a resource by record id and source. Return true if found and deleted, false if not found.
     * Throws exception if something goes wrong.
     *
     * @param string $id     Resource ID
     * @param string $source Resource source
     *
     * @return bool
     * @throws Exception
     */
    public function deleteResourceByRecordId(string $id, string $source): bool
    {
        $dql = 'DELETE FROM ' . $this->getEntityClass(Resource::class) . ' r '
            . 'WHERE r.recordId = :id AND r.source = :source';
        $parameters = compact('id', 'source');
        $query = $this->entityManager->createQuery($dql);
        $query->setParameters($parameters);
        return $query->execute();
    }

    /**
     * Globally change the name of a source value in the database; return the number of rows affected.
     *
     * @param string $old Old source value
     * @param string $new New source value
     *
     * @return int
     */
    public function renameSource(string $old, string $new): int
    {
        $dql = 'UPDATE ' . $this->getEntityClass(Resource::class) . ' r '
            . 'SET r.source=:new WHERE r.source=:old';
        $query = $this->entityManager->createQuery($dql);
        $query->setParameters(compact('new', 'old'));
        return $query->execute();
    }

    /**
     * Delete a resource entity.
     *
     * @param ResourceEntityInterface|int $resourceOrId Resource entity or ID value.
     *
     * @return void
     */
    public function deleteResource(ResourceEntityInterface|int $resourceOrId): void
    {
        $id = $resourceOrId instanceof ResourceEntityInterface ? $resourceOrId->getId() : $resourceOrId;
        $this->resourceTable->delete(['id' => $id]);
    }
}<|MERGE_RESOLUTION|>--- conflicted
+++ resolved
@@ -54,14 +54,11 @@
  * @license  http://opensource.org/licenses/gpl-2.0.php GNU General Public License
  * @link     https://vufind.org/wiki/development:plugins:database_gateways Wiki
  */
-<<<<<<< HEAD
 class ResourceService extends AbstractDbService implements
     ResourceServiceInterface,
     DbServiceAwareInterface,
+    Feature\TransactionInterface,
     LoggerAwareInterface
-=======
-class ResourceService extends AbstractDbService implements ResourceServiceInterface, Feature\TransactionInterface
->>>>>>> a5419fa0
 {
     use DbServiceAwareTrait;
     use LoggerAwareTrait;
@@ -97,7 +94,7 @@
      */
     public function beginTransaction(): void
     {
-        $this->resourceTable->getAdapter()->getDriver()->getConnection()->beginTransaction();
+        $this->entityManager->getConnection()->beginTransaction();
     }
 
     /**
@@ -108,7 +105,7 @@
      */
     public function commitTransaction(): void
     {
-        $this->resourceTable->getAdapter()->getDriver()->getConnection()->commit();
+        $this->entityManager->getConnection()->commit();
     }
 
     /**
@@ -119,7 +116,7 @@
      */
     public function rollBackTransaction(): void
     {
-        $this->resourceTable->getAdapter()->getDriver()->getConnection()->rollback();
+        $this->entityManager->getConnection()->rollBack();
     }
 
     /**
@@ -164,26 +161,6 @@
         $query = $this->entityManager->createQuery($dql);
         $result = $query->getResult();
         return $result;
-    }
-
-    /**
-     * Update resource IDs for a specific class of entity (useful when merging
-     * duplicate resources).
-     *
-     * @param string       $entity      Entity class
-     * @param int|Resource $newResource New resourceid.
-     * @param int|User     $oldResource Old resourceid.
-     *
-     * @return void
-     */
-    public function updateResource($entity, $newResource, $oldResource)
-    {
-        $dql = 'UPDATE ' . $this->getEntityClass($entity) . ' e '
-            . 'SET e.resource = :newResource WHERE e.resource = :oldResource';
-        $parameters = compact('newResource', 'oldResource');
-        $query = $this->entityManager->createQuery($dql);
-        $query->setParameters($parameters);
-        $query->execute();
     }
 
     /**
@@ -258,60 +235,6 @@
             'source' => $source,
         ];
         return $repo->findBy($criteria);
-    }
-
-    /**
-     * Update the database to reflect a changed record identifier.
-     *
-     * @param string $oldId  Original record ID
-     * @param string $newId  Revised record ID
-     * @param string $source Record source
-     *
-     * @return void
-     */
-    public function updateRecordId($oldId, $newId, $source = DEFAULT_SEARCH_BACKEND)
-    {
-        if (
-            $oldId !== $newId
-            && $resource = $this->getResourceByRecordId($oldId, $source)
-        ) {
-            // Do this as a transaction to prevent odd behavior:
-            $this->entityManager->getConnection()->beginTransaction();
-            // Does the new ID already exist?
-            $deduplicate = false;
-            if ($newResource = $this->getResourceByRecordId($newId, $source)) {
-                // Special case: merge new ID and old ID:
-                $entitiesToUpdate = [
-                    \VuFind\Db\Entity\Comments::class,
-                    \VuFind\Db\Entity\UserResource::class,
-                    \VuFind\Db\Entity\ResourceTags::class,
-                ];
-                foreach ($entitiesToUpdate as $entityToUpdate) {
-                    $this->updateResource($entityToUpdate, $newResource, $resource);
-                }
-                $this->entityManager->remove($resource);
-                $deduplicate = true;
-            } else {
-                // Default case: just update the record ID:
-                $resource->setRecordId($newId);
-            }
-            // Done -- commit the transaction:
-            try {
-                $this->entityManager->flush();
-                $this->entityManager->getConnection()->commit();
-            } catch (\Exception $e) {
-                $this->logError('Could not update the record: ' . $e->getMessage());
-                $this->entityManager->getConnection()->rollBack();
-                throw $e;
-            }
-            // Deduplicate rows where necessary (this can be safely done outside of the transaction):
-            if ($deduplicate) {
-                $tagService = $this->getDbService(TagService::class);
-                $tagService->deduplicateResourceLinks();
-                $userResourceService = $this->getDbService(UserResourceService::class);
-                $userResourceService->deduplicate();
-            }
-        }
     }
 
     /**
@@ -430,7 +353,6 @@
      */
     public function deleteResource(ResourceEntityInterface|int $resourceOrId): void
     {
-        $id = $resourceOrId instanceof ResourceEntityInterface ? $resourceOrId->getId() : $resourceOrId;
-        $this->resourceTable->delete(['id' => $id]);
+        $this->deleteEntity($this->getDoctrineReference(UserResource::class, $resourceOrId));
     }
 }