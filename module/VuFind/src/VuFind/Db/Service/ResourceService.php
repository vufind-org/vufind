<?php

/**
 * Database service for resource.
 *
 * PHP version 8
 *
 * Copyright (C) Villanova University 2023.
 *
 * This program is free software; you can redistribute it and/or modify
 * it under the terms of the GNU General Public License version 2,
 * as published by the Free Software Foundation.
 *
 * This program is distributed in the hope that it will be useful,
 * but WITHOUT ANY WARRANTY; without even the implied warranty of
 * MERCHANTABILITY or FITNESS FOR A PARTICULAR PURPOSE.  See the
 * GNU General Public License for more details.
 *
 * You should have received a copy of the GNU General Public License
 * along with this program; if not, write to the Free Software
 * Foundation, Inc., 51 Franklin Street, Fifth Floor, Boston, MA  02110-1301  USA
 *
 * @category VuFind
 * @package  Database
 * @author   Demian Katz <demian.katz@villanova.edu>
 * @author   Sudharma Kellampalli <skellamp@villanova.edu>
 * @license  http://opensource.org/licenses/gpl-2.0.php GNU General Public License
 * @link     https://vufind.org/wiki/development:plugins:database_gateways Wiki
 */

namespace VuFind\Db\Service;

use Doctrine\ORM\EntityManager;
use Laminas\Log\LoggerAwareInterface;
use VuFind\Db\Entity\PluginManager as EntityPluginManager;
use VuFind\Db\Entity\Resource;
use VuFind\Db\Entity\ResourceEntityInterface;
<<<<<<< HEAD
use VuFind\Db\Entity\User;
use VuFind\Db\Entity\UserResource;
use VuFind\Log\LoggerAwareTrait;

use function in_array;
=======
use VuFind\Db\Entity\UserEntityInterface;
use VuFind\Db\Entity\UserListEntityInterface;
use VuFind\Db\Table\Resource;
>>>>>>> 659793a2

/**
 * Database service for resource.
 *
 * @category VuFind
 * @package  Database
 * @author   Demian Katz <demian.katz@villanova.edu>
 * @license  http://opensource.org/licenses/gpl-2.0.php GNU General Public License
 * @link     https://vufind.org/wiki/development:plugins:database_gateways Wiki
 */
class ResourceService extends AbstractDbService implements
    ResourceServiceInterface,
    DbServiceAwareInterface,
    LoggerAwareInterface
{
    use DbServiceAwareTrait;
    use LoggerAwareTrait;

    /**
     * Callback to load the resource populator.
     *
     * @var callable
     */
    protected $resourcePopulatorLoader;

    /**
     * Constructor
     *
     * @param EntityManager       $entityManager           Doctrine ORM entity manager
     * @param EntityPluginManager $entityPluginManager     VuFind entity plugin manager
     * @param callable            $resourcePopulatorLoader Resource populator
     */
    public function __construct(
        EntityManager $entityManager,
        EntityPluginManager $entityPluginManager,
        callable $resourcePopulatorLoader
    ) {
        $this->resourcePopulatorLoader = $resourcePopulatorLoader;
        parent::__construct($entityManager, $entityPluginManager);
    }

    /**
     * Lookup and return a resource.
     *
     * @param int $id Identifier value
     *
     * @return ?ResourceEntityInterface
     */
    public function getResourceById(int $id): ?ResourceEntityInterface
    {
        $resource = $this->entityManager->find(
            $this->getEntityClass(\VuFind\Db\Entity\Resource::class),
            $id
        );
        return $resource;
    }

    /**
     * Create a resource entity object.
     *
     * @return ResourceEntityInterface
     */
    public function createEntity(): ResourceEntityInterface
    {
        $class = $this->getEntityClass(Resource::class);
        return new $class();
    }

    /**
     * Get a set of records that do not have metadata stored in the resource
     * table.
     *
     * @return ResourceEntityInterface[]
     */
    public function findMissingMetadata(): array
    {
        $dql = 'SELECT r '
            . 'FROM ' . $this->getEntityClass(Resource::class) . ' r '
            . "WHERE r.title = '' OR r.author IS NULL OR r.year IS NULL";

        $query = $this->entityManager->createQuery($dql);
        $result = $query->getResult();
        return $result;
    }

    /**
     * Update resource IDs for a specific class of entity (useful when merging
     * duplicate resources).
     *
     * @param string       $entity      Entity class
     * @param int|Resource $newResource New resourceid.
     * @param int|User     $oldResource Old resourceid.
     *
     * @return void
     */
    public function updateResource($entity, $newResource, $oldResource)
    {
        $dql = 'UPDATE ' . $this->getEntityClass($entity) . ' e '
            . 'SET e.resource = :newResource WHERE e.resource = :oldResource';
        $parameters = compact('newResource', 'oldResource');
        $query = $this->entityManager->createQuery($dql);
        $query->setParameters($parameters);
        $query->execute();
    }

    /**
     * Apply a sort parameter to a query on the resource table. Returns an
     * array with two keys: 'orderByClause' (the actual ORDER BY) and
     * 'extraSelect' (extra values to add to SELECT, if necessary)
     *
     * @param string $sort  Field to use for sorting (may include
     *                      'desc' qualifier)
     * @param string $alias Alias to the resource table (defaults to 'r')
     *
     * @return array
     */
    public static function getOrderByClause(string $sort, string $alias = 'r'): array
    {
        // Apply sorting, if necessary:
        $legalSorts = [
            'title', 'title desc', 'author', 'author desc', 'year', 'year desc',
        ];
        $orderByClause = $extraSelect = '';
        if (!empty($sort) && in_array(strtolower($sort), $legalSorts)) {
            // Strip off 'desc' to obtain the raw field name -- we'll need it
            // to sort null values to the bottom:
            $parts = explode(' ', $sort);
            $rawField = trim($parts[0]);

            // Start building the list of sort fields:
            $order = [];

            // The title field can't be null, so don't bother with the extra
            // isnull() sort in that case.
            if (strtolower($rawField) != 'title') {
                $extraSelect = 'CASE WHEN ' . $alias . '.' . $rawField . ' IS NULL THEN 1 ELSE 0 END';
                $order[] = $extraSelect;
            }

            // Apply the user-specified sort:
            $order[] = $alias . '.' . $sort;
            // Inject the sort preferences into the query object:
            $orderByClause = ' ORDER BY ' . implode(', ', $order);
        }
        return compact('orderByClause', 'extraSelect');
    }

    /**
     * Retrieve a single resource row by record ID/source. Return null if it does not exist.
     *
     * @param string $id     Record ID
     * @param string $source Record source
     *
     * @return ?ResourceEntityInterface
     */
    public function getResourceByRecordId(string $id, string $source = DEFAULT_SEARCH_BACKEND): ?ResourceEntityInterface
    {
        return current($this->getResourcesByRecordIds([$id], $source)) ?: null;
    }

    /**
     * Retrieve resource entities matching a set of specified records.
     *
     * @param string[] $ids    Array of IDs
     * @param string   $source Source of records to look up
     *
     * @return ResourceEntityInterface[]
     */
    public function getResourcesByRecordIds(array $ids, string $source = DEFAULT_SEARCH_BACKEND): array
    {
        $repo = $this->entityManager->getRepository($this->getEntityClass(Resource::class));
        $criteria = [
            'recordId' => $ids,
            'source' => $source,
        ];
        return $repo->findBy($criteria);
    }

    /**
     * Update the database to reflect a changed record identifier.
     *
     * @param string $oldId  Original record ID
     * @param string $newId  Revised record ID
     * @param string $source Record source
     *
     * @return void
     */
    public function updateRecordId($oldId, $newId, $source = DEFAULT_SEARCH_BACKEND)
    {
        if (
            $oldId !== $newId
            && $resource = $this->getResourceByRecordId($oldId, $source)
        ) {
            // Do this as a transaction to prevent odd behavior:
            $this->entityManager->getConnection()->beginTransaction();
            // Does the new ID already exist?
            $deduplicate = false;
            if ($newResource = $this->getResourceByRecordId($newId, $source)) {
                // Special case: merge new ID and old ID:
                $entitiesToUpdate = [
                    \VuFind\Db\Entity\Comments::class,
                    \VuFind\Db\Entity\UserResource::class,
                    \VuFind\Db\Entity\ResourceTags::class,
                ];
                foreach ($entitiesToUpdate as $entityToUpdate) {
                    $this->updateResource($entityToUpdate, $newResource, $resource);
                }
                $this->entityManager->remove($resource);
                $deduplicate = true;
            } else {
                // Default case: just update the record ID:
                $resource->setRecordId($newId);
            }
            // Done -- commit the transaction:
            try {
                $this->entityManager->flush();
                $this->entityManager->getConnection()->commit();
            } catch (\Exception $e) {
                $this->logError('Could not update the record: ' . $e->getMessage());
                $this->entityManager->getConnection()->rollBack();
                throw $e;
            }
            // Deduplicate rows where necessary (this can be safely done outside of the transaction):
            if ($deduplicate) {
                $tagService = $this->getDbService(TagService::class);
                $tagService->deduplicateResourceLinks();
                $userResourceService = $this->getDbService(UserResourceService::class);
                $userResourceService->deduplicate();
            }
        }
    }

    /**
     * Get a set of records from the requested favorite list.
     *
     * @param int|User     $user   ID of user owning favorite list
     * @param int|UserList $list   ID of list to retrieve (null for all favorites)
     * @param array        $tags   Tags to use for limiting results
     * @param string       $sort   Resource table field to use for sorting (null for
     *                             no particular sort).
     * @param int          $offset Offset for results
     * @param int          $limit  Limit for results (null for none)
     *
     * @return mixed
     */
    public function getFavorites(
        $user,
        $list = null,
        $tags = [],
        $sort = null,
        $offset = 0,
        $limit = null
    ) {
        $orderByDetails = empty($sort) ? [] : ResourceService::getOrderByClause($sort);
        $dql = 'SELECT DISTINCT(r.id), r';
        if (!empty($orderByDetails['extraSelect'])) {
            $dql .= ', ' . $orderByDetails['extraSelect'];
        }
        $dql .= ' FROM ' . $this->getEntityClass(Resource::class) . ' r '
            . 'JOIN ' . $this->getEntityClass(UserResource::class) . ' ur WITH r.id = ur.resource ';
        $dqlWhere = [];
        $dqlWhere[] = 'ur.user = :user';
        $parameters = compact('user');
        if (null !== $list) {
            $dqlWhere[] = 'ur.list = :list';
            $parameters['list'] = $list;
        }

        // Adjust for tags if necessary:
        if (!empty($tags)) {
            $linkingTable = $this->getDbService(TagService::class);
            $matches = [];
            foreach ($tags as $tag) {
                $matches[] = $linkingTable
                    ->getResourceIDsForTag($tag, $user, $list);
            }
            $dqlWhere[] = 'r.id IN (:ids)';
            $parameters['ids'] = $matches;
        }
        $dql .= ' WHERE ' . implode(' AND ', $dqlWhere);
        if (!empty($orderByDetails['orderByClause'])) {
            $dql .= $orderByDetails['orderByClause'];
        }

        $query = $this->entityManager->createQuery($dql);
        $query->setParameters($parameters);

        if ($offset > 0) {
            $query->setFirstResult($offset);
        }
        if (null !== $limit) {
            $query->setMaxResults($limit);
        }

        $result = $query->getResult();
        return $result;
    }

    /**
     * Delete a resource by source and id
     *
     * @param string $id     Resource ID
     * @param string $source Resource source
     *
     * @return mixed
     */
    public function deleteResource($id, $source)
    {
        $dql = 'DELETE FROM ' . $this->getEntityClass(Resource::class) . ' r '
            . 'WHERE r.recordId = :id AND r.source = :source';
        $parameters = compact('id', 'source');
        $query = $this->entityManager->createQuery($dql);
        $query->setParameters($parameters);
        $result = $query->execute();
        return $result;
    }

    /**
     * Get a set of resources from the requested favorite list.
     *
     * @param UserEntityInterface|int          $userOrId ID of user owning favorite list
     * @param UserListEntityInterface|int|null $listOrId ID of list to retrieve (null for all favorites)
     * @param string[]                         $tags     Tags to use for limiting results
     * @param ?string                          $sort     Resource table field to use for sorting (null for no
     * particular sort).
     * @param int                              $offset   Offset for results
     * @param ?int                             $limit    Limit for results (null for none)
     *
     * @return ResourceEntityInterface[]
     */
    public function getFavorites(
        UserEntityInterface|int $userOrId,
        UserListEntityInterface|int|null $listOrId = null,
        array $tags = [],
        ?string $sort = null,
        int $offset = 0,
        ?int $limit = null
    ): array {
        return iterator_to_array(
            $this->resourceTable->getFavorites(
                $userOrId instanceof UserEntityInterface ? $userOrId->getId() : $userOrId,
                $listOrId instanceof UserListEntityInterface ? $listOrId->getId() : $listOrId,
                $tags,
                $sort,
                $offset,
                $limit
            )
        );
    }
}<|MERGE_RESOLUTION|>--- conflicted
+++ resolved
@@ -35,17 +35,14 @@
 use VuFind\Db\Entity\PluginManager as EntityPluginManager;
 use VuFind\Db\Entity\Resource;
 use VuFind\Db\Entity\ResourceEntityInterface;
-<<<<<<< HEAD
 use VuFind\Db\Entity\User;
+use VuFind\Db\Entity\UserEntityInterface;
+use VuFind\Db\Entity\UserList;
+use VuFind\Db\Entity\UserListEntityInterface;
 use VuFind\Db\Entity\UserResource;
 use VuFind\Log\LoggerAwareTrait;
 
 use function in_array;
-=======
-use VuFind\Db\Entity\UserEntityInterface;
-use VuFind\Db\Entity\UserListEntityInterface;
-use VuFind\Db\Table\Resource;
->>>>>>> 659793a2
 
 /**
  * Database service for resource.
@@ -181,8 +178,9 @@
             // The title field can't be null, so don't bother with the extra
             // isnull() sort in that case.
             if (strtolower($rawField) != 'title') {
-                $extraSelect = 'CASE WHEN ' . $alias . '.' . $rawField . ' IS NULL THEN 1 ELSE 0 END';
-                $order[] = $extraSelect;
+                $extraSelect = 'CASE WHEN ' . $alias . '.' . $rawField . ' IS NULL THEN 1 ELSE 0 END AS HIDDEN '
+                    . $rawField . 'sort';
+                $order[] = "{$rawField}sort";
             }
 
             // Apply the user-specified sort:
@@ -279,28 +277,30 @@
     }
 
     /**
-     * Get a set of records from the requested favorite list.
-     *
-     * @param int|User     $user   ID of user owning favorite list
-     * @param int|UserList $list   ID of list to retrieve (null for all favorites)
-     * @param array        $tags   Tags to use for limiting results
-     * @param string       $sort   Resource table field to use for sorting (null for
-     *                             no particular sort).
-     * @param int          $offset Offset for results
-     * @param int          $limit  Limit for results (null for none)
-     *
-     * @return mixed
+     * Get a set of resources from the requested favorite list.
+     *
+     * @param UserEntityInterface|int          $userOrId ID of user owning favorite list
+     * @param UserListEntityInterface|int|null $listOrId ID of list to retrieve (null for all favorites)
+     * @param string[]                         $tags     Tags to use for limiting results
+     * @param ?string                          $sort     Resource table field to use for sorting (null for no
+     * particular sort).
+     * @param int                              $offset   Offset for results
+     * @param ?int                             $limit    Limit for results (null for none)
+     *
+     * @return ResourceEntityInterface[]
      */
     public function getFavorites(
-        $user,
-        $list = null,
-        $tags = [],
-        $sort = null,
-        $offset = 0,
-        $limit = null
-    ) {
+        UserEntityInterface|int $userOrId,
+        UserListEntityInterface|int|null $listOrId = null,
+        array $tags = [],
+        ?string $sort = null,
+        int $offset = 0,
+        ?int $limit = null
+    ): array {
+        $user = $this->getDoctrineReference(User::class, $userOrId);
+        $list = $listOrId ? $this->getDoctrineReference(UserList::class, $listOrId) : null;
         $orderByDetails = empty($sort) ? [] : ResourceService::getOrderByClause($sort);
-        $dql = 'SELECT DISTINCT(r.id), r';
+        $dql = 'SELECT DISTINCT r';
         if (!empty($orderByDetails['extraSelect'])) {
             $dql .= ', ' . $orderByDetails['extraSelect'];
         }
@@ -319,8 +319,7 @@
             $linkingTable = $this->getDbService(TagService::class);
             $matches = [];
             foreach ($tags as $tag) {
-                $matches[] = $linkingTable
-                    ->getResourceIDsForTag($tag, $user, $list);
+                $matches[] = $linkingTable->getResourceIDsForTag($tag, $user->getId(), $list?->getId());
             }
             $dqlWhere[] = 'r.id IN (:ids)';
             $parameters['ids'] = $matches;
@@ -362,37 +361,4 @@
         $result = $query->execute();
         return $result;
     }
-
-    /**
-     * Get a set of resources from the requested favorite list.
-     *
-     * @param UserEntityInterface|int          $userOrId ID of user owning favorite list
-     * @param UserListEntityInterface|int|null $listOrId ID of list to retrieve (null for all favorites)
-     * @param string[]                         $tags     Tags to use for limiting results
-     * @param ?string                          $sort     Resource table field to use for sorting (null for no
-     * particular sort).
-     * @param int                              $offset   Offset for results
-     * @param ?int                             $limit    Limit for results (null for none)
-     *
-     * @return ResourceEntityInterface[]
-     */
-    public function getFavorites(
-        UserEntityInterface|int $userOrId,
-        UserListEntityInterface|int|null $listOrId = null,
-        array $tags = [],
-        ?string $sort = null,
-        int $offset = 0,
-        ?int $limit = null
-    ): array {
-        return iterator_to_array(
-            $this->resourceTable->getFavorites(
-                $userOrId instanceof UserEntityInterface ? $userOrId->getId() : $userOrId,
-                $listOrId instanceof UserListEntityInterface ? $listOrId->getId() : $listOrId,
-                $tags,
-                $sort,
-                $offset,
-                $limit
-            )
-        );
-    }
 }