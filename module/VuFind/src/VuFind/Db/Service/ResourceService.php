<?php

/**
 * Database service for resource.
 *
 * PHP version 8
 *
 * Copyright (C) Villanova University 2023.
 *
 * This program is free software; you can redistribute it and/or modify
 * it under the terms of the GNU General Public License version 2,
 * as published by the Free Software Foundation.
 *
 * This program is distributed in the hope that it will be useful,
 * but WITHOUT ANY WARRANTY; without even the implied warranty of
 * MERCHANTABILITY or FITNESS FOR A PARTICULAR PURPOSE.  See the
 * GNU General Public License for more details.
 *
 * You should have received a copy of the GNU General Public License
 * along with this program; if not, write to the Free Software
 * Foundation, Inc., 51 Franklin Street, Fifth Floor, Boston, MA  02110-1301  USA
 *
 * @category VuFind
 * @package  Database
 * @author   Demian Katz <demian.katz@villanova.edu>
 * @author   Sudharma Kellampalli <skellamp@villanova.edu>
 * @license  http://opensource.org/licenses/gpl-2.0.php GNU General Public License
 * @link     https://vufind.org/wiki/development:plugins:database_gateways Wiki
 */

namespace VuFind\Db\Service;

<<<<<<< HEAD
use Doctrine\ORM\EntityManager;
use Laminas\Log\LoggerAwareInterface;
use VuFind\Db\Entity\PluginManager as EntityPluginManager;
use VuFind\Db\Entity\Resource;
=======
use Exception;
>>>>>>> 73518f37
use VuFind\Db\Entity\ResourceEntityInterface;
use VuFind\Db\Entity\User;
use VuFind\Db\Entity\UserEntityInterface;
use VuFind\Db\Entity\UserList;
use VuFind\Db\Entity\UserListEntityInterface;
use VuFind\Db\Entity\UserResource;
use VuFind\Log\LoggerAwareTrait;

use function in_array;

/**
 * Database service for resource.
 *
 * @category VuFind
 * @package  Database
 * @author   Demian Katz <demian.katz@villanova.edu>
 * @license  http://opensource.org/licenses/gpl-2.0.php GNU General Public License
 * @link     https://vufind.org/wiki/development:plugins:database_gateways Wiki
 */
class ResourceService extends AbstractDbService implements
    ResourceServiceInterface,
    DbServiceAwareInterface,
    LoggerAwareInterface
{
    use DbServiceAwareTrait;
    use LoggerAwareTrait;

    /**
     * Callback to load the resource populator.
     *
     * @var callable
     */
    protected $resourcePopulatorLoader;

    /**
     * Constructor
     *
     * @param EntityManager       $entityManager           Doctrine ORM entity manager
     * @param EntityPluginManager $entityPluginManager     VuFind entity plugin manager
     * @param callable            $resourcePopulatorLoader Resource populator
     */
    public function __construct(
        EntityManager $entityManager,
        EntityPluginManager $entityPluginManager,
        callable $resourcePopulatorLoader
    ) {
        $this->resourcePopulatorLoader = $resourcePopulatorLoader;
        parent::__construct($entityManager, $entityPluginManager);
    }

    /**
     * Lookup and return a resource.
     *
     * @param int $id Identifier value
     *
     * @return ?ResourceEntityInterface
     */
    public function getResourceById(int $id): ?ResourceEntityInterface
    {
        $resource = $this->entityManager->find(
            $this->getEntityClass(\VuFind\Db\Entity\Resource::class),
            $id
        );
        return $resource;
    }

    /**
     * Create a resource entity object.
     *
     * @return ResourceEntityInterface
     */
    public function createEntity(): ResourceEntityInterface
    {
        $class = $this->getEntityClass(Resource::class);
        return new $class();
    }

    /**
     * Get a set of records that do not have metadata stored in the resource
     * table.
     *
     * @return ResourceEntityInterface[]
     */
    public function findMissingMetadata(): array
    {
        $dql = 'SELECT r '
            . 'FROM ' . $this->getEntityClass(Resource::class) . ' r '
            . "WHERE r.title = '' OR r.author IS NULL OR r.year IS NULL";

        $query = $this->entityManager->createQuery($dql);
        $result = $query->getResult();
        return $result;
    }

    /**
     * Update resource IDs for a specific class of entity (useful when merging
     * duplicate resources).
     *
     * @param string       $entity      Entity class
     * @param int|Resource $newResource New resourceid.
     * @param int|User     $oldResource Old resourceid.
     *
     * @return void
     */
    public function updateResource($entity, $newResource, $oldResource)
    {
        $dql = 'UPDATE ' . $this->getEntityClass($entity) . ' e '
            . 'SET e.resource = :newResource WHERE e.resource = :oldResource';
        $parameters = compact('newResource', 'oldResource');
        $query = $this->entityManager->createQuery($dql);
        $query->setParameters($parameters);
        $query->execute();
    }

    /**
     * Apply a sort parameter to a query on the resource table. Returns an
     * array with two keys: 'orderByClause' (the actual ORDER BY) and
     * 'extraSelect' (extra values to add to SELECT, if necessary)
     *
     * @param string $sort  Field to use for sorting (may include
     *                      'desc' qualifier)
     * @param string $alias Alias to the resource table (defaults to 'r')
     *
     * @return array
     */
    public static function getOrderByClause(string $sort, string $alias = 'r'): array
    {
        // Apply sorting, if necessary:
        $legalSorts = [
            'title', 'title desc', 'author', 'author desc', 'year', 'year desc',
        ];
        $orderByClause = $extraSelect = '';
        if (!empty($sort) && in_array(strtolower($sort), $legalSorts)) {
            // Strip off 'desc' to obtain the raw field name -- we'll need it
            // to sort null values to the bottom:
            $parts = explode(' ', $sort);
            $rawField = trim($parts[0]);

            // Start building the list of sort fields:
            $order = [];

            // The title field can't be null, so don't bother with the extra
            // isnull() sort in that case.
            if (strtolower($rawField) != 'title') {
                $extraSelect = 'CASE WHEN ' . $alias . '.' . $rawField . ' IS NULL THEN 1 ELSE 0 END AS HIDDEN '
                    . $rawField . 'sort';
                $order[] = "{$rawField}sort";
            }

            // Apply the user-specified sort:
            $order[] = $alias . '.' . $sort;
            // Inject the sort preferences into the query object:
            $orderByClause = ' ORDER BY ' . implode(', ', $order);
        }
        return compact('orderByClause', 'extraSelect');
    }

    /**
     * Retrieve a single resource row by record ID/source. Return null if it does not exist.
     *
     * @param string $id     Record ID
     * @param string $source Record source
     *
     * @return ?ResourceEntityInterface
     */
    public function getResourceByRecordId(string $id, string $source = DEFAULT_SEARCH_BACKEND): ?ResourceEntityInterface
    {
        return current($this->getResourcesByRecordIds([$id], $source)) ?: null;
    }

    /**
     * Retrieve resource entities matching a set of specified records.
     *
     * @param string[] $ids    Array of IDs
     * @param string   $source Source of records to look up
     *
     * @return ResourceEntityInterface[]
     */
    public function getResourcesByRecordIds(array $ids, string $source = DEFAULT_SEARCH_BACKEND): array
    {
        $repo = $this->entityManager->getRepository($this->getEntityClass(Resource::class));
        $criteria = [
            'recordId' => $ids,
            'source' => $source,
        ];
        return $repo->findBy($criteria);
    }

    /**
     * Update the database to reflect a changed record identifier.
     *
     * @param string $oldId  Original record ID
     * @param string $newId  Revised record ID
     * @param string $source Record source
     *
     * @return void
     */
    public function updateRecordId($oldId, $newId, $source = DEFAULT_SEARCH_BACKEND)
    {
        if (
            $oldId !== $newId
            && $resource = $this->getResourceByRecordId($oldId, $source)
        ) {
            // Do this as a transaction to prevent odd behavior:
            $this->entityManager->getConnection()->beginTransaction();
            // Does the new ID already exist?
            $deduplicate = false;
            if ($newResource = $this->getResourceByRecordId($newId, $source)) {
                // Special case: merge new ID and old ID:
                $entitiesToUpdate = [
                    \VuFind\Db\Entity\Comments::class,
                    \VuFind\Db\Entity\UserResource::class,
                    \VuFind\Db\Entity\ResourceTags::class,
                ];
                foreach ($entitiesToUpdate as $entityToUpdate) {
                    $this->updateResource($entityToUpdate, $newResource, $resource);
                }
                $this->entityManager->remove($resource);
                $deduplicate = true;
            } else {
                // Default case: just update the record ID:
                $resource->setRecordId($newId);
            }
            // Done -- commit the transaction:
            try {
                $this->entityManager->flush();
                $this->entityManager->getConnection()->commit();
            } catch (\Exception $e) {
                $this->logError('Could not update the record: ' . $e->getMessage());
                $this->entityManager->getConnection()->rollBack();
                throw $e;
            }
            // Deduplicate rows where necessary (this can be safely done outside of the transaction):
            if ($deduplicate) {
                $tagService = $this->getDbService(TagService::class);
                $tagService->deduplicateResourceLinks();
                $userResourceService = $this->getDbService(UserResourceService::class);
                $userResourceService->deduplicate();
            }
        }
    }

    /**
     * Get a set of resources from the requested favorite list.
     *
     * @param UserEntityInterface|int          $userOrId ID of user owning favorite list
     * @param UserListEntityInterface|int|null $listOrId ID of list to retrieve (null for all favorites)
     * @param string[]                         $tags     Tags to use for limiting results
     * @param ?string                          $sort     Resource table field to use for sorting (null for no
     * particular sort).
     * @param int                              $offset   Offset for results
     * @param ?int                             $limit    Limit for results (null for none)
     *
     * @return ResourceEntityInterface[]
     */
    public function getFavorites(
        UserEntityInterface|int $userOrId,
        UserListEntityInterface|int|null $listOrId = null,
        array $tags = [],
        ?string $sort = null,
        int $offset = 0,
        ?int $limit = null
    ): array {
        $user = $this->getDoctrineReference(User::class, $userOrId);
        $list = $listOrId ? $this->getDoctrineReference(UserList::class, $listOrId) : null;
        $orderByDetails = empty($sort) ? [] : ResourceService::getOrderByClause($sort);
        $dql = 'SELECT DISTINCT r';
        if (!empty($orderByDetails['extraSelect'])) {
            $dql .= ', ' . $orderByDetails['extraSelect'];
        }
        $dql .= ' FROM ' . $this->getEntityClass(Resource::class) . ' r '
            . 'JOIN ' . $this->getEntityClass(UserResource::class) . ' ur WITH r.id = ur.resource ';
        $dqlWhere = [];
        $dqlWhere[] = 'ur.user = :user';
        $parameters = compact('user');
        if (null !== $list) {
            $dqlWhere[] = 'ur.list = :list';
            $parameters['list'] = $list;
        }

        // Adjust for tags if necessary:
        if (!empty($tags)) {
            $linkingTable = $this->getDbService(TagService::class);
            $matches = [];
            foreach ($tags as $tag) {
                $matches[] = $linkingTable->getResourceIDsForTag($tag, $user->getId(), $list?->getId());
            }
            $dqlWhere[] = 'r.id IN (:ids)';
            $parameters['ids'] = $matches;
        }
        $dql .= ' WHERE ' . implode(' AND ', $dqlWhere);
        if (!empty($orderByDetails['orderByClause'])) {
            $dql .= $orderByDetails['orderByClause'];
        }

        $query = $this->entityManager->createQuery($dql);
        $query->setParameters($parameters);

        if ($offset > 0) {
            $query->setFirstResult($offset);
        }
        if (null !== $limit) {
            $query->setMaxResults($limit);
        }

        $result = $query->getResult();
        return $result;
    }

    /**
     * Delete a resource by source and id
     *
     * @param string $id     Resource ID
     * @param string $source Resource source
     *
     * @return mixed
     */
    public function deleteResource($id, $source)
    {
        $dql = 'DELETE FROM ' . $this->getEntityClass(Resource::class) . ' r '
            . 'WHERE r.recordId = :id AND r.source = :source';
        $parameters = compact('id', 'source');
        $query = $this->entityManager->createQuery($dql);
        $query->setParameters($parameters);
        $result = $query->execute();
        return $result;
    }

    /**
     * Delete a resource by record id and source. Return true if found and deleted, false if not found.
     * Throws exception if something goes wrong.
     *
     * @param string $id     Resource ID
     * @param string $source Resource source
     *
     * @return bool
     * @throws Exception
     */
    public function deleteResourceByRecordId(string $id, string $source): bool
    {
        $row = $this->resourceTable->select(['source' => $source, 'record_id' => $id])->current();
        if (!$row) {
            return false;
        }
        $row->delete();
        return true;
    }
}<|MERGE_RESOLUTION|>--- conflicted
+++ resolved
@@ -30,14 +30,11 @@
 
 namespace VuFind\Db\Service;
 
-<<<<<<< HEAD
 use Doctrine\ORM\EntityManager;
+use Exception;
 use Laminas\Log\LoggerAwareInterface;
 use VuFind\Db\Entity\PluginManager as EntityPluginManager;
 use VuFind\Db\Entity\Resource;
-=======
-use Exception;
->>>>>>> 73518f37
 use VuFind\Db\Entity\ResourceEntityInterface;
 use VuFind\Db\Entity\User;
 use VuFind\Db\Entity\UserEntityInterface;
@@ -348,14 +345,16 @@
     }
 
     /**
-     * Delete a resource by source and id
+     * Delete a resource by record id and source. Return true if found and deleted, false if not found.
+     * Throws exception if something goes wrong.
      *
      * @param string $id     Resource ID
      * @param string $source Resource source
      *
-     * @return mixed
-     */
-    public function deleteResource($id, $source)
+     * @return bool
+     * @throws Exception
+     */
+    public function deleteResourceByRecordId(string $id, string $source): bool
     {
         $dql = 'DELETE FROM ' . $this->getEntityClass(Resource::class) . ' r '
             . 'WHERE r.recordId = :id AND r.source = :source';
@@ -365,24 +364,4 @@
         $result = $query->execute();
         return $result;
     }
-
-    /**
-     * Delete a resource by record id and source. Return true if found and deleted, false if not found.
-     * Throws exception if something goes wrong.
-     *
-     * @param string $id     Resource ID
-     * @param string $source Resource source
-     *
-     * @return bool
-     * @throws Exception
-     */
-    public function deleteResourceByRecordId(string $id, string $source): bool
-    {
-        $row = $this->resourceTable->select(['source' => $source, 'record_id' => $id])->current();
-        if (!$row) {
-            return false;
-        }
-        $row->delete();
-        return true;
-    }
 }