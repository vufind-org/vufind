--- conflicted
+++ resolved
@@ -82,12 +82,11 @@
         UserEntityInterface|int $userOrId,
         ResourceEntityInterface|int $resourceOrId
     ): ?int {
-<<<<<<< HEAD
         $data = $this->createEntity()
-            ->setUser($this->getDoctrineReference(User::class, $user))
+            ->setUser($this->getDoctrineReference(User::class, $userOrId))
             ->setComment($comment)
             ->setCreated(new \DateTime())
-            ->setResource($this->getDoctrineReference(Resource::class, $resource));
+            ->setResource($this->getDoctrineReference(Resource::class, $resourceOrId));
 
         try {
             $this->persistEntity($data);
@@ -97,15 +96,6 @@
         }
 
         return $data->getId();
-=======
-        $user = is_int($userOrId)
-            ? $this->getDbService(UserServiceInterface::class)->getUserById($userOrId)
-            : $userOrId;
-        $resource = is_int($resourceOrId)
-            ? $this->getDbService(ResourceServiceInterface::class)->getResourceById($resourceOrId)
-            : $resourceOrId;
-        return $resource->addComment($comment, $user);
->>>>>>> 0e6c2364
     }
 
     /**
@@ -146,12 +136,11 @@
      */
     public function deleteIfOwnedByUser(int $id, UserEntityInterface|int $userOrId): bool
     {
-<<<<<<< HEAD
-        if (null === $user) {
+        if (null === $userOrId) {
             return false;
         }
 
-        $userId = is_int($user) ? $user : $user->getId();
+        $userId = is_int($userOrId) ? $userOrId : $userOrId->getId();
         $comment = $this->getCommentById($id);
         if ($userId !== $comment->getUser()->getId()) {
             return false;
@@ -163,11 +152,6 @@
         $query->setParameters(['id' => $id, 'user' => $userId]);
         $query->execute();
         return true;
-=======
-        $user = is_int($userOrId)
-            ? $this->getDbService(UserServiceInterface::class)->getUserById($userOrId) : $userOrId;
-        return $this->getDbTable('comments')->deleteIfOwnedByUser($id, $user);
->>>>>>> 0e6c2364
     }
 
     /**
@@ -179,17 +163,11 @@
      */
     public function deleteByUser(UserEntityInterface|int $userOrId): void
     {
-<<<<<<< HEAD
         $dql = 'DELETE FROM ' . $this->getEntityClass(Comments::class) . ' c '
         . 'WHERE c.user = :user';
         $query = $this->entityManager->createQuery($dql);
-        $query->setParameters(['user' => is_int($user) ? $user : $user->getId()]);
+        $query->setParameters(['user' => is_int($userOrId) ? $userOrId : $userOrId->getId()]);
         $query->execute();
-=======
-        $user = is_int($userOrId)
-            ? $this->getDbService(UserServiceInterface::class)->getUserById($userOrId) : $userOrId;
-        $this->getDbTable('comments')->deleteByUser($user);
->>>>>>> 0e6c2364
     }
 
     /**
