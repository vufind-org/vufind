<?php
/**
 * Primo Central Search Parameters
 *
 * PHP version 7
 *
 * Copyright (C) Villanova University 2011.
 *
 * This program is free software; you can redistribute it and/or modify
 * it under the terms of the GNU General Public License version 2,
 * as published by the Free Software Foundation.
 *
 * This program is distributed in the hope that it will be useful,
 * but WITHOUT ANY WARRANTY; without even the implied warranty of
 * MERCHANTABILITY or FITNESS FOR A PARTICULAR PURPOSE.  See the
 * GNU General Public License for more details.
 *
 * You should have received a copy of the GNU General Public License
 * along with this program; if not, write to the Free Software
 * Foundation, Inc., 51 Franklin Street, Fifth Floor, Boston, MA  02110-1301  USA
 *
 * @category VuFind
 * @package  Search_Primo
 * @author   Demian Katz <demian.katz@villanova.edu>
 * @author   Ere Maijala <ere.maijala@helsinki.fi>
 * @license  http://opensource.org/licenses/gpl-2.0.php GNU General Public License
 * @link     https://vufind.org Main Page
 */
namespace VuFind\Search\Primo;

use VuFindSearch\ParamBag;

/**
 * Primo Central Search Parameters
 *
 * @category VuFind
 * @package  Search_Primo
 * @author   Demian Katz <demian.katz@villanova.edu>
 * @author   Ere Maijala <ere.maijala@helsinki.fi>
 * @license  http://opensource.org/licenses/gpl-2.0.php GNU General Public License
 * @link     https://vufind.org Main Page
 */
class Params extends \VuFind\Search\Base\Params
{
    /**
     * Config sections to search for facet labels if no override configuration
     * is set.
     *
     * @var array
     */
    protected $defaultFacetLabelSections
        = ['Advanced_Facets', 'FacetsTop', 'Facets'];

    /**
     * Config sections to search for checkbox facet labels if no override
     * configuration is set.
     *
     * @var array
     */
    protected $defaultFacetLabelCheckboxSections = ['CheckboxFacets'];

    /**
     * Mappings of specific Primo facet values (spelling errors and other special
     * cases present at least in CDI)
     *
     * @var array
     */
    protected $facetValueMappings = [
        'reference_entrys' => 'Reference Entries',
        'newsletterarticle' => 'Newsletter Articles',
        'archival_material_manuscripts' => 'Archival Materials / Manuscripts',
    ];

    /**
     * Create search backend parameters for advanced features.
     *
     * @return ParamBag
     */
    public function getBackendParameters()
    {
        $backendParams = new ParamBag();

        // The "relevance" sort option is a VuFind reserved word; we need to make
        // this null in order to achieve the desired effect with Primo:
        $sort = $this->getSort();
        $finalSort = ($sort == 'relevance') ? null : $sort;
        $backendParams->set('sort', $finalSort);
        $backendParams->set('filterList', $this->getFilterSettings());
        if ($this->getOptions()->highlightEnabled()) {
            $backendParams->set('highlight', true);
            $backendParams->set('highlightStart', '{{{{START_HILITE}}}}');
            $backendParams->set('highlightEnd', '{{{{END_HILITE}}}}');
        }

        return $backendParams;
    }

    /**
     * Get a display text for a facet field.
     *
     * @param string $field Facet field
     * @param string $value Facet value
     *
     * @return string
     */
    public function getFacetValueDisplayText(string $field, string $value): string
    {
        return $this->fixPrimoFacetValue(
            parent::getFacetValueDisplayText($field, $value)
        );
    }

    /**
     * Normalize a Primo facet value.
     *
     * @param string $str String to normalize
     *
     * @return string
     */
    public function fixPrimoFacetValue($str)
    {
<<<<<<< HEAD
        // Special case: odd spelling errors and other special cases in Primo
        // results (some at least in CDI):
        $replacements = [
            'reference_entrys' => 'Reference Entries',
            'newsletterarticle' => 'Newsletter Articles',
            'archival_material_manuscripts' => 'Archival Materials / Manuscripts',
        ];
        if ($replacement = $replacements[$str] ?? '') {
=======
        if ($replacement = $this->facetValueMappings[$str] ?? '') {
>>>>>>> d0872333
            return $replacement;
        }
        return mb_convert_case(
            preg_replace('/_/u', ' ', $str),
            MB_CASE_TITLE,
            'UTF-8'
        );
    }

    /**
     * Return the current filters as an array
     *
     * @return array
     */
    public function getFilterSettings()
    {
        $result = [];
        $filterList = array_merge_recursive(
            $this->getHiddenFilters(),
            $this->filterList
        );
        foreach ($filterList as $field => $filter) {
            $facetOp = 'AND';
            $prefix = substr($field, 0, 1);
            if ('~' === $prefix || '-' === $prefix) {
                $facetOp = '~' === $prefix ? 'OR' : 'NOT';
                $field = substr($field, 1);
            }
            $result[$field] = [
                'facetOp' => $facetOp,
                'values' => $filter
            ];
        }
        return $result;
    }
}<|MERGE_RESOLUTION|>--- conflicted
+++ resolved
@@ -119,18 +119,7 @@
      */
     public function fixPrimoFacetValue($str)
     {
-<<<<<<< HEAD
-        // Special case: odd spelling errors and other special cases in Primo
-        // results (some at least in CDI):
-        $replacements = [
-            'reference_entrys' => 'Reference Entries',
-            'newsletterarticle' => 'Newsletter Articles',
-            'archival_material_manuscripts' => 'Archival Materials / Manuscripts',
-        ];
-        if ($replacement = $replacements[$str] ?? '') {
-=======
         if ($replacement = $this->facetValueMappings[$str] ?? '') {
->>>>>>> d0872333
             return $replacement;
         }
         return mb_convert_case(
