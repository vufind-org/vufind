--- conflicted
+++ resolved
@@ -52,20 +52,17 @@
             'title' => 'sort_title', 'author' => 'sort_author',
             'year DESC' => 'sort_year', 'year' => 'sort_year asc'
         ];
-<<<<<<< HEAD
         $config = $configLoader->get('config');
         if (isset($config->Social->lists_default_limit)) {
             $this->defaultLimit = $config->Social->lists_default_limit;
         }
         if (isset($config->Social->lists_limit_options)) {
             $this->limitOptions = explode(',', $config->Social->lists_limit_options);
-=======
-
+        }
         $searchSettings = $configLoader->get($this->searchIni);
         // Load list view for result (full or tabs,accordion or something else)
         if (isset($searchSettings->List->view)) {
             $this->listviewOption = $searchSettings->List->view;
->>>>>>> 43c270dc
         }
     }
 
