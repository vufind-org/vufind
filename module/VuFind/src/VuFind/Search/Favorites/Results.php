<?php

/**
 * Favorites aspect of the Search Multi-class (Results)
 *
 * PHP version 8
 *
 * Copyright (C) Villanova University 2010-2023.
 *
 * This program is free software; you can redistribute it and/or modify
 * it under the terms of the GNU General Public License version 2,
 * as published by the Free Software Foundation.
 *
 * This program is distributed in the hope that it will be useful,
 * but WITHOUT ANY WARRANTY; without even the implied warranty of
 * MERCHANTABILITY or FITNESS FOR A PARTICULAR PURPOSE.  See the
 * GNU General Public License for more details.
 *
 * You should have received a copy of the GNU General Public License
 * along with this program; if not, write to the Free Software
 * Foundation, Inc., 51 Franklin Street, Fifth Floor, Boston, MA  02110-1301  USA
 *
 * @category VuFind
 * @package  Search_Favorites
 * @author   Demian Katz <demian.katz@villanova.edu>
 * @license  http://opensource.org/licenses/gpl-2.0.php GNU General Public License
 * @link     https://vufind.org Main Site
 */

namespace VuFind\Search\Favorites;

use LmcRbacMvc\Service\AuthorizationServiceAwareInterface;
use LmcRbacMvc\Service\AuthorizationServiceAwareTrait;
<<<<<<< HEAD
use VuFind\Db\Service\ResourceService as ResourceService;
use VuFind\Db\Service\UserListService as ListService;
=======
use VuFind\Db\Entity\UserEntityInterface;
use VuFind\Db\Entity\UserListEntityInterface;
use VuFind\Db\Service\UserListServiceInterface;
use VuFind\Db\Table\Resource as ResourceTable;
>>>>>>> c5e89856
use VuFind\Exception\ListPermission as ListPermissionException;
use VuFind\Record\Cache;
use VuFind\Record\Loader;
use VuFind\Search\Base\Results as BaseResults;
use VuFindSearch\Service as SearchService;

use function count;

/**
 * Search Favorites Results
 *
 * @category VuFind
 * @package  Search_Favorites
 * @author   Demian Katz <demian.katz@villanova.edu>
 * @license  http://opensource.org/licenses/gpl-2.0.php GNU General Public License
 * @link     https://vufind.org Main Site
 */
class Results extends BaseResults implements AuthorizationServiceAwareInterface
{
    use AuthorizationServiceAwareTrait;

    /**
     * Object if user is logged in, false otherwise.
     *
     * @var ?UserEntityInterface
     */
    protected $user = null;

    /**
     * Active user list (false if we haven't tried to load yet; null if inapplicable).
     *
<<<<<<< HEAD
     * @var \VuFind\Db\Entity\UserList|bool
=======
     * @var UserListEntityInterface|null|false
>>>>>>> c5e89856
     */
    protected $list = false;

    /**
<<<<<<< HEAD
     * Resource database service
     *
     * @var ResourceService
     */
    protected $resourceService;

    /**
     * UserList database service
     *
     * @var ListService
     */
    protected $listService;

    /**
=======
>>>>>>> c5e89856
     * Facet list
     *
     * @var array
     */
    protected $facets;

    /**
     * All ids
     *
     * @var array
     */
    protected $allIds;

    /**
     * Constructor
     *
<<<<<<< HEAD
     * @param \VuFind\Search\Base\Params $params          Object representing user
     *                                                    search parameters.
     * @param SearchService              $searchService   Search service
     * @param Loader                     $recordLoader    Record loader
     * @param ResourceService            $resourceService Resource database service
     * @param ListService                $listService     UserList service
=======
     * @param \VuFind\Search\Base\Params $params          Object representing user search parameters
     * @param SearchService              $searchService   Search service
     * @param Loader                     $recordLoader    Record loader
     * @param ResourceTable              $resourceTable   Resource table
     * @param UserListServiceInterface   $userListService UserList database service
>>>>>>> c5e89856
     */
    public function __construct(
        \VuFind\Search\Base\Params $params,
        SearchService $searchService,
        Loader $recordLoader,
<<<<<<< HEAD
        ResourceService $resourceService,
        ListService $listService
    ) {
        parent::__construct($params, $searchService, $recordLoader);
        $this->resourceService = $resourceService;
        $this->listService = $listService;
=======
        protected ResourceTable $resourceTable,
        protected UserListServiceInterface $userListService
    ) {
        parent::__construct($params, $searchService, $recordLoader);
>>>>>>> c5e89856
    }

    /**
     * Returns the stored list of facets for the last search
     *
     * @param array $filter Array of field => on-screen description listing
     * all of the desired facet fields; set to null to get all configured values.
     *
     * @return array        Facets data arrays
     */
    public function getFacetList($filter = null)
    {
        // Make sure we have processed the search before proceeding:
        if (null === $this->results) {
            $this->performAndProcessSearch();
        }

        // If there is no filter, we'll use all facets as the filter:
        if (null === $filter) {
            $filter = $this->getParams()->getFacetConfig();
        }

        // Start building the facet list:
        $retVal = [];

        // Loop through every requested field:
        $validFields = array_keys($filter);
        foreach ($validFields as $field) {
            if (!isset($this->facets[$field])) {
                $this->facets[$field] = [
                    'label' => $this->getParams()->getFacetLabel($field),
                    'list' => [],
                ];
                switch ($field) {
                    case 'tags':
<<<<<<< HEAD
                        if ($this->list) {
                            $tags = $this->listService->getResourceTags($this->list);
=======
                        if ($list = $this->getListObject()) {
                            $tags = $list->getResourceTags();
>>>>>>> c5e89856
                        } else {
                            $tags = $this->user ? $this->user->getTags() : [];
                        }
                        foreach ($tags as $tag) {
                            $this->facets[$field]['list'][] = [
                                'value' => $tag['tag'],
                                'displayText' => $tag['tag'],
                                'count' => $tag['cnt'],
                                'isApplied' => $this->getParams()
                                    ->hasFilter("$field:" . $tag['tag']),
                            ];
                        }
                        break;
                }
            }
            if (isset($this->facets[$field])) {
                $retVal[$field] = $this->facets[$field];
            }
        }
        return $retVal;
    }

    /**
     * Support method for performAndProcessSearch -- perform a search based on the
     * parameters passed to the object.
     *
     * @return void
     */
    protected function performSearch()
    {
        $list = $this->getListObject();
        $this->user = $this->getAuthorizationService()?->getIdentity();

        // Make sure the user and/or list objects make it possible to view
        // the current result set -- we need to check logged in status and
        // list permissions.
        if (!$list && !$this->user) {
            throw new ListPermissionException(
                'Cannot retrieve favorites without logged in user.'
            );
        }
<<<<<<< HEAD
        if (
            null !== $list && !$list->isPublic()
            && (!$this->user || $list->getUser()->getId() != $this->user->id)
        ) {
=======
        if ($list && !$list->isPublic() && $list->getUser()->getId() !== $this->user?->getId()) {
>>>>>>> c5e89856
            throw new ListPermissionException(
                $this->translate('list_access_denied')
            );
        }

        // How many results were there?
<<<<<<< HEAD
        $userId = null === $list ? $this->user->id : $list->getUser()->getId();
        $listId = null === $list ? null : $list->getId();
        $rawResults = $this->resourceService->getFavorites(
=======
        $userId = $list ? $list->getUser()->getId() : $this->user->getId();
        $listId = $list?->getId();
        // Get results as an array so that we can rewind it:
        $rawResults = $this->resourceTable->getFavorites(
>>>>>>> c5e89856
            $userId,
            $listId,
            $this->getTagFilters(),
            $this->getParams()->getSort()
        );
        $this->resultTotal = count($rawResults);
        $this->allIds = array_map(function ($result) {
            return $result[0]->getSource() . '|' . $result[0]->getRecordId();
        }, $rawResults);

        // Apply offset and limit if necessary!
        $limit = $this->getParams()->getLimit();
        if ($this->resultTotal > $limit) {
            $rawResults = $this->resourceService->getFavorites(
                $userId,
                $listId,
                $this->getTagFilters(),
                $this->getParams()->getSort(),
                $this->getStartRecord() - 1,
                $limit
            );
        }

        // Retrieve record drivers for the selected items.
        $recordsToRequest = [];
        foreach ($rawResults as $row) {
            $resource = $row[0];
            $recordsToRequest[] = [
                'id' => $resource->getRecordId(), 'source' => $resource->getSource(),
                'extra_fields' => [
                    'title' => $resource->getTitle(),
                ],
            ];
        }

        $this->recordLoader->setCacheContext(Cache::CONTEXT_FAVORITE);
        $this->results = $this->recordLoader->loadBatch($recordsToRequest, true);
    }

    /**
     * Get an array of tags being applied as filters.
     *
     * @return array
     */
    protected function getTagFilters()
    {
        $filters = $this->getParams()->getRawFilters();
        return $filters['tags'] ?? [];
    }

    /**
     * Get the list object associated with the current search (null if no list
     * selected).
     *
<<<<<<< HEAD
     * @return \VuFind\Db\Entity\UserList|null
=======
     * @return ?UserListEntityInterface
>>>>>>> c5e89856
     */
    public function getListObject(): ?UserListEntityInterface
    {
        // If we haven't previously tried to load a list, do it now:
        if ($this->list === false) {
            // Check the filters for a list ID, and load the corresponding object
            // if one is found:
            $filters = $this->getParams()->getRawFilters();
            $listId = $filters['lists'][0] ?? null;
<<<<<<< HEAD
            $this->list = (null === $listId)
                ? null : $this->listService->getExisting($listId);
=======
            $this->list = (null === $listId) ? null : $this->userListService->getUserListById($listId);
>>>>>>> c5e89856
        }
        return $this->list;
    }

    /**
     * Get all ids.
     *
     * @return array
     */
    public function getAllIds()
    {
        return $this->allIds;
    }
}<|MERGE_RESOLUTION|>--- conflicted
+++ resolved
@@ -31,15 +31,10 @@
 
 use LmcRbacMvc\Service\AuthorizationServiceAwareInterface;
 use LmcRbacMvc\Service\AuthorizationServiceAwareTrait;
-<<<<<<< HEAD
-use VuFind\Db\Service\ResourceService as ResourceService;
-use VuFind\Db\Service\UserListService as ListService;
-=======
 use VuFind\Db\Entity\UserEntityInterface;
 use VuFind\Db\Entity\UserListEntityInterface;
+use VuFind\Db\Service\ResourceService as ResourceService;
 use VuFind\Db\Service\UserListServiceInterface;
-use VuFind\Db\Table\Resource as ResourceTable;
->>>>>>> c5e89856
 use VuFind\Exception\ListPermission as ListPermissionException;
 use VuFind\Record\Cache;
 use VuFind\Record\Loader;
@@ -71,32 +66,11 @@
     /**
      * Active user list (false if we haven't tried to load yet; null if inapplicable).
      *
-<<<<<<< HEAD
-     * @var \VuFind\Db\Entity\UserList|bool
-=======
      * @var UserListEntityInterface|null|false
->>>>>>> c5e89856
      */
     protected $list = false;
 
     /**
-<<<<<<< HEAD
-     * Resource database service
-     *
-     * @var ResourceService
-     */
-    protected $resourceService;
-
-    /**
-     * UserList database service
-     *
-     * @var ListService
-     */
-    protected $listService;
-
-    /**
-=======
->>>>>>> c5e89856
      * Facet list
      *
      * @var array
@@ -113,38 +87,20 @@
     /**
      * Constructor
      *
-<<<<<<< HEAD
-     * @param \VuFind\Search\Base\Params $params          Object representing user
-     *                                                    search parameters.
+     * @param \VuFind\Search\Base\Params $params          Object representing user search parameters
      * @param SearchService              $searchService   Search service
      * @param Loader                     $recordLoader    Record loader
      * @param ResourceService            $resourceService Resource database service
-     * @param ListService                $listService     UserList service
-=======
-     * @param \VuFind\Search\Base\Params $params          Object representing user search parameters
-     * @param SearchService              $searchService   Search service
-     * @param Loader                     $recordLoader    Record loader
-     * @param ResourceTable              $resourceTable   Resource table
      * @param UserListServiceInterface   $userListService UserList database service
->>>>>>> c5e89856
      */
     public function __construct(
         \VuFind\Search\Base\Params $params,
         SearchService $searchService,
         Loader $recordLoader,
-<<<<<<< HEAD
-        ResourceService $resourceService,
-        ListService $listService
-    ) {
-        parent::__construct($params, $searchService, $recordLoader);
-        $this->resourceService = $resourceService;
-        $this->listService = $listService;
-=======
-        protected ResourceTable $resourceTable,
+        protected ResourceService $resourceService,
         protected UserListServiceInterface $userListService
     ) {
         parent::__construct($params, $searchService, $recordLoader);
->>>>>>> c5e89856
     }
 
     /**
@@ -180,13 +136,8 @@
                 ];
                 switch ($field) {
                     case 'tags':
-<<<<<<< HEAD
                         if ($this->list) {
-                            $tags = $this->listService->getResourceTags($this->list);
-=======
-                        if ($list = $this->getListObject()) {
-                            $tags = $list->getResourceTags();
->>>>>>> c5e89856
+                            $tags = $this->userListService->getResourceTags($this->list);
                         } else {
                             $tags = $this->user ? $this->user->getTags() : [];
                         }
@@ -228,30 +179,17 @@
                 'Cannot retrieve favorites without logged in user.'
             );
         }
-<<<<<<< HEAD
-        if (
-            null !== $list && !$list->isPublic()
-            && (!$this->user || $list->getUser()->getId() != $this->user->id)
-        ) {
-=======
         if ($list && !$list->isPublic() && $list->getUser()->getId() !== $this->user?->getId()) {
->>>>>>> c5e89856
             throw new ListPermissionException(
                 $this->translate('list_access_denied')
             );
         }
 
         // How many results were there?
-<<<<<<< HEAD
-        $userId = null === $list ? $this->user->id : $list->getUser()->getId();
-        $listId = null === $list ? null : $list->getId();
-        $rawResults = $this->resourceService->getFavorites(
-=======
         $userId = $list ? $list->getUser()->getId() : $this->user->getId();
         $listId = $list?->getId();
         // Get results as an array so that we can rewind it:
-        $rawResults = $this->resourceTable->getFavorites(
->>>>>>> c5e89856
+        $rawResults = $this->resourceService->getFavorites(
             $userId,
             $listId,
             $this->getTagFilters(),
@@ -306,11 +244,7 @@
      * Get the list object associated with the current search (null if no list
      * selected).
      *
-<<<<<<< HEAD
-     * @return \VuFind\Db\Entity\UserList|null
-=======
      * @return ?UserListEntityInterface
->>>>>>> c5e89856
      */
     public function getListObject(): ?UserListEntityInterface
     {
@@ -320,12 +254,7 @@
             // if one is found:
             $filters = $this->getParams()->getRawFilters();
             $listId = $filters['lists'][0] ?? null;
-<<<<<<< HEAD
-            $this->list = (null === $listId)
-                ? null : $this->listService->getExisting($listId);
-=======
             $this->list = (null === $listId) ? null : $this->userListService->getUserListById($listId);
->>>>>>> c5e89856
         }
         return $this->list;
     }
