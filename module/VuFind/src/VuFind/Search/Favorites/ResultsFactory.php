--- conflicted
+++ resolved
@@ -33,6 +33,7 @@
 use Laminas\ServiceManager\Exception\ServiceNotFoundException;
 use Psr\Container\ContainerExceptionInterface as ContainerException;
 use Psr\Container\ContainerInterface;
+use VuFind\Db\Service\ResourceServiceInterface;
 use VuFind\Db\Service\UserListServiceInterface;
 
 /**
@@ -68,22 +69,10 @@
         if (!empty($options)) {
             throw new \Exception('Unexpected options sent to factory!');
         }
-<<<<<<< HEAD
-        $tm = $container->get(\VuFind\Db\Table\PluginManager::class);
         $sm = $container->get(\VuFind\Db\Service\PluginManager::class);
-        $obj = parent::__invoke(
-            $container,
-            $requestedName,
-            [
-                $sm->get(\VuFind\Db\Service\ResourceService::class),
-                $sm->get(\VuFind\Db\Service\UserListService::class),
-            ]
-        );
-=======
-        $resourceTable = $container->get(\VuFind\Db\Table\PluginManager::class)->get('Resource');
-        $listService = $container->get(\VuFind\Db\Service\PluginManager::class)->get(UserListServiceInterface::class);
-        $obj = parent::__invoke($container, $requestedName, [$resourceTable, $listService]);
->>>>>>> c5e89856
+        $resourceService = $sm->get(ResourceServiceInterface::class);
+        $listService = $sm->get(UserListServiceInterface::class);
+        $obj = parent::__invoke($container, $requestedName, [$resourceService, $listService]);
         $init = new \LmcRbacMvc\Initializer\AuthorizationServiceInitializer();
         $init($container, $obj);
         return $obj;
