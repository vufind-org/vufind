<?php

/**
 * Solr deduplication (merged records) listener.
 *
 * PHP version 5
 *
 * Copyright (C) Villanova University 2013.
 * Copyright (C) The National Library of Finland 2013.
 *
 * This program is free software; you can redistribute it and/or modify
 * it under the terms of the GNU General Public License version 2,
 * as published by the Free Software Foundation.
 *
 * This program is distributed in the hope that it will be useful,
 * but WITHOUT ANY WARRANTY; without even the implied warranty of
 * MERCHANTABILITY or FITNESS FOR A PARTICULAR PURPOSE.  See the
 * GNU General Public License for more details.
 *
 * You should have received a copy of the GNU General Public License
 * along with this program; if not, write to the Free Software
 * Foundation, Inc., 51 Franklin Street, Fifth Floor, Boston, MA  02110-1301  USA
 *
 * @category VuFind
 * @package  Search
 * @author   David Maus <maus@hab.de>
 * @author   Ere Maijala <ere.maijala@helsinki.fi>
 * @license  http://opensource.org/licenses/gpl-2.0.php GNU General Public License
 * @link     https://vufind.org Main Site
 */
namespace VuFind\Search\Solr;

use VuFindSearch\Backend\BackendInterface;

use Zend\EventManager\SharedEventManagerInterface;
use Zend\EventManager\EventInterface;
use Zend\ServiceManager\ServiceLocatorInterface;

/**
 * Solr merged record handling listener.
 *
 * @category VuFind
 * @package  Search
 * @author   David Maus <maus@hab.de>
 * @author   Ere Maijala <ere.maijala@helsinki.fi>
 * @license  http://opensource.org/licenses/gpl-2.0.php GNU General Public License
 * @link     https://vufind.org Main Site
 */
class DeduplicationListener
{
    /**
     * Backend.
     *
     * @var BackendInterface
     */
    protected $backend;

    /**
     * Superior service manager.
     *
     * @var ServiceLocatorInterface
     */
    protected $serviceLocator;

    /**
     * Search configuration file identifier.
     *
     * @var string
     */
    protected $searchConfig;

    /**
     * Data source configuration file identifier.
     *
     * @var string
     */
    protected $dataSourceConfig;

    /**
     * Whether deduplication is enabled.
     *
     * @var bool
     */
    protected $enabled;

    /**
     * Constructor.
     *
     * @param BackendInterface        $backend          Search backend
     * @param ServiceLocatorInterface $serviceLocator   Service locator
     * @param string                  $searchConfig     Search config file id
     * @param string                  $dataSourceConfig Data source file id
     * @param bool                    $enabled          Whether deduplication is
     * enabled
     *
     * @return void
     */
    public function __construct(
        BackendInterface $backend,
        ServiceLocatorInterface $serviceLocator,
        $searchConfig, $dataSourceConfig = 'datasources', $enabled = true
    ) {
        $this->backend = $backend;
        $this->serviceLocator = $serviceLocator;
        $this->searchConfig = $searchConfig;
        $this->dataSourceConfig = $dataSourceConfig;
        $this->enabled = $enabled;
    }

    /**
     * Attach listener to shared event manager.
     *
     * @param SharedEventManagerInterface $manager Shared event manager
     *
     * @return void
     */
    public function attach(
        SharedEventManagerInterface $manager
    ) {
        $manager->attach('VuFind\Search', 'pre', [$this, 'onSearchPre']);
        $manager->attach('VuFind\Search', 'post', [$this, 'onSearchPost']);
    }

    /**
     * Set up filter for excluding merge children.
     *
     * @param EventInterface $event Event
     *
     * @return EventInterface
     */
    public function onSearchPre(EventInterface $event)
    {
        $backend = $event->getTarget();
        if ($backend === $this->backend) {
            $params = $event->getParam('params');
            $context = $event->getParam('context');
            if (($context == 'search' || $context == 'similar') && $params) {
                // If deduplication is enabled, filter out merged child records,
                // otherwise filter out dedup records.
                if ($this->enabled) {
                    $fq = '-merged_child_boolean:true';
                    if ($context == 'similar' && $id = $event->getParam('id')) {
                        $fq .= ' AND -local_ids_str_mv:"'
                            . addcslashes($id, '"') . '"';
                    }
                } else {
                    $fq = '-merged_boolean:true';
                }
                $params->add('fq', $fq);
            }
        }
        return $event;
    }

    /**
     * Fetch appropriate dedup child
     *
     * @param EventInterface $event Event
     *
     * @return EventInterface
     */
    public function onSearchPost(EventInterface $event)
    {
        // Inject deduplication details into record objects:
        $backend = $event->getParam('backend');

        if ($backend != $this->backend->getIdentifier()) {
            return $event;
        }
        $context = $event->getParam('context');
        if ($this->enabled && ($context == 'search' || $context == 'similar')) {
            $this->fetchLocalRecords($event);
        }
        return $event;
    }

    /**
     * Fetch local records for all the found dedup records
     *
     * @param EventInterface $event Event
     *
     * @return void
     */
    protected function fetchLocalRecords($event)
    {
        $config = $this->serviceLocator->get('VuFind\Config');
        $searchConfig = $config->get($this->searchConfig);
        $dataSourceConfig = $config->get($this->dataSourceConfig);
        $recordSources = !empty($searchConfig->Records->sources)
            ? explode(',', $searchConfig->Records->sources)
            : [];
        $sourcePriority = $this->determineSourcePriority($recordSources);
        $params = $event->getParam('params');
        $buildingPriority = $this->determineBuildingPriority($params);

        $idList = [];
        // Find out the best records and list their IDs:
        $result = $event->getTarget();
        foreach ($result->getRecords() as $record) {
            $fields = $record->getRawData();

            if (!isset($fields['merged_boolean'])) {
                continue;
            }
            $localIds = $fields['local_ids_str_mv'];
            $dedupId = $localIds[0];
            $priority = 99999;
            $undefPriority = 99999;
            // Find the document that matches the source priority best:
            $dedupData = [];
            foreach ($localIds as $localId) {
                $localPriority = null;
                list($source) = explode('.', $localId, 2);
                // Ignore ID if source is not in the list of allowed record sources:
                if ($recordSources && !in_array($source, $recordSources)) {
                    continue;
                }
                if (!empty($buildingPriority)) {
                    if (isset($buildingPriority[$source])) {
                        $localPriority = -$buildingPriority[$source];
                    } elseif (isset($dataSourceConfig[$source]['institution'])) {
                        $institution = $dataSourceConfig[$source]['institution'];
                        if (isset($buildingPriority[$institution])) {
                            $localPriority = -$buildingPriority[$institution];
                        }
                    }
                }
                if (!isset($localPriority)) {
                    if (isset($sourcePriority[$source])) {
                        $localPriority = $sourcePriority[$source];
                    } else {
                        $localPriority = ++$undefPriority;
                    }
                }
                if (isset($localPriority) && $localPriority < $priority) {
                    $dedupId = $localId;
                    $priority = $localPriority;
                }
                $dedupData[$source] = [
                    'id' => $localId,
                    'priority' => isset($localPriority) ? $localPriority : 99999
                ];
            }
            $fields['dedup_id'] = $dedupId;
            $idList[] = $dedupId;

            // Sort dedupData by priority:
            uasort(
                $dedupData,
                function ($a, $b) {
                    return $a['priority'] - $b['priority'];
                }
            );
            $fields['dedup_data'] = $dedupData;
            $record->setRawData($fields);
        }
        if (empty($idList)) {
            return;
        }

        // Fetch records and assign them to the result:
        $localRecords = $this->backend->retrieveBatch($idList)->getRecords();
        foreach ($result->getRecords() as $record) {
            $dedupRecordData = $record->getRawData();
            if (!isset($dedupRecordData['dedup_id'])) {
                continue;
            }
            // Find the corresponding local record in the results:
            $foundLocalRecord = null;
            foreach ($localRecords as $localRecord) {
                if ($localRecord->getUniqueID() == $dedupRecordData['dedup_id']) {
                    $foundLocalRecord = $localRecord;
                    break;
                }
            }
            if (!$foundLocalRecord) {
                continue;
            }

            $localRecordData = $foundLocalRecord->getRawData();

            // Copy dedup_data for the active data sources:
            foreach ($dedupRecordData['dedup_data'] as $dedupDataKey => $dedupData) {
                if (!$recordSources || isset($sourcePriority[$dedupDataKey])) {
                    $localRecordData['dedup_data'][$dedupDataKey] = $dedupData;
                }
            }

            // Copy fields from dedup record to local record
            $localRecordData = $this->appendDedupRecordFields(
                $localRecordData,
                $dedupRecordData,
                $recordSources,
                $sourcePriority
            );
            $foundLocalRecord->setRawData($localRecordData);
            $foundLocalRecord->setHighlightDetails($record->getHighlightDetails());
            $result->replace($record, $foundLocalRecord);
        }
    }

    /**
     * Append fields from dedup record to the selected local record. Note: the last
     * two parameters are unused in this default method, but they may be useful for
     * custom behavior in subclasses.
     *
     * @param array $localRecordData Local record data
     * @param array $dedupRecordData Dedup record data
     * @param array $recordSources   List of active record sources, empty if all
     * @param array $sourcePriority  Array of source priorities keyed by source id
     *
     * @return array Local record data
     *
     * @SuppressWarnings(PHPMD.UnusedFormalParameter)
     */
    protected function appendDedupRecordFields($localRecordData, $dedupRecordData,
        $recordSources, $sourcePriority
    ) {
        $localRecordData['local_ids_str_mv'] = $dedupRecordData['local_ids_str_mv'];
        return $localRecordData;
    }

    /**
     * Function that determines the priority for sources
     *
     * @param array $recordSources Record sources defined in searches.ini
     *
     * @return array Array keyed by source with priority as the value
     */
    protected function determineSourcePriority($recordSources)
    {
        if (empty($recordSources)) {
            return [];
        }
        return array_flip($recordSources);
    }

    /**
     * Function that determines the priority for buildings
     *
     * @param object $params Query parameters
     *
     * @return array Array keyed by building with priority as the value
     */
    protected function determineBuildingPriority($params)
    {
        $result = [];
        foreach ($params->get('fq') as $fq) {
<<<<<<< HEAD
            $matchFound = preg_match_all(
                '/\bbuilding:"([^"]+)"/', $fq, $matches
            );
            if ($matchFound) {
=======
            if (preg_match_all('/\bbuilding:"([^"]+)"/', $fq, $matches)) {
>>>>>>> 65df325e
                $values = $matches[1];
                foreach ($values as $value) {
                    if (preg_match('/^\d+\/([^\/]+?)\//', $value, $matches)) {
                        // Hierarchical facets; take only first level:
                        $result[] = $matches[1];
                    } else {
                        $result[] = $value;
                    }
                }
            }
        }

        array_unshift($result, '');
        return array_flip($result);
    }

}<|MERGE_RESOLUTION|>--- conflicted
+++ resolved
@@ -346,14 +346,7 @@
     {
         $result = [];
         foreach ($params->get('fq') as $fq) {
-<<<<<<< HEAD
-            $matchFound = preg_match_all(
-                '/\bbuilding:"([^"]+)"/', $fq, $matches
-            );
-            if ($matchFound) {
-=======
             if (preg_match_all('/\bbuilding:"([^"]+)"/', $fq, $matches)) {
->>>>>>> 65df325e
                 $values = $matches[1];
                 foreach ($values as $value) {
                     if (preg_match('/^\d+\/([^\/]+?)\//', $value, $matches)) {
