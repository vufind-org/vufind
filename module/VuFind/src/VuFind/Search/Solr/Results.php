<?php

/**
 * Solr aspect of the Search Multi-class (Results)
 *
 * PHP version 8
 *
 * Copyright (C) Villanova University 2011, 2022.
 *
 * This program is free software; you can redistribute it and/or modify
 * it under the terms of the GNU General Public License version 2,
 * as published by the Free Software Foundation.
 *
 * This program is distributed in the hope that it will be useful,
 * but WITHOUT ANY WARRANTY; without even the implied warranty of
 * MERCHANTABILITY or FITNESS FOR A PARTICULAR PURPOSE.  See the
 * GNU General Public License for more details.
 *
 * You should have received a copy of the GNU General Public License
 * along with this program; if not, write to the Free Software
 * Foundation, Inc., 51 Franklin Street, Fifth Floor, Boston, MA  02110-1301  USA
 *
 * @category VuFind
 * @package  Search_Solr
 * @author   Demian Katz <demian.katz@villanova.edu>
 * @license  http://opensource.org/licenses/gpl-2.0.php GNU General Public License
 * @link     https://vufind.org Main Page
 */

namespace VuFind\Search\Solr;

use VuFind\Search\Solr\AbstractErrorListener as ErrorListener;
use VuFindSearch\Command\SearchCommand;
use VuFindSearch\Query\AbstractQuery;
use VuFindSearch\Query\QueryGroup;

use function count;

/**
 * Solr Search Parameters
 *
 * @category VuFind
 * @package  Search_Solr
 * @author   Demian Katz <demian.katz@villanova.edu>
 * @author   David Maus <maus@hab.de>
 * @license  http://opensource.org/licenses/gpl-2.0.php GNU General Public License
 * @link     https://vufind.org Main Page
 */
class Results extends \VuFind\Search\Base\Results
{
    /**
     * Field facets.
     *
     * @var array
     */
    protected $responseFacets = null;

    /**
     * Query facets.
     *
     * @var array
     */
    protected $responseQueryFacets = null;

    /**
     * Pivot facets.
     *
     * @var array
     */
    protected $responsePivotFacets = null;

    /**
     * Counts of filtered-out facet values, indexed by field name.
     */
    protected $filteredFacetCounts = null;

    /**
     * Search backend identifier.
     *
     * @var string
     */
    protected $backendId = 'Solr';

    /**
     * Currently used spelling query, if any.
     *
     * @var string
     */
    protected $spellingQuery = '';

    /**
     * Class to process spelling.
     *
     * @var SpellingProcessor
     */
    protected $spellingProcessor = null;

    /**
     * CursorMark used for deep paging (e.g. OAI-PMH Server).
     * Set to '*' to start paging a request and use the new value returned from the
     * search request for the next request.
     *
     * @var null|string
     */
    protected $cursorMark = null;

    /**
     * Highest relevance of all the results
     *
     * @var null|float
     */
    protected $maxScore = null;

    /**
     * Get spelling processor.
     *
     * @return SpellingProcessor
     */
    public function getSpellingProcessor()
    {
        if (null === $this->spellingProcessor) {
            $this->spellingProcessor = new SpellingProcessor();
        }
        return $this->spellingProcessor;
    }

    /**
     * Set spelling processor.
     *
     * @param SpellingProcessor $processor Spelling processor
     *
     * @return void
     */
    public function setSpellingProcessor(SpellingProcessor $processor)
    {
        $this->spellingProcessor = $processor;
    }

    /**
     * Get cursorMark.
     *
     * @return null|string
     */
    public function getCursorMark()
    {
        return $this->cursorMark;
    }

    /**
     * Set cursorMark.
     *
     * @param null|string $cursorMark New cursor mark
     *
     * @return void
     */
    public function setCursorMark($cursorMark)
    {
        $this->cursorMark = $cursorMark;
    }

    /**
     * Get the scores of the results
     *
     * @return array
     */
    public function getScores()
    {
        $scoreMap = [];
        foreach ($this->results as $record) {
            $data = $record->getRawData();
            if ($data['score'] ?? false) {
                $scoreMap[$record->getUniqueId()] = $data['score'];
            }
        }
        return $scoreMap;
    }

    /**
     * Getting the highest relevance of all the results
     *
     * @return null|float
     */
    public function getMaxScore()
    {
        return $this->maxScore;
    }

    /**
     * Support method for performAndProcessSearch -- perform a search based on the
     * parameters passed to the object.
     *
     * @return void
     */
    protected function performSearch()
    {
        $query  = $this->getParams()->getQuery();
        $limit  = $this->getParams()->getLimit();
        $offset = $this->getStartRecord() - 1;
        $params = $this->getParams()->getBackendParameters();
        $searchService = $this->getSearchService();
        $cursorMark = $this->getCursorMark();
        if (null !== $cursorMark) {
            $params->set('cursorMark', '' === $cursorMark ? '*' : $cursorMark);
            // Override any default timeAllowed since it cannot be used with
            // cursorMark
            $params->set('timeAllowed', -1);
        }

        try {
            $command = new SearchCommand(
                $this->backendId,
                $query,
                $offset,
                $limit,
                $params
            );

            $collection = $searchService->invoke($command)->getResult();
        } catch (\VuFindSearch\Backend\Exception\BackendException $e) {
            // If the query caused a parser error, see if we can clean it up:
            if (
                $e->hasTag(ErrorListener::TAG_PARSER_ERROR)
                && $newQuery = $this->fixBadQuery($query)
            ) {
                // We need to get a fresh set of $params, since the previous one was
                // manipulated by the previous search() call.
                $params = $this->getParams()->getBackendParameters();
                $command = new SearchCommand(
                    $this->backendId,
                    $newQuery,
                    $offset,
                    $limit,
                    $params
                );
                $collection = $searchService->invoke($command)->getResult();
            } else {
                throw $e;
            }
        }

        $this->extraSearchBackendDetails = $command->getExtraRequestDetails();

        $this->responseFacets = $collection->getFacets();
<<<<<<< HEAD

        $this->maxScore = $collection->getMaxScore();

=======
        $this->filteredFacetCounts = $collection->getFilteredFacetCounts();
>>>>>>> e2de2687
        $this->responseQueryFacets = $collection->getQueryFacets();
        $this->responsePivotFacets = $collection->getPivotFacets();
        $this->resultTotal = $collection->getTotal();

        // Process spelling suggestions
        $spellcheck = $collection->getSpellcheck();
        $this->spellingQuery = $spellcheck->getQuery();
        $this->suggestions = $this->getSpellingProcessor()
            ->getSuggestions($spellcheck, $this->getParams()->getQuery());

        // Update current cursorMark
        if (null !== $cursorMark) {
            $this->setCursorMark($collection->getCursorMark());
        }

        // Construct record drivers for all the items in the response:
        $this->results = $collection->getRecords();
    }

    /**
     * Try to fix a query that caused a parser error.
     *
     * @param AbstractQuery $query Bad query
     *
     * @return bool|AbstractQuery  Fixed query, or false if no solution is found.
     */
    protected function fixBadQuery(AbstractQuery $query)
    {
        if ($query instanceof QueryGroup) {
            return $this->fixBadQueryGroup($query);
        } else {
            // Single query? Can we fix it on its own?
            $oldString = $string = $query->getString();

            // Are there any unescaped colons in the string?
            $string = str_replace(':', '\\:', str_replace('\\:', ':', $string));

            // Did we change anything? If so, we should replace the query:
            if ($oldString != $string) {
                $query->setString($string);
                return $query;
            }
        }
        return false;
    }

    /**
     * Support method for fixBadQuery().
     *
     * @param QueryGroup $query Query to fix
     *
     * @return bool|QueryGroup  Fixed query, or false if no solution is found.
     */
    protected function fixBadQueryGroup(QueryGroup $query)
    {
        $newQueries = [];
        $fixed = false;

        // Try to fix each query in the group; replace any query that needs to
        // be changed.
        foreach ($query->getQueries() as $current) {
            $fixedQuery = $this->fixBadQuery($current);
            if ($fixedQuery) {
                $fixed = true;
                $newQueries[] = $fixedQuery;
            } else {
                $newQueries[] = $current;
            }
        }

        // If any of the queries in the group was fixed, we'll treat the whole
        // group as being fixed.
        if ($fixed) {
            $query->setQueries($newQueries);
            return $query;
        }

        // If we got this far, nothing was changed -- report failure:
        return false;
    }

    /**
     * Turn the list of spelling suggestions into an array of urls
     *   for on-screen use to implement the suggestions.
     *
     * @return array Spelling suggestion data arrays
     */
    public function getSpellingSuggestions()
    {
        return $this->getSpellingProcessor()->processSuggestions(
            $this->getRawSuggestions(),
            $this->spellingQuery,
            $this->getParams()
        );
    }

    /**
     * Returns the stored list of facets for the last search
     *
     * @param array $filter Array of field => on-screen description listing
     * all of the desired facet fields; set to null to get all configured values.
     *
     * @return array        Facets data arrays
     */
    public function getFacetList($filter = null)
    {
        if (null === $this->responseFacets) {
            $this->performAndProcessSearch();
        }
        return $this->buildFacetList($this->responseFacets, $filter);
    }

    /**
     * Get counts of facet values filtered out by the HideFacetValueListener,
     * indexed by field name.
     *
     * @return array
     */
    public function getFilteredFacetCounts(): array
    {
        if (null === $this->filteredFacetCounts) {
            $this->performAndProcessSearch();
        }
        return $this->filteredFacetCounts;
    }

    /**
     * Get complete facet counts for several index fields
     *
     * @param array  $facetfields  name of the Solr fields to return facets for
     * @param bool   $removeFilter Clear existing filters from selected fields (true)
     * or retain them (false)?
     * @param int    $limit        A limit for the number of facets returned, this
     * may be useful for very large amounts of facets that can break the JSON parse
     * method because of PHP out of memory exceptions (default = -1, no limit).
     * @param string $facetSort    A facet sort value to use (null to retain current)
     * @param int    $page         1 based. Offsets results by limit.
     * @param bool   $ored         Whether or not facet is an OR facet or not
     *
     * @return array list facet values for each index field with label and more bool
     */
    public function getPartialFieldFacets(
        $facetfields,
        $removeFilter = true,
        $limit = -1,
        $facetSort = null,
        $page = null,
        $ored = false
    ) {
        $clone = clone $this;
        $params = $clone->getParams();

        // Manipulate facet settings temporarily:
        $params->resetFacetConfig();
        $params->setFacetLimit($limit);
        // Clear field-specific limits, as they can interfere with retrieval:
        $params->setFacetLimitByField([]);
        if (null !== $page && $limit != -1) {
            $offset = ($page - 1) * $limit;
            $params->setFacetOffset($offset);
            // Return limit plus one so we know there's another page
            $params->setFacetLimit($limit + 1);
        }
        if (null !== $facetSort) {
            $params->setFacetSort($facetSort);
        }
        foreach ($facetfields as $facetName) {
            $params->addFacet($facetName, null, $ored);

            // Clear existing filters for the selected field if necessary:
            if ($removeFilter) {
                $params->removeAllFilters($facetName);
            }
        }

        // Don't waste time on spellcheck:
        $params->getOptions()->spellcheckEnabled(false);

        // Don't fetch any records:
        $params->setLimit(0);

        // Disable highlighting:
        $params->getOptions()->disableHighlighting();

        // Disable sort:
        $params->setSort('', true);

        // Do search
        $result = $clone->getFacetList();
        $filteredCounts = $clone->getFilteredFacetCounts();

        // Reformat into a hash:
        foreach ($result as $key => $value) {
            // Detect next page and crop results if necessary
            $more = false;
            if (
                isset($page) && count($value['list']) > 0
                && (count($value['list']) + ($filteredCounts[$key] ?? 0)) == $limit + 1
            ) {
                $more = true;
                array_pop($value['list']);
            }
            $result[$key] = ['more' => $more, 'data' => $value];
        }

        // Send back data:
        return $result;
    }

    /**
     * Returns data on pivot facets for the last search
     *
     * @return ArrayObject        Flare-formatted object
     */
    public function getPivotFacetList()
    {
        // Make sure we have processed the search before proceeding:
        if (null === $this->responseFacets) {
            $this->performAndProcessSearch();
        }

        // Start building the flare object:
        $flare = new \stdClass();
        $flare->name = 'flare';
        $flare->total = $this->resultTotal;
        $flare->children = $this->responsePivotFacets;
        return $flare;
    }
}<|MERGE_RESOLUTION|>--- conflicted
+++ resolved
@@ -241,16 +241,11 @@
         $this->extraSearchBackendDetails = $command->getExtraRequestDetails();
 
         $this->responseFacets = $collection->getFacets();
-<<<<<<< HEAD
-
-        $this->maxScore = $collection->getMaxScore();
-
-=======
         $this->filteredFacetCounts = $collection->getFilteredFacetCounts();
->>>>>>> e2de2687
         $this->responseQueryFacets = $collection->getQueryFacets();
         $this->responsePivotFacets = $collection->getPivotFacets();
         $this->resultTotal = $collection->getTotal();
+        $this->maxScore = $collection->getMaxScore();
 
         // Process spelling suggestions
         $spellcheck = $collection->getSpellcheck();
