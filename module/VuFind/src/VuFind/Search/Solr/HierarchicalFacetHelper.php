--- conflicted
+++ resolved
@@ -94,25 +94,14 @@
      * converting-a-flat-array-with-parent-ids-to-a-nested-tree/
      * Based on this example
      */
-<<<<<<< HEAD
     public function buildFacetArray($facet, $facetList, $urlHelper = false,
         $escape = true
     ) {
-        // getParamArray() is expensive, so call it just once and pass it on
-        $paramArray = $urlHelper !== false ? $urlHelper->getParamArray() : null;
-=======
-    public function buildFacetArray($facet, $facetList, $urlHelper = false)
-    {
->>>>>>> 8bbde58f
         // Create a keyed (for conversion to hierarchical) array of facet data
         $keyedList = [];
         foreach ($facetList as $item) {
             $keyedList[$item['value']] = $this->createFacetItem(
-<<<<<<< HEAD
-                $facet, $item, $urlHelper, $paramArray, $escape
-=======
-                $facet, $item, $urlHelper
->>>>>>> 8bbde58f
+                $facet, $item, $urlHelper, $escape
             );
         }
 
@@ -190,17 +179,12 @@
      * @param string         $facet     Facet name
      * @param array          $item      Facet item received from Solr
      * @param UrlQueryHelper $urlHelper UrlQueryHelper for creating facet URLs
+     * @param bool           $escape    Whether to escape URLs
      *
      * @return array Facet item
      */
-<<<<<<< HEAD
-    protected function createFacetItem($facet, $item, $urlHelper, $paramArray,
-        $escape = true
-    ) {
-=======
-    protected function createFacetItem($facet, $item, $urlHelper)
-    {
->>>>>>> 8bbde58f
+    protected function createFacetItem($facet, $item, $urlHelper, $escape = true)
+    {
         $href = '';
         $exclude = '';
         // Build URLs only if we were given an URL helper
@@ -208,14 +192,14 @@
             if ($item['isApplied']) {
                 $href = $urlHelper->removeFacet(
                     $facet, $item['value'], true, $item['operator']
-                )->getParams();
+                )->getParams($escape);
             } else {
                 $href = $urlHelper->addFacet(
                     $facet, $item['value'], $item['operator']
-                )->getParams();
+                )->getParams($escape);
             }
             $exclude = $urlHelper->addFacet($facet, $item['value'], 'NOT')
-                ->getParams();
+                ->getParams($escape);
         }
 
         $displayText = $item['displayText'];
