--- conflicted
+++ resolved
@@ -272,11 +272,7 @@
      *
      * @return string
      */
-<<<<<<< HEAD
-    public function addFilter($filter, $paramArray)
-=======
     public function addFilter($filter, $paramArray = null)
->>>>>>> 3094d77b
     {
         $params = is_null($paramArray) ? $this->getParamArray() : $paramArray;
 
