<?php

/**
 * Factory for Primo Central backends.
 *
 * PHP version 7
 *
 * Copyright (C) Villanova University 2013.
 *
 * This program is free software; you can redistribute it and/or modify
 * it under the terms of the GNU General Public License version 2,
 * as published by the Free Software Foundation.
 *
 * This program is distributed in the hope that it will be useful,
 * but WITHOUT ANY WARRANTY; without even the implied warranty of
 * MERCHANTABILITY or FITNESS FOR A PARTICULAR PURPOSE.  See the
 * GNU General Public License for more details.
 *
 * You should have received a copy of the GNU General Public License
 * along with this program; if not, write to the Free Software
 * Foundation, Inc., 51 Franklin Street, Fifth Floor, Boston, MA  02110-1301  USA
 *
 * @category VuFind
 * @package  Search
 * @author   David Maus <maus@hab.de>
 * @license  http://opensource.org/licenses/gpl-2.0.php GNU General Public License
 * @link     https://vufind.org Main Site
 */
namespace VuFind\Search\Factory;

use Interop\Container\ContainerInterface;

use LmcRbacMvc\Service\AuthorizationService;
use VuFind\Search\Primo\InjectOnCampusListener;
use VuFind\Search\Primo\PrimoPermissionHandler;
use VuFindSearch\Backend\Primo\Backend;
use VuFindSearch\Backend\Primo\Connector;

use VuFindSearch\Backend\Primo\QueryBuilder;

use VuFindSearch\Backend\Primo\Response\RecordCollectionFactory;

/**
 * Factory for Primo Central backends.
 *
 * @category VuFind
 * @package  Search
 * @author   David Maus <maus@hab.de>
 * @license  http://opensource.org/licenses/gpl-2.0.php GNU General Public License
 * @link     https://vufind.org Main Site
 */
class PrimoBackendFactory extends AbstractBackendFactory
{
    /**
     * Logger.
     *
     * @var \Laminas\Log\LoggerInterface
     */
    protected $logger;

    /**
     * Primo configuration
     *
     * @var \Laminas\Config\Config
     */
    protected $primoConfig;

    /**
     * Primo backend class
     *
     * @var string
     */
    protected $backendClass = Backend::class;

    /**
     * Primo connector class
     *
     * @var string
     */
    protected $connectorClass = Connector::class;

    /**
     * Create service
     *
     * @param ContainerInterface $sm      Service manager
     * @param string             $name    Requested service name (unused)
     * @param array              $options Extra options (unused)
     *
     * @return Backend
     *
     * @SuppressWarnings(PHPMD.UnusedFormalParameter)
     */
    public function __invoke(ContainerInterface $sm, $name, array $options = null)
    {
        parent::__invoke($sm, $name, $options);
        $configReader = $this->serviceLocator
            ->get(\VuFind\Config\PluginManager::class);
        $this->primoConfig = $configReader->get('Primo');
        if ($this->serviceLocator->has(\VuFind\Log\Logger::class)) {
            $this->logger = $this->serviceLocator->get(\VuFind\Log\Logger::class);
        }

        $connector = $this->createConnector();
        $backend   = $this->createBackend($connector);

        $this->createListeners();

        return $backend;
    }

    /**
     * Create the Primo Central backend.
     *
     * @param Connector $connector Connector
     *
     * @return Backend
     */
    protected function createBackend(Connector $connector)
    {
        $backend = new $this->backendClass(
            $connector,
            $this->createRecordCollectionFactory()
        );
        $backend->setLogger($this->logger);
        $backend->setQueryBuilder($this->createQueryBuilder());
        return $backend;
    }

    /**
     * Create listeners.
     *
     * @return void
     */
    protected function createListeners()
    {
        $events = $this->serviceLocator->get('SharedEventManager');

        $this->getInjectOnCampusListener()->attach($events);
    }

    /**
     * Create the Primo Central connector.
     *
     * @return Connector
     */
    protected function createConnector()
    {
        // Get the PermissionHandler
        $permHandler = $this->getPermissionHandler();

        // Load url and credentials:
        if (!isset($this->primoConfig->General->url)) {
            throw new \Exception('Missing url in Primo.ini');
        }
        $instCode = isset($permHandler)
            ? $permHandler->getInstCode()
            : null;

<<<<<<< HEAD
        // Create connector:
        $connector = new Connector(
=======
        // Build HTTP client:
        $client = $this->serviceLocator->get(\VuFindHttp\HttpService::class)
            ->createClient();
        $timeout = $this->primoConfig->General->timeout ?? 30;
        $client->setOptions(['timeout' => $timeout]);

        $connector = new $this->connectorClass(
>>>>>>> d8f76012
            $this->primoConfig->General->url,
            $instCode,
            $this->createHttpClient($this->primoConfig->General->timeout ?? 30)
        );
        $connector->setLogger($this->logger);
        return $connector;
    }

    /**
     * Create the Primo query builder.
     *
     * @return QueryBuilder
     */
    protected function createQueryBuilder()
    {
        $builder = new QueryBuilder();
        return $builder;
    }

    /**
     * Create the record collection factory
     *
     * @return RecordCollectionFactory
     */
    protected function createRecordCollectionFactory()
    {
        $manager = $this->serviceLocator
            ->get(\VuFind\RecordDriver\PluginManager::class);
        $callback = function ($data) use ($manager) {
            $driver = $manager->get('Primo');
            $driver->setRawData($data);
            return $driver;
        };
        return new RecordCollectionFactory($callback);
    }

    /**
     * Get a OnCampus Listener
     *
     * @return InjectOnCampusListener
     */
    protected function getInjectOnCampusListener()
    {
        $listener = new InjectOnCampusListener($this->getPermissionHandler());
        return $listener;
    }

    /**
     * Get a PrimoPermissionHandler
     *
     * @return PrimoPermissionHandler
     */
    protected function getPermissionHandler()
    {
        if (isset($this->primoConfig->Institutions)) {
            $permHandler = new PrimoPermissionHandler(
                $this->primoConfig->Institutions
            );
            $permHandler->setAuthorizationService(
                $this->serviceLocator->get(AuthorizationService::class)
            );
            return $permHandler;
        }

        // If no PermissionHandler can be set, return null
        return null;
    }
}<|MERGE_RESOLUTION|>--- conflicted
+++ resolved
@@ -156,18 +156,8 @@
             ? $permHandler->getInstCode()
             : null;
 
-<<<<<<< HEAD
         // Create connector:
-        $connector = new Connector(
-=======
-        // Build HTTP client:
-        $client = $this->serviceLocator->get(\VuFindHttp\HttpService::class)
-            ->createClient();
-        $timeout = $this->primoConfig->General->timeout ?? 30;
-        $client->setOptions(['timeout' => $timeout]);
-
         $connector = new $this->connectorClass(
->>>>>>> d8f76012
             $this->primoConfig->General->url,
             $instCode,
             $this->createHttpClient($this->primoConfig->General->timeout ?? 30)
