--- conflicted
+++ resolved
@@ -61,12 +61,7 @@
     protected function getSolrCore()
     {
         $config = $this->config->get($this->mainConfig);
-<<<<<<< HEAD
-        return isset($config->Index->default_authority_core)
-            ? $config->Index->default_authority_core : 'authority';
-=======
         return $config->Index->default_authority_core ?? 'authority';
->>>>>>> 11f087bd
     }
 
     /**
