<?php

/**
 * Abstract factory for SOLR backends.
 *
 * PHP version 5
 *
 * Copyright (C) Villanova University 2013.
 *
 * This program is free software; you can redistribute it and/or modify
 * it under the terms of the GNU General Public License version 2,
 * as published by the Free Software Foundation.
 *
 * This program is distributed in the hope that it will be useful,
 * but WITHOUT ANY WARRANTY; without even the implied warranty of
 * MERCHANTABILITY or FITNESS FOR A PARTICULAR PURPOSE.  See the
 * GNU General Public License for more details.
 *
 * You should have received a copy of the GNU General Public License
 * along with this program; if not, write to the Free Software
 * Foundation, Inc., 59 Temple Place, Suite 330, Boston, MA  02111-1307  USA
 *
 * @category VuFind2
 * @package  Search
 * @author   David Maus <maus@hab.de>
 * @license  http://opensource.org/licenses/gpl-2.0.php GNU General Public License
 * @link     http://vufind.org   Main Site
 */

namespace VuFind\Search\Factory;

use VuFind\Search\Solr\InjectHighlightingListener;
use VuFind\Search\Solr\InjectSpellingListener;
use VuFind\Search\Solr\MultiIndexListener;
use VuFind\Search\Solr\V3\ErrorListener as LegacyErrorListener;
use VuFind\Search\Solr\V4\ErrorListener;
use VuFind\Search\Solr\DeduplicationListener;

use VuFindSearch\Backend\BackendInterface;
use VuFindSearch\Backend\Solr\LuceneSyntaxHelper;
use VuFindSearch\Backend\Solr\QueryBuilder;
use VuFindSearch\Backend\Solr\HandlerMap;
use VuFindSearch\Backend\Solr\Connector;
use VuFindSearch\Backend\Solr\Backend;

use Zend\ServiceManager\ServiceLocatorInterface;
use Zend\ServiceManager\FactoryInterface;

/**
 * Abstract factory for SOLR backends.
 *
 * @category VuFind2
 * @package  Search
 * @author   David Maus <maus@hab.de>
 * @license  http://opensource.org/licenses/gpl-2.0.php GNU General Public License
 * @link     http://vufind.org   Main Site
 */
abstract class AbstractSolrBackendFactory implements FactoryInterface
{
    /**
     * Logger.
     *
     * @var Zend\Log\LoggerInterface
     */
    protected $logger;

    /**
     * Superior service manager.
     *
     * @var ServiceLocatorInterface
     */
    protected $serviceLocator;

    /**
     * Search configuration file identifier.
     *
     * @var string
     */
    protected $searchConfig;

    /**
     * YAML searchspecs filename.
     *
     * @var string
     */
    protected $searchYaml;

    /**
     * VuFind configuration reader
     *
     * @var \VuFind\Config\PluginManager
     */
    protected $config;

    /**
     * Solr core name
     *
     * @var string
     */
    protected $solrCore = '';

    /**
     * Solr field used to store unique identifiers
     *
     * @var string
     */
    protected $uniqueKey = 'id';

    /**
     * Constructor
     */
    public function __construct()
    {
    }

    /**
     * Create the backend.
     *
     * @param ServiceLocatorInterface $serviceLocator Superior service manager
     *
     * @return BackendInterface
     */
    public function createService(ServiceLocatorInterface $serviceLocator)
    {
        $this->serviceLocator = $serviceLocator;
        $this->config         = $this->serviceLocator->get('VuFind\Config');
        if ($this->serviceLocator->has('VuFind\Logger')) {
            $this->logger = $this->serviceLocator->get('VuFind\Logger');
        }
        $connector = $this->createConnector();
        $backend   = $this->createBackend($connector);
        $this->createListeners($backend);
        return $backend;
    }

    /**
     * Create the SOLR backend.
     *
     * @param Connector $connector Connector
     *
     * @return Backend
     */
    protected function createBackend(Connector $connector)
    {
        $backend = new Backend($connector);
        $backend->setQueryBuilder($this->createQueryBuilder());
        if ($this->logger) {
            $backend->setLogger($this->logger);
        }
        return $backend;
    }

    /**
     * Create listeners.
     *
     * @param Backend $backend Backend
     *
     * @return void
     */
    protected function createListeners(Backend $backend)
    {
        $events = $this->serviceLocator->get('SharedEventManager');

        // Highlighting
        $highlightListener = new InjectHighlightingListener($backend);
        $highlightListener->attach($events);

        // Spellcheck
        $config  = $this->config->get('config');
        if (isset($config->Spelling->enabled) && $config->Spelling->enabled) {
            if (isset($config->Spelling->simple) && $config->Spelling->simple) {
                $dictionaries = array('basicSpell');
            } else {
                $dictionaries = array('default', 'basicSpell');
            }
            $spellingListener = new InjectSpellingListener($backend, $dictionaries);
            $spellingListener->attach($events);
        }

        // Apply field stripping if applicable:
        $search = $this->config->get($this->searchConfig);
        if (isset($search->StripFields) && isset($search->IndexShards)) {
            $strip = $search->StripFields->toArray();
            foreach ($strip as $k => $v) {
                $strip[$k] = array_map('trim', explode(',', $v));
            }
            $mindexListener = new MultiIndexListener(
                $backend,
                $search->IndexShards->toArray(),
                $strip,
                $this->loadSpecs()
            );
            $mindexListener->attach($events);
        }

        // Apply deduplication if applicable:
        if (isset($search->Records->deduplication)
            && $search->Records->deduplication
        ) {
            $deduplicationListener = $this->getDeduplicationListener($backend);
            $deduplicationListener->attach($events);
        }
<<<<<<< HEAD
        
=======

>>>>>>> 42f47832
        // Attach error listeners for Solr 3.x and Solr 4.x (for backward
        // compatibility with VuFind 1.x instances).
        $legacyErrorListener = new LegacyErrorListener($backend);
        $legacyErrorListener->attach($events);
        $errorListener = new ErrorListener($backend);
        $errorListener->attach($events);
    }

    /**
     * Get the Solr core.
     *
     * @return string
     */
    protected function getSolrCore()
    {
        return $this->solrCore;
    }

    /**
     * Get the Solr URL.
     *
     * @return string
     */
    protected function getSolrUrl()
    {
        return $this->config->get('config')->Index->url . '/' . $this->getSolrCore();
    }

    /**
     * Create the SOLR connector.
     *
     * @return Connector
     */
    protected function createConnector()
    {
        $config = $this->config->get('config');
        $search = $this->config->get($this->searchConfig);

        $handlers = array(
            'select' => array(
                'fallback' => true,
                'defaults' => array('fl' => '*,score'),
                'appends'  => array('fq' => array()),
            ),
            'term' => array(
                'functions' => array('terms'),
            ),
        );

        // Hidden filters
        if (isset($search->HiddenFilters)) {
            foreach ($search->HiddenFilters as $field => $value) {
                array_push(
                    $handlers['select']['appends']['fq'],
                    sprintf('%s:"%s"', $field, $value)
                );
            }
        }

        // Raw hidden filters
        if (isset($search->RawHiddenFilters)) {
            foreach ($search->RawHiddenFilters as $filter) {
                array_push(
                    $handlers['select']['appends']['fq'],
                    $filter
                );
            }
        }

        $connector = new Connector(
            $this->getSolrUrl(), new HandlerMap($handlers), $this->uniqueKey
        );
        $connector->setTimeout(
            isset($config->Index->timeout) ? $config->Index->timeout : 30
        );

        if ($this->logger) {
            $connector->setLogger($this->logger);
        }
        if ($this->serviceLocator->has('VuFind\Http')) {
            $connector->setProxy($this->serviceLocator->get('VuFind\Http'));
        }
        return $connector;
    }

    /**
     * Create the query builder.
     *
     * @return QueryBuilder
     */
    protected function createQueryBuilder()
    {
        $specs   = $this->loadSpecs();
        $config = $this->config->get('config');
        $defaultDismax = isset($config->Index->default_dismax_handler)
            ? $config->Index->default_dismax_handler : 'dismax';
        $builder = new QueryBuilder($specs, $defaultDismax);

        // Configure builder:
        $search = $this->config->get($this->searchConfig);
        $caseSensitiveBooleans
            = isset($search->General->case_sensitive_bools)
            ? $search->General->case_sensitive_bools : true;
        $caseSensitiveRanges
            = isset($search->General->case_sensitive_ranges)
            ? $search->General->case_sensitive_ranges : true;
        $helper = new LuceneSyntaxHelper(
            $caseSensitiveBooleans, $caseSensitiveRanges
        );
        $builder->setLuceneHelper($helper);

        return $builder;
    }

    /**
     * Load the search specs.
     *
     * @return array
     */
    protected function loadSpecs()
    {
        return $this->serviceLocator->get('VuFind\SearchSpecsReader')
            ->get($this->searchYaml);
    }
    
    /**
     * Get a deduplication listener for the backend
     * 
     * @param BackendInterface $backend Search backend
     * 
     * @return \VuFind\Search\Solr\DeduplicationListener
     */
    protected function getDeduplicationListener(BackendInterface $backend)
    {
        return new DeduplicationListener(
            $backend,
            $this->serviceLocator,
            $this->searchConfig
        );
    }
}<|MERGE_RESOLUTION|>--- conflicted
+++ resolved
@@ -200,11 +200,7 @@
             $deduplicationListener = $this->getDeduplicationListener($backend);
             $deduplicationListener->attach($events);
         }
-<<<<<<< HEAD
-        
-=======
-
->>>>>>> 42f47832
+
         // Attach error listeners for Solr 3.x and Solr 4.x (for backward
         // compatibility with VuFind 1.x instances).
         $legacyErrorListener = new LegacyErrorListener($backend);
