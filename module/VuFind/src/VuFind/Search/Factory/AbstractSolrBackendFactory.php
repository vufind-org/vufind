<?php

/**
 * Abstract factory for SOLR backends.
 *
 * PHP version 7
 *
 * Copyright (C) Villanova University 2013.
 *
 * This program is free software; you can redistribute it and/or modify
 * it under the terms of the GNU General Public License version 2,
 * as published by the Free Software Foundation.
 *
 * This program is distributed in the hope that it will be useful,
 * but WITHOUT ANY WARRANTY; without even the implied warranty of
 * MERCHANTABILITY or FITNESS FOR A PARTICULAR PURPOSE.  See the
 * GNU General Public License for more details.
 *
 * You should have received a copy of the GNU General Public License
 * along with this program; if not, write to the Free Software
 * Foundation, Inc., 51 Franklin Street, Fifth Floor, Boston, MA  02110-1301  USA
 *
 * @category VuFind
 * @package  Search
 * @author   David Maus <maus@hab.de>
 * @license  http://opensource.org/licenses/gpl-2.0.php GNU General Public License
 * @link     https://vufind.org Main Site
 */
namespace VuFind\Search\Factory;

use Interop\Container\ContainerInterface;

use VuFind\Search\Solr\DeduplicationListener;
use VuFind\Search\Solr\FilterFieldConversionListener;
use VuFind\Search\Solr\HideFacetValueListener;
use VuFind\Search\Solr\HierarchicalFacetListener;
use VuFind\Search\Solr\InjectConditionalFilterListener;
use VuFind\Search\Solr\InjectHighlightingListener;
use VuFind\Search\Solr\InjectSpellingListener;
use VuFind\Search\Solr\MultiIndexListener;
use VuFind\Search\Solr\V3\ErrorListener as LegacyErrorListener;
use VuFind\Search\Solr\V4\ErrorListener;

use VuFindSearch\Backend\BackendInterface;
use VuFindSearch\Backend\Solr\Backend;
use VuFindSearch\Backend\Solr\Connector;
use VuFindSearch\Backend\Solr\HandlerMap;
use VuFindSearch\Backend\Solr\LuceneSyntaxHelper;
use VuFindSearch\Backend\Solr\QueryBuilder;
use VuFindSearch\Backend\Solr\SimilarBuilder;

use Zend\Config\Config;

use Zend\ServiceManager\Factory\FactoryInterface;

/**
 * Abstract factory for SOLR backends.
 *
 * @category VuFind
 * @package  Search
 * @author   David Maus <maus@hab.de>
 * @license  http://opensource.org/licenses/gpl-2.0.php GNU General Public License
 * @link     https://vufind.org Main Site
 */
abstract class AbstractSolrBackendFactory implements FactoryInterface
{
    /**
     * Logger.
     *
     * @var Zend\Log\LoggerInterface
     */
    protected $logger;

    /**
     * Superior service manager.
     *
     * @var ContainerInterface
     */
    protected $serviceLocator;

    /**
     * Primary configuration file identifier.
     *
     * @var string
     */
    protected $mainConfig = 'config';

    /**
     * Search configuration file identifier.
     *
     * @var string
     */
    protected $searchConfig;

    /**
     * Facet configuration file identifier.
     *
     * @var string
     */
    protected $facetConfig;

    /**
     * YAML searchspecs filename.
     *
     * @var string
     */
    protected $searchYaml;

    /**
     * VuFind configuration reader
     *
     * @var \VuFind\Config\PluginManager
     */
    protected $config;

    /**
     * Solr core name
     *
     * @var string
     */
    protected $solrCore = '';

    /**
     * Solr field used to store unique identifiers
     *
     * @var string
     */
    protected $uniqueKey = 'id';

    /**
     * Constructor
     */
    public function __construct()
    {
    }

    /**
     * Create service
     *
     * @param ContainerInterface $sm      Service manager
     * @param string             $name    Requested service name (unused)
     * @param array              $options Extra options (unused)
     *
     * @return Backend
     *
     * @SuppressWarnings(PHPMD.UnusedFormalParameter)
     */
    public function __invoke(ContainerInterface $sm, $name, array $options = null)
    {
        $this->serviceLocator = $sm;
        $this->config = $this->serviceLocator->get('VuFind\Config\PluginManager');
        if ($this->serviceLocator->has('VuFind\Log\Logger')) {
            $this->logger = $this->serviceLocator->get('VuFind\Log\Logger');
        }
        $connector = $this->createConnector();
        $backend   = $this->createBackend($connector);
        $this->createListeners($backend);
        return $backend;
    }

    /**
     * Create the SOLR backend.
     *
     * @param Connector $connector Connector
     *
     * @return Backend
     */
    protected function createBackend(Connector $connector)
    {
        $backend = new Backend($connector);
        $backend->setQueryBuilder($this->createQueryBuilder());
        $backend->setSimilarBuilder($this->createSimilarBuilder());
        if ($this->logger) {
            $backend->setLogger($this->logger);
        }
        return $backend;
    }

    /**
     * Create listeners.
     *
     * @param Backend $backend Backend
     *
     * @return void
     */
    protected function createListeners(Backend $backend)
    {
        $events = $this->serviceLocator->get('SharedEventManager');

        // Load configurations:
        $config = $this->config->get($this->mainConfig);
        $search = $this->config->get($this->searchConfig);
        $facet = $this->config->get($this->facetConfig);

        // Highlighting
        $this->getInjectHighlightingListener($backend, $search)->attach($events);

        // Conditional Filters
        if (isset($search->ConditionalHiddenFilters)
            && $search->ConditionalHiddenFilters->count() > 0
        ) {
            $this->getInjectConditionalFilterListener($search)->attach($events);
        }

        // Spellcheck
        if ($config->Spelling->enabled ?? true) {
            $dictionaries = ($config->Spelling->simple ?? false)
                ? ['basicSpell'] : ['default', 'basicSpell'];
            $spellingListener = new InjectSpellingListener($backend, $dictionaries);
            $spellingListener->attach($events);
        }

        // Apply field stripping if applicable:
        if (isset($search->StripFields) && isset($search->IndexShards)) {
            $strip = $search->StripFields->toArray();
            foreach ($strip as $k => $v) {
                $strip[$k] = array_map('trim', explode(',', $v));
            }
            $mindexListener = new MultiIndexListener(
                $backend,
                $search->IndexShards->toArray(),
                $strip,
                $this->loadSpecs()
            );
            $mindexListener->attach($events);
        }

        // Apply deduplication if applicable:
        if (isset($search->Records->deduplication)) {
            $this->getDeduplicationListener(
                $backend, $search->Records->deduplication
            )->attach($events);
        }

        // Attach hierarchical facet listener:
        $this->getHierarchicalFacetListener($backend)->attach($events);

        // Apply legacy filter conversion if necessary:
        $facets = $this->config->get($this->facetConfig);
        if (!empty($facets->LegacyFields)) {
            $filterFieldConversionListener = new FilterFieldConversionListener(
                $facets->LegacyFields->toArray()
            );
            $filterFieldConversionListener->attach($events);
        }

        // Attach hide facet value listener:
        if ($hfvListener = $this->getHideFacetValueListener($backend, $facet)) {
            $hfvListener->attach($events);
        }

        // Attach error listeners for Solr 3.x and Solr 4.x (for backward
        // compatibility with VuFind 1.x instances).
        $legacyErrorListener = new LegacyErrorListener($backend);
        $legacyErrorListener->attach($events);
        $errorListener = new ErrorListener($backend);
        $errorListener->attach($events);
    }

    /**
     * Get the Solr core.
     *
     * @return string
     */
    protected function getSolrCore()
    {
        return $this->solrCore;
    }

    /**
     * Get the Solr URL.
     *
<<<<<<< HEAD
     * @param string $config name of configuration file
     *
     * @return string|array
     */
    protected function getSolrUrl($config = 'config')
    {
        $url = $this->config->get($config)->Index->url;
=======
     * @param string $config name of configuration file (null for default)
     *
     * @return string|array
     */
    protected function getSolrUrl($config = null)
    {
        $url = $this->config->get($config ?? $this->mainConfig)->Index->url;
>>>>>>> ba5e885f
        $core = $this->getSolrCore();
        if (is_object($url)) {
            return array_map(
                function ($value) use ($core) {
                    return "$value/$core";
                },
                $url->toArray()
            );
        }
        return "$url/$core";
    }

    /**
     * Get all hidden filter settings.
     *
     * @return array
     */
    protected function getHiddenFilters()
    {
        $search = $this->config->get($this->searchConfig);
        $hf = [];

        // Hidden filters
        if (isset($search->HiddenFilters)) {
            foreach ($search->HiddenFilters as $field => $value) {
                $hf[] = sprintf('%s:"%s"', $field, $value);
            }
        }

        // Raw hidden filters
        if (isset($search->RawHiddenFilters)) {
            foreach ($search->RawHiddenFilters as $filter) {
                $hf[] = $filter;
            }
        }

        return $hf;
    }

    /**
     * Create the SOLR connector.
     *
     * @return Connector
     */
    protected function createConnector()
    {
        $config = $this->config->get($this->mainConfig);

        $handlers = [
            'select' => [
                'fallback' => true,
                'defaults' => ['fl' => '*,score'],
                'appends'  => ['fq' => []],
            ],
            'terms' => [
                'functions' => ['terms'],
            ],
        ];

        foreach ($this->getHiddenFilters() as $filter) {
            array_push($handlers['select']['appends']['fq'], $filter);
        }

        $connector = new Connector(
            $this->getSolrUrl(), new HandlerMap($handlers), $this->uniqueKey
        );
        $connector->setTimeout(
            isset($config->Index->timeout) ? $config->Index->timeout : 30
        );

        if ($this->logger) {
            $connector->setLogger($this->logger);
        }
        if ($this->serviceLocator->has('VuFindHttp\HttpService')) {
            $connector
                ->setProxy($this->serviceLocator->get('VuFindHttp\HttpService'));
        }
        return $connector;
    }

    /**
     * Create the query builder.
     *
     * @return QueryBuilder
     */
    protected function createQueryBuilder()
    {
        $specs   = $this->loadSpecs();
        $config = $this->config->get($this->mainConfig);
        $defaultDismax = isset($config->Index->default_dismax_handler)
            ? $config->Index->default_dismax_handler : 'dismax';
        $builder = new QueryBuilder($specs, $defaultDismax);

        // Configure builder:
        $search = $this->config->get($this->searchConfig);
        $caseSensitiveBooleans
            = isset($search->General->case_sensitive_bools)
            ? $search->General->case_sensitive_bools : true;
        $caseSensitiveRanges
            = isset($search->General->case_sensitive_ranges)
            ? $search->General->case_sensitive_ranges : true;
        $helper = new LuceneSyntaxHelper(
            $caseSensitiveBooleans, $caseSensitiveRanges
        );
        $builder->setLuceneHelper($helper);

        return $builder;
    }

    /**
     * Create the similar records query builder.
     *
     * @return SimilarBuilder
     */
    protected function createSimilarBuilder()
    {
        return new SimilarBuilder(
            $this->config->get($this->searchConfig), $this->uniqueKey
        );
    }

    /**
     * Load the search specs.
     *
     * @return array
     */
    protected function loadSpecs()
    {
        return $this->serviceLocator->get('VuFind\Config\SearchSpecsReader')
            ->get($this->searchYaml);
    }

    /**
     * Get a deduplication listener for the backend
     *
     * @param BackendInterface $backend Search backend
     * @param bool             $enabled Whether deduplication is enabled
     *
     * @return DeduplicationListener
     */
    protected function getDeduplicationListener(BackendInterface $backend, $enabled)
    {
        return new DeduplicationListener(
            $backend,
            $this->serviceLocator,
            $this->searchConfig,
            'datasources',
            $enabled
        );
    }

    /**
     * Get a hide facet value listener for the backend
     *
     * @param BackendInterface $backend Search backend
     * @param Config           $facet   Configuration of facets
     *
     * @return mixed null|HideFacetValueListener
     */
    protected function getHideFacetValueListener(
        BackendInterface $backend,
        Config $facet
    ) {
        if (!isset($facet->HideFacetValue)
            || ($facet->HideFacetValue->count()) == 0
        ) {
            return null;
        }
        return new HideFacetValueListener(
            $backend,
            $facet->HideFacetValue->toArray()
        );
    }

    /**
     * Get a hierarchical facet listener for the backend
     *
     * @param BackendInterface $backend Search backend
     *
     * @return HierarchicalFacetListener
     */
    protected function getHierarchicalFacetListener(BackendInterface $backend)
    {
        return new HierarchicalFacetListener(
            $backend,
            $this->serviceLocator,
            $this->facetConfig
        );
    }

    /**
     * Get a highlighting listener for the backend
     *
     * @param BackendInterface $backend Search backend
     * @param Config           $search  Search configuration
     *
     * @return InjectHighlightingListener
     */
    protected function getInjectHighlightingListener(BackendInterface $backend,
        Config $search
    ) {
        $fl = isset($search->General->highlighting_fields)
            ? $search->General->highlighting_fields : '*';
        return new InjectHighlightingListener($backend, $fl);
    }

    /**
     * Get a Conditional Filter Listener
     *
     * @param Config $search Search configuration
     *
     * @return InjectConditionalFilterListener
     */
    protected function getInjectConditionalFilterListener(Config $search)
    {
        $listener = new InjectConditionalFilterListener(
            $search->ConditionalHiddenFilters->toArray()
        );
        $listener->setAuthorizationService(
            $this->serviceLocator->get('ZfcRbac\Service\AuthorizationService')
        );
        return $listener;
    }
}<|MERGE_RESOLUTION|>--- conflicted
+++ resolved
@@ -270,23 +270,13 @@
     /**
      * Get the Solr URL.
      *
-<<<<<<< HEAD
-     * @param string $config name of configuration file
+     * @param string $config name of configuration file (null for default)
      *
      * @return string|array
      */
-    protected function getSolrUrl($config = 'config')
-    {
-        $url = $this->config->get($config)->Index->url;
-=======
-     * @param string $config name of configuration file (null for default)
-     *
-     * @return string|array
-     */
     protected function getSolrUrl($config = null)
     {
         $url = $this->config->get($config ?? $this->mainConfig)->Index->url;
->>>>>>> ba5e885f
         $core = $this->getSolrCore();
         if (is_object($url)) {
             return array_map(
