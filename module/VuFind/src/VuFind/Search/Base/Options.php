<?php
/**
 * Abstract options search model.
 *
 * PHP version 5
 *
 * Copyright (C) Villanova University 2010.
 *
 * This program is free software; you can redistribute it and/or modify
 * it under the terms of the GNU General Public License version 2,
 * as published by the Free Software Foundation.
 *
 * This program is distributed in the hope that it will be useful,
 * but WITHOUT ANY WARRANTY; without even the implied warranty of
 * MERCHANTABILITY or FITNESS FOR A PARTICULAR PURPOSE.  See the
 * GNU General Public License for more details.
 *
 * You should have received a copy of the GNU General Public License
 * along with this program; if not, write to the Free Software
 * Foundation, Inc., 59 Temple Place, Suite 330, Boston, MA  02111-1307  USA
 *
 * @category VuFind2
 * @package  Search_Base
 * @author   Demian Katz <demian.katz@villanova.edu>
 * @license  http://opensource.org/licenses/gpl-2.0.php GNU General Public License
 * @link     http://www.vufind.org  Main Page
 */
namespace VuFind\Search\Base;
use VuFind\I18n\Translator\TranslatorAwareInterface,
    Zend\Session\Container as SessionContainer;

/**
 * Abstract options search model.
 *
 * This abstract class defines the option methods for modeling a search in VuFind.
 *
 * @category VuFind2
 * @package  Search_Base
 * @author   Demian Katz <demian.katz@villanova.edu>
 * @license  http://opensource.org/licenses/gpl-2.0.php GNU General Public License
 * @link     http://www.vufind.org  Main Page
 */
abstract class Options implements TranslatorAwareInterface
{
    use \VuFind\I18n\Translator\TranslatorAwareTrait;

    /**
     * Available sort options
     *
     * @var array
     */
    protected $sortOptions = [];

    /**
     * Overall default sort option
     *
     * @var string
     */
    protected $defaultSort = 'relevance';

    /**
     * Handler-specific defaults
     *
     * @var array
     */
    protected $defaultSortByHandler = [];

    /**
     * RSS-specific sort option
     *
     * @var string
     */
    protected $rssSort = null;

    /**
     * Default search handler
     *
     * @var string
     */
    protected $defaultHandler = null;

    /**
     * Advanced search handlers
     *
     * @var array
     */
    protected $advancedHandlers = [];

    /**
     * Basic search handlers
     *
     * @var array
     */
    protected $basicHandlers = [];

    /**
     * Special advanced facet settings
     *
     * @var string
     */
    protected $specialAdvancedFacets = '';

    /**
     * Should we retain filters by default?
     *
     * @var bool
     */
    protected $retainFiltersByDefault = true;

    /**
     * Default filters to apply to new searches
     *
     * @var array
     */
    protected $defaultFilters = [];

    /**
     * Default limit option
     *
     * @var int
     */
    protected $defaultLimit = 20;

    /**
     * Available limit options
     *
     * @var array
     */
    protected $limitOptions = [];

    /**
     * Default view option
     *
     * @var string
     */
    protected $defaultView = 'list';

    /**
     * Available view options
     *
     * @var array
     */
    protected $viewOptions = [];

    /**
     * Facet settings
     *
     * @var array
     */
    protected $translatedFacets = [];

    /**
     * Spelling setting
     *
     * @var bool
     */
    protected $spellcheck = true;

    /**
     * Available shards
     *
     * @var array
     */
    protected $shards = [];

    /**
     * Default selected shards
     *
     * @var array
     */
    protected $defaultSelectedShards = [];

    /**
     * Should we present shard checkboxes to the user?
     *
     * @var bool
     */
    protected $visibleShardCheckboxes = false;

    /**
     * Highlighting setting
     *
     * @var bool
     */
    protected $highlight = false;

    /**
     * Autocomplete setting
     *
     * @var bool
     */
    protected $autocompleteEnabled = false;

    /**
     * Configuration file to read search settings from
     *
     * @var string
     */
    protected $searchIni = 'searches';

    /**
     * Configuration file to read facet settings from
     *
     * @var string
     */
    protected $facetsIni = 'facets';

    /**
<<<<<<< HEAD
     * Active list view option (see [List] in searches.ini).
     *
     * @var string
     */
    protected $listviewOption = "full";
=======
     * Configuration loader
     *
     * @var \VuFind\Config\PluginManager
     */
    protected $configLoader;
>>>>>>> 810f2b3b

    /**
     * Constructor
     *
     * @param \VuFind\Config\PluginManager $configLoader Config loader
     */
    public function __construct(\VuFind\Config\PluginManager $configLoader)
    {
        $this->limitOptions = [$this->defaultLimit];
        $this->setConfigLoader($configLoader);
    }

    /**
     * Set the config loader
     *
     * @param \VuFind\Config\PluginManager $configLoader Config loader
     *
     * @return void
     */
    public function setConfigLoader(\VuFind\Config\PluginManager $configLoader)
    {
        $this->configLoader = $configLoader;
    }

    /**
     * Get string listing special advanced facet types.
     *
     * @return string
     */
    public function getSpecialAdvancedFacets()
    {
        return $this->specialAdvancedFacets;
    }

    /**
     * Basic 'getter' for advanced search handlers.
     *
     * @return array
     */
    public function getAdvancedHandlers()
    {
        return $this->advancedHandlers;
    }

    /**
     * Basic 'getter' for basic search handlers.
     *
     * @return array
     */
    public function getBasicHandlers()
    {
        return $this->basicHandlers;
    }

    /**
     * Given a label from the configuration file, return the name of the matching
     * handler (basic checked first, then advanced); return the default handler
     * if no match is found.
     *
     * @param string $label Label to search for
     *
     * @return string
     */
    public function getHandlerForLabel($label)
    {
        $label = empty($label) ? false : $this->translate($label);

        foreach ($this->getBasicHandlers() as $id => $currentLabel) {
            if ($this->translate($currentLabel) == $label) {
                return $id;
            }
        }
        foreach ($this->getAdvancedHandlers() as $id => $currentLabel) {
            if ($this->translate($currentLabel) == $label) {
                return $id;
            }
        }
        return $this->getDefaultHandler();
    }

    /**
     * Given a basic handler name, return the corresponding label (or false
     * if none found):
     *
     * @param string $handler Handler name to look up.
     *
     * @return string
     */
    public function getLabelForBasicHandler($handler)
    {
        return isset($this->basicHandlers[$handler])
            ? $this->basicHandlers[$handler] : false;
    }

    /**
     * Get default search handler.
     *
     * @return string
     */
    public function getDefaultHandler()
    {
        if (!empty($this->defaultHandler)) {
            return $this->defaultHandler;
        }
        return current(array_keys($this->getBasicHandlers()));
    }

    /**
     * Get default limit setting.
     *
     * @return int
     */
    public function getDefaultLimit()
    {
        return $this->defaultLimit;
    }

    /**
     * Get an array of limit options.
     *
     * @return array
     */
    public function getLimitOptions()
    {
        return $this->limitOptions;
    }

    /**
     * Get the name of the ini file used for configuring facet parameters in this
     * object.
     *
     * @return string
     */
    public function getFacetsIni()
    {
        return $this->facetsIni;
    }

    /**
     * Get the name of the ini file used for configuring search parameters in this
     * object.
     *
     * @return string
     */
    public function getSearchIni()
    {
        return $this->searchIni;
    }

    /**
     * Override the limit options.
     *
     * @param array $options New options to set.
     *
     * @return void
     */
    public function setLimitOptions($options)
    {
        if (is_array($options) && !empty($options)) {
            $this->limitOptions = $options;

            // If the current default limit is no longer legal, pick the
            // first option in the array as the new default:
            if (!in_array($this->defaultLimit, $this->limitOptions)) {
                $this->defaultLimit = $this->limitOptions[0];
            }
        }
    }

    /**
     * Get an array of sort options.
     *
     * @return array
     */
    public function getSortOptions()
    {
        return $this->sortOptions;
    }

    /**
     * Get the default sort option for the specified search handler.
     *
     * @param string $handler Search handler being used
     *
     * @return string
     */
    public function getDefaultSortByHandler($handler = null)
    {
        // Use default handler if none specified:
        if (empty($handler)) {
            $handler = $this->getDefaultHandler();
        }
        // Send back search-specific sort if available:
        if (isset($this->defaultSortByHandler[$handler])) {
            return $this->defaultSortByHandler[$handler];
        }
        // If no search-specific sort handler was found, use the overall default:
        return $this->defaultSort;
    }

    /**
     * Return the sorting value for RSS mode
     *
     * @param string $sort Sort setting to modify for RSS mode
     *
     * @return string
     */
    public function getRssSort($sort)
    {
        if (empty($this->rssSort)) {
            return $sort;
        }
        if ($sort == 'relevance') {
            return $this->rssSort;
        }
        return $this->rssSort . ',' . $sort;
    }

    /**
     * Get default view setting.
     *
     * @return int
     */
    public function getDefaultView()
    {
        return $this->defaultView;
    }

    /**
     * Get an array of view options.
     *
     * @return array
     */
    public function getViewOptions()
    {
        return $this->viewOptions;
    }

    /**
     * Get a list of facets that are subject to translation.
     *
     * @return array
     */
    public function getTranslatedFacets()
    {
        return $this->translatedFacets;
    }

    /**
     * Get current spellcheck setting and (optionally) change it.
     *
     * @param bool $bool True to enable, false to disable, null to leave alone
     *
     * @return bool
     */
    public function spellcheckEnabled($bool = null)
    {
        if (!is_null($bool)) {
            $this->spellcheck = $bool;
        }
        return $this->spellcheck;
    }

    /**
     * Is highlighting enabled?
     *
     * @return bool
     */
    public function highlightEnabled()
    {
        return $this->highlight;
    }

    /**
     * Translate a field name to a displayable string for rendering a query in
     * human-readable format:
     *
     * @param string $field Field name to display.
     *
     * @return string       Human-readable version of field name.
     */
    public function getHumanReadableFieldName($field)
    {
        if (isset($this->basicHandlers[$field])) {
            return $this->translate($this->basicHandlers[$field]);
        } else if (isset($this->advancedHandlers[$field])) {
            return $this->translate($this->advancedHandlers[$field]);
        } else {
            return $field;
        }
    }

    /**
     * Turn off highlighting.
     *
     * @return void
     */
    public function disableHighlighting()
    {
        $this->highlight = false;
    }

    /**
     * Is autocomplete enabled?
     *
     * @return bool
     */
    public function autocompleteEnabled()
    {
        return $this->autocompleteEnabled;
    }

    /**
     * Get a string of the listviewOption (full or tab).
     *
     * @return string
     */
    public function getListViewOption()
    {
        return $this->listviewOption;
    }

    /**
     * Return the route name for the search results action.
     *
     * @return string
     */
    abstract public function getSearchAction();

    /**
     * Return the route name for the search home action.
     *
     * @return string
     */
    public function getSearchHomeAction()
    {
        // Assume the home action is the same as the search action, only with
        // a "-home" suffix in place of the search action.
        $basicSearch = $this->getSearchAction();
        return substr($basicSearch, 0, strpos($basicSearch, '-')) . '-home';
    }

    /**
     * Return the route name of the action used for performing advanced searches.
     * Returns false if the feature is not supported.
     *
     * @return string|bool
     */
    public function getAdvancedSearchAction()
    {
        // Assume unsupported by default:
        return false;
    }

    /**
     * Does this search option support the cart/book bag?
     *
     * @return bool
     */
    public function supportsCart()
    {
        // Assume true by default.
        return true;
    }

    /**
     * Get a session namespace specific to the current class.
     *
     * @return SessionContainer
     */
    public function getSession()
    {
        static $session = false;
        if (!$session) {
            $session = new SessionContainer(get_class($this));
        }
        return $session;
    }

    /**
     * Remember the last sort option used.
     *
     * @param string $last Option to remember.
     *
     * @return void
     */
    public function rememberLastSort($last)
    {
        $session = $this->getSession();
        if (!$session->getManager()->getStorage()->isImmutable()) {
            $session->lastSort = $last;
        }
    }

    /**
     * Retrieve the last sort option used.
     *
     * @return string
     */
    public function getLastSort()
    {
        $session = $this->getSession();
        return isset($session->lastSort) ? $session->lastSort : null;
    }

    /**
     * Remember the last limit option used.
     *
     * @param string $last Option to remember.
     *
     * @return void
     */
    public function rememberLastLimit($last)
    {
        $session = $this->getSession();
        if (!$session->getManager()->getStorage()->isImmutable()) {
            $session->lastLimit = $last;
        }
    }

    /**
     * Retrieve the last limit option used.
     *
     * @return string
     */
    public function getLastLimit()
    {
        $session = $this->getSession();
        return isset($session->lastLimit) ? $session->lastLimit : null;
    }

    /**
     * Remember the last view option used.
     *
     * @param string $last Option to remember.
     *
     * @return void
     */
    public function rememberLastView($last)
    {
        $session = $this->getSession();
        if (!$session->getManager()->getStorage()->isImmutable()) {
            $session->lastView = $last;
        }
    }

    /**
     * Retrieve the last view option used.
     *
     * @return string
     */
    public function getLastView()
    {
        $session = $this->getSession();
        return isset($session->lastView) ? $session->lastView : null;
    }

    /**
     * Get default filters to apply to an empty search.
     *
     * @return array
     */
    public function getDefaultFilters()
    {
        return $this->defaultFilters;
    }

    /**
     * Should filter settings be retained across searches by default?
     *
     * @return bool
     */
    public function getRetainFilterSetting()
    {
        return $this->retainFiltersByDefault;
    }

    /**
     * Get an associative array of available shards (key = internal VuFind ID for
     * this shard; value = details needed to connect to shard; empty for non-sharded
     * data sources).
     *
     * Although this mechanism was originally designed for Solr's sharding
     * capabilities, it could also be useful for multi-database search situations
     * (i.e. federated search, EBSCO's API, etc., etc.).
     *
     * @return array
     */
    public function getShards()
    {
        return $this->shards;
    }

    /**
     * Get an array of default selected shards (values correspond with keys returned
     * by getShards().
     *
     * @return array
     */
    public function getDefaultSelectedShards()
    {
        return $this->defaultSelectedShards;
    }

    /**
     * Should we display shard checkboxes for this object?
     *
     * @return bool
     */
    public function showShardCheckboxes()
    {
        return $this->visibleShardCheckboxes;
    }

    /**
     * If there is a limit to how many search results a user can access, this
     * method will return that limit.  If there is no limit, this will return
     * -1.
     *
     * @return int
     */
    public function getVisibleSearchResultLimit()
    {
        // No limit by default:
        return -1;
    }

    /**
     * Load all recommendation settings from the relevant ini file.  Returns an
     * associative array where the key is the location of the recommendations (top
     * or side) and the value is the settings found in the file (which may be either
     * a single string or an array of strings).
     *
     * @param string $handler Name of handler for which to load specific settings.
     *
     * @return array associative: location (top/side/etc.) => search settings
     */
    public function getRecommendationSettings($handler = null)
    {
        // Load the necessary settings to determine the appropriate recommendations
        // module:
        $searchSettings = $this->configLoader->get($this->getSearchIni());

        // Load a type-specific recommendations setting if possible, or the default
        // otherwise:
        $recommend = [];

        if (null !== $handler
            && isset($searchSettings->TopRecommendations->$handler)
        ) {
            $recommend['top'] = $searchSettings->TopRecommendations
                ->$handler->toArray();
        } else {
            $recommend['top']
                = isset($searchSettings->General->default_top_recommend)
                ? $searchSettings->General->default_top_recommend->toArray()
                : false;
        }
        if (null !== $handler
            && isset($searchSettings->SideRecommendations->$handler)
        ) {
            $recommend['side'] = $searchSettings->SideRecommendations
                ->$handler->toArray();
        } else {
            $recommend['side']
                = isset($searchSettings->General->default_side_recommend)
                ? $searchSettings->General->default_side_recommend->toArray()
                : false;
        }
        if (null !== $handler
            && isset($searchSettings->NoResultsRecommendations->$handler)
        ) {
            $recommend['noresults'] = $searchSettings->NoResultsRecommendations
                ->$handler->toArray();
        } else {
            $recommend['noresults']
                = isset($searchSettings->General->default_noresults_recommend)
                ? $searchSettings->General->default_noresults_recommend
                    ->toArray()
                : false;
        }

        return $recommend;
    }

    /**
     * Sleep magic method -- the translator can't be serialized, so we need to
     * exclude it from serialization.  Since we can't obtain a new one in the
     * __wakeup() method, it needs to be re-injected from outside.
     *
     * @return array
     */
    public function __sleep()
    {
        $vars = get_object_vars($this);
        unset($vars['configLoader']);
        unset($vars['translator']);
        $vars = array_keys($vars);
        return $vars;
    }
}<|MERGE_RESOLUTION|>--- conflicted
+++ resolved
@@ -206,19 +206,18 @@
     protected $facetsIni = 'facets';
 
     /**
-<<<<<<< HEAD
      * Active list view option (see [List] in searches.ini).
      *
      * @var string
      */
     protected $listviewOption = "full";
-=======
+
+    /**
      * Configuration loader
      *
      * @var \VuFind\Config\PluginManager
      */
     protected $configLoader;
->>>>>>> 810f2b3b
 
     /**
      * Constructor
