--- conflicted
+++ resolved
@@ -206,23 +206,13 @@
     protected $facetsIni = 'facets';
 
     /**
-<<<<<<< HEAD
      * Active list view option (see [List] in searches.ini).
      *
      * @var string
      */
     protected $listviewOption = "full";
 
-    /**
-     * Translator (or null if unavailable)
-     *
-     * @var \Zend\I18n\Translator\Translator
-     */
-    protected $translator = null;
-
-    /**
-=======
->>>>>>> edc4a8b1
+    /*
      * Constructor
      *
      * @param \VuFind\Config\PluginManager $configLoader Config loader
