<?php
/**
 * Abstract parameters search model.
 *
 * PHP version 7
 *
 * Copyright (C) Villanova University 2010.
 *
 * This program is free software; you can redistribute it and/or modify
 * it under the terms of the GNU General Public License version 2,
 * as published by the Free Software Foundation.
 *
 * This program is distributed in the hope that it will be useful,
 * but WITHOUT ANY WARRANTY; without even the implied warranty of
 * MERCHANTABILITY or FITNESS FOR A PARTICULAR PURPOSE.  See the
 * GNU General Public License for more details.
 *
 * You should have received a copy of the GNU General Public License
 * along with this program; if not, write to the Free Software
 * Foundation, Inc., 51 Franklin Street, Fifth Floor, Boston, MA  02110-1301  USA
 *
 * @category VuFind
 * @package  Search_Base
 * @author   Demian Katz <demian.katz@villanova.edu>
 * @author   Ere Maijala <ere.maijala@helsinki.fi>
 * @license  http://opensource.org/licenses/gpl-2.0.php GNU General Public License
 * @link     https://vufind.org Main Page
 */
namespace VuFind\Search\Base;

use VuFind\I18n\TranslatableString;
use VuFind\Search\QueryAdapter;
use VuFind\Solr\Utils as SolrUtils;
use VuFindSearch\Backend\Solr\LuceneSyntaxHelper;
use VuFindSearch\Query\Query;
use VuFindSearch\Query\QueryGroup;

/**
 * Abstract parameters search model.
 *
 * This abstract class defines the parameters methods for modeling a search in VuFind
 *
 * @category VuFind
 * @package  Search_Base
 * @author   Demian Katz <demian.katz@villanova.edu>
 * @author   Ere Maijala <ere.maijala@helsinki.fi>
 * @license  http://opensource.org/licenses/gpl-2.0.php GNU General Public License
 * @link     https://vufind.org Main Page
 */
class Params
{
    /**
     * Internal representation of user query.
     *
     * @var Query
     */
    protected $query;

    /**
     * Page number
     *
     * @var int
     */
    protected $page = 1;

    /**
     * Sort setting
     *
     * @var string
     */
    protected $sort = null;

    /**
     * Override special RSS sort feature?
     *
     * @var bool
     */
    protected $skipRssSort = false;

    /**
     * Result limit
     *
     * @var int
     */
    protected $limit = 20;

    /**
     * Search type (basic or advanced)
     *
     * @var string
     */
    protected $searchType  = 'basic';

    /**
     * Shards
     *
     * @var array
     */
    protected $selectedShards = [];

    /**
     * View
     *
     * @var string
     */
    protected $view = null;

    /**
     * Previously-used view (loaded in from session)
     *
     * @var string
     */
    protected $lastView = null;

    /**
     * Search options
     *
     * @var Options
     */
    protected $options;

    /**
     * Main facet configuration
     *
     * @var array
     */
    protected $facetConfig = [];

    /**
     * Extra facet labels
     *
     * @var array
     */
    protected $extraFacetLabels = [];

    /**
     * Config sections to search for facet labels if no override configuration
     * is set.
     *
     * @var array
     */
    protected $defaultFacetLabelSections = ['ExtraFacetLabels'];

    /**
     * Config sections to search for checkbox facet labels if no override
     * configuration is set.
     *
     * @var array
     */
    protected $defaultFacetLabelCheckboxSections = [];

    /**
     * Checkbox facet configuration
     *
     * @var array
     */
    protected $checkboxFacets = [];

    /**
     * Applied filters
     *
     * @var array
     */
    protected $filterList = [];

    /**
     * Pre-assigned filters
     *
     * @var array
     */
    protected $hiddenFilters = [];

    /**
     * Facets in "OR" mode
     *
     * @var array
     */
    protected $orFacets = [];

    /**
     * Override Query
     */
    protected $overrideQuery = false;

    /**
     * Are default filters applied?
     *
     * @var bool
     */
    protected $defaultsApplied = false;

    /**
     * Map of facet field aliases.
     *
     * @var array
     */
    protected $facetAliases = [];

    /**
     * Config loader
     *
     * @var \VuFind\Config\PluginManager
     */
    protected $configLoader;

    /**
     * Constructor
     *
     * @param \VuFind\Search\Base\Options  $options      Options to use
     * @param \VuFind\Config\PluginManager $configLoader Config loader
     */
    public function __construct($options, \VuFind\Config\PluginManager $configLoader)
    {
        $this->setOptions($options);

        $this->configLoader = $configLoader;

        // Make sure we have some sort of query object:
        $this->query = new Query();

        // Set up facet label settings, to be used as fallbacks if specific facets
        // are not already configured:
        $config = $configLoader->get($options->getFacetsIni());
        $sections = $config->FacetLabels->labelSections
            ?? $this->defaultFacetLabelSections;
        foreach ($sections as $section) {
            foreach ($config->$section ?? [] as $field => $label) {
                $this->extraFacetLabels[$field] = $label;
            }
        }

        // Activate all relevant checkboxes, also important for labeling:
        $checkboxSections = $config->FacetLabels->checkboxSections
            ?? $this->defaultFacetLabelCheckboxSections;
        foreach ($checkboxSections as $checkboxSection) {
            $this->initCheckboxFacets($checkboxSection);
        }
    }

    /**
     * Get the search options object.
     *
     * @return \VuFind\Search\Base\Options
     */
    public function getOptions()
    {
        return $this->options;
    }

    /**
     * Set the search options object.
     *
     * @param \VuFind\Search\Base\Options $options Options to use
     *
     * @return void
     */
    public function setOptions(Options $options)
    {
        $this->options = $options;
    }

    /**
     * Copy constructor
     *
     * @return void
     */
    public function __clone()
    {
        if (is_object($this->options)) {
            $this->options = clone $this->options;
        }
        if (is_object($this->query)) {
            $this->query = clone $this->query;
        }
    }

    /**
     * Get the identifier used for naming the various search classes in this family.
     *
     * @return string
     */
    public function getSearchClassId()
    {
        return $this->getOptions()->getSearchClassId();
    }

    /**
     * Pull the search parameters
     *
     * @param \Laminas\Stdlib\Parameters $request Parameter object representing user
     * request.
     *
     * @return void
     */
    public function initFromRequest($request)
    {
        // We should init view first, since RSS view may cause certain variant
        // behaviors:
        $this->initView($request);
        $this->initLimit($request);
        $this->initPage($request);
        $this->initShards($request);
        // We have to initialize sort after search, since the search options may
        // affect the default sort option.
        $this->initSearch($request);
        $this->initSort($request);
        $this->initFilters($request);
        $this->initHiddenFilters($request);
    }

    /**
     * Pull shard parameters from the request or set defaults
     *
     * @param \Laminas\Stdlib\Parameters $request Parameter object representing user
     * request.
     *
     * @return void
     */
    protected function initShards($request)
    {
        $legalShards = array_keys($this->getOptions()->getShards());
        $requestShards = $request->get('shard', []);
        if (!is_array($requestShards)) {
            $requestShards = [$requestShards];
        }

        // If a shard selection list is found as an incoming parameter,
        // we should save valid values for future reference:
        foreach ($requestShards as $current) {
            if (in_array($current, $legalShards)) {
                $this->selectedShards[] = $current;
            }
        }

        // If we got this far and still have no selections established, revert to
        // defaults:
        if (empty($this->selectedShards)) {
            $this->selectedShards = $this->getOptions()->getDefaultSelectedShards();
        }
    }

    /**
     * Pull the page size parameter or set to default
     *
     * @param \Laminas\Stdlib\Parameters $request Parameter object representing user
     * request.
     *
     * @return void
     */
    protected function initLimit($request)
    {
        // Check for a limit parameter in the url.
        $defaultLimit = $this->getOptions()->getDefaultLimit();
        if (($limit = intval($request->get('limit'))) != $defaultLimit) {
            // make sure the url parameter is a valid limit -- either
            // one of the explicitly allowed values, or at least smaller
            // than the largest allowed. (This leniency is useful in
            // combination with combined search, where it is often useful
            // to reduce the size of result lists without actually enabling
            // the user's ability to select a reduced list size).
            $legalOptions = $this->getOptions()->getLimitOptions();
            if (in_array($limit, $legalOptions)
                || ($limit > 0 && $limit < max($legalOptions))
            ) {
                $this->limit = $limit;
                return;
            }
        }

        // Increase default limit for RSS mode:
        if ($this->getView() == 'rss' && $defaultLimit < 50) {
            $defaultLimit = 50;
        }

        // If we got this far, setting was missing or invalid; load the default
        $this->limit = $defaultLimit;
    }

    /**
     * Pull the page parameter
     *
     * @param \Laminas\Stdlib\Parameters $request Parameter object representing user
     * request.
     *
     * @return void
     */
    protected function initPage($request)
    {
        $this->page = intval($request->get('page'));
        if ($this->page < 1) {
            $this->page = 1;
        }
    }

    /**
     * Initialize the object's search settings from a request object.
     *
     * @param \Laminas\Stdlib\Parameters $request Parameter object representing user
     * request.
     *
     * @return void
     */
    protected function initSearch($request)
    {
        // Try to initialize a basic search; if that fails, try for an advanced
        // search next!
        if (!$this->initBasicSearch($request)) {
            $this->initAdvancedSearch($request);
        }
    }

    /**
     * Support method for initSearch() -- handle basic settings.
     *
     * @param \Laminas\Stdlib\Parameters $request Parameter object representing user
     * request.
     *
     * @return bool True if search settings were found, false if not.
     */
    protected function initBasicSearch($request)
    {
        // If no lookfor parameter was found, we have no search terms to
        // add to our array!
        if (null === ($lookfor = $request->get('lookfor'))) {
            return false;
        }

        // If lookfor is an array, we may be dealing with a legacy Advanced
        // Search URL.  If there's only one parameter, we can flatten it,
        // but otherwise we should treat it as an error -- no point in going
        // to great lengths for compatibility.
        if (is_array($lookfor)) {
            if (count($lookfor) > 1) {
                throw new \Exception("Unsupported search URL.");
            }
            $lookfor = $lookfor[0];
        }

        // Flatten type arrays for backward compatibility:
        $handler = $request->get('type');
        if (is_array($handler)) {
            $handler = $handler[0];
        }

        // Set the search:
        $this->setBasicSearch($lookfor, $handler);
        return true;
    }

    /**
     * Set a basic search query:
     *
     * @param string $lookfor The search query
     * @param string $handler The search handler (null for default)
     *
     * @return void
     */
    public function setBasicSearch($lookfor, $handler = null)
    {
        $this->searchType = 'basic';

        if (empty($handler)) {
            $handler = $this->getOptions()->getDefaultHandler();
        }

        $this->query = new Query($lookfor, $handler);
    }

    /**
     * Convert a basic query into an advanced query:
     *
     * @return void
     */
    public function convertToAdvancedSearch()
    {
        if ($this->searchType === 'basic') {
            $this->query = new QueryGroup(
                'AND',
                [new QueryGroup('AND', [$this->query])]
            );
            $this->searchType = 'advanced';
        }
        if ($this->searchType !== 'advanced') {
            throw new \Exception(
                'Unsupported search type: ' . $this->searchType
            );
        }
    }

    /**
     * Support method for initSearch() -- handle advanced settings.  Advanced
     * searches have numeric subscripts on the lookfor and type parameters --
     * this is how they are distinguished from basic searches.
     *
     * @param \Laminas\Stdlib\Parameters $request Parameter object representing user
     * request.
     *
     * @return void
     */
    protected function initAdvancedSearch($request)
    {
        $this->query = QueryAdapter::fromRequest(
            $request,
            $this->getOptions()->getDefaultHandler()
        );

        $this->searchType = $this->query instanceof Query ? 'basic' : 'advanced';

        // If we ended up with a basic search, it's probably the result of
        // submitting an empty form, and more processing may be needed:
        if ($this->searchType == 'basic') {
            // Set a default handler if necessary:
            if ($this->query->getHandler() === null) {
                $this->query->setHandler($this->getOptions()->getDefaultHandler());
            }
            // If the user submitted the advanced search form, we want to treat
            // the search as advanced even if it evaluated to a basic search.
            if ($request->offsetExists('lookfor0')) {
                $this->convertToAdvancedSearch();
            }
        }
    }

    /**
     * Get the value for which type of sorting to use
     *
     * @param \Laminas\Stdlib\Parameters $request Parameter object representing user
     * request.
     *
     * @return void
     */
    protected function initSort($request)
    {
        // Check for special parameter only relevant in RSS mode:
        if ($request->get('skip_rss_sort', 'unset') != 'unset') {
            $this->skipRssSort = true;
        }
        $this->setSort($request->get('sort'));
    }

    /**
     * Set the last value of the view parameter (if available in session).
     *
     * @param string $view Last valid view parameter value
     *
     * @return void
     */
    public function setLastView($view)
    {
        $this->lastView = $view;
    }

    /**
     * Get the value for which results view to use
     *
     * @param \Laminas\Stdlib\Parameters $request Parameter object representing user
     * request.
     *
     * @return void
     */
    protected function initView($request)
    {
        // Check for a view parameter in the url.
        $view = $request->get('view');
        $validViews = array_keys($this->getOptions()->getViewOptions());
        if ($view == 'rss') {
            // RSS is a special case that does not require config validation
            $this->setView('rss');
        } elseif (!empty($view) && in_array($view, $validViews)) {
            // make sure the url parameter is a valid view
            $this->setView($view);
        } elseif (!empty($this->lastView)
            && in_array($this->lastView, $validViews)
        ) {
            // if there is nothing in the URL, see if we had a previous value
            // injected based on session information.
            $this->setView($this->lastView);
        } else {
            // otherwise load the default
            $this->setView($this->getOptions()->getDefaultView());
        }
    }

    /**
     * Return the default sorting value
     *
     * @return string
     */
    public function getDefaultSort()
    {
        return $this->getOptions()
            ->getDefaultSortByHandler($this->getSearchHandler());
    }

    /**
     * Return the current limit value
     *
     * @return int
     */
    public function getLimit()
    {
        return $this->limit;
    }

    /**
     * Change the value of the limit
     *
     * @param int $l New limit value.
     *
     * @return void
     */
    public function setLimit($l)
    {
        $this->limit = $l;
    }

    /**
     * Change the page
     *
     * @param int $p New page value.
     *
     * @return void
     */
    public function setPage($p)
    {
        $this->page = $p;
    }

    /**
     * Get the page value
     *
     * @return int
     */
    public function getPage()
    {
        return $this->page;
    }

    /**
     * Return the sorting value
     *
     * @return string
     */
    public function getSort()
    {
        return $this->sort;
    }

    /**
     * Set the sorting value (note: sort will be set to default if an illegal
     * or empty value is passed in).
     *
     * @param string $sort  New sort value (null for default)
     * @param bool   $force Set sort value without validating it?
     *
     * @return void
     */
    public function setSort($sort, $force = false)
    {
        // Skip validation if requested:
        if ($force) {
            $this->sort = $sort;
            return;
        }

        // Validate and assign the sort value:
        $valid = array_keys($this->getOptions()->getSortOptions());
        if (!empty($sort) && in_array($sort, $valid)) {
            $this->sort = $sort;
        } else {
            $this->sort = $this->getDefaultSort();
        }

        // In RSS mode, we may want to adjust sort settings:
        if (!$this->skipRssSort && $this->getView() == 'rss') {
            $this->sort = $this->getOptions()->getRssSort($this->sort);
        }
    }

    /**
     * Return the selected search handler (null for complex searches which have no
     * single handler)
     *
     * @return string|null
     */
    public function getSearchHandler()
    {
        // We can only definitively name a handler if we have a basic search:
        $q = $this->getQuery();
        return $q instanceof Query ? $q->getHandler() : null;
    }

    /**
     * Return the search type (i.e. basic or advanced)
     *
     * @return string
     */
    public function getSearchType()
    {
        return $this->searchType;
    }

    /**
     * Return the value for which search view we use
     *
     * @return string
     */
    public function getView()
    {
        return $this->view ?? $this->getOptions()->getDefaultView();
    }

    /**
     * Set the value for which search view we use
     *
     * @param String $v New view setting
     *
     * @return void
     */
    public function setView($v)
    {
        $this->view = $v;
    }

    /**
     * Build a string for onscreen display showing the
     *   query used in the search (not the filters).
     *
     * @return string user friendly version of 'query'
     */
    public function getDisplayQuery()
    {
        // Set up callbacks:
        $translate = [$this, 'translate'];
        $showField = [$this->getOptions(), 'getHumanReadableFieldName'];

        // Build display query:
        return QueryAdapter::display($this->getQuery(), $translate, $showField);
    }

    /**
     * Parse apart the field and value from a URL filter string.
     *
     * @param string $filter A filter string from url : "field:value"
     *
     * @return array         Array with elements 0 = field, 1 = value.
     */
    public function parseFilter($filter)
    {
        // Special case: complex filters cannot be split into field/value
        // since they have multiple parts (e.g. field1:a OR field2:b). Use
        // a fake "#" field to collect these types of filters.
        if ($this->isAdvancedFilter($filter) == true) {
            return ['#', $filter];
        }

        // Split the string and assign the parts to $field and $value
        $temp = explode(':', $filter, 2);
        $field = array_shift($temp);
        $value = count($temp) > 0 ? $temp[0] : '';

        // Remove quotes from the value if there are any
        if (substr($value, 0, 1) == '"') {
            $value = substr($value, 1);
        }
        if (substr($value, -1, 1) == '"') {
            $value = substr($value, 0, -1);
        }
        // One last little clean on whitespace
        $value = trim($value);

        // Send back the results:
        return [$field, $value];
    }

    /**
     * Given a facet field, return an array containing all aliases of that
     * field.
     *
     * @param string $field Field to look up
     *
     * @return array
     */
    public function getAliasesForFacetField($field)
    {
        // Account for field prefixes used for Boolean logic:
        $prefix = substr($field, 0, 1);
        if ($prefix === '-' || $prefix === '~') {
            $rawField = substr($field, 1);
        } else {
            $prefix = '';
            $rawField = $field;
        }
        $fieldsToCheck = [$field];
        foreach ($this->facetAliases as $k => $v) {
            if ($v === $rawField) {
                $fieldsToCheck[] = $prefix . $k;
            }
        }
        return $fieldsToCheck;
    }

    /**
     * Does the object already contain the specified filter?
     *
     * @param string $filter A filter string from url : "field:value"
     *
     * @return bool
     */
    public function hasFilter($filter)
    {
        // Extract field and value from URL string:
        [$field, $value] = $this->parseFilter($filter);

        // Check all of the relevant fields for matches:
        foreach ($this->getAliasesForFacetField($field) as $current) {
            if (isset($this->filterList[$current])
                && in_array($value, $this->filterList[$current])
            ) {
                return true;
            }
        }
        return false;
    }

    /**
     * Take a filter string and add it into the protected
     *   array checking for duplicates.
     *
     * @param string $newFilter A filter string from url : "field:value"
     *
     * @return void
     */
    public function addFilter($newFilter)
    {
        // Check for duplicates -- if it's not in the array, we can add it
        if (!$this->hasFilter($newFilter)) {
            // Extract field and value from filter string:
            [$field, $value] = $this->parseFilter($newFilter);
            $this->filterList[$field][] = $value;
        }
    }

    /**
     * Detects if a filter is advanced (true) or simple (false). An advanced
     * filter is currently defined as one surrounded by parentheses (possibly
     * with a leading exclusion operator), while a simple filter is of the form
     * field:value. Advanced filters are used to express more complex queries,
     * such as combining multiple values from multiple fields using boolean
     * operators.
     *
     * @param string $filter A filter string
     *
     * @return bool
     */
    public function isAdvancedFilter($filter)
    {
        if (substr($filter, 0, 1) == '(' || substr($filter, 0, 2) == '-(') {
            return true;
        }
        return false;
    }

    /**
     * Remove a filter from the list.
     *
     * @param string $oldFilter A filter string from url : "field:value"
     *
     * @return void
     */
    public function removeFilter($oldFilter)
    {
        // Extract field and value from URL string:
        [$field, $value] = $this->parseFilter($oldFilter);

        // Make sure the field exists
        if (isset($this->filterList[$field])) {
            // Assume by default that we will not need to rebuild the array:
            $rebuildArray = false;

            // Loop through all filters on the field
            foreach ($this->filterList[$field] as $i => $currentFilter) {
                // Does it contain the value we don't want?
                if ($currentFilter == $value) {
                    // If so remove it.
                    unset($this->filterList[$field][$i]);

                    // Flag that we now need to rebuild the array:
                    $rebuildArray = true;
                }
            }

            // If necessary, rebuild the array to remove gaps in the key sequence:
            if ($rebuildArray) {
                $this->filterList[$field] = array_values($this->filterList[$field]);
                if (!$this->filterList[$field]) {
                    unset($this->filterList[$field]);
                }
            }
        }
    }

    /**
     * Remove all filters from the list.
     *
     * @param string $field Name of field to remove filters from (null to remove
     * all filters from all fields)
     *
     * @return void
     */
    public function removeAllFilters($field = null)
    {
        if ($field == null) {
            $this->filterList = [];
        } else {
            foreach (['', '-', '~'] as $prefix) {
                if (isset($this->filterList[$prefix . $field])) {
                    unset($this->filterList[$prefix . $field]);
                }
            }
        }
    }

    /**
     * Add a field to facet on.
     *
     * @param string $newField Field name
     * @param string $newAlias Optional on-screen display label
     * @param bool   $ored     Should we treat this as an ORed facet?
     *
     * @return void
     */
    public function addFacet($newField, $newAlias = null, $ored = false)
    {
        if ($newAlias == null) {
            $newAlias = $newField;
        }
        $this->facetConfig[$newField] = $newAlias;
        if ($ored) {
            $this->orFacets[] = $newField;
        }
    }

    /**
     * Get facet operator for the specified field
     *
     * @param string $field Field name
     *
     * @return string
     */
    public function getFacetOperator($field)
    {
        return in_array($field, $this->orFacets) ? 'OR' : 'AND';
    }

    /**
     * Add a checkbox facet.  When the checkbox is checked, the specified filter
     * will be applied to the search.  When the checkbox is not checked, no filter
     * will be applied.
     *
     * @param string $filter  [field]:[value] pair to associate with checkbox
     * @param string $desc    Description to associate with the checkbox
     * @param bool   $dynamic Is this being added dynamically (true) or in response
     * to a user configuration (false)?
     *
     * @return void
     */
    public function addCheckboxFacet($filter, $desc, $dynamic = false)
    {
        // Extract the facet field name from the filter, then add the
        // relevant information to the array.
        [$fieldName] = explode(':', $filter);
        $this->checkboxFacets[$fieldName][$filter]
            = compact('desc', 'filter', 'dynamic');
    }

    /**
     * Get a user-friendly string to describe the provided facet field.
     *
     * @param string $field   Facet field name.
     * @param string $value   Facet value.
     * @param string $default Default field name (null for default behavior).
     *
     * @return string         Human-readable description of field.
     */
    public function getFacetLabel($field, $value = null, $default = null)
    {
        if (!isset($this->facetConfig[$field])
            && !isset($this->extraFacetLabels[$field])
            && isset($this->facetAliases[$field])
        ) {
            $field = $this->facetAliases[$field];
        }
        $checkboxFacet = $this->checkboxFacets[$field]["$field:$value"] ?? null;
        if (null !== $checkboxFacet) {
            return $checkboxFacet['desc'];
        }
        if (isset($this->facetConfig[$field])) {
            return $this->facetConfig[$field];
        }
        return $this->extraFacetLabels[$field]
            ?? ($default ?: 'unrecognized_facet_label');
    }

    /**
     * Get the current facet configuration.
     *
     * @return array
     */
    public function getFacetConfig()
    {
        return $this->facetConfig;
    }

    /**
     * Reset the current facet configuration.
     *
     * @return void
     */
    public function resetFacetConfig()
    {
        $this->facetConfig = [];
    }

    /**
     * Get the raw filter list.
     *
     * @return array
     */
    public function getRawFilters()
    {
        return $this->filterList;
    }

    /**
     * Return an array structure containing information about all current filters.
     *
     * @param bool $excludeCheckboxFilters Should we exclude checkbox filters from
     * the list (to be used as a complement to getCheckboxFacets()).
     *
     * @return array                       Field, values and translation status
     */
    public function getFilterList($excludeCheckboxFilters = false)
    {
        // Get a list of checkbox filters to skip if necessary:
        $skipList = $excludeCheckboxFilters
            ? $this->getCheckboxFacetValues() : [];

        $list = [];
        $translatedFacets = $this->getOptions()->getTranslatedFacets();
        // Loop through all the current filter fields
        foreach ($this->filterList as $field => $values) {
            [$operator, $field] = $this->parseOperatorAndFieldName($field);
            $translate = in_array($field, $translatedFacets);
            // and each value currently used for that field
            foreach ($values as $value) {
                // Add to the list unless it's in the list of fields to skip:
                if (!isset($skipList[$field])
                    || !in_array($value, $skipList[$field])
                ) {
                    $facetLabel = $this->getFacetLabel($field, $value);
                    $list[$facetLabel][] = $this->formatFilterListEntry(
                        $field,
                        $value,
                        $operator,
                        $translate
                    );
                }
            }
        }
        return $list;
    }

    /**
     * Get a display text for a facet field.
     *
     * @param string $field Facet field
     * @param string $value Facet value
     *
     * @return string
     */
<<<<<<< HEAD
    public function getFacetValueDisplayText(string $field, string $value): string
=======
    public function getFacetValueRawDisplayText(string $field, string $value): string
>>>>>>> c0caf2f2
    {
        // Check for delimited facets -- if $field is a delimited facet field,
        // process $displayText accordingly:
        $delimitedFacetFields = $this->getOptions()->getDelimitedFacets(true);
        if (isset($delimitedFacetFields[$field])) {
            $parts = explode($delimitedFacetFields[$field], $value);
            return end($parts);
        }

        return $value;
<<<<<<< HEAD
=======
    }

    /**
     * Translate a facet value.
     *
     * @param string                    $field Field name
     * @param string|TranslatableString $text  Field value (processed by
     * getFacetValueRawDisplayText)
     *
     * @return string
     */
    public function translateFacetValue(string $field, $text): string
    {
        $domain = $this->getOptions()->getTextDomainForTranslatedFacet($field);
        $translateFormat = $this->getOptions()->getFormatForTranslatedFacet($field);
        $translated = $this->translate([$domain, $text]);
        return $translateFormat
            ? $this->translate(
                $translateFormat,
                [
                    '%%raw%%' => $text,
                    '%%translated%%' => $translated
                ]
            ) : $translated;
>>>>>>> c0caf2f2
    }

    /**
     * Format a single filter for use in getFilterList().
     *
     * @param string $field     Field name
     * @param string $value     Field value
     * @param string $operator  Operator (AND/OR/NOT)
     * @param bool   $translate Should we translate the label?
     *
     * @return array
     */
    protected function formatFilterListEntry($field, $value, $operator, $translate)
    {
<<<<<<< HEAD
        $displayText = $this->getFacetValueDisplayText($field, $value);

        if ($translate) {
            $domain = $this->getOptions()->getTextDomainForTranslatedFacet($field);
            $displayText = $this->translate("$domain::$displayText");
        }
=======
        $rawDisplayText = $this->getFacetValueRawDisplayText($field, $value);
        $displayText = $translate
            ? $this->translateFacetValue($field, $rawDisplayText)
            : $rawDisplayText;
>>>>>>> c0caf2f2

        return compact('value', 'displayText', 'field', 'operator');
    }

    /**
     * Parse the operator and field name from a prefixed field string.
     *
     * @param string $field Prefixed string
     *
     * @return array (0 = operator, 1 = field name)
     */
    protected function parseOperatorAndFieldName($field)
    {
        $firstChar = substr($field, 0, 1);
        if ($firstChar == '-') {
            $operator = 'NOT';
            $field = substr($field, 1);
        } elseif ($firstChar == '~') {
            $operator = 'OR';
            $field = substr($field, 1);
        } else {
            $operator = 'AND';
        }
        return [$operator, $field];
    }

    /**
     * Get a formatted list of checkbox filter values ($field => array of values).
     *
     * @return array
     */
    protected function getCheckboxFacetValues()
    {
        $list = [];
        foreach ($this->checkboxFacets as $facets) {
            foreach ($facets as $current) {
                [$field, $value] = $this->parseFilter($current['filter']);
                if (!isset($list[$field])) {
                    $list[$field] = [];
                }
                $list[$field][] = $value;
            }
        }
        return $list;
    }

    /**
     * Get information on the current state of the boolean checkbox facets.
     *
     * @param array $include        List of checkbox filters to return (null for all)
     * @param bool  $includeDynamic Should we include dynamically-generated
     * checkboxes that are not part of the include list above?
     *
     * @return array
     */
    public function getCheckboxFacets(
        array $include = null,
        bool $includeDynamic = true
    ) {
        // Build up an array of checkbox facets with status booleans and
        // toggle URLs.
        $result = [];
        foreach ($this->checkboxFacets as $facets) {
            foreach ($facets as $facet) {
                // If the current filter is not on the include list, skip it (but
                // accept everything if the include list is null).
                if (($include !== null && !in_array($facet['filter'], $include))
                    && !($includeDynamic && $facet['dynamic'])
                ) {
                    continue;
                }
                $facet['selected'] = $this->hasFilter($facet['filter']);
                // Is this checkbox always visible, even if non-selected on the
                // "no results" screen?  By default, no (may be overridden by
                // child classes).
                $facet['alwaysVisible'] = false;
                $result[] = $facet;
            }
        }
        return $result;
    }

    /**
     * Initialize all range filters.
     *
     * @param \Laminas\Stdlib\Parameters $request Parameter object representing user
     * request.
     *
     * @return void
     */
    protected function initRangeFilters($request)
    {
        $this->initDateFilters($request);
        $this->initFullDateFilters($request);
        $this->initGenericRangeFilters($request);
        $this->initNumericRangeFilters($request);
    }

    /**
     * Support method for initDateFilters() -- normalize a year for use in a
     * year-based date range.
     *
     * @param string $year Value to check for valid year.
     *
     * @return string      Formatted year.
     */
    protected function formatYearForDateRange($year)
    {
        // Make sure parameter is set and numeric; default to wildcard otherwise:
        $year = preg_match('/\d{2,4}/', $year) ? $year : '*';

        // Pad to four digits:
        if (strlen($year) == 2) {
            $year = '19' . $year;
        } elseif (strlen($year) == 3) {
            $year = '0' . $year;
        }

        return $year;
    }

    /**
     * Support method for initFullDateFilters() -- normalize a date for use in a
     * year/month/day date range.
     *
     * @param string $date Value to check for valid date.
     *
     * @return string      Formatted date.
     */
    protected function formatDateForFullDateRange($date)
    {
        // Make sure date is valid; default to wildcard otherwise:
        $date = SolrUtils::sanitizeDate($date);
        return $date ?? '*';
    }

    /**
     * Support method for initNumericRangeFilters() -- normalize a year for use in
     * a date range.
     *
     * @param string $num Value to format into a number.
     *
     * @return string     Formatted number.
     */
    protected function formatValueForNumericRange($num)
    {
        // empty strings are always wildcards:
        if ($num == '') {
            return '*';
        }

        // it's a string by default so this will kick it into interpreting it as a
        // number
        $num = $num + 0;
        return $num = !is_float($num) && !is_int($num) ? '*' : $num;
    }

    /**
     * Support method for initGenericRangeFilters() -- build a filter query based on
     * a range of values.
     *
     * @param string $field field to use for filtering.
     * @param string $from  start of range.
     * @param string $to    end of range.
     * @param bool   $cs    Should ranges be case-sensitive?
     *
     * @return string       filter query.
     */
    protected function buildGenericRangeFilter($field, $from, $to, $cs = true)
    {
        // Assume Solr syntax -- this should be overridden in child classes where
        // other indexing methodologies are used.
        $range = "{$field}:[{$from} TO {$to}]";
        if (!$cs) {
            // Flip values if out of order:
            if (strcmp(strtolower($from), strtolower($to)) > 0) {
                $range = "{$field}:[{$to} TO {$from}]";
            }
            $helper = new LuceneSyntaxHelper(false, false);
            $range = $helper->capitalizeRanges($range);
        }
        return $range;
    }

    /**
     * Support method for initFilters() -- initialize range filters.  Factored
     * out as a separate method so that it can be more easily overridden by child
     * classes.
     *
     * @param \Laminas\Stdlib\Parameters $request         Parameter object
     * representing user request.
     * @param string                     $requestParam    Name of parameter
     * containing names of range filter fields.
     * @param callable                   $valueFilter     Optional callback to
     * process values in the range.
     * @param callable                   $filterGenerator Optional callback to create
     * a filter query from the range values.
     *
     * @return void
     */
    protected function initGenericRangeFilters(
        $request,
        $requestParam = 'genericrange',
        $valueFilter = null,
        $filterGenerator = null
    ) {
        $rangeFacets = $request->get($requestParam);
        if (!empty($rangeFacets)) {
            $ranges = is_array($rangeFacets) ? $rangeFacets : [$rangeFacets];
            foreach ($ranges as $range) {
                // Load start and end of range:
                $from = $request->get($range . 'from');
                $to = $request->get($range . 'to');

                // Apply filtering/validation if necessary:
                if (is_callable($valueFilter)) {
                    $from = call_user_func($valueFilter, $from);
                    $to = call_user_func($valueFilter, $to);
                }

                // Build filter only if necessary:
                if (!empty($range) && ($from != '*' || $to != '*')) {
                    $rangeFacet = is_callable($filterGenerator)
                        ? call_user_func($filterGenerator, $range, $from, $to)
                        : $this->buildGenericRangeFilter($range, $from, $to, false);
                    $this->addFilter($rangeFacet);
                }
            }
        }
    }

    /**
     * Support method for initNumericRangeFilters() -- build a filter query based on
     * a range of numbers.
     *
     * @param string $field field to use for filtering.
     * @param string $from  number for start of range.
     * @param string $to    number for end of range.
     *
     * @return string       filter query.
     */
    protected function buildNumericRangeFilter($field, $from, $to)
    {
        // Make sure that $to is less than $from:
        if ($to != '*' && $from != '*' && $to < $from) {
            $tmp = $to;
            $to = $from;
            $from = $tmp;
        }

        return $this->buildGenericRangeFilter($field, $from, $to);
    }

    /**
     * Support method for initDateFilters() -- build a filter query based on a range
     * of 4-digit years.
     *
     * @param string $field field to use for filtering.
     * @param string $from  year for start of range.
     * @param string $to    year for end of range.
     *
     * @return string       filter query.
     */
    protected function buildDateRangeFilter($field, $from, $to)
    {
        // Dates work just like numbers:
        return $this->buildNumericRangeFilter($field, $from, $to);
    }

    /**
     * Support method for initFullDateFilters() -- build a filter query based on a
     * range of dates.
     *
     * @param string $field field to use for filtering.
     * @param string $from  year for start of range.
     * @param string $to    year for end of range.
     *
     * @return string       filter query.
     */
    protected function buildFullDateRangeFilter($field, $from, $to)
    {
        // Make sure that $to is less than $from:
        if ($to != '*' && $from != '*' && strtotime($to) < strtotime($from)) {
            $tmp = $to;
            $to = $from;
            $from = $tmp;
        }

        return $this->buildGenericRangeFilter($field, $from, $to);
    }

    /**
     * Support method for initFilters() -- initialize year-based date filters.
     * Factored out as a separate method so that it can be more easily overridden
     * by child classes.
     *
     * @param \Laminas\Stdlib\Parameters $request Parameter object representing user
     * request.
     *
     * @return void
     */
    protected function initDateFilters($request)
    {
        $this->initGenericRangeFilters(
            $request,
            'daterange',
            [$this, 'formatYearForDateRange'],
            [$this, 'buildDateRangeFilter']
        );
    }

    /**
     * Support method for initFilters() -- initialize year/month/day-based date
     * filters. Factored out as a separate method so that it can be more easily
     * overridden by child classes.
     *
     * @param \Laminas\Stdlib\Parameters $request Parameter object representing user
     * request.
     *
     * @return void
     */
    protected function initFullDateFilters($request)
    {
        $this->initGenericRangeFilters(
            $request,
            'fulldaterange',
            [$this, 'formatDateForFullDateRange'],
            [$this, 'buildFullDateRangeFilter']
        );
    }

    /**
     * Support method for initFilters() -- initialize numeric range filters. Factored
     * out as a separate method so that it can be more easily overridden by child
     * classes.
     *
     * @param \Laminas\Stdlib\Parameters $request Parameter object representing user
     * request.
     *
     * @return void
     */
    protected function initNumericRangeFilters($request)
    {
        $this->initGenericRangeFilters(
            $request,
            'numericrange',
            [$this, 'formatValueForNumericRange'],
            [$this, 'buildNumericRangeFilter']
        );
    }

    /**
     * Add filters to the object based on values found in the request object.
     *
     * @param \Laminas\Stdlib\Parameters $request Parameter object representing user
     * request.
     *
     * @return void
     */
    protected function initFilters($request)
    {
        // Handle standard filters:
        $filter = $request->get('filter');
        if (!empty($filter)) {
            if (is_array($filter)) {
                foreach ($filter as $current) {
                    $this->addFilter($current);
                }
            } else {
                $this->addFilter($filter);
            }
        }

        // If we don't have the special flag indicating that defaults have
        // been applied, and if we do have defaults, apply them:
        if ($request->get('dfApplied')) {
            $this->defaultsApplied = true;
        } else {
            $defaults = $this->getOptions()->getDefaultFilters();
            if (!empty($defaults)) {
                foreach ($defaults as $current) {
                    $this->addFilter($current);
                }
                $this->defaultsApplied = true;
            }
        }

        // Handle range filters:
        $this->initRangeFilters($request);
    }

    /**
     * Add hidden filters to the object based on values found in the request object.
     *
     * @param \Laminas\Stdlib\Parameters $request Parameter object representing user
     * request.
     *
     * @return void
     */
    protected function initHiddenFilters($request)
    {
        $hiddenFilters = $request->get('hiddenFilters');
        if (!empty($hiddenFilters) && is_array($hiddenFilters)) {
            foreach ($hiddenFilters as $current) {
                $this->addHiddenFilter($current);
            }
        }
    }

    /**
     * Get hidden filters grouped by field like normal filters.
     *
     * @return array
     */
    public function getHiddenFilters()
    {
        return $this->hiddenFilters;
    }

    /**
     * Does the object already contain the specified hidden filter?
     *
     * @param string $filter A filter string from url : "field:value"
     *
     * @return bool
     */
    public function hasHiddenFilter($filter)
    {
        // Extract field and value from URL string:
        [$field, $value] = $this->parseFilter($filter);

        if (isset($this->hiddenFilters[$field])
            && in_array($value, $this->hiddenFilters[$field])
        ) {
            return true;
        }
        return false;
    }

    /**
     * Take a filter string and add it into the protected hidden filters
     *   array checking for duplicates.
     *
     * @param string $newFilter A filter string from url : "field:value"
     *
     * @return void
     */
    public function addHiddenFilter($newFilter)
    {
        // Check for duplicates -- if it's not in the array, we can add it
        if (!$this->hasHiddenFilter($newFilter)) {
            // Extract field and value from filter string:
            [$field, $value] = $this->parseFilter($newFilter);
            if (!empty($field) && '' !== $value) {
                $this->hiddenFilters[$field][] = $value;
            }
        }
    }

    /**
     * Return a query string for the current search with a search term replaced.
     *
     * @param string $oldTerm The old term to replace
     * @param string $newTerm The new term to search
     *
     * @return string         query string
     */
    public function getDisplayQueryWithReplacedTerm($oldTerm, $newTerm)
    {
        // Stash our old data for a minute
        $oldTerms = clone $this->query;
        // Replace the search term
        $this->query->replaceTerm($oldTerm, $newTerm);
        // Get the new query string
        $query = $this->getDisplayQuery();
        // Restore the old data
        $this->query = $oldTerms;
        // Return the query string
        return $query;
    }

    /**
     * Basic 'getter' for list of available view options.
     *
     * @return array
     */
    public function getViewList()
    {
        $list = [];
        foreach ($this->getOptions()->getViewOptions() as $key => $value) {
            $list[$key] = [
                'desc' => $value,
                'selected' => ($key == $this->getView())
            ];
        }
        return $list;
    }

    /**
     * Return a list of urls for possible limits, along with which option
     *    should be currently selected.
     *
     * @return array Limit urls, descriptions and selected flags
     */
    public function getLimitList()
    {
        // Loop through all the current limits
        $valid = $this->getOptions()->getLimitOptions();
        $list = [];
        foreach ($valid as $limit) {
            $list[$limit] = [
                'desc' => $limit,
                'selected' => ($limit == $this->getLimit())
            ];
        }
        return $list;
    }

    /**
     * Return a list of urls for sorting, along with which option
     *    should be currently selected.
     *
     * @return array Sort urls, descriptions and selected flags
     */
    public function getSortList()
    {
        // Loop through all the current filter fields
        $valid = $this->getOptions()->getSortOptions();
        $list = [];
        foreach ($valid as $sort => $desc) {
            $list[$sort] = [
                'desc' => $desc,
                'selected' => ($sort == $this->getSort())
            ];
        }
        return $list;
    }

    /**
     * Restore settings from a minified object found in the database.
     *
     * @param \VuFind\Search\Minified $minified Minified Search Object
     *
     * @return void
     */
    public function deminify($minified)
    {
        // Some values will transfer without changes
        $this->filterList = $minified->f;
        $this->hiddenFilters = $minified->hf;
        $this->searchType = $minified->ty;

        // Deminified searches will always have defaults already applied;
        // we don't want to accidentally manipulate them further.
        $defaults = $this->getOptions()->getDefaultFilters();
        if (!empty($defaults)) {
            $this->defaultsApplied = true;
        }

        // Search terms, we need to expand keys
        $this->query = QueryAdapter::deminify($minified->t);
    }

    /**
     * Override the normal search behavior with an explicit array of IDs that must
     * be retrieved.
     *
     * @param array $ids Record IDs to load
     *
     * @return void
     *
     * @SuppressWarnings(PHPMD.UnusedFormalParameter)
     */
    public function setQueryIDs($ids)
    {
        // This needs to be defined in child classes:
        throw new \Exception(get_class($this) . ' does not support setQueryIDs().');
    }

    /**
     * Get the maximum number of IDs that may be sent to setQueryIDs (-1 for no
     * limit).
     *
     * @return int
     */
    public function getQueryIDLimit()
    {
        return -1;
    }

    /**
     * Get an array of the names of all selected shards.  These should correspond
     * with keys in the array returned by the option class's getShards() method.
     *
     * @return array
     */
    public function getSelectedShards()
    {
        return $this->selectedShards;
    }

    /**
     * Translate a string (or string-castable object)
     *
     * @param string|object|array $target  String to translate or an array of text
     * domain and string to translate
     * @param array               $tokens  Tokens to inject into the translated
     * string
     * @param string              $default Default value to use if no translation is
     * found (null for no default).
     *
     * @return string
     */
    public function translate($target, $tokens = [], $default = null)
    {
        return $this->getOptions()->translate($target, $tokens, $default);
    }

    /**
     * Set the override query
     *
     * @param string $q Override query
     *
     * @return void
     */
    public function setOverrideQuery($q)
    {
        $this->overrideQuery = $q;
    }

    /**
     * Get the override query
     *
     * @return string
     */
    public function getOverrideQuery()
    {
        return $this->overrideQuery;
    }

    /**
     * Return search query object.
     *
     * @return \VuFindSearch\Query\AbstractQuery
     */
    public function getQuery()
    {
        if ($this->overrideQuery) {
            return new Query($this->overrideQuery);
        }
        return $this->query;
    }

    /**
     * Initialize facet settings for the specified configuration sections.
     *
     * @param string $facetList     Config section containing fields to activate
     * @param string $facetSettings Config section containing related settings
     * @param string $cfgFile       Name of configuration to load (null to load
     * default facets configuration).
     *
     * @return bool                 True if facets set, false if no settings found
     */
    protected function initFacetList($facetList, $facetSettings, $cfgFile = null)
    {
        $config = $this->configLoader
            ->get($cfgFile ?? $this->getOptions()->getFacetsIni());
        if (!isset($config->$facetList)) {
            return false;
        }
        if (isset($config->$facetSettings->orFacets)) {
            $orFields
                = array_map('trim', explode(',', $config->$facetSettings->orFacets));
        } else {
            $orFields = [];
        }
        foreach ($config->$facetList as $key => $value) {
            $useOr = (isset($orFields[0]) && $orFields[0] == '*')
                || in_array($key, $orFields);
            $this->addFacet($key, $value, $useOr);
        }

        return true;
    }

    /**
     * Are default filters applied?
     *
     * @return bool
     */
    public function hasDefaultsApplied()
    {
        return $this->defaultsApplied;
    }

    /**
     * Initialize checkbox facet settings for the specified configuration sections.
     *
     * @param string $facetList Config section containing fields to activate
     * @param string $cfgFile   Name of configuration to load (null to load
     * default facets configuration).
     *
     * @return bool             True if facets set, false if no settings found
     */
    protected function initCheckboxFacets(
        $facetList = 'CheckboxFacets',
        $cfgFile = null
    ) {
        $config = $this->configLoader
            ->get($cfgFile ?? $this->getOptions()->getFacetsIni());
        $retVal = false;
        // If the section is in reverse order, the tilde will flag this:
        if (substr($facetList, 0, 1) == '~') {
            foreach ($config->{substr($facetList, 1)} ?? [] as $value => $key) {
                $this->addCheckboxFacet($key, $value);
                $retVal = true;
            }
        } else {
            foreach ($config->$facetList ?? [] as $key => $value) {
                $this->addCheckboxFacet($key, $value);
                $retVal = true;
            }
        }
        return $retVal;
    }
}<|MERGE_RESOLUTION|>--- conflicted
+++ resolved
@@ -1079,11 +1079,7 @@
      *
      * @return string
      */
-<<<<<<< HEAD
-    public function getFacetValueDisplayText(string $field, string $value): string
-=======
     public function getFacetValueRawDisplayText(string $field, string $value): string
->>>>>>> c0caf2f2
     {
         // Check for delimited facets -- if $field is a delimited facet field,
         // process $displayText accordingly:
@@ -1094,8 +1090,6 @@
         }
 
         return $value;
-<<<<<<< HEAD
-=======
     }
 
     /**
@@ -1120,7 +1114,6 @@
                     '%%translated%%' => $translated
                 ]
             ) : $translated;
->>>>>>> c0caf2f2
     }
 
     /**
@@ -1135,19 +1128,10 @@
      */
     protected function formatFilterListEntry($field, $value, $operator, $translate)
     {
-<<<<<<< HEAD
-        $displayText = $this->getFacetValueDisplayText($field, $value);
-
-        if ($translate) {
-            $domain = $this->getOptions()->getTextDomainForTranslatedFacet($field);
-            $displayText = $this->translate("$domain::$displayText");
-        }
-=======
         $rawDisplayText = $this->getFacetValueRawDisplayText($field, $value);
         $displayText = $translate
             ? $this->translateFacetValue($field, $rawDisplayText)
             : $rawDisplayText;
->>>>>>> c0caf2f2
 
         return compact('value', 'displayText', 'field', 'operator');
     }
