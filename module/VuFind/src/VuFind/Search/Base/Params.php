--- conflicted
+++ resolved
@@ -1105,17 +1105,7 @@
      */
     public function getFiltersAsQueryParams(): array
     {
-<<<<<<< HEAD
-        $result = [];
-        foreach ($this->getRawFilters() as $field => $values) {
-            foreach ($values as $current) {
-                $result[] = $field . ':"' . $current . '"';
-            }
-        }
-        return $result;
-=======
         return $this->formatFilterArrayAsQueryParams($this->getRawFilters());
->>>>>>> 6cff57ab
     }
 
     /**
@@ -1272,8 +1262,6 @@
     }
 
     /**
-<<<<<<< HEAD
-=======
      * Format a raw filter array as a query parameter array.
      *
      * Returns an array of strings that parseFilter can parse.
@@ -1294,7 +1282,6 @@
     }
 
     /**
->>>>>>> 6cff57ab
      * Initialize all range filters.
      *
      * @param \Laminas\Stdlib\Parameters $request Parameter object representing user
@@ -1640,17 +1627,7 @@
      */
     public function getHiddenFiltersAsQueryParams(): array
     {
-<<<<<<< HEAD
-        $result = [];
-        foreach ($this->getHiddenFilters() as $field => $values) {
-            foreach ($values as $current) {
-                $result[] = $field . ':"' . $current . '"';
-            }
-        }
-        return $result;
-=======
         return $this->formatFilterArrayAsQueryParams($this->getHiddenFilters());
->>>>>>> 6cff57ab
     }
 
     /**
