--- conflicted
+++ resolved
@@ -47,16 +47,6 @@
     public function testHome()
     {
         // Create mocks to simulate database lookups:
-<<<<<<< HEAD
-        $c = $this->createMock('VuFindAdmin\Controller\SocialstatsController', ['getTable']);
-        $comments = $this->createMock('VuFind\Db\Table\Comments', ['getStatistics']);
-        $comments->expects($this->once())->method('getStatistics')->will($this->returnValue('comments-data'));
-        $c->expects($this->at(0))->method('getTable')->with($this->equalTo('comments'))->will($this->returnValue($comments));
-        $userresource = $this->createMock('VuFind\Db\Table\UserResource', ['getStatistics']);
-        $userresource->expects($this->once())->method('getStatistics')->will($this->returnValue('userresource-data'));
-        $c->expects($this->at(1))->method('getTable')->with($this->equalTo('userresource'))->will($this->returnValue($userresource));
-        $resourcetags = $this->createMock('VuFind\Db\Table\ResourceTags', ['getStatistics']);
-=======
         $c = $this->getMock('VuFindAdmin\Controller\SocialstatsController', ['getTable']);
         $comments = $this->getMockBuilder('VuFind\Db\Table\Comments')
             ->disableOriginalConstructor()->setMethods(['getStatistics'])->getMock();
@@ -69,7 +59,6 @@
         $resourcetags = $this->getMockBuilder('VuFind\Db\Table\ResourceTags')
             ->disableOriginalConstructor()->setMethods(['getStatistics'])
             ->getMock();
->>>>>>> dbc71ee7
         $resourcetags->expects($this->once())->method('getStatistics')->will($this->returnValue('resourcetags-data'));
         $c->expects($this->at(2))->method('getTable')->with($this->equalTo('resourcetags'))->will($this->returnValue($resourcetags));
 
