<?php
<<<<<<< HEAD

declare(strict_types=1);
=======
>>>>>>> 6c3fdec8

/**
 * Class FeedbackController
 *
 * PHP version 7
 *
 * Copyright (C) Moravian Library 2022.
 *
 * This program is free software; you can redistribute it and/or modify
 * it under the terms of the GNU General Public License version 2,
 * as published by the Free Software Foundation.
 *
 * This program is distributed in the hope that it will be useful,
 * but WITHOUT ANY WARRANTY; without even the implied warranty of
 * MERCHANTABILITY or FITNESS FOR A PARTICULAR PURPOSE.  See the
 * GNU General Public License for more details.
 *
 * You should have received a copy of the GNU General Public License
 * along with this program; if not, write to the Free Software
 * Foundation, Inc., 51 Franklin Street, Fifth Floor, Boston, MA  02110-1301  USA
 *
 * @category VuFind
 * @package  VuFindAdmin\Controller
 * @author   Josef Moravec <moravec@mzk.cz>
 * @license  https://opensource.org/licenses/gpl-2.0.php GNU General Public License
 * @link     https://vufind.org/wiki/development:plugins:controllers Wiki
 */

<<<<<<< HEAD
=======
declare(strict_types=1);

>>>>>>> 6c3fdec8
namespace VuFindAdmin\Controller;

use Laminas\Db\Sql\Select;
use VuFind\Db\Table\Feedback;

/**
 * Class FeedbackController
 *
 * @category VuFind
 * @package  VuFindAdmin\Controller
 * @author   Josef Moravec <moravec@mzk.cz>
 * @license  https://opensource.org/licenses/gpl-2.0.php GNU General Public License
 * @link     https://vufind.org/wiki/development:plugins:controllers Wiki
 */
class FeedbackController extends AbstractAdmin
{
    /**
     * Get the url parameters
     *
     * @param string $param          A key to check the url params for
     * @param bool   $prioritizePost If true, check the POST params first
     *
     * @return string
     */
    protected function getParam($param, $prioritizePost = false)
    {
        $primary = $prioritizePost ? 'fromPost' : 'fromQuery';
        $secondary = $prioritizePost ? 'fromQuery' : 'fromPost';
        return $this->params()->$primary($param)
            ?? $this->params()->$secondary($param);
    }

    /**
     * Home action
     *
     * @return \Laminas\View\Model\ViewModel
     */
    public function homeAction()
    {
        $feedbackTable = $this->getFeedbackTable();
        $feedback = $feedbackTable->getFeedbackByFilter(
            $this->convertFilter($this->getParam('form_name')),
            $this->convertFilter($this->getParam('site_url')),
            $this->convertFilter($this->getParam('status')),
            $this->getParam('page')
        );
        $view = $this->createViewModel(
            [
                'feedback' => $feedback,
                'statuses' => $this->getStatuses(),
                'uniqueForms' => $this->getUniqueColumn('form_name'),
                'uniqueSites' => $this->getUniqueColumn('site_url'),
                'params'
                    => $this->params()->fromQuery() + $this->params()->fromPost(),
            ]
        );
        $view->setTemplate('admin/feedback/home');
        return $view;
    }

    /**
     * Delete action
     *
     * @return \Laminas\Http\Response
     */
    public function deleteAction()
    {
        $confirm = $this->getParam('confirm', true);
        $feedbackTable = $this->getFeedbackTable();
        $originUrl = $this->url()->fromRoute('admin/feedback');
        $formName = $this->getParam('form_name', true);
        $siteUrl = $this->getParam('site_url', true);
        $status = $this->getParam('status', true);
        $originUrl .= '?' . http_build_query(
            [
                'form_name' => empty($formName) ? 'ALL' : $formName,
                'site_url' => empty($siteUrl) ? 'ALL' : $siteUrl,
                'status' => empty($status) ? 'ALL' : $status,
            ]
        );
        $newUrl = $this->url()->fromRoute('admin/feedback', ['action' => 'Delete']);

        $ids = null === $this->getParam('deletePage', true)
            ? $this->getParam('ids', true)
            : $this->getParam('idsAll', true);

        if (!is_array($ids) || empty($ids)) {
            $this->flashMessenger()->addMessage('bulk_noitems_advice', 'error');
            return $this->redirect()->toUrl($originUrl);
        }
        if (!$confirm) {
            return $this->confirmDelete($ids, $originUrl, $newUrl);
        }
        $delete = $feedbackTable->deleteByIdArray($ids);
        if (0 == $delete) {
            $this->flashMessenger()->addMessage('feedback_delete_failure', 'error');
            return $this->redirect()->toUrl($originUrl);
        }
        $this->flashMessenger()->addMessage(
            [
                'msg' => 'feedback_delete_success',
                'tokens' => ['%%count%%' => $delete]
            ],
            'success'
        );
        return $this->redirect()->toUrl($originUrl);
    }

    /**
     * Confirm delete feedback messages
     *
     * @param array  $ids       IDs of feedback messages to delete
     * @param string $originUrl URL to redirect to after cancel
     * @param string $newUrl    URL to redirect to after confirm
     *
     * @return mixed
     */
    protected function confirmDelete(array $ids, string $originUrl, string $newUrl)
    {
        $data = [
            'data' => [
                'confirm' => $newUrl,
                'cancel' => $originUrl,
                'title' => "confirm_delete_feedback",
                'messages' => $this->getConfirmDeleteMessages(count($ids)),
                'ids' => $ids,
                'extras' => [
                    'form_name' => $this->getParam('form_name', true),
                    'site_url' => $this->getParam('site_url', true),
                    'status' => $this->getParam('status', true),
                    'ids' => $ids,
                ]
            ]
        ];
        return $this->forwardTo('Confirm', 'Confirm', $data);
    }

    /**
     * Get messages for confirm delete
     *
     * @param int $count Count of feedback messages to delete
     *
     * @return array[]
     */
    protected function getConfirmDeleteMessages(int $count): array
    {
        // Default all messages to "All"; we'll make them more specific as needed:
        $allMessage = $this->translate('All');

        $params = ['form_name', 'site_url', 'status'];
        $paramMessages = [];
        foreach ($params as $param) {
            $value = $this->getParam($param, true);
            $message = $value ?: $allMessage;
            $message = $message === 'ALL' ? $allMessage : $message;
            $paramMessages[$param] = $message;
        }

        $messages = [];
        $messages[] = [
            'msg' => 'feedback_delete_warning',
            'tokens' => ['%%count%%' => $count]
        ];

        if (array_filter(array_map([$this, 'getParam'], $params))) {
            $messages[] = [
                'msg' => 'feedback_delete_filter',
                'tokens' => [
                    '%%formname%%' => $paramMessages['form_name'],
                    '%%siteurl%%' => $paramMessages['site_url'],
                    '%%status%%' => $paramMessages['status'],
                ]
            ];
        }
        $messages[] = ['msg' => 'confirm_delete'];
        return $messages;
    }

    /**
     * Update status field of feedback message
     *
     * @return \Laminas\Http\Response
     */
    public function updateStatusAction()
    {
        $feedbackTable = $this->getFeedbackTable();
        $newStatus = $this->getParam('new_status', true);
        $id = $this->getParam('id', true);
        $feedback = $feedbackTable->select(['id' => $id])->current();
        $feedback->status = $newStatus;
        $success = $feedback->save();
        if ($success) {
            $this->flashMessenger()->addMessage(
                'feedback_status_update_success',
                'success'
            );
        } else {
            $this->flashMessenger()->addMessage(
                'feedback_status_update_failure',
                'error'
            );
        }
        return $this->redirect()->toRoute(
            'admin/feedback',
            [],
            [
                'query' => array_filter(
                    [
                        'form_name' => $this->getParam('form_name'),
                        'site_url' => $this->getParam('site_url'),
                        'status' => $this->getParam('status'),
                    ]
                ),
            ]
        );
    }

    /**
     * Get Feedback table
     *
     * @return Feedback
     */
    protected function getFeedbackTable(): Feedback
    {
        return $this->getTable(Feedback::class);
    }

    /**
     * Get unique values for a column
     *
     * @param string $column Column name
     *
     * @return array
     */
    protected function getUniqueColumn(string $column): array
    {
        $feedbackTable = $this->getFeedbackTable();
        $feedback = $feedbackTable->select(
            function (Select $select) use ($column) {
                $select->columns(['id', $column]);
                $select->order($column);
            }
        );
        $feedbackArray = $feedback->toArray();
        return array_unique(array_column($feedbackArray, $column));
    }

    /**
     * Converts null and "ALL" params to null
     *
     * @param string|null $value A parameter to check
     *
     * @return string|null A modified parameter
     */
    protected function convertFilter(?string $value): ?string
    {
        return ("ALL" !== $value && null !== $value)
            ? $value : null;
    }

    /**
     * Get available feedback statuses
     *
     * @return array
     */
    protected function getStatuses(): array
    {
        return [
            'open',
            'in progress',
            'pending',
            'answered',
            'closed',
        ];
    }
}<|MERGE_RESOLUTION|>--- conflicted
+++ resolved
@@ -1,9 +1,4 @@
 <?php
-<<<<<<< HEAD
-
-declare(strict_types=1);
-=======
->>>>>>> 6c3fdec8
 
 /**
  * Class FeedbackController
@@ -32,11 +27,8 @@
  * @link     https://vufind.org/wiki/development:plugins:controllers Wiki
  */
 
-<<<<<<< HEAD
-=======
 declare(strict_types=1);
 
->>>>>>> 6c3fdec8
 namespace VuFindAdmin\Controller;
 
 use Laminas\Db\Sql\Select;
