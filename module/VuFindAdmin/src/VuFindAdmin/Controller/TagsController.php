--- conflicted
+++ resolved
@@ -29,15 +29,13 @@
 
 namespace VuFindAdmin\Controller;
 
-<<<<<<< HEAD
 use Laminas\ServiceManager\ServiceLocatorInterface;
 use VuFind\Db\Service\TagService;
-=======
+
 use function count;
 use function intval;
 use function is_array;
 use function is_object;
->>>>>>> ae46bbc5
 
 /**
  * Class controls distribution of tags and resource tags.
