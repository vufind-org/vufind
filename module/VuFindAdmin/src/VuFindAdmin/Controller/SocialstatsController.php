<?php

/**
 * Admin Social Statistics Controller
 *
 * PHP version 8
 *
 * Copyright (C) Villanova University 2023.
 *
 * This program is free software; you can redistribute it and/or modify
 * it under the terms of the GNU General Public License version 2,
 * as published by the Free Software Foundation.
 *
 * This program is distributed in the hope that it will be useful,
 * but WITHOUT ANY WARRANTY; without even the implied warranty of
 * MERCHANTABILITY or FITNESS FOR A PARTICULAR PURPOSE.  See the
 * GNU General Public License for more details.
 *
 * You should have received a copy of the GNU General Public License
 * along with this program; if not, write to the Free Software
 * Foundation, Inc., 51 Franklin Street, Fifth Floor, Boston, MA  02110-1301  USA
 *
 * @category VuFind
 * @package  Controller
 * @author   Demian Katz <demian.katz@villanova.edu>
 * @license  http://opensource.org/licenses/gpl-2.0.php GNU General Public License
 * @link     https://vufind.org Main Site
 */

namespace VuFindAdmin\Controller;

<<<<<<< HEAD
use Laminas\ServiceManager\ServiceLocatorInterface;
use VuFind\Db\Service\CommentsService;
use VuFind\Db\Service\RatingsService;
use VuFind\Db\Service\TagService;
use VuFind\Db\Service\UserResourceService;
=======
use VuFind\Db\Service\CommentsServiceInterface;
>>>>>>> 1d9cc5a1

/**
 * Class controls VuFind social statistical data.
 *
 * @category VuFind
 * @package  Controller
 * @author   Demian Katz <demian.katz@villanova.edu>
 * @license  http://opensource.org/licenses/gpl-2.0.php GNU General Public License
 * @link     https://vufind.org Main Site
 */
class SocialstatsController extends AbstractAdmin
{
    /**
     * Tag service
     *
     * @var TagService
     */
    protected $tagService;

    /**
     * Comments service
     *
     * @var CommentsService
     */
    protected $commentsService;

    /**
     * Ratings service
     *
     * @var RatingsService
     */
    protected $ratingsService;

    /**
     * UserResource service
     *
     * @var UserResourceService
     */
    protected $userResourceService;

    /**
     * Constructor
     *
     * @param ServiceLocatorInterface $sm Service locator
     */
    public function __construct(ServiceLocatorInterface $sm)
    {
        parent::__construct($sm);
        $this->tagService = $sm->get(\VuFind\Db\Service\PluginManager::class)
            ->get(TagService::class);
        $this->commentsService = $sm->get(\VuFind\Db\Service\PluginManager::class)
            ->get(CommentsService::class);
        $this->ratingsService = $sm->get(\VuFind\Db\Service\PluginManager::class)
            ->get(RatingsService::class);
        $this->userResourceService = $sm->get(
            \VuFind\Db\Service\PluginManager::class
        )
            ->get(UserResourceService::class);
    }

    /**
     * Social statistics reporting
     *
     * @return \Laminas\View\Model\ViewModel
     */
    public function homeAction()
    {
        $view = $this->createViewModel();
        $view->setTemplate('admin/socialstats/home');
<<<<<<< HEAD
        $view->comments = $this->commentsService->getStatistics();
        $view->ratings = $this->ratingsService->getStatistics();
        $view->favorites = $this->userResourceService->getStatistics();
        $view->tags = $this->tagService->getStatistics();
=======
        $view->comments = $this->getDbService(CommentsServiceInterface::class)->getStatistics();
        $view->ratings = $this->getTable('ratings')->getStatistics();
        $view->favorites = $this->getTable('userresource')->getStatistics();
        $view->tags = $this->getTable('resourcetags')->getStatistics();
>>>>>>> 1d9cc5a1
        return $view;
    }
}<|MERGE_RESOLUTION|>--- conflicted
+++ resolved
@@ -29,15 +29,11 @@
 
 namespace VuFindAdmin\Controller;
 
-<<<<<<< HEAD
 use Laminas\ServiceManager\ServiceLocatorInterface;
-use VuFind\Db\Service\CommentsService;
+use VuFind\Db\Service\CommentsServiceInterface;
 use VuFind\Db\Service\RatingsService;
 use VuFind\Db\Service\TagService;
 use VuFind\Db\Service\UserResourceService;
-=======
-use VuFind\Db\Service\CommentsServiceInterface;
->>>>>>> 1d9cc5a1
 
 /**
  * Class controls VuFind social statistical data.
@@ -56,13 +52,6 @@
      * @var TagService
      */
     protected $tagService;
-
-    /**
-     * Comments service
-     *
-     * @var CommentsService
-     */
-    protected $commentsService;
 
     /**
      * Ratings service
@@ -88,8 +77,6 @@
         parent::__construct($sm);
         $this->tagService = $sm->get(\VuFind\Db\Service\PluginManager::class)
             ->get(TagService::class);
-        $this->commentsService = $sm->get(\VuFind\Db\Service\PluginManager::class)
-            ->get(CommentsService::class);
         $this->ratingsService = $sm->get(\VuFind\Db\Service\PluginManager::class)
             ->get(RatingsService::class);
         $this->userResourceService = $sm->get(
@@ -107,17 +94,10 @@
     {
         $view = $this->createViewModel();
         $view->setTemplate('admin/socialstats/home');
-<<<<<<< HEAD
-        $view->comments = $this->commentsService->getStatistics();
+        $view->comments = $this->getDbService(CommentsServiceInterface::class)->getStatistics();
         $view->ratings = $this->ratingsService->getStatistics();
         $view->favorites = $this->userResourceService->getStatistics();
         $view->tags = $this->tagService->getStatistics();
-=======
-        $view->comments = $this->getDbService(CommentsServiceInterface::class)->getStatistics();
-        $view->ratings = $this->getTable('ratings')->getStatistics();
-        $view->favorites = $this->getTable('userresource')->getStatistics();
-        $view->tags = $this->getTable('resourcetags')->getStatistics();
->>>>>>> 1d9cc5a1
         return $view;
     }
 }