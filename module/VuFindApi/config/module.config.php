--- conflicted
+++ resolved
@@ -15,10 +15,7 @@
     'service_manager' => [
         'allow_override' => true,
         'factories' => [
-<<<<<<< HEAD
-=======
             'VuFindApi\Formatter\FacetFormatter' => 'Zend\ServiceManager\Factory\InvokableFactory',
->>>>>>> a25f09fa
             'VuFindApi\Formatter\RecordFormatter' => 'VuFindApi\Formatter\RecordFormatterFactory',
         ],
     ],
