<?php
/**
 * Factory for controllers.
 *
 * PHP version 7
 *
 * Copyright (C) The National Library of Finland 2016.
 *
 * This program is free software; you can redistribute it and/or modify
 * it under the terms of the GNU General Public License version 2,
 * as published by the Free Software Foundation.
 *
 * This program is distributed in the hope that it will be useful,
 * but WITHOUT ANY WARRANTY; without even the implied warranty of
 * MERCHANTABILITY or FITNESS FOR A PARTICULAR PURPOSE.  See the
 * GNU General Public License for more details.
 *
 * You should have received a copy of the GNU General Public License
 * along with this program; if not, write to the Free Software
 * Foundation, Inc., 51 Franklin Street, Fifth Floor, Boston, MA  02110-1301  USA
 *
 * @category VuFind
 * @package  Controller
 * @author   Ere Maijala <ere.maijala@helsinki.fi>
 * @license  http://opensource.org/licenses/gpl-2.0.php GNU General Public License
 * @link     https://vufind.org/wiki/development:plugins:controllers Wiki
 */
namespace VuFindApi\Controller;

use VuFindApi\Formatter\FacetFormatter;
use Zend\ServiceManager\ServiceManager;

/**
 * Factory for controllers.
 *
 * @category VuFind
 * @package  Controller
 * @author   Ere Maijala <ere.maijala@helsinki.fi>
 * @license  http://opensource.org/licenses/gpl-2.0.php GNU General Public License
 * @link     https://vufind.org/wiki/development:plugins:controllers Wiki
 *
 * @codeCoverageIgnore
 */
class Factory
{
    /**
     * Construct the ApiController.
     *
     * @param ServiceManager $sm Service manager.
     *
     * @return ApiController
     */
    public static function getApiController(ServiceManager $sm)
    {
        $controller = new ApiController($sm);
        $controller->addApi($sm->get('ControllerManager')->get('SearchApi'));
        return $controller;
    }

    /**
     * Construct the SearchApiController.
     *
     * @param ServiceManager $sm Service manager.
     *
     * @return SearchApiController
     */
    public static function getSearchApiController(ServiceManager $sm)
    {
        return new SearchApiController(
            $sm,
            $sm->get('VuFindApi\Formatter\RecordFormatter'),
<<<<<<< HEAD
            new FacetFormatter()
=======
            $sm->get('VuFindApi\Formatter\FacetFormatter')
>>>>>>> a25f09fa
        );
    }
}<|MERGE_RESOLUTION|>--- conflicted
+++ resolved
@@ -69,11 +69,7 @@
         return new SearchApiController(
             $sm,
             $sm->get('VuFindApi\Formatter\RecordFormatter'),
-<<<<<<< HEAD
-            new FacetFormatter()
-=======
             $sm->get('VuFindApi\Formatter\FacetFormatter')
->>>>>>> a25f09fa
         );
     }
 }