<?php

/**
 * Unit tests for WorldCat connector.
 *
 * PHP version 7
 *
 * Copyright (C) Villanova University 2010.
 *
 * This program is free software; you can redistribute it and/or modify
 * it under the terms of the GNU General Public License version 2,
 * as published by the Free Software Foundation.
 *
 * This program is distributed in the hope that it will be useful,
 * but WITHOUT ANY WARRANTY; without even the implied warranty of
 * MERCHANTABILITY or FITNESS FOR A PARTICULAR PURPOSE.  See the
 * GNU General Public License for more details.
 *
 * You should have received a copy of the GNU General Public License
 * along with this program; if not, write to the Free Software
 * Foundation, Inc., 51 Franklin Street, Fifth Floor, Boston, MA  02110-1301  USA
 *
 * @category VuFind
 * @package  Search
 * @author   David Maus <maus@hab.de>
 * @license  http://opensource.org/licenses/gpl-2.0.php GNU General Public License
 * @link     https://vufind.org
 */
namespace VuFindTest\Backend\WorldCat;

use VuFindSearch\Backend\WorldCat\Connector;
use VuFindSearch\ParamBag;

/**
 * Unit tests for WorldCat backend.
 *
 * @category VuFind
 * @package  Search
 * @author   David Maus <maus@hab.de>
 * @license  http://opensource.org/licenses/gpl-2.0.php GNU General Public License
 * @link     https://vufind.org
 */
class ConnectorTest extends \PHPUnit\Framework\TestCase
{
    /**
     * Test "get holdings"
     *
     * @return void
     */
    public function testGetHoldings()
    {
        $client = $this->createMock(\Laminas\Http\Client::class);
        $connector = new Connector('key', $client);
        $client->expects($this->once())->method('setMethod')
            ->with($this->equalTo('POST'))
            ->will($this->returnValue($client));
        $client->expects($this->once())->method('setUri')
            ->with($this->equalTo('http://www.worldcat.org/webservices/catalog/content/libraries/baz?wskey=key&servicelevel=full&frbrGrouping=on'));
        $body = '<foo>bar</foo>';
        $response = $this->createMock(\Laminas\Http\Response::class);
        $response->expects($this->once())->method('getBody')
            ->will($this->returnValue($body));
        $response->expects($this->any())->method('isSuccess')
            ->will($this->returnValue(true));
        $client->expects($this->once())->method('send')
            ->will($this->returnValue($response));
        $final = $connector->getHoldings('baz');
        $this->assertEquals('bar', (string)$final);
    }

    /**
     * Test "get holdings" HTTP failure
     *
     * @return void
     */
    public function testGetHoldingsHttpFailure()
    {
<<<<<<< HEAD
=======
        $this->expectException(\VuFindSearch\Backend\Exception\RequestErrorException::class);

>>>>>>> 6a35282e
        $client = $this->createMock(\Laminas\Http\Client::class);
        $connector = new Connector('key', $client);
        $client->expects($this->once())->method('setMethod')
            ->with($this->equalTo('POST'))
            ->will($this->returnValue($client));
        $response = $this->createMock(\Laminas\Http\Response::class);
        $response->expects($this->any())->method('isSuccess')
            ->will($this->returnValue(false));
        $client->expects($this->once())->method('send')
            ->will($this->returnValue($response));
        $connector->getHoldings('baz');
    }

    /**
     * Test "get record"
     *
     * @return void
     */
    public function testGetRecord()
    {
        $client = $this->createMock(\Laminas\Http\Client::class);
        $connector = new Connector('key', $client);
        $client->expects($this->once())->method('setMethod')
            ->with($this->equalTo('POST'))
            ->will($this->returnValue($client));
        $client->expects($this->once())->method('setUri')
            ->with($this->equalTo('http://www.worldcat.org/webservices/catalog/content/baz?servicelevel=full&wskey=key'));
        $body = '<foo>bar</foo>';
        $response = $this->createMock(\Laminas\Http\Response::class);
        $response->expects($this->once())->method('getBody')
            ->will($this->returnValue($body));
        $response->expects($this->any())->method('isSuccess')
            ->will($this->returnValue(true));
        $client->expects($this->once())->method('send')
            ->will($this->returnValue($response));
        $final = $connector->getRecord('baz');
        $this->assertEquals($body, $final['docs'][0]);
    }

    /**
     * Test "get record" with error
     *
     * @return void
     */
    public function testGetRecordWithError()
    {
        $client = $this->createMock(\Laminas\Http\Client::class);
        $connector = new Connector('key', $client);
        $client->expects($this->once())->method('setMethod')
            ->with($this->equalTo('POST'))
            ->will($this->returnValue($client));
        $client->expects($this->once())->method('setUri')
            ->with($this->equalTo('http://www.worldcat.org/webservices/catalog/content/baz?servicelevel=full&wskey=key'));
        $body = '<foo><diagnostic>bad</diagnostic></foo>';
        $response = $this->createMock(\Laminas\Http\Response::class);
        $response->expects($this->once())->method('getBody')
            ->will($this->returnValue($body));
        $response->expects($this->any())->method('isSuccess')
            ->will($this->returnValue(true));
        $client->expects($this->once())->method('send')
            ->will($this->returnValue($response));
        $final = $connector->getRecord('baz');
        $this->assertEquals([], $final['docs']);
    }

    /**
     * Test search
     *
     * @return void
     */
    public function testSearch()
    {
        $client = $this->createMock(\Laminas\Http\Client::class);
        $connector = new Connector('key', $client);
        $client->expects($this->once())->method('setMethod')
            ->with($this->equalTo('POST'))
            ->will($this->returnValue($client));
        $client->expects($this->once())->method('setUri')
            ->with($this->equalTo('http://www.worldcat.org/webservices/catalog/search/sru?version=1.1&x=y&startRecord=0&maximumRecords=20&servicelevel=full&wskey=key'));
        $body = '<foo>,<numberOfRecords>1</numberOfRecords><records><record><recordData>bar</recordData></record></records></foo>';
        $response = $this->createMock(\Laminas\Http\Response::class);
        $response->expects($this->once())->method('getBody')
            ->will($this->returnValue($body));
        $response->expects($this->any())->method('isSuccess')
            ->will($this->returnValue(true));
        $client->expects($this->once())->method('send')
            ->will($this->returnValue($response));
        $final = $connector->search(new ParamBag(['x' => 'y']), 0, 20);
        $this->assertEquals('<recordData>bar</recordData>', $final['docs'][0]);
        $this->assertEquals(1, $final['total']);
    }
}<|MERGE_RESOLUTION|>--- conflicted
+++ resolved
@@ -75,11 +75,8 @@
      */
     public function testGetHoldingsHttpFailure()
     {
-<<<<<<< HEAD
-=======
         $this->expectException(\VuFindSearch\Backend\Exception\RequestErrorException::class);
 
->>>>>>> 6a35282e
         $client = $this->createMock(\Laminas\Http\Client::class);
         $connector = new Connector('key', $client);
         $client->expects($this->once())->method('setMethod')
