<?php

/**
 * Unit tests for search service.
 *
 * PHP version 7
 *
 * Copyright (C) Villanova University 2010.
 *
 * This program is free software; you can redistribute it and/or modify
 * it under the terms of the GNU General Public License version 2,
 * as published by the Free Software Foundation.
 *
 * This program is distributed in the hope that it will be useful,
 * but WITHOUT ANY WARRANTY; without even the implied warranty of
 * MERCHANTABILITY or FITNESS FOR A PARTICULAR PURPOSE.  See the
 * GNU General Public License for more details.
 *
 * You should have received a copy of the GNU General Public License
 * along with this program; if not, write to the Free Software
 * Foundation, Inc., 51 Franklin Street, Fifth Floor, Boston, MA  02110-1301  USA
 *
 * @category VuFind
 * @package  Search
 * @author   David Maus <maus@hab.de>
 * @license  http://opensource.org/licenses/gpl-2.0.php GNU General Public License
 * @link     https://vufind.org
 */
namespace VuFindTest;

use PHPUnit\Framework\TestCase;
use VuFindSearch\Backend\BackendInterface;
use VuFindSearch\Backend\Exception\BackendException;
use VuFindSearch\Feature\GetIdsInterface;
use VuFindSearch\Feature\RandomInterface;
use VuFindSearch\Feature\RetrieveBatchInterface;
use VuFindSearch\Feature\SimilarInterface;
use VuFindSearch\ParamBag;
use VuFindSearch\Query\Query;
use VuFindSearch\Response\AbstractRecordCollection;

use VuFindSearch\Service;

/**
 * Unit tests for search service.
 *
 * @category VuFind
 * @package  Search
 * @author   David Maus <maus@hab.de>
 * @license  http://opensource.org/licenses/gpl-2.0.php GNU General Public License
 * @link     https://vufind.org
 */
class SearchServiceTest extends TestCase
{
    /**
     * Mock backend
     *
     * @var BackendInterface
     */
    protected $backend = false;

    /**
     * Test retrieve action.
     *
     * @return void
     */
    public function testRetrieve()
    {
        $service = $this->getService();
        $backend = $this->getBackend();
        $response = 'fake';
        $params = new ParamBag(['x' => 'y']);
        $backend->expects($this->once())->method('retrieve')
            ->with($this->equalTo('bar'), $this->equalTo($params))
            ->will($this->returnValue($response));
        $em = $service->getEventManager();
        $em->expects($this->at(0))->method('trigger')
            ->with($this->equalTo('pre'), $this->equalTo($backend));
        $em->expects($this->at(1))->method('trigger')
            ->with($this->equalTo('post'), $this->equalTo($response));
        $service->retrieve('foo', 'bar', $params);
    }

    /**
     * Test exception-throwing retrieve action.
     *
     * @return void
     *
     */
    public function testRetrieveException()
    {
        $this->expectException(\VuFindSearch\Backend\Exception\BackendException::class);
        $this->expectExceptionMessage('test');

        $service = $this->getService();
        $backend = $this->getBackend();
        $params = new ParamBag(['x' => 'y']);
        $exception = new BackendException('test');
        $backend->expects($this->once())->method('retrieve')
            ->with($this->equalTo('bar'), $this->equalTo($params))
            ->will($this->throwException($exception));
        $em = $service->getEventManager();
        $em->expects($this->at(0))->method('trigger')
            ->with($this->equalTo('pre'), $this->equalTo($backend));
        $em->expects($this->at(1))->method('trigger')
            ->with($this->equalTo('error'), $this->equalTo($exception));
        $service->retrieve('foo', 'bar', $params);
    }

    /**
     * Test exception-throwing search action.
     *
     * @return void
     *
     */
    public function testSearchException()
    {
        $this->expectException(\VuFindSearch\Backend\Exception\BackendException::class);
        $this->expectExceptionMessage('test');

        $service = $this->getService();
        $backend = $this->getBackend();
        $exception = new BackendException('test');
        $backend->expects($this->once())->method('search')
            ->will($this->throwException($exception));
        $em = $service->getEventManager();
        $em->expects($this->at(0))->method('trigger')
            ->with($this->equalTo('pre'), $this->equalTo($backend));
        $em->expects($this->at(1))->method('trigger')
            ->with($this->equalTo('error'), $this->equalTo($exception));
        $service->search('foo', new Query('test'));
    }

    /**
     * Test that when a backend doesn't implement the "get IDs" feature
     * interface, the getIds method of the search service simply proxies search.
     * We'll test this by mimicing the testSearchException test above.
     *
     * @return void
     *
     */
    public function testGetIdsProxyingSearchException()
    {
        $this->expectException(\VuFindSearch\Backend\Exception\BackendException::class);
        $this->expectExceptionMessage('test');

        $service = $this->getService();
        $backend = $this->getBackend();
        $exception = new BackendException('test');
        $backend->expects($this->once())->method('search')
            ->will($this->throwException($exception));
        $em = $service->getEventManager();
        $em->expects($this->at(0))->method('trigger')
            ->with($this->equalTo('pre'), $this->equalTo($backend));
        $em->expects($this->at(1))->method('trigger')
            ->with($this->equalTo('error'), $this->equalTo($exception));
        $service->getIds('foo', new Query('test'));
    }

    /**
     * Test that when a backend DOES implement the "get IDs" feature
     * interface, the appropriate method gets called.
     * We'll test this by mimicing the testSearchException test above.
     *
     * @return void
     *
     */
    public function testGetIdsException()
    {
        $this->expectException(\VuFindSearch\Backend\Exception\BackendException::class);
        $this->expectExceptionMessage('test');

        // Use a special backend for this test...
        $this->backend = $this->createMock(\VuFindTest\TestClassForGetIdsInterface::class);

        $service = $this->getService();
        $backend = $this->getBackend();
        $exception = new BackendException('test');
        $backend->expects($this->once())->method('getIds')
            ->will($this->throwException($exception));
        $em = $service->getEventManager();
        $em->expects($this->at(0))->method('trigger')
            ->with($this->equalTo('pre'), $this->equalTo($backend));
        $em->expects($this->at(1))->method('trigger')
            ->with($this->equalTo('error'), $this->equalTo($exception));
        $service->getIds('foo', new Query('test'));
    }

    /**
     * Test batch retrieve (with RetrieveBatchInterface).
     *
     * @return void
     */
    public function testRetrieveBatchInterface()
    {
        // Use a special backend for this test...
        $this->backend = $this->createMock(\VuFindTest\TestClassForRetrieveBatchInterface::class);

        $service = $this->getService();
        $backend = $this->getBackend();
        $params = new ParamBag(['x' => 'y']);
        $ids = ['bar', 'baz'];
        $backend->expects($this->once(0))->method('retrieveBatch')
            ->with($this->equalTo($ids), $this->equalTo($params))
            ->will($this->returnValue('response'));
        $em = $service->getEventManager();
        $em->expects($this->at(0))->method('trigger')
            ->with($this->equalTo('pre'), $this->equalTo($backend));
        $em->expects($this->at(1))->method('trigger')
            ->with($this->equalTo('post'), $this->equalTo('response'));
        $service->retrieveBatch('foo', $ids, $params);

        // Put the backend back to the default:
        unset($this->backend);
    }

    /**
     * Test batch retrieve (without RetrieveBatchInterface).
     *
     * @return void
     */
    public function testRetrieveBatchNoInterface()
    {
        $service = $this->getService();
        $backend = $this->getBackend();
        $mockRecord = $this->createMock(\VuFindSearch\Response\RecordInterface::class);
        $response1 = $this->getRecordCollection();
        $response1->expects($this->once())->method('add')
            ->with($this->equalTo($mockRecord));
        $response2 = $this->getRecordCollection();
        $response2->expects($this->once())->method('first')
            ->will($this->returnValue($mockRecord));
        $params = new ParamBag(['x' => 'y']);
        $backend->expects($this->at(0))->method('retrieve')
            ->with($this->equalTo('bar'), $this->equalTo($params))
            ->will($this->returnValue($response1));
        $backend->expects($this->at(1))->method('retrieve')
            ->with($this->equalTo('baz'), $this->equalTo($params))
            ->will($this->returnValue($response2));
        $em = $service->getEventManager();
        $em->expects($this->at(0))->method('trigger')
            ->with($this->equalTo('pre'), $this->equalTo($backend));
        $em->expects($this->at(1))->method('trigger')
            ->with($this->equalTo('post'), $this->equalTo($response1));
        $service->retrieveBatch('foo', ['bar', 'baz'], $params);
    }

    /**
     * Test exception-throwing batch retrieve action (with RetrieveBatchInterface).
     *
     * @return void
     *
     */
    public function testRetrieveBatchInterfaceException()
    {
        $this->expectException(\VuFindSearch\Backend\Exception\BackendException::class);
        $this->expectExceptionMessage('test');

        // Use a special backend for this test...
        $this->backend = $this->createMock(\VuFindTest\TestClassForRetrieveBatchInterface::class);

        $service = $this->getService();
        $backend = $this->getBackend();
        $params = new ParamBag(['x' => 'y']);
        $exception = new BackendException('test');
        $ids = ['bar', 'baz'];
        $backend->expects($this->once(0))->method('retrieveBatch')
            ->with($this->equalTo($ids), $this->equalTo($params))
            ->will($this->throwException($exception));
        $em = $service->getEventManager();
        $em->expects($this->at(0))->method('trigger')
            ->with($this->equalTo('pre'), $this->equalTo($backend));
        $em->expects($this->at(1))->method('trigger')
            ->with($this->equalTo('error'), $this->equalTo($exception));
        $service->retrieveBatch('foo', $ids, $params);

        // Put the backend back to the default:
        unset($this->backend);
    }

    /**
     * Test exception-throwing batch retrieve action (without
     * RetrieveBatchInterface).
     *
     * @return void
     *
     */
    public function testRetrieveBatchNoInterfaceException()
    {
        $this->expectException(\VuFindSearch\Backend\Exception\BackendException::class);
        $this->expectExceptionMessage('test');

        $service = $this->getService();
        $backend = $this->getBackend();
        $params = new ParamBag(['x' => 'y']);
        $exception = new BackendException('test');
        $backend->expects($this->once())->method('retrieve')
            ->with($this->equalTo('bar'), $this->equalTo($params))
            ->will($this->throwException($exception));
        $em = $service->getEventManager();
        $em->expects($this->at(0))->method('trigger')
            ->with($this->equalTo('pre'), $this->equalTo($backend));
        $em->expects($this->at(1))->method('trigger')
            ->with($this->equalTo('error'), $this->equalTo($exception));
        $service->retrieveBatch('foo', ['bar'], $params);
    }

    /**
     * Test random (with RandomInterface).
     *
     * @return void
     */
    public function testRandomInterface()
    {
        // Use a special backend for this test...
        $this->backend = $this->createMock(\VuFindTest\TestClassForRandomInterface::class);

        $service = $this->getService();
        $backend = $this->getBackend();
        $response = $this->getRecordCollection();
        $params = new ParamBag(['x' => 'y']);
        $query = new Query('test');

        $backend->expects($this->once())->method('random')
            ->with(
                $this->equalTo($query),
                $this->equalTo("10"),
                $this->equalTo($params)
            )->will(
                $this->returnValue($response)
            );
        $em = $service->getEventManager();
        $em->expects($this->at(0))->method('trigger')
            ->with($this->equalTo('pre'), $this->equalTo($backend));
        $em->expects($this->at(1))->method('trigger')
            ->with($this->equalTo('post'), $this->equalTo($response));
        $service->random('foo', $query, "10", $params);

        // Put the backend back to the default:
        unset($this->backend);
    }

    /**
     * Test random (with RandomInterface) exception.
     *
     * @return void
     *
     */
    public function testRandomInterfaceWithException()
    {
        $this->expectException(\VuFindSearch\Backend\Exception\BackendException::class);
        $this->expectExceptionMessage('test');

        // Use a special backend for this test...
        $this->backend = $this->createMock(\VuFindTest\TestClassForRandomInterface::class);

        $service = $this->getService();
        $backend = $this->getBackend();
        $exception = new BackendException('test');
        $params = new ParamBag(['x' => 'y']);
        $query = new Query('test');

        $backend->expects($this->once())->method('random')
            ->with(
                $this->equalTo($query),
                $this->equalTo("10"),
                $this->equalTo($params)
            )->will($this->throwException($exception));

        $em = $service->getEventManager();
        $em->expects($this->at(0))->method('trigger')
            ->with($this->equalTo('pre'), $this->equalTo($backend));
        $em->expects($this->at(1))->method('trigger')
            ->with($this->equalTo('error'), $this->equalTo($exception));
        $service->random('foo', $query, "10", $params);

        // Put the backend back to the default:
        unset($this->backend);
    }

    /**
     * Test random (without RandomInterface).
     *
     * @return void
     */
    public function testRandomNoInterface()
    {
        $limit = 10;
        $total = 20;
        $service = $this->getService();
        $backend = $this->getBackend();
        $responseForZero = $this->getRecordCollection();

        $params = new ParamBag(['x' => 'y']);
        $query = new Query('test');

        // First Search Grabs 0 records but uses get total method
        $backend->expects($this->at(0))->method('search')
            ->with(
                $this->equalTo($query),
                $this->equalTo("0"),
                $this->equalTo("0"),
                $this->equalTo($params)
            )->will($this->returnValue($responseForZero));

        $responseForZero->expects($this->once())->method('getTotal')
            ->will($this->returnValue($total));

        for ($i = 1; $i < $limit + 1; $i++) {
            $response = $this->getRecordCollection();
            $response->expects($this->any())->method('first')
                ->will($this->returnValue($this->createMock(\VuFindSearch\Response\RecordInterface::class)));
            $backend->expects($this->at($i))->method('search')
                ->with(
                    $this->equalTo($query),
                    $this->anything(),
                    $this->equalTo("1"),
                    $this->equalTo($params)
                )->will(
                    $this->returnValue($response)
                );
        }

        $em = $service->getEventManager();
        $em->expects($this->at(0))->method('trigger')
            ->with($this->equalTo('pre'), $this->equalTo($backend));
        $em->expects($this->at(1))->method('trigger')
            ->with($this->equalTo('post'), $this->anything());
        $service->random('foo', $query, $limit, $params);
    }

    /**
     * Test random (without RandomInterface).
     *
     * @return void
     */
    public function testRandomNoInterfaceWithNoResults()
    {
        $limit = 10;
        $total = 0;
        $service = $this->getService();
        $backend = $this->getBackend();
        $responseForZero = $this->getRecordCollection();

        $params = new ParamBag(['x' => 'y']);
        $query = new Query('test');

        // First Search Grabs 0 records but uses get total method
        // This should only be called once as the total results returned is 0
        $backend->expects($this->once())->method('search')
            ->with(
                $this->equalTo($query),
                $this->equalTo("0"),
                $this->equalTo("0"),
                $this->equalTo($params)
            )->will($this->returnValue($responseForZero));

        $responseForZero->expects($this->once())->method('getTotal')
            ->will($this->returnValue($total));

        $em = $service->getEventManager();
        $em->expects($this->at(0))->method('trigger')
            ->with($this->equalTo('pre'), $this->equalTo($backend));
        $em->expects($this->at(1))->method('trigger')
            ->with($this->equalTo('post'), $this->equalTo($responseForZero));
        $service->random('foo', $query, $limit, $params);
    }

    /**
     * Test random (without RandomInterface).
     *
     * @return void
     */
    public function testRandomNoInterfaceWithLessResultsThanLimit()
    {
        $limit = 10;
        $total = 5;
        $service = $this->getService();
        $backend = $this->getBackend();
        $responseForZero = $this->getRecordCollection();
        $response = $this->getRecordCollection();

        $params = new ParamBag(['x' => 'y']);
        $query = new Query('test');

        // First Search Grabs 0 records but uses get total method
        $backend->expects($this->at(0))->method('search')
            ->with(
                $this->equalTo($query),
                $this->equalTo("0"),
                $this->equalTo("0"),
                $this->equalTo($params)
            )->will($this->returnValue($responseForZero));

        $responseForZero->expects($this->once())->method('getTotal')
            ->will($this->returnValue($total));

        // Second search grabs all the records and calls shuffle
        $backend->expects($this->at(1))->method('search')
            ->with(
                $this->equalTo($query),
                $this->equalTo("0"),
                $this->equalTo($limit),
                $this->equalTo($params)
            )->will($this->returnValue($response));
        $response->expects($this->once())->method('shuffle');

        $em = $service->getEventManager();
        $em->expects($this->at(0))->method('trigger')
            ->with($this->equalTo('pre'), $this->equalTo($backend));
        $em->expects($this->at(1))->method('trigger')
            ->with($this->equalTo('post'), $this->equalTo($responseForZero));
        $service->random('foo', $query, $limit, $params);
    }

    /**
     * Test random (without RandomInterface) exception.
     *
     * @return void
     *
     */
    public function testRandomNoInterfaceWithExceptionAtFirstSearch()
    {
        $this->expectException(\VuFindSearch\Backend\Exception\BackendException::class);
        $this->expectExceptionMessage('test');

        $service = $this->getService();
        $backend = $this->getBackend();
        $exception = new BackendException('test');
        $params = new ParamBag(['x' => 'y']);
        $query = new Query('test');

        // Exception at first search
        $backend->expects($this->once())->method('search')
            ->will($this->throwException($exception));
        $em = $service->getEventManager();
        $em->expects($this->at(0))->method('trigger')
            ->with($this->equalTo('pre'), $this->equalTo($backend));
        $em->expects($this->at(1))->method('trigger')
            ->with($this->equalTo('error'), $this->equalTo($exception));
        $service->random('foo', $query, "10", $params);
    }

    /**
     * Test random (without RandomInterface) exception at item retrieval search.
     *
     * @return void
     *
     */
    public function testRandomNoInterfaceWithExceptionAtItemSearch()
    {
        $this->expectException(\VuFindSearch\Backend\Exception\BackendException::class);
        $this->expectExceptionMessage('test');

        $limit = 10;
        $total = 20;
        $service = $this->getService();
        $backend = $this->getBackend();
        $responseForZero = $this->getRecordCollection();
        $exception = new BackendException('test');

        $params = new ParamBag(['x' => 'y']);
        $query = new Query('test');

        // First Search Grabs 0 records but uses get total method
        $backend->expects($this->at(0))->method('search')
            ->with(
                $this->equalTo($query),
                $this->equalTo("0"),
                $this->equalTo("0"),
                $this->equalTo($params)
            )->will($this->returnValue($responseForZero));

        $responseForZero->expects($this->once())->method('getTotal')
            ->will($this->returnValue($total));

        // Exception at item search
        $backend->expects($this->at(1))->method('search')
            ->will($this->throwException($exception));
        $em = $service->getEventManager();
        $em->expects($this->at(0))->method('trigger')
            ->with($this->equalTo('pre'), $this->equalTo($backend));
        $em->expects($this->at(1))->method('trigger')
            ->with($this->equalTo('error'), $this->equalTo($exception));
        $service->random('foo', $query, "10", $params);
    }

    /**
     * Test random (without RandomInterface) exception with less results than limit.
     *
     * @return void
     *
     */
    public function testRandomNoInterfaceExceptionWithLessResultsThanLimit()
    {
        $this->expectException(\VuFindSearch\Backend\Exception\BackendException::class);
        $this->expectExceptionMessage('test');

        $limit = 10;
        $total = 5;
        $service = $this->getService();
        $backend = $this->getBackend();
        $responseForZero = $this->getRecordCollection();
        $response = $this->getRecordCollection();
        $exception = new BackendException('test');

        $params = new ParamBag(['x' => 'y']);
        $query = new Query('test');

        // First Search Grabs 0 records but uses get total method
        $backend->expects($this->at(0))->method('search')
            ->with(
                $this->equalTo($query),
                $this->equalTo("0"),
                $this->equalTo("0"),
                $this->equalTo($params)
            )->will($this->returnValue($responseForZero));

        $responseForZero->expects($this->once())->method('getTotal')
            ->will($this->returnValue($total));

        // Second search grabs all the records
        $backend->expects($this->at(1))->method('search')
            ->will($this->throwException($exception));

        $em = $service->getEventManager();
        $em->expects($this->at(0))->method('trigger')
            ->with($this->equalTo('pre'), $this->equalTo($backend));
        $em->expects($this->at(1))->method('trigger')
            ->with($this->equalTo('error'), $this->equalTo($exception));
        $service->random('foo', $query, $limit, $params);
    }

    /**
     * Test similar action.
     *
     * @return void
     */
    public function testSimilar()
    {
        // Use a special backend for this test...
        $this->backend = $this->createMock(\VuFindTest\TestBackendClassForSimilar::class);

        $service = $this->getService();
        $backend = $this->getBackend();
        $response = 'fake';
        $params = new ParamBag(['x' => 'y']);
        $backend->expects($this->once())->method('similar')
            ->with($this->equalTo('bar'), $this->equalTo($params))
            ->will($this->returnValue($response));
        $em = $service->getEventManager();
        $em->expects($this->at(0))->method('trigger')
            ->with($this->equalTo('pre'), $this->equalTo($backend));
        $em->expects($this->at(1))->method('trigger')
            ->with($this->equalTo('post'), $this->equalTo($response));
        $service->similar('foo', 'bar', $params);

        // Put the backend back to the default:
        unset($this->backend);
    }

    /**
     * Test similar action on bad backend.
     *
     * @return void
     *
     */
    public function testSimilarOnNonSupportingBackend()
    {
        $this->expectException(\VuFindSearch\Backend\Exception\BackendException::class);
        $this->expectExceptionMessage('foo does not support similar()');

        $service = $this->getService();
        $params = new ParamBag(['x' => 'y']);
        $service->similar('foo', 'bar', $params);
    }

    /**
     * Test exception-throwing similar action.
     *
     * @return void
     *
     */
    public function testSimilarException()
    {
        $this->expectException(\VuFindSearch\Backend\Exception\BackendException::class);
        $this->expectExceptionMessage('test');

        // Use a special backend for this test...
        $this->backend = $this->createMock(\VuFindTest\TestBackendClassForSimilar::class);

        $service = $this->getService();
        $backend = $this->getBackend();
        $params = new ParamBag(['x' => 'y']);
        $exception = new BackendException('test');
        $backend->expects($this->once())->method('similar')
            ->with($this->equalTo('bar'), $this->equalTo($params))
            ->will($this->throwException($exception));
        $em = $service->getEventManager();
        $em->expects($this->at(0))->method('trigger')
            ->with($this->equalTo('pre'), $this->equalTo($backend));
        $em->expects($this->at(1))->method('trigger')
            ->with($this->equalTo('error'), $this->equalTo($exception));
        $service->similar('foo', 'bar', $params);

        // Put the backend back to the default:
        unset($this->backend);
    }

    /**
     * Test a failure to resolve.
     *
     * @return void
     *
     */
    public function testFailedResolve()
    {
<<<<<<< HEAD
        $mockResponse = $this->createMock(\Laminas\EventManager\ResponseCollection::class);
=======
        $this->expectException(\VuFindSearch\Exception\RuntimeException::class);
        $this->expectExceptionMessage('Unable to resolve backend: retrieve, junk');

        $mockResponse = $this->createMock(\Zend\EventManager\ResponseCollection::class);
>>>>>>> 41ef3b28
        $mockResponse->expects($this->any())->method('stopped')->will($this->returnValue(false));
        $em = $this->createMock(\Laminas\EventManager\EventManagerInterface::class);
        $service = new Service();
        $em->expects($this->any())->method('triggerUntil')
            ->with(
                $this->anything(), $this->equalTo('resolve'),
                $this->equalTo($service)
            )->will($this->returnValue($mockResponse));
        $service->setEventManager($em);
        $service->retrieve('junk', 'foo');
    }

    // Internal API

    /**
     * Get a mock backend.
     *
     * @return BackendInterface
     */
    protected function getBackend()
    {
        if (!$this->backend) {
            $this->backend = $this->createMock(\VuFindSearch\Backend\BackendInterface::class);
        }
        return $this->backend;
    }

    /**
     * Generate a fake service.
     *
     * @return Service
     */
    protected function getService()
    {
        $em = $this->createMock(\Laminas\EventManager\EventManagerInterface::class);
        $service = new SearchServiceMock($this->getBackend());
        $service->setEventManager($em);
        return $service;
    }

    /**
     * Generate a fake record collection.
     *
     * @param string $id ID of record to include in collection.
     *
     * @return AbstractRecordCollection
     */
    protected function getRecordCollection()
    {
        return $this->createMock(\VuFindSearch\Response\AbstractRecordCollection::class);
    }
}

/**
 * Stub class to test multiple interfaces.
 */
abstract class TestClassForGetIdsInterface
    implements BackendInterface, GetIdsInterface
{
}

/**
 * Stub class to test multiple interfaces.
 */
abstract class TestClassForRetrieveBatchInterface
    implements BackendInterface, RetrieveBatchInterface
{
}

/**
 * Stub class to test similar.
 */
abstract class TestBackendClassForSimilar
    implements BackendInterface, SimilarInterface
{
}

/**
 * Stub Class to test random interfaces.
 */
abstract class TestClassForRandomInterface
implements BackendInterface, RandomInterface
{
}

/**
 * Mock class to stub 'resolve'
 */
class SearchServiceMock extends \VuFindSearch\Service
{
    /**
     * Service backend
     *
     * @var Service
     */
    protected $backend;

    /**
     * Constructor.
     *
     * @param Service $backendMock Return value for resolve
     *
     * @return void
     */
    public function __construct($backendMock)
    {
        $this->backend = $backendMock;
    }

    /**
     * Generate a fake service.
     *
     * @return Service
     */
    protected function resolve($backend, $args)
    {
        return $this->backend;
    }
}<|MERGE_RESOLUTION|>--- conflicted
+++ resolved
@@ -715,14 +715,10 @@
      */
     public function testFailedResolve()
     {
-<<<<<<< HEAD
-        $mockResponse = $this->createMock(\Laminas\EventManager\ResponseCollection::class);
-=======
         $this->expectException(\VuFindSearch\Exception\RuntimeException::class);
         $this->expectExceptionMessage('Unable to resolve backend: retrieve, junk');
 
-        $mockResponse = $this->createMock(\Zend\EventManager\ResponseCollection::class);
->>>>>>> 41ef3b28
+        $mockResponse = $this->createMock(\Laminas\EventManager\ResponseCollection::class);
         $mockResponse->expects($this->any())->method('stopped')->will($this->returnValue(false));
         $em = $this->createMock(\Laminas\EventManager\EventManagerInterface::class);
         $service = new Service();
