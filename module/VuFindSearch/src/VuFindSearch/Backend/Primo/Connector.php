--- conflicted
+++ resolved
@@ -378,8 +378,8 @@
     /**
      * Translate Primo's XML into array of arrays.
      *
-     * @param string $data   The raw xml from Primo
-     * @param array  $params Request parameters
+     * @param array $data   The raw xml from Primo
+     * @param array $params Request parameters
      *
      * @return array      The processed response from Primo
      */
@@ -454,11 +454,7 @@
                 = substr((string)$prefix->PrimoNMBib->record->control->recordid, 3);
             $item['title']
                 = (string)$prefix->PrimoNMBib->record->display->title;
-<<<<<<< HEAD
-            // Format -- Make it an array for TranslatableString support:
-=======
             // Format -- Convert to displayable words and return as an array:
->>>>>>> dea6a764
             $format = ucwords(
                 str_replace(
                     '_',
