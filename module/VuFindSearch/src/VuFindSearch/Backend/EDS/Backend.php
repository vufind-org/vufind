<?php

/**
 * EDS API Backend
 *
 * PHP version 8
 *
 * Copyright (C) EBSCO Industries 2013
 *
 * This program is free software; you can redistribute it and/or modify
 * it under the terms of the GNU General Public License version 2,
 * as published by the Free Software Foundation.
 *
 * This program is distributed in the hope that it will be useful,
 * but WITHOUT ANY WARRANTY; without even the implied warranty of
 * MERCHANTABILITY or FITNESS FOR A PARTICULAR PURPOSE.  See the
 * GNU General Public License for more details.
 *
 * You should have received a copy of the GNU General Public License
 * along with this program; if not, write to the Free Software
 * Foundation, Inc., 51 Franklin Street, Fifth Floor, Boston, MA  02110-1301  USA
 *
 * @category VuFind
 * @package  Search
 * @author   Michelle Milton <mmilton@epnet.com>
 * @author   Cornelius Amzar <cornelius.amzar@bsz-bw.de>
 * @license  http://opensource.org/licenses/gpl-2.0.php GNU General Public License
 * @link     https://vufind.org
 */

namespace VuFindSearch\Backend\EDS;

use Exception;
use Laminas\Cache\Storage\Adapter\AbstractAdapter as CacheAdapter;
use Laminas\Config\Config;
use Laminas\Session\Container as SessionContainer;
use VuFindSearch\Backend\AbstractBackend;
use VuFindSearch\Backend\Exception\BackendException;
use VuFindSearch\ParamBag;
use VuFindSearch\Query\AbstractQuery;
use VuFindSearch\Response\RecordCollectionFactoryInterface;
use VuFindSearch\Response\RecordCollectionInterface;

use function in_array;

/**
 *  EDS API Backend
 *
 * @category VuFind
 * @package  Search
 * @author   Michelle Milton <mmilton@epnet.com>
 * @license  http://opensource.org/licenses/gpl-2.0.php GNU General Public License
 * @link     https://vufind.org
 */
class Backend extends AbstractBackend
{
    /**
     * Client user to make the actually requests to the EdsApi
     *
     * @var Connector
     */
    protected $client;

    /**
     * Query builder
     *
     * @var QueryBuilder
     */
    protected $queryBuilder;

    /**
     * User name for EBSCO EDS API account if using UID Authentication
     *
     * @var string
     */
    protected $userName;

    /**
     * Password for EBSCO EDS API account if using UID Authentication
     *
     * @var string
     */
    protected $password;

    /**
     * Profile for EBSCO EDS API account (may be overridden)
     *
     * @var string
     */
    protected $profile;

    /**
     * Default profile for EBSCO EDS API account (taken from initial config and
     * never changed)
     *
     * @var string
     */
    protected $defaultProfile;

    /**
     * Whether or not to use IP Authentication for communication with the EDS API
     *
     * @var bool
     */
    protected $ipAuth;

    /**
     * Organization EDS API requests are being made for
     *
     * @var string
     */
    protected $orgId;

    /**
     * VuFind Authentication manager
     *
     * @var \VuFind\Auth\Manager
     */
    protected $authManager = null;

    /**
     * Object cache (for storing authentication tokens)
     *
     * @var CacheAdapter
     */
    protected $cache;

    /**
     * Session container
     *
     * @var SessionContainer
     */
    protected $session;

    /**
     * Is the current user a guest?
     *
     * @var bool
     */
    protected $isGuest;

    /**
     * Backend type
     *
<<<<<<< HEAD
     * @var str
=======
     * @var string
>>>>>>> 25e62f5a
     */
    protected $backendType = null;

    /**
     * Constructor.
     *
     * @param Connector                        $client  EdsApi client to use
     * @param RecordCollectionFactoryInterface $factory Record collection factory
     * @param CacheAdapter                     $cache   Object cache
     * @param SessionContainer                 $session Session container
     * @param Config                           $config  Object representing EDS.ini
     * @param bool                             $isGuest Is the current user a guest?
     */
    public function __construct(
        Connector $client,
        RecordCollectionFactoryInterface $factory,
        CacheAdapter $cache,
        SessionContainer $session,
        Config $config = null,
        $isGuest = true
    ) {
        // Save dependencies/incoming parameters:
        $this->client = $client;
        $this->setRecordCollectionFactory($factory);
        $this->cache = $cache;
        $this->session = $session;
        $this->isGuest = $isGuest;

        // Extract key values from configuration:
        $this->userName = $config->EBSCO_Account->user_name ?? null;
        $this->password = $config->EBSCO_Account->password ?? null;
        $this->ipAuth = $config->EBSCO_Account->ip_auth ?? false;
        $this->profile = $config->EBSCO_Account->profile ?? null;
        $this->orgId = $config->EBSCO_Account->organization_id ?? null;

        // Save default profile value, since profile property may be overridden:
        $this->defaultProfile = $this->profile;
    }

    /**
     * Perform a search and return record collection.
     *
     * @param AbstractQuery $query  Search query
     * @param int           $offset Search offset
     * @param int           $limit  Search limit
     * @param ParamBag      $params Search backend parameters
     *
     * @return \VuFindSearch\Response\RecordCollectionInterface
     **/
    public function search(
        AbstractQuery $query,
        $offset,
        $limit,
        ParamBag $params = null
    ) {
        // process EDS API communication tokens.
        $authenticationToken = $this->getAuthenticationToken();
        $sessionToken = $this->getSessionToken();
        $this->debug(
            "Authentication Token: $authenticationToken, SessionToken: $sessionToken"
        );

        // create query parameters from VuFind data
        $queryString = $query->getAllTerms();
        $paramsStr = implode('&', null !== $params ? $params->request() : []);
        $this->debug(
            "Query: $queryString, Limit: $limit, Offset: $offset, "
            . "Params: $paramsStr"
        );

        $baseParams = $this->getQueryBuilder()->build($query);
        $paramsStr = implode('&', $baseParams->request());
        $this->debug("BaseParams: $paramsStr ");
        if (null !== $params) {
            $baseParams->mergeWith($params);
        }
        $baseParams->set('resultsPerPage', $limit);
        $page = $limit > 0 ? floor($offset / $limit) + 1 : 1;
        $baseParams->set('pageNumber', $page);

        $searchModel = $this->paramBagToEBSCOSearchModel($baseParams);
        $qs = $searchModel->convertToQueryString();
        $this->debug("Search Model query string: $qs");
        try {
            $response = $this->client
                ->search($searchModel, $authenticationToken, $sessionToken);
        } catch (ApiException $e) {
            // if the auth or session token was invalid, try once more
            switch ($e->getApiErrorCode()) {
                case 104:
                case 108:
                case 109:
                    try {
                        // For error 104, retry auth token; for 108/9, retry sess
                        // token:
                        if ($e->getApiErrorCode() == 104) {
                            $authenticationToken
                                = $this->getAuthenticationToken(true);
                        } else {
                            $sessionToken = $this->getSessionToken(true);
                        }
                        $response = $this->client->search(
                            $searchModel,
                            $authenticationToken,
                            $sessionToken
                        );
                    } catch (Exception $e) {
                        throw new BackendException(
                            $e->getMessage(),
                            $e->getCode(),
                            $e
                        );
                    }
                    break;
                case 138:
                    // User requested unavailable deep search results; first extract
                    // the next legal position from the error message:
                    $parts
                        = explode(' ', trim($e->getApiDetailedErrorDescription()));
                    $legalPos = array_pop($parts);
                    // Now calculate the legal page number and throw an exception so
                    // the controller can fix it from here:
                    $legalPage = floor($legalPos / $limit);
                    throw new \VuFindSearch\Backend\Exception\DeepPagingException(
                        $e->getMessage(),
                        $e->getCode(),
                        $legalPage,
                        $e
                    );
                default:
                    $response = [];
                    break;
            }
        } catch (Exception $e) {
            $this->debug('Exception found: ' . $e->getMessage());
            throw new BackendException($e->getMessage(), $e->getCode(), $e);
        }
        $collection = $this->createRecordCollection($response);
        $this->injectSourceIdentifier($collection);
        return $collection;
    }

    /**
     * Retrieve a single document.
     *
     * @param string   $id     Document identifier
     * @param ParamBag $params Search backend parameters
     *
     * @return \VuFindSearch\Response\RecordCollectionInterface
     */
    public function retrieve($id, ParamBag $params = null)
    {
        $an = $dbId = $authenticationToken = $sessionToken = $hlTerms = null;
        try {
            $authenticationToken = $this->getAuthenticationToken();
            // check to see if the profile is overridden
            $overrideProfile = (null !== $params) ? $params->get('profile') : null;
            if (isset($overrideProfile)) {
                $this->profile = $overrideProfile;
            }
            $sessionToken = $this->getSessionToken();

            if ('EDS' === $this->backendType) {
                $parts = explode(',', $id, 2);
                if (!isset($parts[1])) {
                    throw new BackendException(
                        'Retrieval id is not in the correct format.'
                    );
                }
                [$dbId, $an] = $parts;
                $hlTerms = (null !== $params)
                    ? $params->get('highlightterms') : null;
                $extras = [];
                if (
                    null !== $params
                    && ($eBookFormat = $params->get('ebookpreferredformat'))
                ) {
                    $extras['ebookpreferredformat'] = $eBookFormat;
                }
                $response = $this->client->retrieveEdsItem(
                    $an,
                    $dbId,
                    $authenticationToken,
                    $sessionToken,
                    $hlTerms,
                    $extras
                );
            } elseif ('EPF' === $this->backendType) {
                $pubId = $id;
                $response = $this->client->retrieveEpfItem(
                    $pubId,
                    $authenticationToken,
                    $sessionToken
                );
            } else {
                throw new BackendException(
                    'Unknown backendType: ' . $this->backendType
                );
            }
        } catch (ApiException $e) {
            // Error codes can be reviewed at
            // https://connect.ebsco.com/s/article
            //    /EBSCO-Discovery-Service-API-Reference-Guide-Error-Codes
            // if the auth or session token was invalid, try once more
            switch ($e->getApiErrorCode()) {
                case 104:
                case 108:
                case 109:
                    try {
                        // For error 104, retry auth token; for 108/9, retry sess
                        // token:
                        if ($e->getApiErrorCode() == 104) {
                            $authenticationToken
                                = $this->getAuthenticationToken(true);
                        } else {
                            $sessionToken = $this->getSessionToken(true);
                        }
                        $response = $this->client->retrieve(
                            $an,
                            $dbId,
                            $authenticationToken,
                            $sessionToken,
                            $hlTerms
                        );
                    } catch (Exception $e) {
                        throw new BackendException(
                            $e->getMessage(),
                            $e->getCode(),
                            $e
                        );
                    }
                    break;
                case 132:
                case 133:
                case 135:
                    /* 132 Record not found
                     * 133 Simultaneous User Limit Reached
                     * 135 DbId not in profile
                     * -> fall through to treat as "record not found"
                     */
                    $response = [];
                    break;
                default:
                    throw $e;
            }
        }
        $collection = $this->createRecordCollection(['Records' => $response]);
        $this->injectSourceIdentifier($collection);
        return $collection;
    }

    /**
     * Convert a ParamBag to a EdsApi Search request object.
     *
     * @param ParamBag $params ParamBag to convert
     *
     * @return SearchRequestModel
     */
    protected function paramBagToEBSCOSearchModel(ParamBag $params)
    {
        $params = $params->getArrayCopy();
        $options = [];
        // Most parameters need to be flattened from array format, but a few
        // should remain as arrays:
        $arraySettings = [
            'query', 'facets', 'filters', 'groupFilters', 'rangeFilters', 'limiters',
        ];
        foreach ($params as $key => $param) {
            $options[$key] = in_array($key, $arraySettings)
                ? $param : $param[0];
        }
        return new SearchRequestModel($options);
    }

    /**
     * Return the record collection factory.
     *
     * Lazy loads a generic collection factory.
     *
     * @return RecordCollectionFactoryInterface
     */
    public function getRecordCollectionFactory()
    {
        return $this->collectionFactory;
    }

    /**
     * Return query builder.
     *
     * Lazy loads an empty QueryBuilder if none was set.
     *
     * @return QueryBuilder
     */
    public function getQueryBuilder()
    {
        if (!$this->queryBuilder) {
            $this->queryBuilder = new QueryBuilder();
        }
        return $this->queryBuilder;
    }

    /**
     * Set the query builder.
     *
     * @param QueryBuilder $queryBuilder Query builder
     *
     * @return void
     */
    public function setQueryBuilder(QueryBuilder $queryBuilder)
    {
        $this->queryBuilder = $queryBuilder;
    }

    /**
     * Get popular terms using the autocomplete API.
     *
     * @param string $query  Simple query string
     * @param string $domain Autocomplete type (e.g. 'rawqueries' or 'holdings')
     *
     * @return array of terms
     */
    public function autocomplete($query, $domain = 'rawqueries')
    {
        return $this->client
            ->autocomplete($query, $domain, $this->getAutocompleteData());
    }

    /// Internal API

    /**
     * Create record collection.
     *
     * @param array $records Records to process
     *
     * @return RecordCollectionInterface
     */
    protected function createRecordCollection($records)
    {
        return $this->getRecordCollectionFactory()->factory($records);
    }

    /**
     * Obtain the authentication to use with the EDS API from cache if it exists. If
     * not, then generate a new one.
     *
     * @param bool $isInvalid whether or not the the current token is invalid
     *
     * @return string
     */
    protected function getAuthenticationToken($isInvalid = false)
    {
        $token = null;
        if ($this->ipAuth) {
            return $token;
        }
        if ($isInvalid) {
            $this->cache->setItem('edsAuthenticationToken', null);
        }
        $authTokenData = $this->cache->getItem('edsAuthenticationToken');
        if (isset($authTokenData)) {
            $currentToken = $authTokenData['token'] ?? '';
            $expirationTime = $authTokenData['expiration'] ?? 0;
            $this->debug(
                'Cached Authentication data: '
                . "$currentToken, expiration time: $expirationTime"
            );

            // Check to see if the token expiration time is greater than the current
            // time. If the token is expired or within 5 minutes of expiring,
            // generate a new one.
            if (!empty($currentToken) && (time() <= ($expirationTime - (60 * 5)))) {
                return $currentToken;
            }
        }

        $username = $this->userName;
        $password = $this->password;
        $orgId = $this->orgId;
        if (!empty($username) && !empty($password)) {
            $this->debug(
                'Calling Authenticate with username: '
                . "$username, password: XXXXXXXX, orgid: $orgId "
            );
            $results = $this->client->authenticate($username, $password, $orgId);
            $token = $results['AuthToken'];
            $timeout = $results['AuthTimeout'] + time();
            $authTokenData = ['token' => $token, 'expiration' => $timeout];
            $this->cache->setItem('edsAuthenticationToken', $authTokenData);
        }
        return $token;
    }

    /**
     * Obtain the autocomplete authentication to use with the EDS API from cache
     * if it exists. If not, then generate a new set.
     *
     * @param bool $isInvalid whether or not the the current autocomplete data
     * is invalid and should be regenerated
     *
     * @return array autocomplete data
     */
    protected function getAutocompleteData($isInvalid = false)
    {
        // Autocomplete is currently unsupported with IP authentication
        if ($this->ipAuth) {
            return null;
        }
        if ($isInvalid) {
            $this->cache->setItem('edsAutocomplete', null);
        }
        $autocompleteData = $this->cache->getItem('edsAutocomplete');
        if (!empty($autocompleteData)) {
            $currentToken = $autocompleteData['token'] ?? '';
            $expirationTime = $autocompleteData['expiration'] ?? 0;

            // Check to see if the token expiration time is greater than the current
            // time. If the token is expired or within 5 minutes of expiring,
            // generate a new one.
            if (!empty($currentToken) && (time() <= ($expirationTime - (60 * 5)))) {
                return $autocompleteData;
            }
        }

        $username = $this->userName;
        $password = $this->password;
        if (!empty($username) && !empty($password)) {
            $results = $this->client
                ->authenticate($username, $password, $this->orgId, ['autocomplete']);
            $autoresult = $results['Autocomplete'] ?? [];
            if (
                isset($autoresult['Token']) && isset($autoresult['TokenTimeOut'])
                && isset($autoresult['CustId']) && isset($autoresult['Url'])
            ) {
                $token = $autoresult['Token'];
                $expiration = $autoresult['TokenTimeOut'] + time();
                $custid = $autoresult['CustId'];
                $url = $autoresult['Url'];

                $autocompleteData = compact('token', 'expiration', 'url', 'custid');
                // store token, expiration, url and custid in cache.
                $this->cache->setItem('edsAutocomplete', $autocompleteData);
            }
        }
        return $autocompleteData;
    }

    /**
     * Print a message.
     *
     * @param string $msg Message to print
     *
     * @return void
     *
     * @deprecated Use $this->debug directly.
     */
    protected function debugPrint($msg)
    {
        $this->debug($msg);
    }

    /**
     * Obtain the session token from the Session container. If it doesn't exist,
     * generate a new one.
     *
     * @param bool $isInvalid If a session token is invalid, generate a new one
     * regardless of what is in the session container
     *
     * @return string
     */
    public function getSessionToken($isInvalid = false)
    {
        // check to see if the user has logged in/out between the creation
        // of this session token and now
        if (
            !$isInvalid && !empty($this->session->sessionID)
            && $this->session->sessionGuest == $this->isGuest()
        ) {
            return $this->session->sessionID;
        }
        return $this->createEBSCOSession();
    }

    /**
     * Generate a new session token and store it in the Session container.
     *
     * @return string
     */
    protected function createEBSCOSession()
    {
        // if there is no profile passed, restore the default from the config file
        $this->session->profileID = (null == $this->profile)
            ? $this->defaultProfile : $this->profile;
        $this->session->sessionGuest = $this->isGuest();
        $this->session->sessionID = $this->createSession(
            $this->session->sessionGuest,
            $this->session->profileID
        );
        return $this->session->sessionID;
    }

    /**
     * Is the current user a guest? If so, return 'y' else 'n'.
     *
     * @return string
     */
    protected function isGuest()
    {
        return $this->isGuest ? 'y' : 'n';
    }

    /**
     * Obtain the session to use with the EDS API from cache if it exists. If not,
     * then generate a new one.
     *
     * @param bool   $isGuest Whether or not this sesssion will be a guest session
     * @param string $profile Authentication to use for generating a new session
     * if necessary
     *
     * @return string
     */
    public function createSession($isGuest, $profile = '')
    {
        try {
            $authToken = $this->getAuthenticationToken();
            $results = $this->client->createSession($profile, $isGuest, $authToken);
        } catch (ApiException $e) {
            $errorCode = $e->getApiErrorCode();
            $desc = $e->getApiErrorDescription();
            $this->debug(
                'Error in create session request. Error code: '
                . "$errorCode, message: $desc, e: $e"
            );
            if ($e->getApiErrorCode() == 104) {
                try {
                    $authToken = $this->getAuthenticationToken(true);
                    $results = $this->client
                        ->createSession($this->profile, $isGuest, $authToken);
                } catch (Exception $e) {
                    throw new BackendException(
                        $e->getMessage(),
                        $e->getCode(),
                        $e
                    );
                }
            } else {
                throw $e;
            }
        }
        $sessionToken = $results['SessionToken'];
        return $sessionToken;
    }

    /**
     * Obtain data from the INFO method
     *
     * @param string $sessionToken Session token (optional)
     *
     * @return array
     */
    public function getInfo($sessionToken = null)
    {
        // Use a different cache key for guests, just in case info differs:
        $cacheKey = $this->isGuest ? 'edsGuestInfo' : 'edsLoggedInInfo';
        if ($data = $this->cache->getItem($cacheKey)) {
            return $data;
        }
        $authenticationToken = $this->getAuthenticationToken();
        if (null == $sessionToken) {
            try {
                $sessionToken = $this->getSessionToken();
            } catch (ApiException $e) {
                // Retry once to work around occasional 106 errors:
                $sessionToken = $this->getSessionToken();
            }
        }
        try {
            $response = $this->client->info($authenticationToken, $sessionToken);
        } catch (ApiException $e) {
            // if the auth or session token was invalid, try once more
            switch ($e->getApiErrorCode()) {
                case 104:
                case 108:
                case 109:
                    try {
                        // For error 104, retry auth token; for 108/9, retry sess
                        // token:
                        if ($e->getApiErrorCode() == 104) {
                            $authenticationToken
                                = $this->getAuthenticationToken(true);
                        } else {
                            $sessionToken = $this->getSessionToken(true);
                        }
                        $response = $this->client
                            ->info($authenticationToken, $sessionToken);
                    } catch (Exception $e) {
                        throw new BackendException(
                            $e->getMessage(),
                            $e->getCode(),
                            $e
                        );
                    }
                    break;
                default:
                    $response = [];
            }
        }
        if (!empty($response)) {
            $this->cache->setItem($cacheKey, $response);
        }
        return $response;
    }

    /**
     * Set the VuFind Authentication Manager
     *
     * @param \VuFind\Auth\Manager $authManager Authentication Manager
     *
     * @return void
     */
    public function setAuthManager($authManager)
    {
        $this->authManager = $authManager;
    }

    /**
     * Set the EBSCO backend type. Backend/EDS is used for both EDS and EPF.
     *
     * @param str $backendType 'EDS' or 'EPF'
     *
     * @return void
     */
    public function setBackendType($backendType)
    {
        $this->backendType = $backendType;
    }
}<|MERGE_RESOLUTION|>--- conflicted
+++ resolved
@@ -142,11 +142,7 @@
     /**
      * Backend type
      *
-<<<<<<< HEAD
-     * @var str
-=======
      * @var string
->>>>>>> 25e62f5a
      */
     protected $backendType = null;
 
