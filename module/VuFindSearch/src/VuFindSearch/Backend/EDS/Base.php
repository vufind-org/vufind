<?php

/**
 * EBSCO Search API abstract base class
 *
 * PHP version 8
 *
 * Copyright (C) EBSCO Industries 2013
 *
 * This program is free software; you can redistribute it and/or modify
 * it under the terms of the GNU General Public License version 2,
 * as published by the Free Software Foundation.
 *
 * This program is distributed in the hope that it will be useful,
 * but WITHOUT ANY WARRANTY; without even the implied warranty of
 * MERCHANTABILITY or FITNESS FOR A PARTICULAR PURPOSE.  See the
 * GNU General Public License for more details.
 *
 * You should have received a copy of the GNU General Public License
 * along with this program; if not, write to the Free Software
 * Foundation, Inc., 51 Franklin Street, Fifth Floor, Boston, MA  02110-1301  USA
 *
 * @category EBSCOIndustries
 * @package  EBSCO
 * @author   Michelle Milton <mmilton@epnet.com>
 * @author   Cornelius Amzar <cornelius.amzar@bsz-bw.de>
 * @license  http://opensource.org/licenses/gpl-2.0.php GNU General Public License
 * @link     http://edswiki.ebscohost.com/EDS_API_Documentation
 */

namespace VuFindSearch\Backend\EDS;

use Laminas\Log\LoggerAwareInterface;

use function is_array;

/**
 * EBSCO Search API abstract base class
 *
 * @category EBSCOIndustries
 * @package  EBSCO
 * @author   Michelle Milton <mmilton@epnet.com>
 * @license  http://opensource.org/licenses/gpl-2.0.php GNU General Public License
 * @link     http://edswiki.ebscohost.com/EDS_API_Documentation
 */
abstract class Base implements LoggerAwareInterface
{
    use \VuFind\Log\LoggerAwareTrait;

    /**
     * EDS or EPF API host.
     *
     * @var string
     */
    protected $apiHost;

    /**
<<<<<<< HEAD
     * EDS or EPF API host.
     *
     * @var string
     */
    protected $apiHost;
=======
     * Auth host
     *
     * @var string
     */
    protected $authHost = 'https://eds-api.ebscohost.com/authservice/rest';
>>>>>>> 25e62f5a

    /**
     * Session host.
     *
     * @var string
     */
    protected $sessionHost = 'https://eds-api.ebscohost.com/edsapi/rest';

    /**
     * Session host.
     *
     * @var string
     */
    protected $sessionHost = 'https://eds-api.ebscohost.com/edsapi/rest';

    /**
     * The organization id use for authentication
     *
     * @var ?string
     */
    protected $orgId;

    /**
     * Accept header
     *
     * @var string
     */
    protected $accept  = 'application/json';

    /**
     * Content type header
     *
     * @var string
     */
    protected $contentType = 'application/json';

    /**
     * Search HTTP method
     *
     * @var string
     */
    protected $searchHttpMethod = 'POST';

    /**
     * Constructor
     *
     * Sets up the EDS API Client
     *
     * @param array $settings Associative array of setting to use in
     *                        conjunction with the EDS API
     *    <ul>
     *      <li>orgid - Organization making calls to the EDS API </li>
     *      <li>search_http_method - HTTP method for search API calls</li>
     *    </ul>
     */
    public function __construct($settings = [])
    {
        if (is_array($settings)) {
            foreach ($settings as $key => $value) {
                switch ($key) {
                    case 'api_url':
                        $this->apiHost = $value;
                        break;
                    case 'auth_url':
                        $this->authHost = $value;
                        break;
                    case 'session_url':
                        $this->sessionHost = $value;
<<<<<<< HEAD
                        break;
                    case 'debug':
                        $this->debug = $value;
=======
>>>>>>> 25e62f5a
                        break;
                    case 'orgid':
                        $this->orgId = $value;
                        break;
                    case 'search_http_method':
                        $this->searchHttpMethod = $value;
                }
            }
        }
    }

    /**
     * Print a message if debug is enabled.
     *
     * @param string $msg Message to print
     *
     * @return void
     *
     * @deprecated Use $this->debug function.
     */
    protected function debugPrint($msg)
    {
        $this->debug($msg);
    }

    /**
     * Obtain edsapi search critera and application related settings
     *
     * @param string $authenticationToken Authentication token
     * @param string $sessionToken        Session token
     *
     * @return array
     */
    public function info($authenticationToken = null, $sessionToken = null)
    {
<<<<<<< HEAD
        $this->debugPrint("Info");
=======
        $this->debug('Info');
>>>>>>> 25e62f5a
        $url = $this->apiHost . '/info';
        $headers = $this->setTokens($authenticationToken, $sessionToken);
        return $this->call($url, $headers);
    }

    /**
     * Creates a new session
     *
     * @param string $profile   Profile to use
     * @param string $isGuest   Whether or not this session will be a guest session
     * @param string $authToken Authentication token
     *
     * @return array
     */
    public function createSession(
        $profile = null,
        $isGuest = null,
        $authToken = null
    ) {
        $this->debug(
            'Create Session for profile: '
            . "$profile, guest: $isGuest, authToken: $authToken "
        );
        $qs = ['profile' => $profile, 'guest' => $isGuest];
        $url = $this->sessionHost . '/createsession';
        $headers = $this->setTokens($authToken, null);
        return $this->call($url, $headers, $qs, 'GET', null, '', false);
    }

    /**
     * Retrieves an EDS record specified by its identifiers
     *
     * @param string $an                  An of the record to retrieve from the
     * EdsApi
     * @param string $dbId                Database identifier of the record to
     * retrieve from the EdsApi
     * @param string $authenticationToken Authentication token
     * @param string $sessionToken        Session token
     * @param string $highlightTerms      Comma separated list of terms to highlight
     * in the retrieved record responses
     * @param array  $extraQueryParams    Extra query string parameters
     *
     * @return array    The requested record
     *
     * @deprecated Use retrieveEdsItem
     */
    public function retrieve(
        $an,
        $dbId,
        $authenticationToken,
        $sessionToken,
        $highlightTerms = null,
        $extraQueryParams = []
    ) {
        return $this->retrieveEdsItem(
            $an,
            $dbId,
            $authenticationToken,
            $sessionToken,
            $highlightTerms,
            $extraQueryParams
        );
    }

    /**
     * Retrieves an EDS record specified by its identifiers
     *
     * @param string $an                  An of the record to retrieve from the
     * EdsApi
     * @param string $dbId                Database identifier of the record to
     * retrieve from the EdsApi
     * @param string $authenticationToken Authentication token
     * @param string $sessionToken        Session token
     * @param string $highlightTerms      Comma separated list of terms to highlight
     * in the retrieved record responses
     * @param array  $extraQueryParams    Extra query string parameters
     *
     * @return array    The requested record
     */
    public function retrieveEdsItem(
        $an,
        $dbId,
        $authenticationToken,
        $sessionToken,
        $highlightTerms = null,
        $extraQueryParams = []
    ) {
<<<<<<< HEAD
        $this->debugPrint(
=======
        $this->debug(
>>>>>>> 25e62f5a
            "Get Record. an: $an, dbid: $dbId, $highlightTerms: $highlightTerms"
        );
        $qs = $extraQueryParams + ['an' => $an, 'dbid' => $dbId];
        if (null != $highlightTerms) {
            $qs['highlightterms'] = $highlightTerms;
        }
        $url = $this->apiHost . '/retrieve';
        $headers = $this->setTokens($authenticationToken, $sessionToken);
        return $this->call($url, $headers, $qs);
    }

    /**
     * Retrieves an EPF record specified by its identifiers
     *
     * @param string $pubId               Id of the record to retrieve from the
     * EpfApi
     * @param string $authenticationToken Authentication token
     * @param string $sessionToken        Session token
     *
     * @return array    The requested record
     */
    public function retrieveEpfItem(
        $pubId,
        $authenticationToken,
        $sessionToken
    ) {
<<<<<<< HEAD
        $this->debugPrint(
=======
        $this->debug(
>>>>>>> 25e62f5a
            "Get Record. pubId: $pubId"
        );
        $qs = ['id' => $pubId];
        $url = $this->apiHost . '/retrieve';
        $headers = $this->setTokens($authenticationToken, $sessionToken);
        return $this->call($url, $headers, $qs);
    }

    /**
     * Execute an EdsApi search
     *
     * @param SearchRequestModel $query               Search request object
     * @param string             $authenticationToken Authentication token
     * @param string             $sessionToken        Session token
     *
     * @return array An array of query results as returned from the api
     */
    public function search($query, $authenticationToken, $sessionToken)
    {
        // Query String Parameters
        $method = $this->searchHttpMethod;
        $json = $method === 'GET' ? null : $query->convertToSearchRequestJSON();
        $qs = $method === 'GET' ? $query->convertToQueryStringParameterArray() : [];
        $this->debug(
            'Query: ' . ($method === 'GET' ? print_r($qs, true) : $json)
        );
        $url = $this->apiHost . '/search';
        $headers = $this->setTokens($authenticationToken, $sessionToken);
        return $this->call($url, $headers, $qs, $method, $json);
    }

    /**
     * Parse autocomplete response from API in an array of terms
     *
     * @param array $msg Response from API
     *
     * @return array of terms
     */
    protected function parseAutocomplete($msg)
    {
        $result = [];
        if (isset($msg['terms']) && is_array($msg['terms'])) {
            foreach ($msg['terms'] as $value) {
                $result[] = $value['term'];
            }
        }
        return $result;
    }

    /**
     * Execute an EdsApi autocomplete
     *
     * @param string $query Search term
     * @param string $type  Autocomplete type (e.g. 'rawqueries' or 'holdings')
     * @param array  $data  Autocomplete API details (from authenticating with
     * 'autocomplete' option set -- requires token, custid and url keys).
     * @param bool   $raw   Should we return the results raw (true) or processed
     * (false)?
     *
     * @return array An array of autocomplete terns as returned from the api
     */
    public function autocomplete($query, $type, $data, $raw = false)
    {
        // $filters is an array of filter objects
        // filter objects consist of name and an array of values (customer ids)
        $filters = [['name' => 'custid', 'values' => [$data['custid']]]];

        $params = [
            'idx' => $type,
            'token' => $data['token'],
            'filters' => json_encode($filters),
            'term' => $query,
        ];

        $url = $data['url'] . '?' . http_build_query($params);

        $this->debug('Autocomplete URL: ' . $url);
        $response = $this->call($url, null, null, 'GET', null);
        return $raw ? $response : $this->parseAutocomplete($response);
    }

    /**
     * Generate an authentication token with a valid EBSCO EDS Api account
     *
     * @param string $username username associated with an EBSCO EdsApi account
     * @param string $password password associated with an EBSCO EdsApi account
     * @param string $orgid    Organization id the request is initiated from
     * @param array  $params   optional params (autocomplete)
     *
     * @return array
     */
    public function authenticate(
        $username = null,
        $password = null,
        $orgid = null,
        $params = null
    ) {
        $this->debug(
            "Authenticating: username: $username, password: XXXXXXX, orgid: $orgid"
        );
        $url = $this->authHost . '/uidauth';
        $org = $orgid ?? $this->orgId;
        $authInfo = [];
        if (isset($username)) {
            $authInfo['UserId'] = $username;
        }
        if (isset($password)) {
            $authInfo['Password'] = $password;
        }
        if (isset($org)) {
            $authInfo['orgid'] = $org;
        }
        if (isset($params)) {
            $authInfo['Options'] = $params;
        }
        $messageBody = json_encode($authInfo);
        return $this->call($url, null, null, 'POST', $messageBody, '', false);
    }

    /**
     * Convert an array of search parameters to EDS API querystring parameters
     *
     * @param array $params Parameters to convert to querystring parameters
     *
     * @return array
     */
    protected function createQSFromArray($params)
    {
        $queryParameters = [];
        if (null != $params && is_array($params)) {
            foreach ($params as $key => $value) {
                if (is_array($value)) {
                    $parameterName = $key;
                    if (SearchRequestModel::isParameterIndexed($parameterName)) {
                        $parameterName = SearchRequestModel::getIndexedParameterName(
                            $parameterName
                        );
                    }
                    $cnt = 0;
                    foreach ($value as $subValue) {
                        $cnt = $cnt + 1;
                        $finalParameterName = $parameterName;
                        if (SearchRequestModel::isParameterIndexed($key)) {
                            $finalParameterName = $parameterName . '-' . $cnt;
                        }
                        $queryParameters[]
                            = $finalParameterName . '=' . urlencode($subValue);
                    }
                } else {
                    $queryParameters[] = $key . '=' . urlencode($value ?? '');
                }
            }
        }
        return $queryParameters;
    }

    /**
     * Submit REST Request
     *
     * @param string $baseUrl       URL of service
     * @param array  $headerParams  An array of headers to add to the request
     * @param array  $params        An array of parameters for the request
     * @param string $method        The HTTP Method to use
     * @param string $message       Message to POST if $method is POST
     * @param string $messageFormat Format of request $messageBody and responses
     * @param bool   $cacheable     Whether the request is cacheable
     *
     * @throws ApiException
     * @return object         EDS API response (or an Error object).
     */
    protected function call(
        $baseUrl,
        $headerParams,
        $params = [],
        $method = 'GET',
        $message = null,
        $messageFormat = '',
        $cacheable = true
    ) {
        // Build Query String Parameters
        $queryParameters = $this->createQSFromArray($params);
        $queryString = implode('&', $queryParameters);
        $this->debug("Querystring to use: $queryString ");
        // Build headers
        $headers = [
            'Accept' => $this->accept,
            'Content-Type' => $this->contentType,
            'Accept-Encoding' => 'gzip,deflate',
        ];
        if (null != $headerParams) {
            foreach ($headerParams as $key => $value) {
                $headers[$key] = $value;
            }
        }
        $response = $this->httpRequest(
            $baseUrl,
            $method,
            $queryString,
            $headers,
            $message,
            $messageFormat,
            $cacheable
        );
        return $this->process($response);
    }

    /**
     * Process EDS API response message
     *
     * @param string $input The raw response from EDS API
     *
     * @throws ApiException
     * @return array        The processed response from EDS API
     */
    protected function process($input)
    {
        //process response.
        try {
            $result = json_decode($input, true);
        } catch (\Exception $e) {
            throw new ApiException(
                'An error occurred when processing EDS Api response: '
                . $e->getMessage()
            );
        }
        if (!isset($result)) {
            throw new ApiException('Unknown error processing response');
        }
        return $result;
    }

    /**
     * Populate an associative array of session and authentication parameters to
     * send to the EDS API
     *
     * @param string $authenticationToken Authentication token to add
     * @param string $sessionToken        Session token to add
     *
     * @return array Associative array of header parameters to add.
     */
    protected function setTokens($authenticationToken = null, $sessionToken = null)
    {
        $headers = [];
        if (!empty($authenticationToken)) {
            $headers['x-authenticationToken'] = $authenticationToken;
        }
        if (!empty($sessionToken)) {
            $headers['x-sessionToken'] = $sessionToken;
        }
        return $headers;
    }

    /**
     * Perform an HTTP request.
     *
     * @param string $baseUrl       Base URL for request
     * @param string $method        HTTP method for request (GET, POST, etc.)
     * @param string $queryString   Query string to append to URL
     * @param array  $headers       HTTP headers to send
     * @param string $messageBody   Message body to for HTTP Request
     * @param string $messageFormat Format of request $messageBody and responses
     * @param bool   $cacheable     Whether the request is cacheable
     *
     * @return string             HTTP response body
     */
    abstract protected function httpRequest(
        $baseUrl,
        $method,
        $queryString,
        $headers,
        $messageBody,
        $messageFormat,
        $cacheable = true
    );
}<|MERGE_RESOLUTION|>--- conflicted
+++ resolved
@@ -55,26 +55,11 @@
     protected $apiHost;
 
     /**
-<<<<<<< HEAD
-     * EDS or EPF API host.
+     * Auth host
      *
      * @var string
      */
-    protected $apiHost;
-=======
-     * Auth host
-     *
-     * @var string
-     */
     protected $authHost = 'https://eds-api.ebscohost.com/authservice/rest';
->>>>>>> 25e62f5a
-
-    /**
-     * Session host.
-     *
-     * @var string
-     */
-    protected $sessionHost = 'https://eds-api.ebscohost.com/edsapi/rest';
 
     /**
      * Session host.
@@ -136,12 +121,6 @@
                         break;
                     case 'session_url':
                         $this->sessionHost = $value;
-<<<<<<< HEAD
-                        break;
-                    case 'debug':
-                        $this->debug = $value;
-=======
->>>>>>> 25e62f5a
                         break;
                     case 'orgid':
                         $this->orgId = $value;
@@ -177,11 +156,7 @@
      */
     public function info($authenticationToken = null, $sessionToken = null)
     {
-<<<<<<< HEAD
-        $this->debugPrint("Info");
-=======
         $this->debug('Info');
->>>>>>> 25e62f5a
         $url = $this->apiHost . '/info';
         $headers = $this->setTokens($authenticationToken, $sessionToken);
         return $this->call($url, $headers);
@@ -269,11 +244,7 @@
         $highlightTerms = null,
         $extraQueryParams = []
     ) {
-<<<<<<< HEAD
-        $this->debugPrint(
-=======
         $this->debug(
->>>>>>> 25e62f5a
             "Get Record. an: $an, dbid: $dbId, $highlightTerms: $highlightTerms"
         );
         $qs = $extraQueryParams + ['an' => $an, 'dbid' => $dbId];
@@ -300,11 +271,7 @@
         $authenticationToken,
         $sessionToken
     ) {
-<<<<<<< HEAD
-        $this->debugPrint(
-=======
         $this->debug(
->>>>>>> 25e62f5a
             "Get Record. pubId: $pubId"
         );
         $qs = ['id' => $pubId];
