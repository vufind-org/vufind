--- conflicted
+++ resolved
@@ -152,8 +152,6 @@
     }
 
     /**
-<<<<<<< HEAD
-=======
      * Parse a SolrMarc fieldspec into a map of tag name to set of subfield strings
      * (note that we need to map to a set rather than a single string, because the
      * same tag may repeat with different subfields to extract different sections
@@ -171,7 +169,6 @@
     }
 
     /**
->>>>>>> 226e4181
      * Filter values retrieved using tagList to include only those whose relator
      * values are acceptable. Used for separating different types of authors.
      *
