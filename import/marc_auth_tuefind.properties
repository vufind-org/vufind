################################################################################################
# marc_auth_tuefind.properties -- TueFind-specific MARC mappings for authority records.        #
################################################################################################

# VuFind overrides
id = 001
lccn = {024a} ? (ind1 = 7 && $2 = "lccn")

# additional custom fields
gnd = custom(de.unituebingen.ub.ubtools.solrmarcMixin.TuelibMixin), getFirstSubfieldValueWithPrefix(035a,"(DE-588)")
isni = custom(de.unituebingen.ub.ubtools.solrmarcMixin.TuelibAuthMixin), getNormalizedValueByTag2(024, "isni")
literary_remains = BEAa
<<<<<<< HEAD
occupation = 374a:{550a} ? ($4 = "berc" || $4 = "beru")
orcid = {024a} ? (ind1 = 7 && $2 = "orcid")
=======
orcid = custom(de.unituebingen.ub.ubtools.solrmarcMixin.TuelibAuthMixin), getNormalizedValueByTag2(024, "orcid")
profession = {550a} ? ($4 = "berc" || $4 = "beru")
place = {551a} ? ($4 = "ortg" || $4 = "ortw" || $4 = "orts")
>>>>>>> 970e9820
type = custom(de.unituebingen.ub.ubtools.solrmarcMixin.TuelibMixin), getAuthorityType
viaf = {024a} ? (ind1 = 7 && $2 = "viaf")
wikidata = {024a} ? (ind1 = 7 && $2 = "wikidata")<|MERGE_RESOLUTION|>--- conflicted
+++ resolved
@@ -10,14 +10,9 @@
 gnd = custom(de.unituebingen.ub.ubtools.solrmarcMixin.TuelibMixin), getFirstSubfieldValueWithPrefix(035a,"(DE-588)")
 isni = custom(de.unituebingen.ub.ubtools.solrmarcMixin.TuelibAuthMixin), getNormalizedValueByTag2(024, "isni")
 literary_remains = BEAa
-<<<<<<< HEAD
 occupation = 374a:{550a} ? ($4 = "berc" || $4 = "beru")
-orcid = {024a} ? (ind1 = 7 && $2 = "orcid")
-=======
 orcid = custom(de.unituebingen.ub.ubtools.solrmarcMixin.TuelibAuthMixin), getNormalizedValueByTag2(024, "orcid")
-profession = {550a} ? ($4 = "berc" || $4 = "beru")
 place = {551a} ? ($4 = "ortg" || $4 = "ortw" || $4 = "orts")
->>>>>>> 970e9820
 type = custom(de.unituebingen.ub.ubtools.solrmarcMixin.TuelibMixin), getAuthorityType
 viaf = {024a} ? (ind1 = 7 && $2 = "viaf")
 wikidata = {024a} ? (ind1 = 7 && $2 = "wikidata")