/**
 * Custom script to get latitude and longitude coordinates.
 * Records can have multiple coordinates sets
 * of points and/or rectangles.
 * Points are represented by coordinate sets where N=S E=W.
 *
 * code adapted from xrosecky - Moravian Library
 * https://github.com/moravianlibrary/VuFind-2.x/blob/master/import/index_scripts/geo.bsh
 * and incorporates VuFind location.bsh functionality for GoogleMap display.
 *
 */

import java.util.regex.Matcher;
import java.util.regex.Pattern;
import org.marc4j.marc.*;

private static final Pattern COORDINATES_PATTERN = Pattern.compile("^([eEwWnNsS])(\\d{3})(\\d{2})(\\d{2})");
private static final Pattern HDMSHDD_PATTERN = Pattern.compile("^([eEwWnNsS])(\\d+(\\.\\d+)?)");
private static final Pattern PMDD_PATTERN = Pattern.compile("^([+-])(\\d+(\\.\\d+)?)");

// define the base level indexer so that its methods can be called from the script.
// note that the SolrIndexer code will set this value before the script methods are called.
org.solrmarc.index.SolrIndexer indexer = null;

/**
 * Convert MARC coordinates into location_geo format.
 *
 * @param  Record record
 * @return List   geo_coordinates
 */
public List getAllCoordinates(Record record) {
    List geo_coordinates = new ArrayList();
    List list034 = record.getVariableFields("034");
    if (list034 != null) {
        for (VariableField vf : list034) {
            DataField df = (DataField) vf;
<<<<<<< HEAD
            // Initialize coordinate variables
            String d_coord = "";
            String e_coord = "";
            String f_coord = "";
            String g_coord = "";
=======
            String d = df.getSubfield('d').getData();
            String e = df.getSubfield('e').getData();
            String f = df.getSubfield('f').getData();
            String g = df.getSubfield('g').getData();
            //indexer.getLogger().error("raw Coords: "+d+" "+e+" "+f+" "+g);
>>>>>>> 6764762a

            if (df.getSubfield('d') != null) {
                d_coord = df.getSubfield('d').getData();
            }
            if (df.getSubfield('e') != null) {
                e_coord = df.getSubfield('e').getData();
            }
            if (df.getSubfield('f') != null) {
                f_coord = df.getSubfield('f').getData();
            }
            if (df.getSubfield('g') != null) {
                g_coord = df.getSubfield('g').getData();
            }

            //DEBUG output
            //ControlField recID = (ControlField) record.getVariableField("001");
            //String recNum = recID.getData();
            //System.out.println("Record ID: " + recNum.trim() + " Coordinates Values: " + d_coord + " " + e_coord + " " + f_coord + " " + g_coord);

<<<<<<< HEAD
           // Check to see if this is a point coordinate with only 2 coordinates
           // If so, copy the N or S and E or W values into the empty fields
           if ((d_coord !=null && (e_coord == null || e_coord.trim().equals(""))) && (f_coord != null && (g_coord==null || g_coord.trim().equals("")))) {
                e_coord = d_coord;
                g_coord = f_coord;
           }
           if ((e_coord !=null && (d_coord == null || d_coord.trim().equals(""))) && (g_coord != null && (f_coord == null || f_coord.trim().equals("")))) {
                d_coord = e_coord;
                f_coord = g_coord;
           }
                
	   // Check for null coordinates
           if (validateCoordinateValues(record, d_coord, e_coord, f_coord, g_coord)) {
              // Check and convert coordinates to +/- decimal degrees
              Double west = convertCoordinate(d_coord);
              Double east = convertCoordinate(e_coord);
              Double north = convertCoordinate(f_coord);
              Double south = convertCoordinate(g_coord);
                  
	      if (validateDDCoordinates(record, west, east, north, south)) {
                // New Format for indexing coordinates in Solr 5.0 - minX, maxX, maxY, minY
                // Note - storage in Solr follows the WENS order, but display is WSEN order
                String result = String.format("ENVELOPE(%s,%s,%s,%s)", new Object[] { west, east, north, south });
                geo_coordinates.add(result);
              }  else {
                 System.out.println(".......... Not indexing INVALID coordinates: [ {" + d_coord + "} {" + e_coord + "} {" + f_coord + "} {" + g_coord + "} ]");
              }
         } else {
              System.out.println(".......... Not indexing INVALID coordinates: [ {" + d_coord + "} {" + e_coord + "} {" + f_coord + "} {" + g_coord + "} ]");
         }
      }
=======
            if (validateCoordinates(west, east, north, south)) {
                    geo_coordinates.add(result);
            } else {
            	indexer.getLogger().error("*** -- Record ID: "+recNum.trim()+"... Not indexing INVALID coordinates.");
                indexer.getLogger().error("*** ---- Coords: "+d+" "+e+" "+f+" "+g+"  | DD coords: "+west+" "+east+" "+north+" "+south);
                indexer.getLogger().error("---------------------------");
            }
        }
>>>>>>> 6764762a
    }
    return geo_coordinates;
}

/**
 * Get point coordinates for GoogleMap display.
 *
 * @param  Record record
 * @return List   coordinates
 */
public List getPointCoordinates(Record record) {
    List coordinates = new ArrayList();
    List list034 = record.getVariableFields("034");
    if (list034 != null) {
        for (VariableField vf : list034) {
            DataField df = (DataField) vf;
            // Initialize coordinate variables
            String d_coord = "";
            String e_coord = "";
            String f_coord = "";
            String g_coord = "";

            if (df.getSubfield('d') != null) {
                d_coord = df.getSubfield('d').getData();
            }
            if (df.getSubfield('e') != null) {
                e_coord = df.getSubfield('e').getData();
            }
            if (df.getSubfield('f') != null) {
                f_coord = df.getSubfield('f').getData();
            }
            if (df.getSubfield('g') != null) {
                g_coord = df.getSubfield('g').getData();
            }

            // Check to see if this is a point coordinate with only 2 coordinates
            // If so, copy the N or S and E or W values into the empty fields
            if ((d_coord !=null && (e_coord == null || e_coord.trim().equals(""))) && (f_coord != null && (g_coord==null || g_coord.trim().equals("")))) {
                e_coord = d_coord;
                g_coord = f_coord;
            }
            if ((e_coord !=null && (d_coord == null || d_coord.trim().equals(""))) && (g_coord != null && (f_coord == null || f_coord.trim().equals("")))) {
                d_coord = e_coord;
                f_coord = g_coord;
            }

            // Check to see if we have a point coordinate
            if (d_coord.equals(e_coord) && f_coord.equals(g_coord)) {
              // Convert N (f_coord) and E (e_coord) coordinates to decimal degrees
              Double long_val = convertCoordinate(e_coord);
              Double lat_val = convertCoordinate(f_coord);
              String longlatCoordinate = Double.toString(long_val) + ',' + Double.toString(lat_val);
              coordinates.add(longlatCoordinate);
            }
        }
   }
   return coordinates;
}

/**
 * Get all available coordinates from the record.
 *
 * @param  Record record
 * @return List   geo_coordinates
 */
public List getDisplayCoordinates(Record record) {
    List geo_coordinates = new ArrayList();
    List list034 = record.getVariableFields("034");
    if (list034 != null) {
        for (VariableField vf : list034) {
            DataField df = (DataField) vf;
            // Initialize coordinate variables
            String d_coord = "";
            String e_coord = "";
            String f_coord = "";
            String g_coord = "";

            if (df.getSubfield('d') != null) {
                d_coord = df.getSubfield('d').getData();
            }
            if (df.getSubfield('e') != null) {
                e_coord = df.getSubfield('e').getData();
            }
            if (df.getSubfield('f') != null) {
                f_coord = df.getSubfield('f').getData();
            }
            if (df.getSubfield('g') != null) {
                g_coord = df.getSubfield('g').getData();
            }
            // Check for null coordinates
            if (validateCoordinateValues(record, d_coord, e_coord, f_coord, g_coord)) {
              String result = String.format("%s %s %s %s", new Object[] { d_coord, e_coord, f_coord, g_coord });
              geo_coordinates.add(result);
            } else {
                System.out.println(".......... Not indexing INVALID Display Coordinates: [ {" + d_coord + "} {" + e_coord + "} {" + f_coord + "} {" + g_coord + "} ]");
            }
        }
     }
   return geo_coordinates;
}

/**
 * Check coordinate type HDMS HDD or +/-DD.
 *
 * @param  String coordinateStr
 * @return Double coordinate
 */
public Double convertCoordinate(String coordinateStr) {
    Double coordinate = Double.NaN;
    Matcher HDmatcher = HDMSHDD_PATTERN.matcher(coordinateStr);
    Matcher PMDmatcher = PMDD_PATTERN.matcher(coordinateStr);
    if (HDmatcher.matches()) {
        String hemisphere = HDmatcher.group(1).toUpperCase();
        Double degrees = Double.parseDouble(HDmatcher.group(2));
        // Check for HDD or HDMS
        if (hemisphere.equals("N") || hemisphere.equals("S")) {
            if (degrees > 90) {
                String hdmsCoordinate = hemisphere+"0"+HDmatcher.group(2);
                coordinate = coordinateToDecimal(hdmsCoordinate);
            } else {
                coordinate = Double.parseDouble(HDmatcher.group(2));
                if (hemisphere.equals("S")) {
                    coordinate *= -1;
                }
            }
        }
        if (hemisphere.equals("E") || hemisphere.equals("W")) {
            if (degrees > 180) {
                String hdmsCoordinate = HDmatcher.group(0);
                coordinate = coordinateToDecimal(hdmsCoordinate);
            } else {
                coordinate = Double.parseDouble(HDmatcher.group(2));
                if (hemisphere.equals("W")) {
                    coordinate *= -1;
                }
            }
        }
        return coordinate;
    } else if (PMDmatcher.matches()) {
        String hemisphere = PMDmatcher.group(1);
        coordinate = Double.parseDouble(PMDmatcher.group(2));
        if (hemisphere.equals("-")) {
            coordinate *= -1;
        }
        return coordinate;
    } else {
         System.out.println("Decimal Degree Coordinate Conversion Error:  Poorly formed coordinate: [" + coordinateStr + "] ... Returning null value ... ");
         return null;
    }
}

/**
 * Convert HDMS coordinates to decimal degrees.
 *
 * @param  String coordinateStr
 * @return Double coordinate
 */
public Double coordinateToDecimal(String coordinateStr) {
    Matcher matcher = COORDINATES_PATTERN.matcher(coordinateStr);
    if (matcher.matches()) {
        String hemisphere = matcher.group(1).toUpperCase();
        int degrees = Integer.parseInt(matcher.group(2));
        int minutes = Integer.parseInt(matcher.group(3));
        int seconds = Integer.parseInt(matcher.group(4));
        double coordinate = degrees + (minutes / 60.0) + (seconds / 3600.0);
        if (hemisphere.equals("W") || hemisphere.equals("S")) {
            coordinate *= -1;
        }
        return coordinate;
    }
    return null;
}

/**
 * Check record coordinates to make sure they do not contain null values.
 *
 * @param  Record record
 * @param  String d_coord, e_coord, f_coord, g_coord
 * @return boolean
 */
public boolean validateCoordinateValues(Record record, String d_coord, String e_coord, String f_coord, String g_coord) {
    if ((d_coord == null || d_coord.trim().equals("")) || (e_coord == null || e_coord.trim().equals("")) ||
        (f_coord == null || f_coord.trim().equals("")) || (g_coord == null || g_coord.trim().equals(""))) {
        ControlField recID = (ControlField) record.getVariableField("001");
        String recNum = recID.getData();
        System.out.println("Record ID: " + recNum.trim() + " - Coordinate values contain null values.");
        return false;
    }
    return true;
}

/**
 * Check decimal degree coordinates to make sure they are valid.
 *
 * @param  Record record
 * @param  Double west, east, north, south
 * @return boolean
 */
protected boolean validateDDCoordinates(Record record, Double west, Double east, Double north, Double south) {
        boolean validValues = true;
        boolean validLines = true;
        boolean validExtent = true;
        boolean validNorthSouth = true;
        boolean validCoordDist = true;

<<<<<<< HEAD
        if (validateValues(record, west, east, north, south)) {
          validLines = validateLines(record, west, east, north, south);
          validExtent = validateExtent(record, west, east, north, south);
          validNorthSouth = validateNorthSouth(record, north, south);
          validCoordDist = validateCoordinateDistance(record, west, east, north, south);
        } else {
          return false;
        }
=======
    if (validateLines(west, east, north, south)) {
        validLines = "true";
    } else {
        validLines = "false";
        indexer.getLogger().error("*** ERROR: Coordinates form a line at the pole...DD coords: "+west+" "+east+" "+north+" "+south);
    }
    if (validateValues(west, east, north, south)) {
        validValues = "true";
    } else {
        validValues = "false";
        indexer.getLogger().error("*** ERROR: Coordinates contain null values...DD coords: "+west+" "+east+" "+north+" "+south);
    }
    if (validateExtent(west, east, north, south)) {
        validExtent = "true";
    } else {
        validExtent = "false";
        indexer.getLogger().error("*** ERROR: Coordinates outside map extent...DD coords: "+west+" "+east+" "+north+" "+south);
    }
    // Note E-W wrapping is allowed.
    if (validateNorthSouth(north, south)) {
        validNorthSouth = "true";
    } else {
        validNorthSouth = "false";
        indexer.getLogger().error("*** ERROR: North < South...DD coords: "+west+" "+east+" "+north+" "+south);
    }

    if (validateCoordinateDistance(west, east, north, south)) {
        validCoordDist = "true";
    } else {
        validCoordDist = "false";
    }
    if (validLines.equals("true") && validValues.equals("true") && validExtent.equals("true") && validNorthSouth.equals("true") && validCoordDist.equals("true")) {
        return true;
    } else {
        return false;
>>>>>>> 6764762a

        // Validate all coordinate combinations
        if (!validLines || !validExtent || !validNorthSouth || !validCoordDist) {
            return false;
        } else {
            return true;
        }
}

/**
 * Check decimal degree coordinates to make sure they do not form a line at the poles.
 *
 * @param  Record record
 * @param  Double west, east, north, south
 * @return boolean
 */
public boolean validateLines(Record record, Double west, Double east, Double north, Double south) {
    if ((!west.equals(east) && north.equals(south)) && (north == 90 || south == -90)) {
        ControlField recID = (ControlField) record.getVariableField("001");
        String recNum = recID.getData();
        System.out.println("Record ID: " + recNum.trim() + " - Coordinates form a line at the pole");
        return false;
    }
    return true;
}

/**
 * Check decimal degree coordinates to make sure they do not contain null values.
 *
 * @param  Record record
 * @param  Double west, east, north, south
 * @return boolean
 */
public boolean validateValues(Record record, Double west, Double east, Double north, Double south) {
    if (west == null || east == null || north == null || south == null) {
        ControlField recID = (ControlField) record.getVariableField("001");
        String recNum = recID.getData();
        System.out.println("Record ID: " + recNum.trim() + " - Decimal Degree coordinates contain null values.");
        return false;
    }
    return true;
}

/**
 * Check decimal degree coordinates to make sure they are within map extent.
 *
 * @param  Record record
 * @param  Double west, east, north, south
 * @return boolean
 */
public boolean validateExtent(Record record, Double west, Double east, Double north, Double south) {
     if (west > 180.0 || west < -180.0 || east > 180.0 || east < -180.0) {
        ControlField recID = (ControlField) record.getVariableField("001");
        String recNum = recID.getData();
        System.out.println("Record ID: " + recNum.trim() + " - Coordinates exceed map extent.");
        return false;
    }
    if (north > 90.0 || north < -90.0 || south > 90.0 || south < -90.0) {
        ControlField recID = (ControlField) record.getVariableField("001");
        String recNum = recID.getData();
        System.out.println("Record ID: " + recNum.trim() + " - Coordinates exceed map extent.");
        return false;
    }
    return true;
}

/**
 * Check decimal degree coordinates to make sure that north is not less than south.
 *
 * @param  Record record
 * @param  Double north, south
 * @return boolean
 */
public boolean validateNorthSouth(Record record, Double north, Double south) {
    if (north < south) {
        ControlField recID = (ControlField) record.getVariableField("001");
        String recNum = recID.getData();
        System.out.println("Record ID: " + recNum.trim() + " - North < South.");
        return false;
    }
    return true;
}

/**
 * Check decimal degree coordinates to make sure they are not too close.
 * Coordinates too close will cause Solr to run out of memory during indexing.
 *
 * @param  Record record
 * @param  Double west, east, north, south
 * @return boolean
 */
public boolean validateCoordinateDistance(Record record, Double west, Double east, Double north, Double south) {
    Double distEW = east - west; 
    Double distNS = north - south;
<<<<<<< HEAD

    //Check for South Pole coordinate distance
    if ((north == -90 || south == -90) && (distNS > 0 && distNS < 0.167)) {
        ControlField recID = (ControlField) record.getVariableField("001");
        String recNum = recID.getData();
        System.out.println("Record ID: " + recNum.trim() + " - Coordinates < 0.167 degrees from South Pole. Coordinate Distance: "+distNS);
	return false;
=======
    // DEBUG code
    // indexer.getLogger().error("Coordinate Distance: EW: "+distEW+" NS: "+distNS);

    //Check for South Pole coordinate distance
    if ((north == -90 || south == -90) && (distNS > 0 && distNS < 0.167)) {
        indexer.getLogger().error("*** ERROR: Coordinates < 0.167 degrees from South Pole...Coordinate Distance: "+distNS);
        return false;
>>>>>>> 6764762a
    }
 
    //Check for East-West coordinate distance 
    if ((west == 0 || east == 0) && (distEW > -2 && distEW <0)) {
<<<<<<< HEAD
        ControlField recID = (ControlField) record.getVariableField("001");
        String recNum = recID.getData();
        System.out.println("Record ID: " + recNum.trim() + " - Coordinates within 2 degrees of Prime Meridian. Coordinate Distance: "+distEW);
=======
        indexer.getLogger().error("*** ERROR: Coordinates < 2 degrees from Prime Meridian...Coordinate Distance: "+distEW);
>>>>>>> 6764762a
        return false;
    }
    return true;
}

/**
 * THIS FUNCTION HAS BEEN DEPRECATED.
 * Determine the longitude and latitude of the items location.
 *
 * @param  Record    record
 * @return String    "longitude, latitude"
 */
public String getLongLat(Record record) {
    // Check 034 subfield d and f
    List fields = record.getVariableFields("034");
    Iterator fieldsIter = fields.iterator();
    if (fields != null) {
        DataField physical;
        while(fieldsIter.hasNext()) {
            physical = (DataField) fieldsIter.next();
            String val;

            List subfields_d = physical.getSubfields('d');
            Iterator subfieldsIter_d = subfields_d.iterator();
            if (subfields_d != null) {
                while (subfieldsIter_d.hasNext()) {
                    val = subfieldsIter_d.next().getData().trim();
                    if (!val.matches("-?\\d+(.\\d+)?")) {
                        return null;
                    }
                }
            }
            List subfields_f = physical.getSubfields('f');
            Iterator subfieldsIter_f = subfields_f.iterator();
            if (subfields_f != null) {
                while (subfieldsIter_f.hasNext()) {
                    String val2 = subfieldsIter_f.next().getData().trim();
                    if (!val2.matches("-?\\d+(.\\d+)?")) {
                        return null;
                    }
                    val = val + ',' + val2;
                }
            }
            return val;
        }
    }
    //otherwise return null
    return null;
}
<|MERGE_RESOLUTION|>--- conflicted
+++ resolved
@@ -34,19 +34,10 @@
     if (list034 != null) {
         for (VariableField vf : list034) {
             DataField df = (DataField) vf;
-<<<<<<< HEAD
-            // Initialize coordinate variables
-            String d_coord = "";
-            String e_coord = "";
-            String f_coord = "";
-            String g_coord = "";
-=======
             String d = df.getSubfield('d').getData();
             String e = df.getSubfield('e').getData();
             String f = df.getSubfield('f').getData();
             String g = df.getSubfield('g').getData();
-            //indexer.getLogger().error("raw Coords: "+d+" "+e+" "+f+" "+g);
->>>>>>> 6764762a
 
             if (df.getSubfield('d') != null) {
                 d_coord = df.getSubfield('d').getData();
@@ -64,9 +55,8 @@
             //DEBUG output
             //ControlField recID = (ControlField) record.getVariableField("001");
             //String recNum = recID.getData();
-            //System.out.println("Record ID: " + recNum.trim() + " Coordinates Values: " + d_coord + " " + e_coord + " " + f_coord + " " + g_coord);
-
-<<<<<<< HEAD
+            //indexer.getLogger().error("Record ID: " + recNum.trim() + " Coordinates Values: " + d_coord + " " + e_coord + " " + f_coord + " " + g_coord);
+
            // Check to see if this is a point coordinate with only 2 coordinates
            // If so, copy the N or S and E or W values into the empty fields
            if ((d_coord !=null && (e_coord == null || e_coord.trim().equals(""))) && (f_coord != null && (g_coord==null || g_coord.trim().equals("")))) {
@@ -92,22 +82,12 @@
                 String result = String.format("ENVELOPE(%s,%s,%s,%s)", new Object[] { west, east, north, south });
                 geo_coordinates.add(result);
               }  else {
-                 System.out.println(".......... Not indexing INVALID coordinates: [ {" + d_coord + "} {" + e_coord + "} {" + f_coord + "} {" + g_coord + "} ]");
+                 indexer.getLogger().error(".......... Not indexing INVALID coordinates: [ {" + d_coord + "} {" + e_coord + "} {" + f_coord + "} {" + g_coord + "} ]");
               }
          } else {
-              System.out.println(".......... Not indexing INVALID coordinates: [ {" + d_coord + "} {" + e_coord + "} {" + f_coord + "} {" + g_coord + "} ]");
+              indexer.getLogger().error(".......... Not indexing INVALID coordinates: [ {" + d_coord + "} {" + e_coord + "} {" + f_coord + "} {" + g_coord + "} ]");
          }
       }
-=======
-            if (validateCoordinates(west, east, north, south)) {
-                    geo_coordinates.add(result);
-            } else {
-            	indexer.getLogger().error("*** -- Record ID: "+recNum.trim()+"... Not indexing INVALID coordinates.");
-                indexer.getLogger().error("*** ---- Coords: "+d+" "+e+" "+f+" "+g+"  | DD coords: "+west+" "+east+" "+north+" "+south);
-                indexer.getLogger().error("---------------------------");
-            }
-        }
->>>>>>> 6764762a
     }
     return geo_coordinates;
 }
@@ -202,7 +182,7 @@
               String result = String.format("%s %s %s %s", new Object[] { d_coord, e_coord, f_coord, g_coord });
               geo_coordinates.add(result);
             } else {
-                System.out.println(".......... Not indexing INVALID Display Coordinates: [ {" + d_coord + "} {" + e_coord + "} {" + f_coord + "} {" + g_coord + "} ]");
+                indexer.getLogger().error(".......... Not indexing INVALID Display Coordinates: [ {" + d_coord + "} {" + e_coord + "} {" + f_coord + "} {" + g_coord + "} ]");
             }
         }
      }
@@ -254,7 +234,7 @@
         }
         return coordinate;
     } else {
-         System.out.println("Decimal Degree Coordinate Conversion Error:  Poorly formed coordinate: [" + coordinateStr + "] ... Returning null value ... ");
+         indexer.getLogger().error("Decimal Degree Coordinate Conversion Error:  Poorly formed coordinate: [" + coordinateStr + "] ... Returning null value ... ");
          return null;
     }
 }
@@ -293,7 +273,7 @@
         (f_coord == null || f_coord.trim().equals("")) || (g_coord == null || g_coord.trim().equals(""))) {
         ControlField recID = (ControlField) record.getVariableField("001");
         String recNum = recID.getData();
-        System.out.println("Record ID: " + recNum.trim() + " - Coordinate values contain null values.");
+        indexer.getLogger().error("Record ID: " + recNum.trim() + " - Coordinate values contain null values.");
         return false;
     }
     return true;
@@ -313,7 +293,6 @@
         boolean validNorthSouth = true;
         boolean validCoordDist = true;
 
-<<<<<<< HEAD
         if (validateValues(record, west, east, north, south)) {
           validLines = validateLines(record, west, east, north, south);
           validExtent = validateExtent(record, west, east, north, south);
@@ -322,43 +301,6 @@
         } else {
           return false;
         }
-=======
-    if (validateLines(west, east, north, south)) {
-        validLines = "true";
-    } else {
-        validLines = "false";
-        indexer.getLogger().error("*** ERROR: Coordinates form a line at the pole...DD coords: "+west+" "+east+" "+north+" "+south);
-    }
-    if (validateValues(west, east, north, south)) {
-        validValues = "true";
-    } else {
-        validValues = "false";
-        indexer.getLogger().error("*** ERROR: Coordinates contain null values...DD coords: "+west+" "+east+" "+north+" "+south);
-    }
-    if (validateExtent(west, east, north, south)) {
-        validExtent = "true";
-    } else {
-        validExtent = "false";
-        indexer.getLogger().error("*** ERROR: Coordinates outside map extent...DD coords: "+west+" "+east+" "+north+" "+south);
-    }
-    // Note E-W wrapping is allowed.
-    if (validateNorthSouth(north, south)) {
-        validNorthSouth = "true";
-    } else {
-        validNorthSouth = "false";
-        indexer.getLogger().error("*** ERROR: North < South...DD coords: "+west+" "+east+" "+north+" "+south);
-    }
-
-    if (validateCoordinateDistance(west, east, north, south)) {
-        validCoordDist = "true";
-    } else {
-        validCoordDist = "false";
-    }
-    if (validLines.equals("true") && validValues.equals("true") && validExtent.equals("true") && validNorthSouth.equals("true") && validCoordDist.equals("true")) {
-        return true;
-    } else {
-        return false;
->>>>>>> 6764762a
 
         // Validate all coordinate combinations
         if (!validLines || !validExtent || !validNorthSouth || !validCoordDist) {
@@ -379,7 +321,7 @@
     if ((!west.equals(east) && north.equals(south)) && (north == 90 || south == -90)) {
         ControlField recID = (ControlField) record.getVariableField("001");
         String recNum = recID.getData();
-        System.out.println("Record ID: " + recNum.trim() + " - Coordinates form a line at the pole");
+        indexer.getLogger().error("Record ID: " + recNum.trim() + " - Coordinates form a line at the pole");
         return false;
     }
     return true;
@@ -396,7 +338,7 @@
     if (west == null || east == null || north == null || south == null) {
         ControlField recID = (ControlField) record.getVariableField("001");
         String recNum = recID.getData();
-        System.out.println("Record ID: " + recNum.trim() + " - Decimal Degree coordinates contain null values.");
+        indexer.getLogger().error("Record ID: " + recNum.trim() + " - Decimal Degree coordinates contain null values.");
         return false;
     }
     return true;
@@ -413,13 +355,13 @@
      if (west > 180.0 || west < -180.0 || east > 180.0 || east < -180.0) {
         ControlField recID = (ControlField) record.getVariableField("001");
         String recNum = recID.getData();
-        System.out.println("Record ID: " + recNum.trim() + " - Coordinates exceed map extent.");
+        indexer.getLogger().error("Record ID: " + recNum.trim() + " - Coordinates exceed map extent.");
         return false;
     }
     if (north > 90.0 || north < -90.0 || south > 90.0 || south < -90.0) {
         ControlField recID = (ControlField) record.getVariableField("001");
         String recNum = recID.getData();
-        System.out.println("Record ID: " + recNum.trim() + " - Coordinates exceed map extent.");
+        indexer.getLogger().error("Record ID: " + recNum.trim() + " - Coordinates exceed map extent.");
         return false;
     }
     return true;
@@ -436,7 +378,7 @@
     if (north < south) {
         ControlField recID = (ControlField) record.getVariableField("001");
         String recNum = recID.getData();
-        System.out.println("Record ID: " + recNum.trim() + " - North < South.");
+        indexer.getLogger().error("Record ID: " + recNum.trim() + " - North < South.");
         return false;
     }
     return true;
@@ -453,34 +395,20 @@
 public boolean validateCoordinateDistance(Record record, Double west, Double east, Double north, Double south) {
     Double distEW = east - west; 
     Double distNS = north - south;
-<<<<<<< HEAD
 
     //Check for South Pole coordinate distance
     if ((north == -90 || south == -90) && (distNS > 0 && distNS < 0.167)) {
         ControlField recID = (ControlField) record.getVariableField("001");
         String recNum = recID.getData();
-        System.out.println("Record ID: " + recNum.trim() + " - Coordinates < 0.167 degrees from South Pole. Coordinate Distance: "+distNS);
+        indexer.getLogger().error("Record ID: " + recNum.trim() + " - Coordinates < 0.167 degrees from South Pole. Coordinate Distance: "+distNS);
 	return false;
-=======
-    // DEBUG code
-    // indexer.getLogger().error("Coordinate Distance: EW: "+distEW+" NS: "+distNS);
-
-    //Check for South Pole coordinate distance
-    if ((north == -90 || south == -90) && (distNS > 0 && distNS < 0.167)) {
-        indexer.getLogger().error("*** ERROR: Coordinates < 0.167 degrees from South Pole...Coordinate Distance: "+distNS);
-        return false;
->>>>>>> 6764762a
     }
  
     //Check for East-West coordinate distance 
     if ((west == 0 || east == 0) && (distEW > -2 && distEW <0)) {
-<<<<<<< HEAD
-        ControlField recID = (ControlField) record.getVariableField("001");
-        String recNum = recID.getData();
-        System.out.println("Record ID: " + recNum.trim() + " - Coordinates within 2 degrees of Prime Meridian. Coordinate Distance: "+distEW);
-=======
-        indexer.getLogger().error("*** ERROR: Coordinates < 2 degrees from Prime Meridian...Coordinate Distance: "+distEW);
->>>>>>> 6764762a
+        ControlField recID = (ControlField) record.getVariableField("001");
+        String recNum = recID.getData();
+        indexer.getLogger().error("Record ID: " + recNum.trim() + " - Coordinates within 2 degrees of Prime Meridian. Coordinate Distance: "+distEW);
         return false;
     }
     return true;
