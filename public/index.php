<?php

<<<<<<< HEAD
=======
// If the profiler is enabled, set it up now:
$vufindProfiler = getenv('VUFIND_PROFILER_XHPROF');
if (!empty($vufindProfiler)) {
    include __DIR__ . '/../module/VuFind/functions/profiler.php';
    enableVuFindProfiling($vufindProfiler);
}

>>>>>>> 456f5c25
// Run the application!
$app = include __DIR__ . '/../config/application.php';
if (PHP_SAPI === 'cli') {
    return $app->getServiceManager()
        ->get(\VuFindConsole\ConsoleRunner::class)->run();
} else {
    $app->run();
}<|MERGE_RESOLUTION|>--- conflicted
+++ resolved
@@ -1,7 +1,5 @@
 <?php
 
-<<<<<<< HEAD
-=======
 // If the profiler is enabled, set it up now:
 $vufindProfiler = getenv('VUFIND_PROFILER_XHPROF');
 if (!empty($vufindProfiler)) {
@@ -9,7 +7,6 @@
     enableVuFindProfiling($vufindProfiler);
 }
 
->>>>>>> 456f5c25
 // Run the application!
 $app = include __DIR__ . '/../config/application.php';
 if (PHP_SAPI === 'cli') {
