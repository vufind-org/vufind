--- conflicted
+++ resolved
@@ -106,18 +106,17 @@
     <exec command="${srcdir}/vendor/bin/phpcs --standard=${srcdir}/tests/phpcs.xml" escape="false" passthru="true" checkreturn="true" />
   </target>
 
-<<<<<<< HEAD
+  <!-- Phpstan -->
+  <target name="phpstan-checkstyle">
+    <exec command="${srcdir}/vendor/bin/phpstan --configuration=${srcdir}/tests/phpstan.neon --memory-limit=2G --error-format=checkstyle analyse &gt; ${builddir}/reports/phpstan-checkstyle.xml" escape="false" passthru="true" checkreturn="true" />
+  </target>
+  <target name="phpstan-console">
+    <exec command="${srcdir}/vendor/bin/phpstan --configuration=${srcdir}/tests/phpstan.neon --memory-limit=2G analyse" escape="false" passthru="true" checkreturn="true" />
+  </target>
+
   <!-- Psalm -->
   <target name="psalm-console">
     <exec command="${srcdir}/vendor/bin/psalm --diff" escape="false" passthru="true" checkreturn="true" />
-=======
-  <!-- Phpstan -->
-  <target name="phpstan-checkstyle">
-    <exec command="${srcdir}/vendor/bin/phpstan --configuration=${srcdir}/tests/phpstan.neon --memory-limit=2G --error-format=checkstyle analyse &gt; ${builddir}/reports/phpstan-checkstyle.xml" escape="false" passthru="true" checkreturn="true" />
-  </target>
-  <target name="phpstan-console">
-    <exec command="${srcdir}/vendor/bin/phpstan --configuration=${srcdir}/tests/phpstan.neon --memory-limit=2G analyse" escape="false" passthru="true" checkreturn="true" />
->>>>>>> f255d84d
   </target>
 
   <!-- php-cs-fixer (first task applies fixes, second task simply checks if they are needed) -->
