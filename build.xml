<?xml version="1.0" encoding="UTF-8"?>
<project name="vufind" basedir="." default="main">
  <property name="tmp" value="/tmp" />
  <property name="package"  value="${phing.project.name}" override="true" />
  <property name="builddir" value="${tmp}/build/${phing.project.name}" override="true" />
  <property name="srcdir"   value="${project.basedir}" override="true" />
  <!--
    Use builddir/local as the local directory if defaultconfigs=true. This allows the
    tests to be run without any custom configuration possibly interfering in the
    normal local directory.
  -->
  <if>
    <equals arg1="${defaultconfigs}" arg2="true" />
    <then>
      <property name="localdir" value="${builddir}/local" override="true" />
    </then>
    <else>
      <property name="localdir" value="${srcdir}/local" override="false" />
    </else>
  </if>
  <property name="apacheconfdir" value="/etc/apache2/conf.d" />
  <property name="apachectl" value="false" /><!-- set to apachectl path to spin up Apache instance -->
  <property name="seleniumjar" value="false" /><!-- set to Selenium jar path to spin up Selenium instance -->
  <!-- command for extra cleanup during shutdown; e.g. to change cache ownership after testing w/ Apache so deletion won't fail: -->
  <property name="extra_startup_command" value="false" />
  <property name="extra_shutdown_cleanup" value="false" />
  <property name="vufindurl" value="http://localhost/vufind" />
  <property name="vufinddb" value="vufind_test" />
  <property name="vufinddbuser" value="vufindtest" />
  <property name="vufinddbpass" value="vufindtestpass" />
  <property name="dbtype" value="mysql" /><!-- use pgsql for PostgreSQL -->
  <property name="mysqlhost" value="localhost" />
  <property name="mysqlport" value="3306" />
  <property name="mysqlrootuser" value="root" />
  <property name="mysqlrootpass" value="password" />
  <property name="pgsqlhost" value="localhost" />
  <property name="pgsqlrootuser" value="postgres" />
  <property name="disable_csp" value="false" /> <!-- set value to "true" to disable Content Security Policy -->
  <property name="phpunit_command" value="${srcdir}/vendor/bin/phpunit" /><!-- if you have issues with segfaults during code coverage generation, try adding -dzend.enable_gc=0 to this (but this fix was probably only needed in PHP 5) -->
  <property name="phpunit_extra_params" value="" />
  <property name="composer_version" value="2.1.6" />
  <property name="composer_extra_params" value="" />
  <property name="mink_driver" value="selenium" />
  <property name="screenshot_dir" value="" /><!-- set to a directory name to capture screenshots of failed tests -->
  <property name="selenium_browser" value="firefox" />
  <property name="snooze_multiplier" value="1" /><!-- can be used to slow down tests (selenium only) -->
  <property name="solr_startup_sleep" value="0" />
  <property name="solr_additional_jvm_options" value="-Dlog4j2.formatMsgNoLookups=true" />
  <property name="solr_version" value="9.3.0" />
  <property name="solr_port" value="8983" />
  <property name="skip_phpdoc" value="false" />
  <property name="phpdoc_version" value="3.3.1" />
  <property name="html_validator" value="" /><!-- set to base address of NU Validator (e.g. http://localhost:8888/) for HTML validation during Mink tests -->
  <property name="html_validator_fail_tests" value="1" /><!-- set to 0 to just log HTML validation errors without causing tests to fail -->
  <property name="html_validator_log_file" value="" /><!-- set to a file name to log HTML validation messages to -->
  <property name="html_validator_quiet" value="" /><!-- set to 1 to prevent the HTML validation from outputting results to the console  -->
  <property name="phpunit_html_validation_params" value="VUFIND_HTML_VALIDATOR=${html_validator} VUFIND_HTML_VALIDATOR_FAIL_TESTS=${html_validator_fail_tests} VUFIND_HTML_VALIDATOR_LOG_FILE=${html_validator_log_file} VUFIND_HTML_VALIDATOR_QUIET=${html_validator_quiet}" />
  <property name="phpunit_remote_coverage" value="" /><!-- set to 1 to enable code coverage for Mink tests  -->
  <property name="retain_coverage_files" value="false" /><!-- set to true to keep temporary coverage files from Mink tests -->

  <property name="version" value="9.1" />

  <!-- We only need the -p switch if the password is non-blank -->
  <if>
    <not>
      <equals arg1="${mysqlrootpass}" arg2="" />
    </not>
    <then>
      <property name="mysqlpwswitch" value="-p" />
    </then>
    <else>
      <property name="mysqlpwswitch" value="" />
    </else>
  </if>

  <!-- Main Target -->
  <target name="main" description="main target">
    <phingcall target="startup" />
    <trycatch property="exceptionmsg">
      <try>
        <phingcall target="ci-tasks" />
      </try>
      <catch>
        <phingcall target="shutdown" />
        <fail>Unexpected error during continuous integration tasks -- ${exceptionmsg}</fail>
      </catch>
    </trycatch>
    <phingcall target="shutdown" />
  </target>

  <!-- Continuous Integration Tasks -->
  <target name="ci-tasks" description="continuous integration tasks">

    <!-- Create dirs -->
    <mkdir dir="${builddir}/reports"/>
    <mkdir dir="${builddir}/reports/coverage"/>

    <!-- Call standard tasks -->
    <phingcall target="phpcs"/>
    <phingcall target="php-cs-fixer-dryrun"/>
    <phingcall target="phpunit"/>
    <phingcall target="phpdoc"/>
    <phingcall target="phpmd"/>
    <phingcall target="pdepend"/>
    <phingcall target="eslint-report"/>
    <phingcall target="jshint-report"/>
    <phingcall target="phpstan-checkstyle"/>
  </target>

  <!-- Quality Assurance Tasks -->
  <target name="qa-console" description="quality assurance tasks">
    <!-- Call standard tasks -->
    <phingcall target="qa-js-and-less"/>
    <phingcall target="qa-php"/>
  </target>

  <!-- Quality Assurance Javascript Tasks -->
  <target name="qa-js-and-less" description="quality assurance js and less tasks">
    <phingcall target="eslint"/>
    <phingcall target="jshint"/>
    <phingcall target="checkLessToSass"/>
    <phingcall target="checkSassBuild"/>
  </target>

  <!-- Quality Assurance PHP Tasks -->
  <target name="qa-php" description="quality assurance php tasks">
    <phingcall target="phpunitfast"/>
    <phingcall target="phpcs-console"/>
    <phingcall target="php-cs-fixer-dryrun"/>
    <phingcall target="phpstan-console"/>
  </target>

  <!-- Report rule violations with PHPMD (mess detector) -->
  <target name="phpmd">
    <exec command="${srcdir}/vendor/bin/phpmd ${srcdir}/module xml ${srcdir}/tests/phpmd.xml --exclude ${srcdir}/module/VuFind/tests,${srcdir}/module/VuFindSearch/tests --reportfile ${builddir}/reports/phpmd.xml" />
  </target>

  <!-- PHP_Depend code analysis -->
  <target name="pdepend">
    <exec command="${srcdir}/vendor/bin/pdepend --jdepend-xml=${builddir}/reports/jdepend.xml --jdepend-chart=${builddir}/reports/dependencies.svg --overview-pyramid=${builddir}/reports/pdepend-pyramid.svg ${srcdir}/module" />
  </target>

  <!-- PHP CodeSniffer -->
  <target name="phpcbf">
    <exec command="${srcdir}/vendor/bin/phpcbf --standard=${srcdir}/tests/phpcs.xml" escape="false" passthru="true" checkreturn="true" />
  </target>
  <target name="phpcs">
    <exec command="${srcdir}/vendor/bin/phpcs --standard=${srcdir}/tests/phpcs.xml --report=checkstyle &gt; ${builddir}/reports/checkstyle.xml" escape="false" />
  </target>
  <target name="phpcs-console">
    <exec command="${srcdir}/vendor/bin/phpcs --standard=${srcdir}/tests/phpcs.xml" escape="false" passthru="true" checkreturn="true" />
  </target>

  <!-- Phpstan -->
  <target name="phpstan-checkstyle">
    <exec command="${srcdir}/vendor/bin/phpstan --configuration=${srcdir}/tests/phpstan.neon --memory-limit=2G --error-format=checkstyle analyse &gt; ${builddir}/reports/phpstan-checkstyle.xml" escape="false" passthru="true" checkreturn="true" />
  </target>
  <target name="phpstan-console">
    <exec command="${srcdir}/vendor/bin/phpstan --configuration=${srcdir}/tests/phpstan.neon --memory-limit=2G analyse" escape="false" passthru="true" checkreturn="true" />
  </target>

  <!-- php-cs-fixer (first task applies fixes, second task simply checks if they are needed) -->
  <target name="php-cs-fixer">
    <exec command="${srcdir}/vendor/bin/php-cs-fixer fix --config=${srcdir}/tests/vufind.php-cs-fixer.php -vvv" passthru="true" escape="false" />
    <exec command="${srcdir}/vendor/bin/php-cs-fixer fix --config=${srcdir}/tests/vufind_templates.php-cs-fixer.php -vvv" passthru="true" escape="false" />
  </target>
  <target name="php-cs-fixer-dryrun">
    <exec command="${srcdir}/vendor/bin/php-cs-fixer fix --config=${srcdir}/tests/vufind.php-cs-fixer.php --dry-run -vvv --diff" passthru="true" escape="false" checkreturn="true" />
    <exec command="${srcdir}/vendor/bin/php-cs-fixer fix --config=${srcdir}/tests/vufind_templates.php-cs-fixer.php --dry-run -vvv --diff" passthru="true" escape="false" checkreturn="true" />
  </target>

  <!-- ESLint -->
  <target name="eslint">
    <exec command="npx eslint ${srcdir}/themes/**/*.js -c ${srcdir}/.eslintrc.js" escape="false" checkreturn="true" passthru="true" />
  </target>
  <target name="eslint-fix">
    <exec command="npx eslint ${srcdir}/themes/**/*.js -c ${srcdir}/.eslintrc.js --fix" escape="false" passthru="true" />
  </target>
  <target name="eslint-report">
    <exec command="npx eslint ${srcdir}/themes/**/*.js -c ${srcdir}/.eslintrc.js --format checkstyle -o ${builddir}/reports/eslint-checkstyle.xml" escape="false" />
  </target>

  <!-- JSHint -->
  <target name="jshint">
    <exec command="npx jshint --config=${srcdir}/tests/jshint.json --exclude=themes/*/js/vendor,themes/*/node_modules ${srcdir}/themes" checkreturn="true" passthru="true" />
  </target>
  <target name="jshint-report">
    <exec command="npx jshint --config=${srcdir}/tests/jshint.json --exclude=themes/*/js/vendor,themes/*/node_modules --reporter=checkstyle ${srcdir}/themes &gt; ${builddir}/reports/jshint-checkstyle.xml" />
  </target>

  <!-- Run Sass build, error if it fails -->
  <target name="checkSassBuild">
    <exec command="npm run check:scss" checkreturn="true" passthru="true" />
  </target>

  <!-- Run LessToSass, error if there are uncommitted changes (used by continuous integration) -->
  <target name="checkLessToSass">
    <exec command="npm run lessToSass" checkreturn="true" passthru="true" />
    <exec command="git diff --exit-code *.scss" checkreturn="true" passthru="true" />
  </target>

  <!-- PHP API Documentation -->
  <target name="phpdoc">
    <!-- Skip the whole phpdoc task when disabled -->
    <if>
      <not><istrue value="${skip_phpdoc}" /></not>
      <then>
        <!-- GET phpDocumentor.phar -->
        <if>
          <not><available file="${srcdir}/vendor/bin/phpDocumentor-${phpdoc_version}.phar" /></not>
          <then>
            <httpget followRedirects="true" url="https://github.com/phpDocumentor/phpDocumentor2/releases/download/v${phpdoc_version}/phpDocumentor.phar" dir="${srcdir}/vendor/bin" filename="phpDocumentor-${phpdoc_version}.phar" />
            <chmod mode="0755">
              <fileset dir="${srcdir}/vendor/bin">
                <include name="phpDocumentor-${phpdoc_version}.phar" />
              </fileset>
            </chmod>
          </then>
        </if>
        <!-- Run phpdoc -->
        <mkdir dir="${builddir}/apidocs" />
        <mkdir dir="${builddir}/docs_cache" />
        <!-- Old embedded version; no longer works correctly...
        <phpdoc2 title="VuFind API Documentation"
          pharlocation="${srcdir}/vendor/bin/phpDocumentor-${phpdoc_version}.phar"
          destdir="${builddir}/apidocs">
          <fileset dir=".">
            <include name="module/*/src/**/*.php" />
          </fileset>
        </phpdoc2>
        -->
        <exec command="php ${srcdir}/vendor/bin/phpDocumentor-${phpdoc_version}.phar --cache-folder=${builddir}/docs_cache --title=&quot;VuFind API Documentation&quot; -t ${builddir}/apidocs -d ${srcdir}/module" passthru="true" />
      </then>
    </if>
  </target>

  <!-- PHPUnit -->
  <target name="phpunit" description="Run tests">
    <!-- Clean up any previous tmp files but keep the directory if it exists to avoid changing its permissions -->
    <property name="coveragedir" value="${builddir}/reports/coverage" />
    <if>
      <available file="${coveragedir}/tmp" type="dir" />
      <then>
        <delete>
          <fileset dir="${coveragedir}/tmp">
            <include name="**/*" />
          </fileset>
        </delete>
      </then>
      <else>
        <mkdir dir="${coveragedir}/tmp" />
      </else>
    </if>

    <!-- Run tests -->
    <if>
      <istrue value="${phpunit_remote_coverage}" />
      <then>
        <property name="paramCoverageDir" value="VUFIND_REMOTE_COVERAGE_DIR=${coveragedir}/tmp" />
      </then>
      <else>
        <property name="paramCoverageDir" value="" />
      </else>
    </if>
    <exec dir="${srcdir}/module/VuFind/tests" command="XDEBUG_MODE=coverage VUFIND_MINK_DRIVER=${mink_driver} VUFIND_SCREENSHOT_DIR=${screenshot_dir} ${phpunit_html_validation_params} VUFIND_SELENIUM_BROWSER=${selenium_browser} VUFIND_SNOOZE_MULTIPLIER=${snooze_multiplier} VUFIND_LOCAL_DIR=${localdir} VUFIND_URL=${vufindurl} SOLR_PORT=${solr_port} ${paramCoverageDir} ${phpunit_command} --log-junit ${builddir}/reports/phpunit.xml --coverage-php ${coveragedir}/tmp/unit.cov ${phpunit_extra_params}" passthru="true" checkreturn="true" />

    <!-- Produce coverage reports -->
    <exec command="${srcdir}/vendor/bin/phpcov merge --clover ${coveragedir}/clover.xml --html ${coveragedir} ${coveragedir}/tmp" passthru="true" checkreturn="true" />

    <!-- Clean up any tmp files unless told not to, but keep the directory to avoid changing its permissions -->
    <if>
      <isfalse value="${retain_coverage_files}" />
      <then>
        <delete>
          <fileset dir="${coveragedir}/tmp">
            <include name="**/*" />
          </fileset>
        </delete>
      </then>
    </if>
  </target>

  <!-- PHPUnit without logging output -->
  <target name="phpunitfast" description="Run tests">
    <exec dir="${srcdir}/module/VuFind/tests" command="VUFIND_MINK_DRIVER=${mink_driver} VUFIND_SCREENSHOT_DIR=${screenshot_dir} ${phpunit_html_validation_params} VUFIND_SELENIUM_BROWSER=${selenium_browser} VUFIND_SNOOZE_MULTIPLIER=${snooze_multiplier} VUFIND_LOCAL_DIR=${localdir} VUFIND_URL=${vufindurl} SOLR_PORT=${solr_port} ${phpunit_command} ${phpunit_extra_params}" passthru="true" checkreturn="true" />
  </target>

  <!-- PHPUnit without logging output, stopping at first error or failure -->
  <target name="phpunitfaster" description="Run tests until first failure">
    <exec dir="${srcdir}/module/VuFind/tests" command="VUFIND_MINK_DRIVER=${mink_driver} VUFIND_SCREENSHOT_DIR=${screenshot_dir} ${phpunit_html_validation_params} VUFIND_SELENIUM_BROWSER=${selenium_browser} VUFIND_SNOOZE_MULTIPLIER=${snooze_multiplier} VUFIND_LOCAL_DIR=${localdir} VUFIND_URL=${vufindurl} SOLR_PORT=${solr_port} ${phpunit_command} --stop-on-failure ${phpunit_extra_params}" passthru="true" checkreturn="true" />
  </target>

  <target name="installbootstrap5" description="Install Bootstrap 5">
    <copy file="${srcdir}/vendor/twbs/bootstrap/dist/js/bootstrap.min.js" todir="${srcdir}/themes/bootstrap5/js/vendor" overwrite="true" />
  </target>

  <target name="installsolr" description="Install Solr">
    <!-- load previously installed version from marker file, if present -->
    <if>
      <available file="${srcdir}/solr/vendor/.installedVersion" />
      <then>
        <loadfile property="existing_solr_version" file="${srcdir}/solr/vendor/.installedVersion" />
      </then>
    </if>
    <!-- only attempt to install Solr if the desired version is not already there,
         and a marker file has not been created to disable Solr installation. -->
    <if>
      <and>
        <not><equals arg1="${existing_solr_version}" arg2="${solr_version}" /></not>
        <not><available file="${srcdir}/solr/.disableAutomaticInstall" /></not>
      </and>
      <then>
        <!-- make sure we don't run out of memory or time during installation: -->
        <php expression="ini_set('memory_limit', '1G');" />
        <php expression="ini_set('default_socket_timeout', '600');" />

        <!-- download from Apache if not already present in the downloads cache -->
        <if>
          <not><available file="${srcdir}/downloads/solr-${solr_version}.tgz" /></not>
           <then>
            <mkdir dir="${srcdir}/downloads" />
            <httpget url="http://archive.apache.org/dist/solr/solr/${solr_version}/solr-${solr_version}.tgz" dir="${srcdir}/downloads" />
          </then>
        </if>
        <!-- unpack the archive into solr/vendor -->
        <mkdir dir="${builddir}/solr" />
        <untar file="${srcdir}/downloads/solr-${solr_version}.tgz" todir="${builddir}/solr" />
        <if>
          <available file="${srcdir}/solr/vendor" type="dir" />
          <then>
            <delete dir="${srcdir}/solr/vendor" includeemptydirs="true" failonerror="false" />
          </then>
        </if>
        <move file="${builddir}/solr/solr-${solr_version}" tofile="${srcdir}/solr/vendor" />
        <!-- make scripts executable -->
        <chmod mode="0755">
          <fileset dir="${srcdir}/solr/vendor/bin">
            <include name="**/**" />
            <exclude name="**/*.cmd" />
          </fileset>
        </chmod>
        <!-- update the marker file with the installed version -->
        <echo file="${srcdir}/solr/vendor/.installedVersion" message="${solr_version}" />
      </then>
    </if>
  </target>

  <target name="installswaggerui">
    <delete dir="${srcdir}/public/swagger-ui" includeemptydirs="true" failonerror="false" />
    <copy todir="${srcdir}/public/swagger-ui">
      <fileset dir="${srcdir}/vendor/swagger-api/swagger-ui/dist" defaultexcludes="false" />
    </copy>
    <reflexive>
      <fileset dir="${srcdir}/public/swagger-ui">
        <include pattern="swagger-initializer.js" />
      </fileset>
      <filterchain>
        <replaceregexp>
          <regexp pattern="url: &quot;.*&quot;" replace="url: &quot;../api/v1?openapi&quot;" />
        </replaceregexp>
      </filterchain>
    </reflexive>
  </target>

  <target name="composer" description="Install dependencies with Composer">
    <if>
      <equals arg1="${composer_version}" arg2="latest-2.x" />
      <then>
        <httpget url="https://getcomposer.org/composer-2.phar" sslVerifyPeer="false" dir="${srcdir}" filename="composer.phar" />
      </then>
      <else>
        <httpget url="https://getcomposer.org/download/${composer_version}/composer.phar" sslVerifyPeer="false" dir="${srcdir}" />
      </else>
    </if>
    <echo message="Installing dependencies..." />
    <exec command="php ${srcdir}/composer.phar install ${composer_extra_params}" passthru="true" checkreturn="true" />
  </target>

<<<<<<< HEAD
  <!-- Copy files from node modules to themes -->
  <target name="copynodemodules">
    <!-- ** bootstrap3 ** -->

    <!-- autocomplete.js -->
    <copy file="${srcdir}/node_modules/autocomplete.js/autocomplete.js" todir="${srcdir}/themes/bootstrap3/js/vendor" overwrite="true" />
    <!-- jstree -->
    <copy todir="${srcdir}/themes/bootstrap3/js/vendor/jsTree" overwrite="true">
      <fileset dir="${srcdir}/node_modules/jstree/dist/" >
        <include name="**/**" />
        <exclude name="jstree.js" />
        <exclude name="themes/default-dark/" />
      </fileset>
    </copy>
    <!-- simple-keyboard -->
    <copy file="${srcdir}/node_modules/simple-keyboard/build/index.js" todir="${srcdir}/themes/bootstrap3/js/vendor/simple-keyboard" overwrite="true" />
    <copy file="${srcdir}/node_modules/simple-keyboard/build/css/index.css" todir="${srcdir}/themes/bootstrap3/css/vendor/simple-keyboard" overwrite="true" />
    <copy file="${srcdir}/node_modules/simple-keyboard-layouts/build/index.js" todir="${srcdir}/themes/bootstrap3/js/vendor/simple-keyboard-layouts" overwrite="true" />
    <!-- vanilla-cookieconsent -->
    <copy file="${srcdir}/node_modules/vanilla-cookieconsent/dist/cookieconsent.umd.js" todir="${srcdir}/themes/bootstrap3/js/vendor" overwrite="true" />

    <!-- ** bootstrap5 ** -->

    <!-- autocomplete.js -->
    <copy file="${srcdir}/node_modules/autocomplete.js/autocomplete.js" todir="${srcdir}/themes/bootstrap5/js/vendor" overwrite="true" />
    <!-- jstree -->
    <copy todir="${srcdir}/themes/bootstrap5/js/vendor/jsTree" overwrite="true">
      <fileset dir="${srcdir}/node_modules/jstree/dist/" >
        <include name="**/**" />
        <exclude name="jstree.js" />
        <exclude name="themes/default-dark/" />
      </fileset>
    </copy>
    <!-- vanilla-cookieconsent -->
    <copy file="${srcdir}/node_modules/vanilla-cookieconsent/dist/cookieconsent.umd.js" todir="${srcdir}/themes/bootstrap5/js/vendor" overwrite="true" />

    <!-- popperjs/core -->
    <copy file="${srcdir}/node_modules/@popperjs/core/dist/umd/popper.min.js" todir="${srcdir}/themes/bootstrap5/js/vendor" overwrite="true" />
  </target>

=======
>>>>>>> 6cf0c7c2
  <!-- Install and Activate VuFind -->
  <target name="startup" description="install and activate demo">
    <property name="solr_pid_file" value="${localdir}/solr-${solr_port}.pid" />
    <!-- fail if the system is already running -->
    <if>
      <available file="${solr_pid_file}" />
      <then>
        <fail>Solr PID file (${solr_pid_file}) detected. Is the system already running?</fail>
      </then>
    </if>
    <if>
      <available file="${srcdir}/env.bat" />
      <then>
        <fail>Environment file (env.bat) detected. Is the system already running?</fail>
      </then>
    </if>
    <if>
      <available file="${srcdir}/env.sh" />
      <then>
        <fail>Environment file (env.sh) detected. Is the system already running?</fail>
      </then>
    </if>

    <phingcall target="check_local_config" />

    <!-- run extra startup action, if any -->
    <if>
      <istrue value="${extra_startup_command}" />
      <then>
        <exec command="VUFIND_HOME=${srcdir} VUFIND_LOCAL_DIR=${localdir} ${extra_startup_command}" />
      </then>
    </if>

    <!-- set up appropriate read/write permissions for Apache -->
    <exec command="chmod -R a+w ${localdir}/cache" />
    <exec command="touch ${srcdir}/vufind-exception.log" />
    <exec command="chmod a+w ${srcdir}/vufind-exception.log" />

    <phingcall target="configure_install" />

    <!-- Activate Selenium (if a path has been provided) -->
    <if>
      <istrue value="${seleniumjar}" />
      <then>
        <exec command="xvfb-run --server-args=&quot;-screen 0 1024x768x24&quot; java -jar ${seleniumjar}" passthru="true" spawn="true" checkreturn="true" />
      </then>
    </if>

    <!-- Activate Apache (if an apachectl path has been provided) -->
    <if>
      <istrue value="${apachectl}" />
      <then>
        <copy file="${localdir}/httpd-vufind.conf" tofile="${apacheconfdir}/vufindtest.conf" />
        <if>
          <istrue value="${phpunit_remote_coverage}" />
          <then>
            <reflexive file="${apacheconfdir}/vufindtest.conf">
              <filterchain>
                <replaceregexp>
                  <regexp pattern="#SetEnv VUFIND_CODE_COVERAGE 1" replace="SetEnv VUFIND_CODE_COVERAGE 1" />
                </replaceregexp>
              </filterchain>
            </reflexive>
          </then>
        </if>
        <exec command="${apachectl} restart" passthru="true" />
      </then>
    </if>

    <!-- build and configure the requested database type -->
    <phingcall target="setup_database" />

    <!-- start Solr -->
    <phingcall target="setup_solr" />

    <phingcall target="import_biblios" />
    <phingcall target="import_authorities" />
    <phingcall target="build_alphabrowse" />
  </target>

  <!-- A helper task to check for existing configuration -->
  <target name="check_local_config" description="check for local configuration and fail if it exists">
    <!-- fail if a local config.ini already exists -->
    <property name="local_config_ini" value="${localdir}/config/vufind/config.ini" />
    <if>
      <available file="${local_config_ini}" />
      <then>
        <fail>${local_config_ini} already exists</fail>
      </then>
    </if>
  </target>

  <!-- Setup basic configuration and run the install command -->
  <target name="configure_install" description="configure and run installation">
    <phingcall target="check_local_config" />

    <!-- Generate basic configuration -->
    <php expression="end(explode('/', '${vufindurl}'))" returnProperty="basepath" />
    <exec command="php ${srcdir}/install.php --basepath=/${basepath} --non-interactive --solr-port=${solr_port}" passthru="true" checkreturn="true" />

    <!-- Update config.ini to activate DB connection, exception logging and test mode -->
    <if>
      <equals arg1="${dbtype}" arg2="pgsql" />
      <then>
        <property name="db_connection_string" value="pgsql://${vufinddbuser}:${vufinddbpass}@${pgsqlhost}/${vufinddb}" />
      </then>
      <else>
        <property name="db_connection_string" value="mysql://${vufinddbuser}:${vufinddbpass}@${mysqlhost}:${mysqlport}/${vufinddb}" />
      </else>
    </if>

    <copy file="${srcdir}/config/vufind/config.ini" tofile="${localdir}/config/vufind/config.ini">
      <filterchain>
        <replaceregexp>
          <regexp pattern="mysql://root@localhost/vufind" replace="${db_connection_string}" />
          <regexp pattern=";file\s+= /var/log/vufind.log:alert,error,notice,debug" replace="file = ${srcdir}/vufind-exception.log:alert-5,error-5" />
          <regexp pattern="(\[System\]\s+)" replace="\1runningTestSuite=1" />
          <regexp pattern="(url\s+= http://localhost):8983/solr" replace="\1:${solr_port}/solr" />
        </replaceregexp>
      </filterchain>
    </copy>

    <copy file="${srcdir}/config/vufind/Search2.ini" tofile="${localdir}/config/vufind/Search2.ini">
      <filterchain>
        <replaceregexp>
          <regexp pattern="(url\s+= http://localhost):8983/solr" replace="\1:${solr_port}/solr" />
        </replaceregexp>
      </filterchain>
    </copy>

    <if>
      <not><istrue value="${disable_csp}" /></not>
      <then>
        <!-- Update contentsecuritypolicy.ini to enforce the CSP. -->
        <copy file="${srcdir}/config/vufind/contentsecuritypolicy.ini" tofile="${localdir}/config/vufind/contentsecuritypolicy.ini">
          <filterchain>
            <replaceregexp>
              <regexp pattern="(enabled\[.+\]) = .*" replace="\1 = true" />
            </replaceregexp>
          </filterchain>
        </copy>
      </then>
    </if>

    <!-- Add local translations for tests -->
    <if>
      <not>
        <available file="${localdir}/languages" type="dir" />
      </not>
      <then>
        <mkdir dir="${localdir}/languages" />
      </then>
    </if>
    <if>
      <not>
        <available file="${localdir}/languages/Facets" type="dir" />
      </not>
      <then>
        <mkdir dir="${localdir}/languages/Facets" />
      </then>
    </if>
    <append destFile="${localdir}/languages/en.ini" text="location_main = Main Library${line.separator}" />
    <append destFile="${localdir}/languages/Facets/en.ini" text="0/level1a/ = Top Level, Sorted Last${line.separator}" />
    <append destFile="${localdir}/languages/Facets/en.ini" text="0/level1z/ = Top Level, Sorted First${line.separator}" />
    <append destFile="${localdir}/languages/Facets/en.ini" text="1/level1z/level2y/ = Second Level, Sorted Last${line.separator}" />
    <append destFile="${localdir}/languages/Facets/en.ini" text="1/level1z/level2z/ = Second Level, Sorted First${line.separator}" />
  </target>

  <target name="setup_database" description="setup demo database">
    <if>
      <equals arg1="${dbtype}" arg2="pgsql" />
      <then>
        <!-- build database -->
        <exec command="sudo su -c &quot;psql -c \&quot;DROP DATABASE ${vufinddb};\&quot;&quot; ${pgsqlrootuser}" />
        <exec command="sudo su -c &quot;psql -c \&quot;DROP USER ${vufinddbuser};\&quot;&quot; ${pgsqlrootuser}" />
        <exec command="sudo su -c &quot;psql -c \&quot;CREATE DATABASE ${vufinddb};\&quot;&quot; ${pgsqlrootuser}" checkreturn="true" />
        <exec command="sudo su -c &quot;psql -c \&quot;CREATE USER ${vufinddbuser} PASSWORD '${vufinddbpass}';\&quot;&quot; ${pgsqlrootuser}" checkreturn="true" />
        <exec command="sudo su -c &quot;psql -c \&quot;GRANT ALL ON DATABASE ${vufinddb} TO ${vufinddbuser};\&quot;&quot; ${pgsqlrootuser}" checkreturn="true" />
        <!--<exec command="sudo su -c &quot;psql -c \&quot;select 'grant SELECT,INSERT,UPDATE,DELETE on '||schemaname||'.'||tablename||' to ${vufinddbuser};' from pg_tables where schemaname in ('${vufinddb}') order by schemaname, tablename;\&quot;&quot; ${pgsqlrootuser}" checkreturn="true" />-->
        <exec command="PGPASSWORD=${vufinddbpass} psql -U ${vufinddbuser} -f ${srcdir}/module/VuFind/sql/pgsql.sql ${vufinddb}" checkreturn="true" />
      </then>
      <else>
        <!-- build database -->
        <exec command="mysqladmin -f -h ${mysqlhost} -P ${mysqlport} -u ${mysqlrootuser} ${mysqlpwswitch}${mysqlrootpass} drop ${vufinddb}" />
        <exec command="mysqladmin -h ${mysqlhost} -P ${mysqlport} -u ${mysqlrootuser} ${mysqlpwswitch}${mysqlrootpass} create ${vufinddb}" checkreturn="true" />
        <exec command="mysql -h ${mysqlhost} -P ${mysqlport} -u ${mysqlrootuser} ${mysqlpwswitch}${mysqlrootpass} -e &quot;DROP USER '${vufinddbuser}'@'%'&quot;" />
        <exec command="mysql -h ${mysqlhost} -P ${mysqlport} -u ${mysqlrootuser} ${mysqlpwswitch}${mysqlrootpass} -e &quot;CREATE USER '${vufinddbuser}'@'%' IDENTIFIED BY '${vufinddbpass}'&quot;" checkreturn="true" />
        <exec command="mysql -h ${mysqlhost} -P ${mysqlport} -u ${mysqlrootuser} ${mysqlpwswitch}${mysqlrootpass} -e &quot;GRANT SELECT,INSERT,UPDATE,DELETE ON ${vufinddb}.* TO '${vufinddbuser}'@'%' WITH GRANT OPTION&quot;" checkreturn="true" />
        <exec command="mysql -h ${mysqlhost} -P ${mysqlport} -u ${mysqlrootuser} ${mysqlpwswitch}${mysqlrootpass} -e &quot;FLUSH PRIVILEGES&quot;" checkreturn="true" />
        <exec command="mysql -h ${mysqlhost} -P ${mysqlport} -u ${mysqlrootuser} ${mysqlpwswitch}${mysqlrootpass} -D ${vufinddb} &lt; ${srcdir}/module/VuFind/sql/mysql.sql" checkreturn="true" />
      </else>
    </if>
  </target>

  <!-- Set up Solr -->
  <target name="setup_solr">
    <!-- Start Solr using restart in case of old PID files -->
    <exec command="SOLR_PID_DIR=${localdir} VUFIND_HOME=${srcdir} SOLR_ADDITIONAL_JVM_OPTIONS=${solr_additional_jvm_options} SOLR_PORT=${solr_port} ${srcdir}/solr.sh restart" passthru="true" checkreturn="true" />
    <!-- fail if Solr did not start up successfully: -->
    <if>
      <not><available file="${solr_pid_file}" /></not>
      <then>
        <fail>Solr PID file (${solr_pid_file}) not detected. Solr startup failed.</fail>
      </then>
    </if>

    <if>
      <equals arg1="0" arg2="${solr_startup_sleep}" />
      <then>
        <!-- do nothing -->
      </then>
      <else>
        <echo message="Waiting ${solr_startup_sleep} seconds for Solr to be ready..." />
        <exec command="sleep ${solr_startup_sleep}" />
      </else>
    </if>
  </target>

  <!-- Import test biblio data -->
  <target name="import_biblios" description="import all biblio test records">
    <foreach param="relfilename" absparam="filename" target="importrec">
      <fileset dir="${srcdir}/tests/data">
          <include name="*.mrc" />
          <include name="*.xml" />
      </fileset>
    </foreach>
  </target>

  <!-- Import test authority data -->
  <target name="import_authorities" description="import all authority test records">
    <foreach param="relfilename" absparam="filename" target="importauthrec">
      <fileset dir="${srcdir}/tests/data/authority">
          <include name="*.mrc" />
      </fileset>
    </foreach>
  </target>

  <!-- Build alphabrowse index -->
  <target name="build_alphabrowse" description="build the alphabrowse index">
    <exec command="VUFIND_HOME=${srcdir} VUFIND_LOCAL_DIR=${localdir} ${srcdir}/index-alphabetic-browse.sh" passthru="true" />
  </target>

  <!-- Uninstall and Deactivate VuFind -->
  <target name="shutdown" description="deactivate and uninstall demo">

    <exec command="git status --porcelain --untracked-files=no" outputProperty="git_status" />
    <if>
      <not>
        <equals arg1="${git_status}" arg2="" />
      </not>
      <then>
        <fail>
          Changed detected in tracked files:
${git_status}
        </fail>
      </then>
    </if>

    <!-- Remove Apache settings (if Apache was enabled) -->
    <if>
      <istrue value="${apachectl}" />
      <then>
        <delete file="${apacheconfdir}/vufindtest.conf" />
        <exec command="${apachectl} restart" />
      </then>
    </if>

    <!-- drop database -->
    <if>
      <equals arg1="${dbtype}" arg2="pgsql" />
      <then>
        <exec command="sudo su -c &quot;psql -c \&quot;DROP DATABASE ${vufinddb};\&quot;&quot; ${pgsqlrootuser}" checkreturn="true" />
        <exec command="sudo su -c &quot;psql -c \&quot;DROP USER ${vufinddbuser};\&quot;&quot; ${pgsqlrootuser}" checkreturn="true" />
      </then>
      <else>
        <exec command="mysql -h ${mysqlhost} -P ${mysqlport} -u ${mysqlrootuser} ${mysqlpwswitch}${mysqlrootpass} -e &quot;DROP USER '${vufinddbuser}'@'%'&quot;" />
        <exec command="mysqladmin -f -h ${mysqlhost} -P ${mysqlport} -u ${mysqlrootuser} ${mysqlpwswitch}${mysqlrootpass} drop ${vufinddb}" />
      </else>
    </if>

    <!-- stop Solr -->
    <exec command="SOLR_PID_DIR=${localdir} VUFIND_HOME=${srcdir} SOLR_ADDITIONAL_JVM_OPTIONS=${solr_additional_jvm_options} SOLR_PORT=${solr_port} ${srcdir}/solr.sh stop" passthru="true" />

    <!-- run extra cleanup action, if any -->
    <if>
      <istrue value="${extra_shutdown_cleanup}" />
      <then>
        <exec command="VUFIND_HOME=${srcdir} VUFIND_LOCAL_DIR=${localdir} ${extra_shutdown_cleanup}" />
      </then>
    </if>

    <!-- shut down selenium if necessary -->
    <if>
      <istrue value="${seleniumjar}" />
      <then>
        <exec command="pkill -f xvfb" />
        <basename file="${seleniumjar}" property="seleniumbase" />
        <exec command="pkill -f &quot;java -jar ${seleniumbase}&quot;" />
      </then>
    </if>

    <!-- delete the configuration, sample index, logs and cache data -->
    <if>
      <available file="${srcdir}/env.bat" />
      <then>
        <delete file="${srcdir}/env.bat" failonerror="true" />
      </then>
    </if>
    <if>
      <available file="${srcdir}/env.sh" />
      <then>
        <delete file="${srcdir}/env.sh" failonerror="true" />
      </then>
    </if>
    <if>
      <available file="${srcdir}/import/solrmarc.log" />
      <then>
        <delete file="${srcdir}/import/solrmarc.log" failonerror="true" />
      </then>
    </if>
    <if>
      <available file="${srcdir}/solr" type="dir" />
      <then>
        <delete dir="${srcdir}/solr" includeemptydirs="true" failonerror="true" />
      </then>
    </if>
    <if>
      <available file="${srcdir}/composer.phar" />
      <then>
        <delete file="${srcdir}/composer.phar" failonerror="true" />
      </then>
    </if>
    <if>
      <available file="${srcdir}/vufind-exception.log" />
      <then>
        <filesize file="${srcdir}/vufind-exception.log" propertyname="exception.log.size" />
        <if>
          <not><equals arg1="${exception.log.size}" arg2="0" /></not>
          <then>
            <loadfile property="exception.log.contents" file="${srcdir}/vufind-exception.log" />
            <echo message="Exception log not empty; contents: ${exception.log.contents}" />
          </then>
        </if>
        <delete file="${srcdir}/vufind-exception.log" failonerror="true" />
      </then>
    </if>
    <delete dir="${srcdir}/vendor" includeemptydirs="true" failonerror="false" />
    <if>
      <available file="${localdir}" type="dir" />
      <then>
        <delete dir="${localdir}" includeemptydirs="true" failonerror="true" />
      </then>
    </if>
    <exec command="git reset --hard" passthru="true" />
  </target>

  <!-- Reset database and configuration of the demo setup -->
  <target name="reset_setup" description="reset configuration and database of demo">
    <property name="solr_pid_file" value="${localdir}/solr-${solr_port}.pid" />
    <!-- fail if the system is not already running -->
    <if>
      <not><available file="${solr_pid_file}" /></not>
      <then>
        <fail>Solr PID file (${solr_pid_file}) not detected. Is the demo system not running?</fail>
      </then>
    </if>

    <delete>
      <fileset dir="${localdir}/config/vufind">
        <patternset>
          <include name="*.ini" />
          <include name="*.ini.bak" />
          <include name="*.json" />
          <include name="*.json.bak" />
          <include name="*.key" />
          <include name="*.key.bak" />
          <include name="*.yaml" />
          <include name="*.yaml.bak" />
        </patternset>
      </fileset>
    </delete>
    <delete>
      <fileset dir="${localdir}/cache">
        <include name="**/*" />
      </fileset>
    </delete>
    <delete>
      <fileset dir="${localdir}/languages">
        <include name="**/*" />
      </fileset>
    </delete>
    <delete file="${srcdir}/env.bat" />
    <delete file="${srcdir}/env.sh" />
    <delete file="${localdir}/import/import.properties" />
    <delete file="${localdir}/import/import_auth.properties" />

    <phingcall target="configure_install" />
    <phingcall target="setup_database" />
  </target>

  <!-- Prepare VuFind for distribution -->
  <target name="package" description="build VuFind packages for distribution">
    <!-- make sure the work area is empty, then rebuild it -->
    <delete dir="${builddir}/packages" includeemptydirs="true" failonerror="false" />
    <mkdir dir="${builddir}/packages" />
    <delete dir="${builddir}/export" includeemptydirs="true" failonerror="false" />
    <mkdir dir="${builddir}/export/vufind/usr/local/vufind" />

    <!-- load the relevant files into the work area -->
    <phingcall target="composer">
      <property name="composer_extra_params" value="--no-dev" />
    </phingcall>
    <exec command="git archive HEAD --format=tar | tar -x -C ${builddir}/export/vufind/usr/local/vufind" />
    <copy todir="${builddir}/export/vufind/usr/local/vufind/vendor">
      <fileset dir="${srcdir}/vendor" defaultexcludes="false" />
    </copy>
    <copy todir="${builddir}/export/vufind/usr/local/vufind/solr/vendor">
      <fileset dir="${srcdir}/solr/vendor" defaultexcludes="false" />
    </copy>
    <copy todir="${builddir}/export/vufind/usr/local/vufind/public/swagger-ui">
      <fileset dir="${srcdir}/public/swagger-ui" defaultexcludes="false" />
    </copy>

    <!-- create a version-specific symlink so that tar/zip packages will have
         appropriate directory structures. -->
    <exec command="ln -s ${builddir}/export/vufind/usr/local/vufind ${builddir}/export/vufind-${version}" />

    <!-- build the standard tar.gz archive -->
    <echo message="Building .tar.gz...." />
    <exec command="cd ${builddir}/export ; tar czfh ${builddir}/packages/vufind-${version}.tar.gz vufind-${version}" checkreturn="true" />

    <!-- build the a zip archive -->
    <echo message="Building .zip...." />
    <exec command="cd ${builddir}/export ; zip -r ${builddir}/packages/vufind-${version}.zip vufind-${version}" checkreturn="true" />

    <!-- build the DEB package -->
    <echo message="Building .deb...." />
    <move file="${builddir}/export/vufind/usr/local/vufind/packages/DEBIAN" todir="${builddir}/export/vufind" includeemptydirs="true"/>
    <exec command="chmod 0775 ${builddir}/export/vufind/DEBIAN/postinst" />
    <exec command="dpkg-deb -b ${builddir}/export/vufind ${builddir}/packages/vufind_${version}.deb" checkreturn="true" />

    <!-- clean up -->
    <delete dir="${builddir}/export" includeemptydirs="true" failonerror="true" />

    <!-- report success -->
    <echo message="Packages successfully generated in ${builddir}/packages" />
  </target>

  <target name="importauthrec" description="import each of the MARC authority test records">
    <!-- perform the import -->
    <exec command="VUFIND_HOME=${srcdir} VUFIND_LOCAL_DIR=${localdir} ${srcdir}/import-marc-auth.sh ${filename} marc_auth_ils.properties" passthru="true" checkreturn="true" />
  </target>

  <target name="importrec" description="import each of the MARC bibliographic test records">
    <basename file="${filename}" property="BASENAME" />

    <!-- create custom import configurations to load the MARC filename into the building facet to help
          test cases to limit searches to within specific collections of test records.
          Note: ${localdir}/import/import.properties is created in install.php. -->
    <copy file="${srcdir}/import/marc_local.properties" tofile="${localdir}/import/marc-${BASENAME}.properties" overwrite="true" />
    <append destFile="${localdir}/import/marc-${BASENAME}.properties" text="building=&quot;${BASENAME}&quot;${line.separator}" />

    <copy file="${localdir}/import/import.properties" tofile="${localdir}/import/import-${BASENAME}.properties" />
    <!-- normalize Unicode to avoid HTML validation warnings -->
    <append destFile="${localdir}/import/import-${BASENAME}.properties" text="marc.unicode_normalize = C${line.separator}" />
    <reflexive>
      <fileset dir="${localdir}/import">
        <include pattern="import-${BASENAME}.properties" />
      </fileset>
      <filterchain>
        <replaceregexp>
          <regexp pattern="marc_local.properties" replace="marc-${BASENAME}.properties" />
        </replaceregexp>
      </filterchain>
    </reflexive>

    <!-- if there is a file-specific import configuration, load it now: -->
    <if>
      <available file="${filename}.properties" />
      <then>
        <echo message="Found custom import configs for ${filename}." />
        <append file="${filename}.properties" destFile="${localdir}/import/marc-${BASENAME}.properties" />
      </then>
    </if>

    <!-- perform the import -->
    <exec command="VUFIND_HOME=${srcdir} VUFIND_LOCAL_DIR=${localdir} ${srcdir}/import-marc.sh -p ${localdir}/import/import-${BASENAME}.properties ${filename}" passthru="true" checkreturn="true" />

    <!-- clean up temp files -->
    <delete file="${localdir}/import/marc-${BASENAME}.properties" />
    <delete file="${localdir}/import/import-${BASENAME}.properties" />
  </target>

  <target name="patch-dependencies" description="apply fixes to dependencies">
    <!-- Fix for PHP 8 incompatibility in chrome-mink-driver 2.8.0: -->
    <reflexive>
      <fileset dir="vendor/dmore/chrome-mink-driver/src">
        <include pattern="ChromeDriver.php" />
      </fileset>
      <filterchain>
        <replaceregexp>
          <regexp pattern="\$base_url," replace="\$base_url = &apos;&apos;," />
        </replaceregexp>
      </filterchain>
    </reflexive>
  </target>

  <target name="update-bootstrap5-templates">
    <if>
      <available file="${srcdir}/themes/bootstrap5/templates"></available>
      <then>
        <delete dir="${srcdir}/themes/bootstrap5/templates" includeemptydirs="true" failonerror="true" />
      </then>
    </if>
    <mkdir dir="${srcdir}/themes/bootstrap5/templates"></mkdir>
    <copy todir="${srcdir}/themes/bootstrap5/templates">
      <fileset dir="${srcdir}/themes/bootstrap3/templates" defaultexcludes="false" />
    </copy>
    <reflexive>
      <fileset dir="${srcdir}/themes/bootstrap5/templates">
        <include pattern="**/*.phtml" />
      </fileset>
      <filterchain>
        <replaceregexp>
          <!-- HTML attributes -->
          <regexp pattern=" data-(dismiss|target|toggle)=" replace=" data-bs-\1=" />

          <!-- HTMLAttributes helper -->
          <regexp pattern="'data-(dismiss|target|toggle)'" replace="'data-bs-\1'" />
        </replaceregexp>
      </filterchain>
    </reflexive>
  </target>

</project><|MERGE_RESOLUTION|>--- conflicted
+++ resolved
@@ -290,10 +290,6 @@
     <exec dir="${srcdir}/module/VuFind/tests" command="VUFIND_MINK_DRIVER=${mink_driver} VUFIND_SCREENSHOT_DIR=${screenshot_dir} ${phpunit_html_validation_params} VUFIND_SELENIUM_BROWSER=${selenium_browser} VUFIND_SNOOZE_MULTIPLIER=${snooze_multiplier} VUFIND_LOCAL_DIR=${localdir} VUFIND_URL=${vufindurl} SOLR_PORT=${solr_port} ${phpunit_command} --stop-on-failure ${phpunit_extra_params}" passthru="true" checkreturn="true" />
   </target>
 
-  <target name="installbootstrap5" description="Install Bootstrap 5">
-    <copy file="${srcdir}/vendor/twbs/bootstrap/dist/js/bootstrap.min.js" todir="${srcdir}/themes/bootstrap5/js/vendor" overwrite="true" />
-  </target>
-
   <target name="installsolr" description="Install Solr">
     <!-- load previously installed version from marker file, if present -->
     <if>
@@ -376,49 +372,6 @@
     <exec command="php ${srcdir}/composer.phar install ${composer_extra_params}" passthru="true" checkreturn="true" />
   </target>
 
-<<<<<<< HEAD
-  <!-- Copy files from node modules to themes -->
-  <target name="copynodemodules">
-    <!-- ** bootstrap3 ** -->
-
-    <!-- autocomplete.js -->
-    <copy file="${srcdir}/node_modules/autocomplete.js/autocomplete.js" todir="${srcdir}/themes/bootstrap3/js/vendor" overwrite="true" />
-    <!-- jstree -->
-    <copy todir="${srcdir}/themes/bootstrap3/js/vendor/jsTree" overwrite="true">
-      <fileset dir="${srcdir}/node_modules/jstree/dist/" >
-        <include name="**/**" />
-        <exclude name="jstree.js" />
-        <exclude name="themes/default-dark/" />
-      </fileset>
-    </copy>
-    <!-- simple-keyboard -->
-    <copy file="${srcdir}/node_modules/simple-keyboard/build/index.js" todir="${srcdir}/themes/bootstrap3/js/vendor/simple-keyboard" overwrite="true" />
-    <copy file="${srcdir}/node_modules/simple-keyboard/build/css/index.css" todir="${srcdir}/themes/bootstrap3/css/vendor/simple-keyboard" overwrite="true" />
-    <copy file="${srcdir}/node_modules/simple-keyboard-layouts/build/index.js" todir="${srcdir}/themes/bootstrap3/js/vendor/simple-keyboard-layouts" overwrite="true" />
-    <!-- vanilla-cookieconsent -->
-    <copy file="${srcdir}/node_modules/vanilla-cookieconsent/dist/cookieconsent.umd.js" todir="${srcdir}/themes/bootstrap3/js/vendor" overwrite="true" />
-
-    <!-- ** bootstrap5 ** -->
-
-    <!-- autocomplete.js -->
-    <copy file="${srcdir}/node_modules/autocomplete.js/autocomplete.js" todir="${srcdir}/themes/bootstrap5/js/vendor" overwrite="true" />
-    <!-- jstree -->
-    <copy todir="${srcdir}/themes/bootstrap5/js/vendor/jsTree" overwrite="true">
-      <fileset dir="${srcdir}/node_modules/jstree/dist/" >
-        <include name="**/**" />
-        <exclude name="jstree.js" />
-        <exclude name="themes/default-dark/" />
-      </fileset>
-    </copy>
-    <!-- vanilla-cookieconsent -->
-    <copy file="${srcdir}/node_modules/vanilla-cookieconsent/dist/cookieconsent.umd.js" todir="${srcdir}/themes/bootstrap5/js/vendor" overwrite="true" />
-
-    <!-- popperjs/core -->
-    <copy file="${srcdir}/node_modules/@popperjs/core/dist/umd/popper.min.js" todir="${srcdir}/themes/bootstrap5/js/vendor" overwrite="true" />
-  </target>
-
-=======
->>>>>>> 6cf0c7c2
   <!-- Install and Activate VuFind -->
   <target name="startup" description="install and activate demo">
     <property name="solr_pid_file" value="${localdir}/solr-${solr_port}.pid" />
