<?xml version="1.0" encoding="UTF-8"?>
<project name="vufind" basedir="." default="main">
  <property name="tmp" value="/tmp" />
  <property name="package"  value="${phing.project.name}" override="true" />
  <property name="builddir" value="${tmp}/build/${phing.project.name}" override="true" />
  <property name="srcdir"   value="${project.basedir}" override="true" />
  <!--
    Use builddir/local as the local directory if defaultconfigs=true. This allows the
    tests to be run without any custom configuration possibly interfering in the
    normal local directory.
  -->
  <if>
    <equals arg1="${defaultconfigs}" arg2="true" />
    <then>
      <property name="localdir" value="${builddir}/local" override="true" />
    </then>
    <else>
      <property name="localdir" value="${srcdir}/local" override="false" />
    </else>
  </if>
  <property name="apacheconfdir" value="/etc/apache2/conf.d" />
  <property name="apachectl" value="false" /><!-- set to apachectl path to spin up Apache instance -->
  <property name="seleniumjar" value="false" /><!-- set to Selenium jar path to spin up Selenium instance -->
  <!-- command for extra cleanup during shutdown; e.g. to change cache ownership after testing w/ Apache so deletion won't fail: -->
  <property name="extra_startup_command" value="false" />
  <property name="extra_shutdown_cleanup" value="false" />
  <property name="vufindurl" value="http://localhost/vufind" />
  <property name="vufinddb" value="vufind_test" />
  <property name="vufinddbuser" value="vufindtest" />
  <property name="vufinddbpass" value="vufindtestpass" />
  <property name="dbtype" value="mysql" /><!-- use pgsql for PostgreSQL -->
  <property name="mysqlhost" value="localhost" />
  <property name="mysqlrootuser" value="root" />
  <property name="mysqlrootpass" value="password" />
  <property name="pgsqlhost" value="localhost" />
  <property name="pgsqlrootuser" value="postgres" />
  <property name="disable_csp" value="false" /> <!-- set value to "true" to disable Content Security Policy -->
  <property name="phpunit_command" value="${srcdir}/vendor/bin/phpunit" /><!-- if you have issues with segfaults during code coverage generation, try adding -dzend.enable_gc=0 to this (but this fix was probably only needed in PHP 5) -->
  <property name="phpunit_extra_params" value="" />
  <property name="composer_version" value="2.1.6" />
  <property name="composer_extra_params" value="" />
  <property name="mink_driver" value="selenium" />
  <property name="screenshot_dir" value="" /><!-- set to a directory name to capture screenshots of failed tests -->
  <property name="selenium_browser" value="firefox" />
  <property name="snooze_multiplier" value="1" /><!-- can be used to slow down tests (selenium only) -->
  <property name="solr_startup_sleep" value="0" />
  <property name="solr_additional_jvm_options" value="-Dlog4j2.formatMsgNoLookups=true" />
  <property name="solr_version" value="9.1.1" />
  <property name="skip_phpdoc" value="false" />
  <property name="phpdoc_version" value="3.3.1" />
  <property name="html_validator" value="" /><!-- set to base address of NU Validator (e.g. http://localhost:8888/) for HTML validation during Mink tests -->
  <property name="html_validator_fail_tests" value="1" /><!-- set to 0 to just log HTML validation errors without causing tests to fail -->
  <property name="html_validator_log_file" value="" /><!-- set to a file name to log HTML validation messages to -->
  <property name="html_validator_quiet" value="" /><!-- set to 1 to prevent the HTML validation from outputting results to the console  -->
  <property name="phpunit_html_validation_params" value="VUFIND_HTML_VALIDATOR=${html_validator} VUFIND_HTML_VALIDATOR_FAIL_TESTS=${html_validator_fail_tests} VUFIND_HTML_VALIDATOR_LOG_FILE=${html_validator_log_file} VUFIND_HTML_VALIDATOR_QUIET=${html_validator_quiet}" />
  <property name="phpunit_remote_coverage" value="" /><!-- set to 1 to enable code coverage for Mink tests  -->
  <property name="retain_coverage_files" value="false" /><!-- set to true to keep temporary coverage files from Mink tests -->

  <property name="version" value="9.0.1" />

  <!-- We only need the -p switch if the password is non-blank -->
  <if>
    <not>
      <equals arg1="${mysqlrootpass}" arg2="" />
    </not>
    <then>
      <property name="mysqlpwswitch" value="-p" />
    </then>
    <else>
      <property name="mysqlpwswitch" value="" />
    </else>
  </if>

  <!-- Main Target -->
  <target name="main" description="main target">
    <phingcall target="startup" />
    <trycatch property="exceptionmsg">
      <try>
        <phingcall target="ci-tasks" />
      </try>
      <catch>
        <phingcall target="shutdown" />
        <fail>Unexpected error during continuous integration tasks -- ${exceptionmsg}</fail>
      </catch>
    </trycatch>
    <phingcall target="shutdown" />
  </target>

  <!-- Continuous Integration Tasks -->
  <target name="ci-tasks" description="continuous integration tasks">

    <!-- Create dirs -->
    <mkdir dir="${builddir}/reports"/>
    <mkdir dir="${builddir}/reports/coverage"/>

    <!-- Call standard tasks -->
    <phingcall target="phpcs"/>
    <phingcall target="php-cs-fixer-dryrun"/>
    <phingcall target="phpunit"/>
    <phingcall target="phpdoc"/>
    <phingcall target="phpcpd"/>
    <phingcall target="phpmd"/>
    <phingcall target="pdepend"/>
    <phingcall target="phploc"/>
    <phingcall target="eslint-report"/>
    <phingcall target="jshint-report"/>
    <phingcall target="phpstan-checkstyle"/>
  </target>

  <!-- Quality Assurance Tasks -->
  <target name="qa-console" description="quality assurance tasks">
    <!-- Call standard tasks -->
    <phingcall target="qa-js-and-less"/>
    <phingcall target="qa-php"/>
  </target>

  <!-- Quality Assurance Javascript Tasks -->
  <target name="qa-js-and-less" description="quality assurance js and less tasks">
    <phingcall target="eslint"/>
    <phingcall target="jshint"/>
    <phingcall target="checkLessToSass"/>
  </target>

  <!-- Quality Assurance PHP Tasks -->
  <target name="qa-php" description="quality assurance php tasks">
    <phingcall target="phpunitfast"/>
    <phingcall target="phpcs-console"/>
    <phingcall target="php-cs-fixer-dryrun"/>
    <phingcall target="phpstan-console"/>
  </target>

  <!-- Report rule violations with PHPMD (mess detector) -->
  <target name="phpmd">
    <exec command="${srcdir}/vendor/bin/phpmd ${srcdir}/module xml ${srcdir}/tests/phpmd.xml --exclude ${srcdir}/module/VuFind/tests,${srcdir}/module/VuFindSearch/tests --reportfile ${builddir}/reports/phpmd.xml" />
  </target>

  <!-- Measure project with phploc -->
  <target name="phploc">
    <exec command="${srcdir}/vendor/bin/phploc --log-csv ${builddir}/reports/phploc.csv ${srcdir}/module" />
  </target>

  <!-- PHP_Depend code analysis -->
  <target name="pdepend">
    <exec command="${srcdir}/vendor/bin/pdepend --jdepend-xml=${builddir}/reports/jdepend.xml --jdepend-chart=${builddir}/reports/dependencies.svg --overview-pyramid=${builddir}/reports/pdepend-pyramid.svg ${srcdir}/module" />
  </target>

  <!-- PHP copy-and-paste detection -->
  <target name="phpcpd">
    <exec command="${srcdir}/vendor/bin/phpcpd --log-pmd ${builddir}/reports/pmd-cpd.xml --exclude tests ${srcdir}/module" />
  </target>

  <!-- PHP CodeSniffer -->
  <target name="phpcbf">
    <exec command="${srcdir}/vendor/bin/phpcbf --standard=${srcdir}/tests/phpcs.xml" escape="false" passthru="true" checkreturn="true" />
  </target>
  <target name="phpcs">
    <exec command="${srcdir}/vendor/bin/phpcs --standard=${srcdir}/tests/phpcs.xml --report=checkstyle &gt; ${builddir}/reports/checkstyle.xml" escape="false" />
  </target>
  <target name="phpcs-console">
    <exec command="${srcdir}/vendor/bin/phpcs --standard=${srcdir}/tests/phpcs.xml" escape="false" passthru="true" checkreturn="true" />
  </target>

  <!-- Phpstan -->
  <target name="phpstan-checkstyle">
    <exec command="${srcdir}/vendor/bin/phpstan --configuration=${srcdir}/tests/phpstan.neon --memory-limit=2G --error-format=checkstyle analyse &gt; ${builddir}/reports/phpstan-checkstyle.xml" escape="false" passthru="true" checkreturn="true" />
  </target>
  <target name="phpstan-console">
    <exec command="${srcdir}/vendor/bin/phpstan --configuration=${srcdir}/tests/phpstan.neon --memory-limit=2G analyse" escape="false" passthru="true" checkreturn="true" />
  </target>

  <!-- php-cs-fixer (first task applies fixes, second task simply checks if they are needed) -->
  <target name="php-cs-fixer">
    <exec command="${srcdir}/vendor/bin/php-cs-fixer fix --config=${srcdir}/tests/vufind.php-cs-fixer.php -vvv" passthru="true" escape="false" />
    <exec command="${srcdir}/vendor/bin/php-cs-fixer fix --config=${srcdir}/tests/vufind_templates.php-cs-fixer.php -vvv" passthru="true" escape="false" />
  </target>
  <target name="php-cs-fixer-dryrun">
    <exec command="${srcdir}/vendor/bin/php-cs-fixer fix --config=${srcdir}/tests/vufind.php-cs-fixer.php --dry-run -vvv --diff" passthru="true" escape="false" checkreturn="true" />
    <exec command="${srcdir}/vendor/bin/php-cs-fixer fix --config=${srcdir}/tests/vufind_templates.php-cs-fixer.php --dry-run -vvv --diff" passthru="true" escape="false" checkreturn="true" />
  </target>

  <!-- ESLint -->
  <target name="eslint">
    <exec command="npx eslint ${srcdir}/themes/**/*.js -c ${srcdir}/.eslintrc.js" escape="false" checkreturn="true" passthru="true" />
  </target>
  <target name="eslint-fix">
    <exec command="npx eslint ${srcdir}/themes/**/*.js -c ${srcdir}/.eslintrc.js --fix" escape="false" passthru="true" />
  </target>
  <target name="eslint-report">
    <exec command="npx eslint ${srcdir}/themes/**/*.js -c ${srcdir}/.eslintrc.js --format checkstyle -o ${builddir}/reports/eslint-checkstyle.xml" escape="false" />
  </target>

  <!-- JSHint -->
  <target name="jshint">
    <exec command="npx jshint --config=${srcdir}/tests/jshint.json --exclude=themes/*/js/vendor ${srcdir}/themes" checkreturn="true" passthru="true" />
  </target>
  <target name="jshint-report">
    <exec command="npx jshint --config=${srcdir}/tests/jshint.json --exclude=themes/*/js/vendor --reporter=checkstyle ${srcdir}/themes &gt; ${builddir}/reports/jshint-checkstyle.xml" />
  </target>

  <!-- Run LessToSass, error if there are uncommitted changes (used by Travis) -->
  <target name="checkLessToSass">
    <exec command="grunt lessToSass" checkreturn="true" passthru="true" />
    <exec command="git diff --exit-code *.scss" checkreturn="true" passthru="true" />
  </target>

  <!-- PHP API Documentation -->
  <target name="phpdoc">
    <!-- Skip the whole phpdoc task when disabled -->
    <if>
      <not><istrue value="${skip_phpdoc}" /></not>
      <then>
        <!-- GET phpDocumentor.phar -->
        <if>
          <not><available file="${srcdir}/vendor/bin/phpDocumentor-${phpdoc_version}.phar" /></not>
          <then>
            <httpget followRedirects="true" url="https://github.com/phpDocumentor/phpDocumentor2/releases/download/v${phpdoc_version}/phpDocumentor.phar" dir="${srcdir}/vendor/bin" filename="phpDocumentor-${phpdoc_version}.phar" />
            <chmod mode="0755">
              <fileset dir="${srcdir}/vendor/bin">
                <include name="phpDocumentor-${phpdoc_version}.phar" />
              </fileset>
            </chmod>
          </then>
        </if>
        <!-- Run phpdoc -->
        <mkdir dir="${builddir}/apidocs" />
        <mkdir dir="${builddir}/docs_cache" />
        <!-- Old embedded version; no longer works correctly...
        <phpdoc2 title="VuFind API Documentation"
          pharlocation="${srcdir}/vendor/bin/phpDocumentor-${phpdoc_version}.phar"
          destdir="${builddir}/apidocs">
          <fileset dir=".">
            <include name="module/*/src/**/*.php" />
          </fileset>
        </phpdoc2>
        -->
        <exec command="php ${srcdir}/vendor/bin/phpDocumentor-${phpdoc_version}.phar --cache-folder=${builddir}/docs_cache --title=&quot;VuFind API Documentation&quot; -t ${builddir}/apidocs -d ${srcdir}/module" passthru="true" />
      </then>
    </if>
  </target>

  <!-- PHPUnit -->
  <target name="phpunit" description="Run tests">
    <!-- Clean up any previous tmp files but keep the directory if it exists to avoid changing its permissions -->
    <property name="coveragedir" value="${builddir}/reports/coverage" />
    <if>
      <available file="${coveragedir}/tmp" type="dir" />
      <then>
        <delete>
          <fileset dir="${coveragedir}/tmp">
            <include name="**/*" />
          </fileset>
        </delete>
      </then>
      <else>
        <mkdir dir="${coveragedir}/tmp" />
      </else>
    </if>

    <!-- Run tests -->
    <if>
      <istrue value="${phpunit_remote_coverage}" />
      <then>
        <property name="paramCoverageDir" value="VUFIND_REMOTE_COVERAGE_DIR=${coveragedir}/tmp" />
      </then>
      <else>
        <property name="paramCoverageDir" value="" />
      </else>
    </if>
    <exec dir="${srcdir}/module/VuFind/tests" command="XDEBUG_MODE=coverage VUFIND_MINK_DRIVER=${mink_driver} VUFIND_SCREENSHOT_DIR=${screenshot_dir} ${phpunit_html_validation_params} VUFIND_SELENIUM_BROWSER=${selenium_browser} VUFIND_SNOOZE_MULTIPLIER=${snooze_multiplier} VUFIND_LOCAL_DIR=${localdir} VUFIND_URL=${vufindurl} ${paramCoverageDir} ${phpunit_command} --log-junit ${builddir}/reports/phpunit.xml --coverage-php ${coveragedir}/tmp/unit.cov ${phpunit_extra_params}" passthru="true" checkreturn="true" />

    <!-- Produce coverage reports -->
    <exec command="${srcdir}/vendor/bin/phpcov merge --clover ${coveragedir}/clover.xml --html ${coveragedir} ${coveragedir}/tmp" passthru="true" checkreturn="true" />

    <!-- Clean up any tmp files unless told not to, but keep the directory to avoid changing its permissions -->
    <if>
      <isfalse value="${retain_coverage_files}" />
      <then>
        <delete>
          <fileset dir="${coveragedir}/tmp">
            <include name="**/*" />
          </fileset>
        </delete>
      </then>
    </if>
  </target>

  <!-- PHPUnit without logging output -->
  <target name="phpunitfast" description="Run tests">
    <exec dir="${srcdir}/module/VuFind/tests" command="VUFIND_MINK_DRIVER=${mink_driver} VUFIND_SCREENSHOT_DIR=${screenshot_dir} ${phpunit_html_validation_params} VUFIND_SELENIUM_BROWSER=${selenium_browser} VUFIND_SNOOZE_MULTIPLIER=${snooze_multiplier} VUFIND_LOCAL_DIR=${localdir} VUFIND_URL=${vufindurl} ${phpunit_command} ${phpunit_extra_params}" passthru="true" checkreturn="true" />
  </target>

  <!-- PHPUnit without logging output, stopping at first error or failure -->
  <target name="phpunitfaster" description="Run tests until first failure">
    <exec dir="${srcdir}/module/VuFind/tests" command="VUFIND_MINK_DRIVER=${mink_driver} VUFIND_SCREENSHOT_DIR=${screenshot_dir} ${phpunit_html_validation_params} VUFIND_SELENIUM_BROWSER=${selenium_browser} VUFIND_SNOOZE_MULTIPLIER=${snooze_multiplier} VUFIND_LOCAL_DIR=${localdir} VUFIND_URL=${vufindurl} ${phpunit_command} --stop-on-failure ${phpunit_extra_params}" passthru="true" checkreturn="true" />
  </target>

  <target name="installsolr" description="Install Solr">
    <!-- load previously installed version from marker file, if present -->
    <if>
      <available file="${srcdir}/solr/vendor/.installedVersion" />
      <then>
        <loadfile property="existing_solr_version" file="${srcdir}/solr/vendor/.installedVersion" />
      </then>
    </if>
    <!-- only attempt to install Solr if the desired version is not already there,
         and a marker file has not been created to disable Solr installation. -->
    <if>
      <and>
        <not><equals arg1="${existing_solr_version}" arg2="${solr_version}" /></not>
        <not><available file="${srcdir}/solr/.disableAutomaticInstall" /></not>
      </and>
      <then>
        <!-- make sure we don't run out of memory or time during installation: -->
        <php expression="ini_set('memory_limit', '1G');" />
        <php expression="ini_set('default_socket_timeout', '600');" />

        <!-- download from Apache if not already present in the downloads cache -->
        <if>
          <not><available file="${srcdir}/downloads/solr-${solr_version}.tgz" /></not>
           <then>
            <mkdir dir="${srcdir}/downloads" />
            <httpget url="http://archive.apache.org/dist/solr/solr/${solr_version}/solr-${solr_version}.tgz" dir="${srcdir}/downloads" />
          </then>
        </if>
        <!-- unpack the archive into solr/vendor -->
        <mkdir dir="${builddir}/solr" />
        <untar file="${srcdir}/downloads/solr-${solr_version}.tgz" todir="${builddir}/solr" />
        <if>
          <available file="${srcdir}/solr/vendor" type="dir" />
          <then>
            <delete dir="${srcdir}/solr/vendor" includeemptydirs="true" failonerror="false" />
          </then>
        </if>
        <move file="${builddir}/solr/solr-${solr_version}" tofile="${srcdir}/solr/vendor" />
        <!-- make scripts executable -->
        <chmod mode="0755">
          <fileset dir="${srcdir}/solr/vendor/bin">
            <include name="**/**" />
            <exclude name="**/*.cmd" />
          </fileset>
        </chmod>
        <!-- update the marker file with the installed version -->
        <echo file="${srcdir}/solr/vendor/.installedVersion" message="${solr_version}" />
      </then>
    </if>
  </target>

  <target name="installswaggerui">
    <delete dir="${srcdir}/public/swagger-ui" includeemptydirs="true" failonerror="false" />
    <copy todir="${srcdir}/public/swagger-ui">
      <fileset dir="${srcdir}/vendor/swagger-api/swagger-ui/dist" defaultexcludes="false" />
    </copy>
    <reflexive>
      <fileset dir="${srcdir}/public/swagger-ui">
        <include pattern="swagger-initializer.js" />
      </fileset>
      <filterchain>
        <replaceregexp>
          <regexp pattern="url: &quot;.*&quot;" replace="url: &quot;../api/v1?openapi&quot;" />
        </replaceregexp>
      </filterchain>
    </reflexive>
  </target>

  <target name="composer" description="Install dependencies with Composer">
    <if>
      <equals arg1="${composer_version}" arg2="latest-2.x" />
      <then>
        <httpget url="https://getcomposer.org/composer-2.phar" sslVerifyPeer="false" dir="${srcdir}" filename="composer.phar" />
      </then>
      <else>
        <httpget url="https://getcomposer.org/download/${composer_version}/composer.phar" sslVerifyPeer="false" dir="${srcdir}" />
      </else>
    </if>
    <echo message="Installing dependencies..." />
    <exec command="php ${srcdir}/composer.phar install ${composer_extra_params}" passthru="true" checkreturn="true" />
  </target>

  <!-- Copy files from node modules to themes -->
  <target name="copynodemodules">
    <!-- autocomplete.js -->
    <copy file="${srcdir}/node_modules/autocomplete.js/autocomplete.js" todir="${srcdir}/themes/bootstrap3/js/vendor" overwrite="true" />
    <!-- jstree -->
    <copy todir="${srcdir}/themes/bootstrap3/js/vendor/jsTree" overwrite="true">
      <fileset dir="${srcdir}/node_modules/jstree/dist/" >
        <include name="**/**" />
        <exclude name="jstree.js" />
        <exclude name="themes/default-dark/" />
      </fileset>
    </copy>
    <!-- vanilla-cookieconsent -->
    <copy file="${srcdir}/node_modules/vanilla-cookieconsent/dist/cookieconsent.umd.js" todir="${srcdir}/themes/bootstrap3/js/vendor" overwrite="true" />
  </target>

  <!-- Install and Activate VuFind -->
  <target name="startup" description="install and activate demo">
    <property name="solr_pid_file" value="${localdir}/solr-8983.pid" />
    <!-- fail if the system is already running -->
    <if>
      <available file="${solr_pid_file}" />
      <then>
        <fail>Solr PID file (${solr_pid_file}) detected. Is the system already running?</fail>
      </then>
    </if>

    <phingcall target="check_local_config" />

    <!-- run extra startup action, if any -->
    <if>
      <istrue value="${extra_startup_command}" />
      <then>
        <exec command="VUFIND_HOME=${srcdir} VUFIND_LOCAL_DIR=${localdir} ${extra_startup_command}" />
      </then>
    </if>

    <!-- set up appropriate read/write permissions for Apache -->
    <exec command="chmod -R a+w ${localdir}/cache" />
    <exec command="touch ${srcdir}/vufind-exception.log" />
    <exec command="chmod a+w ${srcdir}/vufind-exception.log" />

    <phingcall target="configure_install" />

    <!-- Activate Selenium (if a path has been provided) -->
    <if>
      <istrue value="${seleniumjar}" />
      <then>
        <exec command="xvfb-run --server-args=&quot;-screen 0 1024x768x24&quot; java -jar ${seleniumjar}" passthru="true" spawn="true" checkreturn="true" />
      </then>
    </if>

    <!-- Activate Apache (if an apachectl path has been provided) -->
    <if>
      <istrue value="${apachectl}" />
      <then>
        <copy file="${localdir}/httpd-vufind.conf" tofile="${apacheconfdir}/vufindtest.conf" />
        <if>
          <istrue value="${phpunit_remote_coverage}" />
          <then>
            <reflexive file="${apacheconfdir}/vufindtest.conf">
              <filterchain>
                <replaceregexp>
                  <regexp pattern="#SetEnv VUFIND_CODE_COVERAGE 1" replace="SetEnv VUFIND_CODE_COVERAGE 1" />
                </replaceregexp>
              </filterchain>
            </reflexive>
          </then>
        </if>
        <exec command="${apachectl} restart" passthru="true" />
      </then>
    </if>

    <!-- build and configure the requested database type -->
    <phingcall target="setup_database" />

    <!-- start Solr -->
    <phingcall target="setup_solr" />

    <phingcall target="import_biblios" />
    <phingcall target="import_authorities" />
    <phingcall target="build_alphabrowse" />
  </target>

  <!-- A helper task to check for existing configuration -->
  <target name="check_local_config" description="check for local configuration and fail if it exists">
    <!-- fail if a local config.ini already exists -->
    <property name="local_config_ini" value="${localdir}/config/vufind/config.ini" />
    <if>
      <available file="${local_config_ini}" />
      <then>
        <fail>${local_config_ini} already exists</fail>
      </then>
    </if>
  </target>

  <!-- Setup basic configuration and run the install command -->
  <target name="configure_install" description="configure and run installation">
    <phingcall target="check_local_config" />

    <!-- Generate basic configuration -->
    <php expression="end(explode('/', '${vufindurl}'))" returnProperty="basepath" />
    <exec command="php ${srcdir}/install.php --basepath=/${basepath} --non-interactive" passthru="true" checkreturn="true" />

    <!-- Update config.ini to activate DB connection, exception logging and test mode -->
    <if>
      <equals arg1="${dbtype}" arg2="pgsql" />
      <then>
        <property name="db_connection_string" value="pgsql://${vufinddbuser}:${vufinddbpass}@${pgsqlhost}/${vufinddb}" />
      </then>
      <else>
        <property name="db_connection_string" value="mysql://${vufinddbuser}:${vufinddbpass}@${mysqlhost}/${vufinddb}" />
      </else>
    </if>

    <copy file="${srcdir}/config/vufind/config.ini" tofile="${localdir}/config/vufind/config.ini">
      <filterchain>
        <replaceregexp>
          <regexp pattern="mysql://root@localhost/vufind" replace="${db_connection_string}" />
          <regexp pattern=";file\s+= /var/log/vufind.log:alert,error,notice,debug" replace="file = ${srcdir}/vufind-exception.log:alert-5,error-5" />
          <regexp pattern="(\[System\]\s+)" replace="\1runningTestSuite=1" />
        </replaceregexp>
      </filterchain>
    </copy>

    <if>
      <not><istrue value="${disable_csp}" /></not>
      <then>
        <!-- Update contentsecuritypolicy.ini to enforce the CSP. -->
        <copy file="${srcdir}/config/vufind/contentsecuritypolicy.ini" tofile="${localdir}/config/vufind/contentsecuritypolicy.ini">
          <filterchain>
            <replaceregexp>
              <regexp pattern="(enabled\[.+\]) = .*" replace="\1 = true" />
            </replaceregexp>
          </filterchain>
        </copy>
      </then>
    </if>
  </target>

<<<<<<< HEAD
=======
    <!-- Add a local translation for tests -->
    <if>
      <not>
        <available file="${localdir}/languages" type="dir" />
      </not>
      <then>
        <mkdir dir="${localdir}/languages" />
      </then>
    </if>
    <append destFile="${localdir}/languages/en.ini" text="location_main = Main Library${line.separator}" />
  </target>

>>>>>>> 3dc27082
  <target name="setup_database" description="setup demo database">
    <if>
      <equals arg1="${dbtype}" arg2="pgsql" />
      <then>
        <!-- build database -->
        <exec command="sudo su -c &quot;psql -c \&quot;DROP DATABASE ${vufinddb};\&quot;&quot; ${pgsqlrootuser}" />
        <exec command="sudo su -c &quot;psql -c \&quot;DROP USER ${vufinddbuser};\&quot;&quot; ${pgsqlrootuser}" />
        <exec command="sudo su -c &quot;psql -c \&quot;CREATE DATABASE ${vufinddb};\&quot;&quot; ${pgsqlrootuser}" checkreturn="true" />
        <exec command="sudo su -c &quot;psql -c \&quot;CREATE USER ${vufinddbuser} PASSWORD '${vufinddbpass}';\&quot;&quot; ${pgsqlrootuser}" checkreturn="true" />
        <exec command="sudo su -c &quot;psql -c \&quot;GRANT ALL ON DATABASE ${vufinddb} TO ${vufinddbuser};\&quot;&quot; ${pgsqlrootuser}" checkreturn="true" />
        <!--<exec command="sudo su -c &quot;psql -c \&quot;select 'grant SELECT,INSERT,UPDATE,DELETE on '||schemaname||'.'||tablename||' to ${vufinddbuser};' from pg_tables where schemaname in ('${vufinddb}') order by schemaname, tablename;\&quot;&quot; ${pgsqlrootuser}" checkreturn="true" />-->
        <exec command="PGPASSWORD=${vufinddbpass} psql -U ${vufinddbuser} -f ${srcdir}/module/VuFind/sql/pgsql.sql ${vufinddb}" checkreturn="true" />
      </then>
      <else>
        <!-- build database -->
        <exec command="mysqladmin -f -h ${mysqlhost} -u ${mysqlrootuser} ${mysqlpwswitch}${mysqlrootpass} drop ${vufinddb}" />
        <exec command="mysqladmin -h ${mysqlhost} -u ${mysqlrootuser} ${mysqlpwswitch}${mysqlrootpass} create ${vufinddb}" checkreturn="true" />
        <exec command="mysql -h ${mysqlhost} -u ${mysqlrootuser} ${mysqlpwswitch}${mysqlrootpass} -e &quot;DROP USER '${vufinddbuser}'@'${mysqlhost}'&quot;" />
        <exec command="mysql -h ${mysqlhost} -u ${mysqlrootuser} ${mysqlpwswitch}${mysqlrootpass} -e &quot;CREATE USER '${vufinddbuser}'@'${mysqlhost}' IDENTIFIED BY '${vufinddbpass}'&quot;" checkreturn="true" />
        <exec command="mysql -h ${mysqlhost} -u ${mysqlrootuser} ${mysqlpwswitch}${mysqlrootpass} -e &quot;GRANT SELECT,INSERT,UPDATE,DELETE ON ${vufinddb}.* TO '${vufinddbuser}'@'${mysqlhost}' WITH GRANT OPTION&quot;" checkreturn="true" />
        <exec command="mysql -h ${mysqlhost} -u ${mysqlrootuser} ${mysqlpwswitch}${mysqlrootpass} -e &quot;FLUSH PRIVILEGES&quot;" checkreturn="true" />
        <exec command="mysql -h ${mysqlhost} -u ${mysqlrootuser} ${mysqlpwswitch}${mysqlrootpass} -D ${vufinddb} &lt; ${srcdir}/module/VuFind/sql/mysql.sql" checkreturn="true" />
      </else>
    </if>
  </target>

  <!-- Set up Solr -->
  <target name="setup_solr">
    <!-- Start Solr using restart in case of old PID files -->
    <exec command="SOLR_PID_DIR=${localdir} VUFIND_HOME=${srcdir} SOLR_ADDITIONAL_JVM_OPTIONS=${solr_additional_jvm_options} ${srcdir}/solr.sh restart" passthru="true" checkreturn="true" />
    <!-- fail if Solr did not start up successfully: -->
    <if>
      <not><available file="${solr_pid_file}" /></not>
      <then>
        <fail>Solr PID file (${solr_pid_file}) not detected. Solr startup failed.</fail>
      </then>
    </if>

    <if>
      <equals arg1="0" arg2="${solr_startup_sleep}" />
      <then>
        <!-- do nothing -->
      </then>
      <else>
        <echo message="Waiting ${solr_startup_sleep} seconds for Solr to be ready..." />
        <exec command="sleep ${solr_startup_sleep}" />
      </else>
    </if>
  </target>

  <!-- Import test biblio data -->
  <target name="import_biblios" description="import all biblio test records">
    <foreach param="relfilename" absparam="filename" target="importrec">
      <fileset dir="${srcdir}/tests/data">
          <include name="*.mrc" />
          <include name="*.xml" />
      </fileset>
    </foreach>
  </target>

  <!-- Import test authority data -->
  <target name="import_authorities" description="import all authority test records">
    <foreach param="relfilename" absparam="filename" target="importauthrec">
      <fileset dir="${srcdir}/tests/data/authority">
          <include name="*.mrc" />
      </fileset>
    </foreach>
  </target>

  <!-- Build alphabrowse index -->
  <target name="build_alphabrowse" description="build the alphabrowse index">
    <exec command="VUFIND_HOME=${srcdir} VUFIND_LOCAL_DIR=${localdir} ${srcdir}/index-alphabetic-browse.sh" passthru="true" />
  </target>

  <!-- Uninstall and Deactivate VuFind -->
  <target name="shutdown" description="deactivate and uninstall demo">

    <exec command="git status --porcelain --untracked-files=no" outputProperty="git_status" />
    <if>
      <not>
        <equals arg1="${git_status}" arg2="" />
      </not>
      <then>
        <fail>
          Changed detected in tracked files:
${git_status}
        </fail>
      </then>
    </if>

    <!-- Remove Apache settings (if Apache was enabled) -->
    <if>
      <istrue value="${apachectl}" />
      <then>
        <delete file="${apacheconfdir}/vufindtest.conf" />
        <exec command="${apachectl} restart" />
      </then>
    </if>

    <!-- drop database -->
    <if>
      <equals arg1="${dbtype}" arg2="pgsql" />
      <then>
        <exec command="sudo su -c &quot;psql -c \&quot;DROP DATABASE ${vufinddb};\&quot;&quot; ${pgsqlrootuser}" checkreturn="true" />
        <exec command="sudo su -c &quot;psql -c \&quot;DROP USER ${vufinddbuser};\&quot;&quot; ${pgsqlrootuser}" checkreturn="true" />
      </then>
      <else>
        <exec command="mysql -h ${mysqlhost} -u ${mysqlrootuser} ${mysqlpwswitch}${mysqlrootpass} -e &quot;DROP USER '${vufinddbuser}'@'${mysqlhost}'&quot;" />
        <exec command="mysqladmin -f -h ${mysqlhost} -u ${mysqlrootuser} ${mysqlpwswitch}${mysqlrootpass} drop ${vufinddb}" />
      </else>
    </if>

    <!-- stop Solr -->
    <exec command="SOLR_PID_DIR=${localdir} VUFIND_HOME=${srcdir} SOLR_ADDITIONAL_JVM_OPTIONS=${solr_additional_jvm_options} ${srcdir}/solr.sh stop" passthru="true" />

    <!-- run extra cleanup action, if any -->
    <if>
      <istrue value="${extra_shutdown_cleanup}" />
      <then>
        <exec command="VUFIND_HOME=${srcdir} VUFIND_LOCAL_DIR=${localdir} ${extra_shutdown_cleanup}" />
      </then>
    </if>

    <!-- shut down selenium if necessary -->
    <if>
      <istrue value="${seleniumjar}" />
      <then>
        <exec command="pkill -f xvfb" />
        <basename file="${seleniumjar}" property="seleniumbase" />
        <exec command="pkill -f &quot;java -jar ${seleniumbase}&quot;" />
      </then>
    </if>

    <!-- delete the configuration, sample index, logs and cache data -->
    <if>
      <available file="${srcdir}/import/solrmarc.log" />
      <then>
        <delete file="${srcdir}/import/solrmarc.log" failonerror="true" />
      </then>
    </if>
    <if>
      <available file="${srcdir}/solr" type="dir" />
      <then>
        <delete dir="${srcdir}/solr" includeemptydirs="true" failonerror="true" />
      </then>
    </if>
    <if>
      <available file="${srcdir}/composer.phar" />
      <then>
        <delete file="${srcdir}/composer.phar" failonerror="true" />
      </then>
    </if>
    <if>
      <available file="${srcdir}/vufind-exception.log" />
      <then>
        <filesize file="${srcdir}/vufind-exception.log" propertyname="exception.log.size" />
        <if>
          <not><equals arg1="${exception.log.size}" arg2="0" /></not>
          <then>
            <loadfile property="exception.log.contents" file="${srcdir}/vufind-exception.log" />
            <echo message="Exception log not empty; contents: ${exception.log.contents}" />
          </then>
        </if>
        <delete file="${srcdir}/vufind-exception.log" failonerror="true" />
      </then>
    </if>
    <delete dir="${srcdir}/vendor" includeemptydirs="true" failonerror="false" />
    <if>
      <available file="${localdir}" type="dir" />
      <then>
        <delete dir="${localdir}" includeemptydirs="true" failonerror="true" />
      </then>
    </if>
    <exec command="git reset --hard" passthru="true" />
  </target>

  <!-- Reset database and configuration of the demo setup -->
  <target name="reset_setup" description="reset configuration and database of demo">
    <property name="solr_pid_file" value="${localdir}/solr-8983.pid" />
    <!-- fail if the system is not already running -->
    <if>
      <not><available file="${solr_pid_file}" /></not>
      <then>
        <fail>Solr PID file (${solr_pid_file}) not detected. Is the demo system not running?</fail>
      </then>
    </if>

    <delete>
      <fileset dir="${localdir}/config/vufind">
        <patternset>
          <include name="*.ini" />
          <include name="*.yaml" />
          <include name="*.json" />
        </patternset>
      </fileset>
    </delete>
    <delete>
      <fileset dir="${localdir}/cache">
        <include name="**/*" />
      </fileset>
    </delete>
<<<<<<< HEAD
=======
    <delete>
      <fileset dir="${localdir}/languages">
        <include name="*" />
      </fileset>
    </delete>
>>>>>>> 3dc27082

    <phingcall target="configure_install" />
    <phingcall target="setup_database" />
  </target>

  <!-- Prepare VuFind for distribution -->
  <target name="package" description="build VuFind packages for distribution">
    <!-- make sure the work area is empty, then rebuild it -->
    <delete dir="${builddir}/packages" includeemptydirs="true" failonerror="false" />
    <mkdir dir="${builddir}/packages" />
    <delete dir="${builddir}/export" includeemptydirs="true" failonerror="false" />
    <mkdir dir="${builddir}/export/vufind/usr/local/vufind" />

    <!-- load the relevant files into the work area -->
    <phingcall target="composer">
      <property name="composer_extra_params" value="--no-dev" />
    </phingcall>
    <exec command="git archive HEAD --format=tar | tar -x -C ${builddir}/export/vufind/usr/local/vufind" />
    <copy todir="${builddir}/export/vufind/usr/local/vufind/vendor">
      <fileset dir="${srcdir}/vendor" defaultexcludes="false" />
    </copy>
    <copy todir="${builddir}/export/vufind/usr/local/vufind/solr/vendor">
      <fileset dir="${srcdir}/solr/vendor" defaultexcludes="false" />
    </copy>
    <copy todir="${builddir}/export/vufind/usr/local/vufind/public/swagger-ui">
      <fileset dir="${srcdir}/public/swagger-ui" defaultexcludes="false" />
    </copy>

    <!-- create a version-specific symlink so that tar/zip packages will have
         appropriate directory structures. -->
    <exec command="ln -s ${builddir}/export/vufind/usr/local/vufind ${builddir}/export/vufind-${version}" />

    <!-- build the standard tar.gz archive -->
    <echo message="Building .tar.gz...." />
    <exec command="cd ${builddir}/export ; tar czfh ${builddir}/packages/vufind-${version}.tar.gz vufind-${version}" checkreturn="true" />

    <!-- build the a zip archive -->
    <echo message="Building .zip...." />
    <exec command="cd ${builddir}/export ; zip -r ${builddir}/packages/vufind-${version}.zip vufind-${version}" checkreturn="true" />

    <!-- build the DEB package -->
    <echo message="Building .deb...." />
    <move file="${builddir}/export/vufind/usr/local/vufind/packages/DEBIAN" todir="${builddir}/export/vufind" includeemptydirs="true"/>
    <exec command="chmod 0775 ${builddir}/export/vufind/DEBIAN/postinst" />
    <exec command="dpkg-deb -b ${builddir}/export/vufind ${builddir}/packages/vufind_${version}.deb" checkreturn="true" />

    <!-- clean up -->
    <delete dir="${builddir}/export" includeemptydirs="true" failonerror="true" />

    <!-- report success -->
    <echo message="Packages successfully generated in ${builddir}/packages" />
  </target>

  <target name="importauthrec" description="import each of the MARC authority test records">
    <!-- perform the import -->
    <exec command="VUFIND_HOME=${srcdir} VUFIND_LOCAL_DIR=${localdir} ${srcdir}/import-marc-auth.sh ${filename} marc_auth_ils.properties" passthru="true" checkreturn="true" />
  </target>

  <target name="importrec" description="import each of the MARC bibliographic test records">
    <basename file="${filename}" property="BASENAME" />

    <!-- create custom import configurations to load the MARC filename into the building facet to help
          test cases to limit searches to within specific collections of test records.
          Note: ${localdir}/import/import.properties is created in install.php. -->
    <copy file="${srcdir}/import/marc_local.properties" tofile="${localdir}/import/marc-${BASENAME}.properties" overwrite="true" />
    <append destFile="${localdir}/import/marc-${BASENAME}.properties" text="building=&quot;${BASENAME}&quot;${line.separator}" />

    <copy file="${localdir}/import/import.properties" tofile="${localdir}/import/import-${BASENAME}.properties" />
    <!-- normalize Unicode to avoid HTML validation warnings -->
    <append destFile="${localdir}/import/import-${BASENAME}.properties" text="marc.unicode_normalize = C${line.separator}" />
    <reflexive>
      <fileset dir="${localdir}/import">
        <include pattern="import-${BASENAME}.properties" />
      </fileset>
      <filterchain>
        <replaceregexp>
          <regexp pattern="marc_local.properties" replace="marc-${BASENAME}.properties" />
        </replaceregexp>
      </filterchain>
    </reflexive>

    <!-- if there is a file-specific import configuration, load it now: -->
    <if>
      <available file="${filename}.properties" />
      <then>
        <echo message="Found custom import configs for ${filename}." />
        <append file="${filename}.properties" destFile="${localdir}/import/marc-${BASENAME}.properties" />
      </then>
    </if>

    <!-- perform the import -->
    <exec command="VUFIND_HOME=${srcdir} VUFIND_LOCAL_DIR=${localdir} ${srcdir}/import-marc.sh -p ${localdir}/import/import-${BASENAME}.properties ${filename}" passthru="true" checkreturn="true" />

    <!-- clean up temp files -->
    <delete file="${localdir}/import/marc-${BASENAME}.properties" />
    <delete file="${localdir}/import/import-${BASENAME}.properties" />
  </target>

  <target name="patch-dependencies" description="apply fixes to dependencies">
    <!-- Fix for PHP 8 incompatibility in chrome-mink-driver 2.8.0: -->
    <reflexive>
      <fileset dir="vendor/dmore/chrome-mink-driver/src">
        <include pattern="ChromeDriver.php" />
      </fileset>
      <filterchain>
        <replaceregexp>
          <regexp pattern="\$base_url," replace="\$base_url = &apos;&apos;," />
        </replaceregexp>
      </filterchain>
    </reflexive>
  </target>
</project><|MERGE_RESOLUTION|>--- conflicted
+++ resolved
@@ -514,10 +514,7 @@
         </copy>
       </then>
     </if>
-  </target>
-
-<<<<<<< HEAD
-=======
+
     <!-- Add a local translation for tests -->
     <if>
       <not>
@@ -530,7 +527,6 @@
     <append destFile="${localdir}/languages/en.ini" text="location_main = Main Library${line.separator}" />
   </target>
 
->>>>>>> 3dc27082
   <target name="setup_database" description="setup demo database">
     <if>
       <equals arg1="${dbtype}" arg2="pgsql" />
@@ -732,14 +728,11 @@
         <include name="**/*" />
       </fileset>
     </delete>
-<<<<<<< HEAD
-=======
     <delete>
       <fileset dir="${localdir}/languages">
         <include name="*" />
       </fileset>
     </delete>
->>>>>>> 3dc27082
 
     <phingcall target="configure_install" />
     <phingcall target="setup_database" />
