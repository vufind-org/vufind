<?xml version="1.0" encoding="UTF-8"?>
<project name="vufind" basedir="." default="main">
  <property name="tmp" value="/tmp" />
  <property name="package"  value="${phing.project.name}" override="true" />
  <property name="builddir" value="${tmp}/build/${phing.project.name}" override="true" />
  <property name="srcdir"   value="${project.basedir}" override="true" />
  <!--
    Use builddir/local as the local directory if defaultconfigs=true. This allows the
    tests to be run without any custom configuration possibly interfering in the
    normal local directory.
  -->
  <if>
    <equals arg1="${defaultconfigs}" arg2="true" />
    <then>
      <property name="localdir" value="${builddir}/local" override="true" />
    </then>
    <else>
      <property name="localdir" value="${srcdir}/local" override="false" />
    </else>
  </if>
  <property name="apacheconfdir" value="/etc/apache2/conf.d" />
  <property name="apachectl" value="false" /><!-- set to apachectl path to spin up Apache instance -->
  <property name="seleniumjar" value="false" /><!-- set to Selenium jar path to spin up Selenium instance -->
  <!-- command for extra cleanup during shutdown; e.g. to change cache ownership after testing w/ Apache so deletion won't fail: -->
  <property name="extra_startup_command" value="false" />
  <property name="extra_shutdown_cleanup" value="false" />
  <property name="vufindurl" value="http://localhost/vufind" />
  <property name="vufinddb" value="vufind_test" />
  <property name="vufinddbuser" value="vufindtest" />
  <property name="vufinddbpass" value="vufindtestpass" />
  <property name="dbtype" value="mysql" /><!-- use pgsql for PostgreSQL -->
  <property name="mysqlhost" value="localhost" />
  <property name="mysqlrootuser" value="root" />
  <property name="mysqlrootpass" value="password" />
  <property name="pgsqlhost" value="localhost" />
  <property name="pgsqlrootuser" value="postgres" />
  <property name="disable_csp" value="false" /> <!-- set value to "true" to disable Content Security Policy -->
  <property name="phpunit_command" value="${srcdir}/vendor/bin/phpunit" /><!-- if you have issues with segfaults during code coverage generation, try adding -dzend.enable_gc=0 to this (but this fix was probably only needed in PHP 5) -->
  <property name="phpunit_extra_params" value="" />
  <property name="composer_version" value="2.1.6" />
  <property name="composer_extra_params" value="" />
  <property name="mink_driver" value="selenium" />
  <property name="screenshot_dir" value="" /><!-- set to a directory name to capture screenshots of failed tests -->
  <property name="selenium_browser" value="firefox" />
  <property name="snooze_multiplier" value="1" /><!-- can be used to slow down tests (selenium only) -->
  <property name="solr_startup_sleep" value="0" />
  <property name="solr_additional_jvm_options" value="-Dlog4j2.formatMsgNoLookups=true" />
  <property name="solr_version" value="9.1.1" />
  <property name="skip_phpdoc" value="false" />
  <property name="phpdoc_version" value="3.3.1" />
  <property name="html_validator" value="" /><!-- set to base address of NU Validator (e.g. http://localhost:8888/) for HTML validation during Mink tests -->
  <property name="html_validator_fail_tests" value="1" /><!-- set to 0 to just log HTML validation errors without causing tests to fail -->
  <property name="html_validator_log_file" value="" /><!-- set to a file name to log HTML validation messages to -->
  <property name="html_validator_quiet" value="" /><!-- set to 1 to prevent the HTML validation from outputting results to the console  -->
  <property name="phpunit_html_validation_params" value="VUFIND_HTML_VALIDATOR=${html_validator} VUFIND_HTML_VALIDATOR_FAIL_TESTS=${html_validator_fail_tests} VUFIND_HTML_VALIDATOR_LOG_FILE=${html_validator_log_file} VUFIND_HTML_VALIDATOR_QUIET=${html_validator_quiet}" />

  <property name="version" value="8.1.2" />

  <!-- We only need the -p switch if the password is non-blank -->
  <if>
    <not>
      <equals arg1="${mysqlrootpass}" arg2="" />
    </not>
    <then>
      <property name="mysqlpwswitch" value="-p" />
    </then>
    <else>
      <property name="mysqlpwswitch" value="" />
    </else>
  </if>

  <!-- Main Target -->
  <target name="main" description="main target">
    <phingcall target="startup" />
    <trycatch property="exceptionmsg">
      <try>
        <phingcall target="ci-tasks" />
      </try>
      <catch>
        <phingcall target="shutdown" />
        <fail>Unexpected error during continuous integration tasks -- ${exceptionmsg}</fail>
      </catch>
    </trycatch>
    <phingcall target="shutdown" />
  </target>

  <!-- Continuous Integration Tasks -->
  <target name="ci-tasks" description="continuous integration tasks">

    <!-- Create dirs -->
    <mkdir dir="${builddir}/reports"/>
    <mkdir dir="${builddir}/reports/coverage"/>

    <!-- Call standard tasks -->
    <phingcall target="phpcs"/>
    <phingcall target="php-cs-fixer-dryrun"/>
    <phingcall target="phpunit"/>
    <phingcall target="phpdoc"/>
    <phingcall target="phpcpd"/>
    <phingcall target="phpmd"/>
    <phingcall target="pdepend"/>
    <phingcall target="phploc"/>
    <phingcall target="eslint-report"/>
    <phingcall target="jshint-report"/>
    <phingcall target="phpstan-checkstyle"/>
  </target>

  <!-- Quality Assurance Tasks -->
  <target name="qa-console" description="quality assurance tasks">
    <!-- Call standard tasks -->
    <phingcall target="qa-js-and-less"/>
    <phingcall target="qa-php"/>
  </target>

  <!-- Quality Assurance Javascript Tasks -->
  <target name="qa-js-and-less" description="quality assurance js and less tasks">
    <phingcall target="eslint"/>
    <phingcall target="jshint"/>
    <phingcall target="checkLessToSass"/>
  </target>

  <!-- Quality Assurance PHP Tasks -->
  <target name="qa-php" description="quality assurance php tasks">
    <phingcall target="phpunitfast"/>
    <phingcall target="phpcs-console"/>
    <phingcall target="php-cs-fixer-dryrun"/>
    <phingcall target="phpstan-console"/>
  </target>

  <!-- Report rule violations with PHPMD (mess detector) -->
  <target name="phpmd">
    <exec command="${srcdir}/vendor/bin/phpmd ${srcdir}/module xml ${srcdir}/tests/phpmd.xml --exclude ${srcdir}/module/VuFind/tests,${srcdir}/module/VuFindSearch/tests --reportfile ${builddir}/reports/phpmd.xml" />
  </target>

  <!-- Measure project with phploc -->
  <target name="phploc">
    <exec command="${srcdir}/vendor/bin/phploc --log-csv ${builddir}/reports/phploc.csv ${srcdir}/module" />
  </target>

  <!-- PHP_Depend code analysis -->
  <target name="pdepend">
    <exec command="${srcdir}/vendor/bin/pdepend --jdepend-xml=${builddir}/reports/jdepend.xml --jdepend-chart=${builddir}/reports/dependencies.svg --overview-pyramid=${builddir}/reports/pdepend-pyramid.svg ${srcdir}/module" />
  </target>

  <!-- PHP copy-and-paste detection -->
  <target name="phpcpd">
    <exec command="${srcdir}/vendor/bin/phpcpd --log-pmd ${builddir}/reports/pmd-cpd.xml --exclude tests ${srcdir}/module" />
  </target>

  <!-- PHP CodeSniffer -->
  <target name="phpcbf">
    <exec command="${srcdir}/vendor/bin/phpcbf --standard=${srcdir}/tests/phpcs.xml" escape="false" passthru="true" checkreturn="true" />
  </target>
  <target name="phpcs">
    <exec command="${srcdir}/vendor/bin/phpcs --standard=${srcdir}/tests/phpcs.xml --report=checkstyle &gt; ${builddir}/reports/checkstyle.xml" escape="false" />
  </target>
  <target name="phpcs-console">
    <exec command="${srcdir}/vendor/bin/phpcs --standard=${srcdir}/tests/phpcs.xml" escape="false" passthru="true" checkreturn="true" />
  </target>

  <!-- Phpstan -->
  <target name="phpstan-checkstyle">
    <exec command="${srcdir}/vendor/bin/phpstan --configuration=${srcdir}/tests/phpstan.neon --memory-limit=2G --error-format=checkstyle analyse &gt; ${builddir}/reports/phpstan-checkstyle.xml" escape="false" passthru="true" checkreturn="true" />
  </target>
  <target name="phpstan-console">
    <exec command="${srcdir}/vendor/bin/phpstan --configuration=${srcdir}/tests/phpstan.neon --memory-limit=2G analyse" escape="false" passthru="true" checkreturn="true" />
  </target>

  <!-- php-cs-fixer (first task applies fixes, second task simply checks if they are needed) -->
  <target name="php-cs-fixer">
    <exec command="${srcdir}/vendor/bin/php-cs-fixer fix --config=${srcdir}/tests/vufind.php-cs-fixer.php -vvv" passthru="true" escape="false" />
    <exec command="${srcdir}/vendor/bin/php-cs-fixer fix --config=${srcdir}/tests/vufind_templates.php-cs-fixer.php -vvv" passthru="true" escape="false" />
  </target>
  <target name="php-cs-fixer-dryrun">
    <exec command="${srcdir}/vendor/bin/php-cs-fixer fix --config=${srcdir}/tests/vufind.php-cs-fixer.php --dry-run -vvv --diff" passthru="true" escape="false" checkreturn="true" />
    <exec command="${srcdir}/vendor/bin/php-cs-fixer fix --config=${srcdir}/tests/vufind_templates.php-cs-fixer.php --dry-run -vvv --diff" passthru="true" escape="false" checkreturn="true" />
  </target>

  <!-- ESLint -->
  <target name="eslint">
    <exec command="npx eslint -c ${srcdir}/.eslintrc.js ${srcdir}/themes/bootstrap3/js/*.js" escape="false" checkreturn="true" passthru="true" />
  </target>
  <target name="eslint-fix">
    <exec command="npx eslint -c ${srcdir}/.eslintrc.js ${srcdir}/themes/bootstrap3/js/*.js --fix" escape="false" passthru="true" />
  </target>
  <target name="eslint-report">
    <exec command="npx eslint -c ${srcdir}/.eslintrc.js ${srcdir}/themes/bootstrap3/js/*.js --format checkstyle -o ${builddir}/reports/eslint-checkstyle.xml" escape="false" />
  </target>

  <!-- JSHint -->
  <target name="jshint">
    <exec command="npx jshint --config=${srcdir}/tests/jshint.json --exclude=themes/*/js/vendor ${srcdir}/themes" checkreturn="true" passthru="true" />
  </target>
  <target name="jshint-report">
    <exec command="npx jshint --config=${srcdir}/tests/jshint.json --exclude=themes/*/js/vendor --reporter=checkstyle ${srcdir}/themes &gt; ${builddir}/reports/jshint-checkstyle.xml" />
  </target>

  <!-- Run LessToSass, error if there are uncommitted changes (used by Travis) -->
  <target name="checkLessToSass">
    <exec command="grunt lessToSass" checkreturn="true" passthru="true" />
    <exec command="git diff --exit-code *.scss" checkreturn="true" passthru="true" />
  </target>

  <!-- PHP API Documentation -->
  <target name="phpdoc">
    <!-- Skip the whole phpdoc task when disabled -->
    <if>
      <not><istrue value="${skip_phpdoc}" /></not>
      <then>
        <!-- GET phpDocumentor.phar -->
        <if>
          <not><available file="${srcdir}/vendor/bin/phpDocumentor-${phpdoc_version}.phar" /></not>
          <then>
            <httpget followRedirects="true" url="https://github.com/phpDocumentor/phpDocumentor2/releases/download/v${phpdoc_version}/phpDocumentor.phar" dir="${srcdir}/vendor/bin" filename="phpDocumentor-${phpdoc_version}.phar" />
            <chmod mode="0755">
              <fileset dir="${srcdir}/vendor/bin">
                <include name="phpDocumentor-${phpdoc_version}.phar" />
              </fileset>
            </chmod>
          </then>
        </if>
        <!-- Run phpdoc -->
        <mkdir dir="${builddir}/apidocs" />
        <mkdir dir="${builddir}/docs_cache" />
        <!-- Old embedded version; no longer works correctly...
        <phpdoc2 title="VuFind API Documentation"
          pharlocation="${srcdir}/vendor/bin/phpDocumentor-${phpdoc_version}.phar"
          destdir="${builddir}/apidocs">
          <fileset dir=".">
            <include name="module/*/src/**/*.php" />
          </fileset>
        </phpdoc2>
        -->
        <exec command="php ${srcdir}/vendor/bin/phpDocumentor-${phpdoc_version}.phar --cache-folder=${builddir}/docs_cache --title=&quot;VuFind API Documentation&quot; -t ${builddir}/apidocs -d ${srcdir}/module" passthru="true" />
      </then>
    </if>
  </target>

  <!-- PHPUnit -->
  <target name="phpunit" description="Run tests">
    <exec dir="${srcdir}/module/VuFind/tests" command="XDEBUG_MODE=coverage VUFIND_MINK_DRIVER=${mink_driver} VUFIND_SCREENSHOT_DIR=${screenshot_dir} ${phpunit_html_validation_params} VUFIND_SELENIUM_BROWSER=${selenium_browser} VUFIND_SNOOZE_MULTIPLIER=${snooze_multiplier} VUFIND_LOCAL_DIR=${localdir} VUFIND_URL=${vufindurl} ${phpunit_command} --log-junit ${builddir}/reports/phpunit.xml --coverage-clover ${builddir}/reports/coverage/clover.xml --coverage-html ${builddir}/reports/coverage/ ${phpunit_extra_params}" passthru="true" checkreturn="true" />
  </target>

  <!-- PHPUnit without logging output -->
  <target name="phpunitfast" description="Run tests">
    <exec dir="${srcdir}/module/VuFind/tests" command="VUFIND_MINK_DRIVER=${mink_driver} VUFIND_SCREENSHOT_DIR=${screenshot_dir} ${phpunit_html_validation_params} VUFIND_SELENIUM_BROWSER=${selenium_browser} VUFIND_SNOOZE_MULTIPLIER=${snooze_multiplier} VUFIND_LOCAL_DIR=${localdir} VUFIND_URL=${vufindurl} ${phpunit_command} ${phpunit_extra_params}" passthru="true" checkreturn="true" />
  </target>

  <!-- PHPUnit without logging output, stopping at first error or failure -->
  <target name="phpunitfaster" description="Run tests until first failure">
    <exec dir="${srcdir}/module/VuFind/tests" command="VUFIND_MINK_DRIVER=${mink_driver} VUFIND_SCREENSHOT_DIR=${screenshot_dir} ${phpunit_html_validation_params} VUFIND_SELENIUM_BROWSER=${selenium_browser} VUFIND_SNOOZE_MULTIPLIER=${snooze_multiplier} VUFIND_LOCAL_DIR=${localdir} VUFIND_URL=${vufindurl} ${phpunit_command} --stop-on-failure ${phpunit_extra_params}" passthru="true" checkreturn="true" />
  </target>

  <target name="installsolr" description="Install Solr">
    <!-- load previously installed version from marker file, if present -->
    <if>
      <available file="${srcdir}/solr/vendor/.installedVersion" />
      <then>
        <loadfile property="existing_solr_version" file="${srcdir}/solr/vendor/.installedVersion" />
      </then>
    </if>
    <!-- only attempt to install Solr if the desired version is not already there,
         and a marker file has not been created to disable Solr installation. -->
    <if>
      <and>
        <not><equals arg1="${existing_solr_version}" arg2="${solr_version}" /></not>
        <not><available file="${srcdir}/solr/.disableAutomaticInstall" /></not>
      </and>
      <then>
        <!-- make sure we don't run out of memory or time during installation: -->
        <php expression="ini_set('memory_limit', '1G');" />
        <php expression="ini_set('default_socket_timeout', '600');" />

        <!-- download from Apache if not already present in the downloads cache -->
        <if>
          <not><available file="${srcdir}/downloads/solr-${solr_version}.tgz" /></not>
           <then>
            <mkdir dir="${srcdir}/downloads" />
            <httpget url="http://archive.apache.org/dist/solr/solr/${solr_version}/solr-${solr_version}.tgz" dir="${srcdir}/downloads" />
          </then>
        </if>
        <!-- unpack the archive into solr/vendor -->
        <mkdir dir="${builddir}/solr" />
        <untar file="${srcdir}/downloads/solr-${solr_version}.tgz" todir="${builddir}/solr" />
        <if>
          <available file="${srcdir}/solr/vendor" type="dir" />
          <then>
            <delete dir="${srcdir}/solr/vendor" includeemptydirs="true" failonerror="false" />
          </then>
        </if>
        <move file="${builddir}/solr/solr-${solr_version}" tofile="${srcdir}/solr/vendor" />
        <!-- make scripts executable -->
        <chmod mode="0755">
          <fileset dir="${srcdir}/solr/vendor/bin">
            <include name="**/**" />
            <exclude name="**/*.cmd" />
          </fileset>
        </chmod>
        <!-- update the marker file with the installed version -->
        <echo file="${srcdir}/solr/vendor/.installedVersion" message="${solr_version}" />
      </then>
    </if>
  </target>

  <target name="installswaggerui">
    <delete dir="${srcdir}/public/swagger-ui" includeemptydirs="true" failonerror="false" />
    <copy todir="${srcdir}/public/swagger-ui">
      <fileset dir="${srcdir}/vendor/swagger-api/swagger-ui/dist" defaultexcludes="false" />
    </copy>
    <reflexive>
      <fileset dir="${srcdir}/public/swagger-ui">
        <include pattern="swagger-initializer.js" />
      </fileset>
      <filterchain>
        <replaceregexp>
          <regexp pattern="url: &quot;.*&quot;" replace="url: &quot;../api/v1?openapi&quot;" />
        </replaceregexp>
      </filterchain>
    </reflexive>
  </target>

  <target name="composer" description="Install dependencies with Composer">
    <if>
      <equals arg1="${composer_version}" arg2="latest-2.x" />
      <then>
        <httpget url="https://getcomposer.org/composer-2.phar" sslVerifyPeer="false" dir="${srcdir}" filename="composer.phar" />
      </then>
      <else>
        <httpget url="https://getcomposer.org/download/${composer_version}/composer.phar" sslVerifyPeer="false" dir="${srcdir}" />
      </else>
    </if>
    <echo message="Installing dependencies..." />
    <exec command="php ${srcdir}/composer.phar install ${composer_extra_params}" passthru="true" checkreturn="true" />
  </target>

  <!-- Copy files from node modules to themes -->
  <target name="copynodemodules">
<<<<<<< HEAD
    <!-- autocomplete.js -->
    <copy file="${srcdir}/node_modules/autocomplete.js/autocomplete.js" todir="${srcdir}/themes/bootstrap3/js/vendor" />
=======
    <!-- jstree -->
    <copy todir="${srcdir}/themes/bootstrap3/js/vendor/jsTree">
      <fileset dir="${srcdir}/node_modules/jstree/dist/" >
        <include name="**/**" />
        <exclude name="jstree.js" />
        <exclude name="themes/default-dark/" />
      </fileset>
    </copy>
>>>>>>> 2ecdd9fb
    <!-- vanilla-cookieconsent -->
    <copy file="${srcdir}/node_modules/vanilla-cookieconsent/dist/cookieconsent.umd.js" todir="${srcdir}/themes/bootstrap3/js/vendor" />
  </target>

  <!-- Install and Activate VuFind -->
  <target name="startup" description="install and activate demo">
    <property name="solr_pid_file" value="${localdir}/solr-8983.pid" />
    <!-- fail if the system is already running -->
    <if>
      <available file="${solr_pid_file}" />
      <then>
        <fail>Solr PID file (${solr_pid_file}) detected. Is the system already running?</fail>
      </then>
    </if>

    <!-- fail if a local config.ini already exists -->
    <property name="local_config_ini" value="${srcdir}/local/config/vufind/config.ini" />
    <if>
      <available file="${local_config_ini}" />
      <then>
        <fail>${local_config_ini} already exists</fail>
      </then>
    </if>

    <!-- run extra cleanup action, if any -->
    <if>
      <istrue value="${extra_startup_command}" />
      <then>
        <exec command="VUFIND_HOME=${srcdir} VUFIND_LOCAL_DIR=${localdir} ${extra_startup_command}" />
      </then>
    </if>

    <!-- set up appropriate read/write permissions for Apache -->
    <exec command="chmod -R a+w ${localdir}/cache" />

    <!-- Generate basic configuration -->
    <php expression="end(explode('/', '${vufindurl}'))" returnProperty="basepath" />
    <exec command="php ${srcdir}/install.php --basepath=/${basepath} --non-interactive" passthru="true" checkreturn="true" />

    <!-- Activate Selenium (if a path has been provided) -->
    <if>
      <istrue value="${seleniumjar}" />
      <then>
        <exec command="xvfb-run --server-args=&quot;-screen 0 1024x768x24&quot; java -jar ${seleniumjar}" passthru="true" spawn="true" checkreturn="true" />
      </then>
    </if>

    <!-- Activate Apache (if an apachectl path has been provided) -->
    <if>
      <istrue value="${apachectl}" />
      <then>
        <copy file="${localdir}/httpd-vufind.conf" tofile="${apacheconfdir}/vufindtest.conf" />
        <exec command="${apachectl} restart" passthru="true" />
      </then>
    </if>

    <!-- build and configure the requested database type -->
    <if>
      <equals arg1="${dbtype}" arg2="pgsql" />
      <then>
        <!-- build database -->
        <exec command="sudo su -c &quot;psql -c \&quot;DROP DATABASE ${vufinddb};\&quot;&quot; ${pgsqlrootuser}" />
        <exec command="sudo su -c &quot;psql -c \&quot;DROP USER ${vufinddbuser};\&quot;&quot; ${pgsqlrootuser}" />
        <exec command="sudo su -c &quot;psql -c \&quot;CREATE DATABASE ${vufinddb};\&quot;&quot; ${pgsqlrootuser}" checkreturn="true" />
        <exec command="sudo su -c &quot;psql -c \&quot;CREATE USER ${vufinddbuser} PASSWORD '${vufinddbpass}';\&quot;&quot; ${pgsqlrootuser}" checkreturn="true" />
        <exec command="sudo su -c &quot;psql -c \&quot;GRANT ALL ON DATABASE ${vufinddb} TO ${vufinddbuser};\&quot;&quot; ${pgsqlrootuser}" checkreturn="true" />
        <!--<exec command="sudo su -c &quot;psql -c \&quot;select 'grant SELECT,INSERT,UPDATE,DELETE on '||schemaname||'.'||tablename||' to ${vufinddbuser};' from pg_tables where schemaname in ('${vufinddb}') order by schemaname, tablename;\&quot;&quot; ${pgsqlrootuser}" checkreturn="true" />-->
        <exec command="PGPASSWORD=${vufinddbpass} psql -U ${vufinddbuser} -f ${srcdir}/module/VuFind/sql/pgsql.sql ${vufinddb}" checkreturn="true" />

        <!-- configure VuFind -->
        <property name="db_connection_string" value="pgsql://${vufinddbuser}:${vufinddbpass}@${pgsqlhost}/${vufinddb}" />
      </then>
      <else>
        <!-- build database -->
        <exec command="mysqladmin -f -h ${mysqlhost} -u ${mysqlrootuser} ${mysqlpwswitch}${mysqlrootpass} drop ${vufinddb}" />
        <exec command="mysqladmin -h ${mysqlhost} -u ${mysqlrootuser} ${mysqlpwswitch}${mysqlrootpass} create ${vufinddb}" checkreturn="true" />
        <exec command="mysql -h ${mysqlhost} -u ${mysqlrootuser} ${mysqlpwswitch}${mysqlrootpass} -e &quot;DROP USER '${vufinddbuser}'@'${mysqlhost}'&quot;" />
        <exec command="mysql -h ${mysqlhost} -u ${mysqlrootuser} ${mysqlpwswitch}${mysqlrootpass} -e &quot;CREATE USER '${vufinddbuser}'@'${mysqlhost}' IDENTIFIED BY '${vufinddbpass}'&quot;" checkreturn="true" />
        <exec command="mysql -h ${mysqlhost} -u ${mysqlrootuser} ${mysqlpwswitch}${mysqlrootpass} -e &quot;GRANT SELECT,INSERT,UPDATE,DELETE ON ${vufinddb}.* TO '${vufinddbuser}'@'${mysqlhost}' WITH GRANT OPTION&quot;" checkreturn="true" />
        <exec command="mysql -h ${mysqlhost} -u ${mysqlrootuser} ${mysqlpwswitch}${mysqlrootpass} -e &quot;FLUSH PRIVILEGES&quot;" checkreturn="true" />
        <exec command="mysql -h ${mysqlhost} -u ${mysqlrootuser} ${mysqlpwswitch}${mysqlrootpass} -D ${vufinddb} &lt; ${srcdir}/module/VuFind/sql/mysql.sql" checkreturn="true" />

        <!-- configure VuFind -->
        <property name="db_connection_string" value="mysql://${vufinddbuser}:${vufinddbpass}@${mysqlhost}/${vufinddb}" />
      </else>
    </if>

    <!-- Update config.ini to activate DB connection, exception logging and test mode -->
    <copy file="${srcdir}/config/vufind/config.ini" tofile="${localdir}/config/vufind/config.ini">
      <filterchain>
        <replaceregexp>
          <regexp pattern="mysql://root@localhost/vufind" replace="${db_connection_string}" />
          <regexp pattern=";file\s+= /var/log/vufind.log:alert,error,notice,debug" replace="file = ${srcdir}/vufind-exception.log:alert-5,error-5" />
          <regexp pattern="(\[System\]\s+)" replace="\1runningTestSuite=1" />
        </replaceregexp>
      </filterchain>
    </copy>
    <exec command="touch ${srcdir}/vufind-exception.log" />
    <exec command="chmod a+w ${srcdir}/vufind-exception.log" />

    <if>
      <not><istrue value="${disable_csp}" /></not>
      <then>
        <!-- Update contentsecuritypolicy.ini to enforce the CSP. -->
        <copy file="${srcdir}/config/vufind/contentsecuritypolicy.ini" tofile="${localdir}/config/vufind/contentsecuritypolicy.ini">
          <filterchain>
            <replaceregexp>
              <regexp pattern="(enabled\[.+\]) = .*" replace="\1 = true" />
            </replaceregexp>
          </filterchain>
        </copy>
      </then>
    </if>

    <!-- start Solr (use restart in case of old PID files) -->
    <exec command="SOLR_PID_DIR=${localdir} VUFIND_HOME=${srcdir} SOLR_ADDITIONAL_JVM_OPTIONS=${solr_additional_jvm_options} ${srcdir}/solr.sh restart" passthru="true" checkreturn="true" />
    <!-- fail if Solr did not start up successfully: -->
    <if>
      <not><available file="${solr_pid_file}" /></not>
      <then>
        <fail>Solr PID file (${solr_pid_file}) not detected. Solr startup failed.</fail>
      </then>
    </if>

    <if>
      <equals arg1="0" arg2="${solr_startup_sleep}" />
      <then>
        <!-- do nothing -->
      </then>
      <else>
        <echo message="Waiting ${solr_startup_sleep} seconds for Solr to be ready..." />
        <exec command="sleep ${solr_startup_sleep}" />
      </else>
    </if>

    <phingcall target="import_biblios" />
    <phingcall target="import_authorities" />
    <phingcall target="build_alphabrowse" />
  </target>

  <!-- Import test biblio data -->
  <target name="import_biblios" description="import all biblio test records">
    <foreach param="relfilename" absparam="filename" target="importrec">
      <fileset dir="${srcdir}/tests/data">
          <include name="*.mrc" />
      </fileset>
    </foreach>
  </target>

  <!-- Import test authority data -->
  <target name="import_authorities" description="import all authority test records">
    <foreach param="relfilename" absparam="filename" target="importauthrec">
      <fileset dir="${srcdir}/tests/data/authority">
          <include name="*.mrc" />
      </fileset>
    </foreach>
  </target>

  <!-- Build alphabrowse index -->
  <target name="build_alphabrowse" description="build the alphabrowse index">
    <exec command="VUFIND_HOME=${srcdir} VUFIND_LOCAL_DIR=${localdir} ${srcdir}/index-alphabetic-browse.sh" passthru="true" />
  </target>

  <!-- Uninstall and Deactivate VuFind -->
  <target name="shutdown" description="deactivate and uninstall demo">

    <exec command="git status --porcelain --untracked-files=no" outputProperty="git_status" />
    <if>
      <not>
        <equals arg1="${git_status}" arg2="" />
      </not>
      <then>
        <fail>
          Changed detected in tracked files:
${git_status}
        </fail>
      </then>
    </if>

    <!-- Remove Apache settings (if Apache was enabled) -->
    <if>
      <istrue value="${apachectl}" />
      <then>
        <delete file="${apacheconfdir}/vufindtest.conf" />
        <exec command="${apachectl} restart" />
      </then>
    </if>

    <!-- drop database -->
    <if>
      <equals arg1="${dbtype}" arg2="pgsql" />
      <then>
        <exec command="sudo su -c &quot;psql -c \&quot;DROP DATABASE ${vufinddb};\&quot;&quot; ${pgsqlrootuser}" checkreturn="true" />
        <exec command="sudo su -c &quot;psql -c \&quot;DROP USER ${vufinddbuser};\&quot;&quot; ${pgsqlrootuser}" checkreturn="true" />
      </then>
      <else>
        <exec command="mysql -h ${mysqlhost} -u ${mysqlrootuser} ${mysqlpwswitch}${mysqlrootpass} -e &quot;DROP USER '${vufinddbuser}'@'${mysqlhost}'&quot;" />
        <exec command="mysqladmin -f -h ${mysqlhost} -u ${mysqlrootuser} ${mysqlpwswitch}${mysqlrootpass} drop ${vufinddb}" />
      </else>
    </if>

    <!-- stop Solr -->
    <exec command="SOLR_PID_DIR=${localdir} VUFIND_HOME=${srcdir} SOLR_ADDITIONAL_JVM_OPTIONS=${solr_additional_jvm_options} ${srcdir}/solr.sh stop" passthru="true" />

    <!-- run extra cleanup action, if any -->
    <if>
      <istrue value="${extra_shutdown_cleanup}" />
      <then>
        <exec command="VUFIND_HOME=${srcdir} VUFIND_LOCAL_DIR=${localdir} ${extra_shutdown_cleanup}" />
      </then>
    </if>

    <!-- shut down selenium if necessary -->
    <if>
      <istrue value="${seleniumjar}" />
      <then>
        <exec command="pkill -f xvfb" />
        <basename file="${seleniumjar}" property="seleniumbase" />
        <exec command="pkill -f &quot;java -jar ${seleniumbase}&quot;" />
      </then>
    </if>

    <!-- delete the configuration, sample index, logs and cache data -->
    <if>
      <available file="${srcdir}/import/solrmarc.log" />
      <then>
        <delete file="${srcdir}/import/solrmarc.log" failonerror="true" />
      </then>
    </if>
    <if>
      <available file="${srcdir}/solr" type="dir" />
      <then>
        <delete dir="${srcdir}/solr" includeemptydirs="true" failonerror="true" />
      </then>
    </if>
    <if>
      <available file="${srcdir}/composer.phar" />
      <then>
        <delete file="${srcdir}/composer.phar" failonerror="true" />
      </then>
    </if>
    <if>
      <available file="${srcdir}/vufind-exception.log" />
      <then>
        <filesize file="${srcdir}/vufind-exception.log" propertyname="exception.log.size" />
        <if>
          <not><equals arg1="${exception.log.size}" arg2="0" /></not>
          <then>
            <loadfile property="exception.log.contents" file="${srcdir}/vufind-exception.log" />
            <echo message="Exception log not empty; contents: ${exception.log.contents}" />
          </then>
        </if>
        <delete file="${srcdir}/vufind-exception.log" failonerror="true" />
      </then>
    </if>
    <delete dir="${srcdir}/vendor" includeemptydirs="true" failonerror="false" />
    <if>
      <available file="${localdir}" type="dir" />
      <then>
        <delete dir="${localdir}" includeemptydirs="true" failonerror="true" />
      </then>
    </if>
    <exec command="git reset --hard" passthru="true" />
  </target>

  <!-- Prepare VuFind for distribution -->
  <target name="package" description="build VuFind packages for distribution">
    <!-- make sure the work area is empty, then rebuild it -->
    <delete dir="${builddir}/packages" includeemptydirs="true" failonerror="false" />
    <mkdir dir="${builddir}/packages" />
    <delete dir="${builddir}/export" includeemptydirs="true" failonerror="false" />
    <mkdir dir="${builddir}/export/vufind/usr/local/vufind" />

    <!-- load the relevant files into the work area -->
    <phingcall target="composer">
      <property name="composer_extra_params" value="--no-dev" />
    </phingcall>
    <exec command="git archive HEAD --format=tar | tar -x -C ${builddir}/export/vufind/usr/local/vufind" />
    <copy todir="${builddir}/export/vufind/usr/local/vufind/vendor">
      <fileset dir="${srcdir}/vendor" defaultexcludes="false" />
    </copy>
    <copy todir="${builddir}/export/vufind/usr/local/vufind/solr/vendor">
      <fileset dir="${srcdir}/solr/vendor" defaultexcludes="false" />
    </copy>
    <copy todir="${builddir}/export/vufind/usr/local/vufind/public/swagger-ui">
      <fileset dir="${srcdir}/public/swagger-ui" defaultexcludes="false" />
    </copy>

    <!-- create a version-specific symlink so that tar/zip packages will have
         appropriate directory structures. -->
    <exec command="ln -s ${builddir}/export/vufind/usr/local/vufind ${builddir}/export/vufind-${version}" />

    <!-- build the standard tar.gz archive -->
    <echo message="Building .tar.gz...." />
    <exec command="cd ${builddir}/export ; tar czfh ${builddir}/packages/vufind-${version}.tar.gz vufind-${version}" checkreturn="true" />

    <!-- build the a zip archive -->
    <echo message="Building .zip...." />
    <exec command="cd ${builddir}/export ; zip -r ${builddir}/packages/vufind-${version}.zip vufind-${version}" checkreturn="true" />

    <!-- build the DEB package -->
    <echo message="Building .deb...." />
    <move file="${builddir}/export/vufind/usr/local/vufind/packages/DEBIAN" todir="${builddir}/export/vufind" includeemptydirs="true"/>
    <exec command="chmod 0775 ${builddir}/export/vufind/DEBIAN/postinst" />
    <exec command="dpkg-deb -b ${builddir}/export/vufind ${builddir}/packages/vufind_${version}.deb" checkreturn="true" />

    <!-- clean up -->
    <delete dir="${builddir}/export" includeemptydirs="true" failonerror="true" />

    <!-- report success -->
    <echo message="Packages successfully generated in ${builddir}/packages" />
  </target>

  <target name="importauthrec" description="import each of the MARC authority test records">
    <!-- perform the import -->
    <exec command="VUFIND_HOME=${srcdir} VUFIND_LOCAL_DIR=${localdir} ${srcdir}/import-marc-auth.sh ${filename} marc_auth_ils.properties" passthru="true" checkreturn="true" />
  </target>

  <target name="importrec" description="import each of the MARC bibliographic test records">
    <basename file="${filename}" property="BASENAME" />

    <!-- create custom import configurations to load the MARC filename into the building facet to help
          test cases to limit searches to within specific collections of test records.
          Note: ${localdir}/import/import.properties is created in install.php. -->
    <copy file="${srcdir}/import/marc_local.properties" tofile="${localdir}/import/marc-${BASENAME}.properties" overwrite="true" />
    <append destFile="${localdir}/import/marc-${BASENAME}.properties" text="building=&quot;${BASENAME}&quot;${line.separator}" />

    <copy file="${localdir}/import/import.properties" tofile="${localdir}/import/import-${BASENAME}.properties" />
    <reflexive>
      <fileset dir="${localdir}/import">
        <include pattern="import-${BASENAME}.properties" />
      </fileset>
      <filterchain>
        <replaceregexp>
          <regexp pattern="marc_local.properties" replace="marc-${BASENAME}.properties" />
        </replaceregexp>
      </filterchain>
    </reflexive>

    <!-- if there is a file-specific import configuration, load it now: -->
    <if>
      <available file="${filename}.properties" />
      <then>
        <echo message="Found custom import configs for ${filename}." />
        <append file="${filename}.properties" destFile="${localdir}/import/marc-${BASENAME}.properties" />
      </then>
    </if>

    <!-- perform the import -->
    <exec command="VUFIND_HOME=${srcdir} VUFIND_LOCAL_DIR=${localdir} ${srcdir}/import-marc.sh -p ${localdir}/import/import-${BASENAME}.properties ${filename}" passthru="true" checkreturn="true" />

    <!-- clean up temp files -->
    <delete file="${localdir}/import/marc-${BASENAME}.properties" />
    <delete file="${localdir}/import/import-${BASENAME}.properties" />
  </target>

  <target name="patch-dependencies" description="apply fixes to dependencies">
    <!-- Fix for PHP 8 incompatibility in chrome-mink-driver 2.8.0: -->
    <reflexive>
      <fileset dir="vendor/dmore/chrome-mink-driver/src">
        <include pattern="ChromeDriver.php" />
      </fileset>
      <filterchain>
        <replaceregexp>
          <regexp pattern="\$base_url," replace="\$base_url = &apos;&apos;," />
        </replaceregexp>
      </filterchain>
    </reflexive>
  </target>
</project><|MERGE_RESOLUTION|>--- conflicted
+++ resolved
@@ -335,10 +335,8 @@
 
   <!-- Copy files from node modules to themes -->
   <target name="copynodemodules">
-<<<<<<< HEAD
     <!-- autocomplete.js -->
     <copy file="${srcdir}/node_modules/autocomplete.js/autocomplete.js" todir="${srcdir}/themes/bootstrap3/js/vendor" />
-=======
     <!-- jstree -->
     <copy todir="${srcdir}/themes/bootstrap3/js/vendor/jsTree">
       <fileset dir="${srcdir}/node_modules/jstree/dist/" >
@@ -347,7 +345,6 @@
         <exclude name="themes/default-dark/" />
       </fileset>
     </copy>
->>>>>>> 2ecdd9fb
     <!-- vanilla-cookieconsent -->
     <copy file="${srcdir}/node_modules/vanilla-cookieconsent/dist/cookieconsent.umd.js" todir="${srcdir}/themes/bootstrap3/js/vendor" />
   </target>
