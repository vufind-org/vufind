--- conflicted
+++ resolved
@@ -10,19 +10,12 @@
     "url": "https://vufind.org/jira"
   },
   "dependencies": {
-<<<<<<< HEAD
-    "bootstrap": "^4.0.0",
-    "grunt": "^0.4.5",
-=======
     "grunt": "^1.0.0",
     "grunt-sass": "^1.0.0",
->>>>>>> 94a095f8
     "grunt-contrib-less": "1.3.0",
     "grunt-less-to-sass": "0.0.10",
     "grunt-sass": "^1.0.0",
-    "jit-grunt": "^0.9.1",
-    "jquery": "^3.3.0",
-    "popper": "^1.0.1"
+    "jit-grunt": "^0.9.1"
   },
   "devDependencies": {
     "grunt-contrib-watch": "~0.6.1"
