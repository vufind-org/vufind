{
  "name": "vufind",
  "version": "5.1.1",
  "description": "Dev tools to handle css preprocessing, js magic, and compression",
  "repository": {
    "type": "git",
    "url": "http://github.com/vufind-org/vufind"
  },
  "bugs": {
    "url": "https://vufind.org/jira"
  },
  "dependencies": {
    "grunt": "^1.0.0",
    "grunt-contrib-less": "1.3.0",
    "grunt-less-to-sass": "0.0.10",
    "grunt-sass": "^1.0.0",
<<<<<<< HEAD
    "jit-grunt": "^0.9.1"
=======
    "jit-grunt": "^0.9.1",
    "node-sass": "^4.11.0"
>>>>>>> ba744dea
  },
  "devDependencies": {
    "grunt-contrib-watch": "~0.6.1"
  }
}<|MERGE_RESOLUTION|>--- conflicted
+++ resolved
@@ -14,12 +14,8 @@
     "grunt-contrib-less": "1.3.0",
     "grunt-less-to-sass": "0.0.10",
     "grunt-sass": "^1.0.0",
-<<<<<<< HEAD
-    "jit-grunt": "^0.9.1"
-=======
     "jit-grunt": "^0.9.1",
     "node-sass": "^4.11.0"
->>>>>>> ba744dea
   },
   "devDependencies": {
     "grunt-contrib-watch": "~0.6.1"
