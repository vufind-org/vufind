--- conflicted
+++ resolved
@@ -13,14 +13,9 @@
     "grunt": "^1.0.4",
     "grunt-contrib-less": "^2.0.0",
     "grunt-less-to-sass": "duvillierA/grunt-less-to-sass#0.0.11",
-<<<<<<< HEAD
-    "grunt-sass": "^3.1.0",
-    "jit-grunt": "^0.10.0"
-=======
     "grunt-sass": "^2.0.0",
     "jit-grunt": "^0.9.1",
     "node-sass": "^4.11.0"
->>>>>>> 3f3de729
   },
   "devDependencies": {
     "grunt-contrib-watch": "^1.1.0"
