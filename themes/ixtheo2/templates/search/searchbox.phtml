<?php
    // Set default value if necessary:
    if (!isset($this->searchClassId)) {
        $config = $this->config()->get('config');
        $this->searchClassId = $config->Site->defaultSearchBackend ?? 'Solr';
    }

    // Load search actions and settings (if any):
    $options = $this->searchOptions($this->searchClassId);
    $handlers = $this->searchbox()->getHandlers(
        $this->searchClassId, $this->searchIndex ?? null
    );
    $handlerCount = count($handlers);
    $basicSearch = $this->searchbox()->combinedHandlersActive() ? 'combined-searchbox' : $options->getSearchAction();
    $searchHome = $options->getSearchHomeAction();
    $advSearch = $options->getAdvancedSearchAction();
    $lastSort = $this->searchMemory()->getLastSort($this->searchClassId);
    $lastLimit = $this->searchMemory()->getLastLimit($this->searchClassId);
    $ignoreHiddenFilterMemory = $this->ignoreHiddenFilterMemory ?? false;
    $ignoreHiddenFiltersInRequest = $this->ignoreHiddenFiltersInRequest ?? false;
    $hiddenFilters = $this->searchTabs()->getHiddenFilters($this->searchClassId, $ignoreHiddenFilterMemory, $ignoreHiddenFiltersInRequest);
    if (empty($hiddenFilters) && !$ignoreHiddenFilterMemory) {
        $hiddenFilters = $this->searchMemory()->getLastHiddenFilters($this->searchClassId);
        if (empty($hiddenFilters)) {
            $hiddenFilters = $this->searchTabs()->getHiddenFilters($this->searchClassId);
        }
    }
    $hiddenFilterParams = $this->searchTabs()->getCurrentHiddenFilterParams($this->searchClassId, $ignoreHiddenFilterMemory, '?');

    if (!isset($this->filterList) || !isset($this->checkboxFilters)) {
        $params = $this->searchMemory()->getLastSearchParams($this->searchClassId);
        $filterList = $params->getFilterList(true);
        $checkboxFilters = $params->getCheckboxFacets();
    } else {
        $filterList = is_array($this->filterList) ? $this->filterList : [];
        $checkboxFilters = is_array($this->checkboxFilters) ? $this->checkboxFilters : [];
    }
    $filterDetails = $this->searchbox()->getFilterDetails($filterList, $checkboxFilters);
    $showFilters = $filterDetails && (isset($results) || $options->getRetainFilterSetting());
?>
<?php $tabConfig = $this->searchTabs()->getTabConfig($this->searchClassId, $this->lookfor, $this->searchIndex, $this->searchType, $hiddenFilters); ?>

<<<<<<< HEAD
<div class="row tf-row-home">
=======
<div class="row tf-row-home_">
>>>>>>> c4d54e97
    <!--  Begin section searchbar -->
    <section class="section-home">
        <div class="panel-home">
            <?=$this->inlineScript(\Laminas\View\Helper\HeadScript::SCRIPT, 'TueFind2.ChangeSearchboxHeight();', 'SET')?>

            <div class="visible-lg">
                <h1>
                    <a href="<?=$this->url('home')?>" title="Index Theologicus">Index Theologicus</a>
                </h1>
                <small><?=$this->transEsc("ixtheo_subtitle")?></small>
                <br />
            </div>

            <div class="searchbox col-12 mx-auto">

                <?=$this->render('search/searchbox/title');?>
                <!-- Begin warnings -->
                <?php if ($this->ils()->getOfflineMode() == "ils-offline"): ?>
                    <div class="alert alert-warning">
                        <h2><?= $this->transEsc('ils_offline_title') ?></h2>

                        <p><strong><?= $this->transEsc('ils_offline_status') ?></strong></p>

                        <p><?= $this->transEsc('ils_offline_home_message') ?></p>
                        <?php $supportEmail = $this->escapeHtmlAttr($this->systemEmail()); ?>
                        <p><a href="mailto:<?= $supportEmail ?>"><?= $supportEmail ?></a></p>
                    </div>
                <?php endif; ?>
                <!-- End warnings -->
<<<<<<< HEAD


                <div class="clearfix searchbox_home" role="search">
                    <?php if ($this->searchType == 'advanced'): ?>
                        <div class="searchForm navbar-form navbar-left flip">
                            <?php $tabs = $this->context($this)->renderInContext('search/searchTabs', ['searchTabs' => $tabConfig['tabs']]); ?>
                            <?php if (!empty($tabs)): ?><?=$tabs ?><div class="tab-content clearfix"><?php endif; ?>
                                <p class="adv_search_terms"><?=$this->transEsc("Your search terms")?> : "<strong><?=$this->escapeHtml($this->lookfor)?></strong>"</p>
                                <p class="adv_search_links">
                                    <a href="<?=$this->url($advSearch)?>?edit=<?=$this->escapeHtmlAttr($this->searchId)?>"><?=$this->transEsc("Edit this Advanced Search")?></a> |
                                    <a href="<?=$this->url($advSearch) . $hiddenFilterParams?>"><?=$this->transEsc("Start a new Advanced Search")?></a> |
                                    <a href="<?=$this->url($searchHome) . $hiddenFilterParams?>"><?=$this->transEsc("Start a new Basic Search")?></a>
                                </p>
                                <?=$this->context($this)->renderInContext(
                                  'search/filters.phtml',
                                  [
                                    'params' => $params ?? null,
                                    'urlQuery' => isset($results) ? $results->getUrlQuery() : null,
                                    'filterList' => $showFilters ? $filterList : [],
                                    'checkboxFilters' => $showFilters ? $checkboxFilters : [],
                                    'searchClassId' => $this->searchClassId,
                                    'searchType' => $this->searchType,
                                  ]
                                );?>
                            <?php if (!empty($tabs)): ?></div><?php endif; ?>
                        </div>
                    <?php else: ?>
                        <!-- ixtheo2: custom form with included dropdown inspired by finna.fi -->
                        <?= $this->context($this)->renderInContext('search/searchTabs', ['searchTabs' => $tabConfig['tabs'], 'hiddenFilters' => $hiddenFilters]); ?>
                        <form id="searchForm" class="searchForm ix2-searchForm tuefind-event-searchForm-on-submit ix-display-flex" method="get" action="<?=$this->url($basicSearch)?>" name="searchForm" autocomplete="off" >
                            <?php $placeholder = $this->searchbox()->getPlaceholderText($tabConfig['selected']['id'] ?? null); ?>


                            <!-- Begin search input field -->
                            <input id="searchForm_lookfor"
                                   class="searchForm_lookfor form-control search-query<?php if ($this->searchbox()->autocompleteEnabled($this->searchClassId)): ?> autocomplete searcher:<?= $this->escapeHtmlAttr($this->searchClassId) ?><?php endif ?>"
                                   type="text" name="lookfor"
                                   value="<?= $this->escapeHtmlAttr($this->lookfor) ?>"
                                   <?php if ($placeholder): ?> placeholder="<?=$this->transEsc($placeholder) ?>"<?php endif ?>/>

                            <!-- Begin search select -->
                            <?php if ($handlerCount > 1): ?>
                                <div class="dropdown form-control type-dropdown">
                                    <input id="searchForm_type" class="searchForm_type" type="hidden" name="type" value="AllFields">
                                    <a class="dropdown-toggle" href="#" aria-haspopup="true" aria-expaned="false" aria-label="<?=$this->transEsc("Search type")?>" data-toggle="dropdown">
                                        <span id="searchForm_typeCaption"><?=$this->transEsc('All fields')?></span>
                                        <b class="caret"></b>
                                    </a>
                                    <ul class="dropdown-menu cw-mt-0" role="menu">
                                        <?php foreach ($handlers as $handler): ?>
                                            <li role="menuitem">
                                                <input type="hidden" value="<?=$handler['value']?>">
                                                <a class="select-type" href="#" onclick="$('#searchForm_type').attr('value', '<?=$handler['value']?>');$('#searchForm_typeCaption').html('<?=$this->transEsc($handler['label'])?>');"><?=$this->transEsc($handler['label'])?></a>
                                            <li>
                                        <?php endforeach; ?>
                                    </ul>
                                </div>
                            <?php elseif ($handlerCount == 1): ?>
                                <input type="hidden" name="type" value="<?=$this->escapeHtmlAttr($handlers[0]['value'])?>" />
                            <?php endif; ?>

                            <!-- Begin search button -->
                            <button type="submit" class="btn btn-primary search-button"><i class="fa fa-search" aria-hidden="true"></i><!-- IxTheo2: No text <?= $this->transEsc("Find") ?>--></button>

                            <!-- IxTheo 2: Advanced search -->
                            <?php if ($advSearch != ''):?>
                                <div class="ix-searchbox-adv-search">
                                    <a href="<?=$this->url($advSearch) .  ((isset($this->searchId) && $this->searchId) ? '?edit=' . $this->escapeHtmlAttr($this->searchId) : $this->hiddenFilterParams)?>"
                                       class="btn btn-link" role="button"
                                       rel="nofollow"><?= $this->transEsc("Advanced Search") ?></a>
                                </div>
                            <?php endif;?>

                            <?php if ($geoUrl = $this->geocoords()->getSearchUrl($options)) : ?>
                                <a href="<?=$geoUrl ?>" class="btn btn-link"><?=$this->transEsc('Geographic Search')?></a>
                            <?php endif; ?>

                            <?php $shards = $options->getShards(); if ($options->showShardCheckboxes() && !empty($shards)): ?>
                                <?php
                                $selectedShards = isset($this->selectedShards)
                                    ? $this->selectedShards : $options->getDefaultSelectedShards();
                                ?>
                                <br />
                                <?php foreach ($shards as $shard => $val): ?>
                                    <?php $isSelected = empty($selectedShards) || in_array($shard, $selectedShards); ?>
                                    <input type="checkbox" <?=$isSelected ? 'checked="checked" ' : ''?>name="shard[]" value='<?=$this->escapeHtmlAttr($shard)?>' /> <?=$this->transEsc($shard)?>
                                <?php endforeach; ?>
                            <?php endif; ?>
                            <?php if (($hasDefaultsApplied ?? false) || !empty($filterDetails)): ?>
                              <?php if ($options->getRetainFilterSetting()): ?>
                                <?php foreach ($filterDetails as $current): ?>
                                  <input class="applied-filter" id="<?=$this->escapeHtmlAttr($current['id'])?>" type="hidden" name="filter[]" value="<?=$this->escapeHtmlAttr($current['value'])?>" />
                                <?php endforeach; ?>
                                <?php if ($hasDefaultsApplied ?? false): ?>
                                  <input class="applied-filter" id="dfApplied" type="hidden" name="dfApplied" value="1" />
                                <?php endif; ?>
                              <?php endif; ?>
                            <?php endif; ?>
                            <?php foreach ($hiddenFilters as $key => $filter): ?>
                                <?php foreach ($filter as $value): ?>
                                    <input type="hidden" name="hiddenFilters[]" value="<?=$this->escapeHtmlAttr($key) . ':' . $this->escapeHtmlAttr($value)?>" />
                                <?php endforeach; ?>
                            <?php endforeach; ?>
                            <?php
                            /* Show hidden field for active search class when in combined handler mode. */
                            if ($this->searchbox()->combinedHandlersActive()) {
                                echo '<input type="hidden" name="activeSearchClassId" value="' . $this->escapeHtmlAttr($this->searchClassId) . '" />';
                            }
                            /* Load hidden limit preference from Session */
                            if (!empty($lastLimit)) {
                                echo '<input type="hidden" name="limit" value="' . $this->escapeHtmlAttr($lastLimit) . '" />';
                            }
                            if (!empty($lastSort)) {
                                echo '<input type="hidden" name="sort" value="' . $this->escapeHtmlAttr($lastSort) . '" />';
                            }
                            ?>
                            <?=$this->context($this)->renderInContext(
                              'search/filters.phtml',
                              [
                                'params' => $params ?? null,
                                'urlQuery' => isset($results) ? $results->getUrlQuery() : null,
                                'filterList' => $showFilters ? $filterList : [],
                                'checkboxFilters' => $showFilters ? $checkboxFilters : [],
                                'searchClassId' => $this->searchClassId,
                                'searchType' => $this->searchType,
                              ]
                            );?>
                        </form>
                        <?=$this->inlineScript(\Laminas\View\Helper\HeadScript::SCRIPT, '$(".searchForm_lookfor:visible").focus();', 'SET')?>

                        <?php if ($advSearch): ?>
                            <?=$this->context($this)->renderInContext('search/searchbox/pills.phtml', ['searchId' => $this->searchId,
                                                                                                       'hiddenFilterParams' => $hiddenFilterParams,
                                                                                                       'advSearchUrl' => $this->url($advSearch)])?>
                        <?php endif; ?>

                        <?php //optional extension template, e.g. for RelBib ?>
                        <?=$this->render('search/searchbox/extensions');?>

                    <?php endif; ?>

                </div>
=======
>>>>>>> c4d54e97
            </div><!-- close container -->
            <!--
            <div class="scroll-down" id="scroll-down">
                <a href="" id="scroll-down-button"><span></span><?php $this->transEsc("Scroll"); ?></a>
            </div>
            -->
        </div><!-- close panel-home -->
        <?php //optional extension template, e.g. for IxTheo2-carousel ?>
        <?=$this->render('search/searchbox/section-home-extensions');?>
    </section>
</div>
<!-- End section searchbar --><|MERGE_RESOLUTION|>--- conflicted
+++ resolved
@@ -40,11 +40,7 @@
 ?>
 <?php $tabConfig = $this->searchTabs()->getTabConfig($this->searchClassId, $this->lookfor, $this->searchIndex, $this->searchType, $hiddenFilters); ?>
 
-<<<<<<< HEAD
-<div class="row tf-row-home">
-=======
 <div class="row tf-row-home_">
->>>>>>> c4d54e97
     <!--  Begin section searchbar -->
     <section class="section-home">
         <div class="panel-home">
@@ -74,151 +70,6 @@
                     </div>
                 <?php endif; ?>
                 <!-- End warnings -->
-<<<<<<< HEAD
-
-
-                <div class="clearfix searchbox_home" role="search">
-                    <?php if ($this->searchType == 'advanced'): ?>
-                        <div class="searchForm navbar-form navbar-left flip">
-                            <?php $tabs = $this->context($this)->renderInContext('search/searchTabs', ['searchTabs' => $tabConfig['tabs']]); ?>
-                            <?php if (!empty($tabs)): ?><?=$tabs ?><div class="tab-content clearfix"><?php endif; ?>
-                                <p class="adv_search_terms"><?=$this->transEsc("Your search terms")?> : "<strong><?=$this->escapeHtml($this->lookfor)?></strong>"</p>
-                                <p class="adv_search_links">
-                                    <a href="<?=$this->url($advSearch)?>?edit=<?=$this->escapeHtmlAttr($this->searchId)?>"><?=$this->transEsc("Edit this Advanced Search")?></a> |
-                                    <a href="<?=$this->url($advSearch) . $hiddenFilterParams?>"><?=$this->transEsc("Start a new Advanced Search")?></a> |
-                                    <a href="<?=$this->url($searchHome) . $hiddenFilterParams?>"><?=$this->transEsc("Start a new Basic Search")?></a>
-                                </p>
-                                <?=$this->context($this)->renderInContext(
-                                  'search/filters.phtml',
-                                  [
-                                    'params' => $params ?? null,
-                                    'urlQuery' => isset($results) ? $results->getUrlQuery() : null,
-                                    'filterList' => $showFilters ? $filterList : [],
-                                    'checkboxFilters' => $showFilters ? $checkboxFilters : [],
-                                    'searchClassId' => $this->searchClassId,
-                                    'searchType' => $this->searchType,
-                                  ]
-                                );?>
-                            <?php if (!empty($tabs)): ?></div><?php endif; ?>
-                        </div>
-                    <?php else: ?>
-                        <!-- ixtheo2: custom form with included dropdown inspired by finna.fi -->
-                        <?= $this->context($this)->renderInContext('search/searchTabs', ['searchTabs' => $tabConfig['tabs'], 'hiddenFilters' => $hiddenFilters]); ?>
-                        <form id="searchForm" class="searchForm ix2-searchForm tuefind-event-searchForm-on-submit ix-display-flex" method="get" action="<?=$this->url($basicSearch)?>" name="searchForm" autocomplete="off" >
-                            <?php $placeholder = $this->searchbox()->getPlaceholderText($tabConfig['selected']['id'] ?? null); ?>
-
-
-                            <!-- Begin search input field -->
-                            <input id="searchForm_lookfor"
-                                   class="searchForm_lookfor form-control search-query<?php if ($this->searchbox()->autocompleteEnabled($this->searchClassId)): ?> autocomplete searcher:<?= $this->escapeHtmlAttr($this->searchClassId) ?><?php endif ?>"
-                                   type="text" name="lookfor"
-                                   value="<?= $this->escapeHtmlAttr($this->lookfor) ?>"
-                                   <?php if ($placeholder): ?> placeholder="<?=$this->transEsc($placeholder) ?>"<?php endif ?>/>
-
-                            <!-- Begin search select -->
-                            <?php if ($handlerCount > 1): ?>
-                                <div class="dropdown form-control type-dropdown">
-                                    <input id="searchForm_type" class="searchForm_type" type="hidden" name="type" value="AllFields">
-                                    <a class="dropdown-toggle" href="#" aria-haspopup="true" aria-expaned="false" aria-label="<?=$this->transEsc("Search type")?>" data-toggle="dropdown">
-                                        <span id="searchForm_typeCaption"><?=$this->transEsc('All fields')?></span>
-                                        <b class="caret"></b>
-                                    </a>
-                                    <ul class="dropdown-menu cw-mt-0" role="menu">
-                                        <?php foreach ($handlers as $handler): ?>
-                                            <li role="menuitem">
-                                                <input type="hidden" value="<?=$handler['value']?>">
-                                                <a class="select-type" href="#" onclick="$('#searchForm_type').attr('value', '<?=$handler['value']?>');$('#searchForm_typeCaption').html('<?=$this->transEsc($handler['label'])?>');"><?=$this->transEsc($handler['label'])?></a>
-                                            <li>
-                                        <?php endforeach; ?>
-                                    </ul>
-                                </div>
-                            <?php elseif ($handlerCount == 1): ?>
-                                <input type="hidden" name="type" value="<?=$this->escapeHtmlAttr($handlers[0]['value'])?>" />
-                            <?php endif; ?>
-
-                            <!-- Begin search button -->
-                            <button type="submit" class="btn btn-primary search-button"><i class="fa fa-search" aria-hidden="true"></i><!-- IxTheo2: No text <?= $this->transEsc("Find") ?>--></button>
-
-                            <!-- IxTheo 2: Advanced search -->
-                            <?php if ($advSearch != ''):?>
-                                <div class="ix-searchbox-adv-search">
-                                    <a href="<?=$this->url($advSearch) .  ((isset($this->searchId) && $this->searchId) ? '?edit=' . $this->escapeHtmlAttr($this->searchId) : $this->hiddenFilterParams)?>"
-                                       class="btn btn-link" role="button"
-                                       rel="nofollow"><?= $this->transEsc("Advanced Search") ?></a>
-                                </div>
-                            <?php endif;?>
-
-                            <?php if ($geoUrl = $this->geocoords()->getSearchUrl($options)) : ?>
-                                <a href="<?=$geoUrl ?>" class="btn btn-link"><?=$this->transEsc('Geographic Search')?></a>
-                            <?php endif; ?>
-
-                            <?php $shards = $options->getShards(); if ($options->showShardCheckboxes() && !empty($shards)): ?>
-                                <?php
-                                $selectedShards = isset($this->selectedShards)
-                                    ? $this->selectedShards : $options->getDefaultSelectedShards();
-                                ?>
-                                <br />
-                                <?php foreach ($shards as $shard => $val): ?>
-                                    <?php $isSelected = empty($selectedShards) || in_array($shard, $selectedShards); ?>
-                                    <input type="checkbox" <?=$isSelected ? 'checked="checked" ' : ''?>name="shard[]" value='<?=$this->escapeHtmlAttr($shard)?>' /> <?=$this->transEsc($shard)?>
-                                <?php endforeach; ?>
-                            <?php endif; ?>
-                            <?php if (($hasDefaultsApplied ?? false) || !empty($filterDetails)): ?>
-                              <?php if ($options->getRetainFilterSetting()): ?>
-                                <?php foreach ($filterDetails as $current): ?>
-                                  <input class="applied-filter" id="<?=$this->escapeHtmlAttr($current['id'])?>" type="hidden" name="filter[]" value="<?=$this->escapeHtmlAttr($current['value'])?>" />
-                                <?php endforeach; ?>
-                                <?php if ($hasDefaultsApplied ?? false): ?>
-                                  <input class="applied-filter" id="dfApplied" type="hidden" name="dfApplied" value="1" />
-                                <?php endif; ?>
-                              <?php endif; ?>
-                            <?php endif; ?>
-                            <?php foreach ($hiddenFilters as $key => $filter): ?>
-                                <?php foreach ($filter as $value): ?>
-                                    <input type="hidden" name="hiddenFilters[]" value="<?=$this->escapeHtmlAttr($key) . ':' . $this->escapeHtmlAttr($value)?>" />
-                                <?php endforeach; ?>
-                            <?php endforeach; ?>
-                            <?php
-                            /* Show hidden field for active search class when in combined handler mode. */
-                            if ($this->searchbox()->combinedHandlersActive()) {
-                                echo '<input type="hidden" name="activeSearchClassId" value="' . $this->escapeHtmlAttr($this->searchClassId) . '" />';
-                            }
-                            /* Load hidden limit preference from Session */
-                            if (!empty($lastLimit)) {
-                                echo '<input type="hidden" name="limit" value="' . $this->escapeHtmlAttr($lastLimit) . '" />';
-                            }
-                            if (!empty($lastSort)) {
-                                echo '<input type="hidden" name="sort" value="' . $this->escapeHtmlAttr($lastSort) . '" />';
-                            }
-                            ?>
-                            <?=$this->context($this)->renderInContext(
-                              'search/filters.phtml',
-                              [
-                                'params' => $params ?? null,
-                                'urlQuery' => isset($results) ? $results->getUrlQuery() : null,
-                                'filterList' => $showFilters ? $filterList : [],
-                                'checkboxFilters' => $showFilters ? $checkboxFilters : [],
-                                'searchClassId' => $this->searchClassId,
-                                'searchType' => $this->searchType,
-                              ]
-                            );?>
-                        </form>
-                        <?=$this->inlineScript(\Laminas\View\Helper\HeadScript::SCRIPT, '$(".searchForm_lookfor:visible").focus();', 'SET')?>
-
-                        <?php if ($advSearch): ?>
-                            <?=$this->context($this)->renderInContext('search/searchbox/pills.phtml', ['searchId' => $this->searchId,
-                                                                                                       'hiddenFilterParams' => $hiddenFilterParams,
-                                                                                                       'advSearchUrl' => $this->url($advSearch)])?>
-                        <?php endif; ?>
-
-                        <?php //optional extension template, e.g. for RelBib ?>
-                        <?=$this->render('search/searchbox/extensions');?>
-
-                    <?php endif; ?>
-
-                </div>
-=======
->>>>>>> c4d54e97
             </div><!-- close container -->
             <!--
             <div class="scroll-down" id="scroll-down">
