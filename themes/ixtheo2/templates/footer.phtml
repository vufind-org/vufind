<footer class="hidden-print ix-footer">
<<<<<<< HEAD
  <section class="ix-footer-section">
    <div class="container">
      <?=$this->tuefind()->renderStaticTemplate('supporters')?>
    </div>
  </section>
=======
  <?php $routeParams = $this->tuefind()->getRouteParams();
        if($routeParams['controller'] == "index" && $routeParams['action'] == "Home"): ?>
          <section class="ix-footer-section">
            <div class="container">
              <?=$this->HelpText()->render('supporters', null, 'static')?>
            </div>
          </section>
  <?php endif;?>
>>>>>>> 1ad93649
  <section class="ix-footer-section ix-footer-background-block">
    <div class="container">
      <?=$this->tuefind()->renderStaticTemplate('footer')?>
    </div>
  </section>
  <a href="<?=$this->url('feedback-home')?>" data-lightbox="">
    <button id="tf-button-footer-feedback" class="btn float-left btn-outline-primary mx-1">
      <?=$this->transEsc('Feedback')?>
    </button>
  </a>
  <button id="tf-button-footer-back-to-top" class="btn float-right btn-outline-primary mx-5"
          data-toggle="tooltip" data-placement="left" title="Go to top">
    <i class="fa fa-chevron-up"> </i>
  </button>
</footer><|MERGE_RESOLUTION|>--- conflicted
+++ resolved
@@ -1,20 +1,12 @@
-<footer class="hidden-print ix-footer">
-<<<<<<< HEAD
-  <section class="ix-footer-section">
-    <div class="container">
-      <?=$this->tuefind()->renderStaticTemplate('supporters')?>
-    </div>
-  </section>
-=======
-  <?php $routeParams = $this->tuefind()->getRouteParams();
-        if($routeParams['controller'] == "index" && $routeParams['action'] == "Home"): ?>
-          <section class="ix-footer-section">
-            <div class="container">
-              <?=$this->HelpText()->render('supporters', null, 'static')?>
-            </div>
-          </section>
+<footer class="hidden-print ix-footer"
+  <?php $routeParams = $this->tuefind()->getRouteParams();?>
+  <?php if($routeParams['controller'] == "index" && $routeParams['action'] == "Home"): ?>
+    <section class="ix-footer-section">
+      <div class="container">
+        <?=$this->HelpText()->render('supporters', null, 'static')?>
+      </div>
+    </section>
   <?php endif;?>
->>>>>>> 1ad93649
   <section class="ix-footer-section ix-footer-background-block">
     <div class="container">
       <?=$this->tuefind()->renderStaticTemplate('footer')?>
