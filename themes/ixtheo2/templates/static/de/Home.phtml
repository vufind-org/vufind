<<<<<<< HEAD
<div class="navbar navbar-default home-navbar">
    <div class="container">
        <!--<div class="navbar-header"><a class="navbar-brand">Weitere Funktionen</a></div>-->
        <div class="navbar-collapse collapse ix-paddind-left-0">
            <ul class="nav navbar-nav">
                <li class="dropdown">
                    <a class="dropdown-toggle"><?=$this->transEsc('Browse')?>&nbsp;<span class="caret"></span></a>
                    <ul class="dropdown-menu">
                        <li><a class="dropdown-item" href="<?=$this->url('keywordchainsearch-home')?>"><?=$this->transEsc('Browse Keywordchains')?></a></li>
                        <li><a class="dropdown-item" href="<?=$this->url('browse-home')?>"><?=$this->transEsc('Browse the Catalog')?></a></li>
                        <li><a class="dropdown-item" href="<?=$this->url('alphabrowse-home')?>"><?=$this->transEsc('Browse Alphabetically')?></a></li>
                    </ul>
                </li>
                <li><a href="<?=$this->url('search-results')?>?lookfor=4+esra+1-2&type=BibleRangeSearch" role="button" rel="nofollow">Bibelstellensuche</a></li>
                <li><a href="<?=$this->url('search-newitem')?>" role="button" rel="nofollow"><?=$this->transEsc('New Items')?></a></li>
                <li><a href="<?=$this->url('search-history')?>" role="button" rel="nofollow"><?=$this->transEsc('Search History')?></a></li>
                <li class="dropdown">
                    <a class="dropdown-toggle"><?=$this->transEsc('Virtual Keyboard')?>&nbsp;<span class="caret"></span></a>
                    <ul class="dropdown-menu">
                        <li><a class="dropdown-item virtual-keyboard-greek"><?=$this->transEsc('Greek')?></a></li>
                        <li><a class="dropdown-item virtual-keyboard-hebrew"><?=$this->transEsc('Hebrew')?></a></li>
                        <?php $virtualKeyboardSnippet = '$(triggerVirtualKeyboard(\'' . $this->transEsc("Accept") . ':' . $this->transEsc("Accept") . '\', \'' . $this->transEsc("Enter") . ':' . $this->transEsc("Enter") . '\'));'; ?>
                        <?=$this->inlineScript(\Laminas\View\Helper\HeadScript::SCRIPT, $virtualKeyboardSnippet, 'SET')?>
		    </ul>
                </li>
            </ul>
        </div>
    </div>
</div>

=======
>>>>>>> c4d54e97
<?php $this->headLink()->appendStylesheet('vendor/slick/slick.css');?>
<?php $this->headLink()->appendStylesheet('vendor/slick/slick-theme.css');?>
<?php $this->headLink()->appendStylesheet('vendor/cw/swiper.css');?>

<?php $this->headScript()->appendFile('vendor/slick/slick.min.js');?>
<?php $this->headScript()->appendFile('vendor/cw/ofi.js');?>
<?php $this->headScript()->appendFile('vendor/cw/smooth-scroll.js');?>
<?php $this->headScript()->appendFile('vendor/cw/swiper.js');?>
<?php $this->headScript()->appendFile('vendor/cw/theme.js');?>


<section class="cw-py-5 cw-bg-gray-100">
    <div class="container">
        <div class="row">

            <?=$this->render('search/searchboxForm');?>

            <div class="navbar navbar-default home-navbar">
              <div class="container">
                  <!--<div class="navbar-header"><a class="navbar-brand">Weitere Funktionen</a></div>-->
                  <div class="navbar-collapse collapse ix-paddind-left-0">
                      <ul class="nav navbar-nav">
                          <li class="dropdown">
                              <a class="dropdown-toggle"><?=$this->transEsc('Browse')?>&nbsp;<span class="caret"></span></a>
                              <ul class="dropdown-menu">
                                  <li><a class="dropdown-item" href="<?=$this->url('keywordchainsearch-home')?>"><?=$this->transEsc('Browse Keywordchains')?></a></li>
                                  <li><a class="dropdown-item" href="<?=$this->url('browse-home')?>"><?=$this->transEsc('Browse the Catalog')?></a></li>
                                  <li><a class="dropdown-item" href="<?=$this->url('alphabrowse-home')?>"><?=$this->transEsc('Browse Alphabetically')?></a></li>
                              </ul>
                          </li>
                          <li><a href="<?=$this->url('search-results')?>?lookfor=4+esra+1-2&type=BibleRangeSearch" role="button" rel="nofollow">Bibelstellensuche</a></li>
                          <li><a href="<?=$this->url('search-newitem')?>" role="button" rel="nofollow"><?=$this->transEsc('New Items')?></a></li>
                          <li><a href="<?=$this->url('search-history')?>" role="button" rel="nofollow"><?=$this->transEsc('Search History')?></a></li>
                          <li class="dropdown">
                              <a class="dropdown-toggle"><?=$this->transEsc('Virtual Keyboard')?>&nbsp;<span class="caret"></span></a>
                              <ul class="dropdown-menu">
                                  <li><a class="dropdown-item virtual-keyboard-greek"><?=$this->transEsc('Greek')?></a></li>
                                  <li><a class="dropdown-item virtual-keyboard-hebrew"><?=$this->transEsc('Hebrew')?></a></li>
                                  <?php $virtualKeyboardSnippet = '$(triggerVirtualKeyboard(\'' . $this->transEsc("Accept") . ':' . $this->transEsc("Accept") . '\', \'' . $this->transEsc("Enter") . ':' . $this->transEsc("Enter") . '\'));'; ?>
                                  <?=$this->inlineScript(\Laminas\View\Helper\HeadScript::SCRIPT, $virtualKeyboardSnippet, 'SET')?>
                              </ul>
                          </li>
                      </ul>
                  </div>
              </div>
          </div>
          <br />
        </div>
    </div>
</section>

<section class="cw-py-5">
    <div class="container">
        <div class="row">
            <div class="col-md-6">
                <div class="cw-text-center">
                    <p class="cw-subtitle cw-text-primary">Aktuelles</p>
                    <h2 class="cw-h2 cw-mb-5">IxTheo News</h2>
                </div>

                <div class="slick-slider-single-item" align="center">
                    <a href="<?=$this->url('content-page', ['page' => 'news']) ?>">
                        <div class="ix-slick-slider-item" style="background-image: url(<?=$this->imageLink('frontpage/authors.jpg')?>);">
                            <div class="ix-slick-slider-item-title">Aktuelles</div>
                        </div>
                    </a>
                    <div class="ix-slick-slider-item" style="background-image: url(<?=$this->imageLink('frontpage/discover.jpg')?>);">
                        <div class="ix-slick-slider-item-title">Blog-Aggregator</div>
                    </div>
                    <div class="ix-slick-slider-item" style="background-image: url(<?=$this->imageLink('frontpage/publishers.jpg')?>);">
                        <div class="ix-slick-slider-item-title">Workshop 2.-3.12.19</div>
                    </div>
                </div>

                <?php
                  $jsSnippet = <<< 'EOD'
                    $(document).ready(function(){
                        $('.slick-slider-single-item').slick({
                            dots: true,
                            infinite: true,
                            speed: 300,
                            fade: true,
                            cssEase: 'linear',
                            arrows: true
                        });
                    });
EOD;
              ?>
              <?=$this->inlineScript(\Laminas\View\Helper\HeadScript::SCRIPT, $jsSnippet, 'SET')?>
            </div>
            <div class="col-md-6">
                <div class="cw-text-center">
                    <p class="cw-subtitle cw-text-primary">Highlights</p>
                    <h2 class="cw-h2 cw-mb-5">IxTheo Services</h2>
                    <div class="ix-news-right">
                        <div class="ix-news-container">
                            <div class="ix-news-panel ix-news-panel-1">
                                <a href="<?=$this->url('content-page', ['page' => 'open_access_journals'])?>">
                                    <div><b>IxTheo Open Journals</b></div>
                                    <div><small>Open Access Zeitschriften Service</small></div>
                                </a>
                            </div>
                            <div class="ix-news-panel ix-news-panel-2">
                                <a href="<?=$this->url('content-page', ['page' => 'open_text'])?>">
                                    <div><b>IxTheo Open Text</b></div>
                                    <div><small>Zweitveröffentlichung von Aufsätzen</small></div>
                                </a>
                            </div>
                            <div class="ix-news-panel ix-news-panel-3">
                                <a href="<?=$this->url('content-page', ['page' => 'full_text_search'])?>">
                                    <div><b>Volltextsuche</b></div>
                                    <div><small>Theologica durchsuchen</small></div>
                                </a>
                            </div>
                            <div class="ix-news-panel ix-news-panel-4">
                                <a href="<?=$this->url('content-page', ['page' => 'lexicon_search'])?>">
                                    <div><b>Lexikonrecherche</b></div>
                                    <div><small>Theologische Lexika durchsuchen</small></div>
                                </a>
			    </div>
                            <div class="ix-clear-both">&nbsp;</div>
			    <div class="ix-news-container-footer">Alle Services</div>
                        </div>
                    </div>
                </div>
            </div>
        </div>
    </div>
</section>

<!-- IxTheo entdecken -->

<section class="cw-py-5 cw-bg-gray-100">
    <div class="container">
        <div class="text-center cw-pb-lg-4">
            <p class="cw-subtitle cw-text-primary">Finden | Suchen | Nutzen</p>
            <h2 class="cw-h2 cw-mb-5">IxTheo entdecken</h2>
        </div>
        <div class="row">
            <a href="<?=$this->url('content-page', ['page' => 'discover']) ?>">
                <div class="col-lg-4 cw-mb-3 cw-mb-lg-0 text-center">
                    <div class="cw-px-0 cw-px-lg-3">
                        <div class="cw-icon-rounded cw-bg-primary-light cw-mb-3">
                            <i class="fa fa-search"></i>
                        </div>
                        <h3 class="cw-h5">Suchen und Browsen</h3>
                        <div><small>Bibelstellen | CIC | Zeiträume | VerfasserInnen</small></div>
                    </div>
                </div>
            </a>
            <a href="<?=$this->url('content-page', ['page' => 'ixtheo_account']) ?>">
                <div class="col-lg-4 cw-mb-3 cw-mb-lg-0 text-center">
                    <div class="cw-px-0 cw-px-lg-3">
                        <div class="cw-icon-rounded cw-bg-primary-light cw-mb-3">
                            <i class="fa fa-user-plus"></i>
                        </div>
                        <h3 class="cw-h5">IxTheo Account</h3>
                        <div><small>Suchanfragen speichern | Favoriten speichern</small></div>
                    </div>
                </div>
            </a>
            <a href="<?=$this->url('content-page', ['page' => 'alerting']) ?>">
                <div class="col-lg-4 cw-mb-3 cw-mb-lg-0 text-center">
                    <div class="cw-px-0 cw-px-lg-3">
                        <div class="cw-icon-rounded cw-bg-primary-light cw-mb-3">
                            <i class="fa fa-bell"></i>
                        </div>
                        <h3 class="cw-h5">Alerting</h3>
                        <div><small>Benachrichtigungen über Neuerscheinungen</small></div>
                    </div>
                </div>
            </a>
        </div>
    </div>
</section>



<style>
.cw-card.three-links img{
    border-radius: 0.4rem;
}
.cw-card.three-links a{
    display: block !important;
    width: 100% !important;
    position: relative;
    z-index: 20;
    opacity: 0.7;
    margin: 22px 0;
    background-color: #000;
    text-decoration: none;
}
.cw-card.three-links a h6{
    color:#fff;
    margin-bottom: 42px;
}
.three-links .cw-overlay-content {
    opacity: 1;
}
</style>


<section class="cw-py-5">
    <div class="container">
        <div class="row cw-mb-5">
            <div class="col-md-12">
                <p class="cw-subtitle cw-text-primary">Bibliografien</p>
                <h2 class="cw-h2">Ressourcen</h2>
            </div>
        </div>
        <div class="swiper-container cw-guides-slider mx-n2 cw-pt-3 swiper-container-horizontal">
            <!-- Additional required wrapper-->
                <div class="swiper-wrapper">
                    <!-- Slides-->
                    <div class="swiper-slide cw-h-auto cw-px-2">
                        <div class="cw-card cw-card-poster cw-gradient-overlay cw-hover-animate cw-mb-4 cw-mb-lg-0">
                            <a href="<?=$this->url('content-page', ['page' => 'ixtheo_content']) ?>" class="cw-tile-link"></a>
                            <img src="<?=$this->imageLink('slider/fid_content.jpg')?>" alt="Card image" class="cw-bg-image">
                            <div class="cw-card-body cw-overlay-content">
                                <h6 class="cw-card-title text-cw-shadow text-uppercase">FID-Content</h6>
                            </div>
                        </div>
                    </div>
                    <div class="swiper-slide cw-h-auto cw-px-2">
                        <div class="cw-card cw-card-poster cw-gradient-overlay cw-hover-animate cw-mb-4 cw-mb-lg-0">
                            <a href="<?=$this->url('content-page', ['page' => 'index_biblicus']) ?>" class="cw-tile-link"></a>
                            <img src="<?=$this->imageLink('slider/digitale_quellen.jpg')?>" alt="Card image" class="cw-bg-image">
                            <div class="cw-card-body cw-overlay-content">
                                <h6 class="cw-card-title text-cw-shadow text-uppercase">Digitale Quellen</h6>
                            </div>
                        </div>
                    </div>
                    <div class="swiper-slide cw-h-auto cw-px-2">
                        <div class="cw-card cw-card-poster cw-gradient-overlay cw-hover-animate cw-mb-4 cw-mb-lg-0">
                            <a href="<?=$this->url('content-page', ['page' => 'theology_digital']) ?>" class="cw-tile-link"></a>
                            <img src="<?=$this->imageLink('slider/theologie_digital.jpg')?>" alt="Card image" class="cw-bg-image">
                            <div class="cw-card-body cw-overlay-content">
                                <h6 class="cw-card-title text-cw-shadow text-uppercase">Theologie digital</h6>
                            </div>
                        </div>
                    </div>
                    <div class="swiper-slide cw-h-auto cw-px-2">
                        <div class="cw-card cw-card-poster cw-gradient-overlay cw-hover-animate cw-mb-4 cw-mb-lg-0">
                            <a href="<?=$this->url('content-page', ['page' => 'canon_law']) ?>" class="cw-tile-link"></a>
                            <img src="<?=$this->imageLink('slider/historische_drucke.jpg')?>" alt="Card image" class="cw-bg-image">
                            <div class="cw-card-body cw-overlay-content">
                                <h6 class="cw-card-title text-cw-shadow text-uppercase">Historische Drucke</h6>
                            </div>
                        </div>
                    </div>
                    <div class="swiper-slide cw-h-auto cw-px-2">
                        <div class="cw-card cw-hover-animate cw-mb-4 cw-mb-lg-0 three-links">
                            <img src="<?=$this->imageLink('cw/prague.jpg')?>" alt="Card image" class="cw-bg-image">
                            <a href="https://relbib.de" class="">
                                <div class="cw-card-body cw-overlay-content">
                                <h6 class="cw-card-title text-cw-shadow text-uppercase">RelBib</h6>
                                <!--<p class="card-text text-sm">&nbsp;</p>-->
                            </div>
                            </a>
                            <a href="https://bible.ixtheo.de/" class="">
                               <div class="cw-card-body cw-overlay-content">
                                <h6 class="cw-card-title text-cw-shadow text-uppercase">Index Biblicus</h6>
                                <!--<p class="card-text text-sm">&nbsp;</p>-->
                            </div>
                            </a>
                            <a href="https://churchlaw.ixtheo.de/" class="">
                                <div class="cw-card-body cw-overlay-content">
                                <h6 class="cw-card-title text-cw-shadow text-uppercase">Kirchenrecht</h6>
                                <!--<p class="card-text text-sm">&nbsp;</p>-->
                            </div>
                            </a>
                        </div>
                    </div>
                </div>
                <div class="swiper-pagination cw-mt-3"></div>
            </div>
        </div>
    </div>

    <?php
      $jsSnippet = <<< 'EOD'
        var guidesSlider = new Swiper('.cw-guides-slider', {
            slidesPerView: 5,
            spaceBetween: 15,
            /*loop: true,*/
            roundLengths: true,
            breakpoints: {
                1200: {
                    slidesPerView: 4
                },
                991: {
                    slidesPerView: 3
                },
                768: {
                    slidesPerView: 2
                },
                400: {
                    slidesPerView: 1
                }
            },
            pagination: {
                el: '.swiper-pagination',
                clickable: true,
                dynamicBullets: true
            },
        });
EOD;
      ?>
      <?=$this->inlineScript(\Laminas\View\Helper\HeadScript::SCRIPT, $jsSnippet, 'SET')?>
</section>

<section class="cw-position-relative cw-dark-overlay ix-networking-block">
    <a href="<?=$this->url('content-page', ['page' => 'networking']) ?>">
        <?php /* <img src="<?=$this->imageLink('cw/photo-1497436072909-60f360e1d4b1.jpg')?>" alt="" class="cw-bg-image"> */ ?>
        <img src="<?=$this->imageLink('searchbar.jpg')?>" alt="" class="cw-bg-image">
        <div class="container">
            <div class="cw-overlay-content cw-text-white cw-py-lg-5">
                <h3 class="cw-display-3 cw-font-weight-bold cw-text-serif cw-text-shadow cw-mb-5">Networking</h3>
            </div>
        </div>
    </a>
</section>

<div class="tf-background-body ix-display-none">
    <div id="content" class="container">
        <div class="row">
            <?=$this->HelpText()->render('partials/discover', null, 'static');?>
            <?=$this->HelpText()->render('partials/services', null, 'static');?>
            <?=$this->HelpText()->render('partials/derivatives', null, 'static');?>
        </div>
    </div>
</div><|MERGE_RESOLUTION|>--- conflicted
+++ resolved
@@ -1,36 +1,3 @@
-<<<<<<< HEAD
-<div class="navbar navbar-default home-navbar">
-    <div class="container">
-        <!--<div class="navbar-header"><a class="navbar-brand">Weitere Funktionen</a></div>-->
-        <div class="navbar-collapse collapse ix-paddind-left-0">
-            <ul class="nav navbar-nav">
-                <li class="dropdown">
-                    <a class="dropdown-toggle"><?=$this->transEsc('Browse')?>&nbsp;<span class="caret"></span></a>
-                    <ul class="dropdown-menu">
-                        <li><a class="dropdown-item" href="<?=$this->url('keywordchainsearch-home')?>"><?=$this->transEsc('Browse Keywordchains')?></a></li>
-                        <li><a class="dropdown-item" href="<?=$this->url('browse-home')?>"><?=$this->transEsc('Browse the Catalog')?></a></li>
-                        <li><a class="dropdown-item" href="<?=$this->url('alphabrowse-home')?>"><?=$this->transEsc('Browse Alphabetically')?></a></li>
-                    </ul>
-                </li>
-                <li><a href="<?=$this->url('search-results')?>?lookfor=4+esra+1-2&type=BibleRangeSearch" role="button" rel="nofollow">Bibelstellensuche</a></li>
-                <li><a href="<?=$this->url('search-newitem')?>" role="button" rel="nofollow"><?=$this->transEsc('New Items')?></a></li>
-                <li><a href="<?=$this->url('search-history')?>" role="button" rel="nofollow"><?=$this->transEsc('Search History')?></a></li>
-                <li class="dropdown">
-                    <a class="dropdown-toggle"><?=$this->transEsc('Virtual Keyboard')?>&nbsp;<span class="caret"></span></a>
-                    <ul class="dropdown-menu">
-                        <li><a class="dropdown-item virtual-keyboard-greek"><?=$this->transEsc('Greek')?></a></li>
-                        <li><a class="dropdown-item virtual-keyboard-hebrew"><?=$this->transEsc('Hebrew')?></a></li>
-                        <?php $virtualKeyboardSnippet = '$(triggerVirtualKeyboard(\'' . $this->transEsc("Accept") . ':' . $this->transEsc("Accept") . '\', \'' . $this->transEsc("Enter") . ':' . $this->transEsc("Enter") . '\'));'; ?>
-                        <?=$this->inlineScript(\Laminas\View\Helper\HeadScript::SCRIPT, $virtualKeyboardSnippet, 'SET')?>
-		    </ul>
-                </li>
-            </ul>
-        </div>
-    </div>
-</div>
-
-=======
->>>>>>> c4d54e97
 <?php $this->headLink()->appendStylesheet('vendor/slick/slick.css');?>
 <?php $this->headLink()->appendStylesheet('vendor/slick/slick-theme.css');?>
 <?php $this->headLink()->appendStylesheet('vendor/cw/swiper.css');?>
