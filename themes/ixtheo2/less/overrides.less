--- conflicted
+++ resolved
@@ -183,11 +183,7 @@
   font-size: 34px;
 }
 
-<<<<<<< HEAD
-.subscribr-textarea {
-=======
 .subscriber-textarea {
->>>>>>> c4d54e97
   resize: none;
 }
 
@@ -374,35 +370,16 @@
 }
 
 .ix-slick-slider-item {
-<<<<<<< HEAD
-    border-radius: 7px;
-}
-
-.ix-news-panel-1 {
-    background-color: #EEEEEE;
-}
-
-.ix-news-panel {
-=======
->>>>>>> c4d54e97
     border-radius: 12px;
 }
 
 .ix-news-container-footer {
     margin-top: -24px;
-<<<<<<< HEAD
-    border-radius: 5px;
-}
-
-.ix-slick-slider-item-title {
-    border-radius:0 0 5px 5px;
-=======
     border-radius: 0 0 12px 12px;
 }
 
 .ix-slick-slider-item-title {
     border-radius:0 0 12px 12px;
->>>>>>> c4d54e97
 }
 
 .ix-paddind-left-0 {
