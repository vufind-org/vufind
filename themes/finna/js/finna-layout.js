--- conflicted
+++ resolved
@@ -491,14 +491,10 @@
             initResizeListener();
             initScrollLinks();
             initSearchboxFunctions();
-<<<<<<< HEAD
             initNarrowList();
-        },
-=======
             checkSaveStatuses();
             initAuthorizationNotification();
         }
->>>>>>> a9f3863c
     };
 
     return my;
