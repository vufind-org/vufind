finna.layout = (function() {

    var isTouchDevice = function() {
        return !!('ontouchstart' in window)
            || !!('onmsgesturechange' in window); // IE10
    };

    // Append current anchor (location.hash) to selected links
    // in order to preserve the anchor when the link is clicked.
    // This is used in top header language links.
    var initAnchorNavigationLinks = function() {
        $('a.preserve-anchor').each(function() {
            var hash = location.hash;
            if (hash.length == 0) {
                return;
            }
            $(this).attr('href', $(this).attr('href') + hash);
        });
    };

    var initFixFooter = function() {
        var detectHeight = $(window).height() - $('body').height();
        if (detectHeight > 0) {
            var expandedFooter = $('footer').height() + detectHeight;
            $('footer').height(expandedFooter);
        }
    };
       
    var initHideDetails = function() {
      if ($(".record-information").height() > 350 && $(".show-details-button")[0]) {
        $(".record-information .record-details-more").addClass('hidden');
        $(".record-information .show-details-button").removeClass('hidden');
      }
    };

    var initTruncate = function(holder) {   
      if (typeof holder === 'undefined') {
          holder = $(document);
      }

      var notifyTruncateChange = function(field) {
          field.find('.truncate-change span').each(function(ind, e) {
              var visible = $(e).position().top <= field.height();
              $(e).trigger('truncate-change', [visible]);
          });
      };

      var truncation = [];
      var rowHeight = [];
      holder.find(".truncate-field").not('.truncate-done').each(function(index) {
        $(this).addClass('truncate-done');
        // check that truncate-field has children, where we can count line-height
        if ($(this).children().length > 0) {
          var rowCount = 3;
          if ($(this).data("rows")) {
            rowCount = $(this).data("rows");
          }

          if (typeof($(this).data('row-height')) !== 'undefined') {
              rowHeight[index] = $(this).data('row-height');
          } else {
            if ($(this).children().first().is("div")) {
              rowHeight[index] = parseFloat($(this).children().first().height());
            }
            else {
              rowHeight[index] = parseFloat($(this).children().first().css('line-height').replace('px', ''));
            }
          }

          // get the line-height of first element to determine each text line height
          truncation[index] = rowHeight[index] * rowCount;
          // truncate only if there's more than one line to hide
          if ($(this).height() > (truncation[index] + rowHeight[index] + 1)) {
            $(this).css('height', truncation[index] - 1 + 'px');
            if ($( this ).hasClass("wide")) { // generate different truncate styles according to class
              $(this).after("<div class='more-link wide'><i class='fa fa-handle-open'></i></div><div class='less-link wide'> <i class='fa fa-handle-close'></i></div>"); 
            }
            else {
              $(this).after("<div class='more-link'>"+vufindString.show_more+" <i class='fa fa-arrow-down'></i></div><div class='less-link'>"+vufindString.show_less+" <i class='fa fa-arrow-up'></i></div>");
            }
            $('.less-link').hide();

            var self = $(this);

            $(this).nextAll('.more-link').first().click(function( event ) {
              $(this).hide();
              $(this).next('.less-link').show();
              $(this).prev('.truncate-field').css('height','auto');
              notifyTruncateChange(self);
            });
            
            $(this).nextAll('.less-link').first().click(function( event ) {
              $(this).hide();
              $(this).prev('.more-link').show();
              $(this).prevAll('.truncate-field').first().css('height', truncation[index]-1+'px');
              notifyTruncateChange(self);
            }); 
          }
          notifyTruncateChange($(this));
        }
        $(this).trigger('truncate-done', [$(this)]);
      });
    };

    var initTruncatedRecordImageNavi = function() {
        var displayTruncatedImage = function(placeholder) {
            var img = $('<img/>');
            img.append($('<i class="fa fa-spinner fa-spin"/>')).one('load', function() {
                $(this).empty();
            })
            img.attr('src', placeholder.data('src'));
            img.attr('alt', '');
            placeholder.parent().removeClass('truncate-change');
            placeholder.replaceWith(img);
        };

        // Load truncated record images lazily when parent container is opened
        $('.recordcovers .truncate-change span').each(function() {
            $(this).bind('truncate-change', function(e, visible) {
                if (visible) {
                    $(this).unbind('truncate-change');
                    // Postpone loading until the image placeholder is scrolled into viewport
                    $(this).unbind('inview').one('inview', function() {
                        displayTruncatedImage($(this));
                    });
                }
            });
        });

        // Add image count to 'more-link' label when truncate-field has been inited.
        $('.recordcovers.truncate-field').bind('truncate-done', function(e, field) {
            moreLink = field.nextAll('.more-link');
            if (moreLink.length) {
                var childrenCnt = field.find('a').not('.hide').length;
                var cnt = $('<span class="cnt">(' + childrenCnt + ')</span>');
                cnt.insertAfter(moreLink.first().children().first());
            }
        });
    };
    
    var initOpenUrlLinks = function() {
        var links = $('a.openUrlEmbed');
        links.each(function(ind, e) {
            $(e).one('inview', function() {
                $(this).click();
            });
        });
    };
    
    var initContentNavigation = function() {
      if ($('.content-navigation-menu')[0]) {
        $('.content-section').each(function(index) {
          var link = '#'+$(this).attr('id');
          $('.content-navigation-menu').append('<h2 class="nav-'+index+'">'+$('h2', this).text()+'</h2>');
          $('.content-navigation-menu h2.nav-'+index).click(function () {
            $('body, html').animate({
              scrollTop: $(link).offset().top-5
            }, 350);
          });
        });
        
        var menuPosition = $('.content-navigation-menu').offset().top;
        // fixed menu & prevent footer overlap
        $( window ).scroll(function() {
          if ($(window).scrollTop() > menuPosition) {
            $('.content-navigation-menu').addClass('attached');
            if ($(window).scrollTop()+$('.content-navigation-menu').outerHeight(true) > $('footer').offset().top) {
              $('.content-navigation-menu').css({'bottom': $('footer').height()+20+'px', 'top': 'auto'});
            }
            else { 
              $('.content-navigation-menu').css({'bottom': 'auto', 'top': '0px'});
            }
          }
          else {
            $('.content-navigation-menu').removeClass('attached');
          }
        });
      }
    };
    
    var initRecordSwipe = function () {
      if ($('#view-pager').length && isTouchDevice()) {
        $('section.main').append("<div class='swipe-arrow-navigation arrow-navigation-left'><i class='fa fa-arrow-left'></i></div>");
        $('section.main').append("<div class='swipe-arrow-navigation arrow-navigation-right'><i class='fa fa-arrow-right'></i></div>");
        $('.swipe-arrow-navigation').hide();
        $(".template-dir-record #record").swipe( {
        allowPageScroll:"vertical",
        swipeRight:function(event, phase, direction, distance, duration) {
          if ($('#view-pager .pager-previous-record a').length) {
            var prevRecordUrl =  $('#view-pager .pager-previous-record a').attr('href');
            window.location.href = prevRecordUrl;
          }
        },
        swipeLeft:function(event, direction, distance, duration) {
          if ($('#view-pager .pager-next-record a').length) {
            var nextRecordUrl = $('#view-pager .pager-next-record a').attr('href');
            window.location.href = nextRecordUrl;
          }  
        },
        swipeStatus:function(event, phase, direction, distance, duration, fingers) {
              if ((phase != "cancel") && (phase == "move") && (direction == "right") && (distance > 75) && ($('#view-pager .pager-previous-record a').length)) {
                $('.arrow-navigation-left').show('fast');
              }
              if ((phase != "cancel") && (phase == "move") && (direction == "left") && (distance > 75) && ($('#view-pager .pager-next-record a').length)) {
                 $('.arrow-navigation-right').show('fast');
              }
              if (phase == "cancel") {
                $('.swipe-arrow-navigation').hide('fast');
              }
        },
        //Default is 75px, set to 0 for demo so any distance triggers swipe
        threshold: 125,
        cancelThreshold:20,
        });   
      }
    };
    
    var initMultiSelect = function() {
        $('.multi-select').multiselect({
            enableCaseInsensitiveFiltering: true,
            maxHeight: 310,
            nonSelectedText: vufindString.none_selected,
            nSelectedText: vufindString.selected,
            buttonClass: "form-control",
        });
    };
  
    var initMobileNarrowSearch = function() {
        var filterAmount = $('.checkboxFilter input[checked]').length+$('.list-group.filters .list-group-item.active').length;
        if (filterAmount > 0) {
          $('.mobile-navigation .sidebar-navigation .active-filters').removeClass('hidden');
          $('.mobile-navigation .sidebar-navigation .active-filters').append(' '+filterAmount);
        }
        $('.mobile-navigation .sidebar-navigation, .sidebar h4').click(function() {
            $('.sidebar').toggleClass('open');
            $('.mobile-navigation .sidebar-navigation i').toggleClass('fa-arrow-up');
            $('body').toggleClass('prevent-scroll'); 
        });
        $('.mobile-navigation .sidebar-navigation .active-filters').click(function() {
            $('.sidebar').scrollTop(0);
        });  
    };
    
    var initCheckboxClicks = function() {
      $('.checkboxFilter:not(.mylist-select-all) .checkbox input').click(function() {
        $(this).closest('.checkbox').toggleClass('checked');
        var nonChecked = true;
        $('.myresearch-row .checkboxFilter .checkbox').each(function() {
            if ($(this).hasClass('checked')) {
              $('.mylist-functions button, .mylist-functions select').removeAttr("disabled");
              $('.mylist-functions .jump-menu-style').removeClass('disabled');
              nonChecked = false;
            }
        });
        if (nonChecked == true) {
          $('.mylist-functions button, .mylist-functions select').attr("disabled", true);
          $('.mylist-functions .jump-menu-style').addClass('disabled');
        }
      });

        var myListSelectAll = $(".checkboxFilter.mylist-select-all");
        var myListJumpMenu = $(".mylist-functions .jump-menu-style");
        var myListFunctions = $(".mylist-functions button, .mylist-functions select");
        myListSelectAll.find(".checkbox .checkbox-select-all").click(function() {            
            var checkboxes = $(".myresearch-row .checkboxFilter .checkbox, .checkboxFilter.mylist-select-all .checkbox");
            if ($(this).closest(".checkbox").hasClass("checked")) {
                var isEverythingChecked = !$(".myresearch-row .checkboxFilter .checkbox").not(".checked").length;
                checkboxes.toggleClass("checked", !isEverythingChecked);
                myListJumpMenu.toggleClass("disabled", isEverythingChecked);
                myListFunctions.attr("disabled", isEverythingChecked);
            } else {
                checkboxes.toggleClass("checked", true);
                myListJumpMenu.toggleClass("disabled", false);                
                myListFunctions.attr("disabled", false);
            }
        });
    };

    var initScrollLinks = function() {
      $('.library-link').click(function() {
        $('html, body').animate({
          scrollTop: $('.recordProvidedBy').offset().top
        }, 500);
      });
      var scroll = $(window).scrollTop();
      var modalContent = 0;
      $(window).scroll(function (event) {
        scroll = $(window).scrollTop();
        if (scroll > 2000) {
           $('.template-dir-record .back-to-up').removeClass('hidden');
        }
        else {
          $('.template-dir-record .back-to-up').addClass('hidden');
        }
      });
      
      $( "#modal" ).on('shown.bs.modal', function (e) {
        $('#hierarchyTree').scroll(function () {
          modalContent = $('#hierarchyTree').scrollTop();
          if (modalContent > 1500) {
            $('#modal .back-to-up').removeClass('hidden');
          }
          else {
            $('#modal .back-to-up').addClass('hidden');
          }
        });
        $('.back-to-up').click(function() {
            $('#hierarchyTree, #modal').animate({scrollTop: 0 }, 200);
        });
      });
      
      $('.template-dir-record .back-to-up').click(function() {
        $('html, body').animate({scrollTop: $('#hierarchyTreeHolder').offset().top-70}, 200);
      }); 
    };
    
    var initSearchboxFunctions = function() {
      if ($('.navbar-form .checkbox')[0]) {
        $('.tt-dropdown-menu').addClass('checkbox-active');
      }
      if ($('#searchForm_lookfor').val() != "" ) {
        $('.clear-button').removeClass('hidden');
      }
      $('#searchForm_lookfor').on('input', function() {
        if ($('#searchForm_lookfor').val() != "" ) {
          $('.clear-button').removeClass('hidden');
        }
        else {
          $('.clear-button').addClass('hidden');
        }
      });
<<<<<<< HEAD
    };
    
    var initToolTips = function () {
      $('[data-toggle="tooltip"]').tooltip();
      // prevent link opening if tooltip is placed inside link element for touch devices
      if (isTouchDevice()) {
        $('[data-toggle="tooltip"] > i').click(function(event) {
          event.preventDefault();
        });
      }
    };
=======
      
      $('.clear-button').click(function() {
        $('#searchForm_lookfor').val("");
        $('.clear-button').addClass('hidden');
        $('#searchForm_lookfor').focus();
      });
    }
>>>>>>> 84d09d3c

    var my = {
        isTouchDevice: isTouchDevice,
        initTruncate: initTruncate,
        init: function() {
            $('select.jumpMenu').unbind('change').change(function() { $(this).closest('form').submit(); });
            $('select.jumpMenuUrl').unbind('change').change(function(e) { window.location.href = $(e.target).val(); });

            initAnchorNavigationLinks();
            initFixFooter();
            initOpenUrlLinks();
            initHideDetails();

            initTruncatedRecordImageNavi();
            initTruncate();
            initContentNavigation();
            initRecordSwipe();
            initMultiSelect();
            initMobileNarrowSearch();
            initCheckboxClicks();
<<<<<<< HEAD
            initToolTips();
=======
            initScrollLinks();
            initSearchboxFunctions();
>>>>>>> 84d09d3c
        },
    };

    return my;
})(finna);
<|MERGE_RESOLUTION|>--- conflicted
+++ resolved
@@ -329,8 +329,15 @@
           $('.clear-button').addClass('hidden');
         }
       });
-<<<<<<< HEAD
-    };
+      
+      $('.clear-button').click(function() {
+        $('#searchForm_lookfor').val("");
+        $('.clear-button').addClass('hidden');
+        $('#searchForm_lookfor').focus();
+      });
+    };
+      
+
     
     var initToolTips = function () {
       $('[data-toggle="tooltip"]').tooltip();
@@ -341,15 +348,6 @@
         });
       }
     };
-=======
-      
-      $('.clear-button').click(function() {
-        $('#searchForm_lookfor').val("");
-        $('.clear-button').addClass('hidden');
-        $('#searchForm_lookfor').focus();
-      });
-    }
->>>>>>> 84d09d3c
 
     var my = {
         isTouchDevice: isTouchDevice,
@@ -370,12 +368,9 @@
             initMultiSelect();
             initMobileNarrowSearch();
             initCheckboxClicks();
-<<<<<<< HEAD
             initToolTips();
-=======
             initScrollLinks();
             initSearchboxFunctions();
->>>>>>> 84d09d3c
         },
     };
 
