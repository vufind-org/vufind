<?php
return array(
    'extends' => 'bootstrap3',
    'helpers' => array(
        'factories' => array(
            'content' => 'Finna\View\Helper\Root\Factory::getContent',
            'header' => 'Finna\View\Helper\Root\Factory::getHeader',
            'holdingsDetailsMode' => 'Finna\View\Helper\Root\Factory::getHoldingsDetailsMode',
            'openUrl' => 'Finna\View\Helper\Root\Factory::getOpenUrl',
            'record' => 'Finna\View\Helper\Root\Factory::getRecord',
            'recordImage' => 'Finna\View\Helper\Root\Factory::getRecordImage',
            'searchTabs' => 'Finna\View\Helper\Root\Factory::getSearchTabs',
            'navibar' => 'Finna\View\Helper\Root\Factory::getNavibar',
            'indexedTotal' => 'Finna\View\Helper\Root\Factory::getTotalIndexed',
            'personaAuth' => 'Finna\View\Helper\Root\Factory::getPersonaAuth',
            'logoutMessage' => 'Finna\View\Helper\Root\Factory::getLogoutMessage',
<<<<<<< HEAD
            'organisationsList'
                => 'Finna\View\Helper\Root\Factory::getOrganisationsList',
=======
            'imageSrc' => 'Finna\View\Helper\Root\Factory::getImageSrc',
>>>>>>> 07f2980b
        ),
        'invokables' => array(
            'search' => 'Finna\View\Helper\Root\Search',
            'truncateUrl' => 'Finna\View\Helper\Root\TruncateUrl',
            'checkboxFacetAvailables' =>
                'Finna\View\Helper\Root\CheckboxFacetAvailables',
            'userPublicName' => 'Finna\View\Helper\Root\UserPublicName',
        )
    ),
    'css' => array(
        'vendor/dataTables.bootstrap.css',
        'vendor/magnific-popup.css',
        'dataTables.bootstrap.custom.css',
        'vendor/slick.css',
        'finna.css'
    ),
    'js' => array(
        'finna.js',
        'image-popup.js',
        'finna-layout.js',
        'finna-persona.js',
        'finna-common.js',
        'finna-user-profile.js',
        'vendor/jquery.dataTables.js',
        'vendor/dataTables.bootstrap.js',
        'vendor/jquery.inview.min.js',
        'vendor/jquery.magnific-popup.min.js',
        'vendor/jquery.cookie-1.4.1.min.js',
        'vendor/slick.min.js',
        'vendor/jquery.touchSwipe.min.js'
    ),
    'less' => array(
        'active' => false
    ),
);<|MERGE_RESOLUTION|>--- conflicted
+++ resolved
@@ -14,12 +14,9 @@
             'indexedTotal' => 'Finna\View\Helper\Root\Factory::getTotalIndexed',
             'personaAuth' => 'Finna\View\Helper\Root\Factory::getPersonaAuth',
             'logoutMessage' => 'Finna\View\Helper\Root\Factory::getLogoutMessage',
-<<<<<<< HEAD
             'organisationsList'
                 => 'Finna\View\Helper\Root\Factory::getOrganisationsList',
-=======
             'imageSrc' => 'Finna\View\Helper\Root\Factory::getImageSrc',
->>>>>>> 07f2980b
         ),
         'invokables' => array(
             'search' => 'Finna\View\Helper\Root\Search',
