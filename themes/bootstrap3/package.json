--- conflicted
+++ resolved
@@ -6,11 +6,7 @@
   },
   "dependencies": {
     "autocomplete.js": "vufind-org/autocomplete.js#v2.1.7",
-<<<<<<< HEAD
-=======
     "chart.js": "^4.4.0",
-    "jstree": "3.3.15",
->>>>>>> 7f01a659
     "simple-keyboard": "^3.6.0",
     "simple-keyboard-layouts": "^3.0.0",
     "vanilla-cookieconsent": "3.0.0-rc.16"
