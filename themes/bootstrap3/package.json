--- conflicted
+++ resolved
@@ -5,12 +5,8 @@
     "updateDeps": "npm update && node tools/copyDependencies.mjs"
   },
   "dependencies": {
-<<<<<<< HEAD
     "@splidejs/splide": "^4.1.4",
-    "autocomplete.js": "vufind-org/autocomplete.js#v2.1.7",
-=======
     "autocomplete.js": "vufind-org/autocomplete.js#v2.1.9",
->>>>>>> d6160a14
     "chart.js": "^4.4.0",
     "simple-keyboard": "^3.6.0",
     "simple-keyboard-layouts": "^3.0.0",
