--- conflicted
+++ resolved
@@ -54,13 +54,7 @@
       <? endforeach; ?>
     </div>
   <? endif; ?>
-<<<<<<< HEAD
-  <? if ($this->supportsCart): ?>
-    <?=$this->context($this)->renderInContext('search/bulk-action-buttons.phtml', array('idPrefix' => ''))?>
-  <? endif; ?>
-=======
   <?=$this->context($this)->renderInContext('search/bulk-action-buttons.phtml', array('idPrefix' => ''))?>
->>>>>>> 3c98309e
   <?
     $viewParams = array(
       'searchClassId' => $searchClassId,
