<?
  // Set up page title:
  $lookfor = $this->params->getDisplayQuery();
  if (isset($this->overrideTitle)) {
    $this->headTitle($this->overrideTitle);
  } else {
      $this->headTitle($this->translate('Search Results') . (empty($lookfor) ? '' : " - {$lookfor}"));
  }

  // Set up search box:
  $this->layout()->searchbox = $this->context($this)->renderInContext(
    'search/searchbox.phtml',
    array(
      'lookfor' => $lookfor,
      'searchIndex' => $this->params->getSearchHandler(),
      'searchType' => $this->params->getSearchType(),
      'searchId' => $this->results->getSearchId(),
      'searchClassId' => $this->params->getsearchClassId(),
      'checkboxFilters' => $this->params->getCheckboxFacets(),
      'filterList' => $this->params->getFilters(),
      'hasDefaultsApplied' => $this->params->hasDefaultsApplied(),
      'selectedShards' => $this->params->getSelectedShards()
    )
  );

  // Create shortcut to combined results (since $this->results may get overwritten in processing below):
  $combinedResults = $this->results;

  // Set up breadcrumbs:
  if (isset($this->overrideTitle)) {
    $this->layout()->breadcrumbs = '<li class="active">' . $this->escapeHtml($this->overrideTitle) . '</li>';
  } else {
    $this->layout()->breadcrumbs = '<li class="active">' . $this->transEsc('Combined Search') . ': ' .
      $this->escapeHtml($lookfor) . '</li>';
  }

<<<<<<< HEAD
  // Disable cart if appropriate:
  $this->showCartControls = $this->supportsCart && $this->cart()->isActive();
  // Disable bulk options if appropriate:
  $this->showBulkOptions = $this->supportsCart && $this->showBulkOptions;
=======
  // Enable cart if appropriate:
  $this->showCartControls = $this->supportsCart && $this->cart()->isActive();
>>>>>>> d6a71c48

  // Load Javascript dependencies into header:
  $this->headScript()->appendFile("check_item_statuses.js");
  $this->headScript()->appendFile("check_save_statuses.js");
  // Style
  $this->headLink()->appendStylesheet('combined-search.css');
?>
<?=$this->flashmessages()?>
<form class="form-inline" method="post" name="bulkActionForm" action="<?=$this->url('cart-home')?>">
  <? $recs = $combinedResults->getRecommendations('top'); if (!empty($recs)): ?>
    <div>
      <? foreach ($recs as $current): ?>
        <?=$this->recommend($current)?>
      <? endforeach; ?>
    </div>
  <? endif; ?>
  <? if ($this->supportsCart): ?>
    <?=$this->context($this)->renderInContext('search/bulk-action-buttons.phtml', array('idPrefix' => ''))?>
  <? endif; ?>
  <?
    $viewParams = array(
      'searchClassId' => $searchClassId,
      'combinedResults' => $this->combinedResults,
      'supportsCartOptions' => $this->supportsCartOptions,
<<<<<<< HEAD
      'showCartControls' => $this->showCartControls,
      'showBulkOptions' => $this->showBulkOptions
=======
      'showCartControls' => $this->showCartControls
>>>>>>> d6a71c48
    );
  ?>
  <?=$this->context($this)->renderInContext('combined/stack-'.$placement.'.phtml', $viewParams)?>
  <? $recs = $combinedResults->getRecommendations('bottom'); if (!empty($recs)): ?>
    <div>
      <? foreach ($recs as $current): ?>
        <?=$this->recommend($current)?>
      <? endforeach; ?>
    </div>
  <? endif; ?>
</form><|MERGE_RESOLUTION|>--- conflicted
+++ resolved
@@ -34,15 +34,10 @@
       $this->escapeHtml($lookfor) . '</li>';
   }
 
-<<<<<<< HEAD
-  // Disable cart if appropriate:
-  $this->showCartControls = $this->supportsCart && $this->cart()->isActive();
-  // Disable bulk options if appropriate:
-  $this->showBulkOptions = $this->supportsCart && $this->showBulkOptions;
-=======
   // Enable cart if appropriate:
   $this->showCartControls = $this->supportsCart && $this->cart()->isActive();
->>>>>>> d6a71c48
+  // Enable bulk options if appropriate:
+  $this->showBulkOptions = $this->supportsCart && $this->showBulkOptions;
 
   // Load Javascript dependencies into header:
   $this->headScript()->appendFile("check_item_statuses.js");
@@ -67,12 +62,8 @@
       'searchClassId' => $searchClassId,
       'combinedResults' => $this->combinedResults,
       'supportsCartOptions' => $this->supportsCartOptions,
-<<<<<<< HEAD
       'showCartControls' => $this->showCartControls,
       'showBulkOptions' => $this->showBulkOptions
-=======
-      'showCartControls' => $this->showCartControls
->>>>>>> d6a71c48
     );
   ?>
   <?=$this->context($this)->renderInContext('combined/stack-'.$placement.'.phtml', $viewParams)?>
