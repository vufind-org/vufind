<?
    // Make sure OpenURL support is loaded
    $this->headScript()->appendFile("openurl.js");

    $view = $currentSearch['view'];
    $results = $view->results;
    $params = $results->getParams();
    $lookfor = $params->getDisplayQuery();

    // Set up Javascript for use below:
    $searchClassIdEncoded = urlencode($searchClassId);
    $targetIdHtmlEscaped = $this->escapeHtml('#' . $currentSearch['domId']);
    $lookforEncoded = urlencode($lookfor);
    $loadJs = <<<JS
$(document).ready(function(){
<<<<<<< HEAD
    var url = VuFind.getPath() + '/Combined/Result?id=$searchClassIdEncoded&lookfor=$lookforEncoded';
    $('#combined_$searchClassIdHtmlEscaped').load(url, '', function(responseText) {
=======
    var url = path + '/Combined/Result?id=$searchClassIdEncoded&lookfor=$lookforEncoded';
    $('$targetIdHtmlEscaped').load(url, '', function(responseText) {
>>>>>>> 169e747e
        if (responseText.length == 0) {
            $('$targetIdHtmlEscaped').hide();
        }
        $('a.openUrlEmbed').click(function() {
            embedOpenUrlLinks($(this));
            return false;
        });
    });
});
JS;

?>
<h2><?=$this->transEsc($currentSearch['label'])?></h2>
<p><i class="fa fa-spinner fa-spin"></i> <?=$this->transEsc("Loading")?>...</p>
<?=$this->inlineScript(\Zend\View\Helper\HeadScript::SCRIPT, $loadJs, 'SET')?>
<noscript><?=$this->transEsc('Please enable JavaScript.')?></noscript><|MERGE_RESOLUTION|>--- conflicted
+++ resolved
@@ -13,13 +13,8 @@
     $lookforEncoded = urlencode($lookfor);
     $loadJs = <<<JS
 $(document).ready(function(){
-<<<<<<< HEAD
-    var url = VuFind.getPath() + '/Combined/Result?id=$searchClassIdEncoded&lookfor=$lookforEncoded';
-    $('#combined_$searchClassIdHtmlEscaped').load(url, '', function(responseText) {
-=======
     var url = path + '/Combined/Result?id=$searchClassIdEncoded&lookfor=$lookforEncoded';
     $('$targetIdHtmlEscaped').load(url, '', function(responseText) {
->>>>>>> 169e747e
         if (responseText.length == 0) {
             $('$targetIdHtmlEscaped').hide();
         }
