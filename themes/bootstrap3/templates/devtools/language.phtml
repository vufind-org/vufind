<?php
  $pageTitle = 'Comparing Languages Against ' . $mainName;
  $this->headTitle($pageTitle);

  $uLangs = [];
  foreach ($this->layout()->allLangs ?? [] as $c => $n) {
    $uLangs[] = $c;
  }

  // Initialize flag -- did any languages get hidden due to missing configuration?
  $hiddenLanguages = false;
?>

<h1><?=$this->escapeHtml($pageTitle)?></h1>

Current filter mode: <?=$includeOptional ? 'Unfiltered' : 'Mandatory strings only'?><br>
<a href="?main=<?=urlencode($mainCode)?>&amp;includeOptional=<?=$includeOptional ? 0 : 1?>">
  <?=$includeOptional ? 'Exclude optional text domains' : 'Include optional text domains'?>
</a>

<table id="lang-summary" class="table table-striped">
  <caption>Summarize status of translations in language files</caption>
  <thead>
    <tr>
      <th scope="col">Language</th>
      <th scope="col">Percent Translated</th>
      <th scope="col">Missing Lines</th>
      <th scope="col">Extra Lines</th>
      <th scope="col">Extra Help Files</th>
      <th scope="col">Duplicated Values</th>
    </tr>
  </thead>
  <tbody>
    <?php foreach ($summaryData as $row): ?>
      <?php
        $languageActive = in_array($row['lang'], $uLangs);
        $hiddenLanguages = $hiddenLanguages || !$languageActive;
      ?>
      <tr class="<?=$this->escapeHtmlAttr($row['lang'])?> <?=$languageActive ? '' : 'hide'?>">
        <td><?=$this->escapeHtml($row['langtitle'])?></td>
        <td>
          <div class="progress progress-border-<?=$this->escapeHtmlAttr($row['progresslevel'])?>">
            <div class="progress-bar progress-bar-<?=$this->escapeHtmlAttr($row['progresslevel'])?>" role="progressbar" aria-valuenow="<?=$this->escapeHtmlAttr($row['percent'])?>" aria-valuemin="0" aria-valuemax="100" style="width:<?=$row['percent']?>%;">
              <?=$this->escapeHtml($row['percent'])?>% <span class="sr-only">Complete</span>
            </div>
          </div>
        </td>
        <td>
          <?=$this->escapeHtml($row['missing']) ?>
          <?php if ($row['missing'] > 0):?> <button class="btn-missing btn btn-default" title="Missing Lines: <?=$this->escapeHtmlAttr($row['langtitle'])?>" data-langcode="<?=$this->escapeHtmlAttr($row['lang'])?>" type="button"><?=$this->transEsc('show')?></button><?php endif; ?>
        </td>
        <td>
          <?=$this->escapeHtml($row['extra']) ?>
          <?php if ($row['extra'] > 0):?> <button class="btn-extra btn btn-default" title="Extra Lines: <?=$this->escapeHtmlAttr($row['langtitle'])?>" data-langcode="<?=$this->escapeHtmlAttr($row['lang'])?>" type="button"><?=$this->transEsc('show')?></button><?php endif; ?>
        </td>
        <td>
          <?php if (($row['countfiles'] > 0) && (in_array($row['lang'], $uLangs))):?>
            <div class="btn-group">
              <button type="button" class="btn btn-default btn-light dropdown-toggle" data-toggle="dropdown" aria-haspopup="true" aria-expanded="false" id="dmb-<?=$this->escapeHtmlAttr($row['lang'])?>">
                <?=$this->escapeHtml($row['countfiles'])?> <span class="caret d-none"></span>
              </button>
              <ul class="dropdown-menu" aria-labelledby="dmb-<?=$this->escapeHtmlAttr($row['lang'])?>">
              <?php foreach ($row['files'] as $k => $v): ?>
                <li>
<<<<<<< HEAD
                  <a class="dropdown-item" target="_blank" data-lightbox href="<?=$this->url('help-home', ['topic' => $this->escapeHtmlAttr(str_replace(".phtml", "", $v))]) . "?lng=" . $this->escapeHtmlAttr($row['lang'])?>">
=======
                  <a class="dropdown-item" target="_blank" data-lightbox href="<?=$this->url('help-home') . '?lng=' . $this->escapeHtmlAttr($row['lang']) . '&amp;topic=' . $this->escapeHtmlAttr(str_replace('.phtml', '', $v));?>">
>>>>>>> 1a6c3ec5
                    <?=$this->escapeHtml($v)?>
                  </a>
                </li>
              <?php endforeach; ?>
              </ul>
            </div>
          <?php else: ?>
            <?=$this->escapeHtml($row['countfiles'])?>
          <?php endif; ?>
        </td>
        <td>
          <?=count($row['dupes'])?>
          <?php if (count($row['dupes']) > 0):?> <button class="btn-dupes btn btn-default" title="Duplicated Values: <?=$this->escapeHtmlAttr($row['langtitle'])?>" data-langcode="<?=$this->escapeHtmlAttr($row['lang'])?>" type="button"><?=$this->transEsc('show')?></button><?php endif; ?>
        </td>
      </tr>
    <?php endforeach; ?>
  </tbody>
</table>

<?php if ($hiddenLanguages): ?>
  <div class="show-all" data-text="Show all languages"></div>
<?php endif; ?>

<h2>Directories</h2>
<p>Languages in directory <?=$this->icon('format-folder') ?> <em><?=$this->escapeHtml($dirLang)?></em> as .ini files.</p>
<p>Translation of Help in directory <?=$this->icon('format-folder') ?> <em><?=$this->escapeHtml($dirHelp)?></em> as .phtml files.</p>

<template id="template-copy-btn">
  <div class="float-right"><?=$this->copyToClipboardButton('.translation-output'); ?></div>
</template>

<?php
  $json = json_encode($details);
  $script = <<<JS
      function createDiffManager() {
        var details = {$json};
        function makeTextarea(opArray, lang) {
          var arr = [];
          for (var i = 0; i < opArray.length; i++) {
            arr.push(opArray[i] + ' = "' + (details[lang].object[opArray[i]] || details.en.object[opArray[i]]) + '"');
          }
          return '<textarea readonly class="translation-output form-control" rows="' + Math.min(arr.length + 1, 25) + '">' + arr.join('\\n') + '</textarea>';
        }

        function summarizeDupes(details) {
          var html = '<table><tr><th scope="col">Value</th><th scope="col">Keys</th></tr>';
          for (var key in details) {
            html += '<tr><td>' + htmlEncode(key) + "</td><td>" + htmlEncode(details[key].join(", ")) + "</td></tr>";
          }
          html += '</table>';
          return html;
        }

        function bindTextareaEvent() {
          var copyBtn = document.getElementById("template-copy-btn").content.cloneNode(true);
          $(".modal-body h2").after(copyBtn);
          $('.translation-output').click(function(e) {
            this.select();
          });
        }

        function showExtra(lang, title) {
          VuFind.lightbox.render('<h2>' + title + '</h2>' + makeTextarea(details[lang].notInL1, lang));
          bindTextareaEvent();
          return false;
        }
        function showMissing(lang, title) {
          VuFind.lightbox.render('<h2>' + title + '</h2>' + makeTextarea(details[lang].notInL2, lang));
          bindTextareaEvent();
          return false;
        }
        function showDupes(lang, title) {
          VuFind.lightbox.render('<h2>' + title + '</h2>' + summarizeDupes(details[lang].dupes));
          return false;
        }

        return {
          showDupes: showDupes,
          showExtra: showExtra,
          showMissing: showMissing
        };
      }
      var diffManager = createDiffManager();

      $('#lang-summary .btn-missing').click(function(e) {
        var lang = $(this).data('langcode');
        var title = $(this).attr('title');
        return diffManager.showMissing(lang, title);
      });
      $('#lang-summary .btn-extra').click(function(e) {
        var lang = $(this).data('langcode');
        var title = $(this).attr('title');
        return diffManager.showExtra(lang, title);
      });
      $('#lang-summary .btn-dupes').click(function(e) {
        var lang = $(this).data('langcode');
        var title = $(this).attr('title');
        return diffManager.showDupes(lang, title);
      });

      $('.show-all').html('<button class="btn btn-default btn-light" type="button">' + $('.show-all:first').data('text') + '</button>');
      $('.show-all button').click(function() {
        $("#lang-summary tr").each(function() {
          $(this).removeClass("hide");
        });
        $(this).remove();
      });
      JS;
?>
<?=$this->inlineScript(\Laminas\View\Helper\HeadScript::SCRIPT, $script, 'SET') ?><|MERGE_RESOLUTION|>--- conflicted
+++ resolved
@@ -62,11 +62,7 @@
               <ul class="dropdown-menu" aria-labelledby="dmb-<?=$this->escapeHtmlAttr($row['lang'])?>">
               <?php foreach ($row['files'] as $k => $v): ?>
                 <li>
-<<<<<<< HEAD
                   <a class="dropdown-item" target="_blank" data-lightbox href="<?=$this->url('help-home', ['topic' => $this->escapeHtmlAttr(str_replace(".phtml", "", $v))]) . "?lng=" . $this->escapeHtmlAttr($row['lang'])?>">
-=======
-                  <a class="dropdown-item" target="_blank" data-lightbox href="<?=$this->url('help-home') . '?lng=' . $this->escapeHtmlAttr($row['lang']) . '&amp;topic=' . $this->escapeHtmlAttr(str_replace('.phtml', '', $v));?>">
->>>>>>> 1a6c3ec5
                     <?=$this->escapeHtml($v)?>
                   </a>
                 </li>
