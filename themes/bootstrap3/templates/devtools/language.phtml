--- conflicted
+++ resolved
@@ -15,13 +15,8 @@
     ?>
     <tr>
       <td><?=$this->escapeHtml($langCode . ' (' . $diffs['name'] . ')')?></td>
-<<<<<<< HEAD
-      <td><?=$missingCount ?><?php if($missingCount > 0): ?> (<a class="missing_count" data-langcode="<?=$langCode?>" href="#"><?=$this->transEsc('show') ?></a>)<?php endif; ?></td>
-      <td><?=$extraCount ?><?php if($extraCount > 0): ?> (<a class="extra_count" data-langcode="<?=$langCode?>" href="#"><?=$this->transEsc('show') ?></a>)<?php endif; ?></td>
-=======
       <td><?=$missingCount ?><?php if($missingCount > 0): ?> (<button class="missing_count btn btn-link" data-langcode="<?=$langCode?>" href="#"><?=$this->transEsc('show') ?></button>)<?php endif; ?></td>
       <td><?=$extraCount ?><?php if($extraCount > 0): ?> (<button class="extra_count btn btn-link" data-langcode="<?=$langCode?>" href="#"><?=$this->transEsc('show') ?></button>)<?php endif; ?></td>
->>>>>>> aaa23d44
       <td><?=$this->escapeHtml($diffs['l2Percent'])?></td>
       <td><?=count($diffs['helpFiles'])?></td>
     </tr>
