<?php
    $this->headTitle($this->translate('Language'));
?>

<h2>Comparing Languages Against <?=$this->escapeHtml($mainName)?></h2>

<h3>Summary</h3>

<table class="table table-striped">
  <tr><th>Language</th><th>Missing Lines</th><th>Extra Lines</th><th>Percent Translated</th><th>Extra Help Files</th></tr>
  <?php foreach ($details as $langCode => $diffs): ?>
    <?php
      $extraCount = count($diffs['notInL1']);
      $missingCount = count($diffs['notInL2']);
    ?>
    <tr>
      <td><?=$this->escapeHtml($langCode . ' (' . $diffs['name'] . ')')?></td>
      <td><?=$missingCount ?><?php if($missingCount > 0): ?> (<button class="missing_count btn btn-link" data-langcode="<?=$langCode?>" href="#"><?=$this->transEsc('show') ?></button>)<?php endif; ?></td>
<<<<<<< HEAD
      <td><?=$extraCount ?><?php if($extraCount > 0): ?> (<button class="extra_count" data-langcode="<?=$langCode?>" href="#"><?=$this->transEsc('show') ?></button>)<?php endif; ?></td>
=======
      <td><?=$extraCount ?><?php if($extraCount > 0): ?> (<button class="extra_count btn btn-link" data-langcode="<?=$langCode?>" href="#"><?=$this->transEsc('show') ?></button>)<?php endif; ?></td>
>>>>>>> 1b9ceeea
      <td><?=$this->escapeHtml($diffs['l2Percent'])?></td>
      <td><?=count($diffs['helpFiles'])?></td>
    </tr>
  <?php endforeach; ?>
</table>
<?php
  $json = json_encode($details);
  $script = <<<JS
  function createDiffManager() {
    var details = {$json};
    function makeRow(opArray, lang) {
      var arr = [];
      for (var i = 0; i < opArray.length; i++) {
        console.log(details[lang].object[opArray[i]] || details.en.object[opArray[i]]);
        arr.push(opArray[i] + ' = "' + (details[lang].object[opArray[i]] || details.en.object[opArray[i]]) + '"');
      }
      return '<textarea class="translation-output form-control" rows="' + Math.min(arr.length + 1, 25)+ '">' + arr.join('\\n') + '</textarea>';
    }
    function bindTextareaEvent() {
       $('.translation-output').click(function(e) {
        this.select();
      });
    }
    function showExtra(lang) {
      VuFind.lightbox.render('<h2>Extra Lines</h2>'+makeRow(details[lang].notInL1, lang));
      bindTextareaEvent();
      return false;
    }
    function showMissing(lang) {
      VuFind.lightbox.render('<h2>Missing Lines</h2>'+makeRow(details[lang].notInL2, lang));
      bindTextareaEvent();
      return false;
    }
    return {
      showExtra: showExtra,
      showMissing: showMissing
    }
  }
  var diffManager = createDiffManager();
  
  $('.missing_count').click(function(e) {
    lang = $(this).data('langcode');
    return diffManager.showMissing(lang);
  });
  $('.extra_count').click(function(e) {
    lang = $(this).data('langcode');
    return diffManager.showExtra(lang);
  });
JS;
?>
<?=$this->inlineScript(\Laminas\View\Helper\HeadScript::SCRIPT, $script, 'SET') ?><|MERGE_RESOLUTION|>--- conflicted
+++ resolved
@@ -16,11 +16,7 @@
     <tr>
       <td><?=$this->escapeHtml($langCode . ' (' . $diffs['name'] . ')')?></td>
       <td><?=$missingCount ?><?php if($missingCount > 0): ?> (<button class="missing_count btn btn-link" data-langcode="<?=$langCode?>" href="#"><?=$this->transEsc('show') ?></button>)<?php endif; ?></td>
-<<<<<<< HEAD
-      <td><?=$extraCount ?><?php if($extraCount > 0): ?> (<button class="extra_count" data-langcode="<?=$langCode?>" href="#"><?=$this->transEsc('show') ?></button>)<?php endif; ?></td>
-=======
       <td><?=$extraCount ?><?php if($extraCount > 0): ?> (<button class="extra_count btn btn-link" data-langcode="<?=$langCode?>" href="#"><?=$this->transEsc('show') ?></button>)<?php endif; ?></td>
->>>>>>> 1b9ceeea
       <td><?=$this->escapeHtml($diffs['l2Percent'])?></td>
       <td><?=count($diffs['helpFiles'])?></td>
     </tr>
