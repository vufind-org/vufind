--- conflicted
+++ resolved
@@ -1,13 +1,6 @@
 <?php
   $this->layout()->breadcrumbs = false;
-<<<<<<< HEAD
-
-  // TueFind: Add fix for tab reset bug which will be fixed in 9.0 by demiankatz
   $this->layout()->searchClassId = 'SolrAuth';
-
-=======
-  $this->layout()->searchClassId = 'SolrAuth';
->>>>>>> a1911ad2
   // Pick a tab to display -- Details if available, otherwise first option (if any):
   $tab = $this->tabs['Details'] ?? current($this->tabs) ?? null;
 ?>
