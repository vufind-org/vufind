--- conflicted
+++ resolved
@@ -16,24 +16,11 @@
   $helpPre = isset($help['pre']) ? $this->translate($help['pre']) : null;
   $helpPost = isset($help['post']) ? $this->translate($help['post']) : null;
 ?>
-<<<<<<< HEAD
-<?php if (!$this->inLightbox): ?>
-<div class="feedback-content">
-<?php endif; ?>
-  <?php if ($title): ?>
-    <?php $this->headTitle($title); ?>
-    <?php if (!$this->inLightbox): ?>
-      <h1><?=$title?></h1>
-    <?php else: ?>
-      <h2><?=$title?></h2>
-    <?php endif; ?>
-=======
 <?php if (!$this->inLightbox): ?><div class="feedback-content"><?php endif; ?>
   <?php if ($title): ?>
     <?php $this->headTitle($title); ?>
     <?php $headTag = $this->inLightbox ? 'h2' : 'h1'; ?>
     <<?=$headTag?>><?=$title?></<?=$headTag?>>
->>>>>>> 697eed6e
   <?php endif; ?>
   <?=$this->flashmessages()?>
 
@@ -41,7 +28,7 @@
      <div class="form-group">
        <p><?=$this->translate('feedback_login_required')?></p>
        <a href="<?=$this->url('myresearch-userlogin') ?>" class="btn btn-primary" data-lightbox title="Login"><i class="fa fa-sign-in" aria-hidden="true" data-lightbox-onclose="window.location.href='<?=$this->escapeHtmlAttr($formUrl) ?>'"></i> <?=$this->transEsc("Login") ?></a>
-    </div>
+    </div>  
   <?php else: ?>
     <?= $this->form()->openTag($form); ?>
     <?php if ($helpPre): ?>
@@ -110,10 +97,4 @@
   <?php endforeach ?>
   <?= $this->form()->closeTag() ?>
   <?php endif ?>
-<<<<<<< HEAD
-<?php if (!$this->inLightbox): ?>
-</div>
-<?php endif; ?>
-=======
-<?php if (!$this->inLightbox): ?></div><?php endif; ?>
->>>>>>> 697eed6e
+<?php if (!$this->inLightbox): ?></div><?php endif; ?>