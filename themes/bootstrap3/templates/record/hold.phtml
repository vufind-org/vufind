<?
    // Set page title.
    $this->headTitle($this->translate('request_place_text') . ': ' . $this->driver->getBreadcrumb());

    // Set up breadcrumbs:
    $this->layout()->breadcrumbs = '<li>' . $this->searchMemory()->getLastSearchLink($this->transEsc('Search'), '', '</li> ')
        . '<li>' . $this->recordLink()->getBreadcrumb($this->driver) . '</li> '
        . '<li class="active">' . $this->transEsc('request_place_text') . '</li>';
?>
<h2><?=$this->transEsc('request_place_text')?></h2>
<? if ($this->helpText): ?>
<p class="helptext"><?=$this->helpText?></p>
<? endif; ?>

<div class="hold-form">
  <form class="form-horizontal" method="post" name="placeHold">
<<<<<<< HEAD
    <label class="col-sm-3 control-label"><?=$this->transEsc('Title')?></label>
    <div class="col-sm-9">
      <p class="form-control-static"><?=$this->driver->getBreadcrumb() ?></p>
    </div>
=======
    <?=$this->flashmessages()?>
>>>>>>> a2d663e6
    <? if (in_array("comments", $this->extraHoldFields)): ?>
      <div class="form-group">
        <label class="col-sm-3 control-label"><?=$this->transEsc("Comments")?>:</label>
        <div class="col-sm-9">
          <textarea rows="3" cols="20" name="gatheredDetails[comment]" class="form-control"><?=isset($this->gatheredDetails['comment']) ? $this->escapeHtml($this->gatheredDetails['comment']) : ''?></textarea>
        </div>
      </div>
    <? endif; ?>

    <? if (in_array("requiredByDate", $this->extraHoldFields)): ?>
      <div class="form-group">
        <label class="col-sm-3 control-label"><?=$this->transEsc("hold_required_by")?>:</label>
        <div class="col-sm-9">
          <input id="requiredByDate" type="text" name="gatheredDetails[requiredBy]" value="<?=(isset($this->gatheredDetails['requiredBy']) && !empty($this->gatheredDetails['requiredBy'])) ? $this->escapeHtmlAttr($this->gatheredDetails['requiredBy']) : $this->escapeHtmlAttr($this->defaultRequiredDate)?>" size="8" class="form-control"/>
          (<?=$this->dateTime()->getDisplayDateFormat()?>)
        </div>
      </div>
    <? endif; ?>

    <? $showRequestGroups = in_array("requestGroup", $this->extraHoldFields)
        && (empty($this->gatheredDetails['level'])
            || $this->gatheredDetails['level'] != 'copy');
    ?>
    <? if ($this->requestGroupNeeded): ?>
      <div class="form-group">
        <?
          if (isset($this->gatheredDetails['requestGroupId']) && $this->gatheredDetails['requestGroupId'] !== "") {
              $selected = $this->gatheredDetails['requestGroupId'];
          } else {
              $selected = $this->defaultRequestGroup;
          }
       ?>
        <label class="col-sm-3 control-label"><?=$this->transEsc("hold_request_group")?>:</label>
        <div class="col-sm-9">
          <select id="requestGroupId" name="gatheredDetails[requestGroupId]" class="form-control">
          <? if ($selected === false): ?>
            <option value="" selected="selected">
              <?=$this->transEsc('select_request_group')?>
            </option>
          <? endif; ?>
          <? foreach ($this->requestGroups as $group): ?>
            <option value="<?=$this->escapeHtmlAttr($group['id'])?>"<?=($selected == $group['id']) ? ' selected="selected"' : ''?>>
              <?=$this->escapeHtml($group['name'])?>
            </option>
          <? endforeach; ?>
          </select>
        </div>
      </div>
    <? endif; ?>

    <? if (in_array("pickUpLocation", $this->extraHoldFields)): ?>
      <?
        if (isset($this->gatheredDetails['pickUpLocation']) && $this->gatheredDetails['pickUpLocation'] !== "") {
            $selected = $this->gatheredDetails['pickUpLocation'];
        } elseif (isset($this->homeLibrary) && $this->homeLibrary !== "") {
            $selected = $this->homeLibrary;
        } else {
            $selected = $this->defaultPickup;
        }
      ?>
      <? if ($this->requestGroupNeeded): ?>
        <div class="form-group">
          <label id="pickUpLocationLabel" class="col-sm-3 control-label"><i></i> <?=$this->transEsc("pick_up_location")?>:
            <? if (in_array("requestGroup", $this->extraHoldFields)): ?>
              <noscript> (<?=$this->transEsc("Please enable JavaScript.")?>)</noscript>
            <? endif; ?>
          </label>
          <div class="col-sm-9">
            <select id="pickUpLocation" name="gatheredDetails[pickUpLocation]" data-default="<?=$this->escapeHtmlAttr($selected)?>" class="form-control">
              <? if ($selected === false): ?>
              <option value="" selected="selected">
                <?=$this->transEsc('select_pickup_location')?>
              </option>
              <? endif; ?>
            </select>
          </div>
        </div>
      <? elseif (count($this->pickup) > 1): ?>
        <div class="form-group">
          <label class="col-sm-3 control-label"><?=$this->transEsc("pick_up_location")?>:</label>
          <div class="col-sm-9">
            <select id="pickUpLocation" name="gatheredDetails[pickUpLocation]" class="form-control">
            <? if ($selected === false): ?>
              <option value="" selected="selected">
                <?=$this->transEsc('select_pickup_location')?>
              </option>
            <? endif; ?>
            <? foreach ($this->pickup as $lib): ?>
              <option value="<?=$this->escapeHtmlAttr($lib['locationID'])?>"<?=($selected == $lib['locationID']) ? ' selected="selected"' : ''?>>
                <?=$this->escapeHtml($lib['locationDisplay'])?>
              </option>
            <? endforeach; ?>
            </select>
          </div>
        </div>
      <? else: ?>
        <input type="hidden" name="gatheredDetails[pickUpLocation]" value="<?=$this->escapeHtmlAttr($this->defaultPickup)?>" />
      <? endif; ?>
    <? endif; ?>
    <div class="form-group">
      <div class="col-sm-9 col-sm-offset-3">
        <input class="btn btn-primary" type="submit" name="placeHold" value="<?=$this->transEsc('request_submit_text')?>"/>
      </div>
    </div>
  </form>
</div>

<?
    // Set up hold script; we do this inline instead of in the header for lightbox compatibility:
    $this->inlineScript()->appendFile('hold.js');

    $js = <<<JS
        if ($.isReady) {
            setUpHoldRequestForm("{$this->escapeHtml($this->driver->getUniqueId())}");
        } else {
            $(document).ready(function(){
                setUpHoldRequestForm("{$this->escapeHtml($this->driver->getUniqueId())}");
            });
        }
JS;

    echo $this->inlineScript()->appendScript($js);
?><|MERGE_RESOLUTION|>--- conflicted
+++ resolved
@@ -14,14 +14,11 @@
 
 <div class="hold-form">
   <form class="form-horizontal" method="post" name="placeHold">
-<<<<<<< HEAD
+    <?=$this->flashmessages()?>
     <label class="col-sm-3 control-label"><?=$this->transEsc('Title')?></label>
     <div class="col-sm-9">
       <p class="form-control-static"><?=$this->driver->getBreadcrumb() ?></p>
     </div>
-=======
-    <?=$this->flashmessages()?>
->>>>>>> a2d663e6
     <? if (in_array("comments", $this->extraHoldFields)): ?>
       <div class="form-group">
         <label class="col-sm-3 control-label"><?=$this->transEsc("Comments")?>:</label>
