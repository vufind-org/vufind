--- conflicted
+++ resolved
@@ -17,15 +17,9 @@
       </li>
     <?php else: ?>
       <?php if ($this->scrollData['firstRecord']): ?>
-<<<<<<< HEAD
-        <li class="disabled" aria-hidden="true" role="none"><a href="#"><?=$this->icon('page-first') ?> <?=$this->transEsc('First')?></a></li>
-      <?php endif; ?>
-      <li class="disabled" aria-hidden="true" role="none"><a href="#"><?=$this->icon('page-prev') ?> <?=$this->transEsc('Prev')?></a></li>
-=======
         <li class="disabled" aria-hidden="true" role="none"><a disabled><?=$this->icon('page-first') ?> <?=$this->transEsc('First')?></a></li>
       <?php endif; ?>
       <li class="disabled" aria-hidden="true" role="none"><a disabled><?=$this->icon('page-prev') ?> <?=$this->transEsc('Prev')?></a></li>
->>>>>>> 056b6b2f
     <?php endif; ?>
 
     <?=$this->transEsc('of_num_results', [
@@ -49,15 +43,9 @@
         </li>
       <?php endif; ?>
     <?php else: ?>
-<<<<<<< HEAD
-      <li class="disabled" aria-hidden="true" role="none"><a href="#"><?=$this->transEsc('Next')?> <?=$this->icon('page-next') ?></a></li>
-      <?php if ($this->scrollData['lastRecord']): ?>
-        <li class="disabled" aria-hidden="true" role="none"><a href="#"><?=$this->transEsc('Last')?> <?=$this->icon('page-last') ?></a></li>
-=======
       <li class="disabled" aria-hidden="true" role="none"><a disabled><?=$this->transEsc('Next')?> <?=$this->icon('page-next') ?></a></li>
       <?php if ($this->scrollData['lastRecord']): ?>
         <li class="disabled" aria-hidden="true" role="none"><a disabled><?=$this->transEsc('Last')?> <?=$this->icon('page-last') ?></a></li>
->>>>>>> 056b6b2f
       <?php endif; ?>
     <?php endif; ?>
   </ul>
