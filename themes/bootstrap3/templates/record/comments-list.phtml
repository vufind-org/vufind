--- conflicted
+++ resolved
@@ -8,15 +8,9 @@
       <div class="comment-name">
         <strong><?=null === $comment->getUser()->getId() ? $this->transEsc('comment_anonymous_user') : $this->escapeHtml(trim($firstname . ' ' . $lastname))?></strong><br>
         <small>
-<<<<<<< HEAD
           <?=$this->escapeHtml($comment->getCreated()->format('Y-m-d H:i:s'))?>
-          <?php if (($user = $this->auth()->isLoggedIn()) && $comment->getUser()->getId() == $user->id): ?>
+          <?php if (($user = $this->auth()->getUserObject()) && $comment->getUser()->getId() == $user->id): ?>
             <a href="<?=$this->escapeHtmlAttr($this->recordLinker()->getActionUrl($this->driver, 'DeleteComment', ['delete' => $comment->getId()]))?>" id="recordComment<?=$this->escapeHtml($comment->getId())?>" class="delete"><?=$this->transEsc('Delete')?></a>
-=======
-          <?=$this->escapeHtml($comment->created)?>
-          <?php if (($user = $this->auth()->getUserObject()) && $comment->user_id == $user->id): ?>
-            <a href="<?=$this->escapeHtmlAttr($this->recordLinker()->getActionUrl($this->driver, 'DeleteComment', ['delete' => $comment->id]))?>" id="recordComment<?=$this->escapeHtml($comment->id)?>" class="delete"><?=$this->transEsc('Delete')?></a>
->>>>>>> f3c34853
           <?php endif; ?>
         </small>
       </div>
