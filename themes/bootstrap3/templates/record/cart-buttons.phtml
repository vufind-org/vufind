--- conflicted
+++ resolved
@@ -3,19 +3,12 @@
   <?php $cartId = $this->source . '|' . $this->id; ?>
   <span class="btn-bookbag-toggle" data-cart-id="<?=$this->escapeHtmlAttr($this->id)?>" data-cart-source="<?=$this->escapeHtmlAttr($this->source)?>">
     <a href="#" class="cart-add hidden<?php if(!$cart->contains($cartId)): ?> correct<?php endif ?>">
-<<<<<<< HEAD
-      <i class="cart-link-icon fa fa-fw fa-plus-circle" aria-hidden="true"></i>
+      <?=$this->icon('cart-add') ?>
       <span class="cart-link-label"><?=$this->transEsc('Add to Book Bag') ?></span>
     </a>
     <a href="#" class="cart-remove hidden<?php if($cart->contains($cartId)): ?> correct<?php endif ?>">
-      <i class="cart-link-icon fa fa-fw fa-minus-circle" aria-hidden="true"></i>
+      <?=$this->icon('cart-remove') ?>
       <span class="cart-link-label"><?=$this->transEsc('Remove from Book Bag') ?></span>
-=======
-      <span class="cart-link-label"><?=$this->icon('cart-add') ?> <?=$this->transEsc('Add to Book Bag') ?></span>
-    </a>
-    <a href="#" class="cart-remove hidden<?php if($cart->contains($cartId)): ?> correct<?php endif ?>">
-      <span class="cart-link-label"><?=$this->icon('cart-remove') ?><?=$this->transEsc('Remove from Book Bag') ?></span>
->>>>>>> ce9b6453
     </a>
     <noscript>
       <form method="post" name="addForm" action="<?=$this->url('cart-processor')?>">
