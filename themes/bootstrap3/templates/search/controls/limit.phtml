--- conflicted
+++ resolved
@@ -1,11 +1,7 @@
 <?php $limitList = $this->params->getLimitList(); ?>
 <?php if (count($limitList) > 1): ?>
   <form class="form-inline search-result-limit" action="<?=$this->currentPath()?>" method="get">
-<<<<<<< HEAD
-    <?=$this->results->getUrlQuery()->asHiddenFields(['limit' => '/.*/']);?>
-=======
     <?=$this->results->getUrlQuery()->asHiddenFields(['limit' => '/.*/', 'page' => '/.*/']);?>
->>>>>>> b6af5362
     <label for="limit"><?=$this->transEsc('Results per page')?></label>
     <select id="limit" name="limit" class="jumpMenu form-control">
       <?php foreach ($limitList as $limitVal => $limitData): ?>
