<? if (isset($this->checkboxFacets) && count($this->checkboxFacets) > 0): ?>
<<<<<<< HEAD
  <fieldset class="checkbox-filter">
=======
  <div class="checkbox-filters">
>>>>>>> 4af4c9b5
    <? foreach ($this->checkboxFacets as $current): ?>
      <div class="checkbox">
        <label>
          <input type="checkbox" name="filter[]" value="<?=$this->escapeHtmlAttr($current['filter'])?>" id="<?=$this->escapeHtmlAttr(str_replace(' ', '', $current['desc']))?>"<? if ($current['selected']): ?> checked="checked"<? endif; ?>/>
          <?=$this->transEsc($current['desc'])?>
        </label>
      </div>
    <? endforeach; ?>
  </div>
<?endif;?><|MERGE_RESOLUTION|>--- conflicted
+++ resolved
@@ -1,9 +1,5 @@
 <? if (isset($this->checkboxFacets) && count($this->checkboxFacets) > 0): ?>
-<<<<<<< HEAD
-  <fieldset class="checkbox-filter">
-=======
   <div class="checkbox-filters">
->>>>>>> 4af4c9b5
     <? foreach ($this->checkboxFacets as $current): ?>
       <div class="checkbox">
         <label>
@@ -13,4 +9,4 @@
       </div>
     <? endforeach; ?>
   </div>
-<?endif;?>+<? endif; ?>