--- conflicted
+++ resolved
@@ -86,11 +86,7 @@
       </div>
       <span id="groupPlaceHolder" class="hidden">
         <i class="fa fa-plus-circle" aria-hidden="true"></i>
-<<<<<<< HEAD
-        <a href="#"><?= $this->transEsc('add_search_group') ?></a>
-=======
-        <a href="#" onClick="addGroup();return false" role="button"><?= $this->transEsc('add_search_group') ?></a>
->>>>>>> 8038277f
+        <a href="#" role="button"><?= $this->transEsc('add_search_group') ?></a>
       </span>
       <?php /* fallback to a fixed set of search groups/fields if JavaScript is turned off */ ?>
       <div class="no-js">
