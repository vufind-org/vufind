--- conflicted
+++ resolved
@@ -2,13 +2,7 @@
   <nav class="bulkActionButtons">
     <div class="bulk-checkbox">
       <input type="checkbox" class="checkbox-select-all" name="selectAll" id="<?=$this->idPrefix?>addFormCheckboxSelectAll"<?php if ($this->formAttr): ?> form="<?=$this->escapeHtmlAttr($this->formAttr) ?>"<?php endif; ?>>
-<<<<<<< HEAD
-      <label for="<?=$this->idPrefix?>addFormCheckboxSelectAll">
-        <?=$this->transEsc('select_all_on_page')?>:
-      </label>
-=======
-      <label for="<?=$this->idPrefix?>addFormCheckboxSelectAll"><?=$this->transEsc('select_page')?></label>
->>>>>>> e9285f51
+      <label for="<?=$this->idPrefix?>addFormCheckboxSelectAll"><?=$this->transEsc('select_all_on_page')?></label>
     </div>
     <ul class="action-toolbar">
       <?php if (isset($this->showBulkOptions) && $this->showBulkOptions): ?>
