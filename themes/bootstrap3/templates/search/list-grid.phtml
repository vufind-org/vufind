--- conflicted
+++ resolved
@@ -1,8 +1,4 @@
-<<<<<<< HEAD
-<div class="search-grid <?=$this->escapeHtmlAttr($this->resultsClass ?? '')?>">
-=======
 <div class="<?=$this->escapeHtmlAttr(trim('search-grid ' . ($this->resultsClass ?? '')))?>">
->>>>>>> 2b09e188
   <?php $it = 0; ?>
   <?php foreach ($this->results->getResults() as $current): ?>
     <?=$this->record($current)->getSearchResult('grid')?>
