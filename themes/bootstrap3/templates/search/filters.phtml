<?php
  if (!isset($this->params)) {
    // No current search, use last search in memory
    $params = $this->searchMemory()->getLastSearchParams($this->searchClassId);
  } else {
    // clone params so that the manipulation doesn't cause trouble e.g. for facets
    $params = clone $this->params;
  }

  $lastSort = $this->searchMemory()->getLastSort($this->searchClassId);
  $options = $this->searchOptions($this->searchClassId);
  $hasDefaultsApplied = $params->hasDefaultsApplied();
  $filterCount = $this->searchbox()->getFilterCount($this->checkboxFilters, $this->filterList);

  // Determine whether the only filters applied are the default ones; this controls
  // when we display or hide the reset button:
  $defaultFilters = $options->getDefaultFilters();
  $onlyDefaultsApplied = count($defaultFilters) == $filterCount;
  foreach ($defaultFilters as $currentDefault) {
    if (!$params->hasFilter($currentDefault)) {
      $onlyDefaultsApplied = false;
      break;
    }
  }

  $advancedSearch = $this->searchType === 'advanced';
?>
<?php ob_start(); ?>
  <?php foreach ($this->checkboxFilters as $filter): ?>
    <?php if ($filter['selected']): ?>
      <span class="filter-value">
        <?php
          $removeLink = isset($urlQuery)
            ? $urlQuery->removeFilter($filter['filter'])
            : $this->searchMemory()->getEditLink(
                $this->searchClassId,
                'removeFilter',
                $filter['filter']
            );
          $desc = $this->translate($filter['desc']);
          $ariaLabel = $this->translate('Remove filter') . ' ' . $this->escapeHtmlAttr($desc);
        ?>
        <?=$desc?>
        <?php if($removeLink): ?>
          <a class="search-filter-remove" aria-label="<?=$ariaLabel?>" href="<?=$removeLink?>">
            <?=$this->icon('search-filter-remove') ?>
          </a>
        <?php endif; ?>
      </span>
    <?php endif ?>
  <?php endforeach; ?>

  <?php foreach ($filterList as $field => $data): ?>
    <div class="title-value-pair">
      <span class="filters-title"><?=$this->transEsc($field)?>:</span>
      <?php if (count($data) > 3): ?>
        <div class="search-filter-dropdown dropdown">
          <?php $dropdown = true; ?>
          <?php $safeId = preg_replace('/[^a-zA-Z0-9]/', '', $field); ?>
          <button id="dropdown-toggle-<?=$safeId?>" class="btn btn-primary dropdown-toggle" data-toggle="dropdown">
            <?=$this->transEsc('filter_toggle_entries', ['%%count%%' => count($data)])?>
          </button>
          <ul class="dropdown-menu" role="menu" aria-labelledby="dropdown-toggle-<?=$safeId?>">
      <?php else: ?>
        <?php $dropdown = false; ?>
      <?php endif; ?>
      <?php foreach ($data as $index => $value): ?>
        <?php if ($dropdown): ?>
          <li>
        <?php endif; ?>
        <?php
          switch ($value['operator']) {
          case 'NOT':
            $operatorChar = '-';
            $join = $this->transEsc('NOT');
            break;
          case 'OR':
            $operatorChar = '~';
            $join = $this->transEsc('OR');
            break;
          case 'AND':
            $operatorChar = '';
            $join = $this->transEsc('AND');
            break;
          default:
            $operatorChar = $join = '';
          }
          $operatorClass = $this->escapeHtmlAttr(strtolower($value['operator']));
        ?>
        <span class="filters-term filters-<?=$operatorClass?>">
          <?=($index > 0 || 'NOT' === $value['operator']) ? $join : '' ?>
        </span>
<<<<<<< HEAD
        <span class="filter-value filters-<?=$operatorClass?>">
=======
>>>>>>> c10967d9
          <?php
            $removeLink = isset($this->urlQuery)
              ? $urlQuery->removeFacet($value['field'], $value['value'], $value['operator'])
              : $this->searchMemory()->getEditLink($this->searchClassId, 'removeFacet', $value);
          ?>
<<<<<<< HEAD
          <a class="search-filter-remove" aria-label="<?=$this->translate('Remove filter') ?>" href="<?=$removeLink?>">
            <span class="text">
              <?=$this->escapeHtml($value['displayText'])?>
            </span>
            <?=$this->icon('search-filter-remove') ?>
          </a>
        </span>
=======
        <a class="filter-value filters-<?=$operatorClass?>" href="<?=$removeLink?>">
          <span class="sr-only">
            <?=$this->translate('Remove filter') ?>
          </span>
          <span class="text">
            <?=$this->escapeHtml($value['displayText'])?>
          </span>
          <?=$this->icon('search-filter-remove') ?>
        </a>
>>>>>>> c10967d9
        <?php if ($dropdown): ?>
          </li>
        <?php endif; ?>
      <?php endforeach; ?>
      <?php if ($dropdown): ?>
          </ul>
        </div>
      <?php endif; ?>
    </div>
  <?php endforeach; ?>
<?php $filters = ob_get_contents(); ?>
<?php ob_end_clean(); ?>

<?php if ($hasDefaultsApplied || $filterCount > 0): ?>
  <?php
    $resetLink = null;
    if (!$onlyDefaultsApplied) {
      $resetLink = isset($urlQuery)
        ? $urlQuery->removeAllFilters()->resetDefaultFilters()
        : $this->searchMemory()->getEditLink($this->searchClassId, 'removeAllFilters', 1);
    }
  ?>
  <?php // Normal view ?>
  <div class="active-filters hidden-xs">
    <span class="sr-only"><?=$this->transEscAttr('page_reload_on_deselect_hint') ?></span>
    <?php if ($resetLink && $options->getRetainFilterSetting()): ?>
      <a class="reset-filters-btn" href="<?=$resetLink?>"><?=$this->transEsc('reset_filters_button')?></a>
    <?php elseif ($advancedSearch): ?>
      <p class="adv_search_filters"><?=$this->transEsc('adv_search_filters')?>:</p>
    <?php endif; ?>
    <div class="filters">
      <span class="sr-only"><?=$this->transEscAttr('remove_selected_filters') ?>:</span>
      <?=$filters ?>
    </div>
    <div class="clearfix"></div>
  </div>
  <?php // Narrow view ?>
  <div class="active-filters visible-xs">
    <span class="sr-only"><?=$this->transEscAttr('page_reload_on_deselect_hint') ?></span>
    <div class="filters-toggle-bar">
      <?php if ($resetLink && $options->getRetainFilterSetting()): ?>
        <a class="reset-filters-btn" href="<?=$resetLink?>"><?=$this->transEsc('reset_filters_button')?></a>
      <?php endif; ?>
      <div class="filters-toggle collapsed" data-toggle="collapse" data-target="#active-filters-mobile">
        <?=$this->transEsc('show_filters_html', ['%%count%%' => $filterCount])?>
      </div>
      <div class="clearfix"></div>
    </div>
    <div id="active-filters-mobile" class="filters filters-bar collapse">
      <?=$filters ?>
    </div>
    <div class="clearfix"></div>
  </div>
<?php endif; ?><|MERGE_RESOLUTION|>--- conflicted
+++ resolved
@@ -90,24 +90,11 @@
         <span class="filters-term filters-<?=$operatorClass?>">
           <?=($index > 0 || 'NOT' === $value['operator']) ? $join : '' ?>
         </span>
-<<<<<<< HEAD
-        <span class="filter-value filters-<?=$operatorClass?>">
-=======
->>>>>>> c10967d9
           <?php
             $removeLink = isset($this->urlQuery)
               ? $urlQuery->removeFacet($value['field'], $value['value'], $value['operator'])
               : $this->searchMemory()->getEditLink($this->searchClassId, 'removeFacet', $value);
           ?>
-<<<<<<< HEAD
-          <a class="search-filter-remove" aria-label="<?=$this->translate('Remove filter') ?>" href="<?=$removeLink?>">
-            <span class="text">
-              <?=$this->escapeHtml($value['displayText'])?>
-            </span>
-            <?=$this->icon('search-filter-remove') ?>
-          </a>
-        </span>
-=======
         <a class="filter-value filters-<?=$operatorClass?>" href="<?=$removeLink?>">
           <span class="sr-only">
             <?=$this->translate('Remove filter') ?>
@@ -117,7 +104,6 @@
           </span>
           <?=$this->icon('search-filter-remove') ?>
         </a>
->>>>>>> c10967d9
         <?php if ($dropdown): ?>
           </li>
         <?php endif; ?>
