--- conflicted
+++ resolved
@@ -101,13 +101,8 @@
         </ul>
       </div>
     </div>
-<<<<<<< HEAD
     <? if (in_array($field, $this->hierarchicalFacets)): ?>
       </noscript>
     <? endif; ?>
     <? endforeach; ?>
-</div>
-=======
-  <? endforeach; ?>
->>>>>>> 846e14a5
 <? endif; ?>