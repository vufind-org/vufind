--- conflicted
+++ resolved
@@ -107,17 +107,7 @@
           <input type="checkbox" <?=$isSelected ? 'checked="checked" ' : ''?>name="shard[]" value='<?=$this->escapeHtmlAttr($shard)?>' /> <?=$this->transEsc($shard)?>
       <?php endforeach; ?>
     <?php endif; ?>
-<<<<<<< HEAD
-    <?php if ((isset($hasDefaultsApplied) && $hasDefaultsApplied) || !empty($filterDetails)): ?>
-=======
-    <?php
-      $filterDetails = $this->searchbox()->getFilterDetails(
-          is_array($this->filterList ?? null) ? $this->filterList : [],
-          is_array($this->checkboxFilters ?? null) ? $this->checkboxFilters : []
-      );
-    ?>
     <?php if (($hasDefaultsApplied ?? false) || !empty($filterDetails)): ?>
->>>>>>> b54eecac
       <?php $defaultFilterState = $options->getRetainFilterSetting() ? ' checked="checked"' : ''; ?>
       <div class="hidden">
         <?php foreach ($filterDetails as $current): ?>
