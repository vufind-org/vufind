<?php
    // Initialize from current search (if available) or defaults:
    if ($results = ($this->results ?? $this->searchMemory()->getCurrentSearch())) {
      $params = $results->getParams();
      $this->searchClassId = $params->getSearchClassId();
      $hiddenFilters = $params->getHiddenFilters();
      $lastSort = $params->getSort();
      $lastLimit = $params->getLimit();
      $options = $results->getOptions();
    } else {
      if (!isset($this->searchClassId)) {
          $config = $this->config()->get('config');
          $this->searchClassId = $config->Site->defaultSearchBackend ?? 'Solr';
      }
      $options = $this->searchOptions($this->searchClassId);
      $hiddenFilters = $this->searchTabs()->getHiddenFilters($this->searchClassId, true, $this->ignoreHiddenFiltersInRequest ?? false);
      $lastSort = $this->searchMemory()->getLastSort($this->searchClassId);
      $lastLimit = $this->searchMemory()->getLastLimit($this->searchClassId);
      $params = null;
    }

    // Load search actions and settings (if any):
    $handlers = $this->searchbox()->getHandlers(
        $this->searchClassId,
        $this->searchIndex ?? null
    );
    $handlerCount = count($handlers);
    $basicSearch = $this->searchbox()->combinedHandlersActive() ? 'combined-searchbox' : $options->getSearchAction();
    $searchHome = $options->getSearchHomeAction();
    $advSearch = $options->getAdvancedSearchAction();

    if (!isset($this->filterList) || !isset($this->checkboxFilters)) {
        $params ??= $this->searchMemory()->getLastSearchParams($this->searchClassId);
        $filterList = $params->getFilterList(true);
        $checkboxFilters = $params->getCheckboxFacets();
    } else {
        $filterList = is_array($this->filterList) ? $this->filterList : [];
        $checkboxFilters = is_array($this->checkboxFilters) ? $this->checkboxFilters : [];
    }
    $filterDetails = $this->searchbox()->getFilterDetails($filterList, $checkboxFilters);
    $showFilters = $filterDetails && ($results || $options->getRetainFilterSetting());
?>
<?php $tabConfig = $this->searchTabs()->getTabConfig($this->searchClassId, $this->lookfor, $this->searchIndex, $this->searchType, $hiddenFilters); ?>
<?php if ($this->searchType == 'advanced'): ?>
  <div class="navbar-form navbar-left flip">
    <?php $tabs = $this->context($this)->renderInContext('search/searchTabs', ['searchTabs' => $tabConfig['tabs'], 'showCounts' => false]); ?>
    <?php if (!empty($tabs)): ?><?=$tabs ?><div class="tab-content clearfix"><?php endif; ?>
      <p class="adv_search_terms"><?=$this->transEsc("Your search terms")?>: "<strong><?=$this->escapeHtml($this->lookfor)?></strong>"</p>
      <p class="adv_search_links">
        <a href="<?=$this->url($advSearch)?>?edit=<?=$this->escapeHtmlAttr($this->searchId)?>"><?=$this->transEsc("Edit this Advanced Search")?></a> |
        <a href="<?=$this->url($advSearch, [], ['query' => $hiddenFilters])?>"><?=$this->transEsc("Start a new Advanced Search")?></a> |
        <a href="<?=$this->url($searchHome, [], ['query' => $hiddenFilters])?>"><?=$this->transEsc("Start a new Basic Search")?></a>
      </p>
      <?=
        $this->context($this)->renderInContext(
            'search/filters.phtml',
            [
              'params' => $params ?? null,
              'urlQuery' => isset($results) ? $results->getUrlQuery() : null,
              'filterList' => $showFilters ? $filterList : [],
              'checkboxFilters' => $showFilters ? $checkboxFilters : [],
              'searchClassId' => $this->searchClassId,
              'searchType' => $this->searchType,
            ]
        );
      ?>
    <?php if (!empty($tabs)): ?></div><?php endif; ?>
  </div>
<?php else: ?>
  <form id="searchForm" class="searchForm navbar-form navbar-left flip" method="get" action="<?=$this->url($basicSearch)?>" name="searchForm" autocomplete="off">
    <?= $this->context($this)->renderInContext('search/searchTabs', ['searchTabs' => $tabConfig['tabs'], 'showCounts' => $tabConfig['showCounts']]); ?>
<<<<<<< HEAD
    <?php
      $searchboxAttributes = [
        'id' => 'searchForm_lookfor',
        'class' => 'searchForm_lookfor form-control search-query',
        'type' => 'search',
        'name' => 'lookfor',
        'value' => $this->lookfor,
        'aria-label' => $this->translate('search_terms'),
      ];
      if ($placeholder = $this->searchbox()->getPlaceholderText($tabConfig['selected']['id'] ?? $this->searchClassId)) {
        $searchboxAttributes['placeholder'] = $placeholder;
      }
      if ($this->searchbox()->autocompleteEnabled($this->searchClassId)) {
        $searchboxAttributes['class'] .= " autocomplete searcher:{$this->searchClassId}"
          . ($this->searchbox()->autocompleteAutoSubmit($this->searchClassId) ? ' ac-auto-submit' : '');
        $searchboxAttributes['data-autocomplete-formatting-rules'] = $this->searchbox()->autocompleteFormattingRulesJson($this->searchClassId);
      }
    ?>
    <input<?=$this->htmlAttributes($searchboxAttributes)?>>
=======
    <?php $placeholder = $this->searchbox()->getPlaceholderText($tabConfig['selected']['id'] ?? null); ?>
    <div class="searchForm-query">
      <input id="searchForm_lookfor" class="searchForm_lookfor form-control search-query<?php if ($this->searchbox()->autocompleteEnabled($this->searchClassId)):?> autocomplete searcher:<?=$this->escapeHtmlAttr($this->searchClassId) ?><?=$this->searchbox()->autocompleteAutoSubmit($this->searchClassId) ? ' ac-auto-submit' : '' ?><?php endif ?>" type="search" name="lookfor" value="<?=$this->escapeHtmlAttr($this->lookfor)?>"<?php if ($placeholder): ?> placeholder="<?=$this->transEscAttr($placeholder) ?>"<?php endif ?> aria-label="<?=$this->transEscAttr("search_terms")?>">
      <button id="searchForm-reset" class="searchForm-reset" type="reset" tabindex="-1" aria-label="<?=$this->transEsc('searchform_reset_button')?>"><?=$this->icon('ui-reset-search');?></button>
    </div>
>>>>>>> 69620ab3
    <?php if ($handlerCount > 1): ?>
      <select id="searchForm_type" class="searchForm_type form-control" name="type" data-native-menu="false" aria-label="<?=$this->transEscAttr("Search type")?>">
        <?php $currentGroup = $insideGroup = false; ?>
        <?php foreach ($handlers as $handler): ?>
          <?php
            if ($currentGroup !== ($handler['group'] ?? false)) {
              $currentGroup = $handler['group'];
              if ($insideGroup) {
                echo '</optgroup>';
              }
              if ($currentGroup) {
                echo '<optgroup label="' . $this->escapeHtmlAttr($currentGroup) . '">';
                $insideGroup = true;
              } else {
                $insideGroup = false;
              }
            }
          ?>
          <option value="<?=$this->escapeHtmlAttr($handler['value'])?>"<?=$handler['selected'] ? ' selected="selected"' : ''?>><?=$handler['indent'] ? '-- ' : ''?><?=$this->transEsc($handler['label'])?></option>
        <?php endforeach; ?>
        <?php if ($insideGroup): ?>
          </optgroup>
        <?php endif; ?>
      </select>
    <?php elseif ($handlerCount == 1): ?>
      <input type="hidden" name="type" value="<?=$this->escapeHtmlAttr($handlers[0]['value'])?>">
    <?php endif; ?>
    <button type="submit" class="btn btn-primary"><?=$this->icon('search') ?> <?=$this->transEsc("Find")?></button>
    <?php if ($advSearch): ?>
      <?php
        $advSearchQuery = $results ? ['edit' => $results->getSearchId()] : $hiddenFilters;
        $advSearchLink = $this->url($advSearch, [], ['query' => $advSearchQuery]);
      ?>
      <a href="<?=$advSearchLink?>" class="advanced-search-link btn btn-link" rel="nofollow"><?=$this->transEsc("Advanced")?></a>
    <?php endif; ?>
    <?php if ($geoUrl = $this->geocoords()->getSearchUrl($options)) : ?>
        <a href="<?=$geoUrl ?>" class="btn btn-link"><?=$this->transEsc('Geographic Search')?></a>
    <?php endif; ?>

    <?php $shards = $options->getShards(); ?>
    <?php if ($options->showShardCheckboxes() && !empty($shards)): ?>
      <?php
      $selectedShards = $this->selectedShards ?? $options->getDefaultSelectedShards();
      ?>
      <br>
      <?php foreach ($shards as $shard => $val): ?>
        <?php $isSelected = empty($selectedShards) || in_array($shard, $selectedShards); ?>
          <input type="checkbox" <?=$isSelected ? 'checked="checked" ' : ''?>name="shard[]" value='<?=$this->escapeHtmlAttr($shard)?>'> <?=$this->transEsc($shard)?>
      <?php endforeach; ?>
    <?php endif; ?>
    <?php if (($hasDefaultsApplied ?? false) || !empty($filterDetails)): ?>
      <?php if ($options->getRetainFilterSetting()): ?>
        <?php foreach ($filterDetails as $current): ?>
          <input class="applied-filter" id="<?=$this->escapeHtmlAttr($current['id'])?>" type="hidden" name="filter[]" value="<?=$this->escapeHtmlAttr($current['value'])?>">
        <?php endforeach; ?>
        <?php if ($hasDefaultsApplied ?? false): ?>
          <input class="applied-filter" id="dfApplied" type="hidden" name="dfApplied" value="1">
        <?php endif; ?>
      <?php endif; ?>
    <?php endif; ?>
    <?php foreach ($hiddenFilters as $key => $filter): ?>
      <?php foreach ($filter as $value): ?>
        <input type="hidden" name="hiddenFilters[]" value="<?=$this->escapeHtmlAttr($key) . ':' . $this->escapeHtmlAttr('"' . $value . '"')?>">
      <?php endforeach; ?>
    <?php endforeach; ?>
    <?php
      /* Show hidden field for active search class when in combined handler mode. */
      if ($this->searchbox()->combinedHandlersActive()) {
        echo '<input type="hidden" name="activeSearchClassId" value="' . $this->escapeHtmlAttr($this->searchClassId) . '">';
      }
      /* Load hidden limit preference from Session */
      if (!empty($lastLimit)) {
        echo '<input type="hidden" name="limit" value="' . $this->escapeHtmlAttr($lastLimit) . '">';
      }
      if (!empty($lastSort)) {
        echo '<input type="hidden" name="sort" value="' . $this->escapeHtmlAttr($lastSort) . '">';
      }
    ?>
    <?=$this->context($this)->renderInContext(
        'search/filters.phtml',
        [
          'params' => $params ?? null,
          'urlQuery' => isset($results) ? $results->getUrlQuery() : null,
          'filterList' => $showFilters ? $filterList : [],
          'checkboxFilters' => $showFilters ? $checkboxFilters : [],
          'searchClassId' => $this->searchClassId,
          'searchType' => $this->searchType,
        ]
    );?>
  </form>
<?php endif; ?><|MERGE_RESOLUTION|>--- conflicted
+++ resolved
@@ -69,7 +69,6 @@
 <?php else: ?>
   <form id="searchForm" class="searchForm navbar-form navbar-left flip" method="get" action="<?=$this->url($basicSearch)?>" name="searchForm" autocomplete="off">
     <?= $this->context($this)->renderInContext('search/searchTabs', ['searchTabs' => $tabConfig['tabs'], 'showCounts' => $tabConfig['showCounts']]); ?>
-<<<<<<< HEAD
     <?php
       $searchboxAttributes = [
         'id' => 'searchForm_lookfor',
@@ -88,14 +87,10 @@
         $searchboxAttributes['data-autocomplete-formatting-rules'] = $this->searchbox()->autocompleteFormattingRulesJson($this->searchClassId);
       }
     ?>
-    <input<?=$this->htmlAttributes($searchboxAttributes)?>>
-=======
-    <?php $placeholder = $this->searchbox()->getPlaceholderText($tabConfig['selected']['id'] ?? null); ?>
     <div class="searchForm-query">
-      <input id="searchForm_lookfor" class="searchForm_lookfor form-control search-query<?php if ($this->searchbox()->autocompleteEnabled($this->searchClassId)):?> autocomplete searcher:<?=$this->escapeHtmlAttr($this->searchClassId) ?><?=$this->searchbox()->autocompleteAutoSubmit($this->searchClassId) ? ' ac-auto-submit' : '' ?><?php endif ?>" type="search" name="lookfor" value="<?=$this->escapeHtmlAttr($this->lookfor)?>"<?php if ($placeholder): ?> placeholder="<?=$this->transEscAttr($placeholder) ?>"<?php endif ?> aria-label="<?=$this->transEscAttr("search_terms")?>">
+      <input<?=$this->htmlAttributes($searchboxAttributes)?>>
       <button id="searchForm-reset" class="searchForm-reset" type="reset" tabindex="-1" aria-label="<?=$this->transEsc('searchform_reset_button')?>"><?=$this->icon('ui-reset-search');?></button>
     </div>
->>>>>>> 69620ab3
     <?php if ($handlerCount > 1): ?>
       <select id="searchForm_type" class="searchForm_type form-control" name="type" data-native-menu="false" aria-label="<?=$this->transEscAttr("Search type")?>">
         <?php $currentGroup = $insideGroup = false; ?>
