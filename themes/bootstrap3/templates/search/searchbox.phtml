<?
    // Set default value if necessary:
    if (!isset($this->searchClassId)) {
        $this->searchClassId = 'Solr';
    }

    // Load search actions and settings (if any):
    $options = $this->searchOptions($this->searchClassId);
    $handlers = $this->searchbox()->getHandlers(
        $this->searchClassId,
        isset($this->searchIndex) ? $this->searchIndex : null
    );
    $handlerCount = count($handlers);
    $basicSearch = $this->searchbox()->combinedHandlersActive() ? 'combined-searchbox' : $options->getSearchAction();
    $searchHome = $options->getSearchHomeAction();
    $advSearch = $options->getAdvancedSearchAction();
    $lastSort = $options->getLastSort();
    $lastLimit = $options->getLastLimit();
    $ignoreHiddenFilterMemory = isset($this->ignoreHiddenFilterMemory) && $this->ignoreHiddenFilterMemory;
    $hiddenFilters = $this->searchtabs()->getHiddenFilters($this->searchClassId, $ignoreHiddenFilterMemory);
    if (empty($hiddenFilters) && !$ignoreHiddenFilterMemory) {
        $hiddenFilters = $this->searchParams($this->searchClassId)->getLastHiddenFilters();
    }
    $hiddenFilterParams = [];
    foreach ($hiddenFilters as $key => $filter) {
        foreach ($filter as $value) {
            $hiddenFilterParams[] = urlencode('hiddenFilters[]') . '=' . urlencode("$key:$value");
        }
    }
    $hiddenFilterParams = empty($hiddenFilterParams) ? '' : '?' . implode('&', $hiddenFilterParams);
?>
<? if ($this->searchType == 'advanced'): ?>
  <div class="searchForm navbar-form navbar-left flip">
    <? $tabs = $this->context($this)->renderInContext('search/searchTabs', ['hiddenFilters' => $hiddenFilters]); ?>
    <? if (!empty($tabs)): ?><?=$tabs ?><div class="tab-content clearfix"><? endif; ?>
      <p class="adv_search_terms"><?=$this->transEsc("Your search terms")?> : "<strong><?=$this->escapeHtml($this->lookfor)?></strong>"</p>
      <p class="adv_search_links">
        <a href="<?=$this->url($advSearch)?>?edit=<?=$this->escapeHtmlAttr($this->searchId)?>"><?=$this->transEsc("Edit this Advanced Search")?></a> |
        <a href="<?=$this->url($advSearch) . $hiddenFilterParams?>"><?=$this->transEsc("Start a new Advanced Search")?></a> |
        <a href="<?=$this->url($searchHome) . $hiddenFilterParams?>"><?=$this->transEsc("Start a new Basic Search")?></a>
      </p>
    <? if (!empty($tabs)): ?></div><? endif; ?>
  </div>
<? else: ?>
  <form class="searchForm navbar-form navbar-left flip" method="get" action="<?=$this->url($basicSearch)?>" name="searchForm" autocomplete="off">
    <?= $this->context($this)->renderInContext('search/searchTabs', ['hiddenFilters' => $hiddenFilters]); ?>
    <input class="searchForm_lookfor form-control search-query<? if($this->searchbox()->autocompleteEnabled($this->searchClassId)):?> autocomplete searcher:<?=$this->escapeHtmlAttr($this->searchClassId) ?><? endif ?>" type="text" name="lookfor" value="<?=$this->escapeHtmlAttr($this->lookfor)?>"/>
    <? if ($handlerCount > 1): ?>
      <select class="searchForm_type form-control" name="type" data-native-menu="false">
        <? foreach ($handlers as $handler): ?>
          <option value="<?=$this->escapeHtmlAttr($handler['value'])?>"<?=$handler['selected'] ? ' selected="selected"' : ''?>><?=$handler['indent'] ? '-- ' : ''?><?=$this->transEsc($handler['label'])?></option>
        <? endforeach; ?>
      </select>
    <? elseif ($handlerCount == 1): ?>
      <input type="hidden" name="type" value="<?=$this->escapeHtmlAttr($handlers[0]['value'])?>" />
    <? endif; ?>
    <button type="submit" class="btn btn-primary"><i class="fa fa-search"></i> <?=$this->transEsc("Find")?></button>
    <? if ($advSearch): ?>
<<<<<<< HEAD
      <?
        $hiddenFilterParams = [];
        foreach ($hiddenFilters as $key => $filter) {
          foreach ($filter as $value) {
            $hiddenFilterParams[] = urlencode('hiddenFilters[]') . '=' . urlencode("$key:$value");
          }
        }
        $hiddenFilterParams = empty($hiddenFilterParams) ? '' : '?' . implode('&', $hiddenFilterParams);
      ?>
=======
>>>>>>> f0cf018a
      <a href="<?=$this->url($advSearch) . ((isset($this->searchId) && $this->searchId) ? '?edit=' . $this->escapeHtmlAttr($this->searchId) : $hiddenFilterParams) ?>" class="btn btn-link" rel="nofollow"><?=$this->transEsc("Advanced")?></a>
    <? endif; ?>

    <? $shards = $options->getShards(); if ($options->showShardCheckboxes() && !empty($shards)): ?>
      <?
      $selectedShards = isset($this->selectedShards)
          ? $this->selectedShards : $options->getDefaultSelectedShards();
      ?>
      <br />
      <? foreach ($shards as $shard => $val): ?>
        <? $isSelected = empty($selectedShards) || in_array($shard, $selectedShards); ?>
          <input type="checkbox" <?=$isSelected ? 'checked="checked" ' : ''?>name="shard[]" value='<?=$this->escapeHtmlAttr($shard)?>' /> <?=$this->transEsc($shard)?>
      <? endforeach; ?>
    <? endif; ?>
    <?
      $filterDetails = $this->searchbox()->getFilterDetails(
          isset($this->filterList) && is_array($this->filterList) ? $this->filterList : array(),
          isset($this->checkboxFilters) && is_array($this->checkboxFilters) ? $this->checkboxFilters : array()
      );
    ?>
    <? if ((isset($hasDefaultsApplied) && $hasDefaultsApplied) || !empty($filterDetails)): ?>
      <? $defaultFilterState = $options->getRetainFilterSetting() ? ' checked="checked"' : ''; ?>
      <div class="checkbox">
        <label>
          <input onChange="$('.applied-filter').click()" type="checkbox"<?=$defaultFilterState?> class="searchFormKeepFilters"/>
          <?=$this->transEsc("basic_search_keep_filters")?>
        </label>
      </div>
      <div class="hidden">
        <? foreach ($filterDetails as $current): ?>
          <input class="applied-filter" id="<?=$this->escapeHtmlAttr($current['id'])?>" type="checkbox"<?=$defaultFilterState?> name="filter[]" value="<?=$this->escapeHtmlAttr($current['value'])?>" />
          <label for="<?=$this->escapeHtmlAttr($current['id'])?>"><?=$this->escapeHtml($current['value'])?></label>
        <? endforeach; ?>
        <? if (isset($hasDefaultsApplied) && $hasDefaultsApplied): ?>
          <!-- this is a hidden element that flags whether or not default filters have been applied;
               it is intentionally unlabeled, as users are not meant to manipulate it directly. -->
          <input class="applied-filter" id="dfApplied" type="checkbox" name="dfApplied" value="1"<?=$defaultFilterState?> />
        <? endif; ?>
      </div>
    <? endif; ?>
    <? foreach ($hiddenFilters as $key => $filter): ?>
      <? foreach ($filter as $value): ?>
        <input type="hidden" name="hiddenFilters[]" value="<?=$this->escapeHtmlAttr($key) . ':' . $this->escapeHtmlAttr($value)?>" />
      <? endforeach; ?>
    <? endforeach; ?>
    <?
      /* Show hidden field for active search class when in combined handler mode. */
      if ($this->searchbox()->combinedHandlersActive()) {
        echo '<input type="hidden" name="activeSearchClassId" value="' . $this->escapeHtmlAttr($this->searchClassId) . '" />';
      }
      /* Load hidden limit preference from Session */
      if (!empty($lastLimit)) {
        echo '<input type="hidden" name="limit" value="' . $this->escapeHtmlAttr($lastLimit) . '" />';
      }
      if (!empty($lastSort)) {
        echo '<input type="hidden" name="sort" value="' . $this->escapeHtmlAttr($lastSort) . '" />';
      }
    ?>
  </form>
  <script type="text/javascript">$(".searchForm_lookfor:visible").focus()</script>
<? endif; ?><|MERGE_RESOLUTION|>--- conflicted
+++ resolved
@@ -56,18 +56,6 @@
     <? endif; ?>
     <button type="submit" class="btn btn-primary"><i class="fa fa-search"></i> <?=$this->transEsc("Find")?></button>
     <? if ($advSearch): ?>
-<<<<<<< HEAD
-      <?
-        $hiddenFilterParams = [];
-        foreach ($hiddenFilters as $key => $filter) {
-          foreach ($filter as $value) {
-            $hiddenFilterParams[] = urlencode('hiddenFilters[]') . '=' . urlencode("$key:$value");
-          }
-        }
-        $hiddenFilterParams = empty($hiddenFilterParams) ? '' : '?' . implode('&', $hiddenFilterParams);
-      ?>
-=======
->>>>>>> f0cf018a
       <a href="<?=$this->url($advSearch) . ((isset($this->searchId) && $this->searchId) ? '?edit=' . $this->escapeHtmlAttr($this->searchId) : $hiddenFilterParams) ?>" class="btn btn-link" rel="nofollow"><?=$this->transEsc("Advanced")?></a>
     <? endif; ?>
 
