<?php
  $showFirstLast = $this->results->getOptions()->firstLastNavigationSupported();
?>
<?php if ($this->pageCount): ?>
  <?php
    $showFirstLast = $this->pageCount > 3;
  ?>
  <nav aria-label="<?=$this->transEscAttr('pagination_label')?>">
    <?php
      $ulAttrs = $this->htmlAttributes(['class' => 'pagination']);
      if ($className = $this->options['className'] ?? '') {
        $ulAttrs->add('class', $className);
      }
      if ($this->results->getOptions()->loadResultsWithJsEnabled()) {
        $ulAttrs->add('class', 'js-pagination');
      }
    ?>
    <ul<?=$ulAttrs?>>
      <?php if (isset($this->previous)): ?>
<<<<<<< HEAD
        <?php if ($showFirstLast && !($this->options['disableFirst'] ?? false)): ?>
          <?=
            $this->render(
                'search/pagination-item.phtml',
                [
                  'results' => $this->results,
                  'current' => $this->current,
                  'page' => 1,
                  'label' => $this->translate('page_first'),
                  'contentHtml' => '[1]',
              ]
            )
          ?>
=======
        <?php if ($showFirstLast): ?>
          <li role="none" class="page-first">
            <a href="<?=$this->results->getUrlQuery()->setPage(1)?>" aria-label="<?=$this->transEscAttr('page_first')?>">[1]</a>
          </li>
>>>>>>> 64cfc5aa
        <?php endif; ?>

        <?=
          $this->render(
              'search/pagination-item.phtml',
              [
                'results' => $this->results,
                'current' => $this->current,
                'page' => $this->previous,
                'liClasses' => ['page-prev'],
                'label' => $this->translate('page_prev'),
                'contentHtml' => $this->icon('page-prev') . ' ' . $this->transEsc('Prev'),
            ]
          )
        ?>
      <?php endif; ?>

      <?php if (count($this->pagesInRange) > 1): ?>
        <?php foreach ($this->pagesInRange as $page): ?>
          <?=
            $this->render(
                'search/pagination-item.phtml',
                [
                  'results' => $this->results,
                  'current' => $this->current,
                  'page' => $page,
                  'label' => $this->translate('page_num', ['%%page%%' => $page]),
                  'contentHtml' => $this->escapeHtml($page),
              ]
            )
          ?>
        <?php endforeach; ?>
      <?php endif; ?>

      <?php if (isset($this->next)): ?>
<<<<<<< HEAD
        <?=
          $this->render(
              'search/pagination-item.phtml',
              [
                'results' => $this->results,
                'current' => $this->current,
                'page' => $this->next,
                'liClasses' => ['page-next'],
                'label' => $this->translate('page_next'),
                'contentHtml' => $this->transEsc('Next') . ' ' . $this->icon('page-next'),
            ]
          )
        ?>
        <?php if ($showFirstLast && !($this->options['disableLast'] ?? false)): ?>
          <?=
            $this->render(
                'search/pagination-item.phtml',
                [
                  'results' => $this->results,
                  'current' => $this->current,
                  'page' => $this->last,
                  'label' => $this->translate('page_last'),
                  'contentHtml' => '[' . $this->escapeHtml($this->pageCount) . ']',
              ]
            )
          ?>
=======
        <li role="none">
          <a class="page-next" href="<?=$this->results->getUrlQuery()->setPage($this->next)?>" aria-label="<?=$this->transEscAttr('page_next')?>">
            <?=$this->transEsc('Next');?>
            <?=$this->icon('page-next') ?>
          </a>
        </li>
        <?php if ($showFirstLast): ?>
          <li role="none" class="page-last">
            <a href="<?=$this->results->getUrlQuery()->setPage($this->pageCount)?>" aria-label="<?=$this->transEscAttr('page_last')?>">[<?=$this->pageCount?>]</a>
          </li>
>>>>>>> 64cfc5aa
        <?php endif; ?>
      <?php endif; ?>
    </ul>
  </nav>
<?php endif; ?><|MERGE_RESOLUTION|>--- conflicted
+++ resolved
@@ -1,9 +1,6 @@
-<?php
-  $showFirstLast = $this->results->getOptions()->firstLastNavigationSupported();
-?>
 <?php if ($this->pageCount): ?>
   <?php
-    $showFirstLast = $this->pageCount > 3;
+    $showFirstLast = $this->pageCount > 3 && $this->results->getOptions()->firstLastNavigationSupported();
   ?>
   <nav aria-label="<?=$this->transEscAttr('pagination_label')?>">
     <?php
@@ -17,8 +14,7 @@
     ?>
     <ul<?=$ulAttrs?>>
       <?php if (isset($this->previous)): ?>
-<<<<<<< HEAD
-        <?php if ($showFirstLast && !($this->options['disableFirst'] ?? false)): ?>
+        <?php if ($showFirstLast): ?>
           <?=
             $this->render(
                 'search/pagination-item.phtml',
@@ -26,17 +22,12 @@
                   'results' => $this->results,
                   'current' => $this->current,
                   'page' => 1,
+                  'liClasses' => ['page-first'],
                   'label' => $this->translate('page_first'),
                   'contentHtml' => '[1]',
               ]
             )
           ?>
-=======
-        <?php if ($showFirstLast): ?>
-          <li role="none" class="page-first">
-            <a href="<?=$this->results->getUrlQuery()->setPage(1)?>" aria-label="<?=$this->transEscAttr('page_first')?>">[1]</a>
-          </li>
->>>>>>> 64cfc5aa
         <?php endif; ?>
 
         <?=
@@ -72,7 +63,6 @@
       <?php endif; ?>
 
       <?php if (isset($this->next)): ?>
-<<<<<<< HEAD
         <?=
           $this->render(
               'search/pagination-item.phtml',
@@ -86,7 +76,7 @@
             ]
           )
         ?>
-        <?php if ($showFirstLast && !($this->options['disableLast'] ?? false)): ?>
+        <?php if ($showFirstLast): ?>
           <?=
             $this->render(
                 'search/pagination-item.phtml',
@@ -94,23 +84,12 @@
                   'results' => $this->results,
                   'current' => $this->current,
                   'page' => $this->last,
+                  'liClasses' => ['page-last'],
                   'label' => $this->translate('page_last'),
                   'contentHtml' => '[' . $this->escapeHtml($this->pageCount) . ']',
               ]
             )
           ?>
-=======
-        <li role="none">
-          <a class="page-next" href="<?=$this->results->getUrlQuery()->setPage($this->next)?>" aria-label="<?=$this->transEscAttr('page_next')?>">
-            <?=$this->transEsc('Next');?>
-            <?=$this->icon('page-next') ?>
-          </a>
-        </li>
-        <?php if ($showFirstLast): ?>
-          <li role="none" class="page-last">
-            <a href="<?=$this->results->getUrlQuery()->setPage($this->pageCount)?>" aria-label="<?=$this->transEscAttr('page_last')?>">[<?=$this->pageCount?>]</a>
-          </li>
->>>>>>> 64cfc5aa
         <?php endif; ?>
       <?php endif; ?>
     </ul>
