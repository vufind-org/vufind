<?php if (!isset($this->indexStart)) $this->indexStart = 0; ?>
<?php $i = $this->indexStart; ?>
<?php $listStart = $this->results->getStartRecord() + $i - $this->indexStart; ?>
<<<<<<< HEAD
<ol class="record-list <?=$this->escapeHtmlAttr($this->resultsClass ?? '')?>" start="<?=$listStart?>">
=======
<ol class="<?=$this->escapeHtmlAttr(trim('record-list ' . ($this->resultsClass ?? '')))?>" start="<?=$listStart?>">
>>>>>>> 2b09e188
  <?php foreach ($this->results->getResults() as $current): ?>
    <?php $recordNumber = $this->results->getStartRecord() + $i - $this->indexStart; ?>
    <li id="result<?=$i++ ?>" class="result<?=$current->supportsAjaxStatus()?' ajaxItem':''?>">
      <?php if (isset($this->showCheckboxes) && $this->showCheckboxes): ?>
        <?=$this->record($current)->getCheckbox('', 'search-cart-form', $recordNumber)?>
      <?php endif; ?>
      <div class="record-number">
        <?=$recordNumber ?>
      </div>
      <?=$this->record($current)->getSearchResult('list')?>
    </li>
  <?php endforeach; ?>
</ol><|MERGE_RESOLUTION|>--- conflicted
+++ resolved
@@ -1,11 +1,7 @@
 <?php if (!isset($this->indexStart)) $this->indexStart = 0; ?>
 <?php $i = $this->indexStart; ?>
 <?php $listStart = $this->results->getStartRecord() + $i - $this->indexStart; ?>
-<<<<<<< HEAD
-<ol class="record-list <?=$this->escapeHtmlAttr($this->resultsClass ?? '')?>" start="<?=$listStart?>">
-=======
 <ol class="<?=$this->escapeHtmlAttr(trim('record-list ' . ($this->resultsClass ?? '')))?>" start="<?=$listStart?>">
->>>>>>> 2b09e188
   <?php foreach ($this->results->getResults() as $current): ?>
     <?php $recordNumber = $this->results->getStartRecord() + $i - $this->indexStart; ?>
     <li id="result<?=$i++ ?>" class="result<?=$current->supportsAjaxStatus()?' ajaxItem':''?>">
