--- conflicted
+++ resolved
@@ -3,22 +3,9 @@
 <? foreach ($this->results->getResults() as $current): ?>
   <? $recordNumber = $this->results->getStartRecord() + $i-$this->indexStart; ?>
   <div id="result<?=$i++ ?>" class="result<?=$current->supportsAjaxStatus()?' ajaxItem':''?>">
-<<<<<<< HEAD
-    <? if ($showCheckboxes): ?>
+    <? if (isset($this->showCheckboxes) && $this->showCheckboxes): ?>
       <?=$this->record($current)->getCheckbox('', 'search-cart-form')?>
     <? endif; ?>
-=======
-    <div class="checkbox hidden-print">
-      <? if (isset($this->showCheckboxes) && $this->showCheckboxes): ?>
-        <label>
-          <?=$this->record($current)->getCheckbox('', 'search-cart-form')?>
-          <?=$recordNumber ?>
-        </label>
-      <? else: ?>
-        <?=$recordNumber ?>
-      <? endif; ?>
-    </div>
->>>>>>> 0becf606
     <?=$this->record($current)->getSearchResult('list')?>
   </div>
 <? endforeach; ?>