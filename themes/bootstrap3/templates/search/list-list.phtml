--- conflicted
+++ resolved
@@ -1,9 +1,3 @@
-<<<<<<< HEAD
-<?php if (!isset($this->indexStart)) $this->indexStart = 0; ?>
-<?php $i = $this->indexStart; ?>
-<?php $listStart = $this->results->getStartRecord() + $i - $this->indexStart; ?>
-<ol class="<?=$this->escapeHtmlAttr(trim('record-list ' . ($this->resultsClass ?? '')))?>" start="<?=$listStart?>"<?=isset($this->resultsAttrs) ? ' ' . $this->resultsAttrs : ''?>>
-=======
 <?php
   if (!isset($this->indexStart)) {
     $this->indexStart = 0;
@@ -11,8 +5,7 @@
   $i = $this->indexStart;
   $listStart = $this->results->getStartRecord() + $i - $this->indexStart;
 ?>
-<ol class="<?=$this->escapeHtmlAttr(trim('record-list ' . ($this->resultsClass ?? '')))?>" start="<?=$listStart?>">
->>>>>>> 1ec125b5
+<ol class="<?=$this->escapeHtmlAttr(trim('record-list ' . ($this->resultsClass ?? '')))?>" start="<?=$listStart?>"<?=isset($this->resultsAttrs) ? ' ' . $this->resultsAttrs : ''?>>
   <?php foreach ($this->results->getResults() as $current): ?>
     <?php $recordNumber = $this->results->getStartRecord() + $i - $this->indexStart; ?>
     <?php // Data-record-number attribute is for analytics use.  Do not remove. ?>
