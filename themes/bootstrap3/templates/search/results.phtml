--- conflicted
+++ resolved
@@ -108,31 +108,15 @@
     <? foreach ($this->results->getRecommendations('noresults') as $current): ?>
       <? if (!in_array($current, $top)): ?>
         <?=$this->recommend($current)?>
-<<<<<<< HEAD
       <? endif; ?>
     <? endforeach; ?>
   <? else: ?>
-    <form id="search-cart-form" class="form-inline" method="post" name="bulkActionForm" action="<?=$this->url('cart-searchresultsbulk')?>" data-lightbox data-lightbox-onsubmit="bulkFormHandler">
+    <form id="search-cart-form" method="post" name="bulkActionForm" action="<?=$this->url('cart-searchresultsbulk')?>" data-lightbox data-lightbox-onsubmit="bulkFormHandler">
       <?=$this->context($this)->renderInContext('search/bulk-action-buttons.phtml', ['idPrefix' => ''])?>
     </form>
     <?=$this->render('search/list-' . $this->params->getView() . '.phtml')?>
     <?=$this->context($this)->renderInContext('search/bulk-action-buttons.phtml', ['idPrefix' => 'bottom_', 'formAttr' => 'search-cart-form'])?>
     <?=$this->paginationControl($this->results->getPaginator(), 'Sliding', 'search/pagination.phtml', ['results' => $this->results, 'options' => isset($this->paginationOptions) ? $this->paginationOptions : []])?>
-=======
-      <? endforeach; ?>
-      <? foreach ($this->results->getRecommendations('noresults') as $current): ?>
-        <? if (!in_array($current, $top)): ?>
-          <?=$this->recommend($current)?>
-        <? endif; ?>
-      <? endforeach; ?>
-    <? else: ?>
-      <form id="search-cart-form" method="post" name="bulkActionForm" action="<?=$this->url('cart-searchresultsbulk')?>" data-lightbox data-lightbox-onsubmit="bulkFormHandler">
-        <?=$this->context($this)->renderInContext('search/bulk-action-buttons.phtml', ['idPrefix' => ''])?>
-      </form>
-      <?=$this->render('search/list-' . $this->params->getView() . '.phtml')?>
-      <?=$this->context($this)->renderInContext('search/bulk-action-buttons.phtml', ['idPrefix' => 'bottom_', 'formAttr' => 'search-cart-form'])?>
-      <?=$this->paginationControl($this->results->getPaginator(), 'Sliding', 'search/pagination.phtml', ['results' => $this->results, 'options' => isset($this->paginationOptions) ? $this->paginationOptions : []])?>
->>>>>>> 0becf606
 
     <div class="searchtools hidden-print">
       <strong><?=$this->transEsc('Search Tools')?>:</strong>
