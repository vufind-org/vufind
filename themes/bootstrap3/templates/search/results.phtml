--- conflicted
+++ resolved
@@ -9,33 +9,18 @@
 
   // Set up search box:
   $this->layout()->searchbox = $this->context($this)->renderInContext(
-<<<<<<< HEAD
     'search/searchbox.phtml',
     array(
       'lookfor' => $lookfor,
       'searchIndex' => $this->params->getSearchHandler(),
       'searchType' => $this->params->getSearchType(),
       'searchId' => $this->results->getSearchId(),
-      'searchClassId' => $this->params->getsearchClassId(),
+      'searchClassId' => $this->params->getSearchClassId(),
       'checkboxFilters' => $this->params->getCheckboxFacets(),
       'filterList' => $this->params->getFilters(),
       'hasDefaultsApplied' => $this->params->hasDefaultsApplied(),
       'selectedShards' => $this->params->getSelectedShards()
     )
-=======
-      'search/searchbox.phtml',
-      array(
-        'lookfor' => $lookfor,
-        'searchIndex' => $this->params->getSearchHandler(),
-        'searchType' => $this->params->getSearchType(),
-        'searchId' => $this->results->getSearchId(),
-        'searchClassId' => $this->params->getSearchClassId(),
-        'checkboxFilters' => $this->params->getCheckboxFacets(),
-        'filterList' => $this->params->getFilters(),
-        'hasDefaultsApplied' => $this->params->hasDefaultsApplied(),
-        'selectedShards' => $this->params->getSelectedShards()
-      )
->>>>>>> 382dbb1e
   );
 
   // Set up breadcrumbs:
