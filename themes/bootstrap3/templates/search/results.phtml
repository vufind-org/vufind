<?
  // Set up page title:
  $lookfor = $this->results->getUrlQuery()->isQuerySuppressed() ? '' : $this->params->getDisplayQuery();
  if (isset($this->overrideTitle)) {
      $this->headTitle($this->overrideTitle);
  } else {
      $this->headTitle($this->translate('Search Results') . (empty($lookfor) ? '' : " - {$lookfor}"));
  }

  // Set up search box:
  $this->layout()->searchbox = $this->context($this)->renderInContext(
      'search/searchbox.phtml',
      array(
        'lookfor' => $lookfor,
        'searchIndex' => $this->params->getSearchHandler(),
        'searchType' => $this->params->getSearchType(),
        'searchId' => $this->results->getSearchId(),
        'searchClassId' => $this->params->getsearchClassId(),
        'checkboxFilters' => $this->params->getCheckboxFacets(),
        'filterList' => $this->params->getFilters(),
        'hasDefaultsApplied' => $this->params->hasDefaultsApplied(),
        'selectedShards' => $this->params->getSelectedShards()
      )
  );

  // Set up breadcrumbs:
  if (isset($this->overrideTitle)) {
    $this->layout()->breadcrumbs .= '<li class="active">' . $this->escapeHtml($this->overrideTitle) . '</li>';
  } else {
    $this->layout()->breadcrumbs .= '<li class="active">' . $this->transEsc('Search') . ': ' . $this->escapeHtml($lookfor) . '</li>';
  }

  // Enable cart if appropriate:
  $this->showCartControls = $this->params->getOptions()->supportsCart() && $this->cart()->isActive();
  // Enable bulk options if appropriate:
  $this->showBulkOptions = $this->params->getOptions()->supportsCart() && $this->showBulkOptions;

  // Load Javascript dependencies into header:
  $this->headScript()->appendFile("check_item_statuses.js");
  $this->headScript()->appendFile("check_save_statuses.js");
?>

<div class="row">
  <div class="<?=$this->layoutClass('mainbody')?>">
    <? if (($recordTotal = $this->results->getResultTotal()) > 0): // only display these at very top if we have results ?>
      <? foreach ($this->results->getRecommendations('top') as $current): ?>
        <?=$this->recommend($current)?>
      <? endforeach; ?>
    <? endif; ?>
    <?=$this->flashmessages()?>
    <div class="hidden-print search-controls row">
      <div class="col-sm-6">
        <? if ($recordTotal > 0): ?>
          <?=$this->transEsc("Showing")?>
          <strong><?=$this->localizedNumber($this->results->getStartRecord())?></strong> - <strong><?=$this->localizedNumber($this->results->getEndRecord())?></strong>
          <? if (!isset($this->skipTotalCount)): ?>
            <?=$this->transEsc('of')?> <strong><?=$this->localizedNumber($recordTotal)?></strong>
          <? endif; ?>
          <? if (isset($this->overrideSearchHeading)): ?>
            <?=$this->overrideSearchHeading?>
          <? elseif ($this->params->getSearchType() == 'basic'): ?>
            <?=$this->transEsc('for search')?>: <strong>'<?=$this->escapeHtml($lookfor)?>'</strong>,
          <? endif; ?>
          <? if ($qtime = $this->results->getQuerySpeed()): ?>
            <?=$this->transEsc('query time')?>: <?=$this->localizedNumber($qtime, 2).$this->transEsc('seconds_abbrev')?>
          <? endif; ?>
        <? else: ?>
          <h2><?=$this->transEsc('nohit_heading')?></h2>
        <? endif; ?>
      </div>

      <? if ($recordTotal > 0): ?>
        <div class="col-sm-6 text-right">
          <?=$this->render('search/controls/limit.phtml')?>
          <?=$this->render('search/controls/sort.phtml')?>
          <?=$this->render('search/controls/view.phtml')?>
        </div>
      <? endif; ?>
    </div>
    <? /* End Listing Options */ ?>

    <? if ($recordTotal < 1): ?>
      <p>
        <? if (isset($this->overrideEmptyMessage)): ?>
          <?=$this->overrideEmptyMessage?>
        <? else: ?>
          <?=$this->transEsc('nohit_prefix')?> - <strong><?=$this->escapeHtml($lookfor)?></strong> - <?=$this->transEsc('nohit_suffix')?>
        <? endif; ?>
      </p>
      <? if (isset($this->parseError)): ?>
        <p class="alert alert-danger"><?=$this->transEsc('nohit_parse_error')?></p>
      <? endif; ?>
      <? foreach (($top = $this->results->getRecommendations('top')) as $current): ?>
        <?=$this->recommend($current)?>
      <? endforeach; ?>
      <? foreach ($this->results->getRecommendations('noresults') as $current): ?>
        <? if (!in_array($current, $top)): ?>
          <?=$this->recommend($current)?>
        <? endif; ?>
      <? endforeach; ?>
    <? else: ?>
      <form class="form-inline" method="post" name="bulkActionForm" action="<?=$this->url('cart-home')?>" data-lightbox>
        <?=$this->context($this)->renderInContext('search/bulk-action-buttons.phtml', array('idPrefix' => ''))?>
        <?=$this->render('search/list-' . $this->params->getView() . '.phtml')?>
        <?=$this->context($this)->renderInContext('search/bulk-action-buttons.phtml', array('idPrefix' => 'bottom_'))?>
        <?=$this->paginationControl($this->results->getPaginator(), 'Sliding', 'search/pagination.phtml', array('results' => $this->results, 'options' => isset($this->paginationOptions) ? $this->paginationOptions : []))?>
      </form>

      <div class="searchtools hidden-print">
        <strong><?=$this->transEsc('Search Tools')?>:</strong>
        <a href="<?=$this->results->getUrlQuery()->setViewParam('rss')?>"><i class="fa fa-bell"></i> <?=$this->transEsc('Get RSS Feed')?></a>
        &mdash;
<<<<<<< HEAD
        <a href="<?=$this->url('search-email')?>" class="mailSearch" data-lightbox id="mailSearch<?=$this->escapeHtmlAttr($this->results->getSearchId())?>" title="<?=$this->transEsc('Email this Search')?>"><i class="fa fa-envelope"></i> <?=$this->transEsc('Email this Search')?></a>
        <? if (($account = $this->auth()->getManager()) && $account->loginEnabled()): // hide save option if login disabled ?>
=======
        <a href="<?=$this->url('search-email')?>" class="mailSearch modal-link" id="mailSearch<?=$this->escapeHtmlAttr($this->results->getSearchId())?>" title="<?=$this->transEsc('Email this Search')?>"><i class="fa fa-envelope"></i> <?=$this->transEsc('Email this Search')?></a>
        <? if ($this->accountCapabilities()->getSavedSearchSetting() === 'enabled'): ?>
>>>>>>> 9bae9978
          &mdash;
          <? if (is_numeric($this->results->getSearchId())): ?>
            <? if ($this->results->isSavedSearch()): ?>
              <a href="<?=$this->url('myresearch-savesearch')?>?delete=<?=urlencode($this->results->getSearchId())?>"><i class="fa fa-remove"></i> <?=$this->transEsc('save_search_remove')?></a>
            <? else: ?>
              <a href="<?=$this->url('myresearch-savesearch')?>?save=<?=urlencode($this->results->getSearchId())?>"><i class="fa fa-save"></i> <?=$this->transEsc('save_search')?></a>
            <? endif; ?>
          <? endif; ?>
        <? endif; ?>
      </div>
    <? endif; ?>
  </div>
  <? /* End Main Listing */ ?>

  <? /* Narrow Search Options */ ?>
  <div class="<?=$this->layoutClass('sidebar')?>">
    <? foreach ($this->results->getRecommendations('side') as $current): ?>
      <?=$this->recommend($current)?>
    <? endforeach; ?>
  </div>
  <? /* End Narrow Search Options */ ?>
</div><|MERGE_RESOLUTION|>--- conflicted
+++ resolved
@@ -110,13 +110,10 @@
         <strong><?=$this->transEsc('Search Tools')?>:</strong>
         <a href="<?=$this->results->getUrlQuery()->setViewParam('rss')?>"><i class="fa fa-bell"></i> <?=$this->transEsc('Get RSS Feed')?></a>
         &mdash;
-<<<<<<< HEAD
-        <a href="<?=$this->url('search-email')?>" class="mailSearch" data-lightbox id="mailSearch<?=$this->escapeHtmlAttr($this->results->getSearchId())?>" title="<?=$this->transEsc('Email this Search')?>"><i class="fa fa-envelope"></i> <?=$this->transEsc('Email this Search')?></a>
-        <? if (($account = $this->auth()->getManager()) && $account->loginEnabled()): // hide save option if login disabled ?>
-=======
-        <a href="<?=$this->url('search-email')?>" class="mailSearch modal-link" id="mailSearch<?=$this->escapeHtmlAttr($this->results->getSearchId())?>" title="<?=$this->transEsc('Email this Search')?>"><i class="fa fa-envelope"></i> <?=$this->transEsc('Email this Search')?></a>
+        <a href="<?=$this->url('search-email')?>" class="mailSearch" data-lightbox id="mailSearch<?=$this->escapeHtmlAttr($this->results->getSearchId())?>" title="<?=$this->transEsc('Email this Search')?>">
+          <i class="fa fa-envelope"></i> <?=$this->transEsc('Email this Search')?>
+        </a>
         <? if ($this->accountCapabilities()->getSavedSearchSetting() === 'enabled'): ?>
->>>>>>> 9bae9978
           &mdash;
           <? if (is_numeric($this->results->getSearchId())): ?>
             <? if ($this->results->isSavedSearch()): ?>
