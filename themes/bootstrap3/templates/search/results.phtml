<?
  // Set up page title:
  $lookfor = $this->results->getUrlQuery()->isQuerySuppressed() ? '' : $this->params->getDisplayQuery();
  if (isset($this->overrideTitle)) {
      $this->headTitle($this->overrideTitle);
  } else {
      $this->headTitle($this->translate('Search Results') . (empty($lookfor) ? '' : " - {$lookfor}"));
  }

  // Set up search box:
  $this->layout()->searchbox = $this->context($this)->renderInContext(
      'search/searchbox.phtml',
      array(
        'lookfor' => $lookfor,
        'searchIndex' => $this->params->getSearchHandler(),
        'searchType' => $this->params->getSearchType(),
        'searchId' => $this->results->getSearchId(),
        'searchClassId' => $this->params->getsearchClassId(),
        'checkboxFilters' => $this->params->getCheckboxFacets(),
        'filterList' => $this->params->getFilters(),
        'hasDefaultsApplied' => $this->params->hasDefaultsApplied(),
        'selectedShards' => $this->params->getSelectedShards()
      )
  );

  // Set up breadcrumbs:
  if (isset($this->overrideTitle)) {
    $this->layout()->breadcrumbs .= '<li class="active">' . $this->escapeHtml($this->overrideTitle) . '</li>';
  } else {
    $this->layout()->breadcrumbs .= '<li class="active">' . $this->transEsc('Search') . ': ' . $this->escapeHtml($lookfor) . '</li>';
  }

<<<<<<< HEAD
  // Disable cart if appropriate:
  $this->showCartControls = $this->params->getOptions()->supportsCart() && $this->cart()->isActive();
  // Disable bulk options if appropriate:
  $this->showBulkOptions = $this->params->getOptions()->supportsCart() && $this->showBulkOptions;
=======
  // Enable cart if appropriate:
  $this->showCartControls = $this->params->getOptions()->supportsCart() && $this->cart()->isActive();
>>>>>>> d6a71c48

  // Load Javascript dependencies into header:
  $this->headScript()->appendFile("check_item_statuses.js");
  $this->headScript()->appendFile("check_save_statuses.js");
?>

<div class="row">
  <div class="<?=$this->layoutClass('mainbody')?>">
    <?=$this->search()->renderSpellingSuggestions('<strong>' . $this->transEsc('spell_suggest') . '</strong>:', $this->results, $this); ?>
    <? if (($recordTotal = $this->results->getResultTotal()) > 0): // only display these at very top if we have results ?>
      <? foreach ($this->results->getRecommendations('top') as $current): ?>
        <?=$this->recommend($current)?>
      <? endforeach; ?>
    <? endif; ?>
    <?=$this->flashmessages()?>
    <div class="hidden-print search-controls row">
      <div class="col-sm-6">
        <? if ($recordTotal > 0): ?>
          <?=$this->transEsc("Showing")?>
          <strong><?=$this->localizedNumber($this->results->getStartRecord())?></strong> - <strong><?=$this->localizedNumber($this->results->getEndRecord())?></strong>
          <? if (!isset($this->skipTotalCount)): ?>
            <?=$this->transEsc('of')?> <strong><?=$this->localizedNumber($recordTotal)?></strong>
          <? endif; ?>
          <? if (isset($this->overrideSearchHeading)): ?>
            <?=$this->overrideSearchHeading?>
          <? elseif ($this->params->getSearchType() == 'basic'): ?>
            <?=$this->transEsc('for search')?>: <strong>'<?=$this->escapeHtml($lookfor)?>'</strong>,
          <? endif; ?>
          <? if ($qtime = $this->results->getQuerySpeed()): ?>
            <?=$this->transEsc('query time')?>: <?=$this->localizedNumber($qtime, 2).$this->transEsc('seconds_abbrev')?>
          <? endif; ?>
        <? else: ?>
          <p class="lead"><?=$this->transEsc('nohit_heading')?></p>
        <? endif; ?>
      </div>

      <? if ($recordTotal > 0): ?>
        <div class="col-sm-6 text-right">
          <?=$this->render('search/controls/limit.phtml')?>
          <?=$this->render('search/controls/sort.phtml')?>
          <?=$this->render('search/controls/view.phtml')?>
        </div>
      <? endif; ?>
    </div>
    <? /* End Listing Options */ ?>

    <? if ($recordTotal < 1): ?>
      <p>
        <? if (isset($this->overrideEmptyMessage)): ?>
          <?=$this->overrideEmptyMessage?>
        <? else: ?>
          <?=$this->transEsc('nohit_prefix')?> - <strong><?=$this->escapeHtml($lookfor)?></strong> - <?=$this->transEsc('nohit_suffix')?>
        <? endif; ?>
      </p>
      <? if (isset($this->parseError)): ?>
        <p class="alert alert-danger"><?=$this->transEsc('nohit_parse_error')?></p>
      <? endif; ?>
      <?=$this->search()->renderSpellingSuggestions($this->transEsc('nohit_spelling') . ':', $this->results, $this); ?>
      <? foreach ($this->results->getRecommendations('top') as $current): ?>
        <?=$this->recommend($current)?>
      <? endforeach; ?>
      <? foreach ($this->results->getRecommendations('noresults') as $current): ?>
        <?=$this->recommend($current)?>
      <? endforeach; ?>
    <? else: ?>
      <form class="form-inline" method="post" name="bulkActionForm" action="<?=$this->url('cart-home')?>">
        <?=$this->context($this)->renderInContext('search/bulk-action-buttons.phtml', array('idPrefix' => ''))?>
        <?=$this->render('search/list-' . $this->params->getView() . '.phtml')?>
        <?=$this->context($this)->renderInContext('search/bulk-action-buttons.phtml', array('idPrefix' => 'bottom_'))?>
        <?=$this->paginationControl($this->results->getPaginator(), 'Sliding', 'search/pagination.phtml', array('results' => $this->results))?>
      </form>

      <div class="searchtools hidden-print">
        <strong><?=$this->transEsc('Search Tools')?>:</strong>
        <i class="fa fa-bell"></i> <a href="<?=$this->results->getUrlQuery()->setViewParam('rss')?>"><?=$this->transEsc('Get RSS Feed')?></a>
        &mdash;
        <i class="fa fa-envelope"></i> <a href="<?=$this->url('search-email')?>" class="mailSearch modal-link" id="mailSearch<?=$this->escapeHtmlAttr($this->results->getSearchId())?>" title="<?=$this->transEsc('Email this Search')?>"><?=$this->transEsc('Email this Search')?></a>
        &mdash;
        <? if (is_numeric($this->results->getSearchId())): ?>
          <? if ($this->results->isSavedSearch()): ?>
            <i class="fa fa-minus-square"></i> <a href="<?=$this->url('myresearch-savesearch')?>?delete=<?=urlencode($this->results->getSearchId())?>"><?=$this->transEsc('save_search_remove')?></a>
          <? else: ?>
            <i class="fa fa-plus-square"></i> <a href="<?=$this->url('myresearch-savesearch')?>?save=<?=urlencode($this->results->getSearchId())?>"><?=$this->transEsc('save_search')?></a>
          <? endif; ?>
        <? endif; ?>
      </div>
    <? endif; ?>
  </div>
  <? /* End Main Listing */ ?>

  <? /* Narrow Search Options */ ?>
  <div class="<?=$this->layoutClass('sidebar')?>">
    <? foreach ($this->results->getRecommendations('side') as $current): ?>
      <?=$this->recommend($current)?>
    <? endforeach; ?>
  </div>
  <? /* End Narrow Search Options */ ?>
</div><|MERGE_RESOLUTION|>--- conflicted
+++ resolved
@@ -30,15 +30,10 @@
     $this->layout()->breadcrumbs .= '<li class="active">' . $this->transEsc('Search') . ': ' . $this->escapeHtml($lookfor) . '</li>';
   }
 
-<<<<<<< HEAD
-  // Disable cart if appropriate:
-  $this->showCartControls = $this->params->getOptions()->supportsCart() && $this->cart()->isActive();
-  // Disable bulk options if appropriate:
-  $this->showBulkOptions = $this->params->getOptions()->supportsCart() && $this->showBulkOptions;
-=======
   // Enable cart if appropriate:
   $this->showCartControls = $this->params->getOptions()->supportsCart() && $this->cart()->isActive();
->>>>>>> d6a71c48
+  // Enable bulk options if appropriate:
+  $this->showBulkOptions = $this->params->getOptions()->supportsCart() && $this->showBulkOptions;
 
   // Load Javascript dependencies into header:
   $this->headScript()->appendFile("check_item_statuses.js");
