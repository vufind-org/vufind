<?
  // Set up page title:
  $lookfor = $this->results->getUrlQuery()->isQuerySuppressed() ? '' : $this->params->getDisplayQuery();
  if (isset($this->overrideTitle)) {
      $this->headTitle($this->overrideTitle);
  } else {
      $this->headTitle($this->translate('Search Results') . (empty($lookfor) ? '' : " - {$lookfor}"));
  }

  // Set up search box:
  $this->layout()->searchbox = $this->context($this)->renderInContext(
      'search/searchbox.phtml',
      [
        'lookfor' => $lookfor,
        'searchIndex' => $this->params->getSearchHandler(),
        'searchType' => $this->params->getSearchType(),
        'searchId' => $this->results->getSearchId(),
        'searchClassId' => $this->params->getSearchClassId(),
        'checkboxFilters' => $this->params->getCheckboxFacets(),
        'filterList' => $this->params->getFilters(),
        'hasDefaultsApplied' => $this->params->hasDefaultsApplied(),
        'selectedShards' => $this->params->getSelectedShards(),
        'ignoreHiddenFiltersInRequest' => isset($this->ignoreHiddenFiltersInRequest) ? $this->ignoreHiddenFiltersInRequest : false,
        'ignoreHiddenFilterMemory' => isset($this->ignoreHiddenFilterMemory) ? $this->ignoreHiddenFilterMemory : false,
      ]
  );

  // Set up breadcrumbs:
  if (isset($this->overrideTitle)) {
    $this->layout()->breadcrumbs .= '<li class="active">' . $this->escapeHtml($this->overrideTitle) . '</li>';
  } else {
    $this->layout()->breadcrumbs .= '<li class="active">' . $this->transEsc('Search') . ': ' . $this->escapeHtml($lookfor) . '</li>';
  }

  // Enable cart if appropriate:
  $this->showBulkOptions = $this->params->getOptions()->supportsCart() && $this->showBulkOptions;
  // Checkboxes if appropriate:
  $this->showCartControls = $this->params->getOptions()->supportsCart() && $this->cart()->isActive()
    && ($this->showBulkOptions || !$this->cart()->isActiveInSearch());
  // Enable bulk options if appropriate:
  $this->showCheckboxes = $this->showCartControls || $this->showBulkOptions;

  // Load Javascript only if list view parameter is NOT full:
  if ($this->params->getOptions()->getListViewOption() != "full") {
    $this->headScript()->appendFile("record.js");
    $this->headScript()->appendFile("embedded_record.js");
  }

  // Load Javascript dependencies into header:
  $this->headScript()->appendFile("check_item_statuses.js");
  $this->headScript()->appendFile("check_save_statuses.js");
?>

<div class="<?=$this->layoutClass('mainbody')?>">
  <? if (($recordTotal = $this->results->getResultTotal()) > 0): // only display these at very top if we have results ?>
    <? foreach ($this->results->getRecommendations('top') as $current): ?>
      <?=$this->recommend($current)?>
    <? endforeach; ?>
  <? endif; ?>
  <?=$this->flashmessages()?>
  <nav class="search-header hidden-print">
    <div class="search-stats">
      <? if ($recordTotal > 0): ?>
<<<<<<< HEAD
        <?=$this->transEsc("Showing")?>
        <strong><?=$this->localizedNumber($this->results->getStartRecord())?></strong> - <strong><?=$this->localizedNumber($this->results->getEndRecord())?></strong>
        <? if (!isset($this->skipTotalCount)): ?>
          <? $this->layout()->srmessage = $this->transEsc('result_count', ['%%count%%' => $this->localizedNumber($recordTotal)]); ?>
          <?=$this->transEsc('of')?> <strong><?=$this->localizedNumber($recordTotal)?></strong>
        <? endif; ?>
        <? if (isset($this->overrideSearchHeading)): ?>
          <?=$this->overrideSearchHeading?>
        <? elseif ($this->params->getSearchType() == 'basic'): ?>
          <?=$this->transEsc('for search')?>: <strong>'<?=$this->escapeHtml($lookfor)?>'</strong>,
        <? endif; ?>
        <? if ($qtime = $this->results->getQuerySpeed()): ?>
          <?=$this->transEsc('query time')?>: <?=$this->localizedNumber($qtime, 2).$this->transEsc('seconds_abbrev')?>
        <? endif; ?>
=======
        <?=$this->context()->renderInContext('search/controls/showing.phtml', ['lookfor' => $lookfor, 'recordTotal' => $recordTotal]) ?>
>>>>>>> 4af4c9b5
      <? else: ?>
        <h2><?=$this->transEsc('nohit_heading')?></h2>
      <? endif; ?>
    </div>

    <? if ($recordTotal > 0): ?>
      <div class="search-controls">
        <?=$this->render('search/controls/limit.phtml')?>
        <?=$this->render('search/controls/sort.phtml')?>
        <?=$this->render('search/controls/view.phtml')?>
      </div>
    <? endif; ?>
  </nav>
  <? /* End Listing Options */ ?>

  <? if ($recordTotal < 1): ?>
    <p>
      <? if (isset($this->overrideEmptyMessage)): ?>
        <?=$this->overrideEmptyMessage?>
      <? else: ?>
<<<<<<< HEAD
        <? $this->layout()->srmessage = $this->transEsc('nohit_prefix') . ' - ' . $this->escapeHtml($lookfor) . ' - ' . $this->transEsc('nohit_suffix'); ?>
=======
        <? $this->layout()->srmessage = $this->translate('nohit_lookfor_html', ['%%lookfor%%' => $this->escapeHtml($lookfor)]); ?>
>>>>>>> 4af4c9b5
        <?=$this->layout()->srmessage ?>
      <? endif; ?>
    </p>
    <? if (isset($this->parseError)): ?>
      <p class="alert alert-danger"><?=$this->transEsc('nohit_parse_error')?></p>
    <? endif; ?>
    <? foreach (($top = $this->results->getRecommendations('top')) as $current): ?>
      <?=$this->recommend($current)?>
    <? endforeach; ?>
    <? foreach ($this->results->getRecommendations('noresults') as $current): ?>
      <? if (!in_array($current, $top)): ?>
        <?=$this->recommend($current)?>
      <? endif; ?>
    <? endforeach; ?>
  <? else: ?>
    <form id="search-cart-form" method="post" name="bulkActionForm" action="<?=$this->url('cart-searchresultsbulk')?>" data-lightbox data-lightbox-onsubmit="bulkFormHandler">
      <?=$this->context($this)->renderInContext('search/bulk-action-buttons.phtml', ['idPrefix' => ''])?>
    </form>
    <?=$this->render('search/list-' . $this->params->getView() . '.phtml')?>
    <?=$this->context($this)->renderInContext('search/bulk-action-buttons.phtml', ['idPrefix' => 'bottom_', 'formAttr' => 'search-cart-form'])?>
    <?=$this->paginationControl($this->results->getPaginator(), 'Sliding', 'search/pagination.phtml', ['results' => $this->results, 'options' => isset($this->paginationOptions) ? $this->paginationOptions : []])?>

    <div class="searchtools hidden-print">
      <strong><?=$this->transEsc('Search Tools')?>:</strong>
      <a href="<?=$this->results->getUrlQuery()->setViewParam('rss')?>"><i class="fa fa-bell" aria-hidden="true"></i> <?=$this->transEsc('Get RSS Feed')?></a>
      &mdash;
      <a href="<?=$this->url('search-email')?>" class="mailSearch" data-lightbox id="mailSearch<?=$this->escapeHtmlAttr($this->results->getSearchId())?>">
        <i class="fa fa-envelope" aria-hidden="true"></i> <?=$this->transEsc('Email this Search')?>
      </a>
      <? if ($this->accountCapabilities()->getSavedSearchSetting() === 'enabled'): ?>
        &mdash;
        <? if (is_numeric($this->results->getSearchId())): ?>
          <? if ($this->results->isSavedSearch()): ?>
            <a href="<?=$this->url('myresearch-savesearch')?>?delete=<?=urlencode($this->results->getSearchId())?>"><i class="fa fa-remove" aria-hidden="true"></i> <?=$this->transEsc('save_search_remove')?></a>
          <? else: ?>
            <a href="<?=$this->url('myresearch-savesearch')?>?save=<?=urlencode($this->results->getSearchId())?>"><i class="fa fa-save" aria-hidden="true"></i> <?=$this->transEsc('save_search')?></a>
          <? endif; ?>
        <? endif; ?>
      <? endif; ?>
    </div>
  <? endif; ?>
</div>
<? /* End Main Listing */ ?>

<? /* Narrow Search Options */ ?>
<div class="<?=$this->layoutClass('sidebar')?>">
  <? foreach ($this->results->getRecommendations('side') as $current): ?>
    <?=$this->recommend($current)?>
  <? endforeach; ?>
</div>
<? /* End Narrow Search Options */ ?><|MERGE_RESOLUTION|>--- conflicted
+++ resolved
@@ -61,24 +61,7 @@
   <nav class="search-header hidden-print">
     <div class="search-stats">
       <? if ($recordTotal > 0): ?>
-<<<<<<< HEAD
-        <?=$this->transEsc("Showing")?>
-        <strong><?=$this->localizedNumber($this->results->getStartRecord())?></strong> - <strong><?=$this->localizedNumber($this->results->getEndRecord())?></strong>
-        <? if (!isset($this->skipTotalCount)): ?>
-          <? $this->layout()->srmessage = $this->transEsc('result_count', ['%%count%%' => $this->localizedNumber($recordTotal)]); ?>
-          <?=$this->transEsc('of')?> <strong><?=$this->localizedNumber($recordTotal)?></strong>
-        <? endif; ?>
-        <? if (isset($this->overrideSearchHeading)): ?>
-          <?=$this->overrideSearchHeading?>
-        <? elseif ($this->params->getSearchType() == 'basic'): ?>
-          <?=$this->transEsc('for search')?>: <strong>'<?=$this->escapeHtml($lookfor)?>'</strong>,
-        <? endif; ?>
-        <? if ($qtime = $this->results->getQuerySpeed()): ?>
-          <?=$this->transEsc('query time')?>: <?=$this->localizedNumber($qtime, 2).$this->transEsc('seconds_abbrev')?>
-        <? endif; ?>
-=======
         <?=$this->context()->renderInContext('search/controls/showing.phtml', ['lookfor' => $lookfor, 'recordTotal' => $recordTotal]) ?>
->>>>>>> 4af4c9b5
       <? else: ?>
         <h2><?=$this->transEsc('nohit_heading')?></h2>
       <? endif; ?>
@@ -99,11 +82,7 @@
       <? if (isset($this->overrideEmptyMessage)): ?>
         <?=$this->overrideEmptyMessage?>
       <? else: ?>
-<<<<<<< HEAD
-        <? $this->layout()->srmessage = $this->transEsc('nohit_prefix') . ' - ' . $this->escapeHtml($lookfor) . ' - ' . $this->transEsc('nohit_suffix'); ?>
-=======
         <? $this->layout()->srmessage = $this->translate('nohit_lookfor_html', ['%%lookfor%%' => $this->escapeHtml($lookfor)]); ?>
->>>>>>> 4af4c9b5
         <?=$this->layout()->srmessage ?>
       <? endif; ?>
     </p>
