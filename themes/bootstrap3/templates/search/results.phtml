--- conflicted
+++ resolved
@@ -109,20 +109,12 @@
         <? endif; ?>
       <? endforeach; ?>
     <? else: ?>
-<<<<<<< HEAD
       <form id="search-cart-form" class="form-inline" method="post" name="bulkActionForm" action="<?=$this->url('cart-searchresultsbulk')?>" data-lightbox data-lightbox-onsubmit="bulkFormHandler">
-        <?=$this->context($this)->renderInContext('search/bulk-action-buttons.phtml', array('idPrefix' => '', 'formAttr' => 'search-cart-form'))?>
-=======
-      <form class="form-inline" method="post" name="bulkActionForm" action="<?=$this->url('cart-searchresultsbulk')?>" data-lightbox data-lightbox-onsubmit="bulkFormHandler">
         <?=$this->context($this)->renderInContext('search/bulk-action-buttons.phtml', ['idPrefix' => ''])?>
-        <?=$this->render('search/list-' . $this->params->getView() . '.phtml')?>
-        <?=$this->context($this)->renderInContext('search/bulk-action-buttons.phtml', ['idPrefix' => 'bottom_'])?>
-        <?=$this->paginationControl($this->results->getPaginator(), 'Sliding', 'search/pagination.phtml', ['results' => $this->results, 'options' => isset($this->paginationOptions) ? $this->paginationOptions : []])?>
->>>>>>> 023c6a66
       </form>
       <?=$this->render('search/list-' . $this->params->getView() . '.phtml')?>
-      <?=$this->context($this)->renderInContext('search/bulk-action-buttons.phtml', array('idPrefix' => 'bottom_', 'formAttr' => 'search-cart-form'))?>
-      <?=$this->paginationControl($this->results->getPaginator(), 'Sliding', 'search/pagination.phtml', array('results' => $this->results, 'options' => isset($this->paginationOptions) ? $this->paginationOptions : []))?>
+      <?=$this->context($this)->renderInContext('search/bulk-action-buttons.phtml', ['idPrefix' => 'bottom_'])?>
+      <?=$this->paginationControl($this->results->getPaginator(), 'Sliding', 'search/pagination.phtml', ['results' => $this->results, 'options' => isset($this->paginationOptions) ? $this->paginationOptions : []])?>
 
       <div class="searchtools hidden-print">
         <strong><?=$this->transEsc('Search Tools')?>:</strong>
