<?php
  // Set up page title:
  $lookfor = $this->results->getUrlQuery()->isQuerySuppressed() ? '' : $this->params->getDisplayQuery();
  $headTitle = $this->slot('head-title')
        ->get($this->translate('Search Results') . (empty($lookfor) ? '' : " - {$lookfor}"));
  $this->headTitle($headTitle);

  // Set up search box:
  $this->layout()->searchbox = $this->context($this)->renderInContext(
      'search/searchbox.phtml',
      [
        'lookfor' => $lookfor,
        'searchIndex' => $this->params->getSearchHandler(),
        'searchType' => $this->params->getSearchType(),
        'searchId' => $this->results->getSearchId(),
        'searchClassId' => $this->params->getSearchClassId(),
        'checkboxFilters' => $this->params->getCheckboxFacets(),
        'filterList' => $this->params->getFilterList(true),
        'hasDefaultsApplied' => $this->params->hasDefaultsApplied(),
        'selectedShards' => $this->params->getSelectedShards(),
        'ignoreHiddenFiltersInRequest' => $this->ignoreHiddenFiltersInRequest ?? false,
        'ignoreHiddenFilterMemory' => $this->ignoreHiddenFilterMemory ?? false,
      ]
  );

  // Set up breadcrumbs:
  $this->layout()->breadcrumbs .= '<li class="active">' . $this->escapeHtml($headTitle) . '</li>';

  // Enable cart if appropriate:
  $this->showBulkOptions = $this->params->getOptions()->supportsCart() && $this->showBulkOptions;
  // Checkboxes if appropriate:
  $this->showCartControls = $this->params->getOptions()->supportsCart() && $this->cart()->isActive()
    && ($this->showBulkOptions || !$this->cart()->isActiveInSearch());
  // Enable bulk options if appropriate:
  $this->showCheckboxes = $this->showCartControls || $this->showBulkOptions;
  // Create a css class for results from the search class:
<<<<<<< HEAD
  $this->resultsClass = strtolower(preg_replace('/([a-zA-Z])(?=[A-Z])/', '$1-', $this->params->getSearchClassId()));
=======
  $searchClass = $this->params->getSearchClassId();
  if (!ctype_upper($searchClass)) {
    $searchClass = preg_replace('/([a-zA-Z])(?=[A-Z])/', '$1-', $searchClass);
  }
  $this->resultsClass = 'search-results-' . strtolower($searchClass);
>>>>>>> 2b09e188

  $this->render('search/results-scripts.phtml', ['displayVersions' => !empty($this->params->getOptions()->getVersionsAction())]);

  // Load only if list view parameter is NOT full:
  if ($this->params->getOptions()->getListViewOption() !== 'full') {
      $this->headScript()->appendFile("record.js");
      $this->headScript()->appendFile("embedded_record.js");
  }
?>

<div class="<?=$this->layoutClass('mainbody')?>">
  <?php if (($recordTotal = $this->results->getResultTotal()) > 0): // only display these at very top if we have results ?>
    <?php foreach ($this->results->getRecommendations('top') as $index => $current): ?>
      <?=$this->recommend($current, 'top', $index)?>
    <?php endforeach; ?>
  <?php endif; ?>
  <?=$this->flashmessages()?>
  <div class="search-header hidden-print">
    <div class="search-stats">
      <?php if ($recordTotal > 0): ?>
        <?=$this->context()->renderInContext('search/controls/showing.phtml', ['lookfor' => $lookfor, 'recordTotal' => $recordTotal]) ?>
        <a class="search-filter-toggle visible-xs" href="#search-sidebar" data-toggle="offcanvas" title="<?=$this->transEscAttr('sidebar_expand') ?>">
          <?=$this->transEsc('Refine Results') ?>
        </a>
      <?php else: ?>
        <h2><?=$this->transEsc('nohit_heading')?></h2>
      <?php endif; ?>
    </div>

    <?php if ($recordTotal > 0): ?>
      <div class="search-controls">
        <?=$this->render('search/controls/limit.phtml')?>
        <?=$this->render('search/controls/sort.phtml')?>
        <?=$this->render('search/controls/view.phtml')?>
      </div>
    <?php endif; ?>
  </div>
  <?php /* End Listing Options */ ?>

  <?php if ($recordTotal < 1): ?>
    <p>
      <?php
        $default = $this->translate('nohit_lookfor_html', ['%%lookfor%%' => $this->escapeHtml($lookfor)]);
        $emptyMessage = $this->slot('empty-message')->get($default);
        $this->layout()->srmessage = $emptyMessage;
        echo $emptyMessage;
      ?>
    </p>
    <?php if (isset($this->parseError)): ?>
      <p class="alert alert-danger"><?=$this->transEsc('nohit_parse_error')?></p>
    <?php endif; ?>
    <?php foreach (($top = $this->results->getRecommendations('top')) as $index => $current): ?>
      <?=$this->recommend($current, 'top', $index)?>
    <?php endforeach; ?>
    <?php foreach ($this->results->getRecommendations('noresults') as $index => $current): ?>
      <?php if (!in_array($current, $top)): ?>
        <?=$this->recommend($current, 'noresults', $index)?>
      <?php endif; ?>
    <?php endforeach; ?>
  <?php else: ?>
    <form id="search-cart-form" method="post" name="bulkActionForm" action="<?=$this->url('cart-searchresultsbulk')?>" data-lightbox data-lightbox-onsubmit="bulkFormHandler">
      <?=$this->context($this)->renderInContext('search/bulk-action-buttons.phtml', ['idPrefix' => ''])?>
    </form>
    <?=$this->render('search/list-' . $this->params->getView() . '.phtml')?>
    <?=$this->context($this)->renderInContext('search/bulk-action-buttons.phtml', ['idPrefix' => 'bottom_', 'formAttr' => 'search-cart-form'])?>
    <?=$this->paginationControl($this->results->getPaginator(), 'Sliding', 'search/pagination.phtml', ['results' => $this->results, 'options' => $this->paginationOptions ?? []])?>
    <?=$this->context($this)->renderInContext('search/controls/results-tools.phtml', ['results' => $this->results])?>
  <?php endif; ?>
</div>
<?php /* End Main Listing */ ?>

<?php /* Narrow Search Options */ ?>
<div class="<?=$this->layoutClass('sidebar')?>" id="search-sidebar">
  <?php foreach ($this->results->getRecommendations('side') as $index => $current): ?>
    <?=$this->recommend($current, 'side', $index)?>
  <?php endforeach; ?>
</div>
<?php /* End Narrow Search Options */ ?><|MERGE_RESOLUTION|>--- conflicted
+++ resolved
@@ -34,15 +34,11 @@
   // Enable bulk options if appropriate:
   $this->showCheckboxes = $this->showCartControls || $this->showBulkOptions;
   // Create a css class for results from the search class:
-<<<<<<< HEAD
-  $this->resultsClass = strtolower(preg_replace('/([a-zA-Z])(?=[A-Z])/', '$1-', $this->params->getSearchClassId()));
-=======
   $searchClass = $this->params->getSearchClassId();
   if (!ctype_upper($searchClass)) {
     $searchClass = preg_replace('/([a-zA-Z])(?=[A-Z])/', '$1-', $searchClass);
   }
   $this->resultsClass = 'search-results-' . strtolower($searchClass);
->>>>>>> 2b09e188
 
   $this->render('search/results-scripts.phtml', ['displayVersions' => !empty($this->params->getOptions()->getVersionsAction())]);
 
