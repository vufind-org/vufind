--- conflicted
+++ resolved
@@ -5,11 +5,7 @@
 ?>
 <?php if (!empty($results)): ?>
 <div class="sidegroup">
-<<<<<<< HEAD
-  <h4><?=$this->transEsc($heading)?></h4>
-=======
-  <h2><?=$this->transEsc('Library Web Search')?></h2>
->>>>>>> c8a3c831
+  <h2><?=$this->transEsc($heading)?></h2>
 
   <ul class="similar">
     <?php foreach ($results as $driver): ?>
