--- conflicted
+++ resolved
@@ -4,7 +4,6 @@
   // Save results/options to $this so they are available to sub-templates:
   $this->results = $results = $this->recommend->getResults();
   $this->options = $options = $results->getOptions();
-<<<<<<< HEAD
   $collapsedFacets = $this->recommend->getCollapsedFacets();
 
   // Make sure facets with active selections are not collapsed:
@@ -16,14 +15,12 @@
         unset($collapsedFacets[$index]); // Open if we have a match
       }
     }
-=======
 
   $hierarchicalFacets = $this->recommend->getHierarchicalFacets();
   if ($hierarchicalFacets) {
     // jstree.min.js used to be injected by hierarchical-facet.js, but with deferred
     // processing it's called too late to append anything to the headers.
     $this->headScript()->appendFile('vendor/jsTree/jstree.min.js');
->>>>>>> ec21e159
   }
 ?>
 <button class="close-offcanvas btn btn-link" data-toggle="offcanvas"><?=$this->transEsc('navigate_back') ?></button>
