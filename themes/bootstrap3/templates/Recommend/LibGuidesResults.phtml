--- conflicted
+++ resolved
@@ -4,11 +4,7 @@
   $heading = $this->recommend->getHeading();
 ?>
 <?php if (!empty($results)): ?>
-<<<<<<< HEAD
-  <h4><?=$this->transEsc($heading)?></h4>
-=======
-  <h2><?=$this->transEsc('libguides_recommendations')?></h2>
->>>>>>> c8a3c831
+  <h2><?=$this->transEsc($heading)?></h2>
   <div class="list-group">
     <?php foreach ($results as $driver): ?>
       <div class="list-group-item">
