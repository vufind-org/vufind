--- conflicted
+++ resolved
@@ -2,11 +2,7 @@
 <?php $results = $searchObject->getResults(); ?>
 <?php $heading = $this->recommend->getHeading(); ?>
 <?php if (!empty($results)): ?>
-<<<<<<< HEAD
-  <h4><?=$this->transEsc($heading)?></h4>
-=======
-  <h2><?=$this->transEsc('Summon Results')?></h2>
->>>>>>> c8a3c831
+  <h2><?=$this->transEsc($heading)?></h2>
   <div class="list-group">
     <?php foreach ($results as $driver): ?>
       <div class="list-group-item">
