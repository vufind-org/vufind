<?php if ($this->recommend->getSearchResultCoordinates()) :?>
  <?php
    // Add translation strings
    $this->jsTranslations()->addStrings([
      'rectangle_center_message' => 'rectangle_center_message',
    ]);

    $this->headScript()->appendFile('vendor/leaflet/leaflet.js');
    $this->headScript()->appendFile('vendor/leaflet/leaflet.draw.js');
    $this->headScript()->appendFile('vendor/leaflet/leaflet.markercluster.js');
    $this->headScript()->appendFile('map_selection_leaflet.js');
    $this->headLink()->appendStylesheet('vendor/leaflet/leaflet.css');
    $this->headLink()->appendStylesheet('vendor/leaflet/leaflet.draw.css');
    $this->headLink()->appendStylesheet('vendor/leaflet/MarkerCluster.css');
    $this->headLink()->appendStylesheet('vendor/leaflet/MarkerCluster.Default.css');
    $this->headLink()->appendStylesheet('geofeatures.css');

    $basemap = $this->recommend->getBasemap();
    $geoField = $this->recommend->getGeoField();
    $height = $this->recommend->getHeight();
    $baseUrl = $this->url('home');
    $urlpath = $this->url('search-results');
    $searchParams = $this->recommend->getSearchParams();
    $coordinates = $this->recommend->getSelectedCoordinates()
        ?? $this->recommend->getDefaultCoordinates();

    $resultsCoords = $this->recommend->getMapResultCoordinates();
    $params = [
      json_encode($geoField), json_encode($coordinates),
      json_encode($urlpath), json_encode($baseUrl),
      json_encode($searchParams), json_encode($resultsCoords),
      json_encode($basemap)
    ];

    $jsParams = implode(', ', $params);
    $jsLoad = "loadMapSelection(" . $jsParams . ");";
<<<<<<< HEAD
    $addSearchOption = <<<EOF
      $('.search-query-options>.advanced').after('&nbsp;&nbsp;<a href="#" class="advanced geo" >{$this->transEsc('Geographic Search')}</a>');
      $('.advanced.geo').click(function(e) {
        ${jsLoad}
        $(this).remove();
        return false;
      });
EOF;
=======
>>>>>>> a23e6c4d
  ?>
  <div class="authorbox">
    <div id="geo_search" style="display: none;">
      <button id="draw_box"><?php echo $this->transEsc('Draw Search Box')?></button>
      <span class="geo_maphelp">&nbsp;<a href="<?php echo $this->url('help-home')?>?topic=geosearch" data-lightbox class="help-link"><?php echo $this->transEsc('Need Help?')?></a></span>
      <div id="geo_search_map" style="height: <?php echo $height?>px;"></div>
    </div>
    <?=$this->inlineScript(\Laminas\View\Helper\HeadScript::SCRIPT, $jsLoad, 'SET')?>
  </div>
  <?php
    // Overwrite leaflet.draw.js tooltips with international translations
    $loadTranslations
      = 'L.drawLocal.draw.handlers.rectangle.tooltip.start = "' . $this->transEsc('draw_searchbox_start') . '";'
      . 'L.drawLocal.draw.handlers.simpleshape.tooltip.end = "' . $this->transEsc('draw_searchbox_end') . '";'
  ?>
  <?=$this->inlineScript(\Laminas\View\Helper\HeadScript::SCRIPT, $loadTranslations, 'SET')?>
<?php endif; ?><|MERGE_RESOLUTION|>--- conflicted
+++ resolved
@@ -34,17 +34,6 @@
 
     $jsParams = implode(', ', $params);
     $jsLoad = "loadMapSelection(" . $jsParams . ");";
-<<<<<<< HEAD
-    $addSearchOption = <<<EOF
-      $('.search-query-options>.advanced').after('&nbsp;&nbsp;<a href="#" class="advanced geo" >{$this->transEsc('Geographic Search')}</a>');
-      $('.advanced.geo').click(function(e) {
-        ${jsLoad}
-        $(this).remove();
-        return false;
-      });
-EOF;
-=======
->>>>>>> a23e6c4d
   ?>
   <div class="authorbox">
     <div id="geo_search" style="display: none;">
