<? $recommend = $this->recommend->getResults(); if (count($recommend)> 0): ?>
  <ul class="list-group random <?=$this->recommend->getDisplayMode()?>">
    <li class="list-group-item title" data-toggle="collapse" href="#side-collapse-randomrecommend">
      <?=$this->transEsc("random_recommendation_title")?>
    </li>
    <div id="side-collapse-randomrecommend" class="collapse<? if(!in_array('RandomRecommend', $collapsedFacets)): ?> in<? endif ?>">
    <? foreach ($recommend as $driver): ?>
      <li class="list-group-item">
        <?if($this->recommend->getDisplayMode() === "images" || $this->recommend->getDisplayMode() === "mixed"):?>

          <? /* Display thumbnail if appropriate: */ ?>
          <? $smallThumb = $this->record($driver)->getThumbnail('small');
             $mediumThumb = $this->record($driver)->getThumbnail('medium'); ?>
          <? if ($smallThumb): ?>
            <a href="<?=$this->recordLink()->getUrl($driver)?>">
             <img alt="<?=$this->transEsc('Cover Image')?>" src="<?=$this->escapeHtmlAttr($smallThumb);?>"/><br />
            </a>
          <?elseif($mediumThumb):?>
            <a href="<?=$this->recordLink()->getUrl($driver)?>">
              <img alt="<?=$this->transEsc('Cover Image')?>" src="<?=$this->escapeHtmlAttr($mediumThumb);?>"/><br />
            </a>
          <? else: ?>
            <img src="<?=$this->url('cover-unavailable')?>" alt="<?=$this->transEsc('No Cover Image')?>"/><br />
          <? endif; ?>

        <?endif;?>

        <? $formats = $driver->getFormats(); $format = isset($formats[0]) ? $formats[0] : ''; ?>
        <a href="<?=$this->recordLink()->getUrl($driver)?>" class="title <?=$this->record($driver)->getFormatClass($format)?> clearfix">
<<<<<<< HEAD
          <?
            $summHighlightedTitle = $driver->getHighlightedTitle();
            $summTitle = $driver->getTitle();
            if (!empty($summHighlightedTitle)) {
                echo $this->highlight($this->addEllipsis($summHighlightedTitle, $summTitle));
            } else if (!empty($summTitle)) {
                echo $this->escapeHtml($this->truncate($summTitle, 180));
            } else {
                echo $this->transEsc('Title not available');
            }
          ?>
          <? $summAuthors = $driver->getPrimaryAuthors(); ?>
          <span class="small<? if (!empty($summAuthors)): ?> pull-right<? endif; ?>">
=======
          <?=$this->record($driver)->getTitleHtml()?>
          <? $summAuthor = $driver->getPrimaryAuthor(); ?>
          <span class="small<? if (!empty($summAuthor)): ?> pull-right<? endif; ?>">
>>>>>>> 3335c908
            <? $summDate = $driver->getPublicationDates(); ?>
            <? if (!empty($summDate)): ?>
              <?=$this->transEsc('Published')?>: (<?=$this->escapeHtml($summDate[0])?>)
            <? endif; ?>
          </span>
        </a>
        <? if (!empty($summAuthors)): ?>
          <span class="small text-right">
            <?=$this->transEsc('By')?>
            <a href="<?=$this->record($driver)->getLink('author', $summAuthors[0])?>"><?=$this->escapeHtml($summAuthors[0])?></a><? if (count($summAuthors) > 1): ?>, <?=$this->transEsc('more_authors_abbrev')?><? endif; ?>
          </span>
        <? endif; ?>
      </li>
    <? endforeach; ?>
    </div>
  </ul>
<?endif;?><|MERGE_RESOLUTION|>--- conflicted
+++ resolved
@@ -27,25 +27,9 @@
 
         <? $formats = $driver->getFormats(); $format = isset($formats[0]) ? $formats[0] : ''; ?>
         <a href="<?=$this->recordLink()->getUrl($driver)?>" class="title <?=$this->record($driver)->getFormatClass($format)?> clearfix">
-<<<<<<< HEAD
-          <?
-            $summHighlightedTitle = $driver->getHighlightedTitle();
-            $summTitle = $driver->getTitle();
-            if (!empty($summHighlightedTitle)) {
-                echo $this->highlight($this->addEllipsis($summHighlightedTitle, $summTitle));
-            } else if (!empty($summTitle)) {
-                echo $this->escapeHtml($this->truncate($summTitle, 180));
-            } else {
-                echo $this->transEsc('Title not available');
-            }
-          ?>
+          <?=$this->record($driver)->getTitleHtml()?>
           <? $summAuthors = $driver->getPrimaryAuthors(); ?>
           <span class="small<? if (!empty($summAuthors)): ?> pull-right<? endif; ?>">
-=======
-          <?=$this->record($driver)->getTitleHtml()?>
-          <? $summAuthor = $driver->getPrimaryAuthor(); ?>
-          <span class="small<? if (!empty($summAuthor)): ?> pull-right<? endif; ?>">
->>>>>>> 3335c908
             <? $summDate = $driver->getPublicationDates(); ?>
             <? if (!empty($summDate)): ?>
               <?=$this->transEsc('Published')?>: (<?=$this->escapeHtml($summDate[0])?>)
