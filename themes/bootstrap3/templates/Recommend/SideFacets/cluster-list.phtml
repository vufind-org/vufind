<? $idAndClass = 'id="more-narrowGroupHidden-' . $this->escapeHtmlAttr($this->title) . '" class="facet narrow-toggle"'; ?>
<? $moreClass = 'narrowGroupHidden-' . $this->escapeHtmlAttr($this->title) . ' hidden'; ?>
<? foreach ($this->cluster['list'] as $i => $thisFacet): ?>
  <?
    if(empty($thisFacet['displayText'])) {
      $thisFacet['displayText'] = "-";
    }
  ?>
  <? /* MORE link */ ?>
  <? if ($i == $this->facets_before_more): ?>
    <? if ($facetLightbox = $this->options->getFacetListAction()): ?>
      <? $moreUrl = $this->url($facetLightbox) . $results->getUrlQuery()->getParams() . '&amp;facet=' . $this->title . '&amp;facetop=' . $thisFacet['operator'] . '&amp;facetexclude=' . ($this->allowExclude ? 1 : 0); ?>
    <? else: ?>
      <? $moreUrl = '#'; ?>
    <? endif; ?>
    <? if (($this->showMoreInLightbox && $this->showMoreInLightbox !== 'more') && $facetLightbox): ?>
      <a <?=$idAndClass ?> data-lightbox href="<?=$moreUrl ?>" rel="nofollow"><?=$this->transEsc('more')?> ...</a>
      <? break; ?>
    <? endif; ?>
    <a <?=$idAndClass ?> href="<?=$moreUrl ?>" onclick="return moreFacets('narrowGroupHidden-<?=$this->escapeHtmlAttr($this->title) ?>')" rel="nofollow"><?=$this->transEsc('more')?> ...</a>
  <? endif; ?>

  <?
    $affectiveURL = $thisFacet['isApplied']
      ? $this->currentPath() . $results->getUrlQuery()->removeFacet($this->title, $thisFacet['value'], $thisFacet['operator'])
      : $this->currentPath() . $results->getUrlQuery()->addFacet($this->title, $thisFacet['value'], $thisFacet['operator']);
  ?>
  <? if (!$thisFacet['isApplied'] && $this->allowExclude): ?>
    <div class="facet excludable facet<?=$thisFacet['operator'] ?><? if ($thisFacet['isApplied']): ?> active<? endif; ?><? if ($i >= $this->facets_before_more): ?> <?=$moreClass ?><?endif ?>">
      <? $excludeURL = $thisFacet['isApplied']
        ? $this->currentPath() . $results->getUrlQuery()->removeFacet($this->title, $thisFacet['value'], $thisFacet['operator'])->addFacet($this->title, $thisFacet['value'], 'NOT')
        : $this->currentPath() . $results->getUrlQuery()->addFacet($this->title, $thisFacet['value'], 'NOT');
      ?>
      <a href="<?=$excludeURL ?>" title="<?=$this->transEsc('exclude_facet') ?>" class="exclude"><i class="fa fa-times" aria-hidden="true"></i></a>
  <? else: ?>
    <a href="<?=$affectiveURL ?>" class="facet facet<?=$thisFacet['operator'] ?><? if ($thisFacet['isApplied']): ?> active<? endif; ?><? if ($i >= $this->facets_before_more): ?> <?=$moreClass ?><?endif ?>">
  <? endif; ?>

  <? if ($thisFacet['isApplied']): ?>
    <span class="status"><i class="fa fa-check" aria-hidden="true"></i></span>
  <? else: ?>
    <span class="badge"><?=$this->localizedNumber($thisFacet['count'])?></span>
  <? endif; ?>

  <? if (!$thisFacet['isApplied'] && $this->allowExclude): ?>
    <a href="<?=$affectiveURL ?>" class="text">
  <? else: ?>
    <span class="text">
  <? endif; ?>

  <? if ($thisFacet['operator'] == 'OR'): ?>
    <i class="fa <?=$thisFacet['isApplied'] ? 'fa-check-square-o' : 'fa-square-o' ?>" aria-hidden="true"></i>
  <? endif; ?>

  <?=$this->escapeHtml($thisFacet['displayText'])?>

  <? if (!$thisFacet['isApplied'] && $this->allowExclude): ?>
      </a>
    </div>
  <? else: ?>
      </span>
    </a>
  <? endif; ?>
<? endforeach; ?>

<? /* LESS and SEE MORE links */ ?>
<? if (isset($i) && $i >= $this->facets_before_more): ?>
  <? if ($this->showMoreInLightbox === 'more' && $facetLightbox = $options->getFacetListAction()): ?>
<<<<<<< HEAD
    <?
      $moreUrl = $this->url($facetLightbox) . $results->getUrlQuery()->getParams().'&amp;facet='.$this->title.'&amp;facetop='.$thisFacet['operator'].'&amp;facetexclude='.($this->allowExclude ? 1 : 0);
      if (!empty($this->currentRecordId)) {
        $moreUrl .= '&amp;recordId=' . urlencode($this->currentRecordId);
      }
    ?>
=======
    <? $moreUrl = $this->url($facetLightbox) . $results->getUrlQuery()->getParams() . '&amp;facet=' . $this->title . '&amp;facetop=' . $thisFacet['operator'] . '&amp;facetexclude=' . ($this->allowExclude ? 1 : 0); ?>
>>>>>>> d7707eb3
    <a class="facet narrow-toggle <?=$moreClass ?>" data-lightbox href="<?=$moreUrl ?>" rel="nofollow"><?=$this->transEsc('see all')?> ...</a>
  <? endif; ?>
  <a class="facet narrow-toggle <?=$moreClass ?>" href="#" onclick="return lessFacets('narrowGroupHidden-<?=$this->escapeHtmlAttr($this->title) ?>')"><?=$this->transEsc('less')?> ...</a>
<? endif; ?><|MERGE_RESOLUTION|>--- conflicted
+++ resolved
@@ -66,16 +66,12 @@
 <? /* LESS and SEE MORE links */ ?>
 <? if (isset($i) && $i >= $this->facets_before_more): ?>
   <? if ($this->showMoreInLightbox === 'more' && $facetLightbox = $options->getFacetListAction()): ?>
-<<<<<<< HEAD
     <?
-      $moreUrl = $this->url($facetLightbox) . $results->getUrlQuery()->getParams().'&amp;facet='.$this->title.'&amp;facetop='.$thisFacet['operator'].'&amp;facetexclude='.($this->allowExclude ? 1 : 0);
+      $moreUrl = $this->url($facetLightbox) . $results->getUrlQuery()->getParams() . '&amp;facet=' . $this->title . '&amp;facetop=' . $thisFacet['operator'] . '&amp;facetexclude=' . ($this->allowExclude ? 1 : 0);
       if (!empty($this->currentRecordId)) {
         $moreUrl .= '&amp;recordId=' . urlencode($this->currentRecordId);
       }
     ?>
-=======
-    <? $moreUrl = $this->url($facetLightbox) . $results->getUrlQuery()->getParams() . '&amp;facet=' . $this->title . '&amp;facetop=' . $thisFacet['operator'] . '&amp;facetexclude=' . ($this->allowExclude ? 1 : 0); ?>
->>>>>>> d7707eb3
     <a class="facet narrow-toggle <?=$moreClass ?>" data-lightbox href="<?=$moreUrl ?>" rel="nofollow"><?=$this->transEsc('see all')?> ...</a>
   <? endif; ?>
   <a class="facet narrow-toggle <?=$moreClass ?>" href="#" onclick="return lessFacets('narrowGroupHidden-<?=$this->escapeHtmlAttr($this->title) ?>')"><?=$this->transEsc('less')?> ...</a>
