<?php
  $this->headScript()->appendFile('facets.js');
?>
<?php $worldCatIdentities = $this->recommend->getIdentities(); if (!empty($worldCatIdentities)): ?>
  <div>
    <h3><?=$this->transEsc('Authors Related to Your Search')?></h3>
    <dl>
      <?php $i = 0; foreach ($worldCatIdentities as $author => $subjects): ?>
        <?php $moreClass = 'narrowGroupHidden-authors hidden'; ?>
        <?php if (++$i == 4): ?>
<<<<<<< HEAD
          <dd id="more-WCIdents"><a href="#"><?=$this->transEsc('more')?> ...</a></dd>
          <span class="hidden WCIdents">
=======
          <dd id="more-narrowGroupHidden-authors"><a href="#" class="more-facets" data-title="authors"><?=$this->transEsc('more')?> ...</a></dd>
          <span class="<?=$moreClass?>">
>>>>>>> cca26fd0
        <?php endif; ?>
        <dd>
        <a href="<?=$this->url('search-results')?>?lookfor=%22<?=urlencode($author)?>%22&amp;type=Author"><?=$this->escapeHtml($author)?></a>
        <?php if (count($subjects) > 0): ?>
          <dl>
          <dd><?=$this->transEsc('Related Subjects')?>:</dd>
          <?php $j = 0; foreach ($subjects as $subj): ?>
            <?php $moreClassInner = 'narrowGroupHidden-subjects' . $this->escapeHtmlAttr($i) . ' hidden'; ?>
            <?php if (++$j == 3): ?>
<<<<<<< HEAD
              <dd id="more-WCIdents<?=$i?>"><a href="#"><?=$this->transEsc('more')?> ...</a></dd>
              <span class="hidden WCIdents<?=$i?>">
            <?php endif; ?>
            <dd>&bull; <a href="<?=$this->url('search-results')?>?lookfor=%22<?=urlencode($subj)?>%22&amp;type=Subject"><?=$this->escapeHtml($subj)?></a></dd>
          <?php endforeach; ?>
          <?php if ($j > 2): ?><dd id="less-WCIdents">><a href="#"><?=$this->transEsc('less')?> ...</a></dd></span><?php endif; ?>
=======
              <dd id="more-narrowGroupHidden-subjects<?=$this->escapeHtmlAttr($i)?>"><a href="#" class="more-facets" data-title="subjects<?=$this->escapeHtmlAttr($i)?>"><?=$this->transEsc('more')?> ...</a></dd>
              <span class="<?=$moreClassInner?>">
            <?php endif; ?>
            <dd>&bull; <a href="<?=$this->url('search-results')?>?lookfor=%22<?=urlencode($subj)?>%22&amp;type=Subject"><?=$this->escapeHtml($subj)?></a></dd>
          <?php endforeach; ?>
          <?php if ($j > 2): ?><dd id="less-WCIdents"><a href="#" class="less-facets narrowGroupHidden-subjects<?=$this->escapeHtmlAttr($i)?>" data-title="subjects<?=$this->escapeHtmlAttr($i)?>"><?=$this->transEsc('less')?> ...</a></dd></span><?php endif; ?>
>>>>>>> cca26fd0
          </dl>
        <?php endif; ?>
        </dd>
      <?php endforeach; ?>
<<<<<<< HEAD
      <?php if ($i > 3): ?><dd id="less-WCIdents"><a href="#"><?=$this->transEsc('less')?> ...</a></dd></span><?php endif; ?>
    </dl>
  </div>
<?php endif; ?>
<?php
$script = <<<JS
$('#more-WCIdents a').click(function(e) {
    moreFacets('WCIdents');
    return false;
});
$('#less-WCIdents a').click(function(e) {
    lessFacets('WCIdents');
    return false;
});
JS;
?>
<?=$this->inlineScript(\Laminas\View\Helper\HeadScript::SCRIPT, $script, 'SET');
=======
      <?php if ($i > 3): ?><dd id="less-WCIdents"><a href="#" class="less-facets narrowGroupHidden-authors" data-title="authors"><?=$this->transEsc('less')?> ...</a></dd></span><?php endif; ?>
    </dl>
  </div>
<?php endif; ?>
<?=$this->inlineScript(\Laminas\View\Helper\HeadScript::SCRIPT, "registerMoreLessFacetsEventHandlers();", 'SET');?>
>>>>>>> cca26fd0
<|MERGE_RESOLUTION|>--- conflicted
+++ resolved
@@ -8,13 +8,8 @@
       <?php $i = 0; foreach ($worldCatIdentities as $author => $subjects): ?>
         <?php $moreClass = 'narrowGroupHidden-authors hidden'; ?>
         <?php if (++$i == 4): ?>
-<<<<<<< HEAD
-          <dd id="more-WCIdents"><a href="#"><?=$this->transEsc('more')?> ...</a></dd>
-          <span class="hidden WCIdents">
-=======
           <dd id="more-narrowGroupHidden-authors"><a href="#" class="more-facets" data-title="authors"><?=$this->transEsc('more')?> ...</a></dd>
           <span class="<?=$moreClass?>">
->>>>>>> cca26fd0
         <?php endif; ?>
         <dd>
         <a href="<?=$this->url('search-results')?>?lookfor=%22<?=urlencode($author)?>%22&amp;type=Author"><?=$this->escapeHtml($author)?></a>
@@ -24,47 +19,18 @@
           <?php $j = 0; foreach ($subjects as $subj): ?>
             <?php $moreClassInner = 'narrowGroupHidden-subjects' . $this->escapeHtmlAttr($i) . ' hidden'; ?>
             <?php if (++$j == 3): ?>
-<<<<<<< HEAD
-              <dd id="more-WCIdents<?=$i?>"><a href="#"><?=$this->transEsc('more')?> ...</a></dd>
-              <span class="hidden WCIdents<?=$i?>">
-            <?php endif; ?>
-            <dd>&bull; <a href="<?=$this->url('search-results')?>?lookfor=%22<?=urlencode($subj)?>%22&amp;type=Subject"><?=$this->escapeHtml($subj)?></a></dd>
-          <?php endforeach; ?>
-          <?php if ($j > 2): ?><dd id="less-WCIdents">><a href="#"><?=$this->transEsc('less')?> ...</a></dd></span><?php endif; ?>
-=======
               <dd id="more-narrowGroupHidden-subjects<?=$this->escapeHtmlAttr($i)?>"><a href="#" class="more-facets" data-title="subjects<?=$this->escapeHtmlAttr($i)?>"><?=$this->transEsc('more')?> ...</a></dd>
               <span class="<?=$moreClassInner?>">
             <?php endif; ?>
             <dd>&bull; <a href="<?=$this->url('search-results')?>?lookfor=%22<?=urlencode($subj)?>%22&amp;type=Subject"><?=$this->escapeHtml($subj)?></a></dd>
           <?php endforeach; ?>
           <?php if ($j > 2): ?><dd id="less-WCIdents"><a href="#" class="less-facets narrowGroupHidden-subjects<?=$this->escapeHtmlAttr($i)?>" data-title="subjects<?=$this->escapeHtmlAttr($i)?>"><?=$this->transEsc('less')?> ...</a></dd></span><?php endif; ?>
->>>>>>> cca26fd0
           </dl>
         <?php endif; ?>
         </dd>
       <?php endforeach; ?>
-<<<<<<< HEAD
-      <?php if ($i > 3): ?><dd id="less-WCIdents"><a href="#"><?=$this->transEsc('less')?> ...</a></dd></span><?php endif; ?>
-    </dl>
-  </div>
-<?php endif; ?>
-<?php
-$script = <<<JS
-$('#more-WCIdents a').click(function(e) {
-    moreFacets('WCIdents');
-    return false;
-});
-$('#less-WCIdents a').click(function(e) {
-    lessFacets('WCIdents');
-    return false;
-});
-JS;
-?>
-<?=$this->inlineScript(\Laminas\View\Helper\HeadScript::SCRIPT, $script, 'SET');
-=======
       <?php if ($i > 3): ?><dd id="less-WCIdents"><a href="#" class="less-facets narrowGroupHidden-authors" data-title="authors"><?=$this->transEsc('less')?> ...</a></dd></span><?php endif; ?>
     </dl>
   </div>
 <?php endif; ?>
-<?=$this->inlineScript(\Laminas\View\Helper\HeadScript::SCRIPT, "registerMoreLessFacetsEventHandlers();", 'SET');?>
->>>>>>> cca26fd0
+<?=$this->inlineScript(\Laminas\View\Helper\HeadScript::SCRIPT, "registerMoreLessFacetsEventHandlers();", 'SET');?>