<?
  $this->headTitle($this->translate('OAI Server'));
  $this->layout()->breadcrumbs = $this->transEsc('OAI Server');
  $baseUrl = $this->url('oai-server');
?>
<div class="<?=$this->layoutClass('mainbody')?>">
  <h2><?=$this->transEsc('OAI Server')?></h2>
<<<<<<< HEAD
  <p>
    This OAI server is OAI 2.0 compliant.<br/>
    The OAI Server URL is: <?=$this->serverUrl($baseUrl)?>
  </p>
  <hr/>
  <a name="Identify"></a>
  <h2>Identify</h2>
  <form method="get" action="<?=$baseUrl?>">
    <div class="row">
      <div class="col-sm-8">
        <p class="help-block">Returns the Identification information of this OAI Server.</p>
        <input type="hidden" name="verb" value="Identify"/>
        <p class="help-block">Accepts no additional parameters.</p>
      </div>
      <div class="col-sm-4">
        <input class="btn btn-default" type="submit" name="submit" value="<?=$this->transEsc('Go')?>"/>
      </div>
=======
  <p>This OAI server is OAI 2.0 compliant.</p>
  <p>The OAI Server URL is: <?=$this->serverUrl($baseUrl)?></p>
  <hr/>
  <a name="Identify"></a>
  <h2>Identify</h2>
  <form class="form-oai-home" method="get" action="<?=$baseUrl?>">
    <input type="hidden" name="verb" value="Identify"/>
    <p class="help-block">Returns the Identification information of this OAI Server.</p>
    <p class="help-block">Accepts no additional parameters.</p>
    <div class="form-group">
      <input class="btn btn-default" type="submit" name="submit" value="<?=$this->transEsc('Go')?>"/>
>>>>>>> 1d718e0f
    </div>
  </form>
  <hr/>
  <a name="ListIdentifiers"></a>
  <h2>ListIdentifiers</h2>
<<<<<<< HEAD
  <form class="form-horizontal" method="get" action="<?=$baseUrl?>">
    <div class="row">
      <div class="col-sm-8">
        <input type="hidden" name="verb" value="ListIdentifiers"/>
        <p class="help-block">Returns a listing of available identifiers</p>
        <div class="form-group">
          <label for="ListIdentifier_from" class="col-sm-3 control-label"><?=$this->transEsc('From')?>:</label>
          <div class="col-sm-9">
            <input id="ListIdentifier_from" type="text" name="from" class="form-control"/>
          </div>
        </div>
        <div class="form-group">
          <label for="ListIdentifier_until" class="col-sm-3 control-label"><?=$this->transEsc('Until')?>:</label>
          <div class="col-sm-9">
            <input id="ListIdentifier_until" type="text" name="until" class="form-control"/>
          </div>
        </div>
        <div class="form-group">
          <label for="ListIdentifier_set" class="col-sm-3 control-label"><?=$this->transEsc('Set')?>:</label>
          <div class="col-sm-9">
            <input id="ListIdentifier_set" type="text" name="set" class="form-control"/>
          </div>
        </div>
        <div class="form-group">
          <label for="ListIdentifier_metadataPrefix" class="col-sm-3 control-label"><?=$this->transEsc('Metadata Prefix')?>:</label>
          <div class="col-sm-9">
            <input id="ListIdentifier_metadataPrefix" type="text" name="metadataPrefix" class="form-control"/>
          </div>
        </div>
        <div class="form-group">
          <label for="ListIdentifier_resumptionToken" class="col-sm-3 control-label"><?=$this->transEsc('Resumption Token')?>:</label>
          <div class="col-sm-9">
            <input id="ListIdentifier_resumptionToken" type="text" name="resumptionToken" class="form-control"/>
          </div>
        </div>
      </div>
      <div class="col-sm-4">
        <input class="btn btn-default" type="submit" name="submit" value="<?=$this->transEsc('Go')?>"/>
      </div>
=======
  <form class="form-oai-home" method="get" action="<?=$baseUrl?>">
    <input type="hidden" name="verb" value="ListIdentifiers"/>
    <p class="help-block">Returns a listing of available identifiers</p>
    <div class="form-group">
      <label for="ListIdentifier_from" class="control-label"><?=$this->transEsc('From')?>:</label>
      <input id="ListIdentifier_from" type="text" name="from" class="form-control"/>
    </div>
    <div class="form-group">
      <label for="ListIdentifier_until" class="control-label"><?=$this->transEsc('Until')?>:</label>
      <input id="ListIdentifier_until" type="text" name="until" class="form-control"/>
    </div>
    <div class="form-group">
      <label for="ListIdentifier_set" class="control-label"><?=$this->transEsc('Set')?>:</label>
      <input id="ListIdentifier_set" type="text" name="set" class="form-control"/>
    </div>
    <div class="form-group">
      <label for="ListIdentifier_metadataPrefix" class="control-label"><?=$this->transEsc('Metadata Prefix')?>:</label>
      <input id="ListIdentifier_metadataPrefix" type="text" name="metadataPrefix" class="form-control"/>
    </div>
    <div class="form-group">
      <label for="ListIdentifier_resumptionToken" class="control-label"><?=$this->transEsc('Resumption Token')?>:</label>
      <input id="ListIdentifier_resumptionToken" type="text" name="resumptionToken" class="form-control"/>
    </div>
    <div class="form-group">
      <input class="btn btn-default" type="submit" name="submit" value="<?=$this->transEsc('Go')?>"/>
>>>>>>> 1d718e0f
    </div>
  </form>
  <hr/>
  <a name="ListMetadataFormats"></a>
  <h2>ListMetadataFormats</h2>
<<<<<<< HEAD
  <form class="form-horizontal" method="get" action="<?=$baseUrl?>">
    <div class="row">
      <div class="col-sm-8">
          <input type="hidden" name="verb" value="ListMetadataFormats"/>
          <p class="help-block">Returns a listing of available metadata formats.</p>
          <div class="form-group">
            <label for="ListMetadataFormats_identifier" class="col-sm-3 control-label"><?=$this->transEsc('Identifier')?>:</label>
            <div class="col-sm-9">
              <input id="ListMetadataFormats_identifier" type="text" name="identifier" class="form-control"/>
            </div>
          </div>
      </div>
      <div class="col-sm-4">
        <input class="btn btn-default" type="submit" name="submit" value="<?=$this->transEsc('Go')?>"/>
      </div>
=======
  <form class="form-oai-home" method="get" action="<?=$baseUrl?>">
    <input type="hidden" name="verb" value="ListMetadataFormats"/>
    <p class="help-block">Returns a listing of available metadata formats.</p>
    <div class="form-group">
      <label for="ListMetadataFormats_identifier" class="control-label"><?=$this->transEsc('Identifier')?>:</label>
      <input id="ListMetadataFormats_identifier" type="text" name="identifier" class="form-control"/>
    </div>
    <div class="form-group">
      <input class="btn btn-default" type="submit" name="submit" value="<?=$this->transEsc('Go')?>"/>
>>>>>>> 1d718e0f
    </div>
  </form>
  <hr/>
  <a name="ListSets"></a>
  <h2>ListSets</h2>
<<<<<<< HEAD
  <form class="form-horizontal" method="get" action="<?=$baseUrl?>">
    <div class="row">
      <div class="col-sm-8">
          <input type="hidden" name="verb" value="ListSets"/>
          <p class="help-block">Returns a listing of available sets.</p>
          <div class="form-group">
            <label for="ListSets_metadataPrefix" class="col-sm-3 control-label"><?=$this->transEsc('Metadata Prefix')?>:</label>
            <div class="col-sm-9">
              <input id="ListSets_metadataPrefix" type="text" name="metadataPrefix" class="form-control"/>
            </div>
          </div>
          <div class="form-group">
            <label for="ListSets_resumptionToken" class="col-sm-3 control-label"><?=$this->transEsc('Resumption Token')?>:</label>
            <div class="col-sm-9">
              <input id="ListSets_resumptionToken" type="text" name="resumptionToken" class="form-control"/>
            </div>
          </div>
      </div>
      <div class="col-sm-4">
        <input class="btn btn-default" type="submit" name="submit" value="<?=$this->transEsc('Go')?>"/>
      </div>
=======
  <form class="form-oai-home" method="get" action="<?=$baseUrl?>">
    <input type="hidden" name="verb" value="ListSets"/>
    <p class="help-block">Returns a listing of available sets.</p>
    <div class="form-group">
      <label for="ListSets_metadataPrefix" class="control-label"><?=$this->transEsc('Metadata Prefix')?>:</label>
      <input id="ListSets_metadataPrefix" type="text" name="metadataPrefix" class="form-control"/>
    </div>
    <div class="form-group">
      <label for="ListSets_resumptionToken" class="control-label"><?=$this->transEsc('Resumption Token')?>:</label>
      <input id="ListSets_resumptionToken" type="text" name="resumptionToken" class="form-control"/>
    </div>
    <div class="form-group">
      <input class="btn btn-default" type="submit" name="submit" value="<?=$this->transEsc('Go')?>"/>
>>>>>>> 1d718e0f
    </div>
  </form>
  <hr/>
  <a name="ListRecords"></a>
  <h2>ListRecords</h2>
<<<<<<< HEAD
  <form class="form-horizontal" method="get" action="<?=$baseUrl?>">
    <div class="row">
      <div class="col-sm-8">
          <input type="hidden" name="verb" value="ListRecords"/>
          <p class="help-block">Returns a listing of available records.</p>
          <div class="form-group">
            <label for="ListRecord_from" class="col-sm-3 control-label"><?=$this->transEsc('From')?>:</label>
            <div class="col-sm-9">
              <input id="ListRecord_from" type="text" name="from" class="form-control"/>
            </div>
          </div>
          <div class="form-group">
            <label for="ListRecord_until" class="col-sm-3 control-label"><?=$this->transEsc('Until')?>:</label>
            <div class="col-sm-9">
              <input id="ListRecord_until" type="text" name="until" class="form-control"/>
            </div>
          </div>
          <div class="form-group">
            <label for="ListRecord_set" class="col-sm-3 control-label"><?=$this->transEsc('Set')?>:</label>
            <div class="col-sm-9">
              <input id="ListRecord_set" type="text" name="set" class="form-control"/>
            </div>
          </div>
          <div class="form-group">
            <label for="ListRecord_metadataPrefix" class="col-sm-3 control-label"><?=$this->transEsc('Metadata Prefix')?>:</label>
            <div class="col-sm-9">
              <input id="ListRecord_metadataPrefix" type="text" name="metadataPrefix" class="form-control"/>
            </div>
          </div>
          <div class="form-group">
            <label for="ListRecord_resumptionToken" class="col-sm-3 control-label"><?=$this->transEsc('Resumption Token')?>:</label>
            <div class="col-sm-9">
              <input id="ListRecord_resumptionToken" type="text" name="resumptionToken" class="form-control"/>
            </div>
          </div>
      </div>
      <div class="col-sm-4">
        <input class="btn btn-default" type="submit" name="submit" value="<?=$this->transEsc('Go')?>"/>
      </div>
=======
  <form class="form-oai-home" method="get" action="<?=$baseUrl?>">
    <input type="hidden" name="verb" value="ListRecords"/>
    <p class="help-block">Returns a listing of available records.</p>
    <div class="form-group">
      <label for="ListRecord_from" class="control-label"><?=$this->transEsc('From')?>:</label>
      <input id="ListRecord_from" type="text" name="from" class="form-control"/>
    </div>
    <div class="form-group">
      <label for="ListRecord_until" class="control-label"><?=$this->transEsc('Until')?>:</label>
      <input id="ListRecord_until" type="text" name="until" class="form-control"/>
    </div>
    <div class="form-group">
      <label for="ListRecord_set" class="control-label"><?=$this->transEsc('Set')?>:</label>
      <input id="ListRecord_set" type="text" name="set" class="form-control"/>
    </div>
    <div class="form-group">
      <label for="ListRecord_metadataPrefix" class="control-label"><?=$this->transEsc('Metadata Prefix')?>:</label>
      <input id="ListRecord_metadataPrefix" type="text" name="metadataPrefix" class="form-control"/>
    </div>
    <div class="form-group">
      <label for="ListRecord_resumptionToken" class="control-label"><?=$this->transEsc('Resumption Token')?>:</label>
      <input id="ListRecord_resumptionToken" type="text" name="resumptionToken" class="form-control"/>
    </div>
    <div class="form-group">
      <input class="btn btn-default" type="submit" name="submit" value="<?=$this->transEsc('Go')?>"/>
>>>>>>> 1d718e0f
    </div>
  </form>
  <hr/>
  <a name="GetRecord"></a>
  <h2>GetRecord</h2>
<<<<<<< HEAD
  <form class="form-horizontal" method="get" action="<?=$baseUrl?>">
    <div class="row">
      <div class="col-sm-8">
          <input type="hidden" name="verb" value="GetRecord"/>
          <p class="help-block">Returns a single record.</p>
          <div class="form-group">
            <label for="GetRecord_identifier" class="col-sm-3 control-label"><?=$this->transEsc('Identifier')?>:</label>
            <div class="col-sm-9">
              <input id="GetRecord_identifier" type="text" name="identifier" class="form-control"/>
            </div>
          </div>
          <div class="form-group">
            <label for="GetRecord_metadataPrefix" class="col-sm-3 control-label"><?=$this->transEsc('Metadata Token')?>:</label>
            <div class="col-sm-9">
              <input id="GetRecord_metadataPrefix" type="text" name="metadataPrefix" class="form-control"/>
            </div>
          </div>
      </div>
      <div class="col-sm-4">
        <input class="btn btn-default" type="submit" name="submit" value="<?=$this->transEsc('Go')?>"/>
      </div>
=======
  <form class="form-oai-home" method="get" action="<?=$baseUrl?>">
    <input type="hidden" name="verb" value="GetRecord"/>
    <p class="help-block">Returns a single record.</p>
    <div class="form-group">
      <label for="GetRecord_identifier" class="control-label"><?=$this->transEsc('Identifier')?>:</label>
      <input id="GetRecord_identifier" type="text" name="identifier" class="form-control"/>
    </div>
    <div class="form-group">
      <label for="GetRecord_metadataPrefix" class="control-label"><?=$this->transEsc('Metadata Token')?>:</label>
      <input id="GetRecord_metadataPrefix" type="text" name="metadataPrefix" class="form-control"/>
    </div>
    <div class="form-group">
      <input class="btn btn-default" type="submit" name="submit" value="<?=$this->transEsc('Go')?>"/>
>>>>>>> 1d718e0f
    </div>
  </form>
</div>
<div class="<?=$this->layoutClass('sidebar')?>">
  <h2><?=$this->transEsc('Available Functionality') ?>:</h2>
  <div class="list-group">
    <a href="#Identify" class="list-group-item">Identify</a>
    <a href="#ListIdentifiers" class="list-group-item">ListIdentifiers</a>
    <a href="#ListMetadataFormats" class="list-group-item">ListMetadataFormats</a>
    <a href="#ListSets" class="list-group-item">ListSets</a>
    <a href="#ListRecords" class="list-group-item">ListRecords</a>
    <a href="#GetRecord" class="list-group-item">GetRecord</a>
  </div>
</div><|MERGE_RESOLUTION|>--- conflicted
+++ resolved
@@ -5,25 +5,6 @@
 ?>
 <div class="<?=$this->layoutClass('mainbody')?>">
   <h2><?=$this->transEsc('OAI Server')?></h2>
-<<<<<<< HEAD
-  <p>
-    This OAI server is OAI 2.0 compliant.<br/>
-    The OAI Server URL is: <?=$this->serverUrl($baseUrl)?>
-  </p>
-  <hr/>
-  <a name="Identify"></a>
-  <h2>Identify</h2>
-  <form method="get" action="<?=$baseUrl?>">
-    <div class="row">
-      <div class="col-sm-8">
-        <p class="help-block">Returns the Identification information of this OAI Server.</p>
-        <input type="hidden" name="verb" value="Identify"/>
-        <p class="help-block">Accepts no additional parameters.</p>
-      </div>
-      <div class="col-sm-4">
-        <input class="btn btn-default" type="submit" name="submit" value="<?=$this->transEsc('Go')?>"/>
-      </div>
-=======
   <p>This OAI server is OAI 2.0 compliant.</p>
   <p>The OAI Server URL is: <?=$this->serverUrl($baseUrl)?></p>
   <hr/>
@@ -35,53 +16,11 @@
     <p class="help-block">Accepts no additional parameters.</p>
     <div class="form-group">
       <input class="btn btn-default" type="submit" name="submit" value="<?=$this->transEsc('Go')?>"/>
->>>>>>> 1d718e0f
     </div>
   </form>
   <hr/>
   <a name="ListIdentifiers"></a>
   <h2>ListIdentifiers</h2>
-<<<<<<< HEAD
-  <form class="form-horizontal" method="get" action="<?=$baseUrl?>">
-    <div class="row">
-      <div class="col-sm-8">
-        <input type="hidden" name="verb" value="ListIdentifiers"/>
-        <p class="help-block">Returns a listing of available identifiers</p>
-        <div class="form-group">
-          <label for="ListIdentifier_from" class="col-sm-3 control-label"><?=$this->transEsc('From')?>:</label>
-          <div class="col-sm-9">
-            <input id="ListIdentifier_from" type="text" name="from" class="form-control"/>
-          </div>
-        </div>
-        <div class="form-group">
-          <label for="ListIdentifier_until" class="col-sm-3 control-label"><?=$this->transEsc('Until')?>:</label>
-          <div class="col-sm-9">
-            <input id="ListIdentifier_until" type="text" name="until" class="form-control"/>
-          </div>
-        </div>
-        <div class="form-group">
-          <label for="ListIdentifier_set" class="col-sm-3 control-label"><?=$this->transEsc('Set')?>:</label>
-          <div class="col-sm-9">
-            <input id="ListIdentifier_set" type="text" name="set" class="form-control"/>
-          </div>
-        </div>
-        <div class="form-group">
-          <label for="ListIdentifier_metadataPrefix" class="col-sm-3 control-label"><?=$this->transEsc('Metadata Prefix')?>:</label>
-          <div class="col-sm-9">
-            <input id="ListIdentifier_metadataPrefix" type="text" name="metadataPrefix" class="form-control"/>
-          </div>
-        </div>
-        <div class="form-group">
-          <label for="ListIdentifier_resumptionToken" class="col-sm-3 control-label"><?=$this->transEsc('Resumption Token')?>:</label>
-          <div class="col-sm-9">
-            <input id="ListIdentifier_resumptionToken" type="text" name="resumptionToken" class="form-control"/>
-          </div>
-        </div>
-      </div>
-      <div class="col-sm-4">
-        <input class="btn btn-default" type="submit" name="submit" value="<?=$this->transEsc('Go')?>"/>
-      </div>
-=======
   <form class="form-oai-home" method="get" action="<?=$baseUrl?>">
     <input type="hidden" name="verb" value="ListIdentifiers"/>
     <p class="help-block">Returns a listing of available identifiers</p>
@@ -107,29 +46,11 @@
     </div>
     <div class="form-group">
       <input class="btn btn-default" type="submit" name="submit" value="<?=$this->transEsc('Go')?>"/>
->>>>>>> 1d718e0f
     </div>
   </form>
   <hr/>
   <a name="ListMetadataFormats"></a>
   <h2>ListMetadataFormats</h2>
-<<<<<<< HEAD
-  <form class="form-horizontal" method="get" action="<?=$baseUrl?>">
-    <div class="row">
-      <div class="col-sm-8">
-          <input type="hidden" name="verb" value="ListMetadataFormats"/>
-          <p class="help-block">Returns a listing of available metadata formats.</p>
-          <div class="form-group">
-            <label for="ListMetadataFormats_identifier" class="col-sm-3 control-label"><?=$this->transEsc('Identifier')?>:</label>
-            <div class="col-sm-9">
-              <input id="ListMetadataFormats_identifier" type="text" name="identifier" class="form-control"/>
-            </div>
-          </div>
-      </div>
-      <div class="col-sm-4">
-        <input class="btn btn-default" type="submit" name="submit" value="<?=$this->transEsc('Go')?>"/>
-      </div>
-=======
   <form class="form-oai-home" method="get" action="<?=$baseUrl?>">
     <input type="hidden" name="verb" value="ListMetadataFormats"/>
     <p class="help-block">Returns a listing of available metadata formats.</p>
@@ -139,35 +60,11 @@
     </div>
     <div class="form-group">
       <input class="btn btn-default" type="submit" name="submit" value="<?=$this->transEsc('Go')?>"/>
->>>>>>> 1d718e0f
     </div>
   </form>
   <hr/>
   <a name="ListSets"></a>
   <h2>ListSets</h2>
-<<<<<<< HEAD
-  <form class="form-horizontal" method="get" action="<?=$baseUrl?>">
-    <div class="row">
-      <div class="col-sm-8">
-          <input type="hidden" name="verb" value="ListSets"/>
-          <p class="help-block">Returns a listing of available sets.</p>
-          <div class="form-group">
-            <label for="ListSets_metadataPrefix" class="col-sm-3 control-label"><?=$this->transEsc('Metadata Prefix')?>:</label>
-            <div class="col-sm-9">
-              <input id="ListSets_metadataPrefix" type="text" name="metadataPrefix" class="form-control"/>
-            </div>
-          </div>
-          <div class="form-group">
-            <label for="ListSets_resumptionToken" class="col-sm-3 control-label"><?=$this->transEsc('Resumption Token')?>:</label>
-            <div class="col-sm-9">
-              <input id="ListSets_resumptionToken" type="text" name="resumptionToken" class="form-control"/>
-            </div>
-          </div>
-      </div>
-      <div class="col-sm-4">
-        <input class="btn btn-default" type="submit" name="submit" value="<?=$this->transEsc('Go')?>"/>
-      </div>
-=======
   <form class="form-oai-home" method="get" action="<?=$baseUrl?>">
     <input type="hidden" name="verb" value="ListSets"/>
     <p class="help-block">Returns a listing of available sets.</p>
@@ -181,53 +78,11 @@
     </div>
     <div class="form-group">
       <input class="btn btn-default" type="submit" name="submit" value="<?=$this->transEsc('Go')?>"/>
->>>>>>> 1d718e0f
     </div>
   </form>
   <hr/>
   <a name="ListRecords"></a>
   <h2>ListRecords</h2>
-<<<<<<< HEAD
-  <form class="form-horizontal" method="get" action="<?=$baseUrl?>">
-    <div class="row">
-      <div class="col-sm-8">
-          <input type="hidden" name="verb" value="ListRecords"/>
-          <p class="help-block">Returns a listing of available records.</p>
-          <div class="form-group">
-            <label for="ListRecord_from" class="col-sm-3 control-label"><?=$this->transEsc('From')?>:</label>
-            <div class="col-sm-9">
-              <input id="ListRecord_from" type="text" name="from" class="form-control"/>
-            </div>
-          </div>
-          <div class="form-group">
-            <label for="ListRecord_until" class="col-sm-3 control-label"><?=$this->transEsc('Until')?>:</label>
-            <div class="col-sm-9">
-              <input id="ListRecord_until" type="text" name="until" class="form-control"/>
-            </div>
-          </div>
-          <div class="form-group">
-            <label for="ListRecord_set" class="col-sm-3 control-label"><?=$this->transEsc('Set')?>:</label>
-            <div class="col-sm-9">
-              <input id="ListRecord_set" type="text" name="set" class="form-control"/>
-            </div>
-          </div>
-          <div class="form-group">
-            <label for="ListRecord_metadataPrefix" class="col-sm-3 control-label"><?=$this->transEsc('Metadata Prefix')?>:</label>
-            <div class="col-sm-9">
-              <input id="ListRecord_metadataPrefix" type="text" name="metadataPrefix" class="form-control"/>
-            </div>
-          </div>
-          <div class="form-group">
-            <label for="ListRecord_resumptionToken" class="col-sm-3 control-label"><?=$this->transEsc('Resumption Token')?>:</label>
-            <div class="col-sm-9">
-              <input id="ListRecord_resumptionToken" type="text" name="resumptionToken" class="form-control"/>
-            </div>
-          </div>
-      </div>
-      <div class="col-sm-4">
-        <input class="btn btn-default" type="submit" name="submit" value="<?=$this->transEsc('Go')?>"/>
-      </div>
-=======
   <form class="form-oai-home" method="get" action="<?=$baseUrl?>">
     <input type="hidden" name="verb" value="ListRecords"/>
     <p class="help-block">Returns a listing of available records.</p>
@@ -253,35 +108,11 @@
     </div>
     <div class="form-group">
       <input class="btn btn-default" type="submit" name="submit" value="<?=$this->transEsc('Go')?>"/>
->>>>>>> 1d718e0f
     </div>
   </form>
   <hr/>
   <a name="GetRecord"></a>
   <h2>GetRecord</h2>
-<<<<<<< HEAD
-  <form class="form-horizontal" method="get" action="<?=$baseUrl?>">
-    <div class="row">
-      <div class="col-sm-8">
-          <input type="hidden" name="verb" value="GetRecord"/>
-          <p class="help-block">Returns a single record.</p>
-          <div class="form-group">
-            <label for="GetRecord_identifier" class="col-sm-3 control-label"><?=$this->transEsc('Identifier')?>:</label>
-            <div class="col-sm-9">
-              <input id="GetRecord_identifier" type="text" name="identifier" class="form-control"/>
-            </div>
-          </div>
-          <div class="form-group">
-            <label for="GetRecord_metadataPrefix" class="col-sm-3 control-label"><?=$this->transEsc('Metadata Token')?>:</label>
-            <div class="col-sm-9">
-              <input id="GetRecord_metadataPrefix" type="text" name="metadataPrefix" class="form-control"/>
-            </div>
-          </div>
-      </div>
-      <div class="col-sm-4">
-        <input class="btn btn-default" type="submit" name="submit" value="<?=$this->transEsc('Go')?>"/>
-      </div>
-=======
   <form class="form-oai-home" method="get" action="<?=$baseUrl?>">
     <input type="hidden" name="verb" value="GetRecord"/>
     <p class="help-block">Returns a single record.</p>
@@ -295,7 +126,6 @@
     </div>
     <div class="form-group">
       <input class="btn btn-default" type="submit" name="submit" value="<?=$this->transEsc('Go')?>"/>
->>>>>>> 1d718e0f
     </div>
   </form>
 </div>
