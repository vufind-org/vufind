--- conflicted
+++ resolved
@@ -18,10 +18,6 @@
 <? if ($this->editableSubject): ?>
   <div class="form-group">
     <label class="control-label" for="email_subject"><?=$this->transEsc('email_subject')?>:</label>
-<<<<<<< HEAD
-    <div class="col-sm-9">
-=======
->>>>>>> 4af4c9b5
     <input type="text" id="email_subject" oninvalid="$('#modal .fa-spinner').remove()" name="subject" value="<?=isset($this->subject) ? $this->subject : ''?>" size="40" class="form-control"/>
   </div>
 <? endif; ?>
