--- conflicted
+++ resolved
@@ -42,26 +42,6 @@
     </div>
   </div>
 
-<<<<<<< HEAD
-  <?php if (!empty($params->getFilterList(false))): ?>
-    <?=$this->render('search/filters.phtml',
-      [
-        'params' => $params,
-        'urlQuery' => $results->getUrlQuery(),
-        'isCollectionTab' => true
-      ]
-    ); ?>
-  <?php endif; ?>
-
-  <form class="form-inline" method="post" name="bulkActionForm" action="<?=$this->url('cart-searchresultsbulk')?>">
-    <?=$this->context($this)->renderInContext('search/bulk-action-buttons.phtml', $searchDetails + ['idPrefix' => ''])?>
-    <?=$this->render('search/list-' . $results->getParams()->getView() . '.phtml', $searchDetails)?>
-    <?=$this->paginationControl($results->getPaginator(), 'Sliding', 'search/pagination.phtml', ['results' => $results])?>
-  </form>
-<?php else: ?>
-  <?=$this->transEsc('collection_empty')?>
-<?php endif; ?>
-=======
   <?php if ($recordTotal > 0): ?>
     <div class="clearfix hidden-print">
       <div class="pull-left flip">
@@ -79,6 +59,16 @@
         <?php endif; ?>
       </div>
     </div>
+    <?php if (!empty($params->getFilterList(false))): ?>
+      <?=$this->render('search/filters.phtml',
+        [
+          'params' => $params,
+          'urlQuery' => $results->getUrlQuery(),
+          'isCollectionTab' => true
+        ]
+      ); ?>
+    <?php endif; ?>
+
     <form class="form-inline" method="post" name="bulkActionForm" action="<?=$this->url('cart-searchresultsbulk')?>">
       <?=$this->context($this)->renderInContext('search/bulk-action-buttons.phtml', $searchDetails + ['idPrefix' => ''])?>
       <?=$this->render('search/list-' . $results->getParams()->getView() . '.phtml', $searchDetails)?>
@@ -95,5 +85,4 @@
   <?php foreach ($results->getRecommendations('side') as $current): ?>
     <?=$this->recommend($current)?>
   <?php endforeach; ?>
-</div>
->>>>>>> 212c5b7f
+</div>