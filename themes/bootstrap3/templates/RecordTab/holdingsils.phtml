--- conflicted
+++ resolved
@@ -87,12 +87,11 @@
         <?php endforeach; ?>
       </td>
     </tr>
-<<<<<<< HEAD
-  <? endforeach; endif; ?>
-  <? foreach ($holding['items'] as $row): ?>
-    <? if (isset($row['barcode']) && $row['barcode'] != ""): ?>
+  <?php endforeach; endif; ?>
+  <?php foreach ($holding['items'] as $row): ?>
+    <?php if (isset($row['barcode']) && $row['barcode'] != ""): ?>
       <tr vocab="http://schema.org/" typeof="Offer">
-          <?
+          <?php
             $templateParameters = [
                 // AJAX Check record?
                 "check" => isset($row['check']) && $row['check'],
@@ -103,7 +102,7 @@
 
             try {
                 echo $this->context($this)->renderInContext(
-                    'RecordTab/holdingsils/' . $this->tab->holdingsTemplate .  '.phtml', 
+                    'RecordTab/holdingsils/' . $this->tab->holdingsTemplate . '.phtml',
                     $templateParameters
                 );
 
@@ -115,85 +114,9 @@
             }
           ?>
         </tr>
-    <? endif; ?>
-  <? endforeach; ?>
-  <? if (!empty($holding['purchase_history'])): ?>
-=======
-  <?php endforeach; endif; ?>
-  <?php foreach ($holding['items'] as $row): ?>
-    <?php
-      // AJAX Check record?
-      $check = isset($row['check']) && $row['check'];
-      $checkStorageRetrievalRequest = isset($row['checkStorageRetrievalRequest']) && $row['checkStorageRetrievalRequest'];
-      $checkILLRequest = isset($row['checkILLRequest']) && $row['checkILLRequest'];
-    ?>
-    <?php if (isset($row['barcode']) && $row['barcode'] != ""): ?>
-      <tr vocab="http://schema.org/" typeof="Offer">
-        <th><?=$this->transEsc("Copy")?> <?=$this->escapeHtml($row['number'])?></th>
-        <td>
-          <?php if ($row['reserve'] == "Y"): ?>
-            <link property="availability" href="http://schema.org/InStoreOnly" />
-            <?=$this->transEsc("On Reserve - Ask at Circulation Desk")?><br />
-          <?php endif; ?>
-          <?php if (isset($row['use_unknown_message']) && $row['use_unknown_message']): ?>
-            <span class="text-muted"><?=$this->transEsc("status_unknown_message")?></span>
-          <?php else: ?>
-            <?php if ($row['availability']): ?>
-              <?php /* Begin Available Items (Holds) */ ?>
-               <span class="text-success"><?=$this->transEsc("Available")?><link property="availability" href="http://schema.org/InStock" /></span>
-              <?php if (isset($row['link']) && $row['link']): ?>
-                <a class="<?=$check ? 'checkRequest ' : ''?>placehold" <?php if (!empty($row['linkLightbox'])): ?>data-lightbox <?php endif; ?>href="<?=$this->recordLink()->getRequestUrl($row['link'])?>"><i class="fa fa-flag" aria-hidden="true"></i>&nbsp;<?=$this->transEsc($check ? "Check Hold" : "Place a Hold")?></a>
-              <?php endif; ?>
-              <?php if (isset($row['storageRetrievalRequestLink']) && $row['storageRetrievalRequestLink']): ?>
-                <a class="<?=$checkStorageRetrievalRequest ? 'checkStorageRetrievalRequest ' : ''?> placeStorageRetrievalRequest" data-lightbox href="<?=$this->recordLink()->getRequestUrl($row['storageRetrievalRequestLink'])?>"><i class="fa fa-flag" aria-hidden="true"></i>&nbsp;<?=$this->transEsc($checkStorageRetrievalRequest ? "storage_retrieval_request_check_text" : "storage_retrieval_request_place_text")?></a>
-              <?php endif; ?>
-              <?php if (isset($row['ILLRequestLink']) && $row['ILLRequestLink']): ?>
-                <a class="<?=$checkILLRequest ? 'checkILLRequest ' : ''?>placeILLRequest" data-lightbox href="<?=$this->recordLink()->getRequestUrl($row['ILLRequestLink'])?>"><i class="fa fa-flag" aria-hidden="true"></i>&nbsp;<?=$this->transEsc($checkILLRequest ? "ill_request_check_text" : "ill_request_place_text")?></a>
-              <?php endif; ?>
-            <?php else: ?>
-              <?php /* Begin Unavailable Items (Recalls) */ ?>
-              <span class="text-danger"><?=$this->transEsc($row['status'])?><link property="availability" href="http://schema.org/OutOfStock" /></span>
-              <?php if (isset($row['returnDate']) && $row['returnDate']): ?>&ndash; <span class="small"><?=$this->escapeHtml($row['returnDate'])?></span><?php endif; ?>
-              <?php if (isset($row['duedate']) && $row['duedate']): ?>
-                &ndash; <span class="small"><?=$this->transEsc("Due")?>: <?=$this->escapeHtml($row['duedate'])?></span>
-              <?php endif; ?>
-              <?php if (isset($row['requests_placed']) && $row['requests_placed'] > 0): ?>
-                <span><?=$this->transEsc("Requests")?>: <?=$this->escapeHtml($row['requests_placed'])?></span>
-              <?php endif; ?>
-              <?php if (isset($row['link']) && $row['link']): ?>
-                <a class="<?=$check ? 'checkRequest' : ''?> placehold" <?php if (!empty($row['linkLightbox'])): ?>data-lightbox <?php endif; ?>href="<?=$this->recordLink()->getRequestUrl($row['link'])?>"><i class="fa fa-flag" aria-hidden="true"></i>&nbsp;<?=$this->transEsc($check ? "Check Recall" : "Recall This")?></a>
-              <?php endif; ?>
-            <?php endif; ?>
-            <?php if (isset($row['item_notes'])): ?>
-              <div class="item-notes">
-                <b><?=$this->transEsc("Item Notes")?>:</b>
-                <ul>
-                  <?php foreach ($row['item_notes'] as $item_note): ?>
-                    <li><?=$this->escapeHtml($item_note) ?></li>
-                  <?php endforeach; ?>
-                </ul>
-              </div>
-            <?php endif; ?>
-          <?php endif; ?>
-          <?php /* Embed item structured data: library, barcode, call number */ ?>
-          <?php if ($row['location']): ?>
-            <meta property="seller" content="<?=$this->escapeHtmlAttr($row['location'])?>" />
-          <?php endif; ?>
-          <?php if ($row['barcode']): ?>
-            <meta property="serialNumber" content="<?=$this->escapeHtmlAttr($row['barcode'])?>" />
-          <?php endif; ?>
-          <?php if ($row['callnumber']): ?>
-            <meta property="sku" content="<?=$this->escapeHtmlAttr($row['callnumber'])?>" />
-          <?php endif; ?>
-          <?php /* Declare that the item is to be borrowed, not for sale */ ?>
-            <link property="businessFunction" href="http://purl.org/goodrelations/v1#LeaseOut" />
-            <link property="itemOffered" href="#record" />
-        </td>
-      </tr>
     <?php endif; ?>
   <?php endforeach; ?>
   <?php if (!empty($holding['purchase_history'])): ?>
->>>>>>> b7061255
     <tr>
       <th><?=$this->transEsc("Most Recent Received Issues")?>:</th>
       <td>
