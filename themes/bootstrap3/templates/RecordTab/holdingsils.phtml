<?
    // Set up convenience variables:
    $account = $this->auth()->getManager();
    $user = $account->isLoggedIn();
    $holdings = $this->driver->getRealTimeHoldings();
    $openUrl = $this->openUrl($this->driver, 'holdings');
    $openUrlActive = $openUrl->isActive();
    // Account for replace_other_urls setting
    $urls = $this->record($this->driver)->getLinkDetails($openUrlActive);
    $offlineMode = $this->ils()->getOfflineMode();
    // Set page title.
    $this->headTitle($this->translate('Holdings') . ': ' . $this->driver->getBreadcrumb());
?>

<?=$this->context($this)->renderInContext('librarycards/selectcard.phtml', array('user' => $this->auth()->isLoggedIn())); ?>

<? if ($offlineMode == "ils-offline"): ?>
  <div class="alert alert-warning">
    <h2><?=$this->transEsc('ils_offline_title')?></h2>
    <p><strong><?=$this->transEsc('ils_offline_status')?></strong></p>
    <p><?=$this->transEsc('ils_offline_holdings_message')?></p>
    <? $supportEmail = $this->escapeHtmlAttr($this->systemEmail()); ?>
    <p><a href="mailto:<?=$supportEmail?>"><?=$supportEmail?></a></p>
  </div>
<? endif; ?>
<? if (($this->ils()->getHoldsMode() == 'driver' && !empty($holdings)) || $this->ils()->getTitleHoldsMode() == 'driver'): ?>
  <? if ($account->loginEnabled() && $offlineMode != 'ils-offline'): ?>
    <? if (!$user): ?>
      <div class="alert alert-info">
        <a href="<?=$this->recordLink()->getTabUrl($this->driver, 'Holdings')?>?login=true&amp;catalogLogin=true" data-lightbox><?=$this->transEsc("Login")?></a> <?=$this->transEsc("hold_login")?>
      </div>
    <? elseif (!$user->cat_username): ?>
      <div class="alert alert-info">
        <?=$this->translate("hold_profile_html", array('%%url%%' => $this->recordLink()->getTabUrl($this->driver, 'Holdings') . '?catalogLogin=true'))?>
      </div>
    <? endif; ?>
  <? endif; ?>
<? endif; ?>
<? $holdingTitleHold = $this->driver->tryMethod('getRealTimeTitleHold'); if (!empty($holdingTitleHold)): ?>
    <a class="placehold" data-lightbox title="<?=$this->transEsc('request_place_text')?>" href="<?=$this->recordLink()->getRequestUrl($holdingTitleHold)?>"><i class="fa fa-flag"></i>&nbsp;<?=$this->transEsc('title_hold_place')?></a>
<? endif; ?>
<? if (!empty($urls) || $openUrlActive): ?>
  <h3><?=$this->transEsc("Internet")?></h3>
  <? if (!empty($urls)): ?>
    <? foreach ($urls as $current): ?>
      <a href="<?=$this->escapeHtmlAttr($this->proxyUrl($current['url']))?>"><?=$this->escapeHtml($current['desc'])?></a><br/>
    <? endforeach; ?>
  <? endif; ?>
  <? if ($openUrlActive): ?><?=$openUrl->renderTemplate()?><? endif; ?>
<? endif; ?>
<? foreach ($holdings as $holding): ?>
<h3>
  <? $locationText = $this->transEsc('location_' . $holding['location'], array(), $holding['location']); ?>
  <? if (isset($holding['locationhref']) && $holding['locationhref']): ?>
    <a href="<?=$holding['locationhref']?>" target="_blank"><?=$locationText?></a>
  <? else: ?>
    <?=$locationText?>
  <? endif; ?>
</h3>
<table class="table table-striped" summary="<?=$this->transEsc('Holdings details from')?> <?=$this->transEsc($holding['location'])?>">
  <? $callNos = $this->tab->getUniqueCallNumbers($holding['items']); if (!empty($callNos)): ?>
  <tr>
    <th><?=$this->transEsc("Call Number")?>: </th>
    <td width="50%">
      <? foreach ($callNos as $callNo): ?>
        <?=$this->escapeHtml($callNo)?><br />
      <? endforeach; ?>
    </td>
  </tr>
  <? endif; ?>
  <? if (isset($holding['textfields'])): foreach ($holding['textfields'] as $textFieldName => $textFields): ?>
    <tr>
      <? // Translation for summary is a special case for backwards-compatibility ?>
      <th><?=$textFieldName == 'summary' ? $this->transEsc("Volume Holdings") : $this->transEsc(ucfirst($textFieldName))?>:</th>
      <td>
        <? foreach ($textFields as $current): ?>
          <?=$this->escapeHtml($current)?><br/>
        <? endforeach; ?>
      </td>
    </tr>
  <? endforeach; endif; ?>
  <? foreach ($holding['items'] as $row): ?>
    <?
      // AJAX Check record?
      $check = isset($row['check']) && $row['check'];
      $checkStorageRetrievalRequest = isset($row['checkStorageRetrievalRequest']) && $row['checkStorageRetrievalRequest'];
      $checkILLRequest = isset($row['checkILLRequest']) && $row['checkILLRequest'];
    ?>
    <? if (isset($row['barcode']) && $row['barcode'] != ""): ?>
      <tr vocab="http://schema.org/" typeof="Offer">
        <th><?=$this->transEsc("Copy")?> <?=$this->escapeHtml($row['number'])?></th>
        <td>
          <? if ($row['reserve'] == "Y"): ?>
            <link property="availability" href="http://schema.org/InStoreOnly" />
            <?=$this->transEsc("On Reserve - Ask at Circulation Desk")?><br />
          <? endif; ?>
          <? if (isset($row['use_unknown_message']) && $row['use_unknown_message']): ?>
            <span class="text-muted"><?=$this->transEsc("status_unknown_message")?></span>
          <? else: ?>
            <? if ($row['availability']): ?>
              <? /* Begin Available Items (Holds) */ ?>
<<<<<<< HEAD
              <span class="text-success"><?=$this->transEsc("Available")?><link property="availability" href="http://schema.org/InStock" /></span>
              <? if (isset($row['link']) && $row['link']): ?>
                <a class="<?=$check ? 'checkRequest ' : ''?>modal-link placehold" href="<?=$this->recordLink()->getRequestUrl($row['link'])?>" title="<?=$this->transEsc($check ? "Check Hold" : "Place a Hold")?>"><i class="fa fa-flag"></i>&nbsp;<?=$this->transEsc($check ? "Check Hold" : "Place a Hold")?></a>
              <? endif; ?>
              <? if (isset($row['storageRetrievalRequestLink']) && $row['storageRetrievalRequestLink']): ?>
                <a class="<?=$checkStorageRetrievalRequest ? 'checkStorageRetrievalRequest ' : ''?>modal-link placeStorageRetrievalRequest" href="<?=$this->recordLink()->getRequestUrl($row['storageRetrievalRequestLink'])?>" title="<?=$this->transEsc($checkStorageRetrievalRequest ? "storage_retrieval_request_check_text" : "storage_retrieval_request_place_text")?>"><i class="fa fa-flag"></i>&nbsp;<?=$this->transEsc($checkStorageRetrievalRequest ? "storage_retrieval_request_check_text" : "storage_retrieval_request_place_text")?></a>
              <? endif; ?>
              <? if (isset($row['ILLRequestLink']) && $row['ILLRequestLink']): ?>
                <a class="<?=$checkILLRequest ? 'checkILLRequest ' : ''?>modal-link placeILLRequest" href="<?=$this->recordLink()->getRequestUrl($row['ILLRequestLink'])?>"  title="<?=$this->transEsc($checkILLRequest ? "ill_request_check_text" : "ill_request_place_text")?>"><i class="fa fa-flag"></i>&nbsp;<?=$this->transEsc($checkILLRequest ? "ill_request_check_text" : "ill_request_place_text")?></a>
=======
               <span class="text-success"><?=$this->transEsc("Available")?><link property="availability" href="http://schema.org/InStock" /></span>
              <? if (!$block && isset($row['link']) && $row['link']): ?>
                <a class="<?=$check ? 'checkRequest ' : ''?>placehold" data-lightbox href="<?=$this->recordLink()->getRequestUrl($row['link'])?>" title="<?=$this->transEsc($check ? "Check Hold" : "Place a Hold")?>"><i class="fa fa-flag"></i>&nbsp;<?=$this->transEsc($check ? "Check Hold" : "Place a Hold")?></a>
              <? endif; ?>
              <? if (!$blockStorageRetrievalRequest && isset($row['storageRetrievalRequestLink']) && $row['storageRetrievalRequestLink']): ?>
                <a class="<?=$checkStorageRetrievalRequest ? 'checkStorageRetrievalRequest ' : ''?> placeStorageRetrievalRequest" data-lightbox href="<?=$this->recordLink()->getRequestUrl($row['storageRetrievalRequestLink'])?>" title="<?=$this->transEsc($checkStorageRetrievalRequest ? "storage_retrieval_request_check_text" : "storage_retrieval_request_place_text")?>"><i class="fa fa-flag"></i>&nbsp;<?=$this->transEsc($checkStorageRetrievalRequest ? "storage_retrieval_request_check_text" : "storage_retrieval_request_place_text")?></a>
              <? endif; ?>
              <? if (!$blockILLRequest && isset($row['ILLRequestLink']) && $row['ILLRequestLink']): ?>
                <a class="<?=$checkILLRequest ? 'checkILLRequest ' : ''?>placeILLRequest" data-lightbox href="<?=$this->recordLink()->getRequestUrl($row['ILLRequestLink'])?>"  title="<?=$this->transEsc($checkILLRequest ? "ill_request_check_text" : "ill_request_place_text")?>"><i class="fa fa-flag"></i>&nbsp;<?=$this->transEsc($checkILLRequest ? "ill_request_check_text" : "ill_request_place_text")?></a>
>>>>>>> b9a2ec2c
              <? endif; ?>
            <? else: ?>
              <? /* Begin Unavailable Items (Recalls) */ ?>
              <span class="text-danger"><?=$this->transEsc($row['status'])?><link property="availability" href="http://schema.org/OutOfStock" /></span>
              <? if (isset($row['returnDate']) && $row['returnDate']): ?>&ndash; <span class="small"><?=$this->escapeHtml($row['returnDate'])?></span><? endif; ?>
              <? if (isset($row['duedate']) && $row['duedate']): ?>
                &ndash; <span class="small"><?=$this->transEsc("Due")?>: <?=$this->escapeHtml($row['duedate'])?></span>
              <? endif; ?>
              <? if (isset($row['requests_placed']) && $row['requests_placed'] > 0): ?>
                <span><?=$this->transEsc("Requests")?>: <?=$this->escapeHtml($row['requests_placed'])?></span>
              <? endif; ?>
<<<<<<< HEAD
              <? if (isset($row['link']) && $row['link']): ?>
                <a class="<?=$check ? 'checkRequest' : ''?> modal-link placehold" href="<?=$this->recordLink()->getRequestUrl($row['link'])?>"><i class="fa fa-flag"></i>&nbsp;<?=$this->transEsc($check ? "Check Recall" : "Recall This")?></a>
=======
              <? if (!$block && isset($row['link']) && $row['link']): ?>
                <a class="<?=$check ? 'checkRequest' : ''?> placehold" data-lightbox href="<?=$this->recordLink()->getRequestUrl($row['link'])?>"><i class="fa fa-flag"></i>&nbsp;<?=$this->transEsc($check ? "Check Recall" : "Recall This")?></a>
>>>>>>> b9a2ec2c
              <? endif; ?>
            <? endif; ?>
            <? if (isset($row['item_notes'])): ?>
              <div class="item-notes">
                <b><?=$this->transEsc("Item Notes")?>:</b>
                <ul>
                  <? foreach ($row['item_notes'] as $item_note): ?>
                    <li><?=$this->escapeHtml($item_note) ?></li>
                  <? endforeach; ?>
                </ul>
              </div>
            <? endif; ?>
          <? endif; ?>
          <? /* Embed item structured data: library, barcode, call number */ ?>
          <? if ($row['location']): ?>
            <meta property="seller" content="<?=$this->escapeHtmlAttr($row['location'])?>" />
          <? endif; ?>
          <? if ($row['barcode']): ?>
            <meta property="serialNumber" content="<?=$this->escapeHtmlAttr($row['barcode'])?>" />
          <? endif; ?>
          <? if ($row['callnumber']): ?>
            <meta property="sku" content="<?=$this->escapeHtmlAttr($row['callnumber'])?>" />
          <? endif; ?>
          <? /* Declare that the item is to be borrowed, not for sale */ ?>
            <link property="businessFunction" href="http://purl.org/goodrelations/v1#LeaseOut" />
            <link property="itemOffered" href="#record" />
        </td>
      </tr>
    <? endif; ?>
  <? endforeach; ?>
  <? if (!empty($holding['purchase_history'])): ?>
    <tr>
      <th><?=$this->transEsc("Most Recent Received Issues")?>:</th>
      <td>
        <? foreach ($holding['purchase_history'] as $current): ?>
          <?=$this->escapeHtml($current['issue'])?><br/>
        <? endforeach; ?>
      </td>
    </tr>
  <? endif; ?>
</table>
<? endforeach; ?>

<? $history = $this->driver->getRealTimeHistory(); ?>
<? if (is_array($history) && !empty($history)): ?>
<h3><?=$this->transEsc("Most Recent Received Issues")?></h3>
<table class="table table-striped">
  <? foreach ($history as $row): ?>
    <tr><td><?=$this->escapeHtml($row['issue'])?></td></tr>
  <? endforeach; ?>
</table>
<? endif; ?><|MERGE_RESOLUTION|>--- conflicted
+++ resolved
@@ -99,27 +99,15 @@
           <? else: ?>
             <? if ($row['availability']): ?>
               <? /* Begin Available Items (Holds) */ ?>
-<<<<<<< HEAD
               <span class="text-success"><?=$this->transEsc("Available")?><link property="availability" href="http://schema.org/InStock" /></span>
               <? if (isset($row['link']) && $row['link']): ?>
-                <a class="<?=$check ? 'checkRequest ' : ''?>modal-link placehold" href="<?=$this->recordLink()->getRequestUrl($row['link'])?>" title="<?=$this->transEsc($check ? "Check Hold" : "Place a Hold")?>"><i class="fa fa-flag"></i>&nbsp;<?=$this->transEsc($check ? "Check Hold" : "Place a Hold")?></a>
+                <a class="<?=$check ? 'checkRequest ' : ''?>placehold" data-lightbox href="<?=$this->recordLink()->getRequestUrl($row['link'])?>" title="<?=$this->transEsc($check ? "Check Hold" : "Place a Hold")?>"><i class="fa fa-flag"></i>&nbsp;<?=$this->transEsc($check ? "Check Hold" : "Place a Hold")?></a>
               <? endif; ?>
               <? if (isset($row['storageRetrievalRequestLink']) && $row['storageRetrievalRequestLink']): ?>
-                <a class="<?=$checkStorageRetrievalRequest ? 'checkStorageRetrievalRequest ' : ''?>modal-link placeStorageRetrievalRequest" href="<?=$this->recordLink()->getRequestUrl($row['storageRetrievalRequestLink'])?>" title="<?=$this->transEsc($checkStorageRetrievalRequest ? "storage_retrieval_request_check_text" : "storage_retrieval_request_place_text")?>"><i class="fa fa-flag"></i>&nbsp;<?=$this->transEsc($checkStorageRetrievalRequest ? "storage_retrieval_request_check_text" : "storage_retrieval_request_place_text")?></a>
+                <a class="<?=$checkStorageRetrievalRequest ? 'checkStorageRetrievalRequest ' : ''?> placeStorageRetrievalRequest" data-lightbox href="<?=$this->recordLink()->getRequestUrl($row['storageRetrievalRequestLink'])?>" title="<?=$this->transEsc($checkStorageRetrievalRequest ? "storage_retrieval_request_check_text" : "storage_retrieval_request_place_text")?>"><i class="fa fa-flag"></i>&nbsp;<?=$this->transEsc($checkStorageRetrievalRequest ? "storage_retrieval_request_check_text" : "storage_retrieval_request_place_text")?></a>
               <? endif; ?>
               <? if (isset($row['ILLRequestLink']) && $row['ILLRequestLink']): ?>
-                <a class="<?=$checkILLRequest ? 'checkILLRequest ' : ''?>modal-link placeILLRequest" href="<?=$this->recordLink()->getRequestUrl($row['ILLRequestLink'])?>"  title="<?=$this->transEsc($checkILLRequest ? "ill_request_check_text" : "ill_request_place_text")?>"><i class="fa fa-flag"></i>&nbsp;<?=$this->transEsc($checkILLRequest ? "ill_request_check_text" : "ill_request_place_text")?></a>
-=======
-               <span class="text-success"><?=$this->transEsc("Available")?><link property="availability" href="http://schema.org/InStock" /></span>
-              <? if (!$block && isset($row['link']) && $row['link']): ?>
-                <a class="<?=$check ? 'checkRequest ' : ''?>placehold" data-lightbox href="<?=$this->recordLink()->getRequestUrl($row['link'])?>" title="<?=$this->transEsc($check ? "Check Hold" : "Place a Hold")?>"><i class="fa fa-flag"></i>&nbsp;<?=$this->transEsc($check ? "Check Hold" : "Place a Hold")?></a>
-              <? endif; ?>
-              <? if (!$blockStorageRetrievalRequest && isset($row['storageRetrievalRequestLink']) && $row['storageRetrievalRequestLink']): ?>
-                <a class="<?=$checkStorageRetrievalRequest ? 'checkStorageRetrievalRequest ' : ''?> placeStorageRetrievalRequest" data-lightbox href="<?=$this->recordLink()->getRequestUrl($row['storageRetrievalRequestLink'])?>" title="<?=$this->transEsc($checkStorageRetrievalRequest ? "storage_retrieval_request_check_text" : "storage_retrieval_request_place_text")?>"><i class="fa fa-flag"></i>&nbsp;<?=$this->transEsc($checkStorageRetrievalRequest ? "storage_retrieval_request_check_text" : "storage_retrieval_request_place_text")?></a>
-              <? endif; ?>
-              <? if (!$blockILLRequest && isset($row['ILLRequestLink']) && $row['ILLRequestLink']): ?>
                 <a class="<?=$checkILLRequest ? 'checkILLRequest ' : ''?>placeILLRequest" data-lightbox href="<?=$this->recordLink()->getRequestUrl($row['ILLRequestLink'])?>"  title="<?=$this->transEsc($checkILLRequest ? "ill_request_check_text" : "ill_request_place_text")?>"><i class="fa fa-flag"></i>&nbsp;<?=$this->transEsc($checkILLRequest ? "ill_request_check_text" : "ill_request_place_text")?></a>
->>>>>>> b9a2ec2c
               <? endif; ?>
             <? else: ?>
               <? /* Begin Unavailable Items (Recalls) */ ?>
@@ -131,13 +119,8 @@
               <? if (isset($row['requests_placed']) && $row['requests_placed'] > 0): ?>
                 <span><?=$this->transEsc("Requests")?>: <?=$this->escapeHtml($row['requests_placed'])?></span>
               <? endif; ?>
-<<<<<<< HEAD
               <? if (isset($row['link']) && $row['link']): ?>
-                <a class="<?=$check ? 'checkRequest' : ''?> modal-link placehold" href="<?=$this->recordLink()->getRequestUrl($row['link'])?>"><i class="fa fa-flag"></i>&nbsp;<?=$this->transEsc($check ? "Check Recall" : "Recall This")?></a>
-=======
-              <? if (!$block && isset($row['link']) && $row['link']): ?>
                 <a class="<?=$check ? 'checkRequest' : ''?> placehold" data-lightbox href="<?=$this->recordLink()->getRequestUrl($row['link'])?>"><i class="fa fa-flag"></i>&nbsp;<?=$this->transEsc($check ? "Check Recall" : "Recall This")?></a>
->>>>>>> b9a2ec2c
               <? endif; ?>
             <? endif; ?>
             <? if (isset($row['item_notes'])): ?>
