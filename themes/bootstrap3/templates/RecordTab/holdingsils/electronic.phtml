--- conflicted
+++ resolved
@@ -3,7 +3,6 @@
   <?php foreach ($this->holdings as $item): ?>
     <tr>
       <td class="fullLocation">
-<<<<<<< HEAD
         <?php if (!is_array($item['location'])): ?>
           <?php $locationText = $this->transEscWithPrefix('location_', $item['location']); ?>
           <?php if ($item['locationhref'] ?? false): ?>
@@ -26,13 +25,11 @@
               </p>
             <?php endif; ?>
           <?php endforeach; ?>
-=======
         <?php $locationTextEsc = $this->transEscWithPrefix('location_', $item['location']); ?>
         <?php if ($item['locationhref'] ?? false): ?>
           <a href="<?=$this->escapeHtmlAttr($item['locationhref'])?>" target="_blank"><?=$locationTextEsc?></a>
         <?php else: ?>
           <?=$locationTextEsc?>
->>>>>>> de60b304
         <?php endif; ?>
       </td>
       <td class="fullAvailability">
@@ -48,7 +45,7 @@
             <b><?=$this->transEsc("Item Notes")?>:</b>
             <ul>
               <?php foreach ($item['item_notes'] as $item_note): ?>
-                <li><?=$item_note ?></li>
+                <li><?=$this->escapeHtml($item_note) ?></li>
               <?php endforeach; ?>
             </ul>
           </div>
