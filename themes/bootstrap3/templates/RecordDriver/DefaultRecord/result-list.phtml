<?php
  $recordLinker = $this->recordLinker($this->results);
  $coverDetails = $this->record($this->driver)->getCoverDetails('result-list', 'medium', $recordLinker->getUrl($this->driver));
  $cover = $coverDetails['html'];
  $thumbnail = false;
  $thumbnailAlignment = $this->record($this->driver)->getThumbnailAlignment('result');
  if ($cover):
    ob_start(); ?>
    <div class="media-<?=$thumbnailAlignment ?> <?=$this->escapeHtmlAttr($coverDetails['size'])?>">
      <?=$cover ?>
    </div>
    <?php $thumbnail = ob_get_contents(); ?>
  <?php ob_end_clean(); ?>
<?php endif; ?>
<input type="hidden" value="<?=$this->escapeHtmlAttr($this->driver->getUniqueID())?>" class="hiddenId" />
<input type="hidden" value="<?=$this->escapeHtmlAttr($this->driver->getSourceIdentifier())?>" class="hiddenSource" />
<div class="media">
  <?php if ($thumbnail && $thumbnailAlignment == 'left'): ?>
    <?=$thumbnail ?>
  <?php endif ?>
  <div class="media-body">
    <div class="result-body">
      <div>
        <a href="<?=$this->escapeHtmlAttr($recordLinker->getUrl($this->driver))?>" class="title getFull" data-view="<?=isset($this->params) ? $this->params->getOptions()->getListViewOption() : 'list' ?>">
          <?=$this->record($this->driver)->getTitleHtml()?>
        </a>
        <?php foreach ($this->driver->tryMethod('getTitlesAltScript', [], []) as $altTitle): ?>
          <div class="title-alt">
            <?=$this->escapeHtml($altTitle)?>
          </div>
        <?php endforeach; ?>
      </div>

      <div>
        <?php if ($this->driver->isCollection()): ?>
          <?=implode('<br>', array_map([$this, 'escapeHtml'], $this->driver->getSummary())); ?>
        <?php else: ?>
          <?php $summAuthors = $this->driver->getPrimaryAuthorsWithHighlighting(); if (!empty($summAuthors)): ?>
            <?=$this->transEsc('by')?>
            <?php $authorCount = count($summAuthors); foreach ($summAuthors as $i => $summAuthor): ?>
              <a href="<?=$this->record($this->driver)->getLink('author', $this->highlight($summAuthor, null, true, false))?>" class="result-author"><?=$this->highlight(rtrim($summAuthor, ','))?></a><?=$i + 1 < $authorCount ? ',' : ''?>
            <?php endforeach; ?>
          <?php endif; ?>

          <?php $journalTitle = $this->driver->getContainerTitle(); $summDate = $this->driver->getPublicationDates(); ?>
          <?php if (!empty($journalTitle)): ?>
            <?=!empty($summAuthor) ? '<br />' : ''?>
            <?=$this->transEsc('Published in')?>
            <?php $containerSource = $this->driver->getSourceIdentifier(); ?>
            <?php $containerID = $this->driver->getContainerRecordID(); ?>
            <?php /* TODO: handle highlighting more elegantly here: */?>
            <a href="<?=($containerID ? $this->escapeHtmlAttr($recordLinker->getUrl("$containerSource|$containerID")) : $this->record($this->driver)->getLink('journaltitle', str_replace(['{{{{START_HILITE}}}}', '{{{{END_HILITE}}}}'], '', $journalTitle)))?>"><?=$this->highlight($journalTitle) ?></a>
            <?=!empty($summDate) ? ' (' . $this->escapeHtml($summDate[0]) . ')' : ''?>
          <?php elseif (!empty($summDate)): ?>
            <?=!empty($summAuthor) ? '<br />' : ''?>
            <?=$this->transEsc('Published') . ' ' . $this->escapeHtml($summDate[0])?>
          <?php endif; ?>
          <?php $summInCollection = $this->driver->getContainingCollections(); if (!empty($summInCollection)): ?>
            <?php foreach ($summInCollection as $collId => $collText): ?>
              <div>
                <b><?=$this->transEsc("in_collection_label")?></b>
                <a class="collectionLinkText" href="<?=$this->record($this->driver)->getLink('collection', $collId)?>">
                  <?=$this->escapeHtml($collText)?>
                </a>
              </div>
            <?php endforeach; ?>
          <?php endif; ?>
        <?php endif; ?>
      </div>

      <?php if (!$this->driver->isCollection()): ?>
        <?php if ($snippet = $this->driver->getHighlightedSnippet()): ?>
          <?php if (!empty($snippet['caption'])): ?>
            <strong><?=$this->transEsc($snippet['caption']) ?>:</strong>
          <?php endif; ?>
          <?php if (!empty($snippet['snippet'])): ?>
            <?=$this->translate('highlight_snippet_html', ['%%snippet%%' => $this->highlight($snippet['snippet'])]) ?><br/>
          <?php endif; ?>
        <?php endif; ?>
      <?php endif; ?>

      <?php
      /* Display information on duplicate records if available */
      if ($dedupData = $this->driver->getDedupData()): ?>
        <div class="dedupInformation">
        <?php
          $i = 0;
          foreach ($dedupData as $source => $current) {
            if (++$i == 1) {
              ?><span class="currentSource"><a href="<?=$this->escapeHtmlAttr($recordLinker->getUrl($this->driver))?>"><?=$this->transEsc("source_$source", [], $source)?></a></span><?php
            } else {
              if ($i == 2) {
                ?> <span class="otherSources">(<?=$this->transEsc('Other Sources')?>: <?php
              } else {
                ?>, <?php
              }
              ?><a href="<?=$this->escapeHtmlAttr($recordLinker->getUrl($current['id']))?>"><?=$this->transEsc("source_$source", [], $source)?></a><?php
            }
          }
          if ($i > 1) {
            ?>)</span><?php
          }?>
        </div>
      <?php endif; ?>

      <?php if ($this->driver->tryMethod('getWorkKeys') && $this->searchOptions($this->driver->getSourceIdentifier())->getVersionsAction()): ?>
        <div class="record-versions ajax"></div>
      <?php endif; ?>

      <div class="callnumAndLocation ajax-availability hidden">
        <?php if ($this->driver->supportsAjaxStatus()): ?>
          <strong class="hideIfDetailed"><?=$this->transEsc('Call Number')?>:</strong>
          <span class="callnumber ajax-availability hidden">
            <?=$this->transEsc('loading_ellipsis')?><br/>
          </span>
          <strong><?=$this->transEsc('Located')?>:</strong>
          <span class="location ajax-availability hidden">
            <?=$this->transEsc('loading_ellipsis')?>
          </span>
          <div class="locationDetails"></div>
        <?php else: ?>
          <?php $summCallNo = $this->driver->getCallNumber(); if (!empty($summCallNo)): ?>
            <strong><?=$this->transEsc('Call Number')?>:</strong> <?=$this->escapeHtml($summCallNo)?>
          <?php endif; ?>
        <?php endif; ?>
      </div>

      <?php
        // Display an OpenURL link if configured to do so:
        $openUrl = $this->openUrl($this->driver, 'results');
        $openUrlActive = $openUrl->isActive();
        $doi = $this->doi($this->driver, 'results');
        $doiActive = $doi->isActive();
        // Account for replace_other_urls setting
        $urls = $this->record($this->driver)->getLinkDetails($openUrlActive);

        if ($openUrlActive || $doiActive || !empty($urls)): ?>
        <?php if ($openUrlActive): ?>
          <br/>
          <?=$openUrl->renderTemplate()?>
        <?php endif; ?>
        <?php if ($doiActive): ?>
          <br/>
          <?=$doi->renderTemplate()?>
        <?php endif; ?>
        <?php if (!is_array($urls)) $urls = [];
          if (!$this->driver->isCollection()):
            foreach ($urls as $current): ?>
              <a class="fulltext icon-link" href="<?=$this->escapeHtmlAttr($this->proxyUrl($current['url']))?>" target="new">
                <?=$this->icon('external-link', 'icon-link__icon') ?>
                <span class="icon-link__label"><?=($current['url'] == $current['desc']) ? $this->transEsc('Get full text') : $this->escapeHtml($current['desc'])?></span>
              </a><br/>
          <?php endforeach; ?>
        <?php endif; ?>
      <?php endif; ?>

      <div class="result-formats">
        <?=$this->record($this->driver)->getFormatList() ?>
        <?=$this->record($this->driver)->getLabelList() ?>

        <?php if (!$openUrlActive && empty($urls) && $this->driver->supportsAjaxStatus()): ?>
          <span class="status ajax-availability hidden">
            <span class="label label-default"><?=$this->transEsc('loading_ellipsis')?></span>
          </span>
        <?php endif; ?>
      </div>

      <div class="result-previews">
        <?=$this->record($this->driver)->getPreviews()?>
      </div>
    </div>
    <div class="result-links hidden-print">
      <?php /* Display qrcode if appropriate: */ ?>
      <?php if ($QRCode = $this->record($this->driver)->getQRCode("results")): ?>
        <?php
          // Add JS Variables for QrCode
          $this->jsTranslations()->addStrings(['qrcode_hide' => 'qrcode_hide', 'qrcode_show' => 'qrcode_show']);
        ?>
        <div class="hidden-xs">
          <a href="<?=$this->escapeHtmlAttr($QRCode);?>" class="qrcodeLink result-link icon-link">
            <?=$this->icon('qrcode', 'icon-link__icon') ?>
            <span class="icon-link__label"><?=$this->transEsc('qrcode_show')?></span>
          </a>
          <div class="qrcode hidden">
            <script type="text/template" class="qrCodeImgTag">
              <img alt="<?=$this->transEscAttr('QR Code')?>" src="<?=$this->escapeHtmlAttr($QRCode);?>"/>
            </script>
          </div><br/>
        </div>
      <?php endif; ?>

      <?php if ($this->cart()->isActiveInSearch() && isset($this->params) && $this->params->getOptions()->supportsCart() && $this->cart()->isActive()): ?>
        <?=$this->render('record/cart-buttons.phtml', ['id' => $this->driver->getUniqueId(), 'source' => $this->driver->getSourceIdentifier()]); ?><br/>
      <?php endif; ?>

      <?php if ($this->userlist()->getMode() !== 'disabled'): ?>
        <?php if ($this->permission()->allowDisplay('feature.Favorites')): ?>
          <?php /* Add to favorites */ ?>
<<<<<<< HEAD
          <a class="save-record result-link icon-link" data-lightbox href="<?=$this->escapeHtmlAttr($this->recordLinker()->getActionUrl($this->driver, 'Save'))?>" data-id="<?=$this->escapeHtmlAttr($this->driver->getUniqueId()) ?>">
            <?=$this->icon('user-favorites', 'icon-link__icon') ?>
            <span class="icon-link__label"><?=$this->transEsc('Add to favorites')?></span>
=======
          <a href="<?=$this->escapeHtmlAttr($recordLinker->getActionUrl($this->driver, 'Save'))?>" data-lightbox class="save-record" data-id="<?=$this->escapeHtmlAttr($this->driver->getUniqueId()) ?>">
            <?=$this->icon('user-favorites') ?>
            <span class="result-link-label"><?=$this->transEsc('Add to favorites')?></span>
>>>>>>> 65b18592
          </a><br/>
        <?php elseif ($block = $this->permission()->getAlternateContent('feature.Favorites')): ?>
          <?=$block?>
        <?php endif; ?>
        <?php /* Saved lists */ ?>
        <div class="savedLists">
          <strong><?=$this->transEsc("Saved in")?>:</strong>
        </div>
      <?php endif; ?>

      <?php /* Hierarchy tree link */ ?>
      <?php $trees = $this->driver->tryMethod('getHierarchyTrees'); if (!empty($trees)): ?>
        <?php foreach ($trees as $hierarchyID => $hierarchyTitle): ?>
          <div class="hierarchyTreeLink">
            <input type="hidden" value="<?=$this->escapeHtmlAttr($hierarchyID)?>" class="hiddenHierarchyId" />
<<<<<<< HEAD
            <a class="hierarchyTreeLinkText icon-link" data-lightbox href="<?=$this->escapeHtmlAttr($this->recordLinker()->getTabUrl($this->driver, 'HierarchyTree', ['hierarchy' => $hierarchyID]))?>#tabnav" title="<?=$this->transEscAttr('hierarchy_tree')?>" data-lightbox-href="<?=$this->escapeHtmlAttr($this->recordLinker()->getTabUrl($this->driver, 'AjaxTab', ['hierarchy' => $hierarchyID]))?>" data-lightbox-post="tab=hierarchytree">
              <?=$this->icon('tree-context', 'icon-link__icon') ?>
              <span class="icon-link__label"><?=$this->transEsc('hierarchy_view_context')?><?php if (count($trees) > 1): ?>: <?=$this->escapeHtml($hierarchyTitle)?><?php endif; ?></span>
=======
            <?=$this->icon('tree-context') ?>
            <a class="hierarchyTreeLinkText result-link-label" data-lightbox href="<?=$this->escapeHtmlAttr($recordLinker->getTabUrl($this->driver, 'HierarchyTree', ['hierarchy' => $hierarchyID]))?>#tabnav" title="<?=$this->transEscAttr('hierarchy_tree')?>" data-lightbox-href="<?=$this->escapeHtmlAttr($recordLinker->getTabUrl($this->driver, 'AjaxTab', ['hierarchy' => $hierarchyID]))?>" data-lightbox-post="tab=hierarchytree">
              <?=$this->transEsc('hierarchy_view_context')?><?php if (count($trees) > 1): ?>: <?=$this->escapeHtml($hierarchyTitle)?><?php endif; ?>
>>>>>>> 65b18592
            </a>
          </div>
        <?php endforeach; ?>
      <?php endif; ?>

      <?=$this->driver->supportsCoinsOpenUrl()?'<span class="Z3988" title="' . $this->escapeHtmlAttr($this->driver->getCoinsOpenUrl()) . '"></span>':''?>
    </div>
  </div>
  <?php if ($thumbnail && $thumbnailAlignment == 'right'): ?>
    <?=$thumbnail ?>
  <?php endif ?>
</div><|MERGE_RESOLUTION|>--- conflicted
+++ resolved
@@ -196,15 +196,9 @@
       <?php if ($this->userlist()->getMode() !== 'disabled'): ?>
         <?php if ($this->permission()->allowDisplay('feature.Favorites')): ?>
           <?php /* Add to favorites */ ?>
-<<<<<<< HEAD
-          <a class="save-record result-link icon-link" data-lightbox href="<?=$this->escapeHtmlAttr($this->recordLinker()->getActionUrl($this->driver, 'Save'))?>" data-id="<?=$this->escapeHtmlAttr($this->driver->getUniqueId()) ?>">
+          <a href="<?=$this->escapeHtmlAttr($recordLinker->getActionUrl($this->driver, 'Save'))?>" data-lightbox class="save-record result-link icon-link" data-id="<?=$this->escapeHtmlAttr($this->driver->getUniqueId()) ?>">
             <?=$this->icon('user-favorites', 'icon-link__icon') ?>
-            <span class="icon-link__label"><?=$this->transEsc('Add to favorites')?></span>
-=======
-          <a href="<?=$this->escapeHtmlAttr($recordLinker->getActionUrl($this->driver, 'Save'))?>" data-lightbox class="save-record" data-id="<?=$this->escapeHtmlAttr($this->driver->getUniqueId()) ?>">
-            <?=$this->icon('user-favorites') ?>
-            <span class="result-link-label"><?=$this->transEsc('Add to favorites')?></span>
->>>>>>> 65b18592
+            <span class="result-link-label icon-link__label"><?=$this->transEsc('Add to favorites')?></span>
           </a><br/>
         <?php elseif ($block = $this->permission()->getAlternateContent('feature.Favorites')): ?>
           <?=$block?>
@@ -220,15 +214,9 @@
         <?php foreach ($trees as $hierarchyID => $hierarchyTitle): ?>
           <div class="hierarchyTreeLink">
             <input type="hidden" value="<?=$this->escapeHtmlAttr($hierarchyID)?>" class="hiddenHierarchyId" />
-<<<<<<< HEAD
-            <a class="hierarchyTreeLinkText icon-link" data-lightbox href="<?=$this->escapeHtmlAttr($this->recordLinker()->getTabUrl($this->driver, 'HierarchyTree', ['hierarchy' => $hierarchyID]))?>#tabnav" title="<?=$this->transEscAttr('hierarchy_tree')?>" data-lightbox-href="<?=$this->escapeHtmlAttr($this->recordLinker()->getTabUrl($this->driver, 'AjaxTab', ['hierarchy' => $hierarchyID]))?>" data-lightbox-post="tab=hierarchytree">
+            <a class="hierarchyTreeLinkText result-link-label icon-link" data-lightbox href="<?=$this->escapeHtmlAttr($recordLinker->getTabUrl($this->driver, 'HierarchyTree', ['hierarchy' => $hierarchyID]))?>#tabnav" title="<?=$this->transEscAttr('hierarchy_tree')?>" data-lightbox-href="<?=$this->escapeHtmlAttr($recordLinker->getTabUrl($this->driver, 'AjaxTab', ['hierarchy' => $hierarchyID]))?>" data-lightbox-post="tab=hierarchytree">
               <?=$this->icon('tree-context', 'icon-link__icon') ?>
               <span class="icon-link__label"><?=$this->transEsc('hierarchy_view_context')?><?php if (count($trees) > 1): ?>: <?=$this->escapeHtml($hierarchyTitle)?><?php endif; ?></span>
-=======
-            <?=$this->icon('tree-context') ?>
-            <a class="hierarchyTreeLinkText result-link-label" data-lightbox href="<?=$this->escapeHtmlAttr($recordLinker->getTabUrl($this->driver, 'HierarchyTree', ['hierarchy' => $hierarchyID]))?>#tabnav" title="<?=$this->transEscAttr('hierarchy_tree')?>" data-lightbox-href="<?=$this->escapeHtmlAttr($recordLinker->getTabUrl($this->driver, 'AjaxTab', ['hierarchy' => $hierarchyID]))?>" data-lightbox-post="tab=hierarchytree">
-              <?=$this->transEsc('hierarchy_view_context')?><?php if (count($trees) > 1): ?>: <?=$this->escapeHtml($hierarchyTitle)?><?php endif; ?>
->>>>>>> 65b18592
             </a>
           </div>
         <?php endforeach; ?>
