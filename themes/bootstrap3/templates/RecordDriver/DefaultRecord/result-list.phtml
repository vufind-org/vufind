--- conflicted
+++ resolved
@@ -46,23 +46,10 @@
         <?php if ($this->driver->isCollection()): ?>
           <?=implode('<br>', array_map([$this, 'escapeHtml'], $this->driver->getSummary())); ?>
         <?php else: ?>
-<<<<<<< HEAD
-          <?php $journalTitle = $this->driver->getContainerTitle(); $summDate = $this->driver->getPublicationDates(); ?>
-=======
-          <?php $summAuthors = $this->driver->getPrimaryAuthorsWithHighlighting(); ?>
-          <?php if (!empty($summAuthors)): ?>
-            <?=$this->transEsc('by')?>
-            <?php $authorCount = count($summAuthors); ?>
-            <?php foreach ($summAuthors as $i => $summAuthor): ?>
-              <a href="<?=$this->record($this->driver)->getLink('author', $this->highlight($summAuthor, null, true, false))?>" class="result-author"><?=$this->highlight(rtrim($summAuthor, ','))?></a><?=$i + 1 < $authorCount ? ',' : ''?>
-            <?php endforeach; ?>
-          <?php endif; ?>
-
           <?php
             $journalTitle = $this->driver->getContainerTitle();
             $summDate = $this->driver->getPublicationDates();
           ?>
->>>>>>> 06af9015
           <?php if (!empty($journalTitle)): ?>
             <?=$this->transEsc('Published in')?>
             <?php $containerSource = $this->driver->getSourceIdentifier(); ?>
