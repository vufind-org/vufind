--- conflicted
+++ resolved
@@ -4,10 +4,10 @@
         <span class="odbrand pull-left">
           <img class="media-left" src="https://developerportaldev.blob.core.windows.net/media/Default/images/newLogos/OverDrive_Logo_28x28_rgb.jpg">
         </span>
-    </h2>         
+    </h2>
     <iframe class="od_download" src="<?=$result->data->downloadRedirect?>"></iframe>
   <?php else:?>
-  
+
  <div class="media clearfix">
      <div class="media-body">
     <h2><?=$this->transEsc($actionTitleCode); ?>
@@ -33,59 +33,42 @@
 
     <div class="action <?=$action ?>">
 
-<<<<<<< HEAD
-    <?php if ($action == "checkoutConfirm"): ?>
-
-        <?php if ($result->status):?>
-            <div class="odformats">
-                <h4><?=$this->transEsc("od_dl_formats"); ?></h4>
-=======
     <?php if ($action == 'checkoutConfirm'): ?>
         <?php if ($result->status): ?>
             <div class="odformats">
-                <h3><?=$this->transEsc('od_dl_formats'); ?></h3>
->>>>>>> 25e62f5a
+                <h4><?=$this->transEsc('od_dl_formats'); ?></h4>
                 <?php foreach ($formats as $key => $format): ?>
                 <ul><li><?=$this->translate($format->name) ?></li></ul>
                 <?php endforeach;?>
             </div>
 
-<<<<<<< HEAD
             <form class="form-record-hold" method="POST" name="placeHold" data-lightbox-onclose="VuFind.refreshPage">
-            
+
             <?php  if ($isMagazine): ?>
               <div class="form-group">
                 <label id="select-issue-label"><?=$this->translate("Issue") ?></label>
                 <select class="form-control" name="edition" id="select-edition" data-open="false">
-                
-                <?php foreach ($issues as $key => $issue): 
+
+                <?php foreach ($issues as $key => $issue):
                     $checkedout = $issue->checkedout?" - ".$this->transEsc("od_mag_issue_ischeckedout"):""; ?>
                     <option value="<?=$issue->id?>"><?=$issue->edition.$checkedout?> </option>
                 <?php endforeach;?>
                 </select>
-=======
-                <input name="doAction" value="doCheckout" type="hidden">
-                <input class="btn btn-primary" name="doCheckout" value="<?=$this->transEscAttr('od_but_checkout_s'); ?>" type="submit">
->>>>>>> 25e62f5a
             </div>
             <?php  endif;?>
-            
+
                 <input name="doAction" value="doCheckout" type="hidden">
                 <input class="btn btn-success" name="doCheckout" value="<?=$this->transEsc("od_but_checkout_s"); ?>" type="submit">
             </form>
-<<<<<<< HEAD
-            
+
         <?php elseif ($result->code == "OD_CODE_NOMAGISSUES"): ?>
             <div class="alert alert-warning">
                 <div class="moreInfo">
                     <?=$this->transEsc("od_docheckout_failure") ?>
                     <?=$result->msg?>
                 </div>
-            </div>            
+            </div>
         <?php elseif ($result->code == "OD_CODE_ALREADY_CHECKED_OUT"): ?>
-=======
-        <?php elseif ($result->code == 'OD_CODE_ALREADY_CHECKED_OUT'): ?>
->>>>>>> 25e62f5a
             <div class="alert alert-warning">
                 <div class="moreInfo">
                     <?=$this->transEsc('od_is_checkedout', ['%%due_date%%' => $result->data->checkout->expires]); ?>
@@ -123,12 +106,8 @@
              <input id="email" name="email" value="" size="" class="form-control" type="text">
          </div>
              <input name="doAction" value="placeHold" type="hidden">
-<<<<<<< HEAD
-             <input class="btn btn-success" name="placeHold" value="<?=$this->transEscAttr("od_but_hold_s"); ?>" type="submit">
-=======
              <input class="btn btn-primary" name="placeHold" value="<?=$this->transEscAttr('od_but_hold_s'); ?>" type="submit">
          </div>
->>>>>>> 25e62f5a
      </form>
         <?php elseif ($result->code == 'OD_CODE_ALREADY_CHECKED_OUT'): ?>
         <div class="alert alert-warning">
@@ -160,22 +139,11 @@
 
         <?php endif;?>
 
-<<<<<<< HEAD
     <?php elseif ($action == "editHoldEmailConfirm"): ?>
         <form class="" method="POST" name="editHoldEmail" data-lightbox-onclose="VuFind.refreshPage">
             <div class="form-group">
                 <label class="control-label"><?=$this->transEsc("Email Address"); ?></label>
                 <input id="email" name="email" value="<?=$this->holdEmail?>" size="" class="form-control" type="text">
-=======
-    <?php elseif ($action == 'cancelHoldConfirm'): ?>
-            <form class="" method="POST" name="cancelHold" data-lightbox-onclose="VuFind.refreshPage">
-
-                <div class="form-group pull-right">
-                    <input name="doAction" value="cancelHold" type="hidden">
-                    <input class="btn btn-primary" name="cancelHold" value="<?=$this->transEscAttr('od_but_cancel_hold'); ?>" type="submit">
-                </div>
-            </form>
->>>>>>> 25e62f5a
 
             </div>
             <div class="form-group">
@@ -184,7 +152,6 @@
             </div>
         </form>
 
-<<<<<<< HEAD
     <?php elseif ($action == "editHoldConfirm"): ?>
         <form class="" method="POST" name="editHold" data-lightbox-onclose="VuFind.refreshPage">
 
@@ -209,25 +176,12 @@
         </form>
 
     <?php elseif ($action == "suspHoldConfirm"): ?>
-=======
-    <?php elseif ($action == 'returnTitleConfirm'): ?>
-        <form class="" method="POST" name="returnTitle" data-lightbox-onclose="VuFind.refreshPage">
-            <div class="pull-right">
-
-                <input name="doAction" value="returnTitle" type="hidden">
-                <input class="btn btn-primary" name="returnTitle" value="<?=$this->transEscAttr('od_but_return'); ?>" type="submit">
-            </div>
-        </form>
-
-    <?php elseif ($action == 'getTitleConfirm'): ?>
->>>>>>> 25e62f5a
 
         <form class="" method="POST" name="suspHold" data-lightbox-onclose="VuFind.refreshPage">
             <div class="form-group">
                 <label id="select-suspension-label"><?=$this->transEsc("od_susp_hold_confirm"); ?></label>
                 <select class="form-control" name="suspendValue"  id="select-suspension" data-open="false">
 
-<<<<<<< HEAD
                     <option value="7"><?=$this->transEsc("od_susp_after",["%%days%%"=>"7"]); ?></option>
                     <option value="14"><?=$this->transEsc("od_susp_after",["%%days%%"=>"14"]); ?></option>
                     <option value="21"><?=$this->transEsc("od_susp_after",["%%days%%"=>"21"]); ?></option>
@@ -241,35 +195,15 @@
             <div class="form-group">
                 <input name="doAction" value="suspendHold" type="hidden">
                 <input class="btn btn-primary" name="suspendHold" value="<?=$this->transEscAttr("od_but_susp_hold"); ?>" type="submit">
-=======
-                <input name="doAction" value="getTitle" type="hidden">
-                <div class="odformats">
-                    <h3><?=$this->transEsc('od_dl_formats'); ?></h3>
-                    <?php foreach ($formats as $key => $format): ?>
-                        <a data-lightbox-ignore class="btn btn-primary" target="_blank"
-                           href="<?=$this->url('overdrive-hold') . "?od_id=$od_id&rec_id=$rec_id&action=getTitle&getTitleFormat=$key"?>">
-                            <?=$this->translate($format) ?></a>
-                    <?php endforeach;?>
-                </div>
-            </div>
-            <form class="" method="POST" name="getTitle" data-lightbox-onclose="VuFind.refreshPage"></form>
-
-    <?php elseif ($action == 'placeHold'): ?>
-        <?php if ($result->status): ?>
-            <div class="alert alert-success">
-              <?=$this->icon('overdrive-success') ?>
-              <?=$this->transEsc('od_hold_place_success', ['%%holdListPosition%%' => $result->data->holdListPosition]); ?>
->>>>>>> 25e62f5a
-            </div>
-        </form>
-
-<<<<<<< HEAD
+            </div>
+        </form>
+
     <?php elseif ($action == "cancelHoldConfirm"): ?>
 	        <div class="moreInfo"><p><?=$this->transEsc("od_cancel_hold_confirm"); ?></p></div>
             <form class="" method="POST" name="cancelHold" data-lightbox-onclose="VuFind.refreshPage">
                 <div class="form-group">
                     <input name="doAction" value="cancelHold" type="hidden">
-                    <input class="btn btn-primary" name="cancelHold" value="<?=$this->transEscAttr("od_but_cancel_hold"); ?>" type="submit">
+                    <input class="btn btn-primary" name="cancelHold" value="<?=$this->transEscAttr('od_but_cancel_hold'); ?>" type="submit">
                 </div>
             </form>
 
@@ -277,7 +211,7 @@
     <?php elseif ($action == "returnTitleConfirm"): ?>
 
     <div class="returnTitleDialog">
-        
+
         <?php  if ($isMagazine): ?>
           <h4><?=$edition?></h4>
         <?php endif;?>
@@ -287,7 +221,7 @@
             <input class="btn btn-primary" name="returnTitle" value="<?=$this->transEscAttr("od_but_return"); ?>" type="submit">
         </form>
     </div>
-        
+
     <?php elseif ($action == "doCheckout"): ?>
         <?php  if ($result->status): ?>
             <div class="alert alert-success">
@@ -309,83 +243,11 @@
                   <div class="moreInfo"><?=$result->msg?></div>
             </div>
 
-=======
-        <?php else: ?>
-        <div class="alert alert-danger">
-            <?=$this->icon('overdrive-warning') ?>
-        <?=$this->transEsc('od_hold_place_failure') ?>
-            <div class="moreInfo"><?=$result->msg?></div>
-        </div>
-
-         <?php endif;?>
-        <div class="pull-right">
-            <button type="button" class="btn btn-primary" data-dismiss="modal" aria-hidden="true"><?=$this->transEsc('close'); ?></button>
-        </div>
-
-        <?php elseif ($action == 'cancelHold'): ?>
-        <?php if ($result->status): ?>
-          <div class="alert alert-success">
-            <?=$this->icon('overdrive-success') ?>
-            <?=$this->transEsc('od_hold_cancel_success'); ?>
-          </div>
-
-        <?php else: ?>
-          <div class="alert alert-danger">
-            <?=$this->icon('overdrive-warning') ?>
-            <?=$this->transEsc('od_hold_cancel_failure') ?>
-            <div class="moreInfo"><?=$result->msg?></div>
-          </div>
-        <?php  endif;?>
-        <div class="pull-right">
-          <button type="button" class="btn btn-primary" data-dismiss="modal" aria-hidden="true"><?=$this->transEsc('close'); ?></button>
-        </div>
-
-    <?php elseif ($action == 'doCheckout'): ?>
-        <?php if ($result->status): ?>
-      <div class="alert alert-success">
-        <?=$this->icon('overdrive-success') ?>
-        <?=$this->transEsc('od_docheckout_success', ['%%expireDate%%' => $result->data->expires]); ?>
-      </div>
-
-            <div class="odformats">
-                <h3><?=$this->transEsc('od_dl_formats'); ?></h3>
-                <?php foreach ($formats as $key => $format): ?>
-                    <a data-lightbox-ignore class="btn btn-primary" target="_blank"
-                       href="<?=$this->url('overdrive-hold') . "?od_id=$od_id&rec_id=$rec_id&action=getTitle&getTitleFormat=$key"?>">
-                        <?=$this->translate($format->name) ?></a>
-                <?php endforeach;?>
-            </div>
-
-    <?php else: ?>
-        <div class="alert alert-danger">
-            <?=$this->icon('overdrive-warning') ?>
-            <?=$this->transEsc('od_docheckout_failure'); ?>
-            <div class="moreInfo"><?=$result->msg?></div>
-        </div>
-    <?php endif;?>
-        <div class="pull-right">
-            <button type="button" class="btn btn-primary" data-dismiss="modal" aria-hidden="true"><?=$this->transEsc('close'); ?></button>
-        </div>
-
-    <?php elseif ($action == 'returnTitle'): ?>
-    <?php if ($result->status): ?>
-      <div class="alert alert-success">
-        <?=$this->icon('overdrive-success') ?>
-        <?=$this->transEsc('od_return_success'); ?>
-      </div>
-    <?php else: ?>
-      <div class="alert alert-danger">
-        <?=$this->icon('overdrive-warning') ?>
-        <?=$this->transEsc('od_return_failure'); ?>
-         <div class="moreInfo"><?=$result->msg ?></div>
-      </div>
->>>>>>> 25e62f5a
         <?php endif;?>
             <div class="pull-right">
                 <button type="button" class="btn btn-primary" data-dismiss="modal" aria-hidden="true"><?=$this->transEsc("close"); ?></button>
             </div>
 
-<<<<<<< HEAD
     <?php else: ?>
         <?php if ($result->status):?>
             <div class="alert alert-success">
@@ -395,18 +257,6 @@
             <div class="alert alert-danger">
               <i class='fa fa-exclamation-triangle'></i>
                 <?=$this->transEsc($result->code); ?>
-=======
-        <?php elseif ($action == 'getTitle'): ?>
-    <?php if ($result->status): ?>
-            <div class="alert alert-success">
-                <?=$this->icon('overdrive-success') ?>
-                <?=$this->transEsc('od_return_success'); ?>
-            </div>
-        <?php else: ?>
-            <div class="alert alert-danger">
-                <?=$this->icon('overdrive-warning') ?>
-                <?=$this->transEsc('od_gettitle_failure'); ?>
->>>>>>> 25e62f5a
                 <div class="moreInfo"><?=$result->msg ?></div>
             </div>
 
