<?php
  // Set up some convenience variables:
  $id = $this->driver->getUniqueId();
  $source = $this->driver->getSourceIdentifier();
  if (isset($this->list) && is_object($this->list)) {
    $list_id = $this->list->id;
    $user_id = $this->list->user_id;
  } else {
    $list_id = null;
    $user_id = $this->user ? $this->user->id : null;
  }
  // Thumbnail
  $coverDetails = $this->record($this->driver)->getCoverDetails('list-entry', 'medium', $this->recordLink()->getUrl($this->driver));
  $cover = $coverDetails['html'];
  $thumbnail = false;
  $thumbnailAlignment = $this->record($this->driver)->getThumbnailAlignment('list');
  if ($cover):
    ob_start(); ?>
    <div class="media-<?=$thumbnailAlignment ?> <?=$this->escapeHtmlAttr($coverDetails['size'])?>">
      <?=$cover ?>
    </div>
    <?php $thumbnail = ob_get_contents(); ?>
  <?php ob_end_clean(); ?>
<?php endif; ?>
<div class="result<?php if($this->driver->supportsAjaxStatus()): ?> ajaxItem<?php endif ?>">
  <input type="hidden" value="<?=$this->escapeHtmlAttr($id) ?>" class="hiddenId"/>
  <input type="hidden" value="<?=$this->escapeHtmlAttr($source) ?>" class="hiddenSource"/>
  <?=$this->record($this->driver)->getCheckbox()?>
  <div class="media">
    <?php if ($thumbnail && $thumbnailAlignment == 'left'): ?>
      <?=$thumbnail ?>
    <?php endif; ?>
    <div class="media-body">
      <div class="result-body">
        <div class="resultItemLine1">
          <?php $missing = $this->driver instanceof \VuFind\RecordDriver\Missing; ?>
          <?php if (!$missing): ?><a href="<?=$this->recordLink()->getUrl($this->driver)?>" class="getFull" data-view="<?=$this->params->getOptions()->getListViewOption() ?>"><?php endif; ?>
            <span class="title"><?=$this->record($this->driver)->getTitleHtml()?></span>
          <?php if (!$missing): ?></a><?php endif; ?>
        </div>

        <div class="resultItemLine2">
          <?php if($this->driver->isCollection()): ?>
            <?=implode('<br>', array_map([$this, 'escapeHtml'], $this->driver->getSummary())); ?>
          <?php else: ?>
            <?php $summAuthors = $this->driver->getPrimaryAuthors(); if (!empty($summAuthors)): ?>
              <?=$this->transEsc('by')?>
              <?php $authorCount = count($summAuthors); foreach ($summAuthors as $i => $summAuthor): ?>
                <a href="<?=$this->record($this->driver)->getLink('author', $summAuthor)?>"><?=$this->escapeHtml($summAuthor)?></a><?=($i + 1 < $authorCount ? ';' : '') ?>
              <?php endforeach; ?>
            <?php endif; ?>

            <?php $journalTitle = $this->driver->getContainerTitle(); $summDate = $this->driver->getPublicationDates(); ?>
            <?php if (!empty($journalTitle)): ?>
              <?=!empty($summAuthor) ? '<br/>' : ''?>
              <?=/* TODO: handle highlighting more elegantly here */ $this->transEsc('Published in') . ' <a href="' . $this->record($this->driver)->getLink('journaltitle', str_replace(['{{{{START_HILITE}}}}', '{{{{END_HILITE}}}}'], '', $journalTitle)) . '">' . $this->highlight($journalTitle) . '</a>';?>
              <?=!empty($summDate) ? ' (' . $this->escapeHtml($summDate[0]) . ')' : ''?>
            <?php elseif (!empty($summDate)): ?>
              <?=!empty($summAuthor) ? '<br/>' : ''?>
              <?=$this->transEsc('Published') . ' ' . $this->escapeHtml($summDate[0])?>
            <?php endif; ?>
            <?php $summInCollection = $this->driver->getContainingCollections(); if (false && !empty($summInCollection)): ?>
              <?php foreach ($summInCollection as $collId => $collText): ?>
                <div>
                  <b><?=$this->transEsc("in_collection_label")?></b>
                  <a class="collectionLinkText" href="<?=$this->url('collection', ['id' => $collId])?>?recordID=<?=urlencode($this->driver->getUniqueID())?>">
                    <?=$this->escapeHtml($collText)?>
                  </a>
                </div>
              <?php endforeach; ?>
            <?php endif; ?>
          <?php endif; ?>
        </div>

        <div class="last">
          <?php if(!$this->driver->isCollection()) {
              if ($snippet = $this->driver->getHighlightedSnippet()) {
                if (!empty($snippet['caption'])) {
                  echo '<strong>' . $this->transEsc($snippet['caption']) . ':</strong> ';
                }
                if (!empty($snippet['snippet'])) {
                  echo '<span class="quotestart">&#8220;</span>...' . $this->highlight($snippet['snippet']) . '...<span class="quoteend">&#8221;</span><br/>';
                }
              }
            } ?>

          <?php $listTags = ($this->usertags()->getMode() !== 'disabled') ? $this->driver->getTags(
              null === $list_id ? true : $list_id, // get tags for all lists if no single list is selected
              $user_id, 'tag'
             ) : [];
          ?>
          <?php if (count($listTags) > 0): ?>
            <strong><?=$this->transEsc('Your Tags')?>:</strong>
            <?php foreach ($listTags as $tag): ?>
              <a href="<?=$this->currentPath() . $results->getUrlQuery()->addFacet('tags', $tag->tag)?>"><?=$this->escapeHtml($tag->tag)?></a>
            <?php endforeach; ?>
            <br/>
          <?php endif; ?>
          <?php $listNotes = $this->driver->getListNotes($list_id, $user_id); ?>
          <?php if (count($listNotes) > 0): ?>
            <strong><?=$this->transEsc('Notes')?>:</strong>
            <?php if (count($listNotes) > 1): ?><br/><?php endif; ?>
            <?php foreach ($listNotes as $note): ?>
              <?=$this->escapeHtml($note)?><br/>
            <?php endforeach; ?>
          <?php endif; ?>

          <?php if (count($this->lists ?? []) > 0): ?>
              <strong><?=$this->transEsc('Saved in')?>:</strong>
              <?php $i = 0;foreach($this->lists as $current): ?>
                  <a href="<?=$this->url('userList', ['id' => $current->id])?>"><?=$this->escapeHtml($current->title)?></a><?php if($i++ < count($this->lists) - 1): ?>,<?php endif; ?>
              <?php endforeach; ?>
              <br/>
          <?php endif; ?>

          <div class="callnumAndLocation ajax-availability hidden">
            <?php if ($this->driver->supportsAjaxStatus()): ?>
              <strong class="hideIfDetailed"><?=$this->transEsc('Call Number')?>:</strong>
              <span class="callnumber ajax-availability hidden">
                <?=$this->transEsc('Loading')?>...<br/>
              </span>
              <strong><?=$this->transEsc('Located')?>:</strong>
              <span class="location ajax-availability hidden">
                <?=$this->transEsc('Loading')?>...
              </span>
              <div class="locationDetails"></div>
            <?php else: ?>
              <?php $summCallNo = $this->driver->getCallNumber(); if (!empty($summCallNo)): ?>
                <strong><?=$this->transEsc('Call Number')?>:</strong> <?=$this->escapeHtml($summCallNo)?>
              <?php endif; ?>
            <?php endif; ?>
          </div>

          <?php /* We need to find out if we're supposed to display an OpenURL link ($openUrlActive),
                but even if we don't plan to display the link, we still want to get the $openUrl
                value for use in generating a COinS (Z3988) tag -- see bottom of file.
              */
            $openUrl = $this->openUrl($this->driver, 'results');
            $openUrlActive = $openUrl->isActive();
            $doi = $this->doi($this->driver, 'results');
            $doiActive = $doi->isActive();
            // Account for replace_other_urls setting
            $urls = $this->record($this->driver)->getLinkDetails($openUrlActive);

            if ($openUrlActive || $doiActive || !empty($urls)):
          ?>
            <?php if ($openUrlActive): ?>
              <br/>
              <?=$openUrl->renderTemplate()?>
            <?php endif;?>

            <?php if ($doiActive): ?>
              <br/>
              <?=$doi->renderTemplate()?>
            <?php endif; ?>

            <?php if (!is_array($urls)) { $urls = []; }
              if(!$this->driver->isCollection()):
                foreach ($urls as $current): ?>
                  <a href="<?=$this->escapeHtmlAttr($this->proxyUrl($current['url']))?>" class="fulltext" target="new"><i class="fa fa-external-link" aria-hidden="true"></i> <?=($current['url'] == $current['desc']) ? $this->transEsc('Get full text') : $this->escapeHtml($current['desc'])?></a>
                <?php endforeach; ?>
              <?php endif; ?>
            <?php endif; ?>
          <br/>

          <?=$this->record($this->driver)->getFormatList() ?>

          <?php if (!$openUrlActive && empty($urls) && $this->driver->supportsAjaxStatus()): ?>
            <span class="status ajax-availability hidden"><?=$this->transEsc('Loading')?>...</span>
            <br/><br/>
          <?php endif; ?>
          <?=$this->record($this->driver)->getPreviews()?>
        </div>
      </div>

      <div class="result-links hidden-print">
        <i class="fa fa-fw fa-edit" aria-hidden="true"></i> <a href="<?=$this->url('myresearch-edit')?>?id=<?=urlencode($id)?>&amp;source=<?=urlencode($source)?><?php if (null !== $list_id):?>&amp;list_id=<?=urlencode($list_id)?><?php endif; ?>" class="edit tool"><?=$this->transEsc('Edit')?></a><br/>
        <?php /* Use a different delete URL if we're removing from a specific list or the overall favorites: */
          $deleteUrl = null === $list_id
              ? $this->url('myresearch-favorites')
              : $this->url('userList', ['id' => $list_id]);
          $deleteUrlGet = $deleteUrl . '?delete=' . urlencode($id) . '&amp;source=' . urlencode($source);

          $dLabel = 'delete-label-' . preg_replace('[\W]', '-', $id);
        ?>
        <div class="dropdown">
          <i class="fa fa-fw fa-trash-o" aria-hidden="true"></i> <a class="dropdown-toggle" id="<?=$dLabel ?>" role="button" data-toggle="dropdown" href="<?=$deleteUrlGet ?>">
            <?=$this->transEsc('Delete') ?>
          </a>
          <ul class="dropdown-menu" role="menu" aria-labelledby="<?=$dLabel ?>">
<<<<<<< HEAD
            <li><a id="confirm_delete_item_<?=$this->escapeHtml($id);?>" title="<?=$this->transEsc('confirm_delete_brief')?>"><?=$this->transEsc('confirm_dialog_yes')?></a></li>
=======
            <li><a id="confirm_delete_item_<?=$this->escapeHtmlAttr($id);?>" title="<?=$this->transEsc('confirm_delete_brief')?>"><?=$this->transEsc('confirm_dialog_yes')?></a></li>
>>>>>>> a23e6c4d
            <li><a><?=$this->transEsc('confirm_dialog_no')?></a></li>
          </ul>
        </div>

        <?=$this->driver->supportsCoinsOpenUrl()?'<span class="Z3988" title="' . $this->escapeHtmlAttr($this->driver->getCoinsOpenUrl()) . '"></span>':''?>
      </div>
    </div>
    <?php if ($thumbnail && $thumbnailAlignment == 'right'): ?>
      <?=$thumbnail ?>
    <?php endif; ?>
  </div>
</div>
<?php
$escId = $this->escapeJs($id);
$escSource = $this->escapeJs($source);
$script = <<<JS
$('#confirm_delete_item_${escId}').click(function(e) {
    e.preventDefault();
    $.post('${deleteUrl}', {
                'delete':'${escId}',
                'source':'${escSource}',
                'confirm':true
            },
            function(){
                location.reload()
            }
        );
});
JS;
?>
<?=$this->inlineScript(\Laminas\View\Helper\HeadScript::SCRIPT, $script, 'SET');<|MERGE_RESOLUTION|>--- conflicted
+++ resolved
@@ -188,11 +188,7 @@
             <?=$this->transEsc('Delete') ?>
           </a>
           <ul class="dropdown-menu" role="menu" aria-labelledby="<?=$dLabel ?>">
-<<<<<<< HEAD
-            <li><a id="confirm_delete_item_<?=$this->escapeHtml($id);?>" title="<?=$this->transEsc('confirm_delete_brief')?>"><?=$this->transEsc('confirm_dialog_yes')?></a></li>
-=======
             <li><a id="confirm_delete_item_<?=$this->escapeHtmlAttr($id);?>" title="<?=$this->transEsc('confirm_delete_brief')?>"><?=$this->transEsc('confirm_dialog_yes')?></a></li>
->>>>>>> a23e6c4d
             <li><a><?=$this->transEsc('confirm_dialog_no')?></a></li>
           </ul>
         </div>
