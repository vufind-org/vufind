<?php
$user = $this->auth()->isLoggedIn();
$avail = $this->driver->getOverdriveAvailability();
$previews = $this->driver->getPreviewLinks();
$od_id = $this->driver->getOverdriveID();
$rec_id = $this->driver->getUniqueID();
$hold_url = $this->url('overdrive-hold');

$this->previewOverride = false;
$notification = "";
$message = false;
$alert_level = "";
$button = false;
$button2 = false;

//if we didn't get availability, we can't show the proper action buttons
if ($avail->code == 'od_code_login_for_avail') {
    $message = $this->transEsc('od_code_login_for_avail');
    $alert_level = "info";
} elseif($avail->code == 'od_account_noaccess') {
    $message = $this->transEsc('od_code_contentnotavail');
    $alert_level = "info";
} elseif($avail->data) {
    $checkedOut = $isOnHold = false;
    $checkedOutResult = $this->driver->isCheckedOut();
    if (!$checkedOutResult->status && $user) {
        if ($checkedOutResult->code == 'od_account_noaccess') {
            $message = $this->translate("od_code_contentnotavail");
            $alert_level = "warning";
        } elseif ($checkedOutResult->code == 'od_account_problem') {
            $link = "<a href=\"" . $this->url(
                'overdrive-mycontent',
                [],
                ['query' => ['redirect' => 0]]
            ) . "\">" . $this->transEsc("Your Account") . "</a>";
            $message = $this->translate(
                "od_account_problem",
                ["%%message%%" => $message]
            );
            $alert_level = "warning";
        } else {
            //if the result of the check is false and the user is logged in, that
            //probably means that there was a connection failure
            $message = $this->transEsc("od_code_connection_failed");
            $alert_level = "warning";

        }
    } else {
        $checkedOut = $checkedOutResult->data;
        if (!$checkedOut) {
            $hold = $this->driver->isHeld($user);
        }

        //this title is checked out
        if ($checkedOut) {
            $message = $this->transEsc(
                "od_is_checkedout",
                ["%%due_date%%" => $checkedOut->expires]
            );
            $alert_level = "info";

            if ($checkedOut->isReturnable) {
                //early return button
                $button = new stdClass();
                $button->class = "returnTitle";
                $button->url = "$hold_url?od_id=$od_id&rec_id=$rec_id&action=returnTitleConfirm";
                $button->icon = "overdrive-return";
                $button->text = $this->transEsc('od_but_return');
            }

            //download button
            $button2 = new stdClass();
            $button2->class = "getTitle";
            $button2->url = "$hold_url?od_id=$od_id&rec_id=$rec_id&action=getTitleConfirm";
            $button2->icon = "overdrive-download";
            $button2->text = $this->transEsc('od_but_gettitle');
        } elseif ($hold) {
            //this title is on hold
            $message = $this->transEsc('od_is_on_hold');
            $alert_level = "info";

            if ($hold->holdReadyForCheckout) {
                $message .= $this->transEsc(
                    "od_hold_now_avail",
                    ["%%expireDate%%" => $hold->holdExpires]
                );
            } else {
                $message .= $this->transEsc(
                    "od_hold_queue",
                    [
                        "%%holdPosition%%" => $hold->holdListPosition,
                        "%%numberOfHolds%%" => $hold->numberOfHolds
                    ]
                );
            }

            $button = new stdClass();
            $button->class = "cancelHold";
            $button->url = "$hold_url?od_id=$od_id&rec_id=$rec_id&action=cancelHoldConfirm";
            $button->icon = "overdrive-cancel-hold";
            $button->text = $this->transEsc('od_but_cancel_hold');
        } else {
            //user does not already have it on hold or checked out.
            /*NOTE: its possible to have no copies owned which means that the
            library needs to add it back to the collection */
            if ($avail->data->copiesAvailable) {
                //Checkout button
                $button = new stdClass();
                $button->class = "checkout";
                $button->url = "$hold_url?od_id=$od_id&rec_id=$rec_id&action=checkoutConfirm";
                $button->icon = "overdrive-checkout";
                $button->text = $this->transEsc('od_but_checkout');
            } else {
                //Place a request button
                $button = new stdClass();
                $button->class = "placehold";
                $button->url = "$hold_url?od_id=$od_id&rec_id=$rec_id&action=holdConfirm";
                $button->icon = "overdrive-place-hold";
                $button->text = $this->transEsc('od_but_hold');
            }
        }  //end if checked out
    } //end checkedout result

    if ($message) {
      $notification = "<div class=\"alert alert-$alert_level\">$message</div>";
    }

    if ($button) {
        $button1Icon = $this->icon($button->icon);
        $button1Markup = <<<BTN1MARKUP
            <a class="btn btn-primary {$button->class}"
               data-lightbox title="{$button->text}"
<<<<<<< HEAD
               href="{$button->url}"><?=$this->icon('{$button->icon}') ?>&nbsp;
               {$button->text}</a>
=======
               href="{$button->url}">{$button1Icon}&nbsp;{$button->text}</a>
>>>>>>> 7563b7cc
BTN1MARKUP;
    }

    if ($button2) {
        $button2Icon = $this->icon($button2->icon);
        $button2Markup = <<<BTN2MARKUP
             <a class="btn btn-primary {$button2->class}"
                data-lightbox title="{$button2->text}"
<<<<<<< HEAD
                href="{$button2->url}"><?=$this->icon('{$button2->icon}') ?>&nbsp;
                {$button2->text}</a>
=======
                href="{$button2->url}">{$button2Icon}&nbsp;{$button2->text}</a>
>>>>>>> 7563b7cc
BTN2MARKUP;
    }

    $extraControls['actionControls'] = <<<ACTIONMARKUP
        <div class="pull-right">
           $notification
           $button1Markup $button2Markup
        </div>
ACTIONMARKUP;

    $extraControls['availabilityInfo'] = "
       <div class=\"availability\">
         <div class=\"odbrand pull-left media-left\">
           <img  src=\"https://developerportaldev.blob.core.windows.net/media/Default/images/newLogos/OverDrive_Logo_42x42_rgb.jpg\">
         </div>

         <div class=\"copies\"><strong>{$this->transEsc("od_avail_total")}</strong> {$avail->data->copiesOwned}</div>
         <div class=\"avail\"><strong>{$this->transEsc("od_avail_avail")}</strong> {$avail->data->copiesAvailable}</div>
         <div class=\"holds\"><strong>{$this->transEsc("od_avail_holds")}</strong> {$avail->data->numberOfHolds}</div>
        </div>";

    $this->extraControls = $extraControls;
} //end if avail

if ($previews->url) {
    $this->previewOverride = "<a href=\"{$previews->url}\" target=\"_blank\" class=\"btn btn-primary\">Sample</a>";
}
echo $this->render('RecordDriver/DefaultRecord/core.phtml'); ?><|MERGE_RESOLUTION|>--- conflicted
+++ resolved
@@ -130,12 +130,7 @@
         $button1Markup = <<<BTN1MARKUP
             <a class="btn btn-primary {$button->class}"
                data-lightbox title="{$button->text}"
-<<<<<<< HEAD
-               href="{$button->url}"><?=$this->icon('{$button->icon}') ?>&nbsp;
-               {$button->text}</a>
-=======
                href="{$button->url}">{$button1Icon}&nbsp;{$button->text}</a>
->>>>>>> 7563b7cc
 BTN1MARKUP;
     }
 
@@ -144,12 +139,7 @@
         $button2Markup = <<<BTN2MARKUP
              <a class="btn btn-primary {$button2->class}"
                 data-lightbox title="{$button2->text}"
-<<<<<<< HEAD
-                href="{$button2->url}"><?=$this->icon('{$button2->icon}') ?>&nbsp;
-                {$button2->text}</a>
-=======
                 href="{$button2->url}">{$button2Icon}&nbsp;{$button2->text}</a>
->>>>>>> 7563b7cc
 BTN2MARKUP;
     }
 
