--- conflicted
+++ resolved
@@ -21,22 +21,13 @@
     $current['full_status'] = "";
 
     if ($noshow) {
-<<<<<<< HEAD
         //patron does not have access to overdrive. don't show avail
     } elseif ((isset($avail->code) && $avail->code=='od_code_resource_not_found') || $isError) {
         $current['error'] = $this->transEsc('status_unknown_message');
     } elseif ($loginForAvail) {
-=======
-        $current['full_status'] = '';
-    } elseif ($isError || $avail->code == 'od_code_resource_not_found') {
-        $current['error'] = $this->transEsc('status_unknown_message');
-        $current['full_status'] = '';
-    } elseif ($loginForAvail || $avail->code == 'od_code_login_for_avail') {
->>>>>>> 25e62f5a
         $current['full_status'] = "<p class='alert-info'>"
             . $this->transEsc('od_code_login_for_avail') . '</p>';
     } else {
-<<<<<<< HEAD
         $current['full_status'] .= "<div class=\"availability\"><p>";
         if ($avail->copiesAvailable > 0 ) {
             $current['full_status'] .= "<span class=\"text-success\">";
@@ -55,20 +46,9 @@
         $current['full_status'] .= " " . $this->transEsc("od_copies_available");
         if ($avail->numberOfHolds > 0 ) {
             $current['full_status'] .= "; ".$avail->numberOfHolds
-              . " " . ($avail->numberOfHolds>1 ? $this->transEsc('od_people'): $this->transEsc('od_person')) 
+              . " " . ($avail->numberOfHolds>1 ? $this->transEsc('od_people'): $this->transEsc('od_person'))
               . " " . $this->transEsc('od_waiting');
         }
-=======
-        $current['full_status'] = "<p><div class='copies'><strong>"
-            . $this->transEsc('od_avail_total') . '</strong> '
-            . $this->escapeHtml($avail->copiesOwned)
-            . "</div><div class='avail'><strong>"
-            . $this->transEsc('od_avail_avail') . '</strong> '
-            . $this->escapeHtml($avail->copiesAvailable)
-            . "</div><div class='holds'><strong>"
-            . $this->transEsc('od_avail_holds') . '</strong> '
-            . $this->escapeHtml($avail->numberOfHolds) . '</div></p>';
->>>>>>> 25e62f5a
     }
     $data[] = $current;
 }
