--- conflicted
+++ resolved
@@ -257,13 +257,8 @@
         <tr>
           <th><?=$this->transEsc('Tags')?>: </th>
           <td>
-<<<<<<< HEAD
-            <a class="tagRecord btn btn-link modal-link pull-right flip" href="<?=$this->recordLink()->getActionUrl($this->driver, 'AddTag')?>" title="<?=$this->transEsc('Add Tag')?>">
-              <i class="fa fa-plus"></i> <?=$this->transEsc('Add Tag')?></a>
-=======
             <a class="tag-record btn btn-link pull-right flip" href="<?=$this->recordLink()->getActionUrl($this->driver, 'AddTag')?>" title="<?=$this->transEsc('Add Tag')?>">
               <i class="fa fa-plus"></i> <?=$this->transEsc('Add Tag')?>
->>>>>>> c1084d15
             </a>
             <?=$this->context($this)->renderInContext('record/taglist', array('tagList'=>$tagList, 'loggedin'=>$loggedin)) ?>
           </td>
