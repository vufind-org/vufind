--- conflicted
+++ resolved
@@ -9,7 +9,6 @@
     $list_id = null;
     $user_id = $this->user ? $this->user->id : null;
   }
-<<<<<<< HEAD
   // Thumbnail
   $cover = $this->record($this->driver)->getCover('result-list', 'medium', $this->recordLink()->getUrl($this->driver));
   $thumbnail = false;
@@ -30,7 +29,7 @@
     <? if ($thumbnail && $this->record($this->driver)->getThumbnailAlignment() == 'left'): ?>
       <?=$thumbnail ?>
     <? endif; ?>
-    <div class="media-body">
+    <div class="media-body short-view">
       <div class="row">
         <div class="col-sm-8">
           <div class="resultItemLine1">
@@ -50,37 +49,6 @@
                   <a href="<?=$this->record($this->driver)->getLink('author', $summAuthor)?>"><?=$this->escapeHtml($summAuthor)?></a><?=($i + 1 < $authorCount ? ';' : '') ?>
                 <? endforeach; ?>
               <? endif; ?>
-=======
-?>
-<div class="row result<? if($this->driver->supportsAjaxStatus()): ?> ajaxItem<? endif ?>">
-  <input type="hidden" value="<?=$id ?>" class="hiddenId" />
-  <input type="hidden" value="<?=$source ?>" class="hiddenSource" />
-  <div class="col-xs-1">
-    <div class="checkbox">
-      <label><?=$this->record($this->driver)->getCheckbox() ?></label>
-    </div>
-  </div>
-  <div class="col-xs-11">
-    <div class="row">
-      <? $cover=$this->record($this->driver)->getCover('list-entry', 'small', $this->recordLink()->getUrl($this->driver)); ?>
-      <? if ($cover): ?>
-        <div class="col-xs-2 left">
-          <?=$cover ?>
-        </div>
-        <div class="col-xs-7 middle">
-      <? else: ?>
-        <div class="col-xs-9 middle">
-      <? endif ?>
-
-    <div class="resultItemLine1">
-      <? $missing = $this->driver instanceof \VuFind\RecordDriver\Missing; ?>
-      <? if (!$missing): ?>
-        <a href="<?=$this->recordLink()->getUrl($this->driver)?>" class="title getFull" data-view="<?=$this->params->getOptions()->getListViewOption() ?>">
-      <? endif; ?>
-        <?=$this->record($this->driver)->getTitleHtml()?>
-      <? if (!$missing): ?></a><? endif; ?>
-    </div>
->>>>>>> 43c270dc
 
               <? $journalTitle = $this->driver->getContainerTitle(); $summDate = $this->driver->getPublicationDates(); ?>
               <? if (!empty($journalTitle)): ?>
