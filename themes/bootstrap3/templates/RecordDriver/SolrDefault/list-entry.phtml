--- conflicted
+++ resolved
@@ -9,18 +9,6 @@
     $list_id = null;
     $user_id = $this->user ? $this->user->id : null;
   }
-
-  // Set the display title:
-  $displayTitle = "";
-  $summHighlightedTitle = $this->driver->getHighlightedTitle();
-  $summTitle = $this->driver->getTitle();
-  if (!empty($summHighlightedTitle)) {
-      $displayTitle .= $this->highlight($this->addEllipsis($summHighlightedTitle, $summTitle));
-  } else if (!empty($summTitle)) {
-      $displayTitle .=  $this->escapeHtml($this->truncate($summTitle, 180));
-  } else {
-      $displayTitle .=  $this->transEsc('Title not available');
-  }
 ?>
 <div class="row result<? if($this->driver->supportsAjaxStatus()): ?> ajaxItem<? endif ?>">
 <? if ($this->params->getOptions()->getListViewOption()!="full"): ?>
@@ -31,9 +19,8 @@
   <div class="col-xs-7 middle">
    <div class="resultItemLine1">
       <a href="<?=$this->recordLink()->getUrl($this->driver)?>" class="title getFull" data-view="<?=$this->params->getOptions()->getListViewOption()?>">
-      <?
-         echo $displayTitle;
-      ?></a>
+        <?=$this->record($this->driver)->getTitleHtml()?>
+      </a>
     </div>
 <div id="loading_<?=preg_replace("/\W/", "_", $this->driver->getUniqueID())?>" class="hidden"><p><?=$this->transEsc("Loading")?>... <img src="<?=$this->imageLink('ajax_loading.gif')?>" /></p></div>
 <div id="short_<?=preg_replace("/\W/", "_", $this->driver->getUniqueID())?>" class="<?=$this->driver->supportsAjaxStatus()?'ajaxItem ':'middle'?>"
@@ -52,14 +39,8 @@
   <div class="col-xs-6 middle">
     <div class="resultItemLine1">
       <a href="<?=$this->recordLink()->getUrl($this->driver)?>">
-<<<<<<< HEAD
-      <?
-         echo $displayTitle;
-      ?></a>
-=======
         <?=$this->record($this->driver)->getTitleHtml()?>
       </a>
->>>>>>> 0707e863
     </div>
 <div id="short_<?=preg_replace("/\W/", "_", $this->driver->getUniqueID())?>" class="<?=$this->driver->supportsAjaxStatus()?'ajaxItem ':''?>">
 <? endif; ?>
