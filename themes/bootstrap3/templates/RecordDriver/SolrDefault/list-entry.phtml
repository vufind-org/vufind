<?
  // Set up some convenience variables:
  $id = $this->driver->getUniqueId();
  $source = $this->driver->getResourceSource();
  if (isset($this->list) && is_object($this->list)) {
    $list_id = $this->list->id;
    $user_id = $this->list->user_id;
  } else {
    $list_id = null;
    $user_id = $this->user ? $this->user->id : null;
  }
?>
<div class="row result<? if($this->driver->supportsAjaxStatus()): ?> ajaxItem<? endif ?>">
  <? $cover=$this->record($this->driver)->getCover('list-entry', 'small', $this->recordLink()->getUrl($this->driver)); ?>
  <? if ($cover): ?>
  <div class="col-xs-2 left">
<<<<<<< HEAD
    <label class="pull-left flip"><?=$this->record($this->driver)->getCheckbox() ?></label>
=======
  <? else: ?>
  <div class="col-xs-1 left">
  <? endif ?>
    <label class="pull-left"><?=$this->record($this->driver)->getCheckbox() ?></label>
>>>>>>> 0ae09235
    <input type="hidden" value="<?=$id ?>" class="hiddenId"/>
  <? if ($cover): ?>
    <?=$cover ?>
  </div>
  <div class="col-xs-6 middle">
  <? else: ?>
  </div>
  <div class="col-xs-7 middle">
  <? endif ?>

    <div class="resultItemLine1">
      <a href="<?=$this->recordLink()->getUrl($this->driver)?>">
        <?=$this->record($this->driver)->getTitleHtml()?>
      </a>
    </div>

    <div class="resultItemLine2">
      <? if($this->driver->isCollection()): ?>
        <?=implode('<br>', array_map(array($this, 'escapeHtml'), $this->driver->getSummary())); ?>
      <? else: ?>
        <? $summAuthor = $this->driver->getPrimaryAuthor(); if (!empty($summAuthor)): ?>
          <?=$this->transEsc('by')?>
          <a href="<?=$this->record($this->driver)->getLink('author', $summAuthor)?>"><?=$this->escapeHtml($summAuthor)?></a>
        <? endif; ?>

        <? $journalTitle = $this->driver->getContainerTitle(); $summDate = $this->driver->getPublicationDates(); ?>
        <? if (!empty($journalTitle)): ?>
          <?=!empty($summAuthor) ? '<br/>' : ''?>
          <?=/* TODO: handle highlighting more elegantly here */ $this->transEsc('Published in') . ' <a href="' . $this->record($this->driver)->getLink('journaltitle', str_replace(array('{{{{START_HILITE}}}}', '{{{{END_HILITE}}}}'), '', $journalTitle)) . '">' . $this->highlight($journalTitle) . '</a>';?>
          <?=!empty($summDate) ? ' (' . $this->escapeHtml($summDate[0]) . ')' : ''?>
        <? elseif (!empty($summDate)): ?>
          <?=!empty($summAuthor) ? '<br/>' : ''?>
          <?=$this->transEsc('Published') . ' ' . $this->escapeHtml($summDate[0])?>
        <? endif; ?>
        <? $summInCollection = $this->driver->getContainingCollections(); if (false && !empty($summInCollection)): ?>
          <? foreach ($summInCollection as $collId => $collText): ?>
            <div>
              <b><?=$this->transEsc("in_collection_label")?></b>
              <a class="collectionLinkText" href="<?=$this->url('collection', array('id' => $collId))?>?recordID=<?=urlencode($this->driver->getUniqueID())?>">
                <?=$this->escapeHtml($collText)?>
              </a>
            </div>
          <? endforeach; ?>
        <? endif; ?>
      <? endif; ?>
    </div>

    <div class="last">
    <? if(!$this->driver->isCollection()) {
        if ($snippet = $this->driver->getHighlightedSnippet()) {
          if (!empty($snippet['caption'])) {
            echo '<strong>' . $this->transEsc($snippet['caption']) . ':</strong> ';
          }
          if (!empty($snippet['snippet'])) {
            echo '<span class="quotestart">&#8220;</span>...' . $this->highlight($snippet['snippet']) . '...<span class="quoteend">&#8221;</span><br/>';
          }
        }
      } ?>

    <? $listTags = ($this->usertags()->getMode() !== 'disabled') ? $this->driver->getTags(
        null === $list_id ? true : $list_id, // get tags for all lists if no single list is selected
        $user_id, 'tag'
       ) : array();
    ?>
    <? if (count($listTags) > 0): ?>
      <strong><?=$this->transEsc('Your Tags')?>:</strong>
      <? foreach ($listTags as $tag): ?>
        <a href="<?=$this->currentPath() . $results->getUrlQuery()->addFacet('tags', $tag->tag)?>"><?=$this->escapeHtml($tag->tag)?></a>
      <? endforeach; ?>
      <br/>
    <? endif; ?>
    <? $listNotes = $this->driver->getListNotes($list_id, $user_id); ?>
    <? if (count($listNotes) > 0): ?>
      <strong><?=$this->transEsc('Notes')?>:</strong>
      <? if (count($listNotes) > 1): ?><br/><? endif; ?>
      <? foreach ($listNotes as $note): ?>
        <?=$this->escapeHtml($note)?><br/>
      <? endforeach; ?>
    <? endif; ?>

    <? if (count($this->lists) > 0): ?>
        <strong><?=$this->transEsc('Saved in')?>:</strong>
        <? $i=0;foreach($this->lists as $current): ?>
            <a href="<?=$this->url('userList', array('id' => $current->id))?>"><?=$current->title?></a><? if($i++ < count($this->lists)-1): ?>,<? endif; ?>
        <? endforeach; ?>
        <br/>
    <? endif; ?>
      <div class="callnumAndLocation">
        <? if ($this->driver->supportsAjaxStatus()): ?>
          <strong class="hideIfDetailed"><?=$this->transEsc('Call Number')?>:</strong>
          <span class="callnumber ajax-availability hidden">
            <?=$this->transEsc('Loading')?>...
          </span><br class="hideIfDetailed"/>
          <strong><?=$this->transEsc('Located')?>:</strong>
          <span class="location ajax-availability hidden">
            <?=$this->transEsc('Loading')?>...
          </span>
          <div class="locationDetails hidden"></div>
        <? else: ?>
          <? $summCallNo = $this->driver->getCallNumber(); if (!empty($summCallNo)): ?>
            <strong><?=$this->transEsc('Call Number')?>:</strong> <?=$this->escapeHtml($summCallNo)?>
          <? endif; ?>
        <? endif; ?>
      </div>

      <? /* We need to find out if we're supposed to display an OpenURL link ($openUrlActive),
            but even if we don't plan to display the link, we still want to get the $openUrl
            value for use in generating a COinS (Z3988) tag -- see bottom of file.
          */
        $openUrl = $this->driver->getOpenURL();
        $openUrlActive = $this->driver->openURLActive('results');
        $urls = $this->record($this->driver)->getLinkDetails();
        if ($openUrlActive || !empty($urls)):
      ?>
        <? if ($openUrlActive): ?>
          <br/>
          <?=$this->openUrl($openUrl)?>
          <?
            if ($this->driver->replaceURLsWithOpenURL()) {
              // clear URL list if replace setting is active
              $urls = array();
            }
          ?>
        <? endif;?>

        <? if (!is_array($urls)) { $urls = array(); }
          if(!$this->driver->isCollection()):
            foreach ($urls as $current): ?>
              <a href="<?=$this->escapeHtmlAttr($this->proxyUrl($current['url']))?>" class="fulltext" target="new"><i class="fa fa-external-link"></i> <?=($current['url'] == $current['desc']) ? $this->transEsc('Get full text') : $this->escapeHtml($current['desc'])?></a>
            <? endforeach; ?>
          <? endif; ?>
        <? endif; ?>
      <br/>
      <?=str_replace('class="', 'class="label label-info ', $this->record($this->driver)->getFormatList())?>

      <? if (!$openUrlActive && empty($urls) && $this->driver->supportsAjaxStatus()): ?>
        <span class="status ajax-availability hidden"><?=$this->transEsc('Loading')?>...</span>
        <br/><br/>
      <? endif; ?>
      <?=$this->record($this->driver)->getPreviews()?>
    </div>
  </div>

  <div class="col-xs-2 right">
    <i class="fa fa-fw fa-edit"></i> <a href="<?=$this->url('myresearch-edit')?>?id=<?=urlencode($id)?>&amp;source=<?=urlencode($source)?><? if (!is_null($list_id)):?>&amp;list_id=<?=urlencode($list_id)?><? endif; ?>" class="edit tool"><?=$this->transEsc('Edit')?></a><br/>
    <? /* Use a different delete URL if we're removing from a specific list or the overall favorites: */
      $deleteUrl = null === $list_id
          ? $this->url('myresearch-favorites')
          : $this->url('userList', array('id' => $list_id));
      $deleteUrlGet = $deleteUrl . '?delete=' . urlencode($id) . '&amp;source=' . urlencode($source);

      $dLabel = 'delete-label-' . preg_replace('[\W]','-',$id);
    ?>
    <div class="dropdown">
      <i class="fa fa-fw fa-trash-o"></i> <a class="dropdown-toggle" id="<?=$dLabel ?>" role="button" data-toggle="dropdown" data-target="#" href="<?=$deleteUrlGet ?>">
        <?=$this->transEsc('Delete') ?>
      </a>
      <ul class="dropdown-menu" role="menu" aria-labelledby="<?=$dLabel ?>">
        <li><a onClick="$.post('<?=$deleteUrl?>', {'delete':'<?=$this->escapeHtmlAttr($id) ?>','source':'<?=$this->escapeHtmlAttr($source) ?>','confirm':true},function(){location.reload(true)})" title="<?=$this->transEsc('confirm_delete_brief')?>"><?=$this->transEsc('confirm_dialog_yes')?></a></li>
        <li><a><?=$this->transEsc('confirm_dialog_no')?></a></li>
      </ul>
    </div>

    <?=$openUrl?'<span class="Z3988" title="'.$this->escapeHtmlAttr($openUrl).'"></span>':''?>
  </div>
</div><|MERGE_RESOLUTION|>--- conflicted
+++ resolved
@@ -14,14 +14,10 @@
   <? $cover=$this->record($this->driver)->getCover('list-entry', 'small', $this->recordLink()->getUrl($this->driver)); ?>
   <? if ($cover): ?>
   <div class="col-xs-2 left">
-<<<<<<< HEAD
-    <label class="pull-left flip"><?=$this->record($this->driver)->getCheckbox() ?></label>
-=======
   <? else: ?>
-  <div class="col-xs-1 left">
+  <div class="col-xs-1 left flip">
   <? endif ?>
     <label class="pull-left"><?=$this->record($this->driver)->getCheckbox() ?></label>
->>>>>>> 0ae09235
     <input type="hidden" value="<?=$id ?>" class="hiddenId"/>
   <? if ($cover): ?>
     <?=$cover ?>
