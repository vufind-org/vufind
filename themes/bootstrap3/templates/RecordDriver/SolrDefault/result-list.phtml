<div class="<?=$this->driver->supportsAjaxStatus()?'ajaxItem ':''?>col-xs-11">
  <div class="row">
    <div>
      <input type="hidden" value="<?=$this->escapeHtmlAttr($this->driver->getUniqueID())?>" class="hiddenId" />
      <input type="hidden" value="<?=$this->escapeHtmlAttr($this->driver->getSourceIdentifier())?>" class="hiddenSource" />
    </div>
    <? if ($cover = $this->record($this->driver)->getCover('result-list', 'medium', $this->recordLink()->getUrl($this->driver))): ?>
      <div class="col-sm-2 col-xs-3 left"><?=$cover ?></div>
    <? endif ?>
    <div class="<?=$cover ? 'col-sm-7 col-xs-6' : 'col-sm-9 col-xs-9'?> middle">
      <div>
        <a href="<?=$this->recordLink()->getUrl($this->driver)?>" class="title">
          <?=$this->record($this->driver)->getTitleHtml()?>
        </a>
      </div>

      <div>
        <? if($this->driver->isCollection()): ?>
          <?=implode('<br>', array_map(array($this, 'escapeHtml'), $this->driver->getSummary())); ?>
        <? else: ?>
          <? $summAuthor = $this->driver->getPrimaryAuthor(); if (!empty($summAuthor)): ?>
          <?=$this->transEsc('by')?>
          <a href="<?=$this->record($this->driver)->getLink('author', $summAuthor)?>"><?
            $summHighlightedAuthor = $this->driver->getHighlightedAuthor();
            echo !empty($summHighlightedAuthor)
                ? $this->highlight($summHighlightedAuthor)
                : $this->escapeHtml($summAuthor);
          ?></a>
          <? endif; ?>

          <? $journalTitle = $this->driver->getContainerTitle(); $summDate = $this->driver->getPublicationDates(); ?>
          <? if (!empty($journalTitle)): ?>
            <?=!empty($summAuthor) ? '<br />' : ''?>
            <?=$this->transEsc('Published in')?>
            <? $containerSource = $this->driver->getSourceIdentifier(); ?>
            <? $containerID = $this->driver->getContainerRecordID(); ?>
            <? /* TODO: handle highlighting more elegantly here: */?>
            <a href="<?=($containerID ? $this->recordLink()->getUrl("$containerSource|$containerID") : $this->record($this->driver)->getLink('journaltitle', str_replace(array('{{{{START_HILITE}}}}', '{{{{END_HILITE}}}}'), '', $journalTitle)))?>"><?=$this->highlight($journalTitle) ?></a>
            <?=!empty($summDate) ? ' (' . $this->escapeHtml($summDate[0]) . ')' : ''?>
          <? elseif (!empty($summDate)): ?>
            <?=!empty($summAuthor) ? '<br />' : ''?>
            <?=$this->transEsc('Published') . ' ' . $this->escapeHtml($summDate[0])?>
          <? endif; ?>
          <? $summInCollection = $this->driver->getContainingCollections(); if (!empty($summInCollection)): ?>
            <? foreach ($summInCollection as $collId => $collText): ?>
              <div>
                <b><?=$this->transEsc("in_collection_label")?></b>
                <a class="collectionLinkText" href="<?=$this->url('collection', array('id' => $collId))?>?recordID=<?=urlencode($this->driver->getUniqueID())?>">
                  <?=$this->escapeHtml($collText)?>
                </a>
              </div>
            <? endforeach; ?>
          <? endif; ?>
        <? endif; ?>
      </div>

      <? if(!$this->driver->isCollection()): ?>
        <? if ($snippet = $this->driver->getHighlightedSnippet()): ?>
          <? if (!empty($snippet['caption'])): ?>
            <strong><?=$this->transEsc($snippet['caption']) ?>:</strong> ';
          <? endif; ?>
          <? if (!empty($snippet['snippet'])): ?>
            <span class="quotestart">&#8220;</span>...<?=$this->highlight($snippet['snippet']) ?>...<span class="quoteend">&#8221;</span><br/>
          <? endif; ?>
        <? endif; ?>
      <? endif; ?>

      <?
      /* Display information on duplicate records if available */
      if ($dedupData = $this->driver->getDedupData()): ?>
        <div class="dedupInformation">
        <?
          $i = 0;
          foreach ($dedupData as $source => $current) {
            if (++$i == 1) {
              ?><span class="currentSource"><a href="<?=$this->recordLink()->getUrl($this->driver)?>"><?=$this->transEsc("source_$source", array(), $source)?></a></span><?
            } else {
              if ($i == 2) {
                ?> <span class="otherSources">(<?=$this->transEsc('Other Sources')?>: <?
              } else {
                ?>, <?
              }
              ?><a href="<?=$this->recordLink()->getUrl($current['id'])?>"><?=$this->transEsc("source_$source", array(), $source)?></a><?
            }
          }
          if ($i > 1) {
            ?>)</span><?
          }?>
        </div>
      <? endif; ?>

      <div class="callnumAndLocation ajax-availability hidden">
        <? if ($this->driver->supportsAjaxStatus()): ?>
          <strong class="hideIfDetailed"><?=$this->transEsc('Call Number')?>:</strong>
          <span class="callnumber ajax-availability hidden">
            <?=$this->transEsc('Loading')?>...<br/>
          </span>
          <strong><?=$this->transEsc('Located')?>:</strong>
          <span class="location ajax-availability hidden">
            <?=$this->transEsc('Loading')?>...
          </span>
          <div class="locationDetails"></div>
        <? else: ?>
          <? $summCallNo = $this->driver->getCallNumber(); if (!empty($summCallNo)): ?>
            <strong><?=$this->transEsc('Call Number')?>:</strong> <?=$this->escapeHtml($summCallNo)?>
          <? endif; ?>
        <? endif; ?>
      </div>

      <? /* We need to find out if we're supposed to display an OpenURL link ($openUrlActive),
            but even if we don't plan to display the link, we still want to get the $openUrl
            value for use in generating a COinS (Z3988) tag -- see bottom of file.
          */
        $openUrl = $this->openUrl($this->driver, 'results');
        $openUrlActive = $openUrl->isActive();
        // Account for replace_other_urls setting
        $urls = $this->record($this->driver)->getLinkDetails($openUrlActive);

        if ($openUrlActive || !empty($urls)): ?>
        <? if ($openUrlActive): ?>
          <br/>
          <?=$openUrl->renderTemplate()?>
        <? endif; ?>
        <? if (!is_array($urls)) $urls = array();
          if(!$this->driver->isCollection()):
            foreach ($urls as $current): ?>
              <a href="<?=$this->escapeHtmlAttr($this->proxyUrl($current['url']))?>" class="fulltext" target="new"><i class="fa fa-external-link"></i> <?=($current['url'] == $current['desc']) ? $this->transEsc('Get full text') : $this->escapeHtml($current['desc'])?></a><br/>
          <? endforeach; ?>
        <? endif; ?>
      <? endif; ?>

      <?=str_replace('class="', 'class="label label-info ', $this->record($this->driver)->getFormatList())?>

      <? if (!$openUrlActive && empty($urls) && $this->driver->supportsAjaxStatus()): ?>
        <span class="status ajax-availability hidden">
          <span class="label label-default"><?=$this->transEsc('Loading')?>...</span>
        </span>
      <? endif; ?>
      <?=$this->record($this->driver)->getPreviews()?>
    </div>
    <div class="col-xs-3 right hidden-print">
      <? /* Display qrcode if appropriate: */ ?>
      <? if ($QRCode = $this->record($this->driver)->getQRCode("results")): ?>
        <?
          // Add JS Variables for QrCode
          $this->jsTranslations()->addStrings(array('qrcode_hide' => 'qrcode_hide', 'qrcode_show' => 'qrcode_show'));
        ?>
        <span class="hidden-xs">
          <i class="fa fa-fw fa-qrcode"></i> <a href="<?=$this->escapeHtmlAttr($QRCode);?>" class="qrcodeLink"><?=$this->transEsc('qrcode_show')?></a>
          <div class="qrcode hidden">
            <script type="text/template" class="qrCodeImgTag">
              <img alt="<?=$this->transEsc('QR Code')?>" src="<?=$this->escapeHtmlAttr($QRCode);?>"/>
            </script>
          </div><br/>
        </span>
      <? endif; ?>

      <? if ($this->userlist()->getMode() !== 'disabled'): ?>
<<<<<<< HEAD
        <? $block = $this->linkdisplay()->getDisplayBlock('favorites.save', $this); ?>
        <? if ($block !== false): ?>
            <?=$block?>
        <? else: ?>
            <i class="fa fa-fw fa-star"></i> <a href="<?=$this->recordLink()->getActionUrl($this->driver, 'Save')?>" class="save-record modal-link" data-id="<?=$this->escapeHtmlAttr($this->driver->getUniqueId()) ?>" title="<?=$this->transEsc('Add to favorites')?>"><?=$this->transEsc('Add to favorites')?></a><br/>
        <? endif; ?>

=======
        <? /* Add to favorites */ ?>
        <i class="fa fa-fw fa-star"></i> <a href="<?=$this->recordLink()->getActionUrl($this->driver, 'Save')?>" data-lightbox class="save-record" data-id="<?=$this->escapeHtmlAttr($this->driver->getUniqueId()) ?>" title="<?=$this->transEsc('Add to favorites')?>"><?=$this->transEsc('Add to favorites')?></a><br/>
>>>>>>> a2d663e6
        <? /* Saved lists */ ?>
        <div class="savedLists alert alert-info hidden">
          <strong><?=$this->transEsc("Saved in")?>:</strong>
        </div>
      <? endif; ?>

      <? /* Hierarchy tree link */ ?>
      <? $trees = $this->driver->tryMethod('getHierarchyTrees'); if (!empty($trees)): ?>
        <? foreach ($trees as $hierarchyID => $hierarchyTitle): ?>
          <div class="hierarchyTreeLink">
            <input type="hidden" value="<?=$this->escapeHtmlAttr($hierarchyID)?>" class="hiddenHierarchyId" />
            <i class="fa fa-fw fa-sitemap"></i>
            <a class="hierarchyTreeLinkText" data-lightbox href="<?=$this->recordLink()->getTabUrl($this->driver, 'HierarchyTree')?>?hierarchy=<?=urlencode($hierarchyID)?>#tabnav" title="<?=$this->transEsc('hierarchy_tree')?>" data-lightbox-href="<?=$this->recordLink()->getTabUrl($this->driver, 'AjaxTab')?>?hierarchy=<?=urlencode($hierarchyID)?>" data-lightbox-post="tab=hierarchytree">
              <?=$this->transEsc('hierarchy_view_context')?><? if (count($trees) > 1): ?>: <?=$this->escapeHtml($hierarchyTitle)?><? endif; ?>
            </a>
          </div>
        <? endforeach; ?>
      <? endif; ?>

      <?=$this->driver->supportsCoinsOpenUrl()?'<span class="Z3988" title="'.$this->escapeHtmlAttr($this->driver->getCoinsOpenUrl()).'"></span>':''?>
    </div>
  </div>
</div><|MERGE_RESOLUTION|>--- conflicted
+++ resolved
@@ -156,18 +156,13 @@
       <? endif; ?>
 
       <? if ($this->userlist()->getMode() !== 'disabled'): ?>
-<<<<<<< HEAD
         <? $block = $this->linkdisplay()->getDisplayBlock('favorites.save', $this); ?>
         <? if ($block !== false): ?>
             <?=$block?>
         <? else: ?>
-            <i class="fa fa-fw fa-star"></i> <a href="<?=$this->recordLink()->getActionUrl($this->driver, 'Save')?>" class="save-record modal-link" data-id="<?=$this->escapeHtmlAttr($this->driver->getUniqueId()) ?>" title="<?=$this->transEsc('Add to favorites')?>"><?=$this->transEsc('Add to favorites')?></a><br/>
+            <? /* Add to favorites */ ?>
+            <i class="fa fa-fw fa-star"></i> <a href="<?=$this->recordLink()->getActionUrl($this->driver, 'Save')?>" data-lightbox class="save-record" data-id="<?=$this->escapeHtmlAttr($this->driver->getUniqueId()) ?>" title="<?=$this->transEsc('Add to favorites')?>"><?=$this->transEsc('Add to favorites')?></a><br/>
         <? endif; ?>
-
-=======
-        <? /* Add to favorites */ ?>
-        <i class="fa fa-fw fa-star"></i> <a href="<?=$this->recordLink()->getActionUrl($this->driver, 'Save')?>" data-lightbox class="save-record" data-id="<?=$this->escapeHtmlAttr($this->driver->getUniqueId()) ?>" title="<?=$this->transEsc('Add to favorites')?>"><?=$this->transEsc('Add to favorites')?></a><br/>
->>>>>>> a2d663e6
         <? /* Saved lists */ ?>
         <div class="savedLists alert alert-info hidden">
           <strong><?=$this->transEsc("Saved in")?>:</strong>
