<div class="media">
  <? if ($cover = $this->record($this->driver)->getCover('result-list', 'medium', $this->recordLink()->getUrl($this->driver))): ?>
    <div class="media-left <?=$coversize ?>"><?=$cover ?></div>
  <? endif ?>
  <div class="media-body">
    <div class="row">
      <div class="col-sm-8 middle">
        <a href="<?=$this->recordLink()->getUrl($this->driver)?>" class="title">
          <?=$this->record($this->driver)->getTitleHtml()?>
        </a>
        <div>
          <? if($this->driver->isCollection()): ?>
            <?=implode('<br>', array_map(array($this, 'escapeHtml'), $this->driver->getSummary())); ?>
          <? else: ?>
            <? $summAuthor = $this->driver->getPrimaryAuthor(); if (!empty($summAuthor)): ?>
            <?=$this->transEsc('by')?>
            <a href="<?=$this->record($this->driver)->getLink('author', $summAuthor)?>"><?
              $summHighlightedAuthor = $this->driver->getHighlightedAuthor();
              echo !empty($summHighlightedAuthor)
                  ? $this->highlight($summHighlightedAuthor)
                  : $this->escapeHtml($summAuthor);
            ?></a>
            <? endif; ?>

            <? $journalTitle = $this->driver->getContainerTitle(); $summDate = $this->driver->getPublicationDates(); ?>
            <? if (!empty($journalTitle)): ?>
              <?=!empty($summAuthor) ? '<br />' : ''?>
              <?=$this->transEsc('Published in')?>
              <? $containerSource = $this->driver->getSourceIdentifier(); ?>
              <? $containerID = $this->driver->getContainerRecordID(); ?>
              <? /* TODO: handle highlighting more elegantly here: */?>
              <a href="<?=($containerID ? $this->recordLink()->getUrl("$containerSource|$containerID") : $this->record($this->driver)->getLink('journaltitle', str_replace(array('{{{{START_HILITE}}}}', '{{{{END_HILITE}}}}'), '', $journalTitle)))?>"><?=$this->highlight($journalTitle) ?></a>
              <?=!empty($summDate) ? ' (' . $this->escapeHtml($summDate[0]) . ')' : ''?>
            <? elseif (!empty($summDate)): ?>
              <?=!empty($summAuthor) ? '<br />' : ''?>
              <?=$this->transEsc('Published') . ' ' . $this->escapeHtml($summDate[0])?>
            <? endif; ?>
            <? $summInCollection = $this->driver->getContainingCollections(); if (!empty($summInCollection)): ?>
              <? foreach ($summInCollection as $collId => $collText): ?>
                <div>
                  <b><?=$this->transEsc("in_collection_label")?></b>
                  <a class="collectionLinkText" href="<?=$this->url('collection', array('id' => $collId))?>?recordID=<?=urlencode($this->driver->getUniqueID())?>">
                    <?=$this->escapeHtml($collText)?>
                  </a>
                </div>
              <? endforeach; ?>
            <? endif; ?>
          <? endif; ?>
        </div>

        <? if(!$this->driver->isCollection()): ?>
          <? if ($snippet = $this->driver->getHighlightedSnippet()): ?>
            <? if (!empty($snippet['caption'])): ?>
              <strong><?=$this->transEsc($snippet['caption']) ?>:</strong> ';
            <? endif; ?>
            <? if (!empty($snippet['snippet'])): ?>
              <span class="quotestart">&#8220;</span>...<?=$this->highlight($snippet['snippet']) ?>...<span class="quoteend">&#8221;</span><br/>
            <? endif; ?>
          <? endif; ?>
        <? endif; ?>

        <?
        /* Display information on duplicate records if available */
        if ($dedupData = $this->driver->getDedupData()): ?>
          <div class="dedupInformation">
          <?
            $i = 0;
            foreach ($dedupData as $source => $current) {
              if (++$i == 1) {
                ?><span class="currentSource"><a href="<?=$this->recordLink()->getUrl($this->driver)?>"><?=$this->transEsc("source_$source", array(), $source)?></a></span><?
              } else {
                if ($i == 2) {
                  ?> <span class="otherSources">(<?=$this->transEsc('Other Sources')?>: <?
                } else {
                  ?>, <?
                }
                ?><a href="<?=$this->recordLink()->getUrl($current['id'])?>"><?=$this->transEsc("source_$source", array(), $source)?></a><?
              }
            }
            if ($i > 1) {
              ?>)</span><?
            }?>
          </div>
        <? endif; ?>

        <div class="callnumAndLocation ajax-availability hidden">
          <? if ($this->driver->supportsAjaxStatus()): ?>
            <strong class="hideIfDetailed"><?=$this->transEsc('Call Number')?>:</strong>
            <span class="callnumber ajax-availability hidden">
              <?=$this->transEsc('Loading')?>...<br/>
            </span>
            <strong><?=$this->transEsc('Located')?>:</strong>
            <span class="location ajax-availability hidden">
              <?=$this->transEsc('Loading')?>...
            </span>
            <div class="locationDetails"></div>
          <? else: ?>
            <? $summCallNo = $this->driver->getCallNumber(); if (!empty($summCallNo)): ?>
              <strong><?=$this->transEsc('Call Number')?>:</strong> <?=$this->escapeHtml($summCallNo)?>
            <? endif; ?>
          <? endif; ?>
        </div>

        <? /* We need to find out if we're supposed to display an OpenURL link ($openUrlActive),
              but even if we don't plan to display the link, we still want to get the $openUrl
              value for use in generating a COinS (Z3988) tag -- see bottom of file.
            */
          $openUrl = $this->openUrl($this->driver, 'results');
          $openUrlActive = $openUrl->isActive();
          // Account for replace_other_urls setting
          $urls = $this->record($this->driver)->getLinkDetails($openUrlActive);

          if ($openUrlActive || !empty($urls)): ?>
          <? if ($openUrlActive): ?>
            <br/>
            <?=$openUrl->renderTemplate()?>
          <? endif; ?>
          <? if (!is_array($urls)) $urls = array();
            if(!$this->driver->isCollection()):
              foreach ($urls as $current): ?>
                <a href="<?=$this->escapeHtmlAttr($this->proxyUrl($current['url']))?>" class="fulltext" target="new"><i class="fa fa-external-link"></i> <?=($current['url'] == $current['desc']) ? $this->transEsc('Get full text') : $this->escapeHtml($current['desc'])?></a><br/>
            <? endforeach; ?>
          <? endif; ?>
        <? endif; ?>

        <?=str_replace('class="', 'class="label label-info ', $this->record($this->driver)->getFormatList())?>

        <? if (!$openUrlActive && empty($urls) && $this->driver->supportsAjaxStatus()): ?>
          <span class="status ajax-availability hidden">
            <span class="label label-default"><?=$this->transEsc('Loading')?>...</span>
          </span>
        <? endif; ?>
        <?=$this->record($this->driver)->getPreviews()?>
      </div>
      <div class="col-sm-4 right hidden-print">
        <? /* Display qrcode if appropriate: */ ?>
        <? if ($QRCode = $this->record($this->driver)->getQRCode("results")): ?>
          <?
            // Add JS Variables for QrCode
            $this->jsTranslations()->addStrings(array('qrcode_hide' => 'qrcode_hide', 'qrcode_show' => 'qrcode_show'));
          ?>
          <span class="hidden-xs">
            <i class="fa fa-fw fa-qrcode"></i> <a href="<?=$this->escapeHtmlAttr($QRCode);?>" class="qrcodeLink"><?=$this->transEsc('qrcode_show')?></a>
            <div class="qrcode hidden">
              <script type="text/template" class="qrCodeImgTag">
                <img alt="<?=$this->transEsc('QR Code')?>" src="<?=$this->escapeHtmlAttr($QRCode);?>"/>
              </script>
            </div><br/>
          </span>
        <? endif; ?>

        <? if ($this->userlist()->getMode() !== 'disabled'): ?>
          <? /* Add to favorites */ ?>
          <i class="fa fa-fw fa-star"></i> <a href="<?=$this->recordLink()->getActionUrl($this->driver, 'Save')?>" class="save-record modal-link" data-id="<?=$this->escapeHtmlAttr($this->driver->getUniqueId()) ?>" title="<?=$this->transEsc('Add to favorites')?>"><?=$this->transEsc('Add to favorites')?></a><br/>

<<<<<<< HEAD
          <? /* Saved lists */ ?>
          <div class="savedLists alert alert-info hidden">
            <strong><?=$this->transEsc("Saved in")?>:</strong>
=======
      <? if ($this->userlist()->getMode() !== 'disabled'): ?>
        <? /* Add to favorites */ ?>
        <i class="fa fa-fw fa-star"></i> <a href="<?=$this->recordLink()->getActionUrl($this->driver, 'Save')?>" data-lightbox class="save-record" data-id="<?=$this->escapeHtmlAttr($this->driver->getUniqueId()) ?>" title="<?=$this->transEsc('Add to favorites')?>"><?=$this->transEsc('Add to favorites')?></a><br/>
        <? /* Saved lists */ ?>
        <div class="savedLists alert alert-info hidden">
          <strong><?=$this->transEsc("Saved in")?>:</strong>
        </div>
      <? endif; ?>

      <? /* Hierarchy tree link */ ?>
      <? $trees = $this->driver->tryMethod('getHierarchyTrees'); if (!empty($trees)): ?>
        <? foreach ($trees as $hierarchyID => $hierarchyTitle): ?>
          <div class="hierarchyTreeLink">
            <input type="hidden" value="<?=$this->escapeHtmlAttr($hierarchyID)?>" class="hiddenHierarchyId" />
            <i class="fa fa-fw fa-sitemap"></i>
            <a class="hierarchyTreeLinkText" data-lightbox href="<?=$this->recordLink()->getTabUrl($this->driver, 'HierarchyTree')?>?hierarchy=<?=urlencode($hierarchyID)?>#tabnav" title="<?=$this->transEsc('hierarchy_tree')?>" data-lightbox-href="<?=$this->recordLink()->getTabUrl($this->driver, 'AjaxTab')?>?hierarchy=<?=urlencode($hierarchyID)?>" data-lightbox-post="tab=hierarchytree">
              <?=$this->transEsc('hierarchy_view_context')?><? if (count($trees) > 1): ?>: <?=$this->escapeHtml($hierarchyTitle)?><? endif; ?>
            </a>
>>>>>>> 0b0cc548
          </div>
        <? endif; ?>

        <? /* Hierarchy tree link */ ?>
        <? $trees = $this->driver->tryMethod('getHierarchyTrees'); if (!empty($trees)): ?>
          <? foreach ($trees as $hierarchyID => $hierarchyTitle): ?>
            <div class="hierarchyTreeLink">
              <input type="hidden" value="<?=$this->escapeHtmlAttr($hierarchyID)?>" class="hiddenHierarchyId" />
              <i class="fa fa-fw fa-sitemap"></i>
              <a class="hierarchyTreeLinkText modal-link" href="<?=$this->recordLink()->getTabUrl($this->driver, 'HierarchyTree')?>?hierarchy=<?=urlencode($hierarchyID)?>#tabnav" title="<?=$this->transEsc('hierarchy_tree')?>">
                <?=$this->transEsc('hierarchy_view_context')?><? if (count($trees) > 1): ?>: <?=$this->escapeHtml($hierarchyTitle)?><? endif; ?>
              </a>
            </div>
          <? endforeach; ?>
        <? endif; ?>

        <?=$this->driver->supportsCoinsOpenUrl()?'<span class="Z3988" title="'.$this->escapeHtmlAttr($this->driver->getCoinsOpenUrl()).'"></span>':''?>
      </div>
    </div>
  </div>
</div><|MERGE_RESOLUTION|>--- conflicted
+++ resolved
@@ -151,32 +151,10 @@
 
         <? if ($this->userlist()->getMode() !== 'disabled'): ?>
           <? /* Add to favorites */ ?>
-          <i class="fa fa-fw fa-star"></i> <a href="<?=$this->recordLink()->getActionUrl($this->driver, 'Save')?>" class="save-record modal-link" data-id="<?=$this->escapeHtmlAttr($this->driver->getUniqueId()) ?>" title="<?=$this->transEsc('Add to favorites')?>"><?=$this->transEsc('Add to favorites')?></a><br/>
-
-<<<<<<< HEAD
+          <i class="fa fa-fw fa-star"></i> <a href="<?=$this->recordLink()->getActionUrl($this->driver, 'Save')?>" data-lightbox class="save-record" data-id="<?=$this->escapeHtmlAttr($this->driver->getUniqueId()) ?>" title="<?=$this->transEsc('Add to favorites')?>"><?=$this->transEsc('Add to favorites')?></a><br/>
           <? /* Saved lists */ ?>
           <div class="savedLists alert alert-info hidden">
             <strong><?=$this->transEsc("Saved in")?>:</strong>
-=======
-      <? if ($this->userlist()->getMode() !== 'disabled'): ?>
-        <? /* Add to favorites */ ?>
-        <i class="fa fa-fw fa-star"></i> <a href="<?=$this->recordLink()->getActionUrl($this->driver, 'Save')?>" data-lightbox class="save-record" data-id="<?=$this->escapeHtmlAttr($this->driver->getUniqueId()) ?>" title="<?=$this->transEsc('Add to favorites')?>"><?=$this->transEsc('Add to favorites')?></a><br/>
-        <? /* Saved lists */ ?>
-        <div class="savedLists alert alert-info hidden">
-          <strong><?=$this->transEsc("Saved in")?>:</strong>
-        </div>
-      <? endif; ?>
-
-      <? /* Hierarchy tree link */ ?>
-      <? $trees = $this->driver->tryMethod('getHierarchyTrees'); if (!empty($trees)): ?>
-        <? foreach ($trees as $hierarchyID => $hierarchyTitle): ?>
-          <div class="hierarchyTreeLink">
-            <input type="hidden" value="<?=$this->escapeHtmlAttr($hierarchyID)?>" class="hiddenHierarchyId" />
-            <i class="fa fa-fw fa-sitemap"></i>
-            <a class="hierarchyTreeLinkText" data-lightbox href="<?=$this->recordLink()->getTabUrl($this->driver, 'HierarchyTree')?>?hierarchy=<?=urlencode($hierarchyID)?>#tabnav" title="<?=$this->transEsc('hierarchy_tree')?>" data-lightbox-href="<?=$this->recordLink()->getTabUrl($this->driver, 'AjaxTab')?>?hierarchy=<?=urlencode($hierarchyID)?>" data-lightbox-post="tab=hierarchytree">
-              <?=$this->transEsc('hierarchy_view_context')?><? if (count($trees) > 1): ?>: <?=$this->escapeHtml($hierarchyTitle)?><? endif; ?>
-            </a>
->>>>>>> 0b0cc548
           </div>
         <? endif; ?>
 
@@ -186,7 +164,7 @@
             <div class="hierarchyTreeLink">
               <input type="hidden" value="<?=$this->escapeHtmlAttr($hierarchyID)?>" class="hiddenHierarchyId" />
               <i class="fa fa-fw fa-sitemap"></i>
-              <a class="hierarchyTreeLinkText modal-link" href="<?=$this->recordLink()->getTabUrl($this->driver, 'HierarchyTree')?>?hierarchy=<?=urlencode($hierarchyID)?>#tabnav" title="<?=$this->transEsc('hierarchy_tree')?>">
+              <a class="hierarchyTreeLinkText" data-lightbox href="<?=$this->recordLink()->getTabUrl($this->driver, 'HierarchyTree')?>?hierarchy=<?=urlencode($hierarchyID)?>#tabnav" title="<?=$this->transEsc('hierarchy_tree')?>" data-lightbox-href="<?=$this->recordLink()->getTabUrl($this->driver, 'AjaxTab')?>?hierarchy=<?=urlencode($hierarchyID)?>" data-lightbox-post="tab=hierarchytree">
                 <?=$this->transEsc('hierarchy_view_context')?><? if (count($trees) > 1): ?>: <?=$this->escapeHtml($hierarchyTitle)?><? endif; ?>
               </a>
             </div>
