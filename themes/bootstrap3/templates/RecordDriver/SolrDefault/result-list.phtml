--- conflicted
+++ resolved
@@ -137,39 +137,6 @@
         <? endif; ?>
       <? endif; ?>
 
-<<<<<<< HEAD
-      <?=$this->record($this->driver)->getFormatList() ?>
-
-      <? if (!$openUrlActive && empty($urls) && $this->driver->supportsAjaxStatus()): ?>
-        <span class="status ajax-availability hidden">
-          <span class="label label-default"><?=$this->transEsc('Loading')?>...</span>
-        </span>
-      <? endif; ?>
-      <?=$this->record($this->driver)->getPreviews()?>
-    </div>
-    <div class="result-links hidden-print">
-      <? /* Display qrcode if appropriate: */ ?>
-      <? if ($QRCode = $this->record($this->driver)->getQRCode("results")): ?>
-        <?
-          // Add JS Variables for QrCode
-          $this->jsTranslations()->addStrings(array('qrcode_hide' => 'qrcode_hide', 'qrcode_show' => 'qrcode_show'));
-        ?>
-        <span class="hidden-xs">
-          <a href="<?=$this->escapeHtmlAttr($QRCode);?>" class="qrcodeLink">
-            <i class="result-link-icon fa fa-fw fa-qrcode" title="<?=$this->transEsc('qrcode_show')?>"></i><!--
-         --><span class="result-link-label"><?=$this->transEsc('qrcode_show')?></span>
-          </a>
-          <div class="qrcode hidden">
-            <script type="text/template" class="qrCodeImgTag">
-              <img alt="<?=$this->transEsc('QR Code')?>" src="<?=$this->escapeHtmlAttr($QRCode);?>"/>
-            </script>
-          </div><br/>
-        </span>
-      <? endif; ?>
-
-      <? if ($this->cart()->isActiveInSearch() && $this->params->getOptions()->supportsCart() && $this->cart()->isActive()): ?>
-        <?=$this->render('record/cart-buttons.phtml', ['id' => $this->driver->getUniqueId(), 'source' => $this->driver->getSourceIdentifier()]); ?><br/>
-=======
       <? if ($this->cart()->isActiveInSearch() && $this->params->getOptions()->supportsCart() && $this->cart()->isActive()): ?>
         <?=$this->render('record/cart-buttons.phtml', ['id' => $this->driver->getUniqueId(), 'source' => $this->driver->getSourceIdentifier()]); ?><br/>
       <? endif; ?>
@@ -198,19 +165,11 @@
             </script>
           </div><br/>
         </span>
->>>>>>> 4af4c9b5
       <? endif; ?>
 
       <? if ($this->userlist()->getMode() !== 'disabled'): ?>
         <? /* Add to favorites */ ?>
-<<<<<<< HEAD
-        <a href="<?=$this->recordLink()->getActionUrl($this->driver, 'Save')?>" data-lightbox class="save-record" data-id="<?=$this->escapeHtmlAttr($this->driver->getUniqueId()) ?>">
-          <i class="result-link-icon fa fa-fw fa-star" title="<?=$this->transEsc('Add to favorites')?>"></i><!--
-       --><span class="result-link-label"><?=$this->transEsc('Add to favorites')?></span>
-        </a><br/>
-=======
         <i class="fa fa-fw fa-star" aria-hidden="true"></i> <a href="<?=$this->recordLink()->getActionUrl($this->driver, 'Save')?>" data-lightbox class="save-record" data-id="<?=$this->escapeHtmlAttr($this->driver->getUniqueId()) ?>"><?=$this->transEsc('Add to favorites')?></a><br/>
->>>>>>> 4af4c9b5
         <? /* Saved lists */ ?>
         <div class="savedLists alert alert-info hidden">
           <strong><?=$this->transEsc("Saved in")?>:</strong>
