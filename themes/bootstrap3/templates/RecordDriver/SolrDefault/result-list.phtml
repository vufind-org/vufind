<? $displayTitle = "";
   $summHighlightedTitle = $this->driver->getHighlightedTitle();
   $summTitle = $this->driver->getTitle();
   if (!empty($summHighlightedTitle)) {
     $displayTitle .= $this->highlight($this->addEllipsis($summHighlightedTitle, $summTitle));
   } else if (!empty($summTitle)) {
     $displayTitle .= $this->escapeHtml($this->truncate($summTitle, 180));
   } else {
     $displayTitle .= $this->transEsc('Title not available');
   }
?>

<? if ($this->params->getOptions()->getListViewOption()!="full"): ?>    
    <div class="col-xs-11 middle">
      <a href="<?=$this->recordLink()->getUrl($this->driver)?>" class="title getFull" data-view="<?=$this->params->getOptions()->getListViewOption()?>">
      <?
        echo $displayTitle;
      ?>
      </a>
<div id="loading_<?=preg_replace("/\W/", "_", $this->driver->getUniqueID())?>" class="hidden"><p><?=$this->transEsc("Loading")?>... <img src="<?=$this->imageLink('ajax_loading.gif')?>" /></p></div>
<div id="short_<?=preg_replace("/\W/", "_", $this->driver->getUniqueID())?>" class="<?=$this->driver->supportsAjaxStatus()?'ajaxItem ':''?>">
<? else: ?>
<div id="short_<?=preg_replace("/\W/", "_", $this->driver->getUniqueID())?>" class="<?=$this->driver->supportsAjaxStatus()?'ajaxItem ':''?>col-xs-11">
<? endif; ?>
  <div class="row">
    <div class="col-sm-2 col-xs-3 left">
       <input type="hidden" value="<?=$this->escapeHtmlAttr($this->driver->getUniqueID())?>" class="hiddenId" />
       <input type="hidden" value="<?=$this->escapeHtmlAttr($this->driver->getResourceSource())?>" class="hiddenSource" />

       <a href="<?=$this->recordLink()->getUrl($this->driver)?>">
          <? if ($summThumb = $this->record($this->driver)->getThumbnail()): ?>
        <img class="recordcover" src="<?=$this->escapeHtmlAttr($summThumb)?>" alt="<?=$this->transEsc('Cover Image')?>"/>
      <? else: ?>
        <img class="recordcover" src="<?=$this->url('cover-unavailable')?>" alt="<?=$this->transEsc('No Cover Image')?>"/>
      <? endif; ?>
    </a>
  </div>
  <div class="col-sm-7 col-xs-6 middle">
<? if ($this->params->getOptions()->getListViewOption()=="full"): ?>
      <div>
        <a href="<?=$this->recordLink()->getUrl($this->driver)?>" class="title">
<<<<<<< HEAD
        <?
         echo $displayTitle;
        ?>
=======
          <?=$this->record($this->driver)->getTitleHtml()?>
>>>>>>> 0707e863
        </a>
      </div>
<? endif; ?>

      <div>
        <? if($this->driver->isCollection()): ?>
          <?=implode('<br>', array_map(array($this, 'escapeHtml'), $this->driver->getSummary())); ?>
        <? else: ?>
          <? $summAuthor = $this->driver->getPrimaryAuthor(); if (!empty($summAuthor)): ?>
          <?=$this->transEsc('by')?>
          <a href="<?=$this->record($this->driver)->getLink('author', $summAuthor)?>"><?
            $summHighlightedAuthor = $this->driver->getHighlightedAuthor();
            echo !empty($summHighlightedAuthor)
                ? $this->highlight($summHighlightedAuthor)
                : $this->escapeHtml($summAuthor);
          ?></a>
          <? endif; ?>

          <? $journalTitle = $this->driver->getContainerTitle(); $summDate = $this->driver->getPublicationDates(); ?>
          <? if (!empty($journalTitle)): ?>
            <?=!empty($summAuthor) ? '<br />' : ''?>
            <?=$this->transEsc('Published in')?>
            <? $containerID = $this->driver->getContainerRecordID(); ?>
            <? /* TODO: handle highlighting more elegantly here: */?>
            <a href="<?=($containerID ? $this->recordLink()->getUrl("VuFind|$containerID") : $this->record($this->driver)->getLink('journaltitle', str_replace(array('{{{{START_HILITE}}}}', '{{{{END_HILITE}}}}'), '', $journalTitle)))?>"><?=$this->highlight($journalTitle) ?></a>
            <?=!empty($summDate) ? ' (' . $this->escapeHtml($summDate[0]) . ')' : ''?>
          <? elseif (!empty($summDate)): ?>
            <?=!empty($summAuthor) ? '<br />' : ''?>
            <?=$this->transEsc('Published') . ' ' . $this->escapeHtml($summDate[0])?>
          <? endif; ?>
          <? $summInCollection = $this->driver->getContainingCollections(); if (!empty($summInCollection)): ?>
            <? foreach ($summInCollection as $collId => $collText): ?>
              <div>
                <b><?=$this->transEsc("in_collection_label")?></b>
                <a class="collectionLinkText" href="<?=$this->url('collection', array('id' => $collId))?>?recordID=<?=urlencode($this->driver->getUniqueID())?>">
                  <?=$this->escapeHtml($collText)?>
                </a>
              </div>
            <? endforeach; ?>
          <? endif; ?>
        <? endif; ?>
      </div>

      <? if(!$this->driver->isCollection()): ?>
        <? if ($snippet = $this->driver->getHighlightedSnippet()): ?>
          <? if (!empty($snippet['caption'])): ?>
            <strong><?=$this->transEsc($snippet['caption']) ?>:</strong> ';
          <? endif; ?>
          <? if (!empty($snippet['snippet'])): ?>
            <span class="quotestart">&#8220;</span>...<?=$this->highlight($snippet['snippet']) ?>...<span class="quoteend">&#8221;</span><br/>
          <? endif; ?>
        <? endif; ?>
      <? endif; ?>

      <?
      /* Display information on duplicate records if available */
      $dedupData = $this->driver->getDedupData();
      if ($dedupData): ?>
      <div class="dedupInformation">
      <?
        $i = 0;
        foreach ($dedupData as $source => $current) {
          if (++$i == 1) {
            ?><span class="currentSource"><a href="<?=$this->recordLink()->getUrl($this->driver)?>"><?=$this->transEsc("source_$source", array(), $source)?></a></span><?
          } else {
            if ($i == 2) {
              ?> <span class="otherSources">(<?=$this->transEsc('Other Sources')?>: <?
            } else {
              ?>, <?
            }
            ?><a href="<?=$this->recordLink()->getUrl($current['id'])?>"><?=$this->transEsc("source_$source", array(), $source)?></a><?
          }
        }
        if ($i > 1) {
          ?>)</span><?
        }?>
      </div>
      <? endif; ?>

      <div class="callnumAndLocation ajax-availability hidden">
        <? if ($this->driver->supportsAjaxStatus()): ?>
          <strong class="hideIfDetailed"><?=$this->transEsc('Call Number')?>:</strong>
          <span class="callnumber ajax-availability hidden">
            <?=$this->transEsc('Loading')?>...<br/>
          </span>
          <strong><?=$this->transEsc('Located')?>:</strong>
          <span class="location ajax-availability hidden">
            <?=$this->transEsc('Loading')?>...
          </span>
          <div class="locationDetails"></div>
        <? else: ?>
          <? $summCallNo = $this->driver->getCallNumber(); if (!empty($summCallNo)): ?>
            <strong><?=$this->transEsc('Call Number')?>:</strong> <?=$this->escapeHtml($summCallNo)?>
          <? endif; ?>
        <? endif; ?>
      </div>

      <? /* We need to find out if we're supposed to display an OpenURL link ($openUrlActive),
            but even if we don't plan to display the link, we still want to get the $openUrl
            value for use in generating a COinS (Z3988) tag -- see bottom of file.
          */
        $openUrl = $this->driver->getOpenURL();
        $openUrlActive = $this->driver->openURLActive('results');
        $urls = $this->record($this->driver)->getLinkDetails();
        if ($openUrlActive || !empty($urls)): ?>
        <? if ($openUrlActive): ?>
          <br/>
          <?=$this->openUrl($openUrl)?>
          <? if ($this->driver->replaceURLsWithOpenURL()) $urls = array(); // clear URL list if replace setting is active ?>
        <? endif; ?>
        <? if (!is_array($urls)) $urls = array();
          if(!$this->driver->isCollection()):
            foreach ($urls as $current): ?>
              <a href="<?=$this->escapeHtmlAttr($this->proxyUrl($current['url']))?>" class="fulltext" target="new"><i class="fa fa-external-link"></i> <?=($current['url'] == $current['desc']) ? $this->transEsc('Get full text') : $this->escapeHtml($current['desc'])?></a><br/>
          <? endforeach; ?>
        <? endif; ?>
      <? endif; ?>

      <?=str_replace('class="', 'class="label label-info ', $this->record($this->driver)->getFormatList())?>

      <? if (!$openUrlActive && empty($urls) && $this->driver->supportsAjaxStatus()): ?>
        <span class="status ajax-availability hidden">
          <span class="label label-default"><?=$this->transEsc('Loading')?>...</span>
        </span>
      <? endif; ?>
      <?=$this->record($this->driver)->getPreviews()?>
    </div>
    <div class="col-xs-3 right hidden-print">
      <? /* Display qrcode if appropriate: */ ?>
      <? if ($QRCode = $this->record($this->driver)->getQRCode("results")): ?>
        <?
          // Add JS Variables for QrCode
          $this->jsTranslations()->addStrings(array('qrcode_hide' => 'qrcode_hide', 'qrcode_show' => 'qrcode_show'));
        ?>
        <span class="hidden-xs">
          <i class="fa fa-fw fa-qrcode"></i> <a href="<?=$this->escapeHtmlAttr($QRCode);?>" class="qrcodeLink"><?=$this->transEsc('qrcode_show')?></a>
          <div class="qrcode hidden">
            <script type="text/template" class="qrCodeImgTag">
              <img alt="<?=$this->transEsc('QR Code')?>" src="<?=$this->escapeHtmlAttr($QRCode);?>"/>
            </script>
          </div><br/>
        </span>
      <? endif; ?>

      <? if ($this->userlist()->getMode() !== 'disabled'): ?>
        <? /* Add to favorites */ ?>
        <i class="fa fa-fw fa-star"></i> <a href="<?=$this->recordLink()->getActionUrl($this->driver, 'Save')?>" class="save-record modal-link" id="<?=$this->driver->getUniqueId() ?>" title="<?=$this->transEsc('Add to favorites')?>"><?=$this->transEsc('Add to favorites')?></a><br/>

        <? /* Saved lists */ ?>
        <div class="savedLists alert alert-info hidden">
          <strong><?=$this->transEsc("Saved in")?>:</strong>
        </div>
      <? endif; ?>

      <? /* Hierarchy tree link */ ?>
      <? $trees = $this->driver->tryMethod('getHierarchyTrees'); if (!empty($trees)): ?>
        <? foreach ($trees as $hierarchyID => $hierarchyTitle): ?>
          <div class="hierarchyTreeLink">
            <input type="hidden" value="<?=$this->escapeHtmlAttr($hierarchyID)?>" class="hiddenHierarchyId" />
            <i class="fa fa-fw fa-sitemap"></i>
            <a class="hierarchyTreeLinkText modal-link" href="<?=$this->recordLink()->getTabUrl($this->driver, 'HierarchyTree')?>?hierarchy=<?=urlencode($hierarchyID)?>#tabnav" title="<?=$this->transEsc('hierarchy_tree')?>">
              <?=$this->transEsc('hierarchy_view_context')?><? if (count($trees) > 1): ?>: <?=$this->escapeHtml($hierarchyTitle)?><? endif; ?>
            </a>
          </div>
        <? endforeach; ?>
      <? endif; ?>

      <?=$openUrl?'<span class="Z3988" title="'.$this->escapeHtmlAttr($openUrl).'"></span>':''?>
    </div>
  </div>
</div><? if ($this->params->getOptions()->getListViewOption()!="full"): ?>
<div id="long_<?=preg_replace("/\W/", "_", $this->driver->getUniqueID())?>" class="hidden"></div>
</div>
<?endif?><|MERGE_RESOLUTION|>--- conflicted
+++ resolved
@@ -1,21 +1,7 @@
-<? $displayTitle = "";
-   $summHighlightedTitle = $this->driver->getHighlightedTitle();
-   $summTitle = $this->driver->getTitle();
-   if (!empty($summHighlightedTitle)) {
-     $displayTitle .= $this->highlight($this->addEllipsis($summHighlightedTitle, $summTitle));
-   } else if (!empty($summTitle)) {
-     $displayTitle .= $this->escapeHtml($this->truncate($summTitle, 180));
-   } else {
-     $displayTitle .= $this->transEsc('Title not available');
-   }
-?>
-
 <? if ($this->params->getOptions()->getListViewOption()!="full"): ?>    
     <div class="col-xs-11 middle">
       <a href="<?=$this->recordLink()->getUrl($this->driver)?>" class="title getFull" data-view="<?=$this->params->getOptions()->getListViewOption()?>">
-      <?
-        echo $displayTitle;
-      ?>
+        <?=$this->record($this->driver)->getTitleHtml()?>
       </a>
 <div id="loading_<?=preg_replace("/\W/", "_", $this->driver->getUniqueID())?>" class="hidden"><p><?=$this->transEsc("Loading")?>... <img src="<?=$this->imageLink('ajax_loading.gif')?>" /></p></div>
 <div id="short_<?=preg_replace("/\W/", "_", $this->driver->getUniqueID())?>" class="<?=$this->driver->supportsAjaxStatus()?'ajaxItem ':''?>">
@@ -39,13 +25,7 @@
 <? if ($this->params->getOptions()->getListViewOption()=="full"): ?>
       <div>
         <a href="<?=$this->recordLink()->getUrl($this->driver)?>" class="title">
-<<<<<<< HEAD
-        <?
-         echo $displayTitle;
-        ?>
-=======
           <?=$this->record($this->driver)->getTitleHtml()?>
->>>>>>> 0707e863
         </a>
       </div>
 <? endif; ?>
