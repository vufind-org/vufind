<div class="<?=$this->driver->supportsAjaxStatus()?'ajaxItem ':''?>col-xs-11">
  <div class="row">
    <div class="col-sm-2 col-xs-3 left">
      <input type="hidden" value="<?=$this->escapeHtmlAttr($this->driver->getUniqueID())?>" class="hiddenId" />
      <input type="hidden" value="<?=$this->escapeHtmlAttr($this->driver->getResourceSource())?>" class="hiddenSource" />
      <a href="<?=$this->recordLink()->getUrl($this->driver)?>">
        <? if ($summThumb = $this->record($this->driver)->getThumbnail()): ?>
          <img class="recordcover" src="<?=$this->escapeHtmlAttr($summThumb)?>" alt="<?=$this->transEsc('Cover Image')?>"/>
        <? else: ?>
          <img class="recordcover" src="<?=$this->url('cover-unavailable')?>" alt="<?=$this->transEsc('No Cover Image')?>"/>
        <? endif; ?>
      </a>
    </div>
    <div class="col-sm-7 col-xs-6 middle">
      <div>
        <a href="<?=$this->recordLink()->getUrl($this->driver)?>" class="title">
          <?=$this->record($this->driver)->getTitleHtml()?>
        </a>
      </div>

      <div>
        <? if($this->driver->isCollection()): ?>
          <?=implode('<br>', array_map(array($this, 'escapeHtml'), $this->driver->getSummary())); ?>
        <? else: ?>
          <? $summAuthor = $this->driver->getPrimaryAuthor(); if (!empty($summAuthor)): ?>
          <?=$this->transEsc('by')?>
          <a href="<?=$this->record($this->driver)->getLink('author', $summAuthor)?>"><?
            $summHighlightedAuthor = $this->driver->getHighlightedAuthor();
            echo !empty($summHighlightedAuthor)
                ? $this->highlight($summHighlightedAuthor)
                : $this->escapeHtml($summAuthor);
          ?></a>
          <? endif; ?>

          <? $journalTitle = $this->driver->getContainerTitle(); $summDate = $this->driver->getPublicationDates(); ?>
          <? if (!empty($journalTitle)): ?>
            <?=!empty($summAuthor) ? '<br />' : ''?>
            <?=$this->transEsc('Published in')?>
            <? $containerID = $this->driver->getContainerRecordID(); ?>
            <? /* TODO: handle highlighting more elegantly here: */?>
            <a href="<?=($containerID ? $this->recordLink()->getUrl("VuFind|$containerID") : $this->record($this->driver)->getLink('journaltitle', str_replace(array('{{{{START_HILITE}}}}', '{{{{END_HILITE}}}}'), '', $journalTitle)))?>"><?=$this->highlight($journalTitle) ?></a>
            <?=!empty($summDate) ? ' (' . $this->escapeHtml($summDate[0]) . ')' : ''?>
          <? elseif (!empty($summDate)): ?>
            <?=!empty($summAuthor) ? '<br />' : ''?>
            <?=$this->transEsc('Published') . ' ' . $this->escapeHtml($summDate[0])?>
          <? endif; ?>
          <? $summInCollection = $this->driver->getContainingCollections(); if (!empty($summInCollection)): ?>
            <? foreach ($summInCollection as $collId => $collText): ?>
              <div>
                <b><?=$this->transEsc("in_collection_label")?></b>
                <a class="collectionLinkText" href="<?=$this->url('collection', array('id' => $collId))?>?recordID=<?=urlencode($this->driver->getUniqueID())?>">
                  <?=$this->escapeHtml($collText)?>
                </a>
              </div>
            <? endforeach; ?>
          <? endif; ?>
        <? endif; ?>
      </div>

      <? if(!$this->driver->isCollection()): ?>
        <? if ($snippet = $this->driver->getHighlightedSnippet()): ?>
          <? if (!empty($snippet['caption'])): ?>
            <strong><?=$this->transEsc($snippet['caption']) ?>:</strong> ';
          <? endif; ?>
          <? if (!empty($snippet['snippet'])): ?>
            <span class="quotestart">&#8220;</span>...<?=$this->highlight($snippet['snippet']) ?>...<span class="quoteend">&#8221;</span><br/>
          <? endif; ?>
        <? endif; ?>
      <? endif; ?>

      <?
      /* Display information on duplicate records if available */
      $dedupData = $this->driver->getDedupData();
      if ($dedupData): ?>
      <div class="dedupInformation">
      <?
        $i = 0;
        foreach ($dedupData as $source => $current) {
          if (++$i == 1) {
            ?><span class="currentSource"><a href="<?=$this->recordLink()->getUrl($this->driver)?>"><?=$this->transEsc("source_$source", array(), $source)?></a></span><?
          } else {
            if ($i == 2) {
              ?> <span class="otherSources">(<?=$this->transEsc('Other Sources')?>: <?
            } else {
              ?>, <?
            }
            ?><a href="<?=$this->recordLink()->getUrl($current['id'])?>"><?=$this->transEsc("source_$source", array(), $source)?></a><?
          }
        }
        if ($i > 1) {
          ?>)</span><?
        }?>
      </div>
      <? endif; ?>

      <div class="callnumAndLocation ajax-availability hidden">
        <? if ($this->driver->supportsAjaxStatus()): ?>
          <strong class="hideIfDetailed"><?=$this->transEsc('Call Number')?>:</strong>
          <span class="callnumber ajax-availability hidden">
            <?=$this->transEsc('Loading')?>...<br/>
          </span>
          <strong><?=$this->transEsc('Located')?>:</strong>
          <span class="location ajax-availability hidden">
            <?=$this->transEsc('Loading')?>...
          </span>
          <div class="locationDetails"></div>
        <? else: ?>
          <? $summCallNo = $this->driver->getCallNumber(); if (!empty($summCallNo)): ?>
            <strong><?=$this->transEsc('Call Number')?>:</strong> <?=$this->escapeHtml($summCallNo)?>
          <? endif; ?>
        <? endif; ?>
      </div>

      <? /* We need to find out if we're supposed to display an OpenURL link ($openUrlActive),
            but even if we don't plan to display the link, we still want to get the $openUrl
            value for use in generating a COinS (Z3988) tag -- see bottom of file.
          */
        $openUrl = $this->driver->getOpenURL();
        $openUrlActive = $this->driver->openURLActive('results');
        $urls = $this->record($this->driver)->getLinkDetails();
        if ($openUrlActive || !empty($urls)): ?>
        <? if ($openUrlActive): ?>
          <br/>
          <?=$this->openUrl($openUrl)?>
          <? if ($this->driver->replaceURLsWithOpenURL()) $urls = array(); // clear URL list if replace setting is active ?>
        <? endif; ?>
        <? if (!is_array($urls)) $urls = array();
          if(!$this->driver->isCollection()):
            foreach ($urls as $current): ?>
              <a href="<?=$this->escapeHtmlAttr($this->proxyUrl($current['url']))?>" class="fulltext" target="new"><i class="fa fa-external-link"></i> <?=($current['url'] == $current['desc']) ? $this->transEsc('Get full text') : $this->escapeHtml($current['desc'])?></a><br/>
          <? endforeach; ?>
        <? endif; ?>
      <? endif; ?>

      <?=str_replace('class="', 'class="label label-info ', $this->record($this->driver)->getFormatList())?>

      <? if (!$openUrlActive && empty($urls) && $this->driver->supportsAjaxStatus()): ?>
        <span class="status ajax-availability hidden">
          <span class="label label-default"><?=$this->transEsc('Loading')?>...</span>
        </span>
      <? endif; ?>
      <?=$this->record($this->driver)->getPreviews()?>
    </div>
    <div class="col-xs-3 right hidden-print">
      <? /* Display qrcode if appropriate: */ ?>
      <? if ($QRCode = $this->record($this->driver)->getQRCode("results")): ?>
        <?
          // Add JS Variables for QrCode
          $this->jsTranslations()->addStrings(array('qrcode_hide' => 'qrcode_hide', 'qrcode_show' => 'qrcode_show'));
        ?>
        <span class="hidden-xs">
          <i class="fa fa-fw fa-qrcode"></i> <a href="<?=$this->escapeHtmlAttr($QRCode);?>" class="qrcodeLink"><?=$this->transEsc('qrcode_show')?></a>
          <div class="qrcode hidden">
            <script type="text/template" class="qrCodeImgTag">
              <img alt="<?=$this->transEsc('QR Code')?>" src="<?=$this->escapeHtmlAttr($QRCode);?>"/>
            </script>
          </div><br/>
        </span>
      <? endif; ?>

      <? if ($this->userlist()->getMode() !== 'disabled'): ?>
        <? /* Add to favorites */ ?>
<<<<<<< HEAD
        <i class="fa fa-heart"></i> <a href="<?=$this->recordLink()->getActionUrl($this->driver, 'Save')?>" data-lightbox class="save-record" id="<?=$this->driver->getUniqueId() ?>" title="<?=$this->transEsc('Add to favorites')?>"><?=$this->transEsc('Add to favorites')?></a><br/>
=======
        <i class="fa fa-fw fa-star"></i> <a href="<?=$this->recordLink()->getActionUrl($this->driver, 'Save')?>" class="save-record modal-link" id="<?=$this->driver->getUniqueId() ?>" title="<?=$this->transEsc('Add to favorites')?>"><?=$this->transEsc('Add to favorites')?></a><br/>
>>>>>>> fc422a43

        <? /* Saved lists */ ?>
        <div class="savedLists alert alert-info hidden">
          <strong><?=$this->transEsc("Saved in")?>:</strong>
        </div>
      <? endif; ?>

      <? /* Hierarchy tree link */ ?>
      <? $trees = $this->driver->tryMethod('getHierarchyTrees'); if (!empty($trees)): ?>
        <? foreach ($trees as $hierarchyID => $hierarchyTitle): ?>
          <div class="hierarchyTreeLink">
            <input type="hidden" value="<?=$this->escapeHtmlAttr($hierarchyID)?>" class="hiddenHierarchyId" />
<<<<<<< HEAD
            <i class="fa fa-sitemap"></i>
            <a class="hierarchyTreeLinkText" data-lightbox href="<?=$this->recordLink()->getTabUrl($this->driver, 'HierarchyTree')?>?hierarchy=<?=urlencode($hierarchyID)?>#tabnav" title="<?=$this->transEsc('hierarchy_tree')?>" data-lightbox-href="<?=$this->recordLink()->getTabUrl($this->driver, 'AjaxTab')?>?hierarchy=<?=urlencode($hierarchyID)?>" data-lightbox-post="tab=hierarchytree">
=======
            <i class="fa fa-fw fa-sitemap"></i>
            <a class="hierarchyTreeLinkText modal-link" href="<?=$this->recordLink()->getTabUrl($this->driver, 'HierarchyTree')?>?hierarchy=<?=urlencode($hierarchyID)?>#tabnav" title="<?=$this->transEsc('hierarchy_tree')?>">
>>>>>>> fc422a43
              <?=$this->transEsc('hierarchy_view_context')?><? if (count($trees) > 1): ?>: <?=$this->escapeHtml($hierarchyTitle)?><? endif; ?>
            </a>
          </div>
        <? endforeach; ?>
      <? endif; ?>

      <?=$openUrl?'<span class="Z3988" title="'.$this->escapeHtmlAttr($openUrl).'"></span>':''?>
    </div>
  </div>
</div><|MERGE_RESOLUTION|>--- conflicted
+++ resolved
@@ -160,12 +160,7 @@
 
       <? if ($this->userlist()->getMode() !== 'disabled'): ?>
         <? /* Add to favorites */ ?>
-<<<<<<< HEAD
-        <i class="fa fa-heart"></i> <a href="<?=$this->recordLink()->getActionUrl($this->driver, 'Save')?>" data-lightbox class="save-record" id="<?=$this->driver->getUniqueId() ?>" title="<?=$this->transEsc('Add to favorites')?>"><?=$this->transEsc('Add to favorites')?></a><br/>
-=======
-        <i class="fa fa-fw fa-star"></i> <a href="<?=$this->recordLink()->getActionUrl($this->driver, 'Save')?>" class="save-record modal-link" id="<?=$this->driver->getUniqueId() ?>" title="<?=$this->transEsc('Add to favorites')?>"><?=$this->transEsc('Add to favorites')?></a><br/>
->>>>>>> fc422a43
-
+        <i class="fa fa-fw fa-star"></i> <a href="<?=$this->recordLink()->getActionUrl($this->driver, 'Save')?>" data-lightbox class="save-record" id="<?=$this->driver->getUniqueId() ?>" title="<?=$this->transEsc('Add to favorites')?>"><?=$this->transEsc('Add to favorites')?></a><br/>
         <? /* Saved lists */ ?>
         <div class="savedLists alert alert-info hidden">
           <strong><?=$this->transEsc("Saved in")?>:</strong>
@@ -177,13 +172,8 @@
         <? foreach ($trees as $hierarchyID => $hierarchyTitle): ?>
           <div class="hierarchyTreeLink">
             <input type="hidden" value="<?=$this->escapeHtmlAttr($hierarchyID)?>" class="hiddenHierarchyId" />
-<<<<<<< HEAD
-            <i class="fa fa-sitemap"></i>
+            <i class="fa fa-fw fa-sitemap"></i>
             <a class="hierarchyTreeLinkText" data-lightbox href="<?=$this->recordLink()->getTabUrl($this->driver, 'HierarchyTree')?>?hierarchy=<?=urlencode($hierarchyID)?>#tabnav" title="<?=$this->transEsc('hierarchy_tree')?>" data-lightbox-href="<?=$this->recordLink()->getTabUrl($this->driver, 'AjaxTab')?>?hierarchy=<?=urlencode($hierarchyID)?>" data-lightbox-post="tab=hierarchytree">
-=======
-            <i class="fa fa-fw fa-sitemap"></i>
-            <a class="hierarchyTreeLinkText modal-link" href="<?=$this->recordLink()->getTabUrl($this->driver, 'HierarchyTree')?>?hierarchy=<?=urlencode($hierarchyID)?>#tabnav" title="<?=$this->transEsc('hierarchy_tree')?>">
->>>>>>> fc422a43
               <?=$this->transEsc('hierarchy_view_context')?><? if (count($trees) > 1): ?>: <?=$this->escapeHtml($hierarchyTitle)?><? endif; ?>
             </a>
           </div>
