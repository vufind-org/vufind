<div class="media">
  <? if ($cover = $this->record($this->driver)->getCover('result-list', 'medium', $this->recordLink()->getUrl($this->driver))): ?>
    <div class="media-left <?=$coversize ?>"><?=$cover ?></div>
  <? endif ?>
  <div class="media-body">
    <div class="row">
      <div class="col-sm-8 middle">
        <a href="<?=$this->recordLink()->getUrl($this->driver)?>" class="title">
          <?=$this->record($this->driver)->getTitleHtml()?>
        </a>
        <div>
          <? if($this->driver->isCollection()): ?>
            <?=implode('<br>', array_map(array($this, 'escapeHtml'), $this->driver->getSummary())); ?>
          <? else: ?>
            <? $summAuthor = $this->driver->getPrimaryAuthor(); if (!empty($summAuthor)): ?>
            <?=$this->transEsc('by')?>
            <a href="<?=$this->record($this->driver)->getLink('author', $summAuthor)?>"><?
              $summHighlightedAuthor = $this->driver->getHighlightedAuthor();
              echo !empty($summHighlightedAuthor)
                  ? $this->highlight($summHighlightedAuthor)
                  : $this->escapeHtml($summAuthor);
            ?></a>
            <? endif; ?>

<<<<<<< HEAD
            <? $journalTitle = $this->driver->getContainerTitle(); $summDate = $this->driver->getPublicationDates(); ?>
            <? if (!empty($journalTitle)): ?>
              <?=!empty($summAuthor) ? '<br />' : ''?>
              <?=$this->transEsc('Published in')?>
              <? $containerSource = $this->driver->getSourceIdentifier(); ?>
              <? $containerID = $this->driver->getContainerRecordID(); ?>
              <? /* TODO: handle highlighting more elegantly here: */?>
              <a href="<?=($containerID ? $this->recordLink()->getUrl("$containerSource|$containerID") : $this->record($this->driver)->getLink('journaltitle', str_replace(array('{{{{START_HILITE}}}}', '{{{{END_HILITE}}}}'), '', $journalTitle)))?>"><?=$this->highlight($journalTitle) ?></a>
              <?=!empty($summDate) ? ' (' . $this->escapeHtml($summDate[0]) . ')' : ''?>
            <? elseif (!empty($summDate)): ?>
              <?=!empty($summAuthor) ? '<br />' : ''?>
              <?=$this->transEsc('Published') . ' ' . $this->escapeHtml($summDate[0])?>
            <? endif; ?>
            <? $summInCollection = $this->driver->getContainingCollections(); if (!empty($summInCollection)): ?>
              <? foreach ($summInCollection as $collId => $collText): ?>
                <div>
                  <b><?=$this->transEsc("in_collection_label")?></b>
                  <a class="collectionLinkText" href="<?=$this->url('collection', array('id' => $collId))?>?recordID=<?=urlencode($this->driver->getUniqueID())?>">
                    <?=$this->escapeHtml($collText)?>
                  </a>
                </div>
              <? endforeach; ?>
            <? endif; ?>
=======
      <div>
        <? if($this->driver->isCollection()): ?>
          <?=implode('<br>', array_map(array($this, 'escapeHtml'), $this->driver->getSummary())); ?>
        <? else: ?>
          <? $summAuthors = $this->driver->getPrimaryAuthorsWithHighlighting(); if (!empty($summAuthors)): ?>
            <?=$this->transEsc('by')?>
            <? $authorCount = count($summAuthors); foreach ($summAuthors as $i => $summAuthor): ?>
              <a href="<?=$this->record($this->driver)->getLink('author', $this->highlight($summAuthor, null, true, false))?>"><?=$this->highlight($summAuthor)?></a><?=$i + 1 < $authorCount ? ',' : ''?>
            <? endforeach; ?>
>>>>>>> 9035ccb3
          <? endif; ?>
        </div>

        <? if(!$this->driver->isCollection()): ?>
          <? if ($snippet = $this->driver->getHighlightedSnippet()): ?>
            <? if (!empty($snippet['caption'])): ?>
              <strong><?=$this->transEsc($snippet['caption']) ?>:</strong> ';
            <? endif; ?>
            <? if (!empty($snippet['snippet'])): ?>
              <span class="quotestart">&#8220;</span>...<?=$this->highlight($snippet['snippet']) ?>...<span class="quoteend">&#8221;</span><br/>
            <? endif; ?>
          <? endif; ?>
        <? endif; ?>

        <?
        /* Display information on duplicate records if available */
        if ($dedupData = $this->driver->getDedupData()): ?>
          <div class="dedupInformation">
          <?
            $i = 0;
            foreach ($dedupData as $source => $current) {
              if (++$i == 1) {
                ?><span class="currentSource"><a href="<?=$this->recordLink()->getUrl($this->driver)?>"><?=$this->transEsc("source_$source", array(), $source)?></a></span><?
              } else {
                if ($i == 2) {
                  ?> <span class="otherSources">(<?=$this->transEsc('Other Sources')?>: <?
                } else {
                  ?>, <?
                }
                ?><a href="<?=$this->recordLink()->getUrl($current['id'])?>"><?=$this->transEsc("source_$source", array(), $source)?></a><?
              }
            }
            if ($i > 1) {
              ?>)</span><?
            }?>
          </div>
        <? endif; ?>

        <div class="callnumAndLocation ajax-availability hidden">
          <? if ($this->driver->supportsAjaxStatus()): ?>
            <strong class="hideIfDetailed"><?=$this->transEsc('Call Number')?>:</strong>
            <span class="callnumber ajax-availability hidden">
              <?=$this->transEsc('Loading')?>...<br/>
            </span>
            <strong><?=$this->transEsc('Located')?>:</strong>
            <span class="location ajax-availability hidden">
              <?=$this->transEsc('Loading')?>...
            </span>
            <div class="locationDetails"></div>
          <? else: ?>
            <? $summCallNo = $this->driver->getCallNumber(); if (!empty($summCallNo)): ?>
              <strong><?=$this->transEsc('Call Number')?>:</strong> <?=$this->escapeHtml($summCallNo)?>
            <? endif; ?>
          <? endif; ?>
        </div>

        <? /* We need to find out if we're supposed to display an OpenURL link ($openUrlActive),
              but even if we don't plan to display the link, we still want to get the $openUrl
              value for use in generating a COinS (Z3988) tag -- see bottom of file.
            */
          $openUrl = $this->openUrl($this->driver, 'results');
          $openUrlActive = $openUrl->isActive();
          // Account for replace_other_urls setting
          $urls = $this->record($this->driver)->getLinkDetails($openUrlActive);

          if ($openUrlActive || !empty($urls)): ?>
          <? if ($openUrlActive): ?>
            <br/>
            <?=$openUrl->renderTemplate()?>
          <? endif; ?>
          <? if (!is_array($urls)) $urls = array();
            if(!$this->driver->isCollection()):
              foreach ($urls as $current): ?>
                <a href="<?=$this->escapeHtmlAttr($this->proxyUrl($current['url']))?>" class="fulltext" target="new"><i class="fa fa-external-link"></i> <?=($current['url'] == $current['desc']) ? $this->transEsc('Get full text') : $this->escapeHtml($current['desc'])?></a><br/>
            <? endforeach; ?>
          <? endif; ?>
        <? endif; ?>

        <?=str_replace('class="', 'class="label label-info ', $this->record($this->driver)->getFormatList())?>

        <? if (!$openUrlActive && empty($urls) && $this->driver->supportsAjaxStatus()): ?>
          <span class="status ajax-availability hidden">
            <span class="label label-default"><?=$this->transEsc('Loading')?>...</span>
          </span>
        <? endif; ?>
        <?=$this->record($this->driver)->getPreviews()?>
      </div>
      <div class="col-sm-4 right hidden-print">
        <? /* Display qrcode if appropriate: */ ?>
        <? if ($QRCode = $this->record($this->driver)->getQRCode("results")): ?>
          <?
            // Add JS Variables for QrCode
            $this->jsTranslations()->addStrings(array('qrcode_hide' => 'qrcode_hide', 'qrcode_show' => 'qrcode_show'));
          ?>
          <span class="hidden-xs">
            <i class="fa fa-fw fa-qrcode"></i> <a href="<?=$this->escapeHtmlAttr($QRCode);?>" class="qrcodeLink"><?=$this->transEsc('qrcode_show')?></a>
            <div class="qrcode hidden">
              <script type="text/template" class="qrCodeImgTag">
                <img alt="<?=$this->transEsc('QR Code')?>" src="<?=$this->escapeHtmlAttr($QRCode);?>"/>
              </script>
            </div><br/>
          </span>
        <? endif; ?>

        <? if ($this->userlist()->getMode() !== 'disabled'): ?>
          <? /* Add to favorites */ ?>
          <i class="fa fa-fw fa-star"></i> <a href="<?=$this->recordLink()->getActionUrl($this->driver, 'Save')?>" data-lightbox class="save-record" data-id="<?=$this->escapeHtmlAttr($this->driver->getUniqueId()) ?>" title="<?=$this->transEsc('Add to favorites')?>"><?=$this->transEsc('Add to favorites')?></a><br/>
          <? /* Saved lists */ ?>
          <div class="savedLists alert alert-info hidden">
            <strong><?=$this->transEsc("Saved in")?>:</strong>
          </div>
        <? endif; ?>

        <? /* Hierarchy tree link */ ?>
        <? $trees = $this->driver->tryMethod('getHierarchyTrees'); if (!empty($trees)): ?>
          <? foreach ($trees as $hierarchyID => $hierarchyTitle): ?>
            <div class="hierarchyTreeLink">
              <input type="hidden" value="<?=$this->escapeHtmlAttr($hierarchyID)?>" class="hiddenHierarchyId" />
              <i class="fa fa-fw fa-sitemap"></i>
              <a class="hierarchyTreeLinkText" data-lightbox href="<?=$this->recordLink()->getTabUrl($this->driver, 'HierarchyTree')?>?hierarchy=<?=urlencode($hierarchyID)?>#tabnav" title="<?=$this->transEsc('hierarchy_tree')?>" data-lightbox-href="<?=$this->recordLink()->getTabUrl($this->driver, 'AjaxTab')?>?hierarchy=<?=urlencode($hierarchyID)?>" data-lightbox-post="tab=hierarchytree">
                <?=$this->transEsc('hierarchy_view_context')?><? if (count($trees) > 1): ?>: <?=$this->escapeHtml($hierarchyTitle)?><? endif; ?>
              </a>
            </div>
          <? endforeach; ?>
        <? endif; ?>

        <?=$this->driver->supportsCoinsOpenUrl()?'<span class="Z3988" title="'.$this->escapeHtmlAttr($this->driver->getCoinsOpenUrl()).'"></span>':''?>
      </div>
    </div>
  </div>
</div><|MERGE_RESOLUTION|>--- conflicted
+++ resolved
@@ -12,17 +12,13 @@
           <? if($this->driver->isCollection()): ?>
             <?=implode('<br>', array_map(array($this, 'escapeHtml'), $this->driver->getSummary())); ?>
           <? else: ?>
-            <? $summAuthor = $this->driver->getPrimaryAuthor(); if (!empty($summAuthor)): ?>
-            <?=$this->transEsc('by')?>
-            <a href="<?=$this->record($this->driver)->getLink('author', $summAuthor)?>"><?
-              $summHighlightedAuthor = $this->driver->getHighlightedAuthor();
-              echo !empty($summHighlightedAuthor)
-                  ? $this->highlight($summHighlightedAuthor)
-                  : $this->escapeHtml($summAuthor);
-            ?></a>
+            <? $summAuthors = $this->driver->getPrimaryAuthorsWithHighlighting(); if (!empty($summAuthors)): ?>
+              <?=$this->transEsc('by')?>
+              <? $authorCount = count($summAuthors); foreach ($summAuthors as $i => $summAuthor): ?>
+                <a href="<?=$this->record($this->driver)->getLink('author', $this->highlight($summAuthor, null, true, false))?>"><?=$this->highlight($summAuthor)?></a><?=$i + 1 < $authorCount ? ',' : ''?>
+              <? endforeach; ?>
             <? endif; ?>
 
-<<<<<<< HEAD
             <? $journalTitle = $this->driver->getContainerTitle(); $summDate = $this->driver->getPublicationDates(); ?>
             <? if (!empty($journalTitle)): ?>
               <?=!empty($summAuthor) ? '<br />' : ''?>
@@ -46,17 +42,6 @@
                 </div>
               <? endforeach; ?>
             <? endif; ?>
-=======
-      <div>
-        <? if($this->driver->isCollection()): ?>
-          <?=implode('<br>', array_map(array($this, 'escapeHtml'), $this->driver->getSummary())); ?>
-        <? else: ?>
-          <? $summAuthors = $this->driver->getPrimaryAuthorsWithHighlighting(); if (!empty($summAuthors)): ?>
-            <?=$this->transEsc('by')?>
-            <? $authorCount = count($summAuthors); foreach ($summAuthors as $i => $summAuthor): ?>
-              <a href="<?=$this->record($this->driver)->getLink('author', $this->highlight($summAuthor, null, true, false))?>"><?=$this->highlight($summAuthor)?></a><?=$i + 1 < $authorCount ? ',' : ''?>
-            <? endforeach; ?>
->>>>>>> 9035ccb3
           <? endif; ?>
         </div>
 
