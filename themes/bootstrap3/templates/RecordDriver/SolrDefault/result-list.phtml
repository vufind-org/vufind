<?
  $cover = $this->record($this->driver)->getCover('result-list', 'medium', $this->recordLink()->getUrl($this->driver));
  $thumbnail = false;
  if ($cover):
    ob_start(); ?>
    <div class="media-<?=$this->record($this->driver)->getThumbnailAlignment() ?> <?=$this->record($this->driver)->getCoverSize($this->params) ?>">
      <?=$cover ?>
    </div>
    <? $thumbnail = ob_get_contents(); ?>
  <? ob_end_clean(); ?>
<? endif; ?>
<input type="hidden" value="<?=$this->escapeHtmlAttr($this->driver->getUniqueID())?>" class="hiddenId" />
<input type="hidden" value="<?=$this->escapeHtmlAttr($this->driver->getSourceIdentifier())?>" class="hiddenSource" />
<div class="media">
  <? if ($thumbnail && $this->record($this->driver)->getThumbnailAlignment() == 'left'): ?>
    <?=$thumbnail ?>
  <? endif ?>
  <div class="media-body">
    <div class="row">
      <div class="col-sm-8 middle">
        <a href="<?=$this->recordLink()->getUrl($this->driver)?>" class="title">
          <?=$this->record($this->driver)->getTitleHtml()?>
        </a>
        <div>
          <? if($this->driver->isCollection()): ?>
            <?=implode('<br>', array_map(array($this, 'escapeHtml'), $this->driver->getSummary())); ?>
          <? else: ?>
            <? $summAuthors = $this->driver->getPrimaryAuthorsWithHighlighting(); if (!empty($summAuthors)): ?>
              <?=$this->transEsc('by')?>
              <? $authorCount = count($summAuthors); foreach ($summAuthors as $i => $summAuthor): ?>
                <a href="<?=$this->record($this->driver)->getLink('author', $this->highlight($summAuthor, null, true, false))?>"><?=$this->highlight($summAuthor)?></a><?=$i + 1 < $authorCount ? ',' : ''?>
              <? endforeach; ?>
            <? endif; ?>

            <? $journalTitle = $this->driver->getContainerTitle(); $summDate = $this->driver->getPublicationDates(); ?>
            <? if (!empty($journalTitle)): ?>
              <?=!empty($summAuthor) ? '<br />' : ''?>
              <?=$this->transEsc('Published in')?>
              <? $containerSource = $this->driver->getSourceIdentifier(); ?>
              <? $containerID = $this->driver->getContainerRecordID(); ?>
              <? /* TODO: handle highlighting more elegantly here: */?>
              <a href="<?=($containerID ? $this->recordLink()->getUrl("$containerSource|$containerID") : $this->record($this->driver)->getLink('journaltitle', str_replace(array('{{{{START_HILITE}}}}', '{{{{END_HILITE}}}}'), '', $journalTitle)))?>"><?=$this->highlight($journalTitle) ?></a>
              <?=!empty($summDate) ? ' (' . $this->escapeHtml($summDate[0]) . ')' : ''?>
            <? elseif (!empty($summDate)): ?>
              <?=!empty($summAuthor) ? '<br />' : ''?>
              <?=$this->transEsc('Published') . ' ' . $this->escapeHtml($summDate[0])?>
            <? endif; ?>
            <? $summInCollection = $this->driver->getContainingCollections(); if (!empty($summInCollection)): ?>
              <? foreach ($summInCollection as $collId => $collText): ?>
                <div>
                  <b><?=$this->transEsc("in_collection_label")?></b>
                  <a class="collectionLinkText" href="<?=$this->url('collection', array('id' => $collId))?>?recordID=<?=urlencode($this->driver->getUniqueID())?>">
                    <?=$this->escapeHtml($collText)?>
                  </a>
                </div>
              <? endforeach; ?>
            <? endif; ?>
          <? endif; ?>
        </div>

        <? if(!$this->driver->isCollection()): ?>
          <? if ($snippet = $this->driver->getHighlightedSnippet()): ?>
            <? if (!empty($snippet['caption'])): ?>
              <strong><?=$this->transEsc($snippet['caption']) ?>:</strong> ';
            <? endif; ?>
            <? if (!empty($snippet['snippet'])): ?>
              <span class="quotestart">&#8220;</span>...<?=$this->highlight($snippet['snippet']) ?>...<span class="quoteend">&#8221;</span><br/>
            <? endif; ?>
          <? endif; ?>
        <? endif; ?>

        <?
        /* Display information on duplicate records if available */
        if ($dedupData = $this->driver->getDedupData()): ?>
          <div class="dedupInformation">
          <?
            $i = 0;
            foreach ($dedupData as $source => $current) {
              if (++$i == 1) {
                ?><span class="currentSource"><a href="<?=$this->recordLink()->getUrl($this->driver)?>"><?=$this->transEsc("source_$source", array(), $source)?></a></span><?
              } else {
                if ($i == 2) {
                  ?> <span class="otherSources">(<?=$this->transEsc('Other Sources')?>: <?
                } else {
                  ?>, <?
                }
                ?><a href="<?=$this->recordLink()->getUrl($current['id'])?>"><?=$this->transEsc("source_$source", array(), $source)?></a><?
              }
            }
            if ($i > 1) {
              ?>)</span><?
            }?>
          </div>
        <? endif; ?>

        <div class="callnumAndLocation ajax-availability hidden">
          <? if ($this->driver->supportsAjaxStatus()): ?>
            <strong class="hideIfDetailed"><?=$this->transEsc('Call Number')?>:</strong>
            <span class="callnumber ajax-availability hidden">
              <?=$this->transEsc('Loading')?>...<br/>
            </span>
            <strong><?=$this->transEsc('Located')?>:</strong>
            <span class="location ajax-availability hidden">
              <?=$this->transEsc('Loading')?>...
            </span>
            <div class="locationDetails"></div>
          <? else: ?>
            <? $summCallNo = $this->driver->getCallNumber(); if (!empty($summCallNo)): ?>
              <strong><?=$this->transEsc('Call Number')?>:</strong> <?=$this->escapeHtml($summCallNo)?>
            <? endif; ?>
          <? endif; ?>
        </div>

        <? /* We need to find out if we're supposed to display an OpenURL link ($openUrlActive),
              but even if we don't plan to display the link, we still want to get the $openUrl
              value for use in generating a COinS (Z3988) tag -- see bottom of file.
            */
          $openUrl = $this->openUrl($this->driver, 'results');
          $openUrlActive = $openUrl->isActive();
          // Account for replace_other_urls setting
          $urls = $this->record($this->driver)->getLinkDetails($openUrlActive);

          if ($openUrlActive || !empty($urls)): ?>
          <? if ($openUrlActive): ?>
            <br/>
            <?=$openUrl->renderTemplate()?>
          <? endif; ?>
          <? if (!is_array($urls)) $urls = array();
            if(!$this->driver->isCollection()):
              foreach ($urls as $current): ?>
                <a href="<?=$this->escapeHtmlAttr($this->proxyUrl($current['url']))?>" class="fulltext" target="new"><i class="fa fa-external-link"></i> <?=($current['url'] == $current['desc']) ? $this->transEsc('Get full text') : $this->escapeHtml($current['desc'])?></a><br/>
            <? endforeach; ?>
          <? endif; ?>
        <? endif; ?>

        <?=str_replace('class="', 'class="label label-info ', $this->record($this->driver)->getFormatList())?>

        <? if (!$openUrlActive && empty($urls) && $this->driver->supportsAjaxStatus()): ?>
          <span class="status ajax-availability hidden">
            <span class="label label-default"><?=$this->transEsc('Loading')?>...</span>
          </span>
        <? endif; ?>
<<<<<<< HEAD
        <?=$this->record($this->driver)->getPreviews()?>
      </div>
      <div class="col-sm-4 right hidden-print">
        <? /* Display qrcode if appropriate: */ ?>
        <? if ($QRCode = $this->record($this->driver)->getQRCode("results")): ?>
          <?
            // Add JS Variables for QrCode
            $this->jsTranslations()->addStrings(array('qrcode_hide' => 'qrcode_hide', 'qrcode_show' => 'qrcode_show'));
          ?>
          <span class="hidden-xs">
            <i class="fa fa-fw fa-qrcode"></i> <a href="<?=$this->escapeHtmlAttr($QRCode);?>" class="qrcodeLink"><?=$this->transEsc('qrcode_show')?></a>
            <div class="qrcode hidden">
              <script type="text/template" class="qrCodeImgTag">
                <img alt="<?=$this->transEsc('QR Code')?>" src="<?=$this->escapeHtmlAttr($QRCode);?>"/>
              </script>
            </div><br/>
          </span>
=======
        <? if (!is_array($urls)) $urls = array();
          if(!$this->driver->isCollection()):
            foreach ($urls as $current): ?>
              <a href="<?=$this->escapeHtmlAttr($this->proxyUrl($current['url']))?>" class="fulltext" target="new"><i class="fa fa-external-link" aria-hidden="true"></i> <?=($current['url'] == $current['desc']) ? $this->transEsc('Get full text') : $this->escapeHtml($current['desc'])?></a><br/>
          <? endforeach; ?>
>>>>>>> c501c939
        <? endif; ?>

<<<<<<< HEAD
        <? if ($this->userlist()->getMode() !== 'disabled'): ?>
          <? /* Add to favorites */ ?>
          <i class="fa fa-fw fa-star"></i> <a href="<?=$this->recordLink()->getActionUrl($this->driver, 'Save')?>" data-lightbox class="save-record" data-id="<?=$this->escapeHtmlAttr($this->driver->getUniqueId()) ?>"><?=$this->transEsc('Add to favorites')?></a><br/>
          <? /* Saved lists */ ?>
          <div class="savedLists alert alert-info hidden">
            <strong><?=$this->transEsc("Saved in")?>:</strong>
=======
      <? if (!$openUrlActive && empty($urls) && $this->driver->supportsAjaxStatus()): ?>
        <span class="status ajax-availability hidden">
          <span class="label label-default"><?=$this->transEsc('Loading')?>...</span>
        </span>
      <? endif; ?>
      <?=$this->record($this->driver)->getPreviews()?>
    </div>
    <div class="col-xs-3 right hidden-print">
      <? /* Display qrcode if appropriate: */ ?>
      <? if ($QRCode = $this->record($this->driver)->getQRCode("results")): ?>
        <?
          // Add JS Variables for QrCode
          $this->jsTranslations()->addStrings(array('qrcode_hide' => 'qrcode_hide', 'qrcode_show' => 'qrcode_show'));
        ?>
        <span class="hidden-xs">
          <i class="fa fa-fw fa-qrcode" aria-hidden="true"></i> <a href="<?=$this->escapeHtmlAttr($QRCode);?>" class="qrcodeLink"><?=$this->transEsc('qrcode_show')?></a>
          <div class="qrcode hidden">
            <script type="text/template" class="qrCodeImgTag">
              <img alt="<?=$this->transEsc('QR Code')?>" src="<?=$this->escapeHtmlAttr($QRCode);?>"/>
            </script>
          </div><br/>
        </span>
      <? endif; ?>

      <? if ($this->userlist()->getMode() !== 'disabled'): ?>
        <? /* Add to favorites */ ?>
        <i class="fa fa-fw fa-star" aria-hidden="true"></i> <a href="<?=$this->recordLink()->getActionUrl($this->driver, 'Save')?>" data-lightbox class="save-record" data-id="<?=$this->escapeHtmlAttr($this->driver->getUniqueId()) ?>"><?=$this->transEsc('Add to favorites')?></a><br/>
        <? /* Saved lists */ ?>
        <div class="savedLists alert alert-info hidden">
          <strong><?=$this->transEsc("Saved in")?>:</strong>
        </div>
      <? endif; ?>

      <? /* Hierarchy tree link */ ?>
      <? $trees = $this->driver->tryMethod('getHierarchyTrees'); if (!empty($trees)): ?>
        <? foreach ($trees as $hierarchyID => $hierarchyTitle): ?>
          <div class="hierarchyTreeLink">
            <input type="hidden" value="<?=$this->escapeHtmlAttr($hierarchyID)?>" class="hiddenHierarchyId" />
            <i class="fa fa-fw fa-sitemap" aria-hidden="true"></i>
            <a class="hierarchyTreeLinkText" data-lightbox href="<?=$this->recordLink()->getTabUrl($this->driver, 'HierarchyTree')?>?hierarchy=<?=urlencode($hierarchyID)?>#tabnav" title="<?=$this->transEsc('hierarchy_tree')?>" data-lightbox-href="<?=$this->recordLink()->getTabUrl($this->driver, 'AjaxTab')?>?hierarchy=<?=urlencode($hierarchyID)?>" data-lightbox-post="tab=hierarchytree">
              <?=$this->transEsc('hierarchy_view_context')?><? if (count($trees) > 1): ?>: <?=$this->escapeHtml($hierarchyTitle)?><? endif; ?>
            </a>
>>>>>>> c501c939
          </div>
        <? endif; ?>

        <? /* Hierarchy tree link */ ?>
        <? $trees = $this->driver->tryMethod('getHierarchyTrees'); ?>
        <? if (!empty($trees)): ?>
          <? foreach ($trees as $hierarchyID => $hierarchyTitle): ?>
            <div class="hierarchyTreeLink">
              <input type="hidden" value="<?=$this->escapeHtmlAttr($hierarchyID)?>" class="hiddenHierarchyId" />
              <i class="fa fa-fw fa-sitemap"></i>
              <a class="hierarchyTreeLinkText" data-lightbox href="<?=$this->recordLink()->getTabUrl($this->driver, 'HierarchyTree')?>?hierarchy=<?=urlencode($hierarchyID)?>#tabnav" title="<?=$this->transEsc('hierarchy_tree')?>" data-lightbox-href="<?=$this->recordLink()->getTabUrl($this->driver, 'AjaxTab')?>?hierarchy=<?=urlencode($hierarchyID)?>" data-lightbox-post="tab=hierarchytree">
                <?=$this->transEsc('hierarchy_view_context')?><? if (count($trees) > 1): ?>: <?=$this->escapeHtml($hierarchyTitle)?><? endif; ?>
              </a>
            </div>
          <? endforeach; ?>
        <? endif; ?>

        <?=$this->driver->supportsCoinsOpenUrl()?'<span class="Z3988" title="'.$this->escapeHtmlAttr($this->driver->getCoinsOpenUrl()).'"></span>':''?>
      </div>
    </div>
  </div>
  <? if ($thumbnail && $this->record($this->driver)->getThumbnailAlignment() == 'right'): ?>
    <?=$thumbnail ?>
  <? endif ?>
</div><|MERGE_RESOLUTION|>--- conflicted
+++ resolved
@@ -18,9 +18,12 @@
   <div class="media-body">
     <div class="row">
       <div class="col-sm-8 middle">
-        <a href="<?=$this->recordLink()->getUrl($this->driver)?>" class="title">
-          <?=$this->record($this->driver)->getTitleHtml()?>
-        </a>
+        <div>
+          <a href="<?=$this->recordLink()->getUrl($this->driver)?>" class="title">
+            <?=$this->record($this->driver)->getTitleHtml()?>
+          </a>
+        </div>
+
         <div>
           <? if($this->driver->isCollection()): ?>
             <?=implode('<br>', array_map(array($this, 'escapeHtml'), $this->driver->getSummary())); ?>
@@ -128,7 +131,7 @@
           <? if (!is_array($urls)) $urls = array();
             if(!$this->driver->isCollection()):
               foreach ($urls as $current): ?>
-                <a href="<?=$this->escapeHtmlAttr($this->proxyUrl($current['url']))?>" class="fulltext" target="new"><i class="fa fa-external-link"></i> <?=($current['url'] == $current['desc']) ? $this->transEsc('Get full text') : $this->escapeHtml($current['desc'])?></a><br/>
+                <a href="<?=$this->escapeHtmlAttr($this->proxyUrl($current['url']))?>" class="fulltext" target="new"><i class="fa fa-external-link" aria-hidden="true"></i> <?=($current['url'] == $current['desc']) ? $this->transEsc('Get full text') : $this->escapeHtml($current['desc'])?></a><br/>
             <? endforeach; ?>
           <? endif; ?>
         <? endif; ?>
@@ -140,7 +143,6 @@
             <span class="label label-default"><?=$this->transEsc('Loading')?>...</span>
           </span>
         <? endif; ?>
-<<<<<<< HEAD
         <?=$this->record($this->driver)->getPreviews()?>
       </div>
       <div class="col-sm-4 right hidden-print">
@@ -151,83 +153,30 @@
             $this->jsTranslations()->addStrings(array('qrcode_hide' => 'qrcode_hide', 'qrcode_show' => 'qrcode_show'));
           ?>
           <span class="hidden-xs">
-            <i class="fa fa-fw fa-qrcode"></i> <a href="<?=$this->escapeHtmlAttr($QRCode);?>" class="qrcodeLink"><?=$this->transEsc('qrcode_show')?></a>
+            <i class="fa fa-fw fa-qrcode" aria-hidden="true"></i> <a href="<?=$this->escapeHtmlAttr($QRCode);?>" class="qrcodeLink"><?=$this->transEsc('qrcode_show')?></a>
             <div class="qrcode hidden">
               <script type="text/template" class="qrCodeImgTag">
                 <img alt="<?=$this->transEsc('QR Code')?>" src="<?=$this->escapeHtmlAttr($QRCode);?>"/>
               </script>
             </div><br/>
           </span>
-=======
-        <? if (!is_array($urls)) $urls = array();
-          if(!$this->driver->isCollection()):
-            foreach ($urls as $current): ?>
-              <a href="<?=$this->escapeHtmlAttr($this->proxyUrl($current['url']))?>" class="fulltext" target="new"><i class="fa fa-external-link" aria-hidden="true"></i> <?=($current['url'] == $current['desc']) ? $this->transEsc('Get full text') : $this->escapeHtml($current['desc'])?></a><br/>
-          <? endforeach; ?>
->>>>>>> c501c939
         <? endif; ?>
 
-<<<<<<< HEAD
         <? if ($this->userlist()->getMode() !== 'disabled'): ?>
           <? /* Add to favorites */ ?>
-          <i class="fa fa-fw fa-star"></i> <a href="<?=$this->recordLink()->getActionUrl($this->driver, 'Save')?>" data-lightbox class="save-record" data-id="<?=$this->escapeHtmlAttr($this->driver->getUniqueId()) ?>"><?=$this->transEsc('Add to favorites')?></a><br/>
+          <i class="fa fa-fw fa-star" aria-hidden="true"></i> <a href="<?=$this->recordLink()->getActionUrl($this->driver, 'Save')?>" data-lightbox class="save-record" data-id="<?=$this->escapeHtmlAttr($this->driver->getUniqueId()) ?>"><?=$this->transEsc('Add to favorites')?></a><br/>
           <? /* Saved lists */ ?>
           <div class="savedLists alert alert-info hidden">
             <strong><?=$this->transEsc("Saved in")?>:</strong>
-=======
-      <? if (!$openUrlActive && empty($urls) && $this->driver->supportsAjaxStatus()): ?>
-        <span class="status ajax-availability hidden">
-          <span class="label label-default"><?=$this->transEsc('Loading')?>...</span>
-        </span>
-      <? endif; ?>
-      <?=$this->record($this->driver)->getPreviews()?>
-    </div>
-    <div class="col-xs-3 right hidden-print">
-      <? /* Display qrcode if appropriate: */ ?>
-      <? if ($QRCode = $this->record($this->driver)->getQRCode("results")): ?>
-        <?
-          // Add JS Variables for QrCode
-          $this->jsTranslations()->addStrings(array('qrcode_hide' => 'qrcode_hide', 'qrcode_show' => 'qrcode_show'));
-        ?>
-        <span class="hidden-xs">
-          <i class="fa fa-fw fa-qrcode" aria-hidden="true"></i> <a href="<?=$this->escapeHtmlAttr($QRCode);?>" class="qrcodeLink"><?=$this->transEsc('qrcode_show')?></a>
-          <div class="qrcode hidden">
-            <script type="text/template" class="qrCodeImgTag">
-              <img alt="<?=$this->transEsc('QR Code')?>" src="<?=$this->escapeHtmlAttr($QRCode);?>"/>
-            </script>
-          </div><br/>
-        </span>
-      <? endif; ?>
-
-      <? if ($this->userlist()->getMode() !== 'disabled'): ?>
-        <? /* Add to favorites */ ?>
-        <i class="fa fa-fw fa-star" aria-hidden="true"></i> <a href="<?=$this->recordLink()->getActionUrl($this->driver, 'Save')?>" data-lightbox class="save-record" data-id="<?=$this->escapeHtmlAttr($this->driver->getUniqueId()) ?>"><?=$this->transEsc('Add to favorites')?></a><br/>
-        <? /* Saved lists */ ?>
-        <div class="savedLists alert alert-info hidden">
-          <strong><?=$this->transEsc("Saved in")?>:</strong>
-        </div>
-      <? endif; ?>
-
-      <? /* Hierarchy tree link */ ?>
-      <? $trees = $this->driver->tryMethod('getHierarchyTrees'); if (!empty($trees)): ?>
-        <? foreach ($trees as $hierarchyID => $hierarchyTitle): ?>
-          <div class="hierarchyTreeLink">
-            <input type="hidden" value="<?=$this->escapeHtmlAttr($hierarchyID)?>" class="hiddenHierarchyId" />
-            <i class="fa fa-fw fa-sitemap" aria-hidden="true"></i>
-            <a class="hierarchyTreeLinkText" data-lightbox href="<?=$this->recordLink()->getTabUrl($this->driver, 'HierarchyTree')?>?hierarchy=<?=urlencode($hierarchyID)?>#tabnav" title="<?=$this->transEsc('hierarchy_tree')?>" data-lightbox-href="<?=$this->recordLink()->getTabUrl($this->driver, 'AjaxTab')?>?hierarchy=<?=urlencode($hierarchyID)?>" data-lightbox-post="tab=hierarchytree">
-              <?=$this->transEsc('hierarchy_view_context')?><? if (count($trees) > 1): ?>: <?=$this->escapeHtml($hierarchyTitle)?><? endif; ?>
-            </a>
->>>>>>> c501c939
           </div>
         <? endif; ?>
 
         <? /* Hierarchy tree link */ ?>
-        <? $trees = $this->driver->tryMethod('getHierarchyTrees'); ?>
-        <? if (!empty($trees)): ?>
+        <? $trees = $this->driver->tryMethod('getHierarchyTrees'); if (!empty($trees)): ?>
           <? foreach ($trees as $hierarchyID => $hierarchyTitle): ?>
             <div class="hierarchyTreeLink">
               <input type="hidden" value="<?=$this->escapeHtmlAttr($hierarchyID)?>" class="hiddenHierarchyId" />
-              <i class="fa fa-fw fa-sitemap"></i>
+              <i class="fa fa-fw fa-sitemap" aria-hidden="true"></i>
               <a class="hierarchyTreeLinkText" data-lightbox href="<?=$this->recordLink()->getTabUrl($this->driver, 'HierarchyTree')?>?hierarchy=<?=urlencode($hierarchyID)?>#tabnav" title="<?=$this->transEsc('hierarchy_tree')?>" data-lightbox-href="<?=$this->recordLink()->getTabUrl($this->driver, 'AjaxTab')?>?hierarchy=<?=urlencode($hierarchyID)?>" data-lightbox-post="tab=hierarchytree">
                 <?=$this->transEsc('hierarchy_view_context')?><? if (count($trees) > 1): ?>: <?=$this->escapeHtml($hierarchyTitle)?><? endif; ?>
               </a>
