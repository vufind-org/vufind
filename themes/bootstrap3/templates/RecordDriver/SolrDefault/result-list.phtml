<div class="<?=$this->driver->supportsAjaxStatus()?'ajaxItem ':''?>col-xs-11">
  <div class="row">
    <div class="col-sm-2 col-xs-3 left">
      <input type="hidden" value="<?=$this->escapeHtmlAttr($this->driver->getUniqueID())?>" class="hiddenId" />
      <input type="hidden" value="<?=$this->escapeHtmlAttr($this->driver->getResourceSource())?>" class="hiddenSource" />
      <a href="<?=$this->recordLink()->getUrl($this->driver)?>">
        <? if ($summThumb = $this->record($this->driver)->getThumbnail()): ?>
          <img class="recordcover" src="<?=$this->escapeHtmlAttr($summThumb)?>" alt="<?=$this->transEsc('Cover Image')?>"/>
        <? else: ?>
          <img class="recordcover" src="<?=$this->url('cover-unavailable')?>" alt="<?=$this->transEsc('No Cover Image')?>"/>
        <? endif; ?>
      </a>
    </div>
    <div class="col-sm-7 col-xs-6 middle">
      <div>
        <a href="<?=$this->recordLink()->getUrl($this->driver)?>" class="title">
        <?
          $summHighlightedTitle = $this->driver->getHighlightedTitle();
          $summTitle = $this->driver->getTitle();
          if (!empty($summHighlightedTitle)) {
            echo $this->highlight($this->addEllipsis($summHighlightedTitle, $summTitle));
          } else if (!empty($summTitle)) {
            echo $this->escapeHtml($this->truncate($summTitle, 180));
          } else {
            echo $this->transEsc('Title not available');
          }
        ?>
        </a>
      </div>

      <div>
        <? if($this->driver->isCollection()): ?>
          <?=implode('<br>', array_map(array($this, 'escapeHtml'), $this->driver->getSummary())); ?>
        <? else: ?>
          <? $summAuthor = $this->driver->getPrimaryAuthor(); if (!empty($summAuthor)): ?>
          <?=$this->transEsc('by')?>
          <a href="<?=$this->record($this->driver)->getLink('author', $summAuthor)?>"><?
            $summHighlightedAuthor = $this->driver->getHighlightedAuthor();
            echo !empty($summHighlightedAuthor)
                ? $this->highlight($summHighlightedAuthor)
                : $this->escapeHtml($summAuthor);
          ?></a>
          <? endif; ?>

          <? $journalTitle = $this->driver->getContainerTitle(); $summDate = $this->driver->getPublicationDates(); ?>
          <? if (!empty($journalTitle)): ?>
            <?=!empty($summAuthor) ? '<br />' : ''?>
            <?=$this->transEsc('Published in')?>
<<<<<<< HEAD
            <? /* TODO: handle highlighting more elegantly here: */?>
            <? $parentIDs = $this->driver->getHierarchyParentID(); ?>
            <a href="<?=($parentIDs ? $this->recordLink()->getUrl('VuFind|' . $parentIDs[0]) : $this->record($this->driver)->getLink('journaltitle', str_replace(array('{{{{START_HILITE}}}}', '{{{{END_HILITE}}}}'), '', $journalTitle)))?>"><?=$this->highlight($journalTitle) ?></a>
=======
            <? $containerID = $this->driver->getContainerRecordID(); ?>
            <? /* TODO: handle highlighting more elegantly here: */?>
            <a href="<?=($containerID ? $this->recordLink()->getUrl("VuFind|$containerID") : $this->record($this->driver)->getLink('journaltitle', str_replace(array('{{{{START_HILITE}}}}', '{{{{END_HILITE}}}}'), '', $journalTitle)))?>"><?=$this->highlight($journalTitle) ?></a>
>>>>>>> 77b4c70c
            <?=!empty($summDate) ? ' (' . $this->escapeHtml($summDate[0]) . ')' : ''?>
          <? elseif (!empty($summDate)): ?>
            <?=!empty($summAuthor) ? '<br />' : ''?>
            <?=$this->transEsc('Published') . ' ' . $this->escapeHtml($summDate[0])?>
          <? endif; ?>
          <? $summInCollection = $this->driver->getContainingCollections(); if (!empty($summInCollection)): ?>
            <? foreach ($summInCollection as $collId => $collText): ?>
              <div>
                <b><?=$this->transEsc("in_collection_label")?></b>
                <a class="collectionLinkText" href="<?=$this->url('collection', array('id' => $collId))?>?recordID=<?=urlencode($this->driver->getUniqueID())?>">
                  <?=$this->escapeHtml($collText)?>
                </a>
              </div>
            <? endforeach; ?>
          <? endif; ?>
        <? endif; ?>
      </div>

      <? if(!$this->driver->isCollection()): ?>
        <? if ($snippet = $this->driver->getHighlightedSnippet()): ?>
          <? if (!empty($snippet['caption'])): ?>
            <strong><?=$this->transEsc($snippet['caption']) ?>:</strong> ';
          <? endif; ?>
          <? if (!empty($snippet['snippet'])): ?>
            <span class="quotestart">&#8220;</span>...<?=$this->highlight($snippet['snippet']) ?>...<span class="quoteend">&#8221;</span><br/>
          <? endif; ?>
        <? endif; ?>
      <? endif; ?>

      <?
      /* Display information on duplicate records if available */
      $dedupData = $this->driver->getDedupData();
      if ($dedupData): ?>
      <div class="dedupInformation">
      <?
        $i = 0;
        foreach ($dedupData as $source => $current) {
          if (++$i == 1) {
            ?><span class="currentSource"><a href="<?=$this->recordLink()->getUrl($this->driver)?>"><?=$this->transEsc("source_$source", array(), $source)?></a></span><?
          } else {
            if ($i == 2) {
              ?> <span class="otherSources">(<?=$this->transEsc('Other Sources')?>: <?
            } else {
              ?>, <?
            }
            ?><a href="<?=$this->recordLink()->getUrl($current['id'])?>"><?=$this->transEsc("source_$source", array(), $source)?></a><?
          }
        }
        if ($i > 1) {
          ?>)</span><?
        }?>
      </div>
      <? endif; ?>

      <div class="callnumAndLocation ajax-availability hidden">
        <? if ($this->driver->supportsAjaxStatus()): ?>
          <strong class="hideIfDetailed"><?=$this->transEsc('Call Number')?>:</strong>
          <span class="callnumber ajax-availability hidden">
            <?=$this->transEsc('Loading')?>...<br/>
          </span>
          <strong><?=$this->transEsc('Located')?>:</strong>
          <span class="location ajax-availability hidden">
            <?=$this->transEsc('Loading')?>...
          </span>
          <div class="locationDetails"></div>
        <? else: ?>
          <? $summCallNo = $this->driver->getCallNumber(); if (!empty($summCallNo)): ?>
            <strong><?=$this->transEsc('Call Number')?>:</strong> <?=$this->escapeHtml($summCallNo)?>
          <? endif; ?>
        <? endif; ?>
      </div>

      <? /* We need to find out if we're supposed to display an OpenURL link ($openUrlActive),
            but even if we don't plan to display the link, we still want to get the $openUrl
            value for use in generating a COinS (Z3988) tag -- see bottom of file.
          */
        $openUrl = $this->driver->getOpenURL();
        $openUrlActive = $this->driver->openURLActive('results');
        $urls = $this->record($this->driver)->getLinkDetails();
        if ($openUrlActive || !empty($urls)): ?>
        <? if ($openUrlActive): ?>
          <br/>
          <?=$this->openUrl($openUrl)?>
          <? if ($this->driver->replaceURLsWithOpenURL()) $urls = array(); // clear URL list if replace setting is active ?>
        <? endif; ?>
        <? if (!is_array($urls)) $urls = array();
          if(!$this->driver->isCollection()):
            foreach ($urls as $current): ?>
              <a href="<?=$this->escapeHtmlAttr($this->proxyUrl($current['url']))?>" class="fulltext" target="new"><i class="fa fa-external-link"></i> <?=($current['url'] == $current['desc']) ? $this->transEsc('Get full text') : $this->escapeHtml($current['desc'])?></a><br/>
          <? endforeach; ?>
        <? endif; ?>
      <? endif; ?>

      <?=str_replace('class="', 'class="label label-info ', $this->record($this->driver)->getFormatList())?>

      <? if (!$openUrlActive && empty($urls) && $this->driver->supportsAjaxStatus()): ?>
        <span class="status ajax-availability hidden">
          <span class="label label-default"><?=$this->transEsc('Loading')?>...</span>
        </span>
      <? endif; ?>
      <?=$this->record($this->driver)->getPreviews()?>
    </div>
    <div class="col-xs-3 right hidden-print">
      <? /* Display qrcode if appropriate: */ ?>
      <? if ($QRCode = $this->record($this->driver)->getQRCode("results")): ?>
        <?
          // Add JS Variables for QrCode
          $this->jsTranslations()->addStrings(array('qrcode_hide' => 'qrcode_hide', 'qrcode_show' => 'qrcode_show'));
        ?>
        <span class="hidden-xs">
          <i class="fa fa-qrcode"></i> <a href="<?=$this->escapeHtmlAttr($QRCode);?>" class="qrcodeLink"><?=$this->transEsc('qrcode_show')?></a>
          <div class="qrcode hidden">
            <img alt="<?=$this->transEsc('QR Code')?>" src="<?=$this->escapeHtmlAttr($QRCode);?>"/>
          </div><br/>
        </span>
      <? endif; ?>

      <? if ($this->userlist()->getMode() !== 'disabled'): ?>
        <? /* Add to favorites */ ?>
        <i class="fa fa-heart"></i> <a href="<?=$this->recordLink()->getActionUrl($this->driver, 'Save')?>" class="save-record modal-link" id="<?=$this->driver->getUniqueId() ?>" title="<?=$this->transEsc('Add to favorites')?>"><?=$this->transEsc('Add to favorites')?></a><br/>

        <? /* Saved lists */ ?>
        <div class="savedLists alert alert-info hidden">
          <strong><?=$this->transEsc("Saved in")?>:</strong>
        </div>
      <? endif; ?>

      <? /* Hierarchy tree link */ ?>
      <? $trees = $this->driver->tryMethod('getHierarchyTrees'); if (!empty($trees)): ?>
        <? foreach ($trees as $hierarchyID => $hierarchyTitle): ?>
          <div class="hierarchyTreeLink">
            <input type="hidden" value="<?=$this->escapeHtmlAttr($hierarchyID)?>" class="hiddenHierarchyId" />
            <i class="fa fa-sitemap"></i>
            <a class="hierarchyTreeLinkText modal-link" href="<?=$this->recordLink()->getTabUrl($this->driver, 'HierarchyTree')?>?hierarchy=<?=urlencode($hierarchyID)?>#tabnav" title="<?=$this->transEsc('hierarchy_tree')?>">
              <?=$this->transEsc('hierarchy_view_context')?><? if (count($trees) > 1): ?>: <?=$this->escapeHtml($hierarchyTitle)?><? endif; ?>
            </a>
          </div>
        <? endforeach; ?>
      <? endif; ?>

      <?=$openUrl?'<span class="Z3988" title="'.$this->escapeHtmlAttr($openUrl).'"></span>':''?>
    </div>
  </div>
</div><|MERGE_RESOLUTION|>--- conflicted
+++ resolved
@@ -46,15 +46,9 @@
           <? if (!empty($journalTitle)): ?>
             <?=!empty($summAuthor) ? '<br />' : ''?>
             <?=$this->transEsc('Published in')?>
-<<<<<<< HEAD
-            <? /* TODO: handle highlighting more elegantly here: */?>
-            <? $parentIDs = $this->driver->getHierarchyParentID(); ?>
-            <a href="<?=($parentIDs ? $this->recordLink()->getUrl('VuFind|' . $parentIDs[0]) : $this->record($this->driver)->getLink('journaltitle', str_replace(array('{{{{START_HILITE}}}}', '{{{{END_HILITE}}}}'), '', $journalTitle)))?>"><?=$this->highlight($journalTitle) ?></a>
-=======
             <? $containerID = $this->driver->getContainerRecordID(); ?>
             <? /* TODO: handle highlighting more elegantly here: */?>
             <a href="<?=($containerID ? $this->recordLink()->getUrl("VuFind|$containerID") : $this->record($this->driver)->getLink('journaltitle', str_replace(array('{{{{START_HILITE}}}}', '{{{{END_HILITE}}}}'), '', $journalTitle)))?>"><?=$this->highlight($journalTitle) ?></a>
->>>>>>> 77b4c70c
             <?=!empty($summDate) ? ' (' . $this->escapeHtml($summDate[0]) . ')' : ''?>
           <? elseif (!empty($summDate)): ?>
             <?=!empty($summAuthor) ? '<br />' : ''?>
