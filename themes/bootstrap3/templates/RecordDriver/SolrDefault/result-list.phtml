--- conflicted
+++ resolved
@@ -19,33 +19,17 @@
         </a>
       </div>
 
-<<<<<<< HEAD
       <div class="short-view">
         <div>
           <? if($this->driver->isCollection()): ?>
             <?=implode('<br>', array_map(array($this, 'escapeHtml'), $this->driver->getSummary())); ?>
           <? else: ?>
-            <? $summAuthor = $this->driver->getPrimaryAuthor(); if (!empty($summAuthor)): ?>
-            <?=$this->transEsc('by')?>
-            <a href="<?=$this->record($this->driver)->getLink('author', $summAuthor)?>"><?
-              $summHighlightedAuthor = $this->driver->getHighlightedAuthor();
-              echo !empty($summHighlightedAuthor)
-                  ? $this->highlight($summHighlightedAuthor)
-                  : $this->escapeHtml($summAuthor);
-            ?></a>
-            <? endif; ?>
-=======
-      <div>
-        <? if($this->driver->isCollection()): ?>
-          <?=implode('<br>', array_map(array($this, 'escapeHtml'), $this->driver->getSummary())); ?>
-        <? else: ?>
-          <? $summAuthors = $this->driver->getPrimaryAuthorsWithHighlighting(); if (!empty($summAuthors)): ?>
+            <? $summAuthors = $this->driver->getPrimaryAuthorsWithHighlighting(); if (!empty($summAuthors)): ?>
             <?=$this->transEsc('by')?>
             <? $authorCount = count($summAuthors); foreach ($summAuthors as $i => $summAuthor): ?>
               <a href="<?=$this->record($this->driver)->getLink('author', $this->highlight($summAuthor, null, true, false))?>"><?=$this->highlight($summAuthor)?></a><?=$i + 1 < $authorCount ? ',' : ''?>
             <? endforeach; ?>
           <? endif; ?>
->>>>>>> 817f851d
 
             <? $journalTitle = $this->driver->getContainerTitle(); $summDate = $this->driver->getPublicationDates(); ?>
             <? if (!empty($journalTitle)): ?>
