<? $this->headScript()->appendFile('collection_record.js'); ?>
<div class="row">
  <? $QRCode = $this->record($this->driver)->getQRCode("core");
     $cover = $this->record($this->driver)->getCover('collection-info', 'medium', $this->record($this->driver)->getThumbnail('large'));
     $preview = $this->record($this->driver)->getPreviews(); ?>
  <? if ($QRCode || $cover || $preview): ?>
  <div class="col-sm-3">
    <div class="text-center">
      <? /* Display thumbnail if appropriate: */ ?>
      <? if($cover): ?>
        <?=$cover?>
      <? endif; ?>

      <? /* Display qrcode if appropriate: */ ?>
      <? if($QRCode): ?>
        <span class="hidden-xs">
          <br/><img alt="<?=$this->transEsc('QR Code')?>" class="qrcode" src="<?=$this->escapeHtmlAttr($QRCode);?>"/>
        </span>
      <? endif; ?>
    </div>

    <? if ($preview): ?><?=$preview?><? endif; ?>
  </div>

  <div class="col-sm-6">
  <? else: ?>
  <div class="col-sm-9">
  <? endif; ?>

    <h2><?=$this->escapeHtml($this->driver->getShortTitle() . ' ' . $this->driver->getSubtitle() . ' ' . $this->driver->getTitleSection())?></h2>

    <? $summary = $this->driver->getSummary(); $summary = isset($summary[0]) ? $summary[0] : false; ?>
    <? if ($summary): ?>
      <p><?=$this->escapeHtml($summary)?></p>
    <? endif; ?>

    <? /* Display the lists that this record is saved to */ ?>
    <div class="savedLists hidden alert alert-info" id="savedLists">
      <strong><?=$this->transEsc("Saved in")?>:</strong>
    </div>

    <a id="moreInfoToggle" href="#" class="hidden"><?=$this->transEsc('more_info_toggle')?></a>
    <?/* Display Main Details */?>
<<<<<<< HEAD
    <table id="collectionInfo" class="table table-striped" summary="<?=$this->transEsc('Bibliographic Details')?>">
      <? $authors = $this->driver->getDeduplicatedAuthors(); ?>
      <? if (isset($authors['primary']) && !empty($authors['primary'])): ?>
      <tr>
        <th><?=$this->transEsc(count($authors['primary']) > 1 ? 'Main Authors' : 'Main Author')?>: </th>
        <td>
          <?=$this->record($this->driver)->getDeduplicatedAuthors($authors['primary'])?>
        </td>
      </tr>
      <? endif; ?>

      <? if (isset($authors['corporate']) && !empty($authors['corporate'])): ?>
      <tr>
        <th><?=$this->transEsc(count($authors['corporate']) > 1 ? 'Corporate Author' : 'Corporate Authors')?>: </th>
        <td>
          <?=$this->record($this->driver)->getDeduplicatedAuthors($authors['corporate'])?>
        </td>
      </tr>
      <? endif; ?>

      <? if (isset($authors['secondary']) && !empty($authors['secondary'])): ?>
      <tr>
        <th><?=$this->transEsc('Other Authors')?>: </th>
        <td>
          <?=$this->record($this->driver)->getDeduplicatedAuthors($authors['secondary'])?>
        </td>
      </tr>
      <? endif; ?>

      <? if (count($summary) > 1): ?>
        <tr>
          <th><?=$this->transEsc('Summary')?>: </th>
          <td>
            <? foreach (array_slice($summary, 1) as $field): ?>
              <?=$this->escapeHtml($field)?><br/>
            <? endforeach; ?>
          </td>
        </tr>
      <? endif; ?>

      <? $formats = $this->driver->getFormats(); if (!empty($formats)): ?>
        <tr>
          <th><?=$this->transEsc('Format')?>: </th>
          <td><?=$this->record($this->driver)->getFormatList()?></td>
        </tr>
      <? endif; ?>

      <? $langs = $this->driver->getLanguages(); if (!empty($langs)): ?>
        <tr>
          <th><?=$this->transEsc('Language')?>: </th>
          <td><? foreach ($langs as $lang): ?><?= $this->escapeHtml($lang)?><br/><? endforeach; ?></td>
        </tr>
      <? endif; ?>

      <? $publications = $this->driver->getPublicationDetails(); if (!empty($publications)): ?>
      <tr>
        <th><?=$this->transEsc('Published')?>: </th>
        <td>
          <? foreach ($publications as $field): ?>
            <?=$this->escapeHtml($field)?><br/>
          <? endforeach; ?>
        </td>
      </tr>
      <? endif; ?>

      <? $edition = $this->driver->getEdition(); if (!empty($edition)): ?>
      <tr>
        <th><?=$this->transEsc('Edition')?>: </th>
        <td><?=$this->escapeHtml($edition)?></td>
      </tr>
      <? endif; ?>

      <?/* Display series section if at least one series exists. */?>
      <? $series = $this->driver->getSeries(); if (!empty($series)): ?>
      <tr>
        <th><?=$this->transEsc('Series')?>: </th>
        <td>
          <? foreach ($series as $field): ?>
            <?/* Depending on the record driver, $field may either be an array with
               "name" and "number" keys or a flat string containing only the series
               name.  We should account for both cases to maximize compatibility. */?>
            <? if (is_array($field)): ?>
              <? if (!empty($field['name'])): ?>
                <a href="<?=$this->record($this->driver)->getLink('series', $field['name'])?>"><?=$this->escapeHtml($field['name'])?></a>
                <? if (!empty($field['number'])): ?>
                  <?=$this->escapeHtml($field['number'])?>
                <? endif; ?>
                <br/>
              <? endif; ?>
            <? else: ?>
              <a href="<?=$this->record($this->driver)->getLink('series', $field)?>"><?=$this->escapeHtml($field)?></a><br/>
            <? endif; ?>
          <? endforeach; ?>
        </td>
      </tr>
      <? endif; ?>

      <? $subjects = $this->driver->getAllSubjectHeadings(); if (!empty($subjects)): ?>
      <tr>
        <th><?=$this->transEsc('Subjects')?>: </th>
        <td>
          <? foreach ($subjects as $field): ?>
          <div class="subjectLine">
            <? $subject = ''; ?>
            <? $i = 0; foreach ($field as $subfield): ?>
              <?=($i++ == 0) ? '' : ' &gt; '?>
              <? $subject = trim($subject . ' ' . $subfield); ?>
              <a title="<?=$this->escapeHtmlAttr($subject)?>" href="<?=$this->record($this->driver)->getLink('subject', $subject)?>" class="subjectHeading" rel="nofollow"><?=$this->escapeHtml($subfield)?></a>
            <? endforeach; ?>
          </div>
          <? endforeach; ?>
        </td>
      </tr>
      <? endif; ?>

      <?
        $openUrl = $this->openUrl($this->driver, 'record');
        $openUrlActive = $openUrl->isActive();
        // Account for replace_other_urls setting
        $urls = $this->record($this->driver)->getLinkDetails($openUrlActive);
      ?>
      <? if (!empty($urls) || $openUrlActive): ?>
      <tr>
        <th><?=$this->transEsc('Online Access')?>: </th>
        <td>
          <? foreach ($urls as $current): ?>
            <a href="<?=$this->escapeHtmlAttr($this->proxyUrl($current['url']))?>"><?=$this->escapeHtml($current['desc'])?></a><br/>
          <? endforeach; ?>
          <? if ($openUrlActive): ?>
            <?=$openUrl->renderTemplate()?><br/>
          <? endif; ?>
        </td>
      </tr>
      <? endif; ?>

      <? $notes = $this->driver->getGeneralNotes(); if (!empty($notes)): ?>
        <tr>
          <th><?=$this->transEsc('Notes')?>: </th>
          <td>
            <? foreach ($notes as $field): ?>
              <?=$this->escapeHtml($field)?><br/>
            <? endforeach; ?>
          </td>
        </tr>
      <? endif; ?>

      <? $credits = $this->driver->getProductionCredits(); if (!empty($credits)): ?>
        <tr>
          <th><?=$this->transEsc('Production Credits')?>: </th>
          <td>
            <? foreach ($credits as $field): ?>
              <?=$this->escapeHtml($field)?><br/>
            <? endforeach; ?>
          </td>
        </tr>
      <? endif; ?>

      <? $isbns = $this->driver->getISBNs(); if (!empty($isbns)): ?>
        <tr>
          <th><?=$this->transEsc('ISBN')?>: </th>
          <td>
            <? foreach ($isbns as $field): ?>
              <?=$this->escapeHtml($field)?><br/>
            <? endforeach; ?>
          </td>
        </tr>
      <? endif; ?>

      <? $issns = $this->driver->getISSNs(); if (!empty($issns)): ?>
        <tr>
          <th><?=$this->transEsc('ISSN')?>: </th>
          <td>
            <? foreach ($issns as $field): ?>
              <?=$this->escapeHtml($field)?><br/>
            <? endforeach; ?>
          </td>
        </tr>
      <? endif; ?>
    </table>
=======
    <?
      $formatter = $this->recordDataFormatter();
      $fields = $formatter->getData($driver, $formatter->getDefaults('collection-info'));
    ?>
    <? if (!empty($fields)): ?>
      <table id="collectionInfo" class="table table-striped" summary="<?=$this->transEsc('Bibliographic Details')?>">
        <? foreach ($fields as $key => $value): ?>
          <tr><th><?=$this->transEsc($key)?>:</th><td><?=$value?></td></tr>
        <? endforeach; ?>
      </table>
    <? endif; ?>
>>>>>>> beff7751
    <?/* End Main Details */?>
  </div>
</div><|MERGE_RESOLUTION|>--- conflicted
+++ resolved
@@ -41,187 +41,6 @@
 
     <a id="moreInfoToggle" href="#" class="hidden"><?=$this->transEsc('more_info_toggle')?></a>
     <?/* Display Main Details */?>
-<<<<<<< HEAD
-    <table id="collectionInfo" class="table table-striped" summary="<?=$this->transEsc('Bibliographic Details')?>">
-      <? $authors = $this->driver->getDeduplicatedAuthors(); ?>
-      <? if (isset($authors['primary']) && !empty($authors['primary'])): ?>
-      <tr>
-        <th><?=$this->transEsc(count($authors['primary']) > 1 ? 'Main Authors' : 'Main Author')?>: </th>
-        <td>
-          <?=$this->record($this->driver)->getDeduplicatedAuthors($authors['primary'])?>
-        </td>
-      </tr>
-      <? endif; ?>
-
-      <? if (isset($authors['corporate']) && !empty($authors['corporate'])): ?>
-      <tr>
-        <th><?=$this->transEsc(count($authors['corporate']) > 1 ? 'Corporate Author' : 'Corporate Authors')?>: </th>
-        <td>
-          <?=$this->record($this->driver)->getDeduplicatedAuthors($authors['corporate'])?>
-        </td>
-      </tr>
-      <? endif; ?>
-
-      <? if (isset($authors['secondary']) && !empty($authors['secondary'])): ?>
-      <tr>
-        <th><?=$this->transEsc('Other Authors')?>: </th>
-        <td>
-          <?=$this->record($this->driver)->getDeduplicatedAuthors($authors['secondary'])?>
-        </td>
-      </tr>
-      <? endif; ?>
-
-      <? if (count($summary) > 1): ?>
-        <tr>
-          <th><?=$this->transEsc('Summary')?>: </th>
-          <td>
-            <? foreach (array_slice($summary, 1) as $field): ?>
-              <?=$this->escapeHtml($field)?><br/>
-            <? endforeach; ?>
-          </td>
-        </tr>
-      <? endif; ?>
-
-      <? $formats = $this->driver->getFormats(); if (!empty($formats)): ?>
-        <tr>
-          <th><?=$this->transEsc('Format')?>: </th>
-          <td><?=$this->record($this->driver)->getFormatList()?></td>
-        </tr>
-      <? endif; ?>
-
-      <? $langs = $this->driver->getLanguages(); if (!empty($langs)): ?>
-        <tr>
-          <th><?=$this->transEsc('Language')?>: </th>
-          <td><? foreach ($langs as $lang): ?><?= $this->escapeHtml($lang)?><br/><? endforeach; ?></td>
-        </tr>
-      <? endif; ?>
-
-      <? $publications = $this->driver->getPublicationDetails(); if (!empty($publications)): ?>
-      <tr>
-        <th><?=$this->transEsc('Published')?>: </th>
-        <td>
-          <? foreach ($publications as $field): ?>
-            <?=$this->escapeHtml($field)?><br/>
-          <? endforeach; ?>
-        </td>
-      </tr>
-      <? endif; ?>
-
-      <? $edition = $this->driver->getEdition(); if (!empty($edition)): ?>
-      <tr>
-        <th><?=$this->transEsc('Edition')?>: </th>
-        <td><?=$this->escapeHtml($edition)?></td>
-      </tr>
-      <? endif; ?>
-
-      <?/* Display series section if at least one series exists. */?>
-      <? $series = $this->driver->getSeries(); if (!empty($series)): ?>
-      <tr>
-        <th><?=$this->transEsc('Series')?>: </th>
-        <td>
-          <? foreach ($series as $field): ?>
-            <?/* Depending on the record driver, $field may either be an array with
-               "name" and "number" keys or a flat string containing only the series
-               name.  We should account for both cases to maximize compatibility. */?>
-            <? if (is_array($field)): ?>
-              <? if (!empty($field['name'])): ?>
-                <a href="<?=$this->record($this->driver)->getLink('series', $field['name'])?>"><?=$this->escapeHtml($field['name'])?></a>
-                <? if (!empty($field['number'])): ?>
-                  <?=$this->escapeHtml($field['number'])?>
-                <? endif; ?>
-                <br/>
-              <? endif; ?>
-            <? else: ?>
-              <a href="<?=$this->record($this->driver)->getLink('series', $field)?>"><?=$this->escapeHtml($field)?></a><br/>
-            <? endif; ?>
-          <? endforeach; ?>
-        </td>
-      </tr>
-      <? endif; ?>
-
-      <? $subjects = $this->driver->getAllSubjectHeadings(); if (!empty($subjects)): ?>
-      <tr>
-        <th><?=$this->transEsc('Subjects')?>: </th>
-        <td>
-          <? foreach ($subjects as $field): ?>
-          <div class="subjectLine">
-            <? $subject = ''; ?>
-            <? $i = 0; foreach ($field as $subfield): ?>
-              <?=($i++ == 0) ? '' : ' &gt; '?>
-              <? $subject = trim($subject . ' ' . $subfield); ?>
-              <a title="<?=$this->escapeHtmlAttr($subject)?>" href="<?=$this->record($this->driver)->getLink('subject', $subject)?>" class="subjectHeading" rel="nofollow"><?=$this->escapeHtml($subfield)?></a>
-            <? endforeach; ?>
-          </div>
-          <? endforeach; ?>
-        </td>
-      </tr>
-      <? endif; ?>
-
-      <?
-        $openUrl = $this->openUrl($this->driver, 'record');
-        $openUrlActive = $openUrl->isActive();
-        // Account for replace_other_urls setting
-        $urls = $this->record($this->driver)->getLinkDetails($openUrlActive);
-      ?>
-      <? if (!empty($urls) || $openUrlActive): ?>
-      <tr>
-        <th><?=$this->transEsc('Online Access')?>: </th>
-        <td>
-          <? foreach ($urls as $current): ?>
-            <a href="<?=$this->escapeHtmlAttr($this->proxyUrl($current['url']))?>"><?=$this->escapeHtml($current['desc'])?></a><br/>
-          <? endforeach; ?>
-          <? if ($openUrlActive): ?>
-            <?=$openUrl->renderTemplate()?><br/>
-          <? endif; ?>
-        </td>
-      </tr>
-      <? endif; ?>
-
-      <? $notes = $this->driver->getGeneralNotes(); if (!empty($notes)): ?>
-        <tr>
-          <th><?=$this->transEsc('Notes')?>: </th>
-          <td>
-            <? foreach ($notes as $field): ?>
-              <?=$this->escapeHtml($field)?><br/>
-            <? endforeach; ?>
-          </td>
-        </tr>
-      <? endif; ?>
-
-      <? $credits = $this->driver->getProductionCredits(); if (!empty($credits)): ?>
-        <tr>
-          <th><?=$this->transEsc('Production Credits')?>: </th>
-          <td>
-            <? foreach ($credits as $field): ?>
-              <?=$this->escapeHtml($field)?><br/>
-            <? endforeach; ?>
-          </td>
-        </tr>
-      <? endif; ?>
-
-      <? $isbns = $this->driver->getISBNs(); if (!empty($isbns)): ?>
-        <tr>
-          <th><?=$this->transEsc('ISBN')?>: </th>
-          <td>
-            <? foreach ($isbns as $field): ?>
-              <?=$this->escapeHtml($field)?><br/>
-            <? endforeach; ?>
-          </td>
-        </tr>
-      <? endif; ?>
-
-      <? $issns = $this->driver->getISSNs(); if (!empty($issns)): ?>
-        <tr>
-          <th><?=$this->transEsc('ISSN')?>: </th>
-          <td>
-            <? foreach ($issns as $field): ?>
-              <?=$this->escapeHtml($field)?><br/>
-            <? endforeach; ?>
-          </td>
-        </tr>
-      <? endif; ?>
-    </table>
-=======
     <?
       $formatter = $this->recordDataFormatter();
       $fields = $formatter->getData($driver, $formatter->getDefaults('collection-info'));
@@ -233,7 +52,6 @@
         <? endforeach; ?>
       </table>
     <? endif; ?>
->>>>>>> beff7751
     <?/* End Main Details */?>
   </div>
 </div>