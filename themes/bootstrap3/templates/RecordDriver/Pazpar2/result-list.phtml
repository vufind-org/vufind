--- conflicted
+++ resolved
@@ -87,42 +87,19 @@
         <? if (!is_array($urls)) $urls = array();
           if(!$this->driver->isCollection()):
             foreach ($urls as $current): ?>
-              <a href="<?=$this->escapeHtmlAttr($this->proxyUrl($current['url']))?>" class="fulltext" target="new"><i class="fa fa-external-link"></i> <?=($current['url'] == $current['desc']) ? $this->transEsc('Get full text') : $this->escapeHtml($current['desc'])?></a><br/>
+              <a href="<?=$this->escapeHtmlAttr($this->proxyUrl($current['url']))?>" class="fulltext" target="new"><i class="fa fa-external-link" aria-hidden="true"></i> <?=($current['url'] == $current['desc']) ? $this->transEsc('Get full text') : $this->escapeHtml($current['desc'])?></a><br/>
           <? endforeach; ?>
         <? endif; ?>
       <? endif; ?>
 
       <?=str_replace('class="', 'class="label label-info ', $this->record($this->driver)->getFormatList())?>
 
-<<<<<<< HEAD
       <? if (!$openUrlActive && empty($urls) && $this->driver->supportsAjaxStatus()): ?>
         <span class="status ajax-availability small">
           <span class="label label-default"><?=$this->transEsc('Loading')?>...</span>
         </span>
       <? endif; ?>
       <?=$this->record($this->driver)->getPreviews()?>
-=======
-        <? /* We need to find out if we're supposed to display an OpenURL link ($openUrlActive),
-              but even if we don't plan to display the link, we still want to get the $openUrl
-              value for use in generating a COinS (Z3988) tag -- see bottom of file.
-            */
-          $openUrl = $this->openUrl($this->driver, 'results');
-          $openUrlActive = $openUrl->isActive();
-          // Account for replace_other_urls setting
-          $urls = $this->record($this->driver)->getLinkDetails($openUrlActive);
-          if ($openUrlActive || !empty($urls)): ?>
-          <? if ($openUrlActive): ?>
-            <br/>
-            <?=$openUrl->renderTemplate()?>
-          <? endif; ?>
-          <? if (!is_array($urls)) $urls = array();
-            if(!$this->driver->isCollection()):
-              foreach ($urls as $current): ?>
-                <a href="<?=$this->escapeHtmlAttr($this->proxyUrl($current['url']))?>" class="fulltext" target="new"><i class="fa fa-external-link" aria-hidden="true"></i> <?=($current['url'] == $current['desc']) ? $this->transEsc('Get full text') : $this->escapeHtml($current['desc'])?></a><br/>
-            <? endforeach; ?>
-          <? endif; ?>
-        <? endif; ?>
->>>>>>> c501c939
 
       <?=$this->driver->supportsCoinsOpenUrl()?'<span class="Z3988" title="'.$this->escapeHtmlAttr($this->driver->getCoinsOpenUrl()).'"></span>':''?>
     </div>
