<?
  $this->headLink()->appendStylesheet('EDS.css');
  $accessLevel = $this->driver->getAccessLevel();
  $restrictedView = empty($accessLevel) ? false : true;
?>
<div class="row col-xs-11 source<?=$this->escapeHtmlAttr($this->driver->getResourceSource())?> recordId<?=$this->driver->supportsAjaxStatus()?' ajaxItemId':''?>">
  <input type="hidden" value="<?=$this->escapeHtmlAttr($this->driver->getUniqueID())?>" class="hiddenId" />
  <div class="col-sm-2 left">
    <? if ($summThumb = $this->record($this->driver)->getThumbnail()): ?>
        <a href="<?=$this->recordLink()->getUrl($this->driver)?>" class="_record_link">
        <img src="<?=$this->escapeHtmlAttr($summThumb)?>" class="recordcover" alt="<?=$this->transEsc('Cover Image')?>"/>
        </a>
    <? else: ?>
        <span class="recordcover pt-icon pt-<?=$this->driver->getPubTypeId()?>"></span>
        <div><?=$this->driver->getPubType()?></div>
    <? endif; ?>
  </div>
  <div class="col-sm-7 middle">
    <?  $items  =  $this->driver->getItems();
      if (isset($items) && !empty($items)) :
        foreach ($items as $item):
          if (!empty($item)): ?>
            <div class="resultItemLine1">
              <?if('Ti' == $item['Group']): ?>
                <a href="<?=$this->recordLink()->getUrl($this->driver)?>" class="title _record_link" >
                <?=$item['Data']?> </a>
              <?else:?>
                <p>
                  <b><?=$this->transEsc($item['Label'])?>:</b>
                  <?=$item['Data']?>
                </p>
              <?endif;?>
            </div>
          <? endif;
        endforeach;
      elseif ($restrictedView): ?>
        <div class="resultItemLine1">
          <p>
            <?=$this->transEsc('This result is not displayed to guests')?>
            <br />
            <a class="login" href="<?=$this->url('myresearch-home')?>">
              <strong><?=$this->transEsc('Login for full access')?></strong>
            </a>
          </p>
        </div>
      <? endif; ?>

  <div class="resultItemLine4 custom-links">
    <? $customLinks = array_merge($this->driver->getFTCustomLinks(), $this->driver->getCustomLinks());
    if (!empty($customLinks)): ?>
      <? foreach ($customLinks as $customLink): ?>
      <? $url = isset($customLink['Url']) ? $customLink['Url'] : '';
          $mot = isset($customLink['MouseOverText'])? $customLink['MouseOverText'] : '';
          $icon = isset ($customLink['Icon']) ? $customLink['Icon'] : '';
          $name = isset($customLink['Text']) ? $customLink['Text'] : '';
      ?>
      <span>
        <a href="<?=$this->escapeHtmlAttr($url)?>" target="_blank" title="<?=$this->escapeHtmlAttr($mot)?>" class="custom-link">
          <? if ($icon): ?><img src="<?=$this->escapeHtmlAttr($icon)?>" /> <? endif; ?><?=$this->escapeHtml($name)?>
        </a>
      </span>
      <? endforeach; ?>
    <? endif; ?>
    </div>

<<<<<<< HEAD
      <? if ($this->userlist()->getMode() !== 'disabled'): ?>
        <? /* Add to favorites */ ?>
        <i class="fa fa-fw fa-star"></i> <a href="<?=$this->recordLink()->getActionUrl($this->driver, 'Save')?>" class="save-record" data-lightbox id="<?=$this->driver->getUniqueId() ?>" title="<?=$this->transEsc('Add to favorites')?>"><?=$this->transEsc('Add to favorites')?></a><br/>
        <? /* Saved lists */ ?>
        <div class="savedLists alert alert-info hidden">
          <strong><?=$this->transEsc("Saved in")?>:</strong>
        </div>
      <? endif; ?>

      <? /* Hierarchy tree link */ ?>
      <? $trees = $this->driver->tryMethod('getHierarchyTrees'); if (!empty($trees)): ?>
        <? foreach ($trees as $hierarchyID => $hierarchyTitle): ?>
          <div class="hierarchyTreeLink">
            <input type="hidden" value="<?=$this->escapeHtmlAttr($hierarchyID)?>" class="hiddenHierarchyId" />
            <i class="fa fa-fw fa-sitemap"></i>
            <a class="hierarchyTreeLinkText" data-lightbox href="<?=$this->recordLink()->getTabUrl($this->driver, 'HierarchyTree')?>?hierarchy=<?=urlencode($hierarchyID)?>#tabnav" title="<?=$this->transEsc('hierarchy_tree')?>">
              <?=$this->transEsc('hierarchy_view_context')?><? if (count($trees) > 1): ?>: <?=$this->escapeHtml($hierarchyTitle)?><? endif; ?>
            </a>
          </div>
        <? endforeach; ?>
      <? endif; ?>
    </div>
=======
    <? if ($this->driver->hasHTMLFullTextAvailable()): ?>
      <a href="<?= $this->recordLink()->getUrl($this->driver, 'fulltext') ?>#html" class="icon html fulltext _record_link" target="_blank">
        <?=$this->transEsc('HTML Full Text')?>
      </a>
      &nbsp; &nbsp;
    <? endif; ?>

    <? if ($this->driver->hasPdfAvailable()): ?>
      <a href="<?= $this->recordLink()->getUrl($this->driver).'/PDF'; ?>" class="icon pdf fulltext" target="_blank">
        <?=$this->transEsc('PDF Full Text')?>
      </a>
    <? endif; ?>
  </div>

  <div class="col-sm-2 right hidden-print">
    <? /* Display qrcode if appropriate: */ ?>
    <? if ($QRCode = $this->record($this->driver)->getQRCode("results")): ?>
      <?
        // Add JS Variables for QrCode
        $this->jsTranslations()->addStrings(array('qrcode_hide' => 'qrcode_hide', 'qrcode_show' => 'qrcode_show'));
      ?>
      <span class="hidden-xs">
        <i class="fa fa-fw fa-qrcode"></i> <a href="<?=$this->escapeHtmlAttr($QRCode);?>" class="qrcodeLink"><?=$this->transEsc('qrcode_show')?></a>
        <div class="qrcode hidden">
          <script type="text/template" class="qrCodeImgTag">
            <img alt="<?=$this->transEsc('QR Code')?>" src="<?=$this->escapeHtmlAttr($QRCode);?>"/>
          </script>
        </div><br/>
      </span>
    <? endif; ?>

    <? if ($this->userlist()->getMode() !== 'disabled'): ?>
      <? /* Add to favorites */ ?>
      <i class="fa fa-fw fa-star"></i> <a href="<?=$this->recordLink()->getActionUrl($this->driver, 'Save')?>" class="save-record modal-link" id="<?=$this->driver->getUniqueId() ?>" title="<?=$this->transEsc('Add to favorites')?>"><?=$this->transEsc('Add to favorites')?></a><br/>

      <? /* Saved lists */ ?>
      <div class="savedLists alert alert-info hidden">
        <strong><?=$this->transEsc("Saved in")?>:</strong>
      </div>
    <? endif; ?>

    <? /* Hierarchy tree link */ ?>
    <? $trees = $this->driver->tryMethod('getHierarchyTrees'); if (!empty($trees)): ?>
      <? foreach ($trees as $hierarchyID => $hierarchyTitle): ?>
        <div class="hierarchyTreeLink">
          <input type="hidden" value="<?=$this->escapeHtmlAttr($hierarchyID)?>" class="hiddenHierarchyId" />
          <i class="fa fa-fw fa-sitemap"></i>
          <a class="hierarchyTreeLinkText modal-link" href="<?=$this->recordLink()->getTabUrl($this->driver, 'HierarchyTree')?>?hierarchy=<?=urlencode($hierarchyID)?>#tabnav" title="<?=$this->transEsc('hierarchy_tree')?>">
            <?=$this->transEsc('hierarchy_view_context')?><? if (count($trees) > 1): ?>: <?=$this->escapeHtml($hierarchyTitle)?><? endif; ?>
          </a>
        </div>
      <? endforeach; ?>
    <? endif; ?>
>>>>>>> 00acee9c
  </div>
</div><|MERGE_RESOLUTION|>--- conflicted
+++ resolved
@@ -63,30 +63,6 @@
     <? endif; ?>
     </div>
 
-<<<<<<< HEAD
-      <? if ($this->userlist()->getMode() !== 'disabled'): ?>
-        <? /* Add to favorites */ ?>
-        <i class="fa fa-fw fa-star"></i> <a href="<?=$this->recordLink()->getActionUrl($this->driver, 'Save')?>" class="save-record" data-lightbox id="<?=$this->driver->getUniqueId() ?>" title="<?=$this->transEsc('Add to favorites')?>"><?=$this->transEsc('Add to favorites')?></a><br/>
-        <? /* Saved lists */ ?>
-        <div class="savedLists alert alert-info hidden">
-          <strong><?=$this->transEsc("Saved in")?>:</strong>
-        </div>
-      <? endif; ?>
-
-      <? /* Hierarchy tree link */ ?>
-      <? $trees = $this->driver->tryMethod('getHierarchyTrees'); if (!empty($trees)): ?>
-        <? foreach ($trees as $hierarchyID => $hierarchyTitle): ?>
-          <div class="hierarchyTreeLink">
-            <input type="hidden" value="<?=$this->escapeHtmlAttr($hierarchyID)?>" class="hiddenHierarchyId" />
-            <i class="fa fa-fw fa-sitemap"></i>
-            <a class="hierarchyTreeLinkText" data-lightbox href="<?=$this->recordLink()->getTabUrl($this->driver, 'HierarchyTree')?>?hierarchy=<?=urlencode($hierarchyID)?>#tabnav" title="<?=$this->transEsc('hierarchy_tree')?>">
-              <?=$this->transEsc('hierarchy_view_context')?><? if (count($trees) > 1): ?>: <?=$this->escapeHtml($hierarchyTitle)?><? endif; ?>
-            </a>
-          </div>
-        <? endforeach; ?>
-      <? endif; ?>
-    </div>
-=======
     <? if ($this->driver->hasHTMLFullTextAvailable()): ?>
       <a href="<?= $this->recordLink()->getUrl($this->driver, 'fulltext') ?>#html" class="icon html fulltext _record_link" target="_blank">
         <?=$this->transEsc('HTML Full Text')?>
@@ -120,7 +96,7 @@
 
     <? if ($this->userlist()->getMode() !== 'disabled'): ?>
       <? /* Add to favorites */ ?>
-      <i class="fa fa-fw fa-star"></i> <a href="<?=$this->recordLink()->getActionUrl($this->driver, 'Save')?>" class="save-record modal-link" id="<?=$this->driver->getUniqueId() ?>" title="<?=$this->transEsc('Add to favorites')?>"><?=$this->transEsc('Add to favorites')?></a><br/>
+      <i class="fa fa-fw fa-star"></i> <a href="<?=$this->recordLink()->getActionUrl($this->driver, 'Save')?>" class="save-record" data-lightbox id="<?=$this->driver->getUniqueId() ?>" title="<?=$this->transEsc('Add to favorites')?>"><?=$this->transEsc('Add to favorites')?></a><br/>
 
       <? /* Saved lists */ ?>
       <div class="savedLists alert alert-info hidden">
@@ -134,12 +110,11 @@
         <div class="hierarchyTreeLink">
           <input type="hidden" value="<?=$this->escapeHtmlAttr($hierarchyID)?>" class="hiddenHierarchyId" />
           <i class="fa fa-fw fa-sitemap"></i>
-          <a class="hierarchyTreeLinkText modal-link" href="<?=$this->recordLink()->getTabUrl($this->driver, 'HierarchyTree')?>?hierarchy=<?=urlencode($hierarchyID)?>#tabnav" title="<?=$this->transEsc('hierarchy_tree')?>">
+          <a class="hierarchyTreeLinkText" data-lightbox href="<?=$this->recordLink()->getTabUrl($this->driver, 'HierarchyTree')?>?hierarchy=<?=urlencode($hierarchyID)?>#tabnav" title="<?=$this->transEsc('hierarchy_tree')?>">
             <?=$this->transEsc('hierarchy_view_context')?><? if (count($trees) > 1): ?>: <?=$this->escapeHtml($hierarchyTitle)?><? endif; ?>
           </a>
         </div>
       <? endforeach; ?>
     <? endif; ?>
->>>>>>> 00acee9c
   </div>
 </div>