<?
  $this->headLink()->appendStylesheet('EDS.css');
  $accessLevel = $this->driver->getAccessLevel();
  $restrictedView = empty($accessLevel) ? false : true;
?>
<<<<<<< HEAD
<div class="source<?=$this->escapeHtmlAttr($this->driver->getResourceSource())?> recordId<?=$this->driver->supportsAjaxStatus()?' ajaxItemId':''?> col-xs-11">
  <div class="row">
    <div class="col-sm-2 col-xs-3 left">
      <input type="hidden" value="<?=$this->escapeHtmlAttr($this->driver->getUniqueID())?>" class="hiddenId" />
      <? if ($summThumb = $this->record($this->driver)->getThumbnail()): ?>
          <a href="<?=$this->recordLink()->getUrl($this->driver)?>" class="_record_link">
          <img src="<?=$this->escapeHtmlAttr($summThumb)?>" class="recordcover" alt="<?=$this->transEsc('Cover Image')?>"/>
          </a>
      <? else: ?>
          <span class="recordcover pt-icon pt-<?=$this->driver->getPubTypeId()?>"></span>
          <div><?=$this->transEsc($this->driver->getPubType())?></div>
      <? endif; ?>
=======
<div class="row col-xs-11 source<?=$this->escapeHtmlAttr($this->driver->getResourceSource())?> recordId<?=$this->driver->supportsAjaxStatus()?' ajaxItemId':''?>">
  <input type="hidden" value="<?=$this->escapeHtmlAttr($this->driver->getUniqueID())?>" class="hiddenId" />
  <div class="col-sm-2 left">
    <? if ($summThumb = $this->record($this->driver)->getThumbnail()): ?>
        <a href="<?=$this->recordLink()->getUrl($this->driver)?>" class="_record_link">
        <img src="<?=$this->escapeHtmlAttr($summThumb)?>" class="recordcover" alt="<?=$this->transEsc('Cover Image')?>"/>
        </a>
    <? else: ?>
        <span class="recordcover pt-icon pt-<?=$this->driver->getPubTypeId()?>"></span>
        <div><?=$this->driver->getPubType()?></div>
    <? endif; ?>
  </div>
  <div class="col-sm-7 middle">
    <div class="resultItemLine1">
    <?
      $titlePrinted=false;
      if ($this->driver->getTitle()!="") {
        echo '<b><a href="'.$this->recordLink()->getUrl($this->driver).'" class="title _record_link" >'.$this->driver->getTitle().'</a></b>';
        $titlePrinted=true;
      }
    ?>
>>>>>>> 1a6dc710
    </div>
  </div>
  <div class="col-sm-7 middle">
    <?  $items  =  $this->driver->getItems();
      if (isset($items) && !empty($items)) :
        foreach ($items as $item):
          if (!empty($item)): ?>
            <div class="resultItemLine1">
              <?if( ('Ti' == $item['Group']) && ($titlePrinted==false) ): ?>
                <a href="<?=$this->recordLink()->getUrl($this->driver)?>" class="title _record_link" >
                <?=$item['Data']?> </a>
              <?else:?>
              <p>
                <?
                  if ($item['Label']!="Title") {
                    echo '<b>'.$this->transEsc($item['Label']).':</b>'.$item['Data'];
                  }
                ?>
              </p>
              <?endif;?>
            </div>
          <? endif;
        endforeach;
      elseif ($restrictedView): ?>
        <div class="resultItemLine1">
          <p>
            <?=$this->transEsc('This result is not displayed to guests')?>
            <br />
            <a class="login" href="<?=$this->url('myresearch-home')?>">
              <strong><?=$this->transEsc('Login for full access')?></strong>
            </a>
          </p>
        </div>
      <? endif; ?>

  <div class="resultItemLine4 custom-links">
    <? $customFTLinks = $this->driver->getFTCustomLinks();
    if (!empty($customFTLinks)): ?>
      <? foreach ($customFTLinks as $customLink): ?>
      <? $url = isset($customLink['Url']) ? $customLink['Url'] : '';
          $mot = isset($customLink['MouseOverText'])? $customLink['MouseOverText'] : '';
          $icon = isset ($customLink['Icon']) ? $customLink['Icon'] : '';
          $name = isset($customLink['Text']) ? $customLink['Text'] : '';
      ?>
      <span>
        <a href="<?=$this->escapeHtmlAttr($url)?>" target="_blank" title="<?=$mot?>" class="custom-link">
          <? if ($icon): ?><img src="<?=$icon?>" /> <? endif; ?><?=$name?>
        </a>
      </span>
      <? endforeach; ?>
    <? endif; ?>

    <? $customLinks = $this->driver->getCustomLinks();
    if (!empty($customLinks)): ?>
      <? foreach ($customLinks as $customLink): ?>
      <? $url = isset($customLink['Url']) ? $customLink['Url'] : '';
          $mot = isset($customLink['MouseOverText'])? $customLink['MouseOverText'] : '';
          $icon = isset ($customLink['Icon']) ? $customLink['Icon'] : '';
          $name = isset($customLink['Text']) ? $customLink['Text'] : '';
      ?>
      <span>
        <a href="<?=$this->escapeHtmlAttr($url)?>" target="_blank" title="<?=$mot?>" class="custom-link">
          <? if ($icon): ?><img src="<?=$icon?>" /> <? endif; ?><?=$name?>
        </a>
      </span>
      <? endforeach; ?>
    <? endif; ?>
    </div>

    <? if ($this->driver->hasHTMLFullTextAvailable()): ?>
      <a href="<?= $this->recordLink()->getUrl($this->driver, 'fulltext') ?>#html" class="icon html fulltext _record_link" target="_blank">
        <?=$this->transEsc('HTML Full Text')?>
      </a>
      &nbsp; &nbsp;
    <? endif; ?>

    <? if ($this->driver->hasPdfAvailable()): ?>
      <a href="<?= $this->recordLink()->getUrl($this->driver).'/PDF'; ?>" class="icon pdf fulltext" target="_blank">
        <?=$this->transEsc('PDF Full Text')?>
      </a>
    <? endif; ?>
  </div>

  <div class="col-sm-2 right hidden-print">
    <? /* Display qrcode if appropriate: */ ?>
    <? if ($QRCode = $this->record($this->driver)->getQRCode("results")): ?>
      <?
        // Add JS Variables for QrCode
        $this->jsTranslations()->addStrings(array('qrcode_hide' => 'qrcode_hide', 'qrcode_show' => 'qrcode_show'));
      ?>
      <span class="hidden-xs">
        <i class="fa-qrcode"></i> <a href="<?=$this->escapeHtmlAttr($QRCode);?>" class="qrcodeLink"><?=$this->transEsc('qrcode_show')?></a>
        <div class="qrcode hidden">
          <img alt="<?=$this->transEsc('QR Code')?>" src="<?=$this->escapeHtmlAttr($QRCode);?>"/>
        </div><br/>
      </span>
    <? endif; ?>

    <? if ($this->userlist()->getMode() !== 'disabled'): ?>
      <? /* Add to favorites */ ?>
      <i class="fa-heart"></i> <a href="<?=$this->recordLink()->getActionUrl($this->driver, 'Save')?>" class="save-record modal-link" id="<?=$this->driver->getUniqueId() ?>" title="<?=$this->transEsc('Add to favorites')?>"><?=$this->transEsc('Add to favorites')?></a><br/>

      <? /* Saved lists */ ?>
      <div class="savedLists alert alert-info hidden">
        <strong><?=$this->transEsc("Saved in")?>:</strong>
      </div>
    <? endif; ?>

    <? /* Hierarchy tree link */ ?>
    <? $trees = $this->driver->tryMethod('getHierarchyTrees'); if (!empty($trees)): ?>
      <? foreach ($trees as $hierarchyID => $hierarchyTitle): ?>
        <div class="hierarchyTreeLink">
          <input type="hidden" value="<?=$this->escapeHtmlAttr($hierarchyID)?>" class="hiddenHierarchyId" />
          <i class="fa-sitemap"></i>
          <a class="hierarchyTreeLinkText modal-link" href="<?=$this->recordLink()->getTabUrl($this->driver, 'HierarchyTree')?>?hierarchy=<?=urlencode($hierarchyID)?>#tabnav" title="<?=$this->transEsc('hierarchy_tree')?>">
            <?=$this->transEsc('hierarchy_view_context')?><? if (count($trees) > 1): ?>: <?=$this->escapeHtml($hierarchyTitle)?><? endif; ?>
          </a>
        </div>
      <? endforeach; ?>
    <? endif; ?>
  </div>
</div><|MERGE_RESOLUTION|>--- conflicted
+++ resolved
@@ -3,20 +3,6 @@
   $accessLevel = $this->driver->getAccessLevel();
   $restrictedView = empty($accessLevel) ? false : true;
 ?>
-<<<<<<< HEAD
-<div class="source<?=$this->escapeHtmlAttr($this->driver->getResourceSource())?> recordId<?=$this->driver->supportsAjaxStatus()?' ajaxItemId':''?> col-xs-11">
-  <div class="row">
-    <div class="col-sm-2 col-xs-3 left">
-      <input type="hidden" value="<?=$this->escapeHtmlAttr($this->driver->getUniqueID())?>" class="hiddenId" />
-      <? if ($summThumb = $this->record($this->driver)->getThumbnail()): ?>
-          <a href="<?=$this->recordLink()->getUrl($this->driver)?>" class="_record_link">
-          <img src="<?=$this->escapeHtmlAttr($summThumb)?>" class="recordcover" alt="<?=$this->transEsc('Cover Image')?>"/>
-          </a>
-      <? else: ?>
-          <span class="recordcover pt-icon pt-<?=$this->driver->getPubTypeId()?>"></span>
-          <div><?=$this->transEsc($this->driver->getPubType())?></div>
-      <? endif; ?>
-=======
 <div class="row col-xs-11 source<?=$this->escapeHtmlAttr($this->driver->getResourceSource())?> recordId<?=$this->driver->supportsAjaxStatus()?' ajaxItemId':''?>">
   <input type="hidden" value="<?=$this->escapeHtmlAttr($this->driver->getUniqueID())?>" class="hiddenId" />
   <div class="col-sm-2 left">
@@ -38,7 +24,6 @@
         $titlePrinted=true;
       }
     ?>
->>>>>>> 1a6dc710
     </div>
   </div>
   <div class="col-sm-7 middle">
@@ -130,16 +115,18 @@
         $this->jsTranslations()->addStrings(array('qrcode_hide' => 'qrcode_hide', 'qrcode_show' => 'qrcode_show'));
       ?>
       <span class="hidden-xs">
-        <i class="fa-qrcode"></i> <a href="<?=$this->escapeHtmlAttr($QRCode);?>" class="qrcodeLink"><?=$this->transEsc('qrcode_show')?></a>
+        <i class="fa fa-fw fa-qrcode"></i> <a href="<?=$this->escapeHtmlAttr($QRCode);?>" class="qrcodeLink"><?=$this->transEsc('qrcode_show')?></a>
         <div class="qrcode hidden">
-          <img alt="<?=$this->transEsc('QR Code')?>" src="<?=$this->escapeHtmlAttr($QRCode);?>"/>
+          <script type="text/template" class="qrCodeImgTag">
+            <img alt="<?=$this->transEsc('QR Code')?>" src="<?=$this->escapeHtmlAttr($QRCode);?>"/>
+          </script>
         </div><br/>
       </span>
     <? endif; ?>
 
     <? if ($this->userlist()->getMode() !== 'disabled'): ?>
       <? /* Add to favorites */ ?>
-      <i class="fa-heart"></i> <a href="<?=$this->recordLink()->getActionUrl($this->driver, 'Save')?>" class="save-record modal-link" id="<?=$this->driver->getUniqueId() ?>" title="<?=$this->transEsc('Add to favorites')?>"><?=$this->transEsc('Add to favorites')?></a><br/>
+      <i class="fa fa-fw fa-star"></i> <a href="<?=$this->recordLink()->getActionUrl($this->driver, 'Save')?>" class="save-record modal-link" id="<?=$this->driver->getUniqueId() ?>" title="<?=$this->transEsc('Add to favorites')?>"><?=$this->transEsc('Add to favorites')?></a><br/>
 
       <? /* Saved lists */ ?>
       <div class="savedLists alert alert-info hidden">
@@ -152,7 +139,7 @@
       <? foreach ($trees as $hierarchyID => $hierarchyTitle): ?>
         <div class="hierarchyTreeLink">
           <input type="hidden" value="<?=$this->escapeHtmlAttr($hierarchyID)?>" class="hiddenHierarchyId" />
-          <i class="fa-sitemap"></i>
+          <i class="fa fa-fw fa-sitemap"></i>
           <a class="hierarchyTreeLinkText modal-link" href="<?=$this->recordLink()->getTabUrl($this->driver, 'HierarchyTree')?>?hierarchy=<?=urlencode($hierarchyID)?>#tabnav" title="<?=$this->transEsc('hierarchy_tree')?>">
             <?=$this->transEsc('hierarchy_view_context')?><? if (count($trees) > 1): ?>: <?=$this->escapeHtml($hierarchyTitle)?><? endif; ?>
           </a>
