--- conflicted
+++ resolved
@@ -30,13 +30,8 @@
           foreach ($items as $item):
             if (!empty($item)): ?>
               <div class="resultItemLine1">
-<<<<<<< HEAD
-                <?php if('Ti' == $item['Group']): ?>
+                <?php if ('Ti' == $item['Group']): ?>
                   <a href="<?=$this->escapeHtmlAttr($recordLinker->getUrl($this->driver))?>" class="title getFull _record_link"  data-view="<?=$this->escapeHtmlAttr($this->params->getOptions()->getListViewOption())?>">
-=======
-                <?php if ('Ti' == $item['Group']): ?>
-                  <a href="<?=$this->escapeHtmlAttr($this->recordLinker()->getUrl($this->driver))?>" class="title getFull _record_link"  data-view="<?=$this->escapeHtmlAttr($this->params->getOptions()->getListViewOption())?>">
->>>>>>> 67fd7232
                   <?=$item['Data']?> </a>
                 <?php else:?>
                   <p>
