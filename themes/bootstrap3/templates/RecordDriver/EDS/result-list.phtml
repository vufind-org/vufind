--- conflicted
+++ resolved
@@ -75,46 +75,6 @@
         <? endif; ?>
       </div>
 
-<<<<<<< HEAD
-      <? if ($this->driver->hasHTMLFullTextAvailable()): ?>
-        <a href="<?= $this->recordLink()->getUrl($this->driver, 'fulltext') ?>#html" class="icon html fulltext _record_link" target="_blank">
-          <?=$this->transEsc('HTML Full Text')?>
-        </a>
-        &nbsp; &nbsp;
-      <? endif; ?>
-
-      <? if ($this->driver->hasPdfAvailable()): ?>
-        <a href="<?= $this->recordLink()->getUrl($this->driver).'/PDF'; ?>" class="icon pdf fulltext" target="_blank">
-          <?=$this->transEsc('PDF Full Text')?>
-        </a>
-      <? endif; ?>
-    </div>
-    <div class="result-links hidden-print">
-      <? /* Display qrcode if appropriate: */ ?>
-      <? if ($QRCode = $this->record($this->driver)->getQRCode("results")): ?>
-        <?
-          // Add JS Variables for QrCode
-          $this->jsTranslations()->addStrings(array('qrcode_hide' => 'qrcode_hide', 'qrcode_show' => 'qrcode_show'));
-        ?>
-        <span class="hidden-xs">
-          <i class="fa fa-fw fa-qrcode" aria-hidden="true"></i> <a href="<?=$this->escapeHtmlAttr($QRCode);?>" class="qrcodeLink"><?=$this->transEsc('qrcode_show')?></a>
-          <div class="qrcode hidden">
-            <script type="text/template" class="qrCodeImgTag">
-              <img alt="<?=$this->transEsc('QR Code')?>" src="<?=$this->escapeHtmlAttr($QRCode);?>"/>
-            </script>
-          </div><br/>
-        </span>
-      <? endif; ?>
-
-      <? if ($this->cart()->isActiveInSearch() && $this->params->getOptions()->supportsCart() && $this->cart()->isActive()): ?>
-        <?=$this->render('record/cart-buttons.phtml', ['id' => $this->driver->getUniqueId(), 'source' => $this->driver->getSourceIdentifier()]); ?><br/>
-      <? endif; ?>
-
-      <? if ($this->userlist()->getMode() !== 'disabled'): ?>
-        <? /* Add to favorites */ ?>
-        <i class="fa fa-fw fa-star" aria-hidden="true"></i> <a href="<?=$this->recordLink()->getActionUrl($this->driver, 'Save')?>" class="save-record" data-lightbox id="<?=$this->driver->getUniqueId() ?>" title="<?=$this->transEsc('Add to favorites')?>"><?=$this->transEsc('Add to favorites')?></a><br/>
-
-=======
       <? if ($this->cart()->isActiveInSearch() && $this->params->getOptions()->supportsCart() && $this->cart()->isActive()): ?>
         <?=$this->render('record/cart-buttons.phtml', ['id' => $this->driver->getUniqueId(), 'source' => $this->driver->getSourceIdentifier()]); ?><br/>
       <? endif; ?>
@@ -153,7 +113,6 @@
         <? /* Add to favorites */ ?>
         <i class="fa fa-fw fa-star" aria-hidden="true"></i> <a href="<?=$this->recordLink()->getActionUrl($this->driver, 'Save')?>" class="save-record" data-lightbox id="<?=$this->driver->getUniqueId() ?>" title="<?=$this->transEsc('Add to favorites')?>"><?=$this->transEsc('Add to favorites')?></a><br/>
 
->>>>>>> 4af4c9b5
         <? /* Saved lists */ ?>
         <div class="savedLists alert alert-info hidden">
           <strong><?=$this->transEsc("Saved in")?>:</strong>
