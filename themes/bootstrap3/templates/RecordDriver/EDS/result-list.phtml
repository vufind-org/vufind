<?
  $this->headLink()->appendStylesheet('EDS.css');
  $accessLevel = $this->driver->getAccessLevel();
  $restrictedView = empty($accessLevel) ? false : true;
  $coverDetails = $this->record($this->driver)->getCoverDetails('result-list', 'medium', $this->recordLink()->getUrl($this->driver));
?>
<?
  $thumbnail = false;
  $thumbnailAlignment = $this->record($this->driver)->getThumbnailAlignment('result');
  ob_start(); ?>
  <div class="media-<?=$thumbnailAlignment ?> <?=$this->escapeHtml($coverDetails['size'])?>">
    <? if ($coverDetails['cover']): ?>
      <a href="<?=$this->recordLink()->getUrl($this->driver)?>" class="_record_link">
        <img src="<?=$this->escapeHtmlAttr($coverDetails['cover'])?>" class="recordcover" alt="<?=$this->transEsc('Cover Image')?>"/>
      </a>
    <? else: ?>
      <span class="recordcover pt-icon pt-<?=$this->driver->getPubTypeId()?>"></span>
      <div><?=$this->driver->getPubType()?></div>
    <? endif; ?>
  </div>
<? $thumbnail = ob_get_contents(); ?>
<? ob_end_clean(); ?>
<input type="hidden" value="<?=$this->escapeHtmlAttr($this->driver->getUniqueID())?>" class="hiddenId" />
<input type="hidden" value="<?=$this->escapeHtmlAttr($this->driver->getSourceIdentifier())?>" class="hiddenSource" />
<div class="media<?=$this->driver->supportsAjaxStatus()?' ajaxItem':''?>">
  <? if ($thumbnail && $thumbnailAlignment == 'left'): ?>
    <?=$thumbnail ?>
  <? endif; ?>
  <div class="media-body">
    <div class="result-body">
      <? $items = $this->driver->getItems();
        if (isset($items) && !empty($items)):
          foreach ($items as $item):
            if (!empty($item)): ?>
              <div class="resultItemLine1">
                <? if('Ti' == $item['Group']): ?>
                  <a href="<?=$this->recordLink()->getUrl($this->driver)?>" class="title getFull _record_link"  data-view="<?=$this->params->getOptions()->getListViewOption()?>">
                  <?=$item['Data']?> </a>
                <? else:?>
                  <p>
                    <b><?=$this->transEsc($item['Label'])?>:</b>
                    <?=$item['Data']?>
                  </p>
                <? endif;?>
              </div>
            <? endif;
          endforeach;
        elseif ($restrictedView): ?>
          <div class="resultItemLine1">
            <p>
              <?=$this->transEsc('This result is not displayed to guests')?>
              <br />
              <a class="login" href="<?=$this->url('myresearch-home')?>">
                <strong><?=$this->transEsc('Login for full access')?></strong>
              </a>
            </p>
          </div>
        <? endif; ?>

      <div class="resultItemLine4 custom-links">
        <? $customLinks = array_merge($this->driver->getFTCustomLinks(), $this->driver->getCustomLinks());
        if (!empty($customLinks)): ?>
          <? foreach ($customLinks as $customLink): ?>
          <? $url = isset($customLink['Url']) ? $customLink['Url'] : '';
              $mot = isset($customLink['MouseOverText'])? $customLink['MouseOverText'] : '';
              $icon = isset ($customLink['Icon']) ? $customLink['Icon'] : '';
              $name = isset($customLink['Text']) ? $customLink['Text'] : '';
          ?>
          <span>
            <a href="<?=$this->escapeHtmlAttr($url)?>" target="_blank" title="<?=$this->escapeHtmlAttr($mot)?>" class="custom-link">
              <? if ($icon): ?><img src="<?=$this->escapeHtmlAttr($icon)?>" /> <? endif; ?><?=$this->escapeHtml($name)?>
            </a>
          </span>
          <? endforeach; ?>
        <? endif; ?>
      </div>

<<<<<<< HEAD
      <? if ($this->driver->hasHTMLFullTextAvailable()): ?>
        <a href="<?= $this->recordLink()->getUrl($this->driver, 'fulltext') ?>#html" class="icon html fulltext _record_link" target="_blank">
          <?=$this->transEsc('HTML Full Text')?>
        </a>
        &nbsp; &nbsp;
      <? endif; ?>
=======
        <? if ($this->cart()->isActiveInSearch() && $this->params->getOptions()->supportsCart() && $this->cart()->isActive()): ?>
          <?=$this->render('record/cart-buttons.phtml', ['id' => $this->driver->getUniqueId(), 'source' => $this->driver->getSourceIdentifier()]); ?><br/>
        <? endif; ?>

        <? if ($this->userlist()->getMode() !== 'disabled'): ?>
          <? /* Add to favorites */ ?>
          <i class="fa fa-fw fa-star" aria-hidden="true"></i> <a href="<?=$this->recordLink()->getActionUrl($this->driver, 'Save')?>" class="save-record" data-lightbox id="<?=$this->driver->getUniqueId() ?>" title="<?=$this->transEsc('Add to favorites')?>"><?=$this->transEsc('Add to favorites')?></a><br/>
>>>>>>> 0becf606

      <? if ($this->driver->hasPdfAvailable()): ?>
        <a href="<?= $this->recordLink()->getUrl($this->driver).'/PDF'; ?>" class="icon pdf fulltext" target="_blank">
          <?=$this->transEsc('PDF Full Text')?>
        </a>
      <? endif; ?>
    </div>
    <div class="result-links hidden-print">
      <? /* Display qrcode if appropriate: */ ?>
      <? if ($QRCode = $this->record($this->driver)->getQRCode("results")): ?>
        <?
          // Add JS Variables for QrCode
          $this->jsTranslations()->addStrings(array('qrcode_hide' => 'qrcode_hide', 'qrcode_show' => 'qrcode_show'));
        ?>
        <span class="hidden-xs">
          <i class="fa fa-fw fa-qrcode" aria-hidden="true"></i> <a href="<?=$this->escapeHtmlAttr($QRCode);?>" class="qrcodeLink"><?=$this->transEsc('qrcode_show')?></a>
          <div class="qrcode hidden">
            <script type="text/template" class="qrCodeImgTag">
              <img alt="<?=$this->transEsc('QR Code')?>" src="<?=$this->escapeHtmlAttr($QRCode);?>"/>
            </script>
          </div><br/>
        </span>
      <? endif; ?>

      <? if ($this->userlist()->getMode() !== 'disabled'): ?>
        <? /* Add to favorites */ ?>
        <i class="fa fa-fw fa-star" aria-hidden="true"></i> <a href="<?=$this->recordLink()->getActionUrl($this->driver, 'Save')?>" class="save-record" data-lightbox id="<?=$this->driver->getUniqueId() ?>" title="<?=$this->transEsc('Add to favorites')?>"><?=$this->transEsc('Add to favorites')?></a><br/>

        <? /* Saved lists */ ?>
        <div class="savedLists alert alert-info hidden">
          <strong><?=$this->transEsc("Saved in")?>:</strong>
        </div>
      <? endif; ?>

      <? /* Hierarchy tree link */ ?>
      <? $trees = $this->driver->tryMethod('getHierarchyTrees'); if (!empty($trees)): ?>
        <? foreach ($trees as $hierarchyID => $hierarchyTitle): ?>
          <div class="hierarchyTreeLink">
            <input type="hidden" value="<?=$this->escapeHtmlAttr($hierarchyID)?>" class="hiddenHierarchyId" />
            <i class="fa fa-fw fa-sitemap" aria-hidden="true"></i>
            <a class="hierarchyTreeLinkText" data-lightbox href="<?=$this->recordLink()->getTabUrl($this->driver, 'HierarchyTree')?>?hierarchy=<?=urlencode($hierarchyID)?>#tabnav" title="<?=$this->transEsc('hierarchy_tree')?>">
              <?=$this->transEsc('hierarchy_view_context')?><? if (count($trees) > 1): ?>: <?=$this->escapeHtml($hierarchyTitle)?><? endif; ?>
            </a>
          </div>
        <? endforeach; ?>
      <? endif; ?>
    </div>
  </div>
  <? if ($thumbnail && $thumbnailAlignment == 'right'): ?>
    <?=$thumbnail ?>
  <? endif; ?>
</div><|MERGE_RESOLUTION|>--- conflicted
+++ resolved
@@ -75,22 +75,12 @@
         <? endif; ?>
       </div>
 
-<<<<<<< HEAD
       <? if ($this->driver->hasHTMLFullTextAvailable()): ?>
         <a href="<?= $this->recordLink()->getUrl($this->driver, 'fulltext') ?>#html" class="icon html fulltext _record_link" target="_blank">
           <?=$this->transEsc('HTML Full Text')?>
         </a>
         &nbsp; &nbsp;
       <? endif; ?>
-=======
-        <? if ($this->cart()->isActiveInSearch() && $this->params->getOptions()->supportsCart() && $this->cart()->isActive()): ?>
-          <?=$this->render('record/cart-buttons.phtml', ['id' => $this->driver->getUniqueId(), 'source' => $this->driver->getSourceIdentifier()]); ?><br/>
-        <? endif; ?>
-
-        <? if ($this->userlist()->getMode() !== 'disabled'): ?>
-          <? /* Add to favorites */ ?>
-          <i class="fa fa-fw fa-star" aria-hidden="true"></i> <a href="<?=$this->recordLink()->getActionUrl($this->driver, 'Save')?>" class="save-record" data-lightbox id="<?=$this->driver->getUniqueId() ?>" title="<?=$this->transEsc('Add to favorites')?>"><?=$this->transEsc('Add to favorites')?></a><br/>
->>>>>>> 0becf606
 
       <? if ($this->driver->hasPdfAvailable()): ?>
         <a href="<?= $this->recordLink()->getUrl($this->driver).'/PDF'; ?>" class="icon pdf fulltext" target="_blank">
@@ -113,6 +103,10 @@
             </script>
           </div><br/>
         </span>
+      <? endif; ?>
+
+      <? if ($this->cart()->isActiveInSearch() && $this->params->getOptions()->supportsCart() && $this->cart()->isActive()): ?>
+        <?=$this->render('record/cart-buttons.phtml', ['id' => $this->driver->getUniqueId(), 'source' => $this->driver->getSourceIdentifier()]); ?><br/>
       <? endif; ?>
 
       <? if ($this->userlist()->getMode() !== 'disabled'): ?>
