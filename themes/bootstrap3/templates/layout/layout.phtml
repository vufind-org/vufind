<?=$this->doctype('HTML5')?>
<html lang="<?=$this->layout()->userLang?>">
  <head>
    <?$this->headThemeResources()?>
    <meta charset="utf-8">
    <meta http-equiv="X-UA-Compatible" content="IE=edge"/>
    <meta name="viewport" content="width=device-width,initial-scale=1.0"/>
    <?=$this->headMeta()?>
    <?=$this->headTitle()?>
    <?
      // Set up OpenSearch link:
      $this->headLink(
        [
          'href' => $this->url('search-opensearch') . '?method=describe',
          'type' => 'application/opensearchdescription+xml',
          'title' => $this->transEsc('Library Catalog Search'),
          'rel' => 'search'
        ]
      );
    ?>
    <!-- RTL styling -->
    <? if ($this->layout()->rtl) {
      $this->headLink()->appendStylesheet('vendor/bootstrap-rtl.min.css');
    } ?>
    <?=$this->headLink()?>
    <?=$this->headStyle()?>
    <?
      if (!isset($this->renderingError)) {
        // Add translation strings
        $this->jsTranslations()->addStrings(
          [
            'add_tag_success' => 'add_tag_success',
            'bulk_email_success' => 'bulk_email_success',
            'bulk_noitems_advice' => 'bulk_noitems_advice',
            'bulk_save_success' => 'bulk_save_success',
            'close' => 'close',
            'collection_empty' => 'collection_empty',
            'error_occurred' => 'An error has occurred',
            'go_to_list' => 'go_to_list',
            'libphonenumber_invalid' => 'libphonenumber_invalid',
            'libphonenumber_invalidcountry' => 'libphonenumber_invalidcountry',
            'libphonenumber_invalidregion' => 'libphonenumber_invalidregion',
            'libphonenumber_notanumber' => 'libphonenumber_notanumber',
            'libphonenumber_toolong' => 'libphonenumber_toolong',
            'libphonenumber_tooshort' => 'libphonenumber_tooshort',
            'libphonenumber_tooshortidd' => 'libphonenumber_tooshortidd',
            'loading' => 'Loading',
            'more' => 'more',
            'number_thousands_separator' => [
                'number_thousands_separator', null, ','
            ],
            'sms_success' => 'sms_success'
          ]
        );
        // Add libphonenumber.js strings
        $this->jsTranslations()->addStrings(
          [
            "Phone number invalid" => 'libphonenumber_invalid',
            "Invalid country calling code" => 'libphonenumber_invalidcountry',
            "Invalid region code" => 'libphonenumber_invalidregion',
            "The string supplied did not seem to be a phone number" => 'libphonenumber_notanumber',
            "The string supplied is too long to be a phone number" => 'libphonenumber_toolong',
            "The string supplied is too short to be a phone number" => 'libphonenumber_tooshort',
            "Phone number too short after IDD" => 'libphonenumber_tooshortidd'
          ]
        );
        // Deal with cart stuff:
        $cart = $this->cart();
        if ($cart->isActive()) {
          $this->headScript()->appendFile("vendor/cookies.js");
          $this->headScript()->appendFile("cart.js");
          $domain = $cart->getCookieDomain();
          if (!empty($domain)) {
            $this->headScript()->appendScript(
              'VuFind.cart.setDomain("' . $domain . '");'
            );
          }
          $cookiePath = $cart->getCookiePath();
          if (!empty($cookiePath)) {
            $this->headScript()->appendScript(
              'VuFind.cart.setCookiePath("' . $cookiePath . '");'
            );
          }
          $this->jsTranslations()->addStrings(
            [
              'addBookBag' => 'Add to Book Bag',
              'bookbagFull' => 'bookbag_full_msg',
              'bookbagMax' => $cart->getMaxSize(),
              'bookbagStatusFull' => 'bookbag_full',
              'confirmDelete' => 'confirm_delete',
              'confirmEmpty' => 'bookbag_confirm_empty',
              'itemsAddBag' => 'items_added_to_bookbag',
              'itemsInBag' => 'items_already_in_bookbag',
              'removeBookBag' => 'Remove from Book Bag',
              'viewBookBag' => 'View Book Bag'
            ]
          );
        }
        $this->headScript()->appendScript(
          'var userIsLoggedIn = ' . ($this->auth()->isLoggedIn() ? 'true' : 'false') . ';'
        );
      }

      // Session keep-alive
      if ($this->keepAlive()) {
          $this->headScript()->appendScript('var keepAliveInterval = '
            . $this->keepAlive());
          $this->headScript()->appendFile("keep_alive.js");
      }
    ?>
    <?
      $root = rtrim($this->url('home'), '/');
      $translations = $this->jsTranslations()->getJSON();
      $dsb = DEFAULT_SEARCH_BACKEND;
      $setupJS = <<<JS
VuFind.path = '{$root}';
VuFind.defaultSearchBackend = '{$dsb}';
VuFind.addTranslations({$translations});
JS;
      $this->headScript()->appendScript($setupJS);
    ?>
    <?=$this->headScript()?>
  </head>
  <body class="template-dir-<?=$this->templateDir?> template-name-<?=$this->templateName?> <?=$this->layoutClass('offcanvas-row')?><? if ($this->layout()->rtl): ?> rtl<? endif; ?>">
    <? // Set up the search box -- there are three possible cases:
      // 1. No search box was set; we should default to the normal box
      // 2. It was set to false; we should display nothing
      // 3. It is set to a custom string; we should display the provided version
      // Set up default search box if no data was provided from the template;
      // this covers case 1.  Cases 2 and 3 are then covered by logic below.
      if (!isset($this->layout()->searchbox)) {
        $this->layout()->searchbox = $this->render('search/searchbox.phtml');
      }
    ?>
    <? if (isset($this->layout()->srmessage)): // message for benefit of screen-reader users ?>
      <span class="sr-only"><?=$this->layout()->srmessage ?></span>
    <? endif; ?>
    <a class="sr-only" href="#content"><?=$this->transEsc('Skip to content') ?></a>
    <header class="hidden-print">
<<<<<<< HEAD
      <div class="header-container<? if ($this->layout()->searchbox !== false): ?> with-search<? endif; ?>">
        <?=$this->render('header.phtml')?>
      </div>
=======
      <? if (isset($this->layout()->srmessage)): // message for benefit of screen-reader users ?>
        <span class="sr-only" role="heading" aria-level="1"><?=$this->layout()->srmessage ?></span>
      <? endif; ?>
      <a class="sr-only" href="#content"><?=$this->transEsc('Skip to content') ?></a>
      <?=$this->render('header.phtml')?>
>>>>>>> d6cd1df5
    </header>
    <nav class="breadcrumbs">
      <div class="container">
        <? if((!isset($this->layout()->showBreadcrumbs) || $this->layout()->showBreadcrumbs == true)
          && !empty($this->layout()->breadcrumbs)
          && $this->layout()->breadcrumbs !== false
        ): ?>
          <ul class="breadcrumb hidden-print">
            <? if(is_array($this->layout()->breadcrumbs)): ?>
              <? if(count($this->layout()->breadcrumbs) > 1): ?>
                <?=$this->render('breadcrumbs/multi.phtml', [
                    'parents' => $this->layout()->breadcrumbs,
                    'title' => $this->layout()->title,
                    'from' => $this->layout()->from
                  ]) ?>
              <? else: ?>
                <?=$this->render('breadcrumbs/default.phtml', [
                    'parents' => $this->layout()->breadcrumbs,
                    'title' => $this->layout()->title
                  ]) ?>
              <? endif; ?>
            <? else: ?>
              <?=$this->layout()->breadcrumbs ?>
            <? endif; ?>
          </ul>
        <? endif; ?>
      </div>
    </nav>
    <div role="main" class="main">
      <div id="content" class="container">
        <?=$this->layout()->content ?>
      </div>
    </div>
    <?=$this->render('footer.phtml')?>
    <!-- MODAL IN CASE WE NEED ONE -->
    <div id="modal" class="modal fade hidden-print" tabindex="-1" role="dialog" aria-labelledby="modalTitle" aria-hidden="true">
      <div class="modal-dialog">
        <div class="modal-content">
          <button type="button" class="close" data-dismiss="modal" aria-hidden="true">&times;</button>
          <div class="modal-body"><?=$this->transEsc('Loading') ?>...</div>
        </div>
      </div>
    </div>
    <div class="offcanvas-toggle" data-toggle="offcanvas"><i class="fa" title="<?=$this->transEsc('sidebar_expand') ?>"></i></div>
    <div class="offcanvas-overlay" data-toggle="offcanvas"></div>
    <?=$this->googleanalytics()?>
    <?=$this->piwik()?>
    <? if ($this->recaptcha()->active()): ?>
      <?=$this->inlineScript(\Zend\View\Helper\HeadScript::FILE, "https://www.google.com/recaptcha/api.js?onload=recaptchaOnLoad&render=explicit&hl=" . $this->layout()->userLang, 'SET')?>
    <? endif; ?>
  </body>
</html><|MERGE_RESOLUTION|>--- conflicted
+++ resolved
@@ -137,17 +137,9 @@
     <? endif; ?>
     <a class="sr-only" href="#content"><?=$this->transEsc('Skip to content') ?></a>
     <header class="hidden-print">
-<<<<<<< HEAD
       <div class="header-container<? if ($this->layout()->searchbox !== false): ?> with-search<? endif; ?>">
         <?=$this->render('header.phtml')?>
       </div>
-=======
-      <? if (isset($this->layout()->srmessage)): // message for benefit of screen-reader users ?>
-        <span class="sr-only" role="heading" aria-level="1"><?=$this->layout()->srmessage ?></span>
-      <? endif; ?>
-      <a class="sr-only" href="#content"><?=$this->transEsc('Skip to content') ?></a>
-      <?=$this->render('header.phtml')?>
->>>>>>> d6cd1df5
     </header>
     <nav class="breadcrumbs">
       <div class="container">
