--- conflicted
+++ resolved
@@ -61,15 +61,9 @@
               'confirmEmpty' => 'bookbag_confirm_empty',
               'itemsAddBag' => 'items_added_to_bookbag',
               'itemsInBag' => 'items_already_in_bookbag',
-<<<<<<< HEAD
+              'no_tags' => 'No Tags',
               'removeBookBag' => 'Remove from Book Bag',
               'viewBookBag' => 'View Book Bag'
-=======
-              'bookbagMax' => $cart->getMaxSize(),
-              'bookbagFull' => 'bookbag_full_msg',
-              'bookbagStatusFull' => 'bookbag_full',
-              'no_tags' => 'No Tags'
->>>>>>> f365f49f
             )
           );
         }
