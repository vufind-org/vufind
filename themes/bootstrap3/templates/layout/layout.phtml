<?=$this->doctype('HTML5')?>
<html lang="<?=$this->layout()->userLang?>">
  <head>
    <?$this->headThemeResources()?>
    <meta charset="utf-8">
    <meta http-equiv="X-UA-Compatible" content="IE=edge"/>
    <meta name="viewport" content="width=device-width,initial-scale=1.0"/>
    <?=$this->headMeta()?>
    <?=$this->headTitle()?>
    <?
      // Set up OpenSearch link:
      $this->headLink(
        array(
          'href' => $this->url('search-opensearch') . '?method=describe',
          'type' => 'application/opensearchdescription+xml',
          'title' => $this->transEsc('Library Catalog Search'),
          'rel' => 'search'
        )
      );
    ?>
    <!-- RTL styling -->
    <? if ($this->layout()->rtl) {
      $this->headLink()->appendStylesheet('vendor/bootstrap-rtl.min.css');
    } ?>
    <?=$this->headLink()?>
    <?=$this->headStyle()?>
    <?
      if (!isset($this->renderingError)) {
        // Add translation strings
        $this->jsTranslations()->addStrings(
          array(
            'add_comment_fail_blank' => 'add_comment_fail_blank',
            'add_tag_success' => 'add_tag_success',
            'bulk_email_success' => 'bulk_email_success',
            'bulk_noitems_advice' => 'bulk_noitems_advice',
            'bulk_save_success' => 'bulk_save_success',
            'close' => 'close',
<<<<<<< HEAD
            'collection_empty' => 'collection_empty',
=======
            'error_occurred' => 'An error has occurred',
>>>>>>> 89a84489
            'go_to_list' => 'go_to_list',
            'libphonenumber_invalid' => 'libphonenumber_invalid',
            'libphonenumber_invalidcountry' => 'libphonenumber_invalidcountry',
            'libphonenumber_invalidregion' => 'libphonenumber_invalidregion',
            'libphonenumber_notanumber' => 'libphonenumber_notanumber',
            'libphonenumber_toolong' => 'libphonenumber_toolong',
            'libphonenumber_tooshort' => 'libphonenumber_tooshort',
            'libphonenumber_tooshortidd' => 'libphonenumber_tooshortidd',
            'loading' => 'Loading',
            'sms_success' => 'sms_success',
            'number_thousands_separator' => ['number_thousands_separator', null, ',']
          )
        );
        // Add libphonenumber.js strings
        $this->jsTranslations()->addStrings(
          array(
            "Phone number invalid" => 'libphonenumber_invalid',
            "Invalid country calling code" => 'libphonenumber_invalidcountry',
            "Invalid region code" => 'libphonenumber_invalidregion',
            "The string supplied did not seem to be a phone number" => 'libphonenumber_notanumber',
            "The string supplied is too long to be a phone number" => 'libphonenumber_toolong',
            "The string supplied is too short to be a phone number" => 'libphonenumber_tooshort',
            "Phone number too short after IDD" => 'libphonenumber_tooshortidd'
          )
        );
        // Deal with cart stuff:
        $cart = $this->cart();
        if ($cart->isActive()) {
          $this->headScript()->appendFile("vendor/cookies.js");
          $this->headScript()->appendFile("cart.js");
          $domain = $cart->getCookieDomain();
          $this->headScript()->appendScript(
            'var cartCookieDomain = ' . (!empty($domain) ? "'$domain'" : 'false') . ';'
          );
          $this->jsTranslations()->addStrings(
            array(
              'addBookBag' => 'Add to Book Bag',
              'bookbagFull' => 'bookbag_full_msg',
              'bookbagMax' => $cart->getMaxSize(),
              'bookbagStatusFull' => 'bookbag_full',
              'confirmDelete' => 'confirm_delete',
              'confirmEmpty' => 'bookbag_confirm_empty',
              'itemsAddBag' => 'items_added_to_bookbag',
              'itemsInBag' => 'items_already_in_bookbag',
              'removeBookBag' => 'Remove from Book Bag',
              'viewBookBag' => 'View Book Bag'
            )
          );
        }
        $this->headScript()->appendScript(
          'var userIsLoggedIn = ' . ($this->auth()->isLoggedIn() ? 'true' : 'false') . ';'
        );
      }

      // Session keep-alive
      if ($this->KeepAlive()) {
          $this->headScript()->appendScript('var keepAliveInterval = '
            . $this->KeepAlive());
          $this->headScript()->appendFile("keep_alive.js");
      }
    ?>
    <?
      $root = rtrim($this->url('home'), '/');
      $translations = $this->jsTranslations()->getJSON();
      $dsb = DEFAULT_SEARCH_BACKEND;
      $setupJS = <<<JS
VuFind.path = '{$root}';
VuFind.defaultSearchBackend = '{$dsb}';
VuFind.addTranslations({$translations});
JS;
      $this->headScript()->appendScript($setupJS);
    ?>
    <?=$this->headScript()?>
  </head>
  <body class="<?=$this->layoutClass('offcanvas-row')?><? if ($this->layout()->rtl): ?> rtl<? endif; ?>">
    <? // Set up the search box -- there are three possible cases:
      // 1. No search box was set; we should default to the normal box
      // 2. It was set to false; we should display nothing
      // 3. It is set to a custom string; we should display the provided version
      // Set up default search box if no data was provided from the template;
      // this covers case 1.  Cases 2 and 3 are then covered by logic below.
      if (!isset($this->layout()->searchbox)) {
        $this->layout()->searchbox = $this->render('search/searchbox.phtml');
      }
    ?>
    <header class="hidden-print">
      <div class="container navbar">
        <a class="sr-only" href="#content"><?=$this->transEsc('Skip to content') ?></a>
        <?=$this->render('header.phtml')?>
      </div>
      <div class="container">
        <nav class="nav searchbox hidden-lg hidden-print">
          <?=$this->layout()->searchbox ?>
        </nav>
        <? if((!isset($this->layout()->showBreadcrumbs) || $this->layout()->showBreadcrumbs == true)
          && !empty($this->layout()->breadcrumbs)
          && $this->layout()->breadcrumbs !== false
        ): ?>
          <ul class="breadcrumb hidden-print">
            <? if(is_array($this->layout()->breadcrumbs)): ?>
              <? if(count($this->layout()->breadcrumbs) > 1): ?>
                <?=$this->render('breadcrumbs/multi.phtml', array(
                    'parents' => $this->layout()->breadcrumbs,
                    'title'   => $this->layout()->title,
                    'from'    => $this->layout()->from
                  )) ?>
              <? else: ?>
                <?=$this->render('breadcrumbs/default.phtml', array(
                    'parents' => $this->layout()->breadcrumbs,
                    'title'   => $this->layout()->title
                  )) ?>
              <? endif; ?>
            <? else: ?>
              <?=$this->layout()->breadcrumbs ?>
            <? endif; ?>
          </ul>
        <? endif; ?>
      </div>
    </header>
    <div role="main" class="main template-dir-<?=$this->templateDir?> template-name-<?=$this->templateName?>">
      <div class="container">
        <?=$this->layout()->content ?>
      </div>
    </div>
    <footer class="hidden-print">
      <div class="container">
        <?=$this->render('footer.phtml')?>
        <?=$this->layout()->poweredBy ?>
      </div>
    </footer>
    <!-- MODAL IN CASE WE NEED ONE -->
    <div id="modal" class="modal fade hidden-print" tabindex="-1" role="dialog" aria-labelledby="modalTitle" aria-hidden="true">
      <div class="modal-dialog">
        <div class="modal-content">
          <button type="button" class="close" data-dismiss="modal" aria-hidden="true">&times;</button>
          <div class="modal-body"><?=$this->transEsc('Loading') ?>...</div>
        </div>
      </div>
    </div>
    <div class="offcanvas-toggle" data-toggle="offcanvas"><i class="fa"></i></div>
    <div class="offcanvas-overlay" data-toggle="offcanvas"></div>
    <?=$this->googleanalytics()?>
    <?=$this->piwik()?>
  </body>
</html><|MERGE_RESOLUTION|>--- conflicted
+++ resolved
@@ -35,11 +35,8 @@
             'bulk_noitems_advice' => 'bulk_noitems_advice',
             'bulk_save_success' => 'bulk_save_success',
             'close' => 'close',
-<<<<<<< HEAD
             'collection_empty' => 'collection_empty',
-=======
             'error_occurred' => 'An error has occurred',
->>>>>>> 89a84489
             'go_to_list' => 'go_to_list',
             'libphonenumber_invalid' => 'libphonenumber_invalid',
             'libphonenumber_invalidcountry' => 'libphonenumber_invalidcountry',
