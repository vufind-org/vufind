<div class="list-group">
  <?php foreach ($result as $i => $item): ?>
    <a class="list-group-item" href="<?=$this->url('collection', ['id' => $item['value']])?>">
      <strong><?=$this->escapeHtml($item['displayText'])?></strong>
      <span class="badge">
        <?=$item['count']?> <?=$this->transEsc('items')?>
<<<<<<< HEAD
        <?=$this->icon('more', ['title' => $this->transEscAttr('Find More')]) ?>
=======
        <?=$this->icon('page-next', ['title' => $this->translate('Find More')]) ?>
>>>>>>> a6c30257
      </span>
    </a>
  <?php endforeach; ?>
</div><|MERGE_RESOLUTION|>--- conflicted
+++ resolved
@@ -4,11 +4,7 @@
       <strong><?=$this->escapeHtml($item['displayText'])?></strong>
       <span class="badge">
         <?=$item['count']?> <?=$this->transEsc('items')?>
-<<<<<<< HEAD
-        <?=$this->icon('more', ['title' => $this->transEscAttr('Find More')]) ?>
-=======
         <?=$this->icon('page-next', ['title' => $this->translate('Find More')]) ?>
->>>>>>> a6c30257
       </span>
     </a>
   <?php endforeach; ?>
