<?php
  // Set up page title:
  $this->headTitle($this->translate('My Holds'));

  // Set up breadcrumbs:
  $this->layout()->breadcrumbs = '<li><a href="' . $this->url('myresearch-home') . '">' . $this->transEsc('Your Account') . '</a></li> <li class="active">' . $this->transEsc('My Holds') . '</li>';

  $this->headScript()->appendFile('requests.js');
?>

<?=$this->component('show-account-menu-button')?>

<div class="<?=$this->layoutClass('mainbody')?>">
  <h2><?=$this->transEsc('Your Holds and Recalls') ?></h2>

  <?=$this->flashmessages()?>

  <?=$this->context($this)->renderInContext('librarycards/selectcard.phtml', ['user' => $this->auth()->getUserObject()]); ?>

  <?php if (!empty($this->recordList)): ?>
    <?php if ($this->cancelForm || $this->updateForm): ?>
      <form name="updateForm" class="inline" method="post" action="<?=$this->escapeHtmlAttr($this->url('holds-list'))?>" id="update_holds" data-clear-account-cache="holds" data-lightbox>
        <input type="hidden" id="submitType" name="cancelSelected" value="1">
        <input type="hidden" id="cancelConfirm" name="confirm" value="0">
        <div class="toolbar">
          <div class="checkbox">
            <label>
              <input type="checkbox" name="selectAll" class="checkbox-select-all">
              <?=$this->transEsc('select_all_on_page')?>
            </label>
            <?php if ($this->updateForm): ?>
              <div class="btn-group">
                <input id="update_selected" name="updateSelected" type="submit" value="<?=$this->transEscAttr('hold_edit_selected') ?>" class="btn btn-default hidden">
              </div>
            <?php endif; ?>
<<<<<<< HEAD
            <?php if ($this->cancelForm): ?>
              <div class="btn-group">
                <input id="cancelSelected" name="cancelSelected" type="submit" value="<?=$this->transEscAttr('hold_cancel_selected') ?>" class="btn btn-default dropdown-toggle" data-toggle="dropdown" data-lightbox-ignore>
                <ul class="dropdown-menu">
                  <li class="disabled"><a><?=$this->transEsc('confirm_hold_cancel_selected_text') ?></a></li>
                  <li><a href="#" id="confirm_cancel_selected_yes"><?=$this->transEsc('confirm_dialog_yes') ?></a></li>
                  <li><a href="#" class="confirm_cancel_no"><?=$this->transEsc('confirm_dialog_no')?></a></li>
                </ul>
              </div>
              <?=
                $this->component(
                    'confirm-menu',
                    [
                      'label' => 'hold_cancel_selected',
                      'toggleAttrs' => [
                        'data-lightbox-ignore' => '',
                        'name' => 'cancelSelected',
                      ],
                      'toggleClass' => 'btn btn-default dropdown-toggle',
                    ]
                )
              ?>

              <div class="btn-group">
                <input id="cancelAll" name="cancelAll" type="submit" value="<?=$this->transEscAttr('hold_cancel_all') ?>" class="btn btn-default dropdown-toggle" data-toggle="dropdown" data-lightbox-ignore>
                <ul class="dropdown-menu">
                  <li class="disabled"><a><?=$this->transEsc('confirm_hold_cancel_all_text') ?></a></li>
                  <li><a href="#" id="confirm_cancel_all_yes"><?=$this->transEsc('confirm_dialog_yes') ?></a></li>
                  <li><a href="#" class="confirm_cancel_no"><?=$this->transEsc('confirm_dialog_no')?></a></li>
                </ul>
                <?=
                  $this->component(
                      'confirm-menu',
                      [
                        'label' => 'hold_cancel_all',
                        'toggleAttrs' => [
                          'data-lightbox-ignore' => '',
                          'name' => 'cancelAll',
                        ],
                        'toggleClass' => 'btn btn-default dropdown-toggle',
                      ]
                  )
                ?>
              </div>
=======
              <?php if ($this->cancelForm): ?>
              <?=
                $this->component(
                    'confirm-button',
                    [
                        'buttonId' => 'cancelSelected',
                        'buttonName' => 'cancelSelected',
                        'buttonLabel' => 'hold_cancel_selected',
                        'header' => 'confirm_hold_cancel_selected_text',
                        'confirmId' => 'confirm_cancel_selected_yes',
                        'cancelClass' => 'confirm_cancel_no',
                        'ignoreLightbox' => true,
                    ]
                )
              ?>
              <?=
                $this->component(
                    'confirm-button',
                    [
                        'buttonId' => 'cancelAll',
                        'buttonName' => 'cancelAll',
                        'buttonLabel' => 'hold_cancel_all',
                        'header' => 'confirm_hold_cancel_all_text',
                        'confirmId' => 'confirm_cancel_all_yes',
                        'confirmTitle' => 'bookbag_confirm_empty',
                        'cancelClass' => 'confirm_cancel_no',
                        'ignoreLightbox' => true,
                    ]
                )
              ?>
>>>>>>> d31bd84b
            <?php endif; ?>
          </div>
        </div>
    <?php endif; ?>

    <ul class="record-list">
      <?php $iteration = 0; ?>
      <?php foreach ($this->recordList as $resource): ?>
        <?php $iteration++; ?>
        <?php $ilsDetails = $resource->getExtraDetail('ils_details'); ?>
        <li class="result">
          <?php if (($this->cancelForm && isset($ilsDetails['cancel_details'])) || ($this->updateForm && isset($ilsDetails['updateDetails']))): ?>
            <?php $safeId = preg_replace('/[^a-zA-Z0-9]/', '', $ilsDetails['cancel_details'] ?? $ilsDetails['updateDetails']); ?>
            <?php if ($this->cancelForm && isset($ilsDetails['cancel_details'])): ?>
              <input type="hidden" name="cancelAllIDS[]" value="<?=$this->escapeHtmlAttr($ilsDetails['cancel_details']) ?>">
            <?php endif; ?>
            <div class="checkbox">
              <label>
                <input type="checkbox" name="selectedIDS[]" value="<?=$this->escapeHtmlAttr($ilsDetails['cancel_details'] ?? $ilsDetails['updateDetails']) ?>" id="checkbox_<?=$safeId?>" class="checkbox-select-item" aria-label="<?=$this->transEscAttr('select_item_hold_cancel')?>">
              </label>
            </div>
          <?php elseif ($this->cancelForm || $this->updateForm): ?>
            <?php // Reserve space for the checkbox to keep columns aligned ?>
            <div class="checkbox">
              <label></label>
            </div>
          <?php endif; ?>

          <?php
            $coverDetails = $this->record($resource)->getCoverDetails('holds', 'small', $this->recordLinker()->getUrl($resource));
            $cover = $coverDetails['html'];
            $thumbnail = false;
            $thumbnailAlignment = $this->record($resource)->getThumbnailAlignment('account');
            if ($cover):
              ob_start(); ?>
              <div class="media-<?=$thumbnailAlignment ?> <?=$this->escapeHtmlAttr($coverDetails['size'])?>">
                <?=$cover ?>
              </div>
              <?php $thumbnail = ob_get_contents(); ?>
            <?php ob_end_clean(); ?>
          <?php endif; ?>
          <div class="media">
            <?php if ($thumbnail && $thumbnailAlignment == 'left'): ?>
              <?=$thumbnail ?>
            <?php endif ?>
            <div class="media-body">
              <?=$this->record($resource)->renderTemplate('account-entry.phtml')?>
              <?php if (!empty($ilsDetails['requestGroup'])): ?>
                <strong><?=$this->transEsc('hold_requested_group') ?>:</strong> <?=$this->transEsc('request_group_' . $ilsDetails['requestGroup'], null, $ilsDetails['requestGroup'])?>
                <br>
              <?php endif; ?>

              <?php /* Depending on the ILS driver, the "location" value may be a string or an ID; figure out the best
                value to display... */ ?>
              <?php $pickupDisplay = ''; ?>
              <?php $pickupTranslate = false; ?>
              <?php if (isset($ilsDetails['location'])): ?>
                <?php if ($this->pickup): ?>
                  <?php foreach ($this->pickup as $library): ?>
                    <?php if ($library['locationID'] == $ilsDetails['location']): ?>
                      <?php $pickupDisplay = $library['locationDisplay']; ?>
                      <?php $pickupTranslate = true; ?>
                    <?php endif; ?>
                  <?php endforeach; ?>
                <?php endif; ?>
                <?php if (empty($pickupDisplay)): ?>
                  <?php $pickupDisplay = $ilsDetails['location']; ?>
                <?php endif; ?>
              <?php endif; ?>
              <?php if (!empty($pickupDisplay)): ?>
                <strong><?=$this->transEsc('pick_up_location') ?>:</strong>
                <?=$pickupTranslate ? $this->transEscWithPrefix('location_', $pickupDisplay) : $this->escapeHtml($pickupDisplay)?>
                <br>
              <?php endif; ?>

              <?php if (!empty($ilsDetails['create'])): ?>
                <strong><?=$this->transEsc('Created') ?>:</strong> <?=$this->escapeHtml($ilsDetails['create']) ?>
                <?php if (!empty($ilsDetails['expire'])): ?>|<?php endif; ?>
              <?php endif; ?>
              <?php if (!empty($ilsDetails['expire'])): ?>
                <strong><?=$this->transEsc('hold_expires') ?>:</strong> <?=$this->escapeHtml($ilsDetails['expire']) ?>
              <?php endif; ?>
              <br>
              <?php if (!empty($ilsDetails['proxiedBy'])): ?>
                <strong><?=$this->transEsc('hold_proxied_by')?>:</strong> <span class="hold-proxied-by"><?=$this->escapeHtml($ilsDetails['proxiedBy'])?></span><br>
              <?php endif; ?>
              <?php if (!empty($ilsDetails['proxiedFor'])): ?>
                <strong><?=$this->transEsc('hold_proxied_for')?>:</strong> <span class="hold-proxied-for"><?=$this->escapeHtml($ilsDetails['proxiedFor'])?></span><br>
              <?php endif; ?>

              <?php if (isset($ilsDetails['available']) && $ilsDetails['available'] == true): ?>
                <div class="text-success">
                  <?php if (!empty($ilsDetails['last_pickup_date'])): ?>
                    <?=$this->transEsc('hold_available_until', ['%%date%%' => $ilsDetails['last_pickup_date']]) ?>
                  <?php else: ?>
                    <?=$this->transEsc('hold_available') ?>
                  <?php endif; ?>
                </div>
              <?php elseif (isset($ilsDetails['in_transit']) && $ilsDetails['in_transit']): ?>
                <div class="text-success"><?=$this->transEsc('request_in_transit') . (is_string($ilsDetails['in_transit']) ? ': ' . $this->transEsc('institution_' . $ilsDetails['in_transit'], [], $ilsDetails['in_transit']) : '') ?></div>
              <?php elseif (isset($ilsDetails['position'])): ?>
                <p><strong><?=$this->transEsc('hold_queue_position') ?>:</strong> <?=$this->escapeHtml($ilsDetails['position']) ?></p>
              <?php endif; ?>
              <?php if (!empty($ilsDetails['frozen'])): ?>
                <p>
                  <strong>
                    <?php if (empty($ilsDetails['frozenThrough'])): ?>
                      <?=$this->transEsc('hold_frozen') ?>
                    <?php else: ?>
                      <?=$this->transEsc('hold_frozen_through', ['%%date%%' => $ilsDetails['frozenThrough']]) ?>
                    <?php endif; ?>
                  </strong>
                </p>
              <?php endif; ?>
              <?php if (isset($ilsDetails['cancel_link'])): ?>
                <p><a href="<?=$this->escapeHtmlAttr($ilsDetails['cancel_link']) ?>"><?=$this->transEsc('hold_cancel') ?></a></p>
              <?php endif; ?>
              <?php if (!empty($ilsDetails['updateDetails'])): ?>
                <p><a class="hold-edit" href="<?=$this->escapeHtmlAttr($this->url('holds-edit', [], ['query' => ['selectedIDS[]' => $ilsDetails['updateDetails']]])) ?>" data-lightbox><?=$this->transEsc('Edit') ?></a></p>
              <?php endif; ?>
              <?php if (isset($this->cancelResults['items'])): ?>
                <?php foreach ($this->cancelResults['items'] as $itemId => $cancelResult): ?>
                  <?php if ($itemId == $ilsDetails['item_id'] && $cancelResult['success'] == false): ?>
                    <div class="alert alert-danger"><?=$this->transEsc($cancelResult['status']) ?><?php
                      if ($cancelResult['sysMessage'] ?? false) {
                        echo ' : ' . $this->transEsc($cancelResult['sysMessage']);
                      }
                    ?></div>
                  <?php endif; ?>
                <?php endforeach; ?>
              <?php endif; ?>

              <?php if (isset($ilsDetails['reqnum']) && !empty($this->updateResults[$ilsDetails['reqnum']])): ?>
                <?php $updateResult = $this->updateResults[$ilsDetails['reqnum']]; ?>
                <?php if (!$updateResult['success']): ?>
                  <div class="alert alert-danger"><?=$this->transEsc($updateResult['status']) ?><?php
                    if (!empty($updateResult['sysMessage'])) {
                      echo ': ' . $this->transEsc($updateResult['sysMessage']);
                    }
                  ?></div>
                <?php endif; ?>
              <?php endif; ?>
            </div>
            <?php if ($thumbnail && $thumbnailAlignment == 'right'): ?>
              <?=$thumbnail ?>
            <?php endif ?>
          </div>
          <?=$resource->tryMethod('supportsCoinsOpenUrl') ? '<span class="Z3988" aria-hidden="true" title="' . $this->escapeHtmlAttr($resource->getCoinsOpenUrl()) . '"></span>' : ''?>
        </li>
      <?php endforeach; ?>
    </ul>
    <?php if ($this->cancelForm): ?></form><?php endif; ?>
  <?php else: ?>
    <?=$this->transEsc('You do not have any holds or recalls placed') ?>.
  <?php endif; ?>
</div>

<div class="<?=$this->layoutClass('sidebar')?>" id="myresearch-sidebar" role="navigation" aria-label="<?=$this->transEsc('account_menu_label')?>">
  <?=$this->accountMenu()->render('holds')?>
</div>

<?=$this->render('myresearch/notify-account-status.phtml', ['method' => 'holds', 'accountStatus' => $this->accountStatus]); ?><|MERGE_RESOLUTION|>--- conflicted
+++ resolved
@@ -28,58 +28,14 @@
               <input type="checkbox" name="selectAll" class="checkbox-select-all">
               <?=$this->transEsc('select_all_on_page')?>
             </label>
+
             <?php if ($this->updateForm): ?>
               <div class="btn-group">
                 <input id="update_selected" name="updateSelected" type="submit" value="<?=$this->transEscAttr('hold_edit_selected') ?>" class="btn btn-default hidden">
               </div>
             <?php endif; ?>
-<<<<<<< HEAD
+
             <?php if ($this->cancelForm): ?>
-              <div class="btn-group">
-                <input id="cancelSelected" name="cancelSelected" type="submit" value="<?=$this->transEscAttr('hold_cancel_selected') ?>" class="btn btn-default dropdown-toggle" data-toggle="dropdown" data-lightbox-ignore>
-                <ul class="dropdown-menu">
-                  <li class="disabled"><a><?=$this->transEsc('confirm_hold_cancel_selected_text') ?></a></li>
-                  <li><a href="#" id="confirm_cancel_selected_yes"><?=$this->transEsc('confirm_dialog_yes') ?></a></li>
-                  <li><a href="#" class="confirm_cancel_no"><?=$this->transEsc('confirm_dialog_no')?></a></li>
-                </ul>
-              </div>
-              <?=
-                $this->component(
-                    'confirm-menu',
-                    [
-                      'label' => 'hold_cancel_selected',
-                      'toggleAttrs' => [
-                        'data-lightbox-ignore' => '',
-                        'name' => 'cancelSelected',
-                      ],
-                      'toggleClass' => 'btn btn-default dropdown-toggle',
-                    ]
-                )
-              ?>
-
-              <div class="btn-group">
-                <input id="cancelAll" name="cancelAll" type="submit" value="<?=$this->transEscAttr('hold_cancel_all') ?>" class="btn btn-default dropdown-toggle" data-toggle="dropdown" data-lightbox-ignore>
-                <ul class="dropdown-menu">
-                  <li class="disabled"><a><?=$this->transEsc('confirm_hold_cancel_all_text') ?></a></li>
-                  <li><a href="#" id="confirm_cancel_all_yes"><?=$this->transEsc('confirm_dialog_yes') ?></a></li>
-                  <li><a href="#" class="confirm_cancel_no"><?=$this->transEsc('confirm_dialog_no')?></a></li>
-                </ul>
-                <?=
-                  $this->component(
-                      'confirm-menu',
-                      [
-                        'label' => 'hold_cancel_all',
-                        'toggleAttrs' => [
-                          'data-lightbox-ignore' => '',
-                          'name' => 'cancelAll',
-                        ],
-                        'toggleClass' => 'btn btn-default dropdown-toggle',
-                      ]
-                  )
-                ?>
-              </div>
-=======
-              <?php if ($this->cancelForm): ?>
               <?=
                 $this->component(
                     'confirm-button',
@@ -109,7 +65,6 @@
                     ]
                 )
               ?>
->>>>>>> d31bd84b
             <?php endif; ?>
           </div>
         </div>
