<?php
  // Set up page title:
  $this->headTitle($this->translate('My Holds'));

  // Set up breadcrumbs:
  $this->layout()->breadcrumbs = '<li><a href="' . $this->url('myresearch-home') . '">' . $this->transEsc('Your Account') . '</a></li> <li class="active">' . $this->transEsc('My Holds') . '</li>';

  $this->headScript()->appendFile('requests.js');
?>

<a class="search-filter-toggle visible-xs" href="#myresearch-sidebar" data-toggle="offcanvas" title="Expand Sidebar">
  <?=$this->transEsc('Your Account') ?>
</a>

<div class="<?=$this->layoutClass('mainbody')?>">
  <h2><?=$this->transEsc('Your Holds and Recalls') ?></h2>

  <?=$this->flashmessages()?>

  <?=$this->context($this)->renderInContext('librarycards/selectcard.phtml', ['user' => $this->auth()->isLoggedIn()]); ?>

  <?php if (!empty($this->recordList)): ?>
    <?php if ($this->cancelForm || $this->updateForm): ?>
      <form name="updateForm" class="inline" method="post" action="<?=$this->escapeHtmlAttr($this->url('holds-list'))?>" id="update_holds" data-clear-account-cache="holds" data-lightbox>
        <input type="hidden" id="submitType" name="cancelSelected" value="1"/>
        <input type="hidden" id="cancelConfirm" name="confirm" value="0"/>
        <div class="toolbar">
          <div class="checkbox">
            <label>
              <input type="checkbox" name="selectAll" class="checkbox-select-all"/>
              <?=$this->transEsc('select_page')?>
            </label>
            <?php if ($this->updateForm): ?>
              <div class="btn-group">
                <input id="update_selected" name="updateSelected" type="submit" value="<?=$this->transEscAttr('hold_edit_selected') ?>" class="btn btn-default hidden">
              </div>
            <?php endif; ?>
            <?php if ($this->cancelForm): ?>
              <div class="btn-group">
                <input id="cancelSelected" name="cancelSelected" type="submit" value="<?=$this->transEscAttr("hold_cancel_selected") ?>" class="btn btn-default dropdown-toggle" data-toggle="dropdown" data-lightbox-ignore>
                <ul class="dropdown-menu">
                  <li class="disabled"><a><?=$this->transEsc("confirm_hold_cancel_selected_text") ?></a></li>
                  <li><a href="#" id="confirm_cancel_selected_yes"><?=$this->transEsc('confirm_dialog_yes') ?></a></li>
                  <li><a href="#" class="confirm_cancel_no"><?=$this->transEsc('confirm_dialog_no')?></a></li>
                </ul>
              </div>
              <div class="btn-group">
                <input id="cancelAll" name="cancelAll" type="submit" value="<?=$this->transEscAttr("hold_cancel_all") ?>" class="btn btn-default dropdown-toggle" data-toggle="dropdown" data-lightbox-ignore>
                <ul class="dropdown-menu">
                  <li class="disabled"><a><?=$this->transEsc("confirm_hold_cancel_all_text") ?></a></li>
                  <li><a href="#" id="confirm_cancel_all_yes"><?=$this->transEsc('confirm_dialog_yes') ?></a></li>
                  <li><a href="#" class="confirm_cancel_no"><?=$this->transEsc('confirm_dialog_no')?></a></li>
                </ul>
              </div>
            <?php endif; ?>
          </div>
        </div>
    <?php endif; ?>

    <ul class="record-list">
      <?php $iteration = 0; ?>
      <?php foreach ($this->recordList as $resource): ?>
        <?php $iteration++; ?>
        <?php $ilsDetails = $resource->getExtraDetail('ils_details'); ?>
        <li id="record<?=$this->escapeHtmlAttr($resource->getUniqueId()) ?>" class="result">
          <?php if (($this->cancelForm && isset($ilsDetails['cancel_details'])) || ($this->updateForm && isset($ilsDetails['updateDetails']))): ?>
            <?php $safeId = preg_replace('/[^a-zA-Z0-9]/', '', $ilsDetails['cancel_details'] ?? $ilsDetails['updateDetails']); ?>
            <?php if ($this->cancelForm && isset($ilsDetails['cancel_details'])): ?>
              <input type="hidden" name="cancelAllIDS[]" value="<?=$this->escapeHtmlAttr($ilsDetails['cancel_details']) ?>" />
            <?php endif; ?>
            <div class="checkbox">
              <label>
                <input type="checkbox" name="selectedIDS[]" value="<?=$this->escapeHtmlAttr($ilsDetails['cancel_details'] ?? $ilsDetails['updateDetails']) ?>" id="checkbox_<?=$safeId?>" class="checkbox-select-item">
              </label>
            </div>
          <?php elseif ($this->cancelForm || $this->updateForm): ?>
            <?php // Reserve space for the checkbox to keep columns aligned ?>
            <div class="checkbox">
              <label></label>
            </div>
          <?php endif; ?>

          <?php
            $coverDetails = $this->record($resource)->getCoverDetails('holds', 'small', $this->recordLink()->getUrl($resource));
            $cover = $coverDetails['html'];
            $thumbnail = false;
            $thumbnailAlignment = $this->record($resource)->getThumbnailAlignment('account');
            if ($cover):
              ob_start(); ?>
              <div class="media-<?=$thumbnailAlignment ?> <?=$this->escapeHtmlAttr($coverDetails['size'])?>">
                <?=$cover ?>
              </div>
              <?php $thumbnail = ob_get_contents(); ?>
            <?php ob_end_clean(); ?>
          <?php endif; ?>
          <div class="media">
            <?php if ($thumbnail && $thumbnailAlignment == 'left'): ?>
              <?=$thumbnail ?>
            <?php endif ?>
            <div class="media-body">
              <?php
                // If this is a non-missing Solr record, we should display a link:
                if (is_a($resource, 'VuFind\\RecordDriver\\SolrDefault') && !is_a($resource, 'VuFind\\RecordDriver\\Missing')) {
                  $title = $resource->getTitle();
                  $title = empty($title) ? $this->transEsc('Title not available') : $this->escapeHtml($title);
                  echo '<a href="' . $this->recordLink()->getUrl($resource)
                    . '" class="title">' . $title . '</a>';
                } elseif (isset($ilsDetails['title']) && !empty($ilsDetails['title'])){
                  // If the record is not available in Solr, perhaps the ILS driver sent us a title we can show...
                  echo '<span class="title">' . $this->escapeHtml($ilsDetails['title']) . '</span>';
                } else {
                  // Last resort -- indicate that no title could be found.
                  echo $this->transEsc('Title not available');
                }
              ?><br/>
              <?php $listAuthors = $resource->getPrimaryAuthors(); if (!empty($listAuthors)): ?>
                <?=$this->transEsc('by')?>:
                <a href="<?=$this->record($resource)->getLink('author', $listAuthors[0])?>"><?=$this->escapeHtml($listAuthors[0])?></a><?php if (count($listAuthors) > 1): ?>, <?=$this->transEsc('more_authors_abbrev')?><?php endif; ?><br/>
              <?php endif; ?>

              <?php if (count($resource->getFormats()) > 0): ?>
                <?=$this->record($resource)->getFormatList() ?>
                <br/>
              <?php endif; ?>
              <?php if (isset($ilsDetails['volume']) && !empty($ilsDetails['volume'])): ?>
                <strong><?=$this->transEsc('Volume')?>:</strong> <?=$this->escapeHtml($ilsDetails['volume'])?>
                <br />
              <?php endif; ?>

              <?php if (isset($ilsDetails['publication_year']) && !empty($ilsDetails['publication_year'])): ?>
                <strong><?=$this->transEsc('Year of Publication')?>:</strong> <?=$this->escapeHtml($ilsDetails['publication_year'])?>
                <br />
              <?php endif; ?>

              <?php if (!empty($ilsDetails['requestGroup'])): ?>
                <strong><?=$this->transEsc('hold_requested_group') ?>:</strong> <?=$this->transEsc('request_group_' . $ilsDetails['requestGroup'], null, $ilsDetails['requestGroup'])?>
                <br />
              <?php endif; ?>

              <?php /* Depending on the ILS driver, the "location" value may be a string or an ID; figure out the best
                value to display... */ ?>
              <?php $pickupDisplay = ''; ?>
              <?php $pickupTranslate = false; ?>
              <?php if (isset($ilsDetails['location'])): ?>
                <?php if ($this->pickup): ?>
                  <?php foreach ($this->pickup as $library): ?>
                    <?php if ($library['locationID'] == $ilsDetails['location']): ?>
                      <?php $pickupDisplay = $library['locationDisplay']; ?>
                      <?php $pickupTranslate = true; ?>
                    <?php endif; ?>
                  <?php endforeach; ?>
                <?php endif; ?>
                <?php if (empty($pickupDisplay)): ?>
                  <?php $pickupDisplay = $ilsDetails['location']; ?>
                <?php endif; ?>
              <?php endif; ?>
              <?php if (!empty($pickupDisplay)): ?>
                <strong><?=$this->transEsc('pick_up_location') ?>:</strong>
                <?=$pickupTranslate ? $this->transEscWithPrefix('location_', $pickupDisplay) : $this->escapeHtml($pickupDisplay)?>
                <br />
              <?php endif; ?>

              <?php if (!empty($ilsDetails['create'])): ?>
                <strong><?=$this->transEsc('Created') ?>:</strong> <?=$this->escapeHtml($ilsDetails['create']) ?>
                <?php if (!empty($ilsDetails['expire'])): ?>|<?php endif; ?>
              <?php endif; ?>
              <?php if (!empty($ilsDetails['expire'])): ?>
                <strong><?=$this->transEsc('hold_expires') ?>:</strong> <?=$this->escapeHtml($ilsDetails['expire']) ?>
              <?php endif; ?>
              <br />

              <?php if (isset($ilsDetails['available']) && $ilsDetails['available'] == true): ?>
                <div class="text-success">
                  <?php if (!empty($ilsDetails['last_pickup_date'])): ?>
                    <?=$this->transEsc('hold_available_until', ['%%date%%' => $ilsDetails['last_pickup_date']]) ?>
                  <?php else: ?>
                    <?=$this->transEsc('hold_available') ?>
                  <?php endif; ?>
<<<<<<< HEAD
                </strong>
              </p>
            <?php endif; ?>
            <?php if (isset($ilsDetails['cancel_link'])): ?>
              <p><a href="<?=$this->escapeHtmlAttr($ilsDetails['cancel_link']) ?>"><?=$this->transEsc("hold_cancel") ?></a></p>
            <?php endif; ?>
            <?php if (!empty($ilsDetails['updateDetails'])): ?>
              <p><a class="hold-edit" href="<?=$this->escapeHtmlAttr($this->url('holds-edit', [], ['query' => ['selectedIDS[]' => $ilsDetails['updateDetails']]])) ?>" data-lightbox><?=$this->transEsc('Edit') ?></a></p>
            <?php endif; ?>
=======
                </div>
              <?php elseif (isset($ilsDetails['in_transit']) && $ilsDetails['in_transit']): ?>
                <div class="text-success"><?=$this->transEsc('request_in_transit') . (is_string($ilsDetails['in_transit']) ? ': ' . $this->transEsc('institution_' . $ilsDetails['in_transit'], [], $ilsDetails['in_transit']) : '') ?></div>
              <?php elseif (isset($ilsDetails['position'])): ?>
                <p><strong><?=$this->transEsc("hold_queue_position") ?>:</strong> <?=$this->escapeHtml($ilsDetails['position']) ?></p>
              <?php endif; ?>
              <?php if (!empty($ilsDetails['frozen'])): ?>
                <p>
                  <strong>
                    <?php if (empty($ilsDetails['frozenThrough'])): ?>
                      <?=$this->transEsc('hold_frozen') ?>
                    <?php else: ?>
                      <?=$this->transEsc('hold_frozen_through', ['%%date%%' => $ilsDetails['frozenThrough']]) ?>
                    <?php endif; ?>
                  </strong>
                </p>
              <?php endif; ?>
              <?php if (isset($ilsDetails['cancel_link'])): ?>
                <p><a href="<?=$this->escapeHtmlAttr($ilsDetails['cancel_link']) ?>"><?=$this->transEsc("hold_cancel") ?></a></p>
              <?php endif; ?>
              <?php if (isset($ilsDetails['updateDetails'])): ?>
                <p><a class="hold-edit" href="<?=$this->escapeHtmlAttr($this->url('holds-edit', [], ['query' => ['selectedIDS[]' => $ilsDetails['updateDetails']]])) ?>" data-lightbox><?=$this->transEsc('Edit') ?></a></p>
              <?php endif; ?>
>>>>>>> c6d076af

              <?php if (isset($this->cancelResults['items'])): ?>
                <?php foreach ($this->cancelResults['items'] as $itemId => $cancelResult): ?>
                  <?php if ($itemId == $ilsDetails['item_id'] && $cancelResult['success'] == false): ?>
                    <div class="alert alert-danger"><?=$this->transEsc($cancelResult['status']) ?><?php if ($cancelResult['sysMessage']) echo ' : ' . $this->transEsc($cancelResult['sysMessage']); ?></div>
                  <?php endif; ?>
                <?php endforeach; ?>
              <?php endif; ?>

              <?php if (isset($ilsDetails['reqnum']) && !empty($this->updateResults[$ilsDetails['reqnum']])): ?>
                <?php $updateResult = $this->updateResults[$ilsDetails['reqnum']]; ?>
                <?php if (!$updateResult['success']): ?>
                  <div class="alert alert-danger"><?=$this->transEsc($updateResult['status']) ?><?php if (!empty($updateResult['sysMessage'])) echo ': ' . $this->transEsc($updateResult['sysMessage']); ?></div>
                <?php endif; ?>
              <?php endif; ?>
            </div>
            <?php if ($thumbnail && $thumbnailAlignment == 'right'): ?>
              <?=$thumbnail ?>
            <?php endif ?>
          </div>
          <?=$resource->tryMethod('supportsCoinsOpenUrl')?'<span class="Z3988" title="' . $this->escapeHtmlAttr($resource->getCoinsOpenUrl()) . '"></span>':''?>
        </li>
      <?php endforeach; ?>
    </ul>
    <?php if ($this->cancelForm): ?></form><?php endif; ?>
  <?php else: ?>
    <?=$this->transEsc('You do not have any holds or recalls placed') ?>.
  <?php endif; ?>
</div>

<div class="<?=$this->layoutClass('sidebar')?>" id="myresearch-sidebar">
  <?=$this->context($this)->renderInContext("myresearch/menu.phtml", ['active' => 'holds'])?>
</div>

<?=$this->render('myresearch/notify-account-status.phtml', ['method' => 'holds', 'accountStatus' => $this->accountStatus]); ?><|MERGE_RESOLUTION|>--- conflicted
+++ resolved
@@ -176,17 +176,6 @@
                   <?php else: ?>
                     <?=$this->transEsc('hold_available') ?>
                   <?php endif; ?>
-<<<<<<< HEAD
-                </strong>
-              </p>
-            <?php endif; ?>
-            <?php if (isset($ilsDetails['cancel_link'])): ?>
-              <p><a href="<?=$this->escapeHtmlAttr($ilsDetails['cancel_link']) ?>"><?=$this->transEsc("hold_cancel") ?></a></p>
-            <?php endif; ?>
-            <?php if (!empty($ilsDetails['updateDetails'])): ?>
-              <p><a class="hold-edit" href="<?=$this->escapeHtmlAttr($this->url('holds-edit', [], ['query' => ['selectedIDS[]' => $ilsDetails['updateDetails']]])) ?>" data-lightbox><?=$this->transEsc('Edit') ?></a></p>
-            <?php endif; ?>
-=======
                 </div>
               <?php elseif (isset($ilsDetails['in_transit']) && $ilsDetails['in_transit']): ?>
                 <div class="text-success"><?=$this->transEsc('request_in_transit') . (is_string($ilsDetails['in_transit']) ? ': ' . $this->transEsc('institution_' . $ilsDetails['in_transit'], [], $ilsDetails['in_transit']) : '') ?></div>
@@ -207,11 +196,9 @@
               <?php if (isset($ilsDetails['cancel_link'])): ?>
                 <p><a href="<?=$this->escapeHtmlAttr($ilsDetails['cancel_link']) ?>"><?=$this->transEsc("hold_cancel") ?></a></p>
               <?php endif; ?>
-              <?php if (isset($ilsDetails['updateDetails'])): ?>
+              <?php if (!empty($ilsDetails['updateDetails'])): ?>
                 <p><a class="hold-edit" href="<?=$this->escapeHtmlAttr($this->url('holds-edit', [], ['query' => ['selectedIDS[]' => $ilsDetails['updateDetails']]])) ?>" data-lightbox><?=$this->transEsc('Edit') ?></a></p>
               <?php endif; ?>
->>>>>>> c6d076af
-
               <?php if (isset($this->cancelResults['items'])): ?>
                 <?php foreach ($this->cancelResults['items'] as $itemId => $cancelResult): ?>
                   <?php if ($itemId == $ilsDetails['item_id'] && $cancelResult['success'] == false): ?>
