--- conflicted
+++ resolved
@@ -1,6 +1,5 @@
 <?php
 $ilsStatusScript = <<<JS
-<<<<<<< HEAD
     $(document).ready(function() {
       $.ajax({
           dataType: 'json',
@@ -13,20 +12,4 @@
       });
     });
     JS;
-echo $this->inlineScript(\Laminas\View\Helper\HeadScript::SCRIPT, $ilsStatusScript, 'SET');
-?>
-=======
-$(document).ready(function() {
-  $.ajax({
-      dataType: 'json',
-      method: 'GET',
-      data: {'offlineModeMsg':'ils_offline_home_message'},
-      url: VuFind.path + '/AJAX/JSON?method=getIlsStatus',
-      success: function(response) {
-          $('{$target}').prepend(response.data.html);
-      }
-  });
-});
-JS;
-echo $this->inlineScript(\Laminas\View\Helper\HeadScript::SCRIPT, $ilsStatusScript, 'SET');
->>>>>>> fe45bbee
+echo $this->inlineScript(\Laminas\View\Helper\HeadScript::SCRIPT, $ilsStatusScript, 'SET');