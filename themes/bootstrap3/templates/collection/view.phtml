--- conflicted
+++ resolved
@@ -55,12 +55,7 @@
                 if (!$this->loadInitialTabWithAjax || !$obj->supportsAjax()) {
                   $tabClasses[] = 'active';
                 }
-<<<<<<< HEAD
-                $tab_classes[] = 'initiallyActive';
-=======
                 $tabClasses[] = 'initiallyActive';
-                $this->layout()->breadcrumbs .= '<li class="active">' . $this->transEsc($desc) . '</li>';
->>>>>>> e01ce9ec
                 $activeTabObj = $obj;
               }
               if (!$obj->isVisible()) { $tabClasses[] = 'hidden'; }
