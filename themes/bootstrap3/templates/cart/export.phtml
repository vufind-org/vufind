--- conflicted
+++ resolved
@@ -36,7 +36,7 @@
       </div>
     </div>
     <div class="form-group">
-      <label for="format" class="col-sm-3 control-label"><?=$this->transEsc('export_format')?>:</label>
+      <label for="format" class="col-sm-3 control-label"><?=$this->transEsc('Format')?>:</label>
       <div class="col-sm-9">
         <select name="format" id="format" class="form-control">
           <? $firstOption = null; ?>
@@ -49,11 +49,7 @@
     </div>
     <div class="form-group">
       <div class="col-sm-9 col-sm-offset-3">
-<<<<<<< HEAD
-        <input class="btn btn-default" type="submit" name="submit" value="<?=$this->transEsc('export_selected_favorites')?>"/>
-=======
         <input class="export btn btn-default" type="submit" name="submit" value="<?=$this->transEsc('Export')?>"<? if($this->export()->needsRedirect($firstOption)): ?> data-lightbox-ignore<? endif; ?>/>
->>>>>>> eec5b17a
       </div>
     </div>
   </form>
