--- conflicted
+++ resolved
@@ -2,34 +2,14 @@
   // Set page title.
   $this->headTitle($this->translate('VuFind Administration - Tag Maintenance'));
 ?>
-<<<<<<< HEAD
-<div class="row">
-  <div class="<?=$this->layoutClass('mainbody')?>">
-    <h2><?=$this->translate('Tag Management')?></h2>
-
-    <?=$this->render("admin/tags/menu.phtml", ['active' => 'manage'])?>
-=======
 <div class="<?=$this->layoutClass('mainbody')?>">
   <h2><?=$this->translate('Tag Management')?></h2>
   <h3><?=$this->translate('Manage Tags')?></h3>
 
-  <?=$this->render("admin/tags/menu.phtml")?>
->>>>>>> bf590633
+  <?=$this->render("admin/tags/menu.phtml", ['active' => 'manage'])?>
 
   <?=$this->flashmessages()?>
 
-<<<<<<< HEAD
-    <form class="form-tags-manage" action="<?= $this->url('admin/tags', array('action' => 'Manage'));?>" method="post" role="form">
-      <div class="form-group">
-        <label for="type" class="control-label"><?=$this->translate('delete_tags_by')?>:</label>
-        <select id="type" name="type" class="form-control">
-          <option value="user" <? if("user" == $this->type) echo " selected=selected";?>><?=$this->translate('Username')?></option>
-          <option value="tag" <? if("tag" == $this->type) echo " selected=selected";?>><?=$this->translate('Tag')?></option>
-          <option value="resource" <? if("resource" == $this->type) echo " selected=selected";?>><?=$this->translate('Title')?></option>
-        </select>
-        <input type="submit" value="<?=$this->translate('Submit')?>" class="btn btn-primary"/>
-      </div>
-=======
   <form class="form-tags-manage" action="<?= $this->url('admin/tags', array('action' => 'Manage'));?>" method="post" role="form">
     <div class="form-group">
       <label for="type" class="control-label"><?=$this->translate('delete_tags_by')?>:</label>
@@ -83,7 +63,6 @@
           <input type="submit" name="deleteFilter" value="<?=$this->translate('delete_tags')?>" class="btn btn-primary"/>
         </div>
       <? endif;?>
->>>>>>> bf590633
     </form>
   <? endif;?>
 </div>
