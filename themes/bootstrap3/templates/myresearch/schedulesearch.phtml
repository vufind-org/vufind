--- conflicted
+++ resolved
@@ -37,7 +37,6 @@
     <tr>
       <th><?=$this->transEsc('history_schedule')?>: </th>
       <td>
-<<<<<<< HEAD
         <?=
           $this->component(
               'menu-button',
@@ -58,16 +57,6 @@
               ]
           );
         ?>
-=======
-        <form class="form-inline jumpMenuForm" action="<?= $this->url('myresearch-savesearch')?>" method="get" name="schedule">
-          <select name="schedule" class="jumpMenu form-control" aria-haspopup="true" title="<?=$this->transEscAttr('history_schedule')?>">
-            <?php foreach ($scheduleOptions as $scheduleValue => $scheduleLabel): ?>
-              <option value="<?=$this->escapeHtmlAttr($scheduleValue)?>"<?=($this->search->notification_frequency == $scheduleValue) ? (' selected') : ('')?>><?=$this->transEsc($scheduleLabel)?></option>
-            <?php endforeach; ?>
-          </select>
-          <input type="hidden" name="searchid" value="<?=$this->escapeHtmlAttr($this->search->id) ?>">
-        </form>
->>>>>>> e2de2687
       </td>
     </tr>
   </table>
