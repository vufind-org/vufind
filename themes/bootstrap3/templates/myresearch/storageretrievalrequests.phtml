<?
  // Set up page title:
  $this->headTitle($this->translate('Storage Retrieval Requests'));

  // Set up breadcrumbs:
  $this->layout()->breadcrumbs = '<li><a href="' . $this->url('myresearch-home') . '">' . $this->transEsc('Your Account') . '</a></li> <li class="active">' . $this->transEsc('Storage Retrieval Requests') . '</li>';
?>
<<<<<<< HEAD
<div class="<?=$this->layoutClass('mainbody')?>">
  <h2><?=$this->transEsc('Storage Retrieval Requests') ?></h2>

  <?=$this->flashmessages()?>

  <?=$this->context($this)->renderInContext('librarycards/selectcard.phtml', ['user' => $this->auth()->isLoggedIn()]); ?>

  <? if (!empty($this->recordList)): ?>
    <? if ($this->cancelForm): ?>
      <form name="cancelForm" class="inline" method="post" id="cancelStorageRetrievalRequest">
        <input type="hidden" id="submitType" name="cancelSelected" value="1"/>
        <input type="hidden" id="cancelConfirm" name="confirm" value="0"/>
        <div class="btn-group">
          <input id="cancelSelected" name="cancelSelected" type="submit" value="<?=$this->transEsc("storage_retrieval_request_cancel_selected") ?>" class="btn btn-default dropdown-toggle" data-toggle="dropdown"/>
          <ul class="dropdown-menu">
            <li class="disabled"><a><?=$this->transEsc("confirm_storage_retrieval_request_cancel_selected_text") ?></a></li>
            <li><a href="#" onClick="$('#cancelConfirm').val(1);$('#submitType').attr('name','cancelSelected');$(this).parents('form').submit(); return false;"><?=$this->transEsc('confirm_dialog_yes') ?></a></li>
            <li><a href="#" onClick="return false;"><?=$this->transEsc('confirm_dialog_no')?></a></li>
          </ul>
        </div>
        <div class="btn-group">
          <input id="cancelAll" name="cancelAll" type="submit" value="<?=$this->transEsc("storage_retrieval_request_cancel_all") ?>" class="btn btn-default dropdown-toggle" data-toggle="dropdown"/>
          <ul class="dropdown-menu">
            <li class="disabled"><a><?=$this->transEsc("confirm_storage_retrieval_request_cancel_all_text") ?></a></li>
            <li><a href="#" onClick="$('#cancelConfirm').val(1);$('#submitType').attr('name','cancelAll');$(this).parents('form').submit(); return false;"><?=$this->transEsc('confirm_dialog_yes') ?></a></li>
            <li><a href="#" onClick="return false;"><?=$this->transEsc('confirm_dialog_no')?></a></li>
          </ul>
        </div>
    <? endif; ?>

    <? $iteration = 0; ?>
    <? foreach ($this->recordList as $resource): ?>
      <hr/>
      <? $iteration++; ?>
      <? $ilsDetails = $resource->getExtraDetail('ils_details'); ?>
      <div id="record<?=$this->escapeHtmlAttr($resource->getUniqueId()) ?>" class="row result">
        <? if ($this->cancelForm && isset($ilsDetails['cancel_details'])): ?>
          <? $safeId = preg_replace('/[^a-zA-Z0-9]/', '', $resource->getUniqueId()); ?>
          <input type="hidden" name="cancelAllIDS[]" value="<?=$this->escapeHtmlAttr($ilsDetails['cancel_details']) ?>" />
          <div class="pull-left flip">
            <input type="checkbox" name="cancelSelectedIDS[]" value="<?=$this->escapeHtmlAttr($ilsDetails['cancel_details']) ?>" id="checkbox_<?=$safeId?>" />
          </div>
        <? endif; ?>
        <? $cover = $this->record($resource)->getCover('storageretrievalrequests', 'small'); ?>
        <? if ($cover): ?>
          <div class="col-sm-2 text-center">
            <? /* Display thumbnail if appropriate: */ ?>
            <?=$cover?>
          </div>

          <div class="col-sm-7">
       <? else: ?>
          <div class="col-sm-9">
       <? endif; ?>

          <?
            // If this is a non-missing Solr record, we should display a link:
            if (is_a($resource, 'VuFind\\RecordDriver\\SolrDefault') && !is_a($resource, 'VuFind\\RecordDriver\\Missing')) {
              $title = $resource->getTitle();
              $title = empty($title) ? $this->transEsc('Title not available') : $this->escapeHtml($title);
              echo '<a href="' . $this->recordLink()->getUrl($resource)
                . '" class="title">' . $title . '</a>';
            } else if (isset($ilsDetails['title']) && !empty($ilsDetails['title'])){
              // If the record is not available in Solr, perhaps the ILS driver sent us a title we can show...
              echo $this->escapeHtml($ilsDetails['title']);
            } else {
              // Last resort -- indicate that no title could be found.
              echo $this->transEsc('Title not available');
            }
          ?><br/>
          <? $listAuthors = $resource->getPrimaryAuthors(); if (!empty($listAuthors)): ?>
            <?=$this->transEsc('by')?>:
            <a href="<?=$this->record($resource)->getLink('author', $listAuthors[0])?>"><?=$this->escapeHtml($listAuthors[0])?></a><? if (count($listAuthors) > 1): ?>, <?=$this->transEsc('more_authors_abbrev')?><? endif; ?><br/>
          <? endif; ?>

          <? if (count($resource->getFormats()) > 0): ?>
            <?=$this->record($resource)->getFormatList() ?>
            <br/>
          <? endif; ?>
          <? if (isset($ilsDetails['volume']) && !empty($ilsDetails['volume'])): ?>
            <strong><?=$this->transEsc('Volume')?>:</strong> <?=$this->escapeHtml($ilsDetails['volume'])?>
            <br />
          <? endif; ?>

          <? if (isset($ilsDetails['publication_year']) && !empty($ilsDetails['publication_year'])): ?>
            <strong><?=$this->transEsc('Year of Publication')?>:</strong> <?=$this->escapeHtml($ilsDetails['publication_year'])?>
            <br />
          <? endif; ?>
=======

<div class="<?=$this->layoutClass('mainbody')?>">
  <h2><?=$this->transEsc('Storage Retrieval Requests') ?></h2>

  <?=$this->flashmessages()?>

  <?=$this->context($this)->renderInContext('librarycards/selectcard.phtml', ['user' => $this->auth()->isLoggedIn()]); ?>

  <? if (!empty($this->recordList)): ?>
    <? if ($this->cancelForm): ?>
      <form name="cancelForm" class="inline" method="post" id="cancelStorageRetrievalRequest">
        <input type="hidden" id="submitType" name="cancelSelected" value="1"/>
        <input type="hidden" id="cancelConfirm" name="confirm" value="0"/>
        <div class="btn-group">
          <input id="cancelSelected" name="cancelSelected" type="submit" value="<?=$this->transEsc("storage_retrieval_request_cancel_selected") ?>" class="btn btn-default dropdown-toggle" data-toggle="dropdown"/>
          <ul class="dropdown-menu">
            <li class="disabled"><a><?=$this->transEsc("confirm_storage_retrieval_request_cancel_selected_text") ?></a></li>
            <li><a href="#" onClick="$('#cancelConfirm').val(1);$('#submitType').attr('name','cancelSelected');$(this).parents('form').submit(); return false;"><?=$this->transEsc('confirm_dialog_yes') ?></a></li>
            <li><a href="#" onClick="return false;"><?=$this->transEsc('confirm_dialog_no')?></a></li>
          </ul>
        </div>
        <div class="btn-group">
          <input id="cancelAll" name="cancelAll" type="submit" value="<?=$this->transEsc("storage_retrieval_request_cancel_all") ?>" class="btn btn-default dropdown-toggle" data-toggle="dropdown"/>
          <ul class="dropdown-menu">
            <li class="disabled"><a><?=$this->transEsc("confirm_storage_retrieval_request_cancel_all_text") ?></a></li>
            <li><a href="#" onClick="$('#cancelConfirm').val(1);$('#submitType').attr('name','cancelAll');$(this).parents('form').submit(); return false;"><?=$this->transEsc('confirm_dialog_yes') ?></a></li>
            <li><a href="#" onClick="return false;"><?=$this->transEsc('confirm_dialog_no')?></a></li>
          </ul>
        </div>
    <? endif; ?>

    <? $iteration = 0; ?>
    <? foreach ($this->recordList as $resource): ?>
      <? $iteration++; ?>
      <? $ilsDetails = $resource->getExtraDetail('ils_details'); ?>
      <div id="record<?=$this->escapeHtmlAttr($resource->getUniqueId()) ?>" class="result">
        <? if ($this->cancelForm && isset($ilsDetails['cancel_details'])): ?>
          <? $safeId = preg_replace('/[^a-zA-Z0-9]/', '', $resource->getUniqueId()); ?>
          <div class="checkbox">
            <input type="hidden" name="cancelAllIDS[]" value="<?=$this->escapeHtmlAttr($ilsDetails['cancel_details']) ?>" />
            <label class="pull-left flip">
              <input type="checkbox" name="cancelSelectedIDS[]" value="<?=$this->escapeHtmlAttr($ilsDetails['cancel_details']) ?>" id="checkbox_<?=$safeId?>" />
            </label>
          </div>
        <? endif; ?>

        <?
          $coverDetails = $this->record($resource)->getCoverDetails('storageretrievalrequests', 'small', $this->recordLink()->getUrl($resource));
          $cover = $coverDetails['html'];
          $thumbnail = false;
          $thumbnailAlignment = $this->record($resource)->getThumbnailAlignment('account');
          if ($cover):
            ob_start(); ?>
            <div class="media-<?=$thumbnailAlignment ?> <?=$this->escapeHtmlAttr($coverDetails['size'])?>">
              <?=$cover ?>
            </div>
            <? $thumbnail = ob_get_contents(); ?>
          <? ob_end_clean(); ?>
        <? endif; ?>
        <div class="media">
          <? if ($thumbnail && $thumbnailAlignment == 'left'): ?>
            <?=$thumbnail ?>
          <? endif ?>
          <div class="media-body">
            <?
              // If this is a non-missing Solr record, we should display a link:
              if (is_a($resource, 'VuFind\\RecordDriver\\SolrDefault') && !is_a($resource, 'VuFind\\RecordDriver\\Missing')) {
                $title = $resource->getTitle();
                $title = empty($title) ? $this->transEsc('Title not available') : $this->escapeHtml($title);
                echo '<a href="' . $this->recordLink()->getUrl($resource)
                  . '" class="title">' . $title . '</a>';
              } else if (isset($ilsDetails['title']) && !empty($ilsDetails['title'])){
                // If the record is not available in Solr, perhaps the ILS driver sent us a title we can show...
                echo $this->escapeHtml($ilsDetails['title']);
              } else {
                // Last resort -- indicate that no title could be found.
                echo $this->transEsc('Title not available');
              }
            ?><br/>
            <? $listAuthors = $resource->getPrimaryAuthors(); if (!empty($listAuthors)): ?>
              <?=$this->transEsc('by')?>:
              <a href="<?=$this->record($resource)->getLink('author', $listAuthors[0])?>"><?=$this->escapeHtml($listAuthors[0])?></a><? if (count($listAuthors) > 1): ?>, <?=$this->transEsc('more_authors_abbrev')?><? endif; ?><br/>
            <? endif; ?>
>>>>>>> 4af4c9b5

          <? /* Depending on the ILS driver, the "location" value may be a string or an ID; figure out the best
             value to display... */ ?>
          <? $pickupDisplay = ''; ?>
          <? $pickupTranslate = false; ?>
          <? if (isset($ilsDetails['location'])): ?>
            <? if ($this->pickup): ?>
              <? foreach ($this->pickup as $library): ?>
                <? if ($library['locationID'] == $ilsDetails['location']): ?>
                  <? $pickupDisplay = $library['locationDisplay']; ?>
                  <? $pickupTranslate = true; ?>
                <? endif; ?>
              <? endforeach; ?>
            <? endif; ?>
            <? if (empty($pickupDisplay)): ?>
              <? $pickupDisplay = $ilsDetails['location']; ?>
            <? endif; ?>
          <? endif; ?>
          <? if (!empty($pickupDisplay)): ?>
            <strong><?=$this->transEsc('pick_up_location') ?>:</strong>
            <?=$pickupTranslate ? $this->transEsc($pickupDisplay) : $this->escapeHtml($pickupDisplay)?>
            <br />
          <? endif; ?>

          <? if (!empty($ilsDetails['create'])): ?>
            <strong><?=$this->transEsc('Created') ?>:</strong> <?=$this->escapeHtml($ilsDetails['create']) ?>
            <? if (!empty($ilsDetails['expire'])): ?>|<? endif; ?>
          <? endif; ?>
          <? if (!empty($ilsDetails['expire'])): ?>
            <strong><?=$this->transEsc('Expires') ?>:</strong> <?=$this->escapeHtml($ilsDetails['expire']) ?>
          <? endif; ?>
          <br />

          <? if (isset($this->cancelResults['items'])): ?>
            <? foreach ($this->cancelResults['items'] as $itemId=>$cancelResult): ?>
              <? if ($itemId == $ilsDetails['item_id'] && $cancelResult['success'] == false): ?>
                <div class="alert alert-danger"><?=$this->transEsc($cancelResult['status']) ?><? if ($cancelResult['sysMessage']) echo ' : ' . $this->transEsc($cancelResult['sysMessage']); ?></div>
              <? endif; ?>
            <? endforeach; ?>
          <? endif; ?>

<<<<<<< HEAD
          <? if (isset($ilsDetails['processed']) && $ilsDetails['processed']): ?>
            <div class="text-success"><?=$this->transEsc("storage_retrieval_request_processed") . (is_string($ilsDetails['processed']) ? ': ' . $ilsDetails['processed'] : '') ?></div>
          <? endif; ?>
          <? if (isset($ilsDetails['available']) && $ilsDetails['available']): ?>
            <div class="text-success"><?=$this->transEsc("storage_retrieval_request_available") ?></div>
          <? endif; ?>
          <? if (isset($ilsDetails['canceled']) && $ilsDetails['canceled']): ?>
            <div class="text-success"><?=$this->transEsc("storage_retrieval_request_canceled") . (is_string($ilsDetails['canceled']) ? ': ' . $ilsDetails['canceled'] : '') ?></div>
          <? endif; ?>
          <? if (isset($ilsDetails['cancel_link'])): ?>
            <p><a href="<?=$this->escapeHtmlAttr($ilsDetails['cancel_link']) ?>"><?=$this->transEsc("storage_retrieval_request_cancel") ?></a></p>
          <? endif; ?>

=======
            <? if (isset($ilsDetails['processed']) && $ilsDetails['processed']): ?>
              <div class="text-success"><?=$this->transEsc("storage_retrieval_request_processed") . (is_string($ilsDetails['processed']) ? ': ' . $ilsDetails['processed'] : '') ?></div>
            <? endif; ?>
            <? if (isset($ilsDetails['available']) && $ilsDetails['available']): ?>
              <div class="text-success"><?=$this->transEsc("storage_retrieval_request_available") ?></div>
            <? endif; ?>
            <? if (isset($ilsDetails['canceled']) && $ilsDetails['canceled']): ?>
              <div class="text-success"><?=$this->transEsc("storage_retrieval_request_canceled") . (is_string($ilsDetails['canceled']) ? ': ' . $ilsDetails['canceled'] : '') ?></div>
            <? endif; ?>
            <? if (isset($ilsDetails['cancel_link'])): ?>
              <p><a href="<?=$this->escapeHtmlAttr($ilsDetails['cancel_link']) ?>"><?=$this->transEsc("storage_retrieval_request_cancel") ?></a></p>
            <? endif; ?>
          </div>
          <? if ($thumbnail && $thumbnailAlignment == 'right'): ?>
            <?=$thumbnail ?>
          <? endif ?>
>>>>>>> 4af4c9b5
        </div>
      </div>
    <? endforeach; ?>
    <? if ($this->cancelForm): ?></form><? endif; ?>
  <? else: ?>
    <?=$this->transEsc('You do not have any storage retrieval requests placed') ?>.
  <? endif; ?>
</div>

<div class="<?=$this->layoutClass('sidebar')?>">
  <?=$this->context($this)->renderInContext("myresearch/menu.phtml", ['active' => 'storageRetrievalRequests'])?>
</div><|MERGE_RESOLUTION|>--- conflicted
+++ resolved
@@ -5,97 +5,6 @@
   // Set up breadcrumbs:
   $this->layout()->breadcrumbs = '<li><a href="' . $this->url('myresearch-home') . '">' . $this->transEsc('Your Account') . '</a></li> <li class="active">' . $this->transEsc('Storage Retrieval Requests') . '</li>';
 ?>
-<<<<<<< HEAD
-<div class="<?=$this->layoutClass('mainbody')?>">
-  <h2><?=$this->transEsc('Storage Retrieval Requests') ?></h2>
-
-  <?=$this->flashmessages()?>
-
-  <?=$this->context($this)->renderInContext('librarycards/selectcard.phtml', ['user' => $this->auth()->isLoggedIn()]); ?>
-
-  <? if (!empty($this->recordList)): ?>
-    <? if ($this->cancelForm): ?>
-      <form name="cancelForm" class="inline" method="post" id="cancelStorageRetrievalRequest">
-        <input type="hidden" id="submitType" name="cancelSelected" value="1"/>
-        <input type="hidden" id="cancelConfirm" name="confirm" value="0"/>
-        <div class="btn-group">
-          <input id="cancelSelected" name="cancelSelected" type="submit" value="<?=$this->transEsc("storage_retrieval_request_cancel_selected") ?>" class="btn btn-default dropdown-toggle" data-toggle="dropdown"/>
-          <ul class="dropdown-menu">
-            <li class="disabled"><a><?=$this->transEsc("confirm_storage_retrieval_request_cancel_selected_text") ?></a></li>
-            <li><a href="#" onClick="$('#cancelConfirm').val(1);$('#submitType').attr('name','cancelSelected');$(this).parents('form').submit(); return false;"><?=$this->transEsc('confirm_dialog_yes') ?></a></li>
-            <li><a href="#" onClick="return false;"><?=$this->transEsc('confirm_dialog_no')?></a></li>
-          </ul>
-        </div>
-        <div class="btn-group">
-          <input id="cancelAll" name="cancelAll" type="submit" value="<?=$this->transEsc("storage_retrieval_request_cancel_all") ?>" class="btn btn-default dropdown-toggle" data-toggle="dropdown"/>
-          <ul class="dropdown-menu">
-            <li class="disabled"><a><?=$this->transEsc("confirm_storage_retrieval_request_cancel_all_text") ?></a></li>
-            <li><a href="#" onClick="$('#cancelConfirm').val(1);$('#submitType').attr('name','cancelAll');$(this).parents('form').submit(); return false;"><?=$this->transEsc('confirm_dialog_yes') ?></a></li>
-            <li><a href="#" onClick="return false;"><?=$this->transEsc('confirm_dialog_no')?></a></li>
-          </ul>
-        </div>
-    <? endif; ?>
-
-    <? $iteration = 0; ?>
-    <? foreach ($this->recordList as $resource): ?>
-      <hr/>
-      <? $iteration++; ?>
-      <? $ilsDetails = $resource->getExtraDetail('ils_details'); ?>
-      <div id="record<?=$this->escapeHtmlAttr($resource->getUniqueId()) ?>" class="row result">
-        <? if ($this->cancelForm && isset($ilsDetails['cancel_details'])): ?>
-          <? $safeId = preg_replace('/[^a-zA-Z0-9]/', '', $resource->getUniqueId()); ?>
-          <input type="hidden" name="cancelAllIDS[]" value="<?=$this->escapeHtmlAttr($ilsDetails['cancel_details']) ?>" />
-          <div class="pull-left flip">
-            <input type="checkbox" name="cancelSelectedIDS[]" value="<?=$this->escapeHtmlAttr($ilsDetails['cancel_details']) ?>" id="checkbox_<?=$safeId?>" />
-          </div>
-        <? endif; ?>
-        <? $cover = $this->record($resource)->getCover('storageretrievalrequests', 'small'); ?>
-        <? if ($cover): ?>
-          <div class="col-sm-2 text-center">
-            <? /* Display thumbnail if appropriate: */ ?>
-            <?=$cover?>
-          </div>
-
-          <div class="col-sm-7">
-       <? else: ?>
-          <div class="col-sm-9">
-       <? endif; ?>
-
-          <?
-            // If this is a non-missing Solr record, we should display a link:
-            if (is_a($resource, 'VuFind\\RecordDriver\\SolrDefault') && !is_a($resource, 'VuFind\\RecordDriver\\Missing')) {
-              $title = $resource->getTitle();
-              $title = empty($title) ? $this->transEsc('Title not available') : $this->escapeHtml($title);
-              echo '<a href="' . $this->recordLink()->getUrl($resource)
-                . '" class="title">' . $title . '</a>';
-            } else if (isset($ilsDetails['title']) && !empty($ilsDetails['title'])){
-              // If the record is not available in Solr, perhaps the ILS driver sent us a title we can show...
-              echo $this->escapeHtml($ilsDetails['title']);
-            } else {
-              // Last resort -- indicate that no title could be found.
-              echo $this->transEsc('Title not available');
-            }
-          ?><br/>
-          <? $listAuthors = $resource->getPrimaryAuthors(); if (!empty($listAuthors)): ?>
-            <?=$this->transEsc('by')?>:
-            <a href="<?=$this->record($resource)->getLink('author', $listAuthors[0])?>"><?=$this->escapeHtml($listAuthors[0])?></a><? if (count($listAuthors) > 1): ?>, <?=$this->transEsc('more_authors_abbrev')?><? endif; ?><br/>
-          <? endif; ?>
-
-          <? if (count($resource->getFormats()) > 0): ?>
-            <?=$this->record($resource)->getFormatList() ?>
-            <br/>
-          <? endif; ?>
-          <? if (isset($ilsDetails['volume']) && !empty($ilsDetails['volume'])): ?>
-            <strong><?=$this->transEsc('Volume')?>:</strong> <?=$this->escapeHtml($ilsDetails['volume'])?>
-            <br />
-          <? endif; ?>
-
-          <? if (isset($ilsDetails['publication_year']) && !empty($ilsDetails['publication_year'])): ?>
-            <strong><?=$this->transEsc('Year of Publication')?>:</strong> <?=$this->escapeHtml($ilsDetails['publication_year'])?>
-            <br />
-          <? endif; ?>
-=======
-
 <div class="<?=$this->layoutClass('mainbody')?>">
   <h2><?=$this->transEsc('Storage Retrieval Requests') ?></h2>
 
@@ -178,63 +87,47 @@
               <?=$this->transEsc('by')?>:
               <a href="<?=$this->record($resource)->getLink('author', $listAuthors[0])?>"><?=$this->escapeHtml($listAuthors[0])?></a><? if (count($listAuthors) > 1): ?>, <?=$this->transEsc('more_authors_abbrev')?><? endif; ?><br/>
             <? endif; ?>
->>>>>>> 4af4c9b5
 
-          <? /* Depending on the ILS driver, the "location" value may be a string or an ID; figure out the best
-             value to display... */ ?>
-          <? $pickupDisplay = ''; ?>
-          <? $pickupTranslate = false; ?>
-          <? if (isset($ilsDetails['location'])): ?>
-            <? if ($this->pickup): ?>
-              <? foreach ($this->pickup as $library): ?>
-                <? if ($library['locationID'] == $ilsDetails['location']): ?>
-                  <? $pickupDisplay = $library['locationDisplay']; ?>
-                  <? $pickupTranslate = true; ?>
+            <? /* Depending on the ILS driver, the "location" value may be a string or an ID; figure out the best
+               value to display... */ ?>
+            <? $pickupDisplay = ''; ?>
+            <? $pickupTranslate = false; ?>
+            <? if (isset($ilsDetails['location'])): ?>
+              <? if ($this->pickup): ?>
+                <? foreach ($this->pickup as $library): ?>
+                  <? if ($library['locationID'] == $ilsDetails['location']): ?>
+                    <? $pickupDisplay = $library['locationDisplay']; ?>
+                    <? $pickupTranslate = true; ?>
+                  <? endif; ?>
+                <? endforeach; ?>
+              <? endif; ?>
+              <? if (empty($pickupDisplay)): ?>
+                <? $pickupDisplay = $ilsDetails['location']; ?>
+              <? endif; ?>
+            <? endif; ?>
+            <? if (!empty($pickupDisplay)): ?>
+              <strong><?=$this->transEsc('pick_up_location') ?>:</strong>
+              <?=$pickupTranslate ? $this->transEsc($pickupDisplay) : $this->escapeHtml($pickupDisplay)?>
+              <br />
+            <? endif; ?>
+
+            <? if (!empty($ilsDetails['create'])): ?>
+              <strong><?=$this->transEsc('Created') ?>:</strong> <?=$this->escapeHtml($ilsDetails['create']) ?>
+              <? if (!empty($ilsDetails['expire'])): ?>|<? endif; ?>
+            <? endif; ?>
+            <? if (!empty($ilsDetails['expire'])): ?>
+              <strong><?=$this->transEsc('Expires') ?>:</strong> <?=$this->escapeHtml($ilsDetails['expire']) ?>
+            <? endif; ?>
+            <br />
+
+            <? if (isset($this->cancelResults['items'])): ?>
+              <? foreach ($this->cancelResults['items'] as $itemId=>$cancelResult): ?>
+                <? if ($itemId == $ilsDetails['item_id'] && $cancelResult['success'] == false): ?>
+                  <div class="alert alert-danger"><?=$this->transEsc($cancelResult['status']) ?><? if ($cancelResult['sysMessage']) echo ' : ' . $this->transEsc($cancelResult['sysMessage']); ?></div>
                 <? endif; ?>
               <? endforeach; ?>
             <? endif; ?>
-            <? if (empty($pickupDisplay)): ?>
-              <? $pickupDisplay = $ilsDetails['location']; ?>
-            <? endif; ?>
-          <? endif; ?>
-          <? if (!empty($pickupDisplay)): ?>
-            <strong><?=$this->transEsc('pick_up_location') ?>:</strong>
-            <?=$pickupTranslate ? $this->transEsc($pickupDisplay) : $this->escapeHtml($pickupDisplay)?>
-            <br />
-          <? endif; ?>
 
-          <? if (!empty($ilsDetails['create'])): ?>
-            <strong><?=$this->transEsc('Created') ?>:</strong> <?=$this->escapeHtml($ilsDetails['create']) ?>
-            <? if (!empty($ilsDetails['expire'])): ?>|<? endif; ?>
-          <? endif; ?>
-          <? if (!empty($ilsDetails['expire'])): ?>
-            <strong><?=$this->transEsc('Expires') ?>:</strong> <?=$this->escapeHtml($ilsDetails['expire']) ?>
-          <? endif; ?>
-          <br />
-
-          <? if (isset($this->cancelResults['items'])): ?>
-            <? foreach ($this->cancelResults['items'] as $itemId=>$cancelResult): ?>
-              <? if ($itemId == $ilsDetails['item_id'] && $cancelResult['success'] == false): ?>
-                <div class="alert alert-danger"><?=$this->transEsc($cancelResult['status']) ?><? if ($cancelResult['sysMessage']) echo ' : ' . $this->transEsc($cancelResult['sysMessage']); ?></div>
-              <? endif; ?>
-            <? endforeach; ?>
-          <? endif; ?>
-
-<<<<<<< HEAD
-          <? if (isset($ilsDetails['processed']) && $ilsDetails['processed']): ?>
-            <div class="text-success"><?=$this->transEsc("storage_retrieval_request_processed") . (is_string($ilsDetails['processed']) ? ': ' . $ilsDetails['processed'] : '') ?></div>
-          <? endif; ?>
-          <? if (isset($ilsDetails['available']) && $ilsDetails['available']): ?>
-            <div class="text-success"><?=$this->transEsc("storage_retrieval_request_available") ?></div>
-          <? endif; ?>
-          <? if (isset($ilsDetails['canceled']) && $ilsDetails['canceled']): ?>
-            <div class="text-success"><?=$this->transEsc("storage_retrieval_request_canceled") . (is_string($ilsDetails['canceled']) ? ': ' . $ilsDetails['canceled'] : '') ?></div>
-          <? endif; ?>
-          <? if (isset($ilsDetails['cancel_link'])): ?>
-            <p><a href="<?=$this->escapeHtmlAttr($ilsDetails['cancel_link']) ?>"><?=$this->transEsc("storage_retrieval_request_cancel") ?></a></p>
-          <? endif; ?>
-
-=======
             <? if (isset($ilsDetails['processed']) && $ilsDetails['processed']): ?>
               <div class="text-success"><?=$this->transEsc("storage_retrieval_request_processed") . (is_string($ilsDetails['processed']) ? ': ' . $ilsDetails['processed'] : '') ?></div>
             <? endif; ?>
@@ -251,7 +144,6 @@
           <? if ($thumbnail && $thumbnailAlignment == 'right'): ?>
             <?=$thumbnail ?>
           <? endif ?>
->>>>>>> 4af4c9b5
         </div>
       </div>
     <? endforeach; ?>
