--- conflicted
+++ resolved
@@ -22,46 +22,6 @@
       <form name="updateForm" class="inline" method="post" id="cancelStorageRetrievalRequest" data-clear-account-cache="storageRetrievalRequests">
         <input type="hidden" id="submitType" name="cancelSelected" value="1">
         <input type="hidden" id="cancelConfirm" name="confirm" value="0">
-<<<<<<< HEAD
-        <div class="btn-group">
-          <input id="cancelSelected" name="cancelSelected" type="submit" value="<?=$this->transEscAttr('storage_retrieval_request_cancel_selected') ?>" class="btn btn-default dropdown-toggle" data-toggle="dropdown">
-          <ul class="dropdown-menu">
-            <li class="disabled"><a><?=$this->transEsc('confirm_storage_retrieval_request_cancel_selected_text') ?></a></li>
-            <li><a id="confirm_cancel_selected_yes" href="#"><?=$this->transEsc('confirm_dialog_yes') ?></a></li>
-            <li><a class="confirm_cancel_no" href="#"><?=$this->transEsc('confirm_dialog_no')?></a></li>
-          </ul>
-        </div>
-        <?=
-          $this->component(
-              'confirm-menu',
-              [
-                'attrs' => ['id' => 'srr_cancel_selected'],
-                'label' => 'storage_retrieval_request_cancel_selected',
-                'description' => 'confirm_storage_retrieval_request_cancel_selected_text',
-                'toggleClass' => 'btn btn-default',
-                'toggleAttrs' => ['name' => 'cancelSelected'],
-              ]
-          )
-        ?>
-
-        <div class="btn-group">
-          <input id="cancelAll" name="cancelAll" type="submit" value="<?=$this->transEscAttr('storage_retrieval_request_cancel_all') ?>" class="btn btn-default dropdown-toggle" data-toggle="dropdown">
-          <ul class="dropdown-menu">
-            <li class="disabled"><a><?=$this->transEsc('confirm_storage_retrieval_request_cancel_all_text') ?></a></li>
-            <li><a href="#" id="confirm_cancel_all_yes"><?=$this->transEsc('confirm_dialog_yes') ?></a></li>
-            <li><a class="confirm_cancel_no" href="#"><?=$this->transEsc('confirm_dialog_no')?></a></li>
-          </ul>
-        </div>
-        <?=
-          $this->component(
-              'confirm-menu',
-              [
-                'attrs' => ['id' => 'srr_cancel_all'],
-                'label' => 'storage_retrieval_request_cancel_all',
-                'description' => 'confirm_storage_retrieval_request_cancel_all_text',
-                'toggleClass' => 'btn btn-default',
-                'toggleAttrs' => ['name' => 'cancelAll'],
-=======
         <?=
           $this->component(
               'confirm-button',
@@ -85,7 +45,6 @@
                   'header' => 'confirm_storage_retrieval_request_cancel_all_text',
                   'confirmId' => 'confirm_cancel_all_yes',
                   'cancelClass' => 'confirm_cancel_no',
->>>>>>> d31bd84b
               ]
           )
         ?>
