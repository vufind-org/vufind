<?php
  $user = $this->auth()->isLoggedIn();
  $patron = $user ? $this->auth()->getILSPatron() : false;
  $capabilityParams = $patron ? ['patron' => $patron] : [];
?>
<h4><?=$this->transEsc('Your Account')?></h4>
<<<<<<< HEAD
<div class="myresearch-menu account-menu">
  <? if ($this->userlist()->getMode() !== 'disabled'): ?>
    <a href="<?=$this->url('myresearch-favorites')?>"<?=$this->active == 'favorites' ? ' class="active"' : ''?>>
      <i class="fa fa-fw fa-star" aria-hidden="true"></i> <?=$this->transEsc('Favorites')?>
    </a>
  <? endif; ?>
  <? if ('ils-none' !== $this->ils()->getOfflineMode()): ?>
    <? if ($this->ils()->checkCapability('getMyTransactions', $capabilityParams)): ?>
      <a href="<?=$this->url('myresearch-checkedout')?>" class="checkedout<?=$this->active == 'checkedout' ? ' active' : ''?>">
=======
<div class="myresearch-menu">
  <?php if ($this->userlist()->getMode() !== 'disabled'): ?>
    <a href="<?=$this->url('myresearch-favorites')?>"<?=$this->active == 'favorites' ? ' class="active"' : ''?>>
      <i class="fa fa-fw fa-star" aria-hidden="true"></i> <?=$this->transEsc('Favorites')?>
    </a>
  <?php endif; ?>
  <?php if ('ils-none' !== $this->ils()->getOfflineMode()): ?>
    <?php if ($this->ils()->checkCapability('getMyTransactions', $capabilityParams)): ?>
      <a href="<?=$this->url('myresearch-checkedout')?>"<?=$this->active == 'checkedout' ? ' class="active"' : ''?>>
>>>>>>> bb1f5b4d
        <i class="fa fa-fw fa-book" aria-hidden="true"></i> <?=$this->transEsc('Checked Out Items')?>
        <span class="status hidden checkedout-status"><i class="fa fa-spin fa-spinner" aria-hidden="true"></i></span>
      </a>
    <?php endif; ?>
    <?php if ($this->ils()->checkFunction('getMyTransactionHistory', $capabilityParams)): ?>
      <a href="<?=$this->url('myresearch-historicloans')?>"<?=$this->active == 'historicloans' ? ' class="active"' : ''?>">
        <i class="fa fa-fw fa-history" aria-hidden="true"></i> <?=$this->transEsc('Loan History')?>
      </a>
    <?php endif; ?>
    <?php if ($this->ils()->checkCapability('getMyHolds', $capabilityParams)): ?>
      <a href="<?=$this->url('myresearch-holds')?>"<?=$this->active == 'holds' ? ' class="active"' : ''?>>
        <i class="fa fa-fw fa-flag" aria-hidden="true"></i> <?=$this->transEsc('Holds and Recalls')?>
        <i class="status hidden holds-status fa fa-spin fa-spinner" aria-hidden="true"></i>
      </a>
    <?php endif; ?>
    <?php if ($this->ils()->checkFunction('StorageRetrievalRequests', $capabilityParams)): ?>
      <a href="<?=$this->url('myresearch-storageretrievalrequests')?>"<?=$this->active == 'storageRetrievalRequests' ? ' class="active"' : ''?>>
        <i class="fa fa-fw fa-archive" aria-hidden="true"></i> <?=$this->transEsc('Storage Retrieval Requests')?>
      </a>
<<<<<<< HEAD
    <? endif; ?>
    <? if ($this->ils()->checkFunction('ILLRequests', $capabilityParams)): ?>
      <a href="<?=$this->url('myresearch-illrequests')?>"<?=$this->active == 'ILLRequests' ? ' class="active"' : ''?>>
        <i class="fa fa-fw fa-exchange" aria-hidden="true"></i> <?=$this->transEsc('Interlibrary Loan Requests')?>
      </a>
    <? endif; ?>
    <? if ($this->ils()->checkCapability('getMyFines', $capabilityParams)): ?>
=======
    <?php endif; ?>
    <?php if ($this->ils()->checkFunction('ILLRequests', $capabilityParams)): ?>
    <a href="<?=$this->url('myresearch-illrequests')?>"<?=$this->active == 'ILLRequests' ? ' class="active"' : ''?>>
      <i class="fa fa-fw fa-exchange" aria-hidden="true"></i> <?=$this->transEsc('Interlibrary Loan Requests')?>
    </a>
    <?php endif; ?>
    <?php if ($this->ils()->checkCapability('getMyFines', $capabilityParams)): ?>
>>>>>>> bb1f5b4d
      <a href="<?=$this->url('myresearch-fines')?>"<?=$this->active == 'fines' ? ' class="active"' : ''?>>
        <i class="fa fa-fw fa-usd" aria-hidden="true"></i> <?=$this->transEsc('Fines')?>
        <span class="status hidden fines-status"><i class="fa fa-spin fa-spinner" aria-hidden="true"></i></span>
      </a>
    <?php endif; ?>
    <?php if ($this->ils()->checkCapability('getMyProfile', $capabilityParams)): ?>
      <a href="<?=$this->url('myresearch-profile')?>"<?=$this->active == 'profile' ? ' class="active"' : ''?>>
        <i class="fa fa-fw fa-user" aria-hidden="true"></i> <?=$this->transEsc('Profile')?>
      </a>
    <?php endif; ?>
    <?php if ($user && $user->libraryCardsEnabled()): ?>
      <a href="<?=$this->url('librarycards-home')?>"<?=$this->active == 'librarycards' ? ' class="active"' : ''?>>
        <i class="fa fa-fw fa-barcode" aria-hidden="true"></i> <?=$this->transEsc('Library Cards')?>
      </a>
    <?php endif; ?>
  <?php endif; ?>
  <?php if ($this->accountCapabilities()->getSavedSearchSetting() === 'enabled'): ?>
    <a href="<?=$this->url('search-history')?>?require_login"<?=$this->active == 'history' ? ' class="active"' : ''?>>
      <i class="fa fa-fw fa-search" aria-hidden="true"></i> <?=$this->transEsc('history_saved_searches')?>
    </a>
  <?php endif; ?>
  <?php if ($user): ?>
    <a href="<?=$this->url('myresearch-logout')?>">
      <i class="fa fa-fw fa-sign-out" aria-hidden="true"></i> <?=$this->transEsc("Log Out")?>
    </a>
  <?php endif; ?>
</div>
<?php if ($user && $this->auth()->getManager()->supportsPasswordChange()): ?>
  <h4><?=$this->transEsc('Preferences')?></h4>
  <div class="myresearch-menu">
    <a href="<?=$this->url('myresearch-changepassword') ?>"<?=$this->active == 'newpassword' ? ' class="active"' : ''?>>
      <i class="fa fa-fw fa-lock" aria-hidden="true"></i> <?=$this->transEsc('Change Password') ?>
    </a>
  </div>
<?php endif; ?>
<?php if ($user && $this->userlist()->getMode() !== 'disabled'): ?>
  <h4><?=$this->transEsc('Your Lists')?></h4>
  <div class="myresearch-menu">
    <a href="<?=$this->url('myresearch-favorites')?>"<?=$this->active == 'favorites' ? ' class="active"' : ''?>>
      <i class="fa fa-fw fa-star" aria-hidden="true"></i> <?=$this->transEsc('Your Favorites')?>
    </a>
    <?php $lists = $user->getLists() ?>
    <?php foreach ($lists as $list): ?>
      <a href="<?=$this->url('userList', ['id' => $list['id']])?>"<?=$this->active == 'list' . $list['id'] ? ' class="active"' : ''?>>
        <?=$this->escapeHtml($list['title'])?>
        <span class="badge"><?=$list->cnt?></span>
      </a>
    <?php endforeach; ?>
    <a href="<?=$this->url('editList', ['id' => 'NEW'])?>">
      <i class="fa fa-fw fa-plus" aria-hidden="true"></i> <?=$this->transEsc('Create a List') ?>
    </a>
  </div>
<?php endif ?><|MERGE_RESOLUTION|>--- conflicted
+++ resolved
@@ -4,18 +4,7 @@
   $capabilityParams = $patron ? ['patron' => $patron] : [];
 ?>
 <h4><?=$this->transEsc('Your Account')?></h4>
-<<<<<<< HEAD
 <div class="myresearch-menu account-menu">
-  <? if ($this->userlist()->getMode() !== 'disabled'): ?>
-    <a href="<?=$this->url('myresearch-favorites')?>"<?=$this->active == 'favorites' ? ' class="active"' : ''?>>
-      <i class="fa fa-fw fa-star" aria-hidden="true"></i> <?=$this->transEsc('Favorites')?>
-    </a>
-  <? endif; ?>
-  <? if ('ils-none' !== $this->ils()->getOfflineMode()): ?>
-    <? if ($this->ils()->checkCapability('getMyTransactions', $capabilityParams)): ?>
-      <a href="<?=$this->url('myresearch-checkedout')?>" class="checkedout<?=$this->active == 'checkedout' ? ' active' : ''?>">
-=======
-<div class="myresearch-menu">
   <?php if ($this->userlist()->getMode() !== 'disabled'): ?>
     <a href="<?=$this->url('myresearch-favorites')?>"<?=$this->active == 'favorites' ? ' class="active"' : ''?>>
       <i class="fa fa-fw fa-star" aria-hidden="true"></i> <?=$this->transEsc('Favorites')?>
@@ -23,8 +12,7 @@
   <?php endif; ?>
   <?php if ('ils-none' !== $this->ils()->getOfflineMode()): ?>
     <?php if ($this->ils()->checkCapability('getMyTransactions', $capabilityParams)): ?>
-      <a href="<?=$this->url('myresearch-checkedout')?>"<?=$this->active == 'checkedout' ? ' class="active"' : ''?>>
->>>>>>> bb1f5b4d
+      <a href="<?=$this->url('myresearch-checkedout')?>" class="checkedout<?=$this->active == 'checkedout' ? ' active' : ''?>">
         <i class="fa fa-fw fa-book" aria-hidden="true"></i> <?=$this->transEsc('Checked Out Items')?>
         <span class="status hidden checkedout-status"><i class="fa fa-spin fa-spinner" aria-hidden="true"></i></span>
       </a>
@@ -44,23 +32,13 @@
       <a href="<?=$this->url('myresearch-storageretrievalrequests')?>"<?=$this->active == 'storageRetrievalRequests' ? ' class="active"' : ''?>>
         <i class="fa fa-fw fa-archive" aria-hidden="true"></i> <?=$this->transEsc('Storage Retrieval Requests')?>
       </a>
-<<<<<<< HEAD
-    <? endif; ?>
-    <? if ($this->ils()->checkFunction('ILLRequests', $capabilityParams)): ?>
+    <?php endif; ?>
+    <?php if ($this->ils()->checkFunction('ILLRequests', $capabilityParams)): ?>
       <a href="<?=$this->url('myresearch-illrequests')?>"<?=$this->active == 'ILLRequests' ? ' class="active"' : ''?>>
         <i class="fa fa-fw fa-exchange" aria-hidden="true"></i> <?=$this->transEsc('Interlibrary Loan Requests')?>
       </a>
-    <? endif; ?>
-    <? if ($this->ils()->checkCapability('getMyFines', $capabilityParams)): ?>
-=======
-    <?php endif; ?>
-    <?php if ($this->ils()->checkFunction('ILLRequests', $capabilityParams)): ?>
-    <a href="<?=$this->url('myresearch-illrequests')?>"<?=$this->active == 'ILLRequests' ? ' class="active"' : ''?>>
-      <i class="fa fa-fw fa-exchange" aria-hidden="true"></i> <?=$this->transEsc('Interlibrary Loan Requests')?>
-    </a>
     <?php endif; ?>
     <?php if ($this->ils()->checkCapability('getMyFines', $capabilityParams)): ?>
->>>>>>> bb1f5b4d
       <a href="<?=$this->url('myresearch-fines')?>"<?=$this->active == 'fines' ? ' class="active"' : ''?>>
         <i class="fa fa-fw fa-usd" aria-hidden="true"></i> <?=$this->transEsc('Fines')?>
         <span class="status hidden fines-status"><i class="fa fa-spin fa-spinner" aria-hidden="true"></i></span>
