<?php
  $user = $this->auth()->isLoggedIn();
  $patron = $user ? $this->auth()->getILSPatron() : false;
  $capabilityParams = $patron ? ['patron' => $patron] : [];
?>
<h4><?=$this->transEsc('Your Account')?></h4>
<div class="myresearch-menu">
  <?php if ($this->userlist()->getMode() !== 'disabled'): ?>
    <a href="<?=$this->url('myresearch-favorites')?>"<?=$this->active == 'favorites' ? ' class="active"' : ''?>>
      <i class="fa fa-fw fa-star" aria-hidden="true"></i> <?=$this->transEsc('Favorites')?>
    </a>
  <?php endif; ?>
  <?php if ('ils-none' !== $this->ils()->getOfflineMode()): ?>
    <?php if ($this->ils()->checkCapability('getMyTransactions', $capabilityParams)): ?>
      <a href="<?=$this->url('myresearch-checkedout')?>"<?=$this->active == 'checkedout' ? ' class="active"' : ''?>>
        <i class="fa fa-fw fa-book" aria-hidden="true"></i> <?=$this->transEsc('Checked Out Items')?>
      </a>
    <?php endif; ?>
    <?php if ($this->ils()->checkFunction('getMyTransactionHistory', $capabilityParams)): ?>
      <a href="<?=$this->url('myresearch-historicloans')?>"<?=$this->active == 'historicloans' ? ' class="active"' : ''?>">
        <i class="fa fa-fw fa-history" aria-hidden="true"></i> <?=$this->transEsc('Loan History')?>
      </a>
    <?php endif; ?>
    <?php if ($this->ils()->checkCapability('getMyHolds', $capabilityParams)): ?>
      <a href="<?=$this->url('myresearch-holds')?>"<?=$this->active == 'holds' ? ' class="active"' : ''?>>
        <i class="fa fa-fw fa-flag" aria-hidden="true"></i> <?=$this->transEsc('Holds and Recalls')?>
      </a>
    <?php endif; ?>
    <?php if ($this->ils()->checkFunction('StorageRetrievalRequests', $capabilityParams)): ?>
      <a href="<?=$this->url('myresearch-storageretrievalrequests')?>"<?=$this->active == 'storageRetrievalRequests' ? ' class="active"' : ''?>>
        <i class="fa fa-fw fa-archive" aria-hidden="true"></i> <?=$this->transEsc('Storage Retrieval Requests')?>
      </a>
    <?php endif; ?>
    <?php if ($this->ils()->checkFunction('ILLRequests', $capabilityParams)): ?>
      <a href="<?=$this->url('myresearch-illrequests')?>"<?=$this->active == 'ILLRequests' ? ' class="active"' : ''?>>
        <i class="fa fa-fw fa-exchange" aria-hidden="true"></i> <?=$this->transEsc('Interlibrary Loan Requests')?>
      </a>
    <?php endif; ?>
    <?php if ($this->ils()->checkCapability('getMyFines', $capabilityParams)): ?>
      <a href="<?=$this->url('myresearch-fines')?>"<?=$this->active == 'fines' ? ' class="active"' : ''?>>
        <i class="fa fa-fw fa-usd" aria-hidden="true"></i> <?=$this->transEsc('Fines')?>
      </a>
    <?php endif; ?>
    <a href="<?=$this->url('myresearch-profile')?>"<?=$this->active == 'profile' ? ' class="active"' : ''?>>
      <i class="fa fa-fw fa-user" aria-hidden="true"></i> <?=$this->transEsc('Profile')?>
    </a>
    <?php if ($user && $user->libraryCardsEnabled()): ?>
      <a href="<?=$this->url('librarycards-home')?>"<?=$this->active == 'librarycards' ? ' class="active"' : ''?>>
        <i class="fa fa-fw fa-barcode" aria-hidden="true"></i> <?=$this->transEsc('Library Cards')?>
      </a>
    <?php endif; ?>
<<<<<<< HEAD
    <?php if ($this->config()->get('Overdrive')->Overdrive->showMyContent=='always'):?>
=======
    <?php if ($this->overdrive()->isActive()):?>
>>>>>>> a83d89cb
       <a href="<?=$this->url('overdrive-mycontent')?>"<?=$this->active == 'dgcontent' ? ' class="active"' : ''?>>
        <i class="fa fa-fw fa-download" aria-hidden="true"></i> <?=$this->transEsc('Overdrive Content')?>
      </a>
    <?php endif; ?>
  <?php endif; ?>
  <?php if ($this->accountCapabilities()->getSavedSearchSetting() === 'enabled'): ?>
    <a href="<?=$this->url('search-history')?>?require_login"<?=$this->active == 'history' ? ' class="active"' : ''?>>
      <i class="fa fa-fw fa-search" aria-hidden="true"></i> <?=$this->transEsc('history_saved_searches')?>
    </a>
  <?php endif; ?>
  <?php if ($user): ?>
    <a href="<?=$this->url('myresearch-logout')?>">
      <i class="fa fa-fw fa-sign-out" aria-hidden="true"></i> <?=$this->transEsc("Log Out")?>
    </a>
  <?php endif; ?>
</div>
<?php if ($user && $this->userlist()->getMode() !== 'disabled'): ?>
  <h4><?=$this->transEsc('Your Lists')?></h4>
  <div class="myresearch-menu">
    <a href="<?=$this->url('myresearch-favorites')?>"<?=$this->active == 'favorites' ? ' class="active"' : ''?>>
      <i class="fa fa-fw fa-star" aria-hidden="true"></i> <?=$this->transEsc('Your Favorites')?>
    </a>
    <?php $lists = $user->getLists() ?>
    <?php foreach ($lists as $list): ?>
      <a href="<?=$this->url('userList', ['id' => $list['id']])?>"<?=$this->active == 'list' . $list['id'] ? ' class="active"' : ''?>>
        <?=$this->escapeHtml($list['title'])?>
        <span class="badge"><?=$list->cnt ?></span>
      </a>
    <?php endforeach; ?>
    <a href="<?=$this->url('editList', ['id' => 'NEW'])?>">
      <i class="fa fa-fw fa-plus" aria-hidden="true"></i> <?=$this->transEsc('Create a List') ?>
    </a>
  </div>
<?php endif ?><|MERGE_RESOLUTION|>--- conflicted
+++ resolved
@@ -49,11 +49,7 @@
         <i class="fa fa-fw fa-barcode" aria-hidden="true"></i> <?=$this->transEsc('Library Cards')?>
       </a>
     <?php endif; ?>
-<<<<<<< HEAD
-    <?php if ($this->config()->get('Overdrive')->Overdrive->showMyContent=='always'):?>
-=======
-    <?php if ($this->overdrive()->isActive()):?>
->>>>>>> a83d89cb
+    <?php if ($this->overdrive()->showMyContentLink()):?>
        <a href="<?=$this->url('overdrive-mycontent')?>"<?=$this->active == 'dgcontent' ? ' class="active"' : ''?>>
         <i class="fa fa-fw fa-download" aria-hidden="true"></i> <?=$this->transEsc('Overdrive Content')?>
       </a>
