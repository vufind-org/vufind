--- conflicted
+++ resolved
@@ -11,13 +11,8 @@
     </a>
   <? endif; ?>
   <? if ('ils-none' !== $this->ils()->getOfflineMode()): ?>
-<<<<<<< HEAD
-    <? if ($this->ils()->checkCapability('getMyTransactions')): ?>
+    <? if ($this->ils()->checkCapability('getMyTransactions', $capabilityParams)): ?>
       <a href="<?=$this->url('myresearch-checkedout')?>" class="checkedout<?=$this->active == 'checkedout' ? ' active' : ''?>">
-=======
-    <? if ($this->ils()->checkCapability('getMyTransactions', $capabilityParams)): ?>
-      <a href="<?=$this->url('myresearch-checkedout')?>"<?=$this->active == 'checkedout' ? ' class="active"' : ''?>>
->>>>>>> d6cd1df5
         <i class="fa fa-fw fa-book" aria-hidden="true"></i> <?=$this->transEsc('Checked Out Items')?>
         <span class="status hidden checkedout-status"><i class="fa fa-spin fa-spinner" aria-hidden="true"></i></span>
       </a>
@@ -38,17 +33,10 @@
         <i class="fa fa-fw fa-archive" aria-hidden="true"></i> <?=$this->transEsc('Storage Retrieval Requests')?>
       </a>
     <? endif; ?>
-<<<<<<< HEAD
-    <? if ($this->ils()->checkFunction('ILLRequests')): ?>
+    <? if ($this->ils()->checkFunction('ILLRequests', $capabilityParams)): ?>
       <a href="<?=$this->url('myresearch-illrequests')?>"<?=$this->active == 'ILLRequests' ? ' class="active"' : ''?>>
         <i class="fa fa-fw fa-exchange" aria-hidden="true"></i> <?=$this->transEsc('Interlibrary Loan Requests')?>
       </a>
-=======
-    <? if ($this->ils()->checkFunction('ILLRequests', $capabilityParams)): ?>
-    <a href="<?=$this->url('myresearch-illrequests')?>"<?=$this->active == 'ILLRequests' ? ' class="active"' : ''?>>
-      <i class="fa fa-fw fa-exchange" aria-hidden="true"></i> <?=$this->transEsc('Interlibrary Loan Requests')?>
-    </a>
->>>>>>> d6cd1df5
     <? endif; ?>
     <? if ($this->ils()->checkCapability('getMyFines', $capabilityParams)): ?>
       <a href="<?=$this->url('myresearch-fines')?>"<?=$this->active == 'fines' ? ' class="active"' : ''?>>
@@ -61,10 +49,6 @@
         <i class="fa fa-fw fa-user" aria-hidden="true"></i> <?=$this->transEsc('Profile')?>
       </a>
     <? endif; ?>
-<<<<<<< HEAD
-    <? $user = $this->auth()->isLoggedIn(); ?>
-=======
->>>>>>> d6cd1df5
     <? if ($user && $user->libraryCardsEnabled()): ?>
       <a href="<?=$this->url('librarycards-home')?>"<?=$this->active == 'librarycards' ? ' class="active"' : ''?>>
         <i class="fa fa-fw fa-barcode" aria-hidden="true"></i> <?=$this->transEsc('Library Cards')?>
