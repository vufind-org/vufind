--- conflicted
+++ resolved
@@ -118,7 +118,7 @@
   <nav class="myresearch-menu" aria-labelledby="acc-menu-lists-header">
     <ul>
       <li>
-        <a href="<?=$this->url('myresearch-favorites')?>" class="icon-link <?=$this->active == ' favorites' ? 'active' : ''?>">
+        <a href="<?=$this->url('myresearch-favorites')?>" class="icon-link <?=$this->active == 'favorites' ? 'active' : ''?>">
           <?=$this->icon('user-favorites', 'icon-link__icon') ?>
           <span class="icon-link__label"><?=$this->transEsc('Your Favorites')?></span>
         </a>
@@ -134,7 +134,6 @@
         );
         $publicInd .= '<span class="sr-only">(' . $this->transEsc('public_list_indicator') . ')</span>';
       ?>
-<<<<<<< HEAD
   
       <?php $lists = $user->getLists() ?>
       <?php foreach ($lists as $list): ?>
@@ -155,75 +154,4 @@
       </li>
     </ul>
   </nav>
-=======
-      <?=$this->icon($currencyIcon, 'icon-link__icon') ?>
-      <span class="icon-link__label"><?=$this->transEsc('Fines')?></span>
-      <span class="fines-status status hidden"><?=$this->icon('spinner') ?></span>
-    </a>
-  <?php endif; ?>
-  <a href="<?=$this->url('myresearch-profile')?>" class="icon-link <?=$this->active == 'profile' ? ' active' : ''?>">
-    <?=$this->icon('profile', 'icon-link__icon') ?>
-    <span class="icon-link__label"><?=$this->transEsc('Profile')?></span>
-  </a>
-  <?php if ($ilsOnline && $user && $user->libraryCardsEnabled()): ?>
-    <a href="<?=$this->url('librarycards-home')?>" class="icon-link <?=$this->active == 'librarycards' ? ' active' : ''?>">
-      <?=$this->icon('barcode', 'icon-link__icon') ?>
-      <span class="icon-link__label"><?=$this->transEsc('Library Cards')?></span>
-    </a>
-  <?php endif; ?>
-  <?php if ($this->overdrive()->showMyContentLink()):?>
-     <a href="<?=$this->url('overdrive-mycontent')?>" class="icon-link <?=$this->active == 'dgcontent' ? ' active' : ''?>">
-      <?=$this->icon('overdrive', 'icon-link__icon') ?>
-      <span class="icon-link__label"><?=$this->transEsc('Overdrive Content')?></span>
-    </a>
-  <?php endif; ?>
-  <?php if ($this->accountCapabilities()->getSavedSearchSetting() === 'enabled'): ?>
-    <a href="<?=$this->url('search-history')?>" class="icon-link <?=$this->active == 'history' ? ' active' : ''?>">
-      <?=$this->icon('search', 'icon-link__icon') ?>
-      <span class="icon-link__label"><?=$this->transEsc('Search History')?></span>
-    </a>
-  <?php endif; ?>
-  <?php if ($user): ?>
-    <a href="<?=$this->url('myresearch-logout')?>" class="icon-link">
-      <?=$this->icon('sign-out', 'icon-link__icon') ?>
-      <span class="icon-link__label"><?=$this->transEsc("Log Out")?></span>
-    </a>
-  <?php endif; ?>
-</div>
-
-<?php if ($user && $this->userlist()->getMode() !== 'disabled'): ?>
-  <h3><?=$this->transEsc('Your Lists')?></h3>
-  <div class="myresearch-menu">
-    <a href="<?=$this->url('myresearch-favorites')?>" class="icon-link <?=$this->active == 'favorites' ? 'active' : ''?>">
-      <?=$this->icon('user-favorites', 'icon-link__icon') ?>
-      <span class="icon-link__label"><?=$this->transEsc('Your Favorites')?></span>
-    </a>
-
-    <?php
-      // Use a variable so that we can output this nicely without whitespace that would get underlined:
-      $publicInd = $this->icon(
-          'user-public-list-indicator',
-          [
-            'class' => 'user-list__public-icon',
-            'title' => $this->transEscAttr('public_list_indicator'),
-          ]
-      );
-      $publicInd .= '<span class="sr-only">(' . $this->transEsc('public_list_indicator') . ')</span>';
-    ?>
-
-    <?php $lists = $user->getLists() ?>
-    <?php foreach ($lists as $list): ?>
-      <a class="user-list-link icon-link <?=$this->active == 'list' . $list['id'] ? ' active' : ''?>" href="<?=$this->url('userList', ['id' => $list['id']])?>">
-        <?=$this->icon('user-list', 'icon-link__icon') ?>
-        <span class="icon-link__label"><?=$this->escapeHtml($list['title'])?></span>
-        <?=$list['public'] ? $publicInd : ''?>
-        <span class="badge"><?=$list->cnt ?></span>
-      </a>
-    <?php endforeach; ?>
-    <a href="<?=$this->url('editList', ['id' => 'NEW'])?>" class="icon-link <?=$this->active == 'editlist/NEW' ? ' active' : ''?>">
-      <?=$this->icon('ui-add', 'icon-link__icon') ?>
-      <span class="icon-link__label"><?=$this->transEsc('Create a List') ?></span>
-    </a>
-  </div>
->>>>>>> 9455e46a
 <?php endif ?>