<h4><?=$this->transEsc('Your Account')?></h4>
<div class="myresearch-menu">
  <? if ($this->userlist()->getMode() !== 'disabled'): ?>
    <a href="<?=$this->url('myresearch-favorites')?>"<?=$this->active == 'favorites' ? ' class="active"' : ''?>>
      <i class="fa fa-fw fa-star" aria-hidden="true"></i> <?=$this->transEsc('Favorites')?>
    </a>
  <? endif; ?>
  <? if ('ils-none' !== $this->ils()->getOfflineMode()): ?>
    <? if ($this->ils()->checkCapability('getMyTransactions')): ?>
      <a href="<?=$this->url('myresearch-checkedout')?>"<?=$this->active == 'checkedout' ? ' class="active"' : ''?>">
        <i class="fa fa-fw fa-book" aria-hidden="true"></i> <?=$this->transEsc('Checked Out Items')?>
      </a>
    <? endif; ?>
    <? if ($this->ils()->checkCapability('getMyHolds')): ?>
      <a href="<?=$this->url('myresearch-holds')?>"<?=$this->active == 'holds' ? ' class="active"' : ''?>">
        <i class="fa fa-fw fa-flag" aria-hidden="true"></i> <?=$this->transEsc('Holds and Recalls')?>
      </a>
    <? endif; ?>
    <? if ($this->ils()->checkFunction('StorageRetrievalRequests')): ?>
      <a href="<?=$this->url('myresearch-storageretrievalrequests')?>"<?=$this->active == 'storageRetrievalRequests' ? ' class="active"' : ''?>">
        <i class="fa fa-fw fa-archive" aria-hidden="true"></i> <?=$this->transEsc('Storage Retrieval Requests')?>
      </a>
    <? endif; ?>
    <? if ($this->ils()->checkFunction('ILLRequests')): ?>
    <a href="<?=$this->url('myresearch-illrequests')?>"<?=$this->active == 'ILLRequests' ? ' class="active"' : ''?>">
      <i class="fa fa-fw fa-exchange" aria-hidden="true"></i> <?=$this->transEsc('Interlibrary Loan Requests')?>
    </a>
    <? endif; ?>
    <? if ($this->ils()->checkCapability('getMyFines')): ?>
      <a href="<?=$this->url('myresearch-fines')?>"<?=$this->active == 'fines' ? ' class="active"' : ''?>">
        <i class="fa fa-fw fa-usd" aria-hidden="true"></i> <?=$this->transEsc('Fines')?>
      </a>
    <? endif; ?>
    <? if ($this->ils()->checkCapability('getMyProfile')): ?>
      <a href="<?=$this->url('myresearch-profile')?>"<?=$this->active == 'profile' ? ' class="active"' : ''?>">
        <i class="fa fa-fw fa-user" aria-hidden="true"></i> <?=$this->transEsc('Profile')?>
      </a>
    <? endif; ?>
    <? $user = $this->auth()->isLoggedIn(); if ($user && $user->libraryCardsEnabled()): ?>
      <a href="<?=$this->url('librarycards-home')?>"<?=$this->active == 'librarycards' ? ' class="active"' : ''?>">
        <i class="fa fa-fw fa-barcode" aria-hidden="true"></i> <?=$this->transEsc('Library Cards')?>
      </a>
    <? endif; ?>
  <? endif; ?>
  <? if ($this->accountCapabilities()->getSavedSearchSetting() === 'enabled'): ?>
    <a href="<?=$this->url('search-history')?>?require_login"<?=$this->active == 'history' ? ' class="active"' : ''?>">
      <i class="fa fa-fw fa-search" aria-hidden="true"></i> <?=$this->transEsc('history_saved_searches')?>
    </a>
  <? endif; ?>
  <? if ($user = $this->auth()->isLoggedIn()): ?>
<<<<<<< HEAD
    <a href="<?=$this->url('myresearch-logout')?>" class="">
=======
    <a href="<?=$this->url('myresearch-logout')?>">
>>>>>>> 96ae6549
      <i class="fa fa-fw fa-sign-out" aria-hidden="true"></i> <?=$this->transEsc("Log Out")?>
    </a>
  <? endif; ?>
</div>
<? if ($this->auth()->isLoggedIn() && $this->auth()->getManager()->supportsPasswordChange()): ?>
  <h4><?=$this->transEsc('Preferences')?></h4>
  <div class="myresearch-menu">
    <a href="<?=$this->url('myresearch-changepassword') ?>"<?=$this->active == 'newpassword' ? ' class="active"' : ''?>">
      <i class="fa fa-fw fa-lock" aria-hidden="true"></i> <?=$this->transEsc('Change Password') ?>
    </a>
  </div>
<? endif; ?>
<? if ($this->userlist()->getMode() !== 'disabled' && $user = $this->auth()->isLoggedIn()): ?>
  <h4><?=$this->transEsc('Your Lists')?></h4>
  <div class="myresearch-menu">
    <a href="<?=$this->url('myresearch-favorites')?>"<?=$this->active == 'favorites' ? ' class="active"' : ''?>">
      <i class="fa fa-fw fa-star" aria-hidden="true"></i> <?=$this->transEsc('Your Favorites')?>
    </a>
    <? $lists = $user->getLists() ?>
    <? foreach ($lists as $list): ?>
<<<<<<< HEAD
        <a href="<?=$this->url('userList', ['id' => $list['id']])?>"<?=$this->active == 'list' . $list['id'] ? ' class="active"' : ''?>">
          <?=$this->escapeHtml($list['title'])?>
          <span class="badge"><?=$list->cnt?></span>
        </a>
    <? endforeach; ?>
    <a href="<?=$this->url('editList', ['id'=>'NEW'])?>" class="">
=======
      <a href="<?=$this->url('userList', ['id' => $list['id']])?>"<?=$this->active == 'list' . $list['id'] ? ' class="active"' : ''?>">
        <?=$this->escapeHtml($list['title'])?>
        <span class="badge"><?=$list->cnt ?></span>
      </a>
    <? endforeach; ?>
    <a href="<?=$this->url('editList', ['id'=>'NEW'])?>">
>>>>>>> 96ae6549
      <i class="fa fa-fw fa-plus" aria-hidden="true"></i> <?=$this->transEsc('Create a List') ?>
    </a>
  </div>
<? endif ?><|MERGE_RESOLUTION|>--- conflicted
+++ resolved
@@ -48,11 +48,7 @@
     </a>
   <? endif; ?>
   <? if ($user = $this->auth()->isLoggedIn()): ?>
-<<<<<<< HEAD
-    <a href="<?=$this->url('myresearch-logout')?>" class="">
-=======
     <a href="<?=$this->url('myresearch-logout')?>">
->>>>>>> 96ae6549
       <i class="fa fa-fw fa-sign-out" aria-hidden="true"></i> <?=$this->transEsc("Log Out")?>
     </a>
   <? endif; ?>
@@ -73,21 +69,12 @@
     </a>
     <? $lists = $user->getLists() ?>
     <? foreach ($lists as $list): ?>
-<<<<<<< HEAD
-        <a href="<?=$this->url('userList', ['id' => $list['id']])?>"<?=$this->active == 'list' . $list['id'] ? ' class="active"' : ''?>">
-          <?=$this->escapeHtml($list['title'])?>
-          <span class="badge"><?=$list->cnt?></span>
-        </a>
-    <? endforeach; ?>
-    <a href="<?=$this->url('editList', ['id'=>'NEW'])?>" class="">
-=======
       <a href="<?=$this->url('userList', ['id' => $list['id']])?>"<?=$this->active == 'list' . $list['id'] ? ' class="active"' : ''?>">
         <?=$this->escapeHtml($list['title'])?>
         <span class="badge"><?=$list->cnt ?></span>
       </a>
     <? endforeach; ?>
     <a href="<?=$this->url('editList', ['id'=>'NEW'])?>">
->>>>>>> 96ae6549
       <i class="fa fa-fw fa-plus" aria-hidden="true"></i> <?=$this->transEsc('Create a List') ?>
     </a>
   </div>
