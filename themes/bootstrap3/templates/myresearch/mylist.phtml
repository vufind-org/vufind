--- conflicted
+++ resolved
@@ -45,8 +45,8 @@
               </ul>
             </div>
           <? endif; ?>
-<<<<<<< HEAD
-        <? elseif ($recordTotal > 0): ?>
+        <? endif; ?>
+        <? if ($recordTotal > 0): ?>
           <?
             $transParams = [
               '%%start%%' => $this->localizedNumber($this->results->getStartRecord()),
@@ -55,13 +55,6 @@
             ];
           ?>
           <?=$this->translate('showing_items_of_html', $transParams); ?>
-=======
-        <? endif; ?>
-        <? if ($recordTotal > 0): ?>
-          <?=$this->transEsc("Showing")?>
-          <strong><?=$this->localizedNumber($this->results->getStartRecord())?></strong> - <strong><?=$this->localizedNumber($this->results->getEndRecord())?></strong>
-          <?=$this->transEsc('of')?> <strong><?=$this->localizedNumber($recordTotal)?></strong>
->>>>>>> ebed1d82
         <? endif; ?>
       </div>
     </div>
