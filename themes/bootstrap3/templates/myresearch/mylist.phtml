--- conflicted
+++ resolved
@@ -27,7 +27,6 @@
 
 <?=$this->flashmessages()?>
 
-<<<<<<< HEAD
 <div class="<?=$this->layoutClass('mainbody')?>">
   <div class="clearfix hidden-print">
     <h2 class="pull-left flip"><?=$list ? $this->escapeHtml($list->title) : $this->transEsc("Your Favorites")?></h2>
@@ -44,37 +43,17 @@
               <li><a href="#"><?=$this->transEsc('confirm_dialog_no')?></a></li>
             </ul>
           </div>
-=======
-<div class="row">
-  <div class="<?=$this->layoutClass('mainbody')?>">
-    <div class="clearfix hidden-print">
-      <h2 class="pull-left flip"><?=$list ? $this->escapeHtml($list->title) : $this->transEsc("Your Favorites")?></h2>
-      <div class="pull-right flip">
-        <? if (isset($list)): ?>
-          <? if ($list->editAllowed($account->isLoggedIn())): ?>
-            <a href="<?=$this->url('editList', ['id' => $list->id]) ?>" class="btn btn-link"><i class="fa fa-edit" aria-hidden="true"></i> <?=$this->transEsc("edit_list")?></a>
-            <div class="btn-group">
-              <a class="btn btn-link dropdown-toggle" data-toggle="dropdown" href="<?=$this->url('myresearch-deletelist') ?>?listID=<?=urlencode($list->id)?>">
-                <i class="fa fa-trash-o" aria-hidden="true"></i> <?=$this->transEsc("delete_list")?>
-              </a>
-              <ul class="dropdown-menu">
-                <li><a href="<?=$this->url('myresearch-deletelist') ?>?listID=<?=urlencode($list->id)?>&amp;confirm=1"><?=$this->transEsc('confirm_dialog_yes') ?></a></li>
-                <li><a href="#"><?=$this->transEsc('confirm_dialog_no')?></a></li>
-              </ul>
-            </div>
-          <? endif; ?>
         <? endif; ?>
-        <? if ($recordTotal > 0): ?>
-          <?
-            $transParams = [
-              '%%start%%' => $this->localizedNumber($this->results->getStartRecord()),
-              '%%end%%'   => $this->localizedNumber($this->results->getEndRecord()),
-              '%%total%%' => $this->localizedNumber($recordTotal)
-            ];
-          ?>
-          <?=$this->translate('showing_items_of_html', $transParams); ?>
->>>>>>> 5b030e36
-        <? endif; ?>
+      <? endif; ?>
+      <? if ($recordTotal > 0): ?>
+        <?
+          $transParams = [
+            '%%start%%' => $this->localizedNumber($this->results->getStartRecord()),
+            '%%end%%'   => $this->localizedNumber($this->results->getEndRecord()),
+            '%%total%%' => $this->localizedNumber($recordTotal)
+          ];
+        ?>
+        <?=$this->translate('showing_items_of_html', $transParams); ?>
       <? endif; ?>
       <? if ($recordTotal > 0): ?>
         <?=$this->transEsc("Showing")?>
@@ -83,9 +62,9 @@
       <? endif; ?>
     </div>
   </div>
-<? if ($list && !empty($list->description)): ?>
-  <p><?=$this->escapeHtml($list->description)?></p>
-<? endif; ?>
+  <? if ($list && !empty($list->description)): ?>
+    <p><?=$this->escapeHtml($list->description)?></p>
+  <? endif; ?>
   <? if ($recordTotal > 0): ?>
     <div class="resulthead">
       <div class="pull-right flip">
