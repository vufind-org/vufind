<?php
  // Grab list object from search results (if applicable):
  $list = $this->results->getListObject();

  // Set up page title:
<<<<<<< HEAD
  $this->headTitle(isset($list) ? $list->getTitle() : $this->translate('Favorites'));
=======
  $this->headTitle(isset($list) ? $list->title : $this->translate('saved_items'));
>>>>>>> fed0f7ad

  // Set up breadcrumbs:
  $currPage = isset($list) ? 'List' : 'saved_items';
  $this->layout()->breadcrumbs = '<li><a href="' . $this->url('myresearch-home') . '">' . $this->transEsc('Your Account') . '</a></li> <li class="active">' . $this->transEsc($currPage) . '</li>';

  // Load Javascript dependencies into header:
  $this->headScript()->appendFile('check_item_statuses.js');

  // Load Javascript only if list view parameter is NOT full:
  if ($this->params->getOptions()->getListViewOption() != 'full') {
    $this->headScript()->appendFile('record.js');
    $this->headScript()->appendFile('embedded_record.js');
  }

  $recordTotal = $this->results->getResultTotal();

  // Convenience variable:
  $account = $this->auth()->getManager();
  $user = $this->auth()->getUserObject();
?>

<a class="search-filter-toggle visible-xs" href="#myresearch-sidebar" data-toggle="vufind-offcanvas" title="<?=$this->transEsc('sidebar_expand')?>">
  <?=$this->transEsc('Your Account') ?>
</a>

<div class="<?=$this->layoutClass('mainbody')?>">
<<<<<<< HEAD
  <h2><?=$list ? $this->escapeHtml($list->getTitle()) : $this->transEsc('Your Favorites')?></h2>
=======
  <h2><?=$list ? $this->escapeHtml($list->title) : $this->transEsc('saved_items')?></h2>
>>>>>>> fed0f7ad

  <?php if ($list && $user && $list->getUser()->getId() === $user->id && $list->isPublic()): ?>
    <strong>
      <?=$this->icon('user-public-list-indicator', 'user-list__public-icon') ?>
      <?=$this->transEscAttr('public_list_indicator') ?>
    </strong>
  <?php endif; ?>

  <?=$this->flashmessages()?>

  <nav class="search-header hidden-print">
    <div class="search-stats">
      <?php if ($recordTotal > 0): ?>
        <?php
          $transParams = [
            '%%start%%' => $this->localizedNumber($this->results->getStartRecord()),
            '%%end%%' => $this->localizedNumber($this->results->getEndRecord()),
            '%%total%%' => $this->localizedNumber($recordTotal),
          ];
        ?>
        <?=$this->translate('showing_items_of_html', $transParams); ?>
      <?php endif; ?>
    </div>
    <div class="search-controls">
      <?php if (isset($list)): ?>
        <?php if ($list->editAllowed($user ? $user->id : null)): ?>
          <a href="<?=$this->url('editList', ['id' => $list->getId()]) ?>" class="btn btn-link icon-link">
            <?=$this->icon('user-list-edit', 'icon-link__icon') ?>
            <span class="icon-link__label"><?=$this->transEsc('edit_list')?></span>
          </a>
          <div class="btn-group">
            <a class="btn btn-link dropdown-toggle icon-link" data-toggle="dropdown" href="<?=$this->url('myresearch-deletelist') ?>?listID=<?=urlencode($list->getId())?>">
              <?=$this->icon('user-list-delete', 'icon-link__icon') ?>
              <span class="icon-link__label"><?=$this->transEsc('delete_list')?></span>
            </a>
            <ul class="dropdown-menu">
              <li class="dropdown-header"><?=$this->transEsc('confirm_delete') ?></li>
              <li><a href="<?=$this->url('myresearch-deletelist') ?>?listID=<?=urlencode($list->getId())?>&amp;confirm=1"><?=$this->transEsc('confirm_dialog_yes') ?></a></li>
              <li><a href="#"><?=$this->transEsc('confirm_dialog_no')?></a></li>
            </ul>
          </div>
        <?php endif; ?>
      <?php endif; ?>
      <?php if ($recordTotal > 0): ?>
        <?=$this->render('search/controls/limit.phtml')?>
        <?=$this->render('search/controls/sort.phtml')?>
      <?php endif; ?>
    </div>
  </nav>
  <?php if ($list && strlen($description = $list->getDescription() ?? '')): ?>
    <p><?=$this->escapeHtml($description)?></p>
  <?php endif; ?>
  <?php if (!empty($listTags)): ?>
    <div><strong><?=$this->transEsc('Tags')?>:</strong> <span class="list-tags"><?=implode(', ', array_map([$this, 'escapeHtml'], $listTags))?></span></div>
  <?php endif; ?>
  <?php if ($recordTotal > 0): ?>
    <?php $multiPageSelection = ($this->config()->get('config')['Social']['multi_page_favorites_selection'] ?? true) ? ' multi-page-selection' : ''; ?>
    <form class="form-inline<?= $multiPageSelection ?>" id="form-favorites<?= ($list && !empty($list->id)) ? '-' . $list->id : ''?>" method="post" name="bulkActionForm" action="<?=$this->url('cart-myresearchbulk')?>" data-lightbox data-lightbox-onsubmit="bulkFormHandler">
      <?=$this->context($this)->renderInContext('myresearch/bulk-action-buttons.phtml', ['idPrefix' => '', 'list' => $list ?? null, 'account' => $this->account])?>
      <input class="hidden all-ids-global" type="text" name="all_ids_global" value="<?= $this->escapeHtmlAttr(json_encode($this->results->getAllIds())) ?>">
      <ul class="record-list">
        <?php foreach ($this->results->getResults() as $i => $current): ?>
          <?=$this->record($current)->getListEntry($list, $user)?>
        <?php endforeach; ?>
      </ul>
    </form>
    <?=$this->paginationControl($this->results->getPaginator(), 'Sliding', 'search/pagination.phtml', ['results' => $this->results])?>
  <?php else: ?>
    <p><?=$this->transEsc('You do not have any saved resources')?></p>
  <?php endif; ?>
</div>

<div class="<?=$this->layoutClass('sidebar')?>" id="myresearch-sidebar" role="navigation" aria-label="<?=$this->transEsc('account_menu_label')?>">
  <?=$this->accountMenu()->render(isset($list) ? 'list' . $list->getId() : 'favorites')?>
  <?php foreach ($this->results->getRecommendations('side') as $current): ?>
    <?=$this->recommend($current)?>
  <?php endforeach; ?>
</div><|MERGE_RESOLUTION|>--- conflicted
+++ resolved
@@ -3,11 +3,7 @@
   $list = $this->results->getListObject();
 
   // Set up page title:
-<<<<<<< HEAD
-  $this->headTitle(isset($list) ? $list->getTitle() : $this->translate('Favorites'));
-=======
-  $this->headTitle(isset($list) ? $list->title : $this->translate('saved_items'));
->>>>>>> fed0f7ad
+  $this->headTitle(isset($list) ? $list->getTitle() : $this->translate('saved_items'));
 
   // Set up breadcrumbs:
   $currPage = isset($list) ? 'List' : 'saved_items';
@@ -34,11 +30,7 @@
 </a>
 
 <div class="<?=$this->layoutClass('mainbody')?>">
-<<<<<<< HEAD
-  <h2><?=$list ? $this->escapeHtml($list->getTitle()) : $this->transEsc('Your Favorites')?></h2>
-=======
-  <h2><?=$list ? $this->escapeHtml($list->title) : $this->transEsc('saved_items')?></h2>
->>>>>>> fed0f7ad
+  <h2><?=$list ? $this->escapeHtml($list->getTitle()) : $this->transEsc('saved_items')?></h2>
 
   <?php if ($list && $user && $list->getUser()->getId() === $user->id && $list->isPublic()): ?>
     <strong>
