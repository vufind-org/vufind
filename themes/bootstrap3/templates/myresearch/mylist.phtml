<?
  // Grab list object from search results (if applicable):
  $list = $this->results->getListObject();

  // Set up page title:
  $this->headTitle(isset($list) ? $list->title : $this->translate('Favorites'));

  // Set up breadcrumbs:
  $currPage = isset($list) ? 'List' : 'Favorites';
  $this->layout()->breadcrumbs = '<li><a href="' .  $this->url('myresearch-home') . '">' . $this->transEsc('Your Account') . '</a></li> <li class="active">' . $this->transEsc($currPage) . '</li>';

  // Load Javascript dependencies into header:
  $this->headScript()->appendFile("check_item_statuses.js");

  $recordTotal = $this->results->getResultTotal();

  // Convenience variable:
  $account = $this->auth()->getManager();
  $user = $this->auth()->isLoggedIn();
?>

<?=$this->flashmessages()?>

<div class="row">
  <div class="<?=$this->layoutClass('mainbody')?>">
    <div class="clearfix hidden-print">
<<<<<<< HEAD
      <p class="lead pull-left flip"><?=$list ? $this->escapeHtml($list->title) : $this->transEsc("Your Favorites")?></p>
      <div class="pull-right flip">
=======
      <h2 class="pull-left"><?=$list ? $this->escapeHtml($list->title) : $this->transEsc("Your Favorites")?></h2>
      <div class="pull-right">
>>>>>>> 810f2b3b
        <? if (isset($list)): ?>
          <? if ($list->editAllowed($account->isLoggedIn())): ?>
            <a href="<?=$this->url('editList', array('id' => $list->id)) ?>" class="btn btn-link" title="<?=$this->transEsc("edit_list")?>"><i class="fa fa-edit"></i> <?=$this->transEsc("edit_list")?></a>
            <div class="btn-group">
              <a class="btn btn-link dropdown-toggle" data-toggle="dropdown" href="<?=$this->url('myresearch-deletelist') ?>?listID=<?=urlencode($list->id)?>">
                <i class="fa fa-trash-o"></i> <?=$this->transEsc("delete_list")?>
              </a>
              <ul class="dropdown-menu">
                <li><a href="<?=$this->url('myresearch-deletelist') ?>?listID=<?=urlencode($list->id)?>&amp;confirm=1"><?=$this->transEsc('confirm_dialog_yes') ?></a></li>
                <li><a href="#"><?=$this->transEsc('confirm_dialog_no')?></a></li>
              </ul>
            </div>
          <? endif; ?>
        <? elseif ($recordTotal > 0): ?>
          <?=$this->transEsc("Showing")?>
          <strong><?=$this->localizedNumber($this->results->getStartRecord())?></strong> - <strong><?=$this->localizedNumber($this->results->getEndRecord())?></strong>
          <?=$this->transEsc('of')?> <strong><?=$this->localizedNumber($recordTotal)?></strong>
        <? endif; ?>
      </div>
    </div>
  <? if ($list && !empty($list->description)): ?>
    <p><?=$this->escapeHtml($list->description)?></p>
  <? endif; ?>
    <? if ($recordTotal > 0): ?>
      <div class="resulthead">
        <div class="pull-right flip">
          <?=$this->render('search/controls/sort.phtml')?>
        </div>
      </div>
      <form class="form-inline" method="post" name="bulkActionForm" action="<?=$this->url('cart-myresearchbulk')?>">
        <?=$this->context($this)->renderInContext('myresearch/bulk-action-buttons.phtml', array('idPrefix' => '', 'list' => isset($list) ? $list : null, 'account' => $this->account))?>
        <? foreach ($this->results->getResults() as $i=>$current): ?>
          <?=$this->record($current)->getListEntry($list, $user)?>
        <? endforeach; ?>
      </form>
      <?=$this->paginationControl($this->results->getPaginator(), 'Sliding', 'search/pagination.phtml', array('results' => $this->results))?>
    <? else: ?>
      <p><?=$this->transEsc('You do not have any saved resources')?></p>
    <? endif; ?>
  </div>

  <div class="<?=$this->layoutClass('sidebar')?>">
    <?=$this->context($this)->renderInContext("myresearch/menu.phtml", array('active' => isset($list) ? 'list' . $list['id'] : 'favorites'))?>
    <? foreach ($this->results->getRecommendations('side') as $current): ?>
      <?=$this->recommend($current)?>
    <? endforeach; ?>
  </div>
</div><|MERGE_RESOLUTION|>--- conflicted
+++ resolved
@@ -24,13 +24,8 @@
 <div class="row">
   <div class="<?=$this->layoutClass('mainbody')?>">
     <div class="clearfix hidden-print">
-<<<<<<< HEAD
-      <p class="lead pull-left flip"><?=$list ? $this->escapeHtml($list->title) : $this->transEsc("Your Favorites")?></p>
+      <h2 class="pull-left flip"><?=$list ? $this->escapeHtml($list->title) : $this->transEsc("Your Favorites")?></h2>
       <div class="pull-right flip">
-=======
-      <h2 class="pull-left"><?=$list ? $this->escapeHtml($list->title) : $this->transEsc("Your Favorites")?></h2>
-      <div class="pull-right">
->>>>>>> 810f2b3b
         <? if (isset($list)): ?>
           <? if ($list->editAllowed($account->isLoggedIn())): ?>
             <a href="<?=$this->url('editList', array('id' => $list->id)) ?>" class="btn btn-link" title="<?=$this->transEsc("edit_list")?>"><i class="fa fa-edit"></i> <?=$this->transEsc("edit_list")?></a>
