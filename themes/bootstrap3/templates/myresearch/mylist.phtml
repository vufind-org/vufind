<?php
  // Grab list object from search results (if applicable):
  $list = $this->results->getListObject();

  // Set up page title:
  $this->headTitle(isset($list) ? $list->getTitle() : $this->translate('saved_items'));

  // Set up breadcrumbs:
  $currPage = isset($list) ? 'List' : 'saved_items';
  $this->layout()->breadcrumbs = '<li><a href="' . $this->url('myresearch-home') . '">' . $this->transEsc('Your Account') . '</a></li> <li class="active">' . $this->transEsc($currPage) . '</li>';

  // Load Javascript dependencies into header:
  $this->headScript()->appendFile('check_item_statuses.js');

  // Load Javascript only if list view parameter is NOT full:
  if ($this->params->getOptions()->getListViewOption() != 'full') {
    $this->headScript()->appendFile('record.js');
    $this->headScript()->appendFile('embedded_record.js');
  }

  $recordTotal = $this->results->getResultTotal();

  // Convenience variable:
  $account = $this->auth()->getManager();
  $user = $this->auth()->getUserObject();
?>

<?=$this->component('show-account-menu-button')?>

<div class="<?=$this->layoutClass('mainbody')?>">
  <h2><?=$list ? $this->escapeHtml($list->getTitle()) : $this->transEsc('saved_items')?></h2>

<<<<<<< HEAD
  <?php if ($list && $user && $list->getUser()->getId() === $user->id && $list->isPublic()): ?>
=======
  <?php if ($list && $user && $list->getUser()->getId() === $user->getId() && $list->isPublic()): ?>
>>>>>>> 30571d7e
    <strong>
      <?=$this->icon('user-public-list-indicator', 'user-list__public-icon') ?>
      <?=$this->transEscAttr('public_list_indicator') ?>
    </strong>
  <?php endif; ?>

  <?=$this->flashmessages()?>

  <nav class="search-header hidden-print">
    <div class="search-stats">
      <?php if ($recordTotal > 0): ?>
        <?php
          $transParams = [
            '%%start%%' => $this->localizedNumber($this->results->getStartRecord()),
            '%%end%%' => $this->localizedNumber($this->results->getEndRecord()),
            '%%total%%' => $this->localizedNumber($recordTotal),
          ];
        ?>
        <?=$this->translate('showing_items_of_html', $transParams); ?>
      <?php endif; ?>
    </div>
    <div class="search-controls">
      <?php if (isset($list)): ?>
        <?php if ($list->editAllowed($account->getUserObject())): ?>
          <a href="<?=$this->url('editList', ['id' => $list->getId()]) ?>" class="btn btn-link icon-link">
            <?=$this->icon('user-list-edit', 'icon-link__icon') ?>
            <span class="icon-link__label"><?=$this->transEsc('edit_list')?></span>
          </a>
          <?=
            $this->component(
                'confirm-button',
                [
                    'buttonLink' => $this->url('myresearch-deletelist', [], ['query' => ['listID' => $list->getId()]]),
                    'buttonIcon' => 'user-list-delete',
                    'buttonLabel' => 'delete_list',
                    'confirmLink' => $this->url('myresearch-deletelist', [], ['query' => ['listID' => $list->getId(), 'confirm' => 1]]),
                ]
            )
          ?>
        <?php endif; ?>
      <?php endif; ?>
      <?php if ($recordTotal > 0): ?>
        <?=$this->render('search/controls/limit.phtml')?>
        <?=$this->render('search/controls/sort.phtml')?>
      <?php endif; ?>
    </div>
  </nav>
<<<<<<< HEAD
  <?php if ($list && strlen($description = $list->getDescription() ?? '')): ?>
    <p><?=$this->escapeHtml($description)?></p>
=======
  <?php if ($list && !empty($listDescription = $list->getDescription())): ?>
    <p><?=$this->escapeHtml($listDescription)?></p>
>>>>>>> 30571d7e
  <?php endif; ?>
  <?php if (!empty($listTags)): ?>
    <div><strong><?=$this->transEsc('Tags')?>:</strong> <span class="list-tags"><?=implode(', ', array_map([$this, 'escapeHtml'], $listTags))?></span></div>
  <?php endif; ?>
  <?php if ($recordTotal > 0): ?>
    <?php $multiPageSelection = ($this->config()->get('config')['Social']['multi_page_favorites_selection'] ?? true) ? ' multi-page-selection' : ''; ?>
    <form class="form-inline<?= $multiPageSelection ?>" id="form-favorites<?= ($list && !empty($list->getId())) ? '-' . $list->getId() : ''?>" method="post" name="bulkActionForm" action="<?=$this->url('cart-myresearchbulk')?>" data-lightbox data-lightbox-onsubmit="bulkFormHandler">
      <?=$this->context($this)->renderInContext('myresearch/bulk-action-buttons.phtml', ['idPrefix' => '', 'list' => $list ?? null, 'account' => $this->account])?>
      <input class="hidden all-ids-global" type="text" name="all_ids_global" value="<?= $this->escapeHtmlAttr(json_encode($this->results->getAllIds())) ?>">
      <ul class="record-list">
        <?php foreach ($this->results->getResults() as $i => $current): ?>
          <?=$this->record($current)->getListEntry($list, $user)?>
        <?php endforeach; ?>
      </ul>
    </form>
    <?=$this->paginationControl($this->results->getPaginator(), 'Sliding', 'search/pagination.phtml', ['results' => $this->results])?>
  <?php else: ?>
    <p><?=$this->transEsc('You do not have any saved resources')?></p>
  <?php endif; ?>
</div>

<div class="<?=$this->layoutClass('sidebar')?>" id="myresearch-sidebar" role="navigation" aria-label="<?=$this->transEsc('account_menu_label')?>">
  <?=$this->accountMenu()->render(isset($list) ? 'list' . $list->getId() : 'favorites')?>
  <?php foreach ($this->results->getRecommendations('side') as $current): ?>
    <?=$this->recommend($current)?>
  <?php endforeach; ?>
</div><|MERGE_RESOLUTION|>--- conflicted
+++ resolved
@@ -30,11 +30,7 @@
 <div class="<?=$this->layoutClass('mainbody')?>">
   <h2><?=$list ? $this->escapeHtml($list->getTitle()) : $this->transEsc('saved_items')?></h2>
 
-<<<<<<< HEAD
-  <?php if ($list && $user && $list->getUser()->getId() === $user->id && $list->isPublic()): ?>
-=======
   <?php if ($list && $user && $list->getUser()->getId() === $user->getId() && $list->isPublic()): ?>
->>>>>>> 30571d7e
     <strong>
       <?=$this->icon('user-public-list-indicator', 'user-list__public-icon') ?>
       <?=$this->transEscAttr('public_list_indicator') ?>
@@ -82,13 +78,8 @@
       <?php endif; ?>
     </div>
   </nav>
-<<<<<<< HEAD
-  <?php if ($list && strlen($description = $list->getDescription() ?? '')): ?>
-    <p><?=$this->escapeHtml($description)?></p>
-=======
   <?php if ($list && !empty($listDescription = $list->getDescription())): ?>
     <p><?=$this->escapeHtml($listDescription)?></p>
->>>>>>> 30571d7e
   <?php endif; ?>
   <?php if (!empty($listTags)): ?>
     <div><strong><?=$this->transEsc('Tags')?>:</strong> <span class="list-tags"><?=implode(', ', array_map([$this, 'escapeHtml'], $listTags))?></span></div>
