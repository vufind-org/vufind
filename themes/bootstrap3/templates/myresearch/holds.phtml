<?
    // Set up page title:
    $this->headTitle($this->translate('My Holds'));

    // Set up breadcrumbs:
    $this->layout()->breadcrumbs = '<li><a href="' . $this->url('myresearch-home') . '">' . $this->transEsc('Your Account') . '</a></li> <li class="active">' . $this->transEsc('My Holds') . '</li>';
?>

<div class="<?=$this->layoutClass('mainbody')?>">
  <h2><?=$this->transEsc('Your Holds and Recalls') ?></h2>

  <?=$this->flashmessages()?>

  <?=$this->context($this)->renderInContext('librarycards/selectcard.phtml', ['user' => $this->auth()->isLoggedIn()]); ?>

  <? if (!empty($this->recordList)): ?>
    <? if ($this->cancelForm): ?>
      <form name="cancelForm" class="inline" method="post" id="cancelHold">
        <input type="hidden" id="submitType" name="cancelSelected" value="1"/>
        <input type="hidden" id="cancelConfirm" name="confirm" value="0"/>
        <div class="btn-group">
          <input id="cancelSelected" name="cancelSelected" type="submit" value="<?=$this->transEsc("hold_cancel_selected") ?>" class="btn btn-default dropdown-toggle" data-toggle="dropdown"/>
          <ul class="dropdown-menu">
            <li class="disabled"><a><?=$this->transEsc("confirm_hold_cancel_selected_text") ?></a></li>
            <li><a href="#" onClick="$('#cancelConfirm').val(1);$('#submitType').attr('name','cancelSelected');$(this).parents('form').submit(); return false;"><?=$this->transEsc('confirm_dialog_yes') ?></a></li>
            <li><a href="#" onClick="return false;"><?=$this->transEsc('confirm_dialog_no')?></a></li>
          </ul>
        </div>
        <div class="btn-group">
          <input id="cancelAll" name="cancelAll" type="submit" value="<?=$this->transEsc("hold_cancel_all") ?>" class="btn btn-default dropdown-toggle" data-toggle="dropdown"/>
          <ul class="dropdown-menu">
            <li class="disabled"><a><?=$this->transEsc("confirm_hold_cancel_all_text") ?></a></li>
            <li><a href="#" onClick="$('#cancelConfirm').val(1);$('#submitType').attr('name','cancelAll');$(this).parents('form').submit(); return false;"><?=$this->transEsc('confirm_dialog_yes') ?></a></li>
            <li><a href="#" onClick="return false;"><?=$this->transEsc('confirm_dialog_no')?></a></li>
          </ul>
        </div>
    <? endif; ?>

    <? $iteration = 0; ?>
    <? foreach ($this->recordList as $resource): ?>
      <hr/>
      <? $iteration++; ?>
      <? $ilsDetails = $resource->getExtraDetail('ils_details'); ?>
      <div id="record<?=$this->escapeHtmlAttr($resource->getUniqueId()) ?>" class="row result">
        <? if ($this->cancelForm && isset($ilsDetails['cancel_details'])): ?>
          <? $safeId = preg_replace('/[^a-zA-Z0-9]/', '', $resource->getUniqueId()); ?>
          <input type="hidden" name="cancelAllIDS[]" value="<?=$this->escapeHtmlAttr($ilsDetails['cancel_details']) ?>" />
          <div class="col-xs-1">
            <input type="checkbox" name="cancelSelectedIDS[]" value="<?=$this->escapeHtmlAttr($ilsDetails['cancel_details']) ?>" id="checkbox_<?=$safeId?>" />
          </div>
<<<<<<< HEAD
        <? endif; ?>
        <? $cover = $this->record($resource)->getCover('holds', 'small'); ?>
        <? if ($cover): ?>
          <div class="col-sm-2 col-xs-11 text-center">
          <? /* Display thumbnail if appropriate: */ ?>
          <? if($cover): ?>
            <?=$cover?>
=======
      <? endif; ?>

      <? $iteration = 0; ?>
      <? foreach ($this->recordList as $resource): ?>
        <? $iteration++; ?>
        <? $ilsDetails = $resource->getExtraDetail('ils_details'); ?>
        <div id="record<?=$this->escapeHtmlAttr($resource->getUniqueId()) ?>" class="row result">
          <? if ($this->cancelForm && isset($ilsDetails['cancel_details'])): ?>
            <? $safeId = preg_replace('/[^a-zA-Z0-9]/', '', $resource->getUniqueId()); ?>
            <input type="hidden" name="cancelAllIDS[]" value="<?=$this->escapeHtmlAttr($ilsDetails['cancel_details']) ?>" />
            <div class="col-xs-1">
              <input type="checkbox" name="cancelSelectedIDS[]" value="<?=$this->escapeHtmlAttr($ilsDetails['cancel_details']) ?>" id="checkbox_<?=$safeId?>" />
            </div>
>>>>>>> 5b030e36
          <? endif; ?>
          </div>

          <div class="col-sm-6 col-xs-12">
       <? else: ?>
          <div class="col-sm-9 col-xs-11">
       <? endif; ?>
          <?
            // If this is a non-missing Solr record, we should display a link:
            if (is_a($resource, 'VuFind\\RecordDriver\\SolrDefault') && !is_a($resource, 'VuFind\\RecordDriver\\Missing')) {
              $title = $resource->getTitle();
              $title = empty($title) ? $this->transEsc('Title not available') : $this->escapeHtml($title);
              echo '<a href="' . $this->recordLink()->getUrl($resource)
                . '" class="title">' . $title . '</a>';
            } else if (isset($ilsDetails['title']) && !empty($ilsDetails['title'])){
              // If the record is not available in Solr, perhaps the ILS driver sent us a title we can show...
              echo $this->escapeHtml($ilsDetails['title']);
            } else {
              // Last resort -- indicate that no title could be found.
              echo $this->transEsc('Title not available');
            }
          ?><br/>
          <? $listAuthors = $resource->getPrimaryAuthors(); if (!empty($listAuthors)): ?>
            <?=$this->transEsc('by')?>:
            <a href="<?=$this->record($resource)->getLink('author', $listAuthors[0])?>"><?=$this->escapeHtml($listAuthors[0])?></a><? if (count($listAuthors) > 1): ?>, <?=$this->transEsc('more_authors_abbrev')?><? endif; ?><br/>
          <? endif; ?>

          <? if (count($resource->getFormats()) > 0): ?>
            <?=$this->record($resource)->getFormatList() ?>
            <br/>
          <? endif; ?>
          <? if (isset($ilsDetails['volume']) && !empty($ilsDetails['volume'])): ?>
            <strong><?=$this->transEsc('Volume')?>:</strong> <?=$this->escapeHtml($ilsDetails['volume'])?>
            <br />
          <? endif; ?>

          <? if (isset($ilsDetails['publication_year']) && !empty($ilsDetails['publication_year'])): ?>
            <strong><?=$this->transEsc('Year of Publication')?>:</strong> <?=$this->escapeHtml($ilsDetails['publication_year'])?>
            <br />
          <? endif; ?>

          <? if (!empty($ilsDetails['requestGroup'])): ?>
            <strong><?=$this->transEsc('hold_requested_group') ?>:</strong> <?=$this->transEsc('request_group_' . $ilsDetails['requestGroup'], null, $ilsDetails['requestGroup'])?>
            <br />
          <? endif; ?>

          <? /* Depending on the ILS driver, the "location" value may be a string or an ID; figure out the best
             value to display... */ ?>
          <? $pickupDisplay = ''; ?>
          <? $pickupTranslate = false; ?>
          <? if (isset($ilsDetails['location'])): ?>
            <? if ($this->pickup): ?>
              <? foreach ($this->pickup as $library): ?>
                <? if ($library['locationID'] == $ilsDetails['location']): ?>
                  <? $pickupDisplay = $library['locationDisplay']; ?>
                  <? $pickupTranslate = true; ?>
                <? endif; ?>
              <? endforeach; ?>
            <? endif; ?>
            <? if (empty($pickupDisplay)): ?>
              <? $pickupDisplay = $ilsDetails['location']; ?>
            <? endif; ?>
          <? endif; ?>
          <? if (!empty($pickupDisplay)): ?>
            <strong><?=$this->transEsc('pick_up_location') ?>:</strong>
            <?=$pickupTranslate ? $this->transEsc('location_' . $pickupDisplay, null, $pickupDisplay) : $this->escapeHtml($pickupDisplay)?>
            <br />
          <? endif; ?>

          <? if (!empty($ilsDetails['create'])): ?>
            <strong><?=$this->transEsc('Created') ?>:</strong> <?=$this->escapeHtml($ilsDetails['create']) ?>
            <? if (!empty($ilsDetails['expire'])): ?>|<? endif; ?>
          <? endif; ?>
          <? if (!empty($ilsDetails['expire'])): ?>
            <strong><?=$this->transEsc('Expires') ?>:</strong> <?=$this->escapeHtml($ilsDetails['expire']) ?>
          <? endif; ?>
          <br />

          <? if (isset($this->cancelResults['items'])): ?>
            <? foreach ($this->cancelResults['items'] as $itemId=>$cancelResult): ?>
              <? if ($itemId == $ilsDetails['item_id'] && $cancelResult['success'] == false): ?>
                <div class="alert alert-danger"><?=$this->transEsc($cancelResult['status']) ?><? if ($cancelResult['sysMessage']) echo ' : ' . $this->transEsc($cancelResult['sysMessage']); ?></div>
              <? endif; ?>
            <? endforeach; ?>
          <? endif; ?>

          <? if (isset($ilsDetails['available']) && $ilsDetails['available'] == true): ?>
            <div class="text-success"><?=$this->transEsc("hold_available") ?></div>
          <? elseif (isset($ilsDetails['in_transit']) && $ilsDetails['in_transit']): ?>
            <div class="text-success"><?=$this->transEsc('request_in_transit') . (is_string($ilsDetails['in_transit']) ? ': ' . $this->transEsc('institution_' . $ilsDetails['in_transit'], [], $ilsDetails['in_transit']) : '') ?></div>
          <? elseif (isset($ilsDetails['position'])): ?>
            <p><strong><?=$this->transEsc("hold_queue_position") ?>:</strong> <?=$this->escapeHtml($ilsDetails['position']) ?></p>
          <? endif; ?>
          <? if (isset($ilsDetails['cancel_link'])): ?>
            <p><a href="<?=$this->escapeHtmlAttr($ilsDetails['cancel_link']) ?>"><?=$this->transEsc("hold_cancel") ?></a></p>
          <? endif; ?>

        </div>
      </div>
    <? endforeach; ?>
    <? if ($this->cancelForm): ?></form><? endif; ?>
  <? else: ?>
    <?=$this->transEsc('You do not have any holds or recalls placed') ?>.
  <? endif; ?>
</div>

<div class="<?=$this->layoutClass('sidebar')?>">
  <?=$this->context($this)->renderInContext("myresearch/menu.phtml", ['active' => 'holds'])?>
</div><|MERGE_RESOLUTION|>--- conflicted
+++ resolved
@@ -36,29 +36,6 @@
         </div>
     <? endif; ?>
 
-    <? $iteration = 0; ?>
-    <? foreach ($this->recordList as $resource): ?>
-      <hr/>
-      <? $iteration++; ?>
-      <? $ilsDetails = $resource->getExtraDetail('ils_details'); ?>
-      <div id="record<?=$this->escapeHtmlAttr($resource->getUniqueId()) ?>" class="row result">
-        <? if ($this->cancelForm && isset($ilsDetails['cancel_details'])): ?>
-          <? $safeId = preg_replace('/[^a-zA-Z0-9]/', '', $resource->getUniqueId()); ?>
-          <input type="hidden" name="cancelAllIDS[]" value="<?=$this->escapeHtmlAttr($ilsDetails['cancel_details']) ?>" />
-          <div class="col-xs-1">
-            <input type="checkbox" name="cancelSelectedIDS[]" value="<?=$this->escapeHtmlAttr($ilsDetails['cancel_details']) ?>" id="checkbox_<?=$safeId?>" />
-          </div>
-<<<<<<< HEAD
-        <? endif; ?>
-        <? $cover = $this->record($resource)->getCover('holds', 'small'); ?>
-        <? if ($cover): ?>
-          <div class="col-sm-2 col-xs-11 text-center">
-          <? /* Display thumbnail if appropriate: */ ?>
-          <? if($cover): ?>
-            <?=$cover?>
-=======
-      <? endif; ?>
-
       <? $iteration = 0; ?>
       <? foreach ($this->recordList as $resource): ?>
         <? $iteration++; ?>
@@ -70,14 +47,17 @@
             <div class="col-xs-1">
               <input type="checkbox" name="cancelSelectedIDS[]" value="<?=$this->escapeHtmlAttr($ilsDetails['cancel_details']) ?>" id="checkbox_<?=$safeId?>" />
             </div>
->>>>>>> 5b030e36
           <? endif; ?>
+        <? $cover = $this->record($resource)->getCover('holds', 'small'); ?>
+        <? if ($cover): ?>
+          <div class="col-sm-2 col-xs-11 text-center">
+            <?=$cover?>
           </div>
 
           <div class="col-sm-6 col-xs-12">
-       <? else: ?>
+        <? else: ?>
           <div class="col-sm-9 col-xs-11">
-       <? endif; ?>
+        <? endif; ?>
           <?
             // If this is a non-missing Solr record, we should display a link:
             if (is_a($resource, 'VuFind\\RecordDriver\\SolrDefault') && !is_a($resource, 'VuFind\\RecordDriver\\Missing')) {
