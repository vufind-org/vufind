--- conflicted
+++ resolved
@@ -50,30 +50,19 @@
               <input type="checkbox" name="cancelSelectedIDS[]" value="<?=$this->escapeHtmlAttr($ilsDetails['cancel_details']) ?>" id="checkbox_<?=$safeId?>" />
             </div>
           <? endif; ?>
-<<<<<<< HEAD
           <? $cover = $this->record($this->driver)->getCover("holds", "small"); ?>
           <? if ($cover): ?>
-            <div class="col-sm-2 text-center">
+            <div class="col-sm-2 col-xs-11 text-center">
             <? /* Display thumbnail if appropriate: */ ?>
             <? if($cover): ?>
               <?=$cover?>
             <? endif; ?>
             </div>
 
-            <div class="col-sm-6">
+            <div class="col-sm-6 col-xs-12">
          <? else: ?>
-            <div class="col-sm-9">
+            <div class="col-sm-9 col-xs-12">
          <? endif; ?>
-=======
-          <div class="col-sm-2 col-xs-11 text-center">
-            <? if ($summThumb = $this->record($resource)->getThumbnail()): ?>
-              <img src="<?=$this->escapeHtmlAttr($summThumb)?>" class="recordcover" alt="<?=$this->transEsc('Cover Image')?>"/>
-            <? else: ?>
-              <img src="<?=$this->url('cover-unavailable')?>" class="recordcover" alt="<?=$this->transEsc('No Cover Image')?>"/>
-            <? endif; ?>
-          </div>
-          <div class="col-sm-6 col-xs-12">
->>>>>>> a2d43c90
             <?
               // If this is a non-missing Solr record, we should display a link:
               if (is_a($resource, 'VuFind\\RecordDriver\\SolrDefault') && !is_a($resource, 'VuFind\\RecordDriver\\Missing')) {
