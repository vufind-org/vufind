--- conflicted
+++ resolved
@@ -17,12 +17,11 @@
   <h3><?=$this->transEsc('Library Catalog Profile')?></h3>
   <div class="alert alert-warning"><?=$this->transEsc('ils_connection_failed')?></div>
 <?php else: ?>
-<<<<<<< HEAD
   <div class="<?=$showMenu ? $this->layoutClass('mainbody') : ''?>">
     <h3><?=$this->transEsc('Library Catalog Profile')?></h3>
     <?=$this->flashmessages()?>
     <p>
-      <?=$this->context($this)->renderInContext('librarycards/selectcard.phtml', ['user' => $this->auth()->isLoggedIn()]); ?>
+      <?=$this->context($this)->renderInContext('librarycards/selectcard.phtml', ['user' => $this->auth()->getUserObject()]); ?>
     </p>
     <p><?=$this->transEsc('cat_establish_account')?></p>
     <form method="post" action="<?=$this->serverUrl(true)?>" class="form-catalog-login">
@@ -36,16 +35,6 @@
           </select>
         </div>
       <?php endif; ?>
-=======
-  <h3><?=$this->transEsc('Library Catalog Profile')?></h3>
-  <?=$this->flashmessages()?>
-  <p>
-    <?=$this->context($this)->renderInContext('librarycards/selectcard.phtml', ['user' => $this->auth()->getUserObject()]); ?>
-  </p>
-  <p><?=$this->transEsc('cat_establish_account')?></p>
-  <form method="post" action="<?=$this->serverUrl(true)?>" class="form-catalog-login">
-    <?php if ($this->targets !== null): ?>
->>>>>>> f3c34853
       <div class="form-group">
         <?php if (null === $this->loginMethod || 'password' === $this->loginMethod): ?>
           <label class="control-label password-login" for="profile_cat_username"><?=$this->transEsc('Library Catalog Username')?>:</label>
