<?php if ($this->user): ?>
<<<<<<< HEAD
  <?php $cards = $this->user->getLibraryCards(); if ($cards->count() > 1): ?>
    <?=
      $this->component(
          'menu-button',
          [
            'showSelectedValue' => true,
            'toggleLabel' => 'Library Card',
            'menuItems' => array_merge(
              // Special case: insert initial value if cat_username is empty:
              null === $this->user->cat_username
                ? [
                    [
                      'label' => '-',
                      'url' => $this->url('librarycards-selectcard', [], ['query' => ['cardID' => ""]]),
                      'extraLinkAttributes' => ['data-clear-account-cache' => ''],
                      'selected' => true,
                    ],
                ]
                : [],
              // Standard case: map the cards:
              array_map(
                  function ($card) {
                    $target = '';
                    $username = $card->cat_username;
                    if (strstr($username, '.')) {
                      [$target, $username] = explode('.', $username, 2);
                    }
                    $display = $this->escapeHtml($card->card_name ? $card->card_name : $card->cat_username);
                    if ($target) {
                      $display .= ' (' . $this->transEsc("source_$target", null, $target) . ')';
                    }
                    return [
                      'label' => $display,
                      'url' => $this->url('librarycards-selectcard', [], ['query' => ['cardID' => $card->id]]),
                      'extraLinkAttributes' => ['data-clear-account-cache' => ''],
                      'selected' => strcasecmp($card->cat_username, $this->user->cat_username ?? '') == 0,
                    ];
                  },
                  iterator_to_array($cards)
              )
            ),
          ]
      )
    ?>
=======
  <?php $cards = $this->user->getLibraryCards(); ?>
  <?php if ($cards->count() > 1): ?>
    <form class="form-inline" action="<?=$this->url('librarycards-selectcard')?>" method="get" data-clear-account-cache>
      <label for="library_card"><?=$this->transEsc('Library Card')?></label>
      <select id="library_card" name="cardID" class="jumpMenu form-control">
        <?php if (null === $this->user->cat_username): ?>
          <option value="" selected="selected">-</option>
        <?php endif; ?>
        <?php foreach ($cards as $card): ?>
          <?php
            $target = '';
            $username = $card->cat_username;
            if (strstr($username, '.')) {
              [$target, $username] = explode('.', $username, 2);
            }
            $display = $this->escapeHtml($card->card_name ? $card->card_name : $card->cat_username);
            if ($target) {
              $display .= ' (' . $this->transEsc("source_$target", null, $target) . ')';
            }
          ?>
          <option value="<?=$this->escapeHtmlAttr($card->id)?>"<?=strcasecmp($card->cat_username, $this->user->cat_username ?? '') == 0 ? ' selected="selected"' : ''?>><?=$display ?></option>
        <?php endforeach; ?>
      </select>
      <noscript><input type="submit" class="btn btn-default" value="<?=$this->transEscAttr("Set")?>"></noscript>
    </form>
>>>>>>> a56ef724
  <?php endif; ?>
<?php endif; ?><|MERGE_RESOLUTION|>--- conflicted
+++ resolved
@@ -1,6 +1,6 @@
 <?php if ($this->user): ?>
-<<<<<<< HEAD
-  <?php $cards = $this->user->getLibraryCards(); if ($cards->count() > 1): ?>
+  <?php $cards = $this->user->getLibraryCards(); ?>
+  <?php if ($cards->count() > 1): ?>
     <?=
       $this->component(
           'menu-button',
@@ -44,32 +44,5 @@
           ]
       )
     ?>
-=======
-  <?php $cards = $this->user->getLibraryCards(); ?>
-  <?php if ($cards->count() > 1): ?>
-    <form class="form-inline" action="<?=$this->url('librarycards-selectcard')?>" method="get" data-clear-account-cache>
-      <label for="library_card"><?=$this->transEsc('Library Card')?></label>
-      <select id="library_card" name="cardID" class="jumpMenu form-control">
-        <?php if (null === $this->user->cat_username): ?>
-          <option value="" selected="selected">-</option>
-        <?php endif; ?>
-        <?php foreach ($cards as $card): ?>
-          <?php
-            $target = '';
-            $username = $card->cat_username;
-            if (strstr($username, '.')) {
-              [$target, $username] = explode('.', $username, 2);
-            }
-            $display = $this->escapeHtml($card->card_name ? $card->card_name : $card->cat_username);
-            if ($target) {
-              $display .= ' (' . $this->transEsc("source_$target", null, $target) . ')';
-            }
-          ?>
-          <option value="<?=$this->escapeHtmlAttr($card->id)?>"<?=strcasecmp($card->cat_username, $this->user->cat_username ?? '') == 0 ? ' selected="selected"' : ''?>><?=$display ?></option>
-        <?php endforeach; ?>
-      </select>
-      <noscript><input type="submit" class="btn btn-default" value="<?=$this->transEscAttr("Set")?>"></noscript>
-    </form>
->>>>>>> a56ef724
   <?php endif; ?>
 <?php endif; ?>