<?php if ($this->user): ?>
  <?php $cards = $this->user->getLibraryCards(); ?>
  <?php if ($cards->count() > 1): ?>
<<<<<<< HEAD
    <?=
      $this->component(
          'menu-button',
          [
            'showSelectedValue' => true,
            'toggleLabel' => 'Library Card',
            'menuItems' => array_merge(
              // Special case: insert initial value if cat_username is empty:
              null === $this->user->cat_username
                ? [
                    [
                      'label' => '-',
                      'url' => $this->url('librarycards-selectcard', [], ['query' => ['cardID' => ""]]),
                      'extraLinkAttributes' => ['data-clear-account-cache' => ''],
                      'selected' => true,
                    ],
                ]
                : [],
              // Standard case: map the cards:
              array_map(
                  function ($card) {
                    $target = '';
                    $username = $card->cat_username;
                    if (strstr($username, '.')) {
                      [$target, $username] = explode('.', $username, 2);
                    }
                    $display = $this->escapeHtml($card->card_name ? $card->card_name : $card->cat_username);
                    if ($target) {
                      $display .= ' (' . $this->transEsc("source_$target", null, $target) . ')';
                    }
                    return [
                      'label' => $display,
                      'url' => $this->url('librarycards-selectcard', [], ['query' => ['cardID' => $card->id]]),
                      'extraLinkAttributes' => ['data-clear-account-cache' => ''],
                      'selected' => strcasecmp($card->cat_username, $this->user->cat_username ?? '') == 0,
                    ];
                  },
                  iterator_to_array($cards)
              )
            ),
          ]
      )
    ?>
=======
    <form class="form-inline" action="<?=$this->url('librarycards-selectcard')?>" method="get" data-clear-account-cache>
      <label for="library_card"><?=$this->transEsc('Library Card')?></label>
      <select id="library_card" name="cardID" class="jumpMenu form-control">
        <?php if (null === $this->user->cat_username): ?>
          <option value="" selected="selected">-</option>
        <?php endif; ?>
        <?php foreach ($cards as $card): ?>
          <?php
            $target = '';
            $username = $card->cat_username;
            if (strstr($username, '.')) {
              [$target, $username] = explode('.', $username, 2);
            }
            $display = $this->escapeHtml($card->card_name ? $card->card_name : $card->cat_username);
            if ($target) {
              $display .= ' (' . $this->transEsc("source_$target", null, $target) . ')';
            }
          ?>
          <option value="<?=$this->escapeHtmlAttr($card->id)?>"<?=strcasecmp($card->cat_username, $this->user->cat_username ?? '') == 0 ? ' selected="selected"' : ''?>><?=$display ?></option>
        <?php endforeach; ?>
      </select>
      <noscript><input type="submit" class="btn btn-default" value="<?=$this->transEscAttr('Set')?>"></noscript>
    </form>
>>>>>>> e2de2687
  <?php endif; ?>
<?php endif; ?><|MERGE_RESOLUTION|>--- conflicted
+++ resolved
@@ -1,7 +1,6 @@
 <?php if ($this->user): ?>
   <?php $cards = $this->user->getLibraryCards(); ?>
   <?php if ($cards->count() > 1): ?>
-<<<<<<< HEAD
     <?=
       $this->component(
           'menu-button',
@@ -14,7 +13,7 @@
                 ? [
                     [
                       'label' => '-',
-                      'url' => $this->url('librarycards-selectcard', [], ['query' => ['cardID' => ""]]),
+                      'url' => $this->url('librarycards-selectcard', [], ['query' => ['cardID' => '']]),
                       'extraLinkAttributes' => ['data-clear-account-cache' => ''],
                       'selected' => true,
                     ],
@@ -45,30 +44,5 @@
           ]
       )
     ?>
-=======
-    <form class="form-inline" action="<?=$this->url('librarycards-selectcard')?>" method="get" data-clear-account-cache>
-      <label for="library_card"><?=$this->transEsc('Library Card')?></label>
-      <select id="library_card" name="cardID" class="jumpMenu form-control">
-        <?php if (null === $this->user->cat_username): ?>
-          <option value="" selected="selected">-</option>
-        <?php endif; ?>
-        <?php foreach ($cards as $card): ?>
-          <?php
-            $target = '';
-            $username = $card->cat_username;
-            if (strstr($username, '.')) {
-              [$target, $username] = explode('.', $username, 2);
-            }
-            $display = $this->escapeHtml($card->card_name ? $card->card_name : $card->cat_username);
-            if ($target) {
-              $display .= ' (' . $this->transEsc("source_$target", null, $target) . ')';
-            }
-          ?>
-          <option value="<?=$this->escapeHtmlAttr($card->id)?>"<?=strcasecmp($card->cat_username, $this->user->cat_username ?? '') == 0 ? ' selected="selected"' : ''?>><?=$display ?></option>
-        <?php endforeach; ?>
-      </select>
-      <noscript><input type="submit" class="btn btn-default" value="<?=$this->transEscAttr('Set')?>"></noscript>
-    </form>
->>>>>>> e2de2687
   <?php endif; ?>
 <?php endif; ?>