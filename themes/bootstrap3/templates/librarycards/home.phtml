--- conflicted
+++ resolved
@@ -36,26 +36,8 @@
         <?php endif; ?>
         <td><?=$this->escapeHtml($username)?></td>
         <td>
-<<<<<<< HEAD
-          <div class="btn-group">
-            <?php if ($this->auth()->getManager()->allowsUserIlsLogin()): ?>
-              <a class="btn btn-link icon-link" href="<?=$this->url('editLibraryCard') . $this->escapeHtmlAttr($record->getId()) ?>" title="<?=$this->transEscAttr('Edit Library Card')?>">
-                <?=$this->icon('profile-card-edit', 'icon-link__icon') ?>
-                <span class="icon-link__label"><?=$this->transEsc('Edit')?></span>
-              </a>
-            <?php endif; ?>
-            <a class="btn btn-link icon-link dropdown-toggle" data-toggle="dropdown" href="<?=$this->url('librarycards-deletecard') ?>?cardID=<?=urlencode($record->getId())?>">
-              <?=$this->icon('profile-card-delete', 'icon-link__icon') ?>
-              <span class="icon-link__label"><?=$this->transEsc('Delete')?></span>
-            </a>
-            <ul class="dropdown-menu">
-              <li><a href="<?=$this->url('librarycards-deletecard') ?>?cardID=<?=urlencode($record->getId())?>&amp;confirm=1" data-clear-account-cache><?=$this->transEsc('confirm_dialog_yes') ?></a></li>
-              <li><a href="#"><?=$this->transEsc('confirm_dialog_no')?></a></li>
-            </ul>
-          </div>
-=======
           <?php if ($this->auth()->getManager()->allowsUserIlsLogin()): ?>
-            <a class="btn btn-link icon-link" href="<?=$this->url('editLibraryCard') . $this->escapeHtmlAttr($record['id']) ?>" title="<?=$this->transEscAttr('Edit Library Card')?>">
+            <a class="btn btn-link icon-link" href="<?=$this->url('editLibraryCard') . $this->escapeHtmlAttr($record->getId()) ?>" title="<?=$this->transEscAttr('Edit Library Card')?>">
               <?=$this->icon('profile-card-edit', 'icon-link__icon') ?>
               <span class="icon-link__label"><?=$this->transEsc('Edit')?></span>
             </a>
@@ -64,15 +46,14 @@
             $this->component(
                 'confirm-button',
                 [
-                    'buttonLink' => $this->url('librarycards-deletecard', [], ['query' => ['cardID' => $record['id']]]),
+                    'buttonLink' => $this->url('librarycards-deletecard', [], ['query' => ['cardID' => $record->getId()]]),
                     'buttonIcon' => 'profile-card-delete',
                     'buttonLabel' => 'Delete',
-                    'confirmLink' => $this->url('librarycards-deletecard', [], ['query' => ['cardID' => $record['id'], 'confirm' => 1]]),
+                    'confirmLink' => $this->url('librarycards-deletecard', [], ['query' => ['cardID' => $record->getId(), 'confirm' => 1]]),
                     'clearAccountCache' => true,
                 ]
             )
           ?>
->>>>>>> d66bcddd
         </td>
       </tr>
     <?php endforeach; ?>
