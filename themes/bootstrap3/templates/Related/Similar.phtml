--- conflicted
+++ resolved
@@ -14,7 +14,6 @@
               ? preg_replace('/[^a-z0-9]/', '', strtolower($format))
               : 'default';
 
-<<<<<<< HEAD
             if ($format) {
               $attrs['title'] = $format;
             }
@@ -24,37 +23,15 @@
             <?=$this->escapeHtml($data->getTitle())?>
           </a>
           <?php $authors = $data->getPrimaryAuthors(); if (!empty($authors)): ?>
-            <br/><?=$this->transEsc('by')?>: <?=$this->escapeHtml($authors[0]);?><?php if (count($authors) > 1): ?>, <?=$this->transEsc('more_authors_abbrev')?><?php endif; ?>
+            <br><?=$this->transEsc('by')?>: <?=$this->escapeHtml($authors[0]);?><?php if (count($authors) > 1): ?>, <?=$this->transEsc('more_authors_abbrev')?><?php endif; ?>
           <?php endif; ?>
           <?php $pubDates = $data->getPublicationDates(); if (!empty($pubDates)): ?>
-            <br/><?=$this->transEsc('Published')?>: (<?=$this->escapeHtml($pubDates[0])?>)
+            <br><?=$this->transEsc('Published')?>: (<?=$this->escapeHtml($pubDates[0])?>)
           <?php endif; ?>
         </li>
       <?php endforeach; ?>
     </ul>
   <?php else: ?>
     <p><?=$this->transEsc('Cannot find similar records')?></p>
-  <?php endif; ?>
-</aside>
-=======
-          if ($format) {
-            $attrs['title'] = $format;
-          }
-        ?>
-        <a class="related__title" href="<?=$this->escapeHtmlAttr($this->recordLinker()->getUrl($data))?>">
-          <?=$this->icon('format-' . $icon, $attrs) ?>
-          <?=$this->escapeHtml($data->getTitle())?>
-        </a>
-        <?php $authors = $data->getPrimaryAuthors(); if (!empty($authors)): ?>
-          <br><?=$this->transEsc('by')?>: <?=$this->escapeHtml($authors[0]);?><?php if (count($authors) > 1): ?>, <?=$this->transEsc('more_authors_abbrev')?><?php endif; ?>
-        <?php endif; ?>
-        <?php $pubDates = $data->getPublicationDates(); if (!empty($pubDates)): ?>
-          <br><?=$this->transEsc('Published')?>: (<?=$this->escapeHtml($pubDates[0])?>)
-        <?php endif; ?>
-      </li>
-    <?php endforeach; ?>
-  </ul>
-<?php else: ?>
-  <p><?=$this->transEsc('Cannot find similar records')?></p>
 <?php endif; ?>
->>>>>>> 1c43e290
+</aside>