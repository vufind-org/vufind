--- conflicted
+++ resolved
@@ -1,5 +1,4 @@
 <? $account = $this->auth()->getManager(); ?>
-<<<<<<< HEAD
 <div class="container navbar">
   <div class="navbar-header">
     <button type="button" class="navbar-toggle" data-toggle="collapse" data-target="#header-collapse">
@@ -19,7 +18,10 @@
           <? endif; ?>
           <? $cart = $this->cart(); if ($cart->isActive()): ?>
             <li id="cartSummary">
-              <a id="cartItems" data-lightbox title="<?=$this->transEsc('View Book Bag')?>" href="<?=$this->url('cart-home')?>"><i class="fa fa-suitcase" aria-hidden="true"></i> <strong><?=count($cart->getItems())?></strong> <?=$this->transEsc('items')?><?=$cart->isFull() ? ' (' .  $this->transEsc('bookbag_full') . ')' : ''?></a>
+              <a id="cartItems" data-lightbox title="<?=$this->transEsc('View Book Bag')?>" href="<?=$this->url('cart-home')?>">
+                <i class="fa fa-suitcase" aria-hidden="true"></i> <strong><?=count($cart->getItems())?></strong> <?=$this->transEsc('items')?>
+                <span class="full<?=!$cart->isFull() ? ' hidden' : '' ?>">(<?=$this->transEsc('bookbag_full') ?>)</span>
+              </a>
             </li>
           <? endif; ?>
           <? if (is_object($account) && $account->loginEnabled()): // hide login/logout if unavailable ?>
@@ -37,52 +39,6 @@
               <? endif; ?>
             </li>
           <? endif; ?>
-=======
-<div class="navbar-header">
-  <button type="button" class="navbar-toggle" data-toggle="collapse" data-target="#header-collapse">
-    <span class="sr-only">Toggle navigation</span>
-    <i class="fa fa-bars" aria-hidden="true"></i>
-  </button>
-  <a class="navbar-brand lang-<?=$this->layout()->userLang ?>" href="<?=$this->url('home')?>">VuFind</a>
-</div>
-<? if ($this->layout()->searchbox !== false): ?>
-  <section class="visible-lg">
-    <?=$this->layout()->searchbox ?>
-  </section>
-<? endif; ?>
-<? if (!isset($this->layout()->renderingError)): ?>
-  <div class="collapse navbar-collapse" id="header-collapse">
-    <nav>
-      <ul role="navigation" class="nav navbar-nav navbar-right flip">
-        <? if ($this->feedback()->tabEnabled()): ?>
-          <li>
-            <a id="feedbackLink" data-lightbox href="<?=$this->url('feedback-home') ?>"><i class="fa fa-envelope" aria-hidden="true"></i> <?=$this->transEsc("Feedback")?></a>
-          </li>
-        <? endif; ?>
-        <? $cart = $this->cart(); if ($cart->isActive()): ?>
-          <li id="cartSummary">
-            <a id="cartItems" data-lightbox title="<?=$this->transEsc('View Book Bag')?>" href="<?=$this->url('cart-home')?>">
-              <i class="fa fa-suitcase" aria-hidden="true"></i> <strong><?=count($cart->getItems())?></strong> <?=$this->transEsc('items')?>
-              <span class="full<?=!$cart->isFull() ? ' hidden' : '' ?>">(<?=$this->transEsc('bookbag_full') ?>)</span>
-            </a>
-          </li>
-        <? endif; ?>
-        <? if (is_object($account) && $account->loginEnabled()): // hide login/logout if unavailable ?>
-          <li class="logoutOptions<? if(!$account->isLoggedIn()): ?> hidden<? endif ?>">
-            <a href="<?=$this->url('myresearch-home', array(), array('query' => array('redirect' => 0)))?>"><i class="fa fa-home" aria-hidden="true"></i> <?=$this->transEsc("Your Account")?></a>
-          </li>
-          <li class="logoutOptions<? if(!$account->isLoggedIn()): ?> hidden<? endif ?>">
-            <a href="<?=$this->url('myresearch-logout')?>" class="logout"><i class="fa fa-sign-out" aria-hidden="true"></i> <?=$this->transEsc("Log Out")?></a>
-          </li>
-          <li id="loginOptions"<? if($account->isLoggedIn()): ?> class="hidden"<? endif ?>>
-            <? if ($account->getSessionInitiator($this->serverUrl($this->url('myresearch-home')))): ?>
-              <a href="<?=$this->url('myresearch-userlogin')?>"><i class="fa fa-sign-in" aria-hidden="true"></i> <?=$this->transEsc("Institutional Login")?></a>
-            <? else: ?>
-              <a href="<?=$this->url('myresearch-userlogin')?>" data-lightbox><i class="fa fa-sign-in" aria-hidden="true"></i> <?=$this->transEsc("Login")?></a>
-            <? endif; ?>
-          </li>
-        <? endif; ?>
->>>>>>> db34d3a3
 
           <? if (isset($this->layout()->themeOptions) && count($this->layout()->themeOptions) > 1): ?>
             <li class="theme dropdown">
