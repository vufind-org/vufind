--- conflicted
+++ resolved
@@ -30,13 +30,8 @@
             </li>
           <? endif; ?>
           <? if (is_object($account) && $account->loginEnabled()): // hide login/logout if unavailable ?>
-<<<<<<< HEAD
             <li class="logoutOptions<? if(!$account->dropdownEnabled()): ?> with-dropdown<? endif ?><? if(!$account->isLoggedIn()): ?> hidden<? endif ?>">
-              <a href="<?=$this->url('myresearch-home', array(), array('query' => array('redirect' => 0)))?>"><i id="account-icon" class="fa fa-user-circle" aria-hidden="true"></i> <?=$this->transEsc("Your Account")?></a>
-=======
-            <li class="logoutOptions<? if(!$account->isLoggedIn()): ?> hidden<? endif ?>">
-              <a href="<?=$this->url('myresearch-home', [], ['query' => ['redirect' => 0]])?>"><i class="fa fa-home" aria-hidden="true"></i> <?=$this->transEsc("Your Account")?></a>
->>>>>>> d6cd1df5
+              <a href="<?=$this->url('myresearch-home', [], ['query' => ['redirect' => 0]])?>"><i id="account-icon" class="fa fa-user-circle" aria-hidden="true"></i> <?=$this->transEsc("Your Account")?></a>
             </li>
             <? if(!$account->dropdownEnabled()): ?>
               <li id="login-dropdown" class="dropdown<? if(!$account->isLoggedIn()): ?> hidden<? endif ?>">
