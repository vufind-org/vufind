--- conflicted
+++ resolved
@@ -13,12 +13,8 @@
           <?php if ($this->feedback()->tabEnabled()): ?>
             <li>
               <a id="feedbackLink" data-lightbox href="<?=$this->url('feedback-home') ?>">
-<<<<<<< HEAD
-                <?=$this->icon('feedback') ?><?=$this->transEsc("Feedback")?>
-=======
                 <?=$this->icon('feedback') ?>
                 <?=$this->transEsc("Feedback")?>
->>>>>>> 056b6b2f
               </a>
             </li>
           <?php endif; ?>
@@ -35,12 +31,8 @@
           <?php if (is_object($account) && $account->loginEnabled()): // hide login/logout if unavailable ?>
             <li class="logoutOptions<?php if($account->dropdownEnabled()): ?> with-dropdown<?php endif ?><?php if(!$account->isLoggedIn()): ?> hidden<?php endif ?>">
               <a href="<?=$this->url('myresearch-home', [], ['query' => ['redirect' => 0]])?>">
-<<<<<<< HEAD
-                <span id="account-icon"><?=$this->icon('my-account') ?></span><?=$this->transEsc("Your Account")?>
-=======
                 <span id="account-icon"><?=$this->icon('my-account') ?></span>
                 <?=$this->transEsc("Your Account")?>
->>>>>>> 056b6b2f
               </a>
             </li>
             <?php if ($account->dropdownEnabled()): ?>
@@ -53,24 +45,13 @@
             <?php endif; ?>
             <li class="logoutOptions<?php if(!$account->isLoggedIn()): ?> hidden<?php endif ?>">
               <a href="<?=$this->url('myresearch-logout')?>" class="logout">
-<<<<<<< HEAD
-                <?=$this->icon('sign-out') ?><?=$this->transEsc("Log Out")?>
-=======
                 <?=$this->icon('sign-out') ?>
                 <?=$this->transEsc("Log Out")?>
->>>>>>> 056b6b2f
               </a>
             </li>
             <li id="loginOptions"<?php if($account->isLoggedIn()): ?> class="hidden"<?php endif ?>>
               <?php if ($account->getSessionInitiator($this->serverUrl($this->url('myresearch-home')))): ?>
                 <a href="<?=$this->url('myresearch-userlogin')?>">
-<<<<<<< HEAD
-                  <?=$this->icon('sign-in') ?><?=$this->transEsc("Institutional Login")?>
-                </a>
-              <?php else: ?>
-                <a href="<?=$this->url('myresearch-userlogin')?>" data-lightbox>
-                  <?=$this->icon('sign-in') ?><?=$this->transEsc("Login")?>
-=======
                   <?=$this->icon('sign-in') ?>
                   <?=$this->transEsc("Institutional Login")?>
                 </a>
@@ -78,7 +59,6 @@
                 <a href="<?=$this->url('myresearch-userlogin')?>" data-lightbox>
                   <?=$this->icon('sign-in') ?>
                   <?=$this->transEsc("Login")?>
->>>>>>> 056b6b2f
                 </a>
               <?php endif; ?>
             </li>
