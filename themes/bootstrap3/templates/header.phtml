--- conflicted
+++ resolved
@@ -31,44 +31,11 @@
             </li>
           <?php endif; ?>
           <?php if (is_object($account) && $account->loginEnabled()): // hide login/logout if unavailable ?>
-<<<<<<< HEAD
-            <li class="logoutOptions<?php if($account->dropdownEnabled()): ?> with-dropdown<?php endif ?><?php if(!$account->isLoggedIn()): ?> hidden<?php endif ?>">
-              <a href="<?=$this->url('myresearch-home', [], ['query' => ['redirect' => 0]])?>" class="icon-link">
-                <span id="account-icon" class="icon-link__icon"><?=$this->icon('my-account') ?></span>
-                <span class="icon-link__label"><?=$this->transEsc("Your Account")?></span>
-              </a>
-            </li>
-            <?php if ($account->dropdownEnabled()): ?>
-              <li id="login-dropdown" class="dropdown<?php if(!$account->isLoggedIn()): ?> hidden<?php endif ?>">
-                <a href="#" data-toggle="dropdown"><?=$this->icon('dropdown-caret') ?></a>
-                <div class="dropdown-menu">
-                  <?=$this->render('myresearch/menu'); ?>
-                </div>
-              </li>
-            <?php endif; ?>
-            <li class="logoutOptions<?php if(!$account->isLoggedIn()): ?> hidden<?php endif ?>">
-              <a href="<?=$this->url('myresearch-logout')?>" class="logout icon-link">
-                <?=$this->icon('sign-out', 'icon-link__icon') ?>
-                <span class="icon-link__label"><?=$this->transEsc("Log Out")?></span>
-              </a>
-            </li>
-            <li id="loginOptions"<?php if($account->isLoggedIn()): ?> class="hidden"<?php endif ?>>
-              <?php if ($account->getSessionInitiator($this->serverUrl($this->url('myresearch-home')))): ?>
-                <a href="<?=$this->url('myresearch-userlogin')?>" class="icon-link">
-                  <?=$this->icon('sign-in', 'icon-link__icon') ?>
-                  <span class="icon-link__label"><?=$this->transEsc("Institutional Login")?></span>
-                </a>
-              <?php else: ?>
-                <a href="<?=$this->url('myresearch-userlogin')?>" class="icon-link" data-lightbox>
-                  <?=$this->icon('sign-in', 'icon-link__icon') ?>
-                  <span class="icon-link__label"><?=$this->transEsc("Login")?></span>
-=======
             <?php if ($account->isLoggedIn()): ?>
               <li class="logoutOptions<?php if ($account->dropdownEnabled()): ?> with-dropdown<?php endif ?>">
-                <a href="<?=$this->url('myresearch-home', [], ['query' => ['redirect' => 0]])?>">
-                  <span id="account-icon"><?=$this->icon('my-account') ?></span>
-                  <?=$this->transEsc("Your Account")?>
->>>>>>> bf3e0131
+                <a href="<?=$this->url('myresearch-home', [], ['query' => ['redirect' => 0]])?>" class="icon-link">
+                  <span id="account-icon icon-link__icon"><?=$this->icon('my-account') ?></span>
+                  <span class="icon-link__label"><?=$this->transEsc("Your Account")?></span>
                 </a>
               </li>
               <?php if ($account->dropdownEnabled()): ?>
@@ -80,22 +47,22 @@
                 </li>
               <?php endif; ?>
               <li class="logoutOptions">
-                <a href="<?=$this->url('myresearch-logout')?>" class="logout">
-                  <?=$this->icon('sign-out') ?>
-                  <?=$this->transEsc("Log Out")?>
+                <a href="<?=$this->url('myresearch-logout')?>" class="logout icon-link">
+                  <?=$this->icon('sign-out', 'icon-link__icon') ?>
+                  <span class="icon-link__label"><?=$this->transEsc("Log Out")?></span>
                 </a>
               </li>
             <?php else: ?>
               <li id="loginOptions">
                 <?php if ($account->getSessionInitiator($this->serverUrl($this->url('myresearch-home')))): ?>
-                  <a href="<?=$this->url('myresearch-userlogin')?>">
-                    <?=$this->icon('sign-in') ?>
-                    <?=$this->transEsc("Institutional Login")?>
+                  <a href="<?=$this->url('myresearch-userlogin')?>" class="icon-link">
+                    <?=$this->icon('sign-in', 'icon-link__icon') ?>
+                    <span class="icon-link__label"><?=$this->transEsc("Institutional Login")?></span>
                   </a>
                 <?php else: ?>
-                  <a href="<?=$this->url('myresearch-userlogin')?>" data-lightbox>
-                    <?=$this->icon('sign-in') ?>
-                    <?=$this->transEsc("Login")?>
+                  <a href="<?=$this->url('myresearch-userlogin')?>" class="icon-link" data-lightbox>
+                    <?=$this->icon('sign-in', 'icon-link__icon') ?>
+                    <span class="icon-link__label"><?=$this->transEsc("Login")?></span>
                   </a>
                 <?php endif; ?>
               </li>
