--- conflicted
+++ resolved
@@ -65,7 +65,6 @@
           <?php endif; ?>
 
           <?php if (isset($this->layout()->themeOptions) && count($this->layout()->themeOptions) > 1): ?>
-<<<<<<< HEAD
             <?=$this->component('menu-button', [
               'toggleLabel' => 'Theme',
               'wrapperTag' => 'li',
@@ -99,35 +98,6 @@
                 array_values($this->layout()->allLangs),
               ),
             ]) ?>
-=======
-            <li class="theme dropdown">
-              <a href="#" class="dropdown-toggle" data-toggle="dropdown"><?=$this->transEsc("Theme")?><?=$this->icon('dropdown-caret') ?></a>
-              <ul class="dropdown-menu">
-                <?php foreach ($this->layout()->themeOptions as $current): ?>
-                  <li<?=$current['selected'] ? ' class="active"' : ''?>>
-                    <a href="<?=$this->escapeHtmlAttr($this->url()->addQueryParameters(['ui' => $current['name']])) ?>" rel="nofollow">
-                      <?=$this->transEsc($current['desc']) ?>
-                    </a>
-                  </li>
-                <?php endforeach; ?>
-              </ul>
-            </li>
-          <?php endif; ?>
-
-          <?php if (isset($this->layout()->allLangs) && count($this->layout()->allLangs) > 1): ?>
-            <li class="language dropdown">
-              <a href="#" class="dropdown-toggle" data-toggle="dropdown"><?=$this->transEsc("Language")?><?=$this->icon('dropdown-caret') ?></a>
-              <ul class="dropdown-menu">
-                <?php foreach ($this->layout()->allLangs as $langCode => $langName): ?>
-                  <li<?=$this->layout()->userLang == $langCode ? ' class="active"' : ''?>>
-                    <a href="<?=$this->escapeHtmlAttr($this->url()->addQueryParameters(['lng' => $langCode])) ?>" rel="nofollow">
-                      <?=$this->displayLanguageOption($langName) ?>
-                    </a>
-                  </li>
-                <?php endforeach; ?>
-              </ul>
-            </li>
->>>>>>> db0b8b93
           <?php endif; ?>
         </ul>
       </nav>
