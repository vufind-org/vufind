--- conflicted
+++ resolved
@@ -39,12 +39,7 @@
         ['file' => 'vendor/bootstrap.min.js', 'priority' => 120],
         ['file' => 'vendor/bootstrap-accessibility.min.js', 'priority' => 130],
         ['file' => 'vendor/validator.min.js', 'priority' => 140],
-<<<<<<< HEAD
-        ['file' => 'lib/form-attr-polyfill.js', 'priority' => 210], // input[form] polyfill, cannot load conditionally, since we need all versions of IE
         ['file' => 'vendor/autocomplete.js', 'priority' => 220],
-=======
-        ['file' => 'lib/autocomplete.js', 'priority' => 220],
->>>>>>> 2ecdd9fb
         ['file' => 'common.js', 'priority' => 310],
         ['file' => 'lightbox.js', 'priority' => 320],
         ['file' => 'truncate.js', 'priority' => 330],
