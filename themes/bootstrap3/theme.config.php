<?php
return [
    'extends' => 'root',
    'css' => [
        //'vendor/bootstrap.min.css',
        //'vendor/bootstrap-accessibility.css',
        'compiled.css',
        'print.css:print',
    ],
    'js' => [
        /**
         * Entries in this section can either be specified as array or as string.
         * Array format is preferred.
         *
         * Available array options:
         * - file: the path to the file
         * - load_after: Use this to explicitly load the file after the given other
         *   file. This may NOT be used together with a priority setting.
         * - priority: an optional priority (lower value means higher priority).
         *      Default convention for VuFind's own themes:
         *          - 1xx => vendor (third-party code)
         *          - 2xx => VuFind library (general-purpose code)
         *          - 3xx => VuFind scripts (highly VuFind-specific code)
         * - position: 'header' (default) or 'footer'
         * - conditional: e.g. 'lt IE 10'
         * - disabled: if set to true in a child theme, the matching file will be
         *   removed if it was included by a parent theme.
         *
         * Entries with neither priority nor load_after will be loaded after all
         * other entries.
         *
         * Strings are supported for backwards compatibility reasons. examples:
         * - 'example.js' => same as ['file' => 'example.js']
         * - 'example.js:lt IE 10' => same as
         *   ['file' => 'example.js', 'conditional' => 'lt IE 10']
         */
        ['file' => 'vendor/jquery.min.js', 'priority' => 110],
        ['file' => 'vendor/bootstrap.min.js', 'priority' => 120],
        ['file' => 'vendor/bootstrap-accessibility.min.js', 'priority' => 130],
        ['file' => 'vendor/validator.min.js', 'priority' => 140],
        ['file' => 'vendor/autocomplete.js', 'priority' => 220],
        ['file' => 'lib/ajax_request_queue.js', 'priority' => 230],
        ['file' => 'common.js', 'priority' => 310],
        ['file' => 'lightbox.js', 'priority' => 320],
        ['file' => 'searchbox_controls.js', 'priority' => 330],
        ['file' => 'truncate.js', 'priority' => 340],
        ['file' => 'trigger_print.js', 'priority' => 350],
        ['file' => 'observer_manager.js', 'priority' => 360],
<<<<<<< HEAD
        ['file' => 'list_item_selection.js', 'priority' => 370],
=======
        ['file' => 'openurl.js', 'priority' => 370],
>>>>>>> 75c301fd
    ],
    /**
     * Configuration for a single or multiple favicons.
     *
     * Can be a single string that is a path to an .ico icon relative to the theme image folder.
     *
     * For multiple favicons the value must be an array of arrays of attributes
     * that will be rendered as link elements.
     *
     * Example:
     *  [
     *      [
     *          'href' => 'favicon-32x32.png',
     *          'rel' => 'icon',
     *          'type' => 'image/png',
     *          'sizes' => '32x32',
     *      ],
     *       [
     *          'href' => 'favicon-180x180.png',
     *          'rel' => 'apple-touch-icon',
     *          'type' => 'image/png',
     *          'sizes' => '180x180',
     *      ],
     *  ]
     */
    'favicon' => 'vufind-favicon.ico',
    'helpers' => [
        'factories' => [
            'VuFind\View\Helper\Bootstrap3\BulkAction' => 'VuFind\View\Helper\Root\BulkActionFactory',
            'VuFind\View\Helper\Bootstrap3\CopyToClipboardButton' => 'Laminas\ServiceManager\Factory\InvokableFactory',
            'VuFind\View\Helper\Bootstrap3\Flashmessages' => 'VuFind\View\Helper\Root\FlashmessagesFactory',
            'VuFind\View\Helper\Bootstrap3\Highlight' => 'Laminas\ServiceManager\Factory\InvokableFactory',
            'VuFind\View\Helper\Bootstrap3\LayoutClass' => 'VuFind\View\Helper\Bootstrap3\LayoutClassFactory',
            'VuFind\View\Helper\Bootstrap3\Search' => 'Laminas\ServiceManager\Factory\InvokableFactory',
        ],
        'aliases' => [
            'bulkAction' => 'VuFind\View\Helper\Bootstrap3\BulkAction',
            'copyToClipboardButton' => 'VuFind\View\Helper\Bootstrap3\CopyToClipboardButton',
            'flashmessages' => 'VuFind\View\Helper\Bootstrap3\Flashmessages',
            'highlight' => 'VuFind\View\Helper\Bootstrap3\Highlight',
            'layoutClass' => 'VuFind\View\Helper\Bootstrap3\LayoutClass',
            'search' => 'VuFind\View\Helper\Bootstrap3\Search',
        ],
    ],
    'icons' => [
        'defaultSet' => 'FontAwesome',
        'sets' => [
            /**
             * Define icon sets here.
             *
             * All sets need:
             * - 'template': which template the icon renders with
             * - 'src': the location of the relevant resource (font, css, images)
             * - 'prefix': prefix to place before each icon name for convenience
             *             (ie. fa fa- for FontAwesome, default "")
             */
            'FontAwesome' => [
                // Specifically Font Awesome 4.7
                'template' => 'font',
                'prefix' => 'fa fa-',
                // Right now, FontAwesome is bundled into compiled.css; when we no
                // longer globally rely on FA (by managing all icons through the
                // helper), we should change this to 'vendor/font-awesome.min.css'
                // so it only loads conditionally when icons are used.
                'src' => 'compiled.css',
            ],
            'Collapse' => [
                'template' => 'collapse',
            ],
            // Unicode symbol characters. Icons are defined as hex code points.
            'Unicode' => [
                'template' => 'unicode',
            ],
            /* For an example of an images set, see Bootprint's theme.config.php. */
        ],
        'aliases' => [
            /**
             * Icons can be assigned or overriden here
             *
             * Format: 'icon' => [set:]icon[:extra_classes]
             * Icons assigned without set will use the defaultSet.
             * In order to specify extra CSS classes, you must also specify a set.
             *
             * All of the items below have been specified with FontAwesome to allow
             * for a strong inheritance safety net but this is not required.
             */
            'addthis-bookmark' => 'FontAwesome:bookmark-o',
            'barcode' => 'FontAwesome:barcode',
            'browzine-issue' => 'Alias:format-serial',
            'browzine-pdf' => 'FontAwesome:file-pdf-o',
            'browzine-retraction' => 'FontAwesome:exclamation',
            'cart' => 'FontAwesome:suitcase',
            'cart-add' => 'FontAwesome:plus',
            'cart-empty' => 'FontAwesome:times',
            'cart-remove' => 'FontAwesome:minus-circle',
            'cite' => 'FontAwesome:asterisk',
            'collapse' => 'Collapse:_', // uses the icons below
            'collapse-close' => 'FontAwesome:chevron-up',
            'collapse-open' => 'FontAwesome:chevron-down',
            'cover-replacement' => 'FontAwesome:question',
            'currency-eur' => 'FontAwesome:eur',
            'currency-gbp' => 'FontAwesome:gbp',
            'currency-inr' => 'FontAwesome:inr',
            'currency-jpy' => 'FontAwesome:jpy',
            'currency-krw' => 'FontAwesome:krw',
            'currency-rmb' => 'FontAwesome:rmb',
            'currency-rub' => 'FontAwesome:rub',
            'currency-try' => 'FontAwesome:try',
            'currency-usd' => 'FontAwesome:usd',
            'currency-won' => 'FontAwesome:won',
            'currency-yen' => 'FontAwesome:yen',
            'dropdown-caret' => 'FontAwesome:caret-down',
            'export' => 'FontAwesome:external-link',
            'external-link' => 'FontAwesome:link',
            'facet-applied' => 'FontAwesome:check',
            'facet-checked' => 'FontAwesome:check-square-o',
            'facet-collapse' => 'FontAwesome:caret-down',
            'facet-exclude' => 'FontAwesome:times',
            'facet-expand' => 'FontAwesome:caret-right',
            'facet-noncollapsible' => 'FontAwesome:none',
            'facet-unchecked' => 'FontAwesome:square-o',
            'feedback' => 'FontAwesome:envelope',
            'format-atlas' => 'FontAwesome:compass',
            'format-book' => 'FontAwesome:book',
            'format-braille' => 'FontAwesome:hand-o-up',
            'format-cdrom' => 'FontAwesome:laptop',
            'format-chart' => 'FontAwesome:signal',
            'format-chipcartridge' => 'FontAwesome:laptop',
            'format-collage' => 'FontAwesome:picture-o',
            'format-default' => 'FontAwesome:book',
            'format-disccartridge' => 'FontAwesome:laptop',
            'format-drawing' => 'FontAwesome:picture-o',
            'format-ebook' => 'FontAwesome:file-text-o',
            'format-electronic' => 'FontAwesome:file-archive-o',
            'format-file' => 'FontAwesome:file-o',
            'format-filmstrip' => 'FontAwesome:film',
            'format-flashcard' => 'FontAwesome:bolt',
            'format-floppydisk' => 'FontAwesome:save',
            'format-folder' => 'FontAwesome:folder',
            'format-globe' => 'FontAwesome:globe',
            'format-journal' => 'FontAwesome:file-text-o',
            'format-kit' => 'FontAwesome:briefcase',
            'format-manuscript' => 'FontAwesome:file-text-o',
            'format-map' => 'FontAwesome:compass',
            'format-microfilm' => 'FontAwesome:film',
            'format-motionpicture' => 'FontAwesome:video-camera',
            'format-musicalscore' => 'FontAwesome:music',
            'format-musicrecording' => 'FontAwesome:music',
            'format-newspaper' => 'FontAwesome:file-text-o',
            'format-online' => 'FontAwesome:laptop',
            'format-painting' => 'FontAwesome:picture-o',
            'format-photo' => 'FontAwesome:picture-o',
            'format-photonegative' => 'FontAwesome:picture-o',
            'format-physicalobject' => 'FontAwesome:archive',
            'format-print' => 'FontAwesome:picture-o',
            'format-sensorimage' => 'FontAwesome:picture-o',
            'format-serial' => 'FontAwesome:file-text-o',
            'format-slide' => 'FontAwesome:film',
            'format-software' => 'FontAwesome:laptop',
            'format-soundcassette' => 'FontAwesome:headphones',
            'format-sounddisc' => 'FontAwesome:laptop',
            'format-soundrecording' => 'FontAwesome:headphones',
            'format-tapecartridge' => 'FontAwesome:laptop',
            'format-tapecassette' => 'FontAwesome:headphones',
            'format-tapereel' => 'FontAwesome:film',
            'format-transparency' => 'FontAwesome:film',
            'format-unknown' => 'FontAwesome:question',
            'format-video' => 'FontAwesome:video-camera',
            'format-videocartridge' => 'FontAwesome:video-camera',
            'format-videocassette' => 'FontAwesome:video-camera',
            'format-videodisc' => 'FontAwesome:laptop',
            'format-videoreel' => 'FontAwesome:video-camera',
            'hierarchy-collapse' => 'Alias:facet-collapse',
            'hierarchy-collection' => 'FontAwesome:folder-open-o',
            'hierarchy-expand' => 'Alias:facet-expand',
            'hierarchy-noncollapsible' => 'Alias:facet-noncollapsible',
            'hierarchy-record' => 'FontAwesome:file-o',
            'hierarchy-tree' => 'FontAwesome:sitemap',
            'lightbox-close' => 'FontAwesome:times',
            'more' => 'FontAwesome:chevron-circle-right',
            'more-rtl' => 'FontAwesome:chevron-circle-left',
            'my-account' => 'FontAwesome:user-circle-o',
            'my-account-notification' => 'Alias:notification',
            'my-account-warning' => 'Alias:warning',
            'notification' => 'FontAwesome:bell',
            'options' => 'FontAwesome:gear',
            'overdrive' => 'FontAwesome:download',
            'overdrive-cancel-hold' => 'FontAwesome:flag-o',
            'overdrive-checkout' => 'FontAwesome:arrow-left',
            'overdrive-checkout-rtl' => 'FontAwesome:arrow-right',
            'overdrive-download' => 'FontAwesome:download',
            'overdrive-help' => 'FontAwesome:question-circle',
            'overdrive-place-hold' => 'FontAwesome:flag-o',
            'overdrive-return' => 'FontAwesome:arrow-right',
            'overdrive-return-rtl' => 'FontAwesome:arrow-left',
            'overdrive-sign-in' => 'FontAwesome:sign-in',
            'overdrive-success' => 'FontAwesome:check',
            'overdrive-warning' => 'Alias:warning',
            'page-first' => 'FontAwesome:angle-double-left',
            'page-first-rtl' => 'FontAwesome:angle-double-right',
            'page-last' => 'FontAwesome:angle-double-right',
            'page-last-rtl' => 'FontAwesome:angle-double-left',
            'page-next' => 'FontAwesome:angle-right',
            'page-next-rtl' => 'FontAwesome:angle-left',
            'page-prev' => 'FontAwesome:angle-left',
            'page-prev-rtl' => 'FontAwesome:angle-right',
            'place-hold' => 'FontAwesome:flag',
            'place-ill-request' => 'FontAwesome:exchange',
            'place-recall' => 'FontAwesome:flag',
            'place-storage-retrieval' => 'FontAwesome:truck',
            'print' => 'FontAwesome:print',
            'profile' => 'FontAwesome:user',
            'profile-card-delete' => 'Alias:ui-delete',
            'profile-card-edit' => 'Alias:ui-edit',
            'profile-change-password' => 'FontAwesome:key',
            'profile-delete' => 'Alias:ui-delete',
            'profile-edit' => 'Alias:ui-edit',
            'profile-email' => 'FontAwesome:envelope',
            'profile-sms' => 'FontAwesome:phone',
            'qrcode' => 'FontAwesome:qrcode',
            'rating-half' => 'FontAwesome:star-half',
            'rating-full' => 'FontAwesome:star',
            'search' => 'FontAwesome:search',
            'search-delete' => 'Alias:ui-delete',
            'search-filter-remove' => 'FontAwesome:times',
            'search-rss' => 'FontAwesome:rss',
            'search-save' => 'Alias:ui-save',
            'search-schedule-alert' => 'FontAwesome:exclamation-circle',
            'send-email' => 'FontAwesome:envelope',
            'send-sms' => 'FontAwesome:phone',
            'sign-in' => 'FontAwesome:sign-in',
            'sign-out' => 'FontAwesome:sign-out',
            'spinner' => 'FontAwesome:spinner:icon--spin',
            'status-available' => 'FontAwesome:check',
            'status-pending' => 'FontAwesome:clock-o',
            'status-ready' => 'FontAwesome:bell',
            'status-unavailable' => 'FontAwesome:times',
            'status-unknown' => 'FontAwesome:circle',
            'tag-add' => 'Alias:ui-add',
            'tag-remove' => 'Alias:ui-remove',
            'tree-context' => 'FontAwesome:sitemap',
            'truncate-less' => 'FontAwesome:arrow-up',
            'truncate-more' => 'FontAwesome:arrow-down',
            'ui-add' => 'FontAwesome:plus-circle',
            'ui-cancel' => 'FontAwesome:ban',
            'ui-close' => 'FontAwesome:times',
            'ui-delete' => 'FontAwesome:trash-o',
            'ui-dots-menu' => 'FontAwesome:ellipsis-h',
            'ui-edit' => 'FontAwesome:edit',
            'ui-failure' => 'FontAwesome:times',
            'ui-menu' => 'FontAwesome:bars',
            'ui-remove' => 'FontAwesome:times',
            'ui-reset-search' => 'Alias:ui-remove',
            'ui-save' => 'FontAwesome:floppy-o',
            'ui-success' => 'FontAwesome:check',
            'user-checked-out' => 'FontAwesome:book',
            'user-favorites' => 'FontAwesome:star',
            'user-holds' => 'FontAwesome:flag',
            'user-ill-requests' => 'FontAwesome:exchange',
            'user-list' => 'FontAwesome:list',
            'user-list-add' => 'FontAwesome:bookmark-o',
            'user-list-delete' => 'Alias:ui-delete',
            'user-list-edit' => 'Alias:ui-edit',
            'user-list-entry-edit' => 'Alias:ui-edit',
            'user-list-remove' => 'Alias:ui-remove',
            'user-loan-history' => 'FontAwesome:history',
            'user-public-list-indicator' => 'FontAwesome:globe',
            'user-storage-retrievals' => 'FontAwesome:archive',
            'view-grid' => 'FontAwesome:th',
            'view-list' => 'FontAwesome:list',
            'view-visual' => 'FontAwesome:th-large',
            'warning' => 'FontAwesome:exclamation-triangle',
        ],
    ],
    'doctype' => 'HTML5',
];<|MERGE_RESOLUTION|>--- conflicted
+++ resolved
@@ -46,11 +46,8 @@
         ['file' => 'truncate.js', 'priority' => 340],
         ['file' => 'trigger_print.js', 'priority' => 350],
         ['file' => 'observer_manager.js', 'priority' => 360],
-<<<<<<< HEAD
-        ['file' => 'list_item_selection.js', 'priority' => 370],
-=======
         ['file' => 'openurl.js', 'priority' => 370],
->>>>>>> 75c301fd
+        ['file' => 'list_item_selection.js', 'priority' => 380],
     ],
     /**
      * Configuration for a single or multiple favicons.
