<?php
return [
    'extends' => 'root',
    'css' => [
        //'vendor/bootstrap.min.css',
        //'vendor/bootstrap-accessibility.css',
        'vendor/datatables.min.css',
        'vendor/jquery-ui.css',
        'compiled.css',
        'print.css:print',
    ],
    'js' => [
        /**
         * Entries in this section can either be specified as array or as string.
         * Array format is preferred.
         *
         * Available array options:
         * - file: the path to the file
         * - load_after: Use this to explicitly load the file after the given other
         *   file. This may NOT be used together with a priority setting.
         * - priority: an optional priority (lower value means higher priority).
         *      Default convention for VuFind's own themes:
         *          - 1xx => vendor (third-party code)
         *          - 2xx => VuFind library (general-purpose code)
         *          - 3xx => VuFind scripts (highly VuFind-specific code)
         * - position: 'header' (default) or 'footer'
         * - conditional: e.g. 'lt IE 10'
         * - disabled: if set to true in a child theme, the matching file will be
         *   removed if it was included by a parent theme.
         *
         * Entries with neither priority nor load_after will be loaded after all
         * other entries.
         *
         * Strings are supported for backwards compatibility reasons. examples:
         * - 'example.js' => same as ['file' => 'example.js']
         * - 'example.js:lt IE 10' => same as
         *   ['file' => 'example.js', 'conditional' => 'lt IE 10']
         */
        ['file' => 'vendor/jquery.min.js', 'priority' => 110],
        ['file' => 'vendor/bootstrap.min.js', 'priority' => 120],
        ['file' => 'vendor/bootstrap-accessibility.min.js', 'priority' => 130],
        ['file' => 'vendor/validator.min.js', 'priority' => 140],
        ['file' => 'vendor/autocomplete.js', 'priority' => 220],
        ['file' => 'lib/ajax_request_queue.js', 'priority' => 230],
        ['file' => 'vendor/datatables.min.js', 'priority' => 240],
        ['file' => 'vendor/jquery-ui.min.js', 'priority' => 250],
        ['file' => 'common.js', 'priority' => 310],
        ['file' => 'lightbox.js', 'priority' => 320],
        ['file' => 'searchbox_controls.js', 'priority' => 330],
        ['file' => 'truncate.js', 'priority' => 340],
        ['file' => 'trigger_print.js', 'priority' => 350],
        ['file' => 'observer_manager.js', 'priority' => 360],
<<<<<<< HEAD
        ['file' => 'notifications.js', 'priority' => 370],
=======
        ['file' => 'openurl.js', 'priority' => 370],
        ['file' => 'list_item_selection.js', 'priority' => 380],
>>>>>>> 6ba42140
    ],
    /**
     * Configuration for a single or multiple favicons.
     *
     * Can be a single string that is a path to an .ico icon relative to the theme image folder.
     *
     * For multiple favicons the value must be an array of arrays of attributes
     * that will be rendered as link elements.
     *
     * Example:
     *  [
     *      [
     *          'href' => 'favicon-32x32.png',
     *          'rel' => 'icon',
     *          'type' => 'image/png',
     *          'sizes' => '32x32',
     *      ],
     *       [
     *          'href' => 'favicon-180x180.png',
     *          'rel' => 'apple-touch-icon',
     *          'type' => 'image/png',
     *          'sizes' => '180x180',
     *      ],
     *  ]
     */
    'favicon' => 'vufind-favicon.ico',
    'helpers' => [
        'factories' => [
            'VuFind\View\Helper\Bootstrap3\BulkAction' => 'VuFind\View\Helper\Root\BulkActionFactory',
            'VuFind\View\Helper\Bootstrap3\CopyToClipboardButton' => 'Laminas\ServiceManager\Factory\InvokableFactory',
            'VuFind\View\Helper\Bootstrap3\Flashmessages' => 'VuFind\View\Helper\Root\FlashmessagesFactory',
            'VuFind\View\Helper\Bootstrap3\Highlight' => 'Laminas\ServiceManager\Factory\InvokableFactory',
            'VuFind\View\Helper\Bootstrap3\LayoutClass' => 'VuFind\View\Helper\Bootstrap3\LayoutClassFactory',
            'VuFind\View\Helper\Bootstrap3\Search' => 'Laminas\ServiceManager\Factory\InvokableFactory',
            'VuFind\View\Helper\Notifications\Notifications' => 'VuFind\View\Helper\Notifications\NotificationsFactory',
        ],
        'aliases' => [
            'bulkAction' => 'VuFind\View\Helper\Bootstrap3\BulkAction',
            'copyToClipboardButton' => 'VuFind\View\Helper\Bootstrap3\CopyToClipboardButton',
            'flashmessages' => 'VuFind\View\Helper\Bootstrap3\Flashmessages',
            'highlight' => 'VuFind\View\Helper\Bootstrap3\Highlight',
            'layoutClass' => 'VuFind\View\Helper\Bootstrap3\LayoutClass',
            'search' => 'VuFind\View\Helper\Bootstrap3\Search',
            'notifications' => 'VuFind\View\Helper\Notifications\Notifications',
        ],
    ],
    'icons' => [
        'defaultSet' => 'FontAwesome',
        'sets' => [
            /**
             * Define icon sets here.
             *
             * All sets need:
             * - 'template': which template the icon renders with
             * - 'src': the location of the relevant resource (font, css, images)
             * - 'prefix': prefix to place before each icon name for convenience
             *             (ie. fa fa- for FontAwesome, default "")
             */
            'FontAwesome' => [
                // Specifically Font Awesome 4.7
                'template' => 'font',
                'prefix' => 'fa fa-',
                // Right now, FontAwesome is bundled into compiled.css; when we no
                // longer globally rely on FA (by managing all icons through the
                // helper), we should change this to 'vendor/font-awesome.min.css'
                // so it only loads conditionally when icons are used.
                'src' => 'compiled.css',
            ],
            'Collapse' => [
                'template' => 'collapse',
            ],
            // Unicode symbol characters. Icons are defined as hex code points.
            'Unicode' => [
                'template' => 'unicode',
            ],
            /* For an example of an images set, see Bootprint's theme.config.php. */
        ],
        'aliases' => [
            /**
             * Icons can be assigned or overriden here
             *
             * Format: 'icon' => [set:]icon[:extra_classes]
             * Icons assigned without set will use the defaultSet.
             * In order to specify extra CSS classes, you must also specify a set.
             *
             * All of the items below have been specified with FontAwesome to allow
             * for a strong inheritance safety net but this is not required.
             */
            'addthis-bookmark' => 'FontAwesome:bookmark-o',
            'barcode' => 'FontAwesome:barcode',
            'browzine-issue' => 'Alias:format-serial',
            'browzine-pdf' => 'FontAwesome:file-pdf-o',
            'browzine-retraction' => 'FontAwesome:exclamation',
            'cart' => 'FontAwesome:suitcase',
            'cart-add' => 'FontAwesome:plus',
            'cart-empty' => 'FontAwesome:times',
            'cart-remove' => 'FontAwesome:minus-circle',
            'cite' => 'FontAwesome:asterisk',
            'cites' => 'Unicode:275D',
            'cited-by' => 'Unicode:275E',
            'collapse' => 'Collapse:_', // uses the icons below
            'collapse-close' => 'FontAwesome:chevron-up',
            'collapse-open' => 'FontAwesome:chevron-down',
            'cover-replacement' => 'FontAwesome:question',
            'currency-eur' => 'FontAwesome:eur',
            'currency-gbp' => 'FontAwesome:gbp',
            'currency-inr' => 'FontAwesome:inr',
            'currency-jpy' => 'FontAwesome:jpy',
            'currency-krw' => 'FontAwesome:krw',
            'currency-rmb' => 'FontAwesome:rmb',
            'currency-rub' => 'FontAwesome:rub',
            'currency-try' => 'FontAwesome:try',
            'currency-usd' => 'FontAwesome:usd',
            'currency-won' => 'FontAwesome:won',
            'currency-yen' => 'FontAwesome:yen',
            'dropdown-caret' => 'FontAwesome:caret-down',
            'export' => 'FontAwesome:external-link',
            'external-link' => 'FontAwesome:link',
            'facet-applied' => 'FontAwesome:check',
            'facet-checked' => 'FontAwesome:check-square-o',
            'facet-collapse' => 'FontAwesome:caret-down',
            'facet-exclude' => 'FontAwesome:times',
            'facet-expand' => 'FontAwesome:caret-right',
            'facet-noncollapsible' => 'FontAwesome:none',
            'facet-unchecked' => 'FontAwesome:square-o',
            'feedback' => 'FontAwesome:envelope',
            'format-atlas' => 'FontAwesome:compass',
            'format-book' => 'FontAwesome:book',
            'format-braille' => 'FontAwesome:hand-o-up',
            'format-cdrom' => 'FontAwesome:laptop',
            'format-chart' => 'FontAwesome:signal',
            'format-chipcartridge' => 'FontAwesome:laptop',
            'format-collage' => 'FontAwesome:picture-o',
            'format-default' => 'FontAwesome:book',
            'format-disccartridge' => 'FontAwesome:laptop',
            'format-drawing' => 'FontAwesome:picture-o',
            'format-ebook' => 'FontAwesome:file-text-o',
            'format-electronic' => 'FontAwesome:file-archive-o',
            'format-file' => 'FontAwesome:file-o',
            'format-filmstrip' => 'FontAwesome:film',
            'format-flashcard' => 'FontAwesome:bolt',
            'format-floppydisk' => 'FontAwesome:save',
            'format-folder' => 'FontAwesome:folder',
            'format-globe' => 'FontAwesome:globe',
            'format-journal' => 'FontAwesome:file-text-o',
            'format-kit' => 'FontAwesome:briefcase',
            'format-manuscript' => 'FontAwesome:file-text-o',
            'format-map' => 'FontAwesome:compass',
            'format-microfilm' => 'FontAwesome:film',
            'format-motionpicture' => 'FontAwesome:video-camera',
            'format-musicalscore' => 'FontAwesome:music',
            'format-musicrecording' => 'FontAwesome:music',
            'format-newspaper' => 'FontAwesome:file-text-o',
            'format-online' => 'FontAwesome:laptop',
            'format-painting' => 'FontAwesome:picture-o',
            'format-photo' => 'FontAwesome:picture-o',
            'format-photonegative' => 'FontAwesome:picture-o',
            'format-physicalobject' => 'FontAwesome:archive',
            'format-print' => 'FontAwesome:picture-o',
            'format-sensorimage' => 'FontAwesome:picture-o',
            'format-serial' => 'FontAwesome:file-text-o',
            'format-slide' => 'FontAwesome:film',
            'format-software' => 'FontAwesome:laptop',
            'format-soundcassette' => 'FontAwesome:headphones',
            'format-sounddisc' => 'FontAwesome:laptop',
            'format-soundrecording' => 'FontAwesome:headphones',
            'format-tapecartridge' => 'FontAwesome:laptop',
            'format-tapecassette' => 'FontAwesome:headphones',
            'format-tapereel' => 'FontAwesome:film',
            'format-transparency' => 'FontAwesome:film',
            'format-unknown' => 'FontAwesome:question',
            'format-video' => 'FontAwesome:video-camera',
            'format-videocartridge' => 'FontAwesome:video-camera',
            'format-videocassette' => 'FontAwesome:video-camera',
            'format-videodisc' => 'FontAwesome:laptop',
            'format-videoreel' => 'FontAwesome:video-camera',
            'hierarchy-collapse' => 'Alias:facet-collapse',
            'hierarchy-collection' => 'FontAwesome:folder-open-o',
            'hierarchy-expand' => 'Alias:facet-expand',
            'hierarchy-noncollapsible' => 'Alias:facet-noncollapsible',
            'hierarchy-record' => 'FontAwesome:file-o',
            'hierarchy-tree' => 'FontAwesome:sitemap',
            'lightbox-close' => 'FontAwesome:times',
            'more' => 'FontAwesome:chevron-circle-right',
            'more-rtl' => 'FontAwesome:chevron-circle-left',
            'my-account' => 'FontAwesome:user-circle-o',
            'my-account-notification' => 'Alias:notification',
            'my-account-warning' => 'Alias:warning',
            'notification' => 'FontAwesome:bell',
            'notifications-edit' => 'FontAwesome:edit',
            'notifications-delete' => 'FontAwesome:trash',
            'notifications-visible' => 'FontAwesome:eye',
            'notifications-invisible' => 'FontAwesome:eye-slash',
            'notifications-visible-global' => 'FontAwesome:times-circle',
            'notifications-invisible-global' => 'FontAwesome:globe',
            'notifications-order' => 'FontAwesome:list',
            'options' => 'FontAwesome:gear',
            'overdrive' => 'FontAwesome:download',
            'overdrive-cancel-hold' => 'FontAwesome:flag-o',
            'overdrive-checkout' => 'FontAwesome:arrow-left',
            'overdrive-checkout-rtl' => 'FontAwesome:arrow-right',
            'overdrive-download' => 'FontAwesome:download',
            'overdrive-help' => 'FontAwesome:question-circle',
            'overdrive-place-hold' => 'FontAwesome:flag-o',
            'overdrive-return' => 'FontAwesome:arrow-right',
            'overdrive-return-rtl' => 'FontAwesome:arrow-left',
            'overdrive-sign-in' => 'FontAwesome:sign-in',
            'overdrive-success' => 'FontAwesome:check',
            'overdrive-warning' => 'Alias:warning',
            'page-first' => 'FontAwesome:angle-double-left',
            'page-first-rtl' => 'FontAwesome:angle-double-right',
            'page-last' => 'FontAwesome:angle-double-right',
            'page-last-rtl' => 'FontAwesome:angle-double-left',
            'page-next' => 'FontAwesome:angle-right',
            'page-next-rtl' => 'FontAwesome:angle-left',
            'page-prev' => 'FontAwesome:angle-left',
            'page-prev-rtl' => 'FontAwesome:angle-right',
            'place-hold' => 'FontAwesome:flag',
            'place-ill-request' => 'FontAwesome:exchange',
            'place-recall' => 'FontAwesome:flag',
            'place-storage-retrieval' => 'FontAwesome:truck',
            'print' => 'FontAwesome:print',
            'profile' => 'FontAwesome:user',
            'profile-card-delete' => 'Alias:ui-delete',
            'profile-card-edit' => 'Alias:ui-edit',
            'profile-change-password' => 'FontAwesome:key',
            'profile-delete' => 'Alias:ui-delete',
            'profile-edit' => 'Alias:ui-edit',
            'profile-email' => 'FontAwesome:envelope',
            'profile-sms' => 'FontAwesome:phone',
            'qrcode' => 'FontAwesome:qrcode',
            'rating-half' => 'FontAwesome:star-half',
            'rating-full' => 'FontAwesome:star',
            'search' => 'FontAwesome:search',
            'search-delete' => 'Alias:ui-delete',
            'search-filter-remove' => 'FontAwesome:times',
            'search-rss' => 'FontAwesome:rss',
            'search-save' => 'Alias:ui-save',
            'search-schedule-alert' => 'FontAwesome:exclamation-circle',
            'send-email' => 'FontAwesome:envelope',
            'send-sms' => 'FontAwesome:phone',
            'sign-in' => 'FontAwesome:sign-in',
            'sign-out' => 'FontAwesome:sign-out',
            'spinner' => 'FontAwesome:spinner:icon--spin',
            'status-available' => 'FontAwesome:check',
            'status-pending' => 'FontAwesome:clock-o',
            'status-ready' => 'FontAwesome:bell',
            'status-unavailable' => 'FontAwesome:times',
            'status-unknown' => 'FontAwesome:circle',
            'tag-add' => 'Alias:ui-add',
            'tag-remove' => 'Alias:ui-remove',
            'tree-context' => 'FontAwesome:sitemap',
            'truncate-less' => 'FontAwesome:arrow-up',
            'truncate-more' => 'FontAwesome:arrow-down',
            'ui-add' => 'FontAwesome:plus-circle',
            'ui-cancel' => 'FontAwesome:ban',
            'ui-close' => 'FontAwesome:times',
            'ui-delete' => 'FontAwesome:trash-o',
            'ui-dots-menu' => 'FontAwesome:ellipsis-h',
            'ui-edit' => 'FontAwesome:edit',
            'ui-failure' => 'FontAwesome:times',
            'ui-menu' => 'FontAwesome:bars',
            'ui-remove' => 'FontAwesome:times',
            'ui-reset-search' => 'Alias:ui-remove',
            'ui-save' => 'FontAwesome:floppy-o',
            'ui-success' => 'FontAwesome:check',
            'user-checked-out' => 'FontAwesome:book',
            'user-favorites' => 'FontAwesome:star',
            'user-holds' => 'FontAwesome:flag',
            'user-ill-requests' => 'FontAwesome:exchange',
            'user-list' => 'FontAwesome:list',
            'user-list-add' => 'FontAwesome:bookmark-o',
            'user-list-delete' => 'Alias:ui-delete',
            'user-list-edit' => 'Alias:ui-edit',
            'user-list-entry-edit' => 'Alias:ui-edit',
            'user-list-remove' => 'Alias:ui-remove',
            'user-loan-history' => 'FontAwesome:history',
            'user-public-list-indicator' => 'FontAwesome:globe',
            'user-storage-retrievals' => 'FontAwesome:archive',
            'view-grid' => 'FontAwesome:th',
            'view-list' => 'FontAwesome:list',
            'view-visual' => 'FontAwesome:th-large',
            'warning' => 'FontAwesome:exclamation-triangle',
        ],
    ],
    'doctype' => 'HTML5',
];<|MERGE_RESOLUTION|>--- conflicted
+++ resolved
@@ -50,12 +50,9 @@
         ['file' => 'truncate.js', 'priority' => 340],
         ['file' => 'trigger_print.js', 'priority' => 350],
         ['file' => 'observer_manager.js', 'priority' => 360],
-<<<<<<< HEAD
         ['file' => 'notifications.js', 'priority' => 370],
-=======
-        ['file' => 'openurl.js', 'priority' => 370],
-        ['file' => 'list_item_selection.js', 'priority' => 380],
->>>>>>> 6ba42140
+        ['file' => 'openurl.js', 'priority' => 380],
+        ['file' => 'list_item_selection.js', 'priority' => 390],
     ],
     /**
      * Configuration for a single or multiple favicons.
