<?php
return array(
    'extends' => 'root',
    'css' => array(
        //'vendor/bootstrap.min.css',
        //'vendor/bootstrap-accessibility.css',
        //'vendor/font-awesome.min.css',
        //'bootstrap-custom.css',
        'compiled.css',
        'print.css:print',
    ),
    'js' => array(
        'vendor/base64.js:lt IE 10', // btoa polyfill
        'vendor/jquery.min.js',
        'vendor/bootstrap.min.js',
        'vendor/bootstrap-accessibility.min.js',
        'vendor/validator.min.js',
<<<<<<< HEAD
        'vendor/form-attr-polyfill.js', // input[form] polyfill, cannot load conditionally, since we need all versions of IE
        'autocomplete.js',
=======
        'lib/autocomplete.js',
>>>>>>> 8faba558
        'common.js',
        'lightbox.js',
    ),
    'less' => array(
        'active' => false,
        'compiled.less'
    ),
    'favicon' => 'vufind-favicon.ico',
    'helpers' => array(
        'factories' => array(
            'flashmessages' => 'VuFind\View\Helper\Bootstrap3\Factory::getFlashmessages',
            'layoutclass' => 'VuFind\View\Helper\Bootstrap3\Factory::getLayoutClass',
            'recaptcha' => 'VuFind\View\Helper\Bootstrap3\Factory::getRecaptcha',
        ),
        'invokables' => array(
            'highlight' => 'VuFind\View\Helper\Bootstrap3\Highlight',
            'search' => 'VuFind\View\Helper\Bootstrap3\Search'
        )
    )
);<|MERGE_RESOLUTION|>--- conflicted
+++ resolved
@@ -15,12 +15,8 @@
         'vendor/bootstrap.min.js',
         'vendor/bootstrap-accessibility.min.js',
         'vendor/validator.min.js',
-<<<<<<< HEAD
         'vendor/form-attr-polyfill.js', // input[form] polyfill, cannot load conditionally, since we need all versions of IE
-        'autocomplete.js',
-=======
         'lib/autocomplete.js',
->>>>>>> 8faba558
         'common.js',
         'lightbox.js',
     ),
