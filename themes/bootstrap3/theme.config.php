--- conflicted
+++ resolved
@@ -43,11 +43,8 @@
         ['file' => 'lib/autocomplete.js', 'priority' => 220],
         ['file' => 'common.js', 'priority' => 310],
         ['file' => 'lightbox.js', 'priority' => 320],
-<<<<<<< HEAD
         ['file' => 'js_helper.js', 'priority' => 330],
-=======
-        ['file' => 'truncate.js', 'priority' => 330],
->>>>>>> 08d50103
+        ['file' => 'truncate.js', 'priority' => 340],
     ],
     'less' => [
         'active' => false,
