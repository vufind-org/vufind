--- conflicted
+++ resolved
@@ -108,10 +108,6 @@
              * All of the items below have been specified with FontAwesome to allow
              * for a strong inheritance safety net but this is not required.
              */
-<<<<<<< HEAD
-            // UI
-            'dropdown-caret' => 'FontAwesome:caret-down',
-=======
             'addthis-bookmark' => 'FontAwesome:bookmark-o',
             'barcode' => 'FontAwesome:barcode',
             'cart' => 'FontAwesome:suitcase',
@@ -244,7 +240,6 @@
             'send-sms' => 'FontAwesome:phone',
             'sign-in' => 'FontAwesome:sign-in',
             'sign-out' => 'FontAwesome:sign-out',
->>>>>>> db0b8b93
             'spinner' => 'FontAwesome:spinner:icon--spin',
             'status-indicator' => 'FontAwesome:circle',
             'status-pending' => 'FontAwesome:clock-o',
