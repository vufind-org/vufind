/*global htmlEncode, userIsLoggedIn, Hunt, VuFind */
/*exported checkSaveStatuses, checkSaveStatusesCallback */

function displaySaveStatus(itemLists, $item) {
  if (itemLists.length > 0) {
    // If we got lists back, display them!
    var html = '<ul>' + itemLists.map(function convertToLi(l) {
      return '<li><a href="' + l.list_url + '">' + htmlEncode(l.list_title) + '</a></li>';
    }).join('') + '</ul>';
    $item.find('.savedLists').addClass('loaded');
    $item.find('.js-load').replaceWith(html);
  } else {
    // If we got nothing back, remove the pending status:
    $item.find('.js-load').remove();
  }
  // No matter what, clear the flag that we have a pending save:
  $item.removeClass('js-save-pending');
}

function saveStatusFail(response, textStatus) {
  if (textStatus === 'abort' || typeof response.responseJSON === 'undefined') {
    $('.js-save-pending .savedLists').addClass('hidden');
    return;
  }
  // display the error message on each of the ajax status place holder
  $('.js-save-pending .savedLists').addClass('alert-danger').append(response.responseJSON.data);
}

var saveStatusObjs = [];
var saveStatusEls = {};
var saveStatusTimer = null;
var saveStatusDelay = 200;
var saveStatusRunning = false;

function runSaveAjaxForQueue() {
  // Only run one save status AJAX request at a time:
  if (saveStatusRunning) {
    saveStatusTimer = setTimeout(runSaveAjaxForQueue, saveStatusDelay);
    return;
  }
  saveStatusRunning = true;
  var ids = [];
  var sources = [];
  for (var i = 0; i < saveStatusObjs.length; i++) {
    ids.push(saveStatusObjs[i].id);
    sources.push(saveStatusObjs[i].source);
  }
  $.ajax({
    dataType: 'json',
    method: 'POST',
    url: VuFind.path + '/AJAX/JSON?method=getSaveStatuses',
    data: {
      'id': ids,
      'source': sources
    }
  })
<<<<<<< HEAD
    .done(function checkSaveStatusDone(response) {
      for (var id in response.data) {
        if (Object.prototype.hasOwnProperty.call(response.data, id)) {
          displaySaveStatus(response.data[id], saveStatusEls[id]);

          // Remove populated ids from the queue
          for (var j = 0; j < saveStatusObjs; j++) {
            if (saveStatusObjs[j].id === id) {
              saveStatusObjs.splice(j, 1);
            }
          }
=======
  .done(function checkSaveStatusDone(response) {
    for (var id in response.data.statuses) {
      if (response.data.statuses.hasOwnProperty(id)) {
        displaySaveStatus(response.data.statuses[id], saveStatusEls[id]);
      }
      // Remove populated ids from the queue
      for (var j = 0; j < saveStatusObjs; j++) {
        if (saveStatusObjs[j].id === id) {
          saveStatusObjs.splice(j, 1);
>>>>>>> ba5e885f
        }
      }
      saveStatusRunning = false;
    })
    .fail(function checkItemStatusFail(response, textStatus) {
      saveStatusFail(response, textStatus);
      saveStatusRunning = false;
    });
}
function saveQueueAjax(obj, el) {
  if (el.hasClass('js-save-pending')) {
    return;
  }
  clearTimeout(saveStatusTimer);
  saveStatusObjs.push(obj);
  saveStatusEls[obj.source + '|' + obj.id] = el;
  saveStatusTimer = setTimeout(runSaveAjaxForQueue, saveStatusDelay);
  el.addClass('js-save-pending');
  el.find('.savedLists')
    .removeClass('loaded hidden')
    .append('<span class="js-load">' + VuFind.translate('loading') + '...</span>');
  el.find('.savedLists ul').remove();
}

function checkSaveStatus(el) {
  if (!userIsLoggedIn) {
    return;
  }
  var $item = $(el);

  var $id = $item.find('.hiddenId');
  var $source = $item.find('.hiddenSource');
  if ($id.length === 0 || $source.length === 0) {
    return null;
  }
  saveQueueAjax({
    id: $id.val() + '',
    source: $source.val() + ''
  }, $item);
}

var saveStatusObserver = null;
function checkSaveStatuses(_container) {
  if (!userIsLoggedIn) {
    return;
  }
  var container = _container || $('body');

  var ajaxItems = container.find('.result,.record');
  for (var i = 0; i < ajaxItems.length; i++) {
    var $id = $(ajaxItems[i]).find('.hiddenId');
    var $source = $(ajaxItems[i]).find('.hiddenSource');
    if ($id.length > 0 && $source.length > 0) {
      var idval = $id.val();
      saveQueueAjax({
        id: idval,
        source: $source.val()
      }, $(ajaxItems[i]));
    }
  }
  // Stop looking for a scroll loader
  if (saveStatusObserver) {
    saveStatusObserver.disconnect();
  }
}

function checkSaveStatusesCallback() {
  // Make sure no event parameter etc. is passed to checkSaveStatuses()
  checkSaveStatuses();
}

$(document).ready(function checkSaveStatusFail() {
  if (typeof Hunt === 'undefined') {
    checkSaveStatuses();
  } else {
    saveStatusObserver = new Hunt(
      $('.result,.record').toArray(),
      { enter: checkSaveStatus }
    );
  }
});<|MERGE_RESOLUTION|>--- conflicted
+++ resolved
@@ -54,11 +54,10 @@
       'source': sources
     }
   })
-<<<<<<< HEAD
     .done(function checkSaveStatusDone(response) {
-      for (var id in response.data) {
-        if (Object.prototype.hasOwnProperty.call(response.data, id)) {
-          displaySaveStatus(response.data[id], saveStatusEls[id]);
+      for (var id in response.data.statuses) {
+        if (Object.prototype.hasOwnProperty.call(response.data.statuses, id)) {
+          displaySaveStatus(response.data.statuses[id], saveStatusEls[id]);
 
           // Remove populated ids from the queue
           for (var j = 0; j < saveStatusObjs; j++) {
@@ -66,17 +65,6 @@
               saveStatusObjs.splice(j, 1);
             }
           }
-=======
-  .done(function checkSaveStatusDone(response) {
-    for (var id in response.data.statuses) {
-      if (response.data.statuses.hasOwnProperty(id)) {
-        displaySaveStatus(response.data.statuses[id], saveStatusEls[id]);
-      }
-      // Remove populated ids from the queue
-      for (var j = 0; j < saveStatusObjs; j++) {
-        if (saveStatusObjs[j].id === id) {
-          saveStatusObjs.splice(j, 1);
->>>>>>> ba5e885f
         }
       }
       saveStatusRunning = false;
