--- conflicted
+++ resolved
@@ -40,17 +40,9 @@
       if (typeof response.data.statuses[key] !== "undefined") {
         displaySaveStatus(response.data.statuses[key], item.el);
       }
-<<<<<<< HEAD
-=======
-    })
-    .fail(function checkItemStatusFail(response, textStatus) {
-      saveStatusFail(response, textStatus);
-    })
-    .always(function saveStatusDoneEmit() {
-      saveStatusRunning = false;
-      VuFind.emit("save-status-done");
->>>>>>> d00be0e7
     });
+
+    VuFind.emit("save-status-done");
   }
 
   function checkSaveStatusFailure(items, response, textStatus) {
@@ -62,6 +54,8 @@
         $(item.el).find(".savedLists").addClass("hidden");
       });
 
+      VuFind.emit("save-status-done");
+
       return;
     }
 
@@ -72,6 +66,8 @@
         .addClass("alert-danger")
         .append(response.responseJSON.data);
     });
+
+    VuFind.emit("save-status-done");
   }
 
   function runSaveAjaxQueue(items) {
@@ -89,7 +85,6 @@
         .catch(error);
     });
   }
-<<<<<<< HEAD
 
   const saveStatusQueue = new StatusAjaxQueue({
     run: runSaveAjaxQueue,
@@ -99,6 +94,8 @@
 
   function checkSaveStatus(el) {
     if (!userIsLoggedIn) {
+      VuFind.emit("save-status-done");
+
       return;
     }
 
@@ -137,51 +134,12 @@
   function checkAllSaveStatuses(container = null) {
     if (!userIsLoggedIn) {
       return;
-=======
-  saveQueueAjax({
-    id: $id.val() + '',
-    source: $source.val() + ''
-  }, $item);
-}
-
-var saveStatusObserver = null;
-function checkSaveStatuses(_container) {
-  // Stop looking for a scroll loader
-  if (saveStatusObserver) {
-    saveStatusObserver.disconnect();
-  }
-
-  if (!userIsLoggedIn) {
-    VuFind.emit("save-status-done");
-    return;
-  }
-
-  var container = _container || $('body');
-
-  var ajaxItems = container.find('.result,.record');
-
-  if (ajaxItems.length === 0) {
-    VuFind.emit("save-status-done");
-    return;
-  }
-
-  for (var i = 0; i < ajaxItems.length; i++) {
-    var $id = $(ajaxItems[i]).find('.hiddenId');
-    var $source = $(ajaxItems[i]).find('.hiddenSource');
-    if ($id.length > 0 && $source.length > 0) {
-      var idval = $id.val();
-      saveQueueAjax({
-        id: idval,
-        source: $source.val()
-      }, $(ajaxItems[i]));
->>>>>>> d00be0e7
     }
 
     (container ?? document)
       .querySelectorAll(".result,.record")
       .forEach(checkSaveStatus);
   }
-<<<<<<< HEAD
 
   function refresh() {
     // Make sure no event parameter etc. is passed to checkAllSaveStatuses()
@@ -191,30 +149,13 @@
   function init(_container = null) {
     const container = _container ?? document;
 
-    if (typeof Hunt === "undefined") {
+    if (typeof Hunt === "undefined" || VuFind.isPrinting()) {
       checkAllSaveStatuses(container);
     } else {
       new Hunt(container.querySelectorAll(".result,.record"), {
         enter: checkSaveStatus,
       });
     }
-=======
-}
-
-function checkSaveStatusesCallback() {
-  // Make sure no event parameter etc. is passed to checkSaveStatuses()
-  checkSaveStatuses();
-}
-
-$(document).ready(function checkSaveStatusFail() {
-  if (typeof Hunt === 'undefined' || VuFind.isPrinting()) {
-    checkSaveStatuses();
-  } else {
-    saveStatusObserver = new Hunt(
-      $('.result,.record').toArray(),
-      { enter: checkSaveStatus }
-    );
->>>>>>> d00be0e7
   }
 
   return { init, refresh };
