/*global htmlEncode, userIsLoggedIn, Hunt, VuFind */
/*exported checkSaveStatuses, checkSaveStatusesCallback */

function displaySaveStatus(itemLists, $item) {
  if (itemLists.length > 0) {
    var html = '<ul>' + itemLists.map(function convertToLi(l) {
      return '<li><a href="' + l.list_url + '">' + htmlEncode(l.list_title) + '</a></li>';
    }).join('') + '</ul>';
    $item.find('.savedLists').html($item.find('.savedLists strong')[0].outerHTML + html).removeClass('hidden');
  }
}

function saveStatusFail(response, textStatus) {
  $('.savedLists.ajax-pending').empty();
  if (textStatus === 'abort' || typeof response.responseJSON === 'undefined') {
    return;
  }
  // display the error message on each of the ajax status place holder
  $('.savedLists.ajax-pending').addClass('alert-danger').append(response.responseJSON.data);
}

var saveStatusObjs = [];
var saveStatusEls = {};
var saveStatusTimer = null;
var saveStatusDelay = 200;
function saveQueueAjax(obj, el) {
  clearTimeout(saveStatusTimer);
  saveStatusObjs.push(obj);
  saveStatusEls[obj.id] = el;
  saveStatusTimer = setTimeout(function delaySaveAjax() {
    var ids = [];
    var sources = [];
    for (var i = 0; i < saveStatusObjs.length; i++) {
      ids.push(saveStatusObjs[i].id);
      sources.push(saveStatusObjs[i].source);
    }
    $.ajax({
      dataType: 'json',
      method: 'POST',
      url: VuFind.path + '/AJAX/JSON?method=getSaveStatuses',
      data: {
        'ids': ids,
        'sources': sources
      }
    })
    .done(function checkSaveStatusDone(response) {
<<<<<<< HEAD
      for (var id in response.data) {
        if (response.data.hasOwnProperty(id)) {
          displaySaveStatus(response.data[id + ''], saveStatusEls[id + '']);
=======
      for (var sel in response.data) {
        if (response.data.hasOwnProperty(sel)) {
          var list = elements[sel];
          if (!list) {
            list = $('.savedLists');
          }
          var html = list.find('strong')[0].outerHTML + '<ul>';
          for (var i = 0; i < response.data[sel].length; i++) {
            html += '<li><a href="' + response.data[sel][i].list_url + '">'
              + htmlEncode(response.data[sel][i].list_title) + '</a></li>';
          }
          html += '</ul>';
          list.html(html).addClass('loaded');
>>>>>>> 1f1fb0f7
        }
      }
      saveStatusObjs = [];
    })
    .fail(function checkItemStatusFail(response, textStatus) {
      saveStatusFail(response, textStatus);
    });
    for (var j = 0; j < saveStatusObjs.length; j++) {
      saveStatusEls[saveStatusObjs[j].id].find('.ajax-availability').addClass('ajax-pending');
    }
  }, saveStatusDelay);
}

function checkSaveStatus(el) {
  if (!userIsLoggedIn) {
    return;
  }
  var $item = $(el);

  var $id = $item.find('.hiddenId');
  var $source = $item.find('.hiddenSource');
  if ($id.length === 0 || $source.length === 0) {
    return null;
  }
  saveQueueAjax({
    id: $id.val() + '',
    source: $source.val() + ''
  }, $item);
}

function checkSaveStatuses(_container) {
  if (!userIsLoggedIn) {
    return;
  }
  var container = _container || $('body');

  var ajaxItems = container.find('.result,.record');
  for (var i = 0; i < ajaxItems.length; i++) {
    var $id = $(ajaxItems[i]).find('.hiddenId').val();
    var $source = $(ajaxItems[i]).find('.hiddenSource').val();
    if ($id.length === 0 || $source.length === 0) {
      var idval = $id.val();
      saveQueueAjax({
        id: idval,
        source: $source.val()
      }, $(ajaxItems[i]));
    }
  }
  // Stop looking for a scroll loader
  if (saveStatusObserver) {
    saveStatusObserver.disconnect();
  }
}

function checkSaveStatusesCallback() {
  // Make sure no event parameter etc. is passed to checkSaveStatuses()
  checkSaveStatuses();
}

var saveStatusObserver = null;
$(document).ready(function checkSaveStatusFail() {
  saveStatusObserver = new Hunt(
    $('.result,.record').toArray(),
    { enter: checkSaveStatus }
  );
});<|MERGE_RESOLUTION|>--- conflicted
+++ resolved
@@ -6,7 +6,7 @@
     var html = '<ul>' + itemLists.map(function convertToLi(l) {
       return '<li><a href="' + l.list_url + '">' + htmlEncode(l.list_title) + '</a></li>';
     }).join('') + '</ul>';
-    $item.find('.savedLists').html($item.find('.savedLists strong')[0].outerHTML + html).removeClass('hidden');
+    $item.find('.savedLists').html($item.find('.savedLists strong')[0].outerHTML + html).addClass('loaded');
   }
 }
 
@@ -44,25 +44,9 @@
       }
     })
     .done(function checkSaveStatusDone(response) {
-<<<<<<< HEAD
       for (var id in response.data) {
         if (response.data.hasOwnProperty(id)) {
           displaySaveStatus(response.data[id + ''], saveStatusEls[id + '']);
-=======
-      for (var sel in response.data) {
-        if (response.data.hasOwnProperty(sel)) {
-          var list = elements[sel];
-          if (!list) {
-            list = $('.savedLists');
-          }
-          var html = list.find('strong')[0].outerHTML + '<ul>';
-          for (var i = 0; i < response.data[sel].length; i++) {
-            html += '<li><a href="' + response.data[sel][i].list_url + '">'
-              + htmlEncode(response.data[sel][i].list_title) + '</a></li>';
-          }
-          html += '</ul>';
-          list.html(html).addClass('loaded');
->>>>>>> 1f1fb0f7
         }
       }
       saveStatusObjs = [];
