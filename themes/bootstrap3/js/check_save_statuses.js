--- conflicted
+++ resolved
@@ -4,16 +4,6 @@
   if (typeof(container) == 'undefined') {
     container = $('body');
   }
-<<<<<<< HEAD
-    
-  var elements = {}
-  var data = $.map(container.find('.result,.record'), function(record) {
-    if ($(record).find('.hiddenId').length == 0 || $(record).find('.hiddenSource').length == 0) {
-      return false;
-    }
-    var datum = {'id':$(record).find('.hiddenId').val(), 'source':$(record).find('.hiddenSource')[0].value};
-    elements[datum.source+'|'+datum.id] = $(record).find('.savedLists');
-=======
 
   var elements = {};
   var data = $.map(container.find('.result,.record'), function(record) {
@@ -26,7 +16,6 @@
       elements[key] = $();
     }
     elements[key] = elements[key].add($(record).find('.savedLists'));
->>>>>>> c7a86017
     return datum;
   });
   if (data.length) {
