--- conflicted
+++ resolved
@@ -1,14 +1,5 @@
 /*global VuFind */
 
-<<<<<<< HEAD
-function checkSaveStatuses(target) {
-  if ('undefined' == typeof target) {
-    target = '.result,.record';
-  }
-  var data = $.map($(target), function(record) {
-    if($(record).find('.hiddenId').length == 0 || $(record).find('.hiddenSource').length == 0) {
-      return false;
-=======
 function checkSaveStatuses(container) {
   if (typeof(container) == 'undefined') {
     container = $('body');
@@ -23,7 +14,6 @@
     var key = datum.source+'|'+datum.id;
     if (typeof elements[key] === 'undefined') {
       elements[key] = $();
->>>>>>> 2c9d0904
     }
     elements[key] = elements[key].add($(record).find('.savedLists'));
     return datum;
