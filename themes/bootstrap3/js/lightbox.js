<<<<<<< HEAD
/*global checkSaveStatuses, console, deparam, path, vufindString */

var Lightbox = {
  /**
   * We save the URL and POST data every time we call getByUrl.
   * If we don't have a target a form submission, we use these variables
   * to replicate empty target behaviour by submitting to the current "page".
   */
  lastURL: false,
  openingURL: false,
  shown: false,      // Is the lightbox deployed?
  XHR: false,        // Used for current in-progress XHR lightbox request
  formHandlers: [],  // Full custom handlers for forms; by name
  formCallbacks: [], // Custom functions for forms, called after .submit(); by name

  /**********************************/
  /* ======    INTERFACE     ====== */
  /**********************************/
  /**
   * For when you want to handle that form all by yourself
   *
   * We recommend using the getLightbox action in the AJAX Controller
   * to ensure you get a lightbox formatted page.
   *
   * If your handler doesn't return false, the form will submit the normal way,
   * with all normal behavior that goes with: redirection, etc.
   */
  addFormHandler: function(formName, func) {
    this.formHandlers[formName] = func;
  },
  /**
   * Register a function to be called when a form submission succeeds
   *
   * We add error checking by default, you never know when error blocks will strike.
   * Passing false to expectsError turns this off. Errors are inserted above *current* content.
   */
  addFormCallback: function(formName, func, expectsError) {
    if(typeof expectsError === "undefined" || expectsError) {
      this.formCallbacks[formName] = function(html) {
        Lightbox.checkForError(html, func);
      };
    } else {
      this.formCallbacks[formName] = func;
    }
  },
  /**
   * We store all the ajax calls in case we need to cancel.
   * This function cancels the previous call and creates a new one.
   */
  ajax: function(obj) {
    if(this.XHR) {
      this.XHR.abort();
    }
    this.XHR = $.ajax(obj);
  },
  /**********************************/
  /* ====== LIGHTBOX ACTIONS ====== */
  /**********************************/
  /**
   * Change the content of the lightbox.
   *
   * Hide the header if it's empty to make more
   * room for content and avoid double headers.
   */
  titleSet: false,
  changeContent: function(html) {
    var header = $('#modal .modal-header');
    if(!Lightbox.titleSet) {
      var h2 = html.match(/<h2>([^<]*)<\/h2>/);
      if(h2) {
        header.find('.modal-title').html(h2[1]);
      } else {
        var pLead = html.match(/<p class="lead[^>]*>([^<]*)<\/p>/);
        if(pLead) {
          header.find('.modal-title').html(pLead[1]);
        }
      }
      Lightbox.titleSet = false;
    }
    if(header.find('.modal-title').html().length == 0) {
      header.css('border-bottom-width', '0');
    } else {
      header.css('border-bottom-width', '1px');
    }
    $('#modal .modal-body').html(html).modal({'show':true,'backdrop':false});

    Lightbox.dispatch('Lightbox.ready');
  },

  /**
   * This is the function you call to manually close the lightbox
   */
  close: function(evt) {
    $('#modal').modal('hide'); // This event calls closeActions
  },
  dispatch: function(str) {
    var evt = document.createEvent("Event");
    evt.initEvent(str, true, false);
    document.dispatchEvent(evt);
  },
  /**
   * This function is attached to the lightbox close event,
   * so it always runs when the lightbox is closed.
   */
  closeActions: function() {
    Lightbox.shown = false;
    Lightbox.openingURL = false;
    if(this.XHR) { this.XHR.abort(); }
    // Reset content so we start fresh when we open a lightbox
    $('#modal').removeData('modal');
    $('#modal').find('.modal-title').html('');
    $('#modal').find('.modal-body').html(vufindString.loading + "...");

    Lightbox.dispatch('Lightbox.close');
  },
  /**
   * This function changes the content of the lightbox to a message with a close button
   */
  confirm: function(message) {
    this.changeContent('<div class="alert alert-info">'+message+'</div><button class="btn btn-default" onClick="Lightbox.close()">'+vufindString['close']+'</button>');
  },
  /**
   * Regexes a piece of html to find an error alert
   * If one is found, display it
   *
   * If one is not found, return html to a success callback function
   */
  checkForError: function(html, success) {
    var fi = html.indexOf('<div class="alert alert-danger">');
    if(fi > -1) {
      var li = html.indexOf('</div>', fi+31);
      Lightbox.displayError(html.substring(fi+31, li).replace(/^[\s<>]+|[\s<>]+$/g, ''));
    } else {
      success(html);
    }
  },
  /**
   * Insert an error alert element at the top of the lightbox
   */
  displayError: function(message) {
    var alert = $('#modal .modal-body .alert');
    var html = $.parseHTML($('#modal .modal-body').html());
    // Page with dismissable alert already present
    if(alert.find('.message').length > 0 && html.length > 1) {
      $(alert).find('.message').html(message);
    // Page with alert already present
    } else if(alert.length > 0 && html.length > 1) {
      $(alert).html(message);
    // Empty or alert only, change to message with button
    } else if($('#modal .modal-body').html() == vufindString.loading+"..."
    || (html.length == 1 && $(html).hasClass('alert-danger'))) {
      Lightbox.changeContent('<div class="alert alert-danger" role="alert">'+message+'</div><button class="btn btn-default" onClick="Lightbox.close()">'+vufindString['close']+'</button>');
    // Page without alert
    } else {
      $('#modal .modal-body').prepend('<div class="alert alert-danger alert-dismissible" role="alert"><button type="button" class="close" data-dismiss="alert"><span aria-hidden="true">&times;</span><span class="sr-only">Close</span></button><p class="message">'+message+'</p></div>');
    }
    $('.fa-spinner').remove();
    if (typeof Recaptcha !== "undefined" && Recaptcha.widget) {
      Recaptcha.reload();
    }
    // If the lightbox isn't visible, fix that
    if(this.shown == false) {
      $('#modal').modal('show');
      this.shown = true;
    }
  },

  /***********************************/
  /* ====== LIGHTBOX REQUESTS ====== */
  /***********************************/
  /**
   * This function creates an XHR request to the URL
   * and handles the response according to the callback.
   *
   * Default callback is changeContent
   */
  getByUrl: function(url, post, callback) {
    if(typeof callback == "undefined") {
      // No custom handler: display return in lightbox
      callback = this.changeContent;
    }
    // If the lightbox isn't visible, fix that
    if(this.shown == false) {
      $('#modal').modal('show');
      this.shown = true;
    }
    // Create our AJAX request, store it in case we need to cancel later
    this.ajax({
      type:'POST',
      url:url,
      data:post,
      success:function(html) { // Success!
        callback(html);
      },
      error:function(d,e) {
        if (d.status == 200) {
          try {
            var data = JSON.parse(d.responseText);
            Lightbox.changeContent('<p class="alert alert-danger">'+data.data+'</p>');
          } catch(error) {
            Lightbox.changeContent('<p class="alert alert-danger">'+d.responseText+'</p>');
          }
        } else if(d.status > 0) {
          Lightbox.changeContent('<p class="alert alert-danger">'+d.statusText+' ('+d.status+')</p>');
        }
        console.log(e,d); // Error reporting
        console.log(url,post);
      }
    });
    // Store current "page" context for empty targets
    if(this.openingURL === false) {
      this.openingURL = url;
    }
    this.lastURL = url;

    return false;
  },
  /**
   * This is the friendly face to the function above.
   * It converts a Controller and Action into a URL through the AJAX handler
   * with GET and pushes the data and callback to the getByUrl
   */
  get: function(controller, action, get, post, callback) {
    // Build URL
    var url = path+'/AJAX/JSON?method=getLightbox&submodule='+controller+'&subaction='+action;
    if(typeof get !== "undefined" && get !== {}) {
      url += '&'+$.param(get);
    }
    if(typeof post == "undefined") {
      post = {};
    }
    return this.getByUrl(url, post, callback);
  },

  /**********************************/
  /* ====== FORM SUBMISSIONS ====== */
  /**********************************/
  /**
   * Returns all the input values from a form as an associated array
   *
   * This function takes a jQuery wrapped form
   * $(event.target) for example
   */
  getFormData: function($form) {
    // Gather all the data
    var inputs = $form.find('*[name]');
    var data = {};
    for(var i=0;i<inputs.length;i++) {
      var currentName = inputs[i].name;
      var array = currentName.substring(currentName.length-2) == '[]';
      if(array && !data[currentName.substring(0,currentName.length-2)]) {
        data[currentName.substring(0,currentName.length-2)] = [];
      }
      // Submit buttons
      if(inputs[i].type == 'submit') {
        if($(inputs[i]).attr('clicked') == 'true') {
          data[currentName] = inputs[i].value;
        }
      // Radio buttons
      } else if(inputs[i].type == 'radio') {
        if(inputs[i].checked) {
          if(array) {
            var n = currentName.substring(0,currentName.length-2);
            data[n].push(inputs[i].value);
          } else {
            data[currentName] = inputs[i].value;
          }
        }
      // Checkboxes
      } else if($(inputs[i]).attr('type') != 'checkbox' || inputs[i].checked) {
        if(array) {
          var f = currentName.substring(0,currentName.length-2);
          data[f].push(inputs[i].value);
        } else {
          data[currentName] = inputs[i].value;
        }
      }
    }
    return data;
  },
  /**
   * This function adds submission events to forms loaded inside the lightbox
   *
   * First, it will check for custom handlers, for those who want to handle everything.
   *
   * Then, it will check for custom form callbacks. These will be added to an anonymous
   * function that will call Lightbox.submit with the form and the callback.
   *
   * Finally, if nothing custom is setup, it will add the default function which
   * calls Lightbox.submit with a callback to close if there are no errors to display.
   *
   * This is a default open action, so it runs every time changeContent
   * is called and the 'shown' lightbox event is triggered
   */
  registerForms: function() {
    var form = $("#modal").find('form');
    $form.validator();
    var name = $(form).attr('name');
    // Assign form handler based on name
    if(typeof name !== "undefined" && typeof Lightbox.formHandlers[name] !== "undefined") {
      $(form).unbind('submit').submit(Lightbox.formHandlers[name]);
    // Default action, with custom callback
    } else if(typeof Lightbox.formCallbacks[name] !== "undefined") {
      $(form).unbind('submit').submit(function(evt){
        if(evt.isDefaultPrevented()) {
          $('.fa.fa-spinner', evt.target).remove();
          return false;
        }
        Lightbox.submit($(evt.target), Lightbox.formCallbacks[name]);
        return false;
      });
    // Default
    } else {
      $(form).unbind('submit').submit(function(evt){
        if(evt.isDefaultPrevented()) {
          $('.fa.fa-spinner', evt.target).remove();
          return false;
        }
        Lightbox.submit($(evt.target), function(html){
          Lightbox.checkForError(html, Lightbox.close);
        });
        return false;
      });
    }
  },
  /**
   * The default, automatic form submission
   *
   * This function gleans all the information in a form from the function above
   * Then it uses the action="" attribute of the form to figure out where to send the data
   * and the method="" attribute to send it the proper way
   *
   * In the wild, forms without an action="" are submitted to the current URL.
   * In the case where we have a form with no action in the lightbox,
   * we emulate that behaviour by submitting the last URL loaded through
   * .getByUrl, stored in lastURL in the Lightbox object.
   */
  submit: function($form, callback) {
    // Default callback is to close
    if(typeof callback == "undefined") {
      callback = this.close;
    }
    var data = this.getFormData($form);
    // If we have an action: parse
    var POST = $form.attr('method') && $form.attr('method').toUpperCase() == 'POST';
    if($form.attr('action')) {
      // Parse action location
      var action = $form.attr('action').substring($form.attr('action').indexOf(path)+path.length+1);
      var params = action.split('?');
      action = action.split('/');
      var get = params.length > 1 ? deparam(params[1]) : data['id'] ? {id:data['id']} : {};
      if(POST) {
        this.get(action[0], action[action.length-1], get, data, callback);
      } else {
        this.get(action[0], action[action.length-1], data, {}, callback);
      }
    // If not: fake context by using the previous action
    } else if(POST) {
      this.getByUrl(this.lastURL, data, callback);
    } else {
      this.getByUrl(this.lastURL, {}, callback);
    }
    $(this).find('.modal-body').html(vufindString.loading + "...");
  }
};

/**
 * This is where you add click events to open the lightbox.
 * We do it here so that non-JS users still have a good time.
 */
$(document).ready(function() {
  // Add handlers to the forms
  document.addEventListener('Lightbox.ready', Lightbox.registerForms, false);
  // Hook into the Bootstrap close event
  $('#modal').on('hidden.bs.modal', Lightbox.closeActions);
  /**
   * If a link with the class .modal-link triggers the lightbox,
   * look for a title="" to use as our lightbox title.
   */
  $('.modal-link,.help-link').click(function() {
    var title = $(this).attr('title');
    if(typeof title === "undefined") {
      title = $(this).html();
    }
    $('#modal .modal-title').html(title);
    Lightbox.titleSet = true;
  });
  Lightbox.dispatch('Lightbox.init');
=======
/*global checkSaveStatuses, console, deparam, path, Recaptcha, vufindString */

var Lightbox = {
  /**
   * We save the URL and POST data every time we call getByUrl.
   * If we don't have a target a form submission, we use these variables
   * to replicate empty target behaviour by submitting to the current "page".
   */
  lastURL: false,
  lastPOST: false,
  openingURL: false,
  shown: false,      // Is the lightbox deployed?
  XHR: false,        // Used for current in-progress XHR lightbox request
  openStack: [],     // Array of functions to be called after changeContent or the lightbox event 'shown'
  closeStack: [],    // Array of functions to be called and cleared after the lightbox event 'hidden'
  formHandlers: [],  // Full custom handlers for forms; by name
  formCallbacks: [], // Custom functions for forms, called after .submit(); by name

  /**********************************/
  /* ======    INTERFACE     ====== */
  /**********************************/
  /**
   * Register custom open event handlers
   *
   * Think of this as the $(document).ready() of the Lightbox
   * There's actually an alias right below it.
   *
   * If your template has inline JS, $(document).ready() will not fire in the lightbox
   * because it already fired before you opened the lightbox and won't fire again.
   *
   * You can use $.isReady to determine if ready() has already been called
   * so you can trigger your function immediately in the inline JS.
   */
  addOpenAction: function(func) {
    this.openStack.push(func);
  },
  // Alias for addOpenAction
  ready: function(func) {
    this.openStack.push(func);
  },
  /**
   * Register custom close event handlers
   */
  addCloseAction: function(func) {
    this.closeStack.push(func);
  },
  /**
   * For when you want to handle that form all by yourself
   *
   * We recommend using the getLightbox action in the AJAX Controller
   * to ensure you get a lightbox formatted page.
   *
   * If your handler doesn't return false, the form will submit the normal way,
   * with all normal behavior that goes with: redirection, etc.
   */
  addFormHandler: function(formName, func) {
    this.formHandlers[formName] = func;
  },
  /**
   * Register a function to be called when a form submission succeeds
   *
   * We add error checking by default, you never know when error blocks will strike.
   * Passing false to expectsError turns this off. Errors are inserted above *current* content.
   */
  addFormCallback: function(formName, func, expectsError) {
    if(typeof expectsError === "undefined" || expectsError) {
      this.formCallbacks[formName] = function(html) {
        Lightbox.checkForError(html, func);
      };
    } else {
      this.formCallbacks[formName] = func;
    }
  },
  /**
   * We store all the ajax calls in case we need to cancel.
   * This function cancels the previous call and creates a new one.
   */
  ajax: function(obj) {
    if(this.XHR) {
      this.XHR.abort();
    }
    this.XHR = $.ajax(obj);
  },
  /**********************************/
  /* ====== LIGHTBOX ACTIONS ====== */
  /**********************************/
  /**
   * Change the content of the lightbox.
   *
   * Hide the header if it's empty to make more
   * room for content and avoid double headers.
   */
  titleSet: false,
  changeContent: function(html) {
    var header = $('#modal .modal-header');
    if(!Lightbox.titleSet) {
      var h2 = html.match(/<h2>([^<]*)<\/h2>/);
      if(h2) {
        header.find('.modal-title').html(h2[1]);
      } else {
        var pLead = html.match(/<p class="lead[^>]*>([^<]*)<\/p>/);
        if(pLead) {
          header.find('.modal-title').html(pLead[1]);
        }
      }
      Lightbox.titleSet = false;
    }
    if(header.find('.modal-title').html().length == 0) {
      header.css('border-bottom-width', '0');
    } else {
      header.css('border-bottom-width', '1px');
    }
    $('#modal .modal-body').html(html).modal({'show':true,'backdrop':false});
    Lightbox.openActions();
  },

  /**
   * This is the function you call to manually close the lightbox
   */
  close: function(evt) {
    $('#modal').modal('hide'); // This event calls closeActions
  },
  /**
   * This function is attached to the lightbox close event,
   * so it always runs when the lightbox is closed.
   */
  closeActions: function() {
    Lightbox.shown = false;
    Lightbox.openingURL = false;
    // Clean out stack
    while(Lightbox.closeStack.length > 0) {
      var f = Lightbox.closeStack.pop();
      f();
    }
    if(this.XHR) { this.XHR.abort(); }
    // Reset content so we start fresh when we open a lightbox
    $('#modal').removeData('modal');
    $('#modal').find('.modal-title').html('');
    $('#modal').find('.modal-body').html(vufindString.loading + "...");
  },
  /**
   * Call all the functions we need for when the modal loads
   *
   * Called by the 'shown' event and at the end of changeContent
   */
  openActions: function() {
    for(var i=0;i<Lightbox.openStack.length;i++) {
      Lightbox.openStack[i]();
    }
  },
  /**
   * This function changes the content of the lightbox to a message with a close button
   */
  confirm: function(message) {
    this.changeContent('<div class="alert alert-info">'+message+'</div><button class="btn btn-default" onClick="Lightbox.close()">'+vufindString['close']+'</button>');
  },
  /**
   * Regexes a piece of html to find an error alert
   * If one is found, display it
   *
   * If one is not found, return html to a success callback function
   */
  checkForError: function(html, success, type) {
    if(typeof type === "undefined") {
      type = "danger";
    }
    var divPattern = '<div class="alert alert-'+type+'">';
    var fi = html.indexOf(divPattern);
    if(fi > -1) {
      var li = html.indexOf('</div>', fi+divPattern.length);
      Lightbox.displayError(html.substring(fi+divPattern.length, li).replace(/^[\s<>]+|[\s<>]+$/g, ''), type);
    } else {
      success(html);
    }
  },
  /**
   * Insert an error alert element at the top of the lightbox
   */
  displayError: function(message, type) {
    if(typeof type === "undefined") {
      type = "danger";
    }
    $('#modal .modal-body .alert').remove();
    var html = $.parseHTML($('#modal .modal-body').html());
     // Empty or alert only, change to message with button
    if($('#modal .modal-body').html() == vufindString.loading+"..."
      || (html.length == 1 && $(html).hasClass('alert-'+type))) {
      Lightbox.changeContent('<div class="alert alert-'+type+'" role="alert">'+message+'</div><button class="btn btn-default" onClick="Lightbox.close()">'+vufindString['close']+'</button>');
    // Page without alert
    } else {
      $('#modal .modal-body').prepend('<div class="alert alert-'+type+' alert-dismissible" role="alert"><button type="button" class="close" data-dismiss="alert"><span aria-hidden="true">&times;</span><span class="sr-only">Close</span></button><p class="message">'+message+'</p></div>');
    }
    $('.fa-spinner').remove();
    if (typeof Recaptcha !== "undefined" && Recaptcha.widget) {
      Recaptcha.reload();
    }
    // If the lightbox isn't visible, fix that
    if(this.shown == false) {
      $('#modal').modal('show');
      this.shown = true;
    }
  },

  /***********************************/
  /* ====== LIGHTBOX REQUESTS ====== */
  /***********************************/
  /**
   * This function creates an XHR request to the URL
   * and handles the response according to the callback.
   *
   * Default callback is changeContent
   */
  getByUrl: function(url, post, callback) {
    if(typeof callback == "undefined") {
      // No custom handler: display return in lightbox
      callback = this.changeContent;
    }
    // If the lightbox isn't visible, fix that
    if(this.shown == false) {
      $('#modal').modal('show');
      this.shown = true;
    }
    // Create our AJAX request, store it in case we need to cancel later
    this.ajax({
      type:'POST',
      url:url,
      data:post,
      success:function(html) { // Success!
        callback(html);
      },
      error:function(d,e) {
        if (d.status == 200) {
          try {
            var data = JSON.parse(d.responseText);
            Lightbox.changeContent('<p class="alert alert-danger">'+data.data+'</p>');
          } catch(error) {
            Lightbox.changeContent('<p class="alert alert-danger">'+d.responseText+'</p>');
          }
        } else if(d.status > 0) {
          Lightbox.changeContent('<p class="alert alert-danger">'+d.statusText+' ('+d.status+')</p>');
        }
        console.log(e,d); // Error reporting
        console.log(url,post);
      }
    });
    // Store current "page" context for empty targets
    if(this.openingURL === false) {
      this.openingURL = url;
    }
    this.lastURL = url;
    this.lastPOST = post;
    //this.openActions();
    return false;
  },
  /**
   * This is the friendly face to the function above.
   * It converts a Controller and Action into a URL through the AJAX handler
   * with GET and pushes the data and callback to the getByUrl
   */
  get: function(controller, action, get, post, callback) {
    // Build URL
    var url = path+'/AJAX/JSON?method=getLightbox&submodule='+controller+'&subaction='+action;
    if(typeof get !== "undefined" && get !== {}) {
      url += '&'+$.param(get);
    }
    if(typeof post == "undefined") {
      post = {};
    }
    return this.getByUrl(url, post, callback);
  },

  /**********************************/
  /* ====== FORM SUBMISSIONS ====== */
  /**********************************/
  /**
   * Returns all the input values from a form as an associated array
   *
   * This function takes a jQuery wrapped form
   * $(event.target) for example
   */
  getFormData: function($form) {
    // Gather all the data
    var inputs = $form.find('*[name]');
    var data = {};
    for(var i=0;i<inputs.length;i++) {
      var currentName = inputs[i].name;
      var array = currentName.substring(currentName.length-2) == '[]';
      if(array && !data[currentName.substring(0,currentName.length-2)]) {
        data[currentName.substring(0,currentName.length-2)] = [];
      }
      // Submit buttons
      if(inputs[i].type == 'submit') {
        if($(inputs[i]).attr('clicked') == 'true') {
          data[currentName] = inputs[i].value;
        }
      // Radio buttons
      } else if(inputs[i].type == 'radio') {
        if(inputs[i].checked) {
          if(array) {
            var n = currentName.substring(0,currentName.length-2);
            data[n].push(inputs[i].value);
          } else {
            data[currentName] = inputs[i].value;
          }
        }
      // Checkboxes
      } else if($(inputs[i]).attr('type') != 'checkbox' || inputs[i].checked) {
        if(array) {
          var f = currentName.substring(0,currentName.length-2);
          data[f].push(inputs[i].value);
        } else {
          data[currentName] = inputs[i].value;
        }
      }
    }
    return data;
  },
  /**
   * This function adds submission events to forms loaded inside the lightbox
   *
   * First, it will check for custom handlers, for those who want to handle everything.
   *
   * Then, it will check for custom form callbacks. These will be added to an anonymous
   * function that will call Lightbox.submit with the form and the callback.
   *
   * Finally, if nothing custom is setup, it will add the default function which
   * calls Lightbox.submit with a callback to close if there are no errors to display.
   *
   * This is a default open action, so it runs every time changeContent
   * is called and the 'shown' lightbox event is triggered
   */
  registerForms: function() {
    var $form = $("#modal").find('form');
    $form.validator();
    var name = $form.attr('name');
    // Assign form handler based on name
    if(typeof name !== "undefined" && typeof Lightbox.formHandlers[name] !== "undefined") {
      $form.submit(Lightbox.formHandlers[name]);
    // Default action, with custom callback
    } else if(typeof Lightbox.formCallbacks[name] !== "undefined") {
      $form.submit(function(evt){
        if(evt.isDefaultPrevented()) {
          $('.fa.fa-spinner', evt.target).remove();
          return false;
        }
        Lightbox.submit($(evt.target), Lightbox.formCallbacks[name]);
        return false;
      });
    // Default
    } else {
      $form.unbind('submit').submit(function(evt){
        if(evt.isDefaultPrevented()) {
          $('.fa.fa-spinner', evt.target).remove();
          return false;
        }
        Lightbox.submit($(evt.target), function(html){
          Lightbox.checkForError(html, Lightbox.close);
        });
        return false;
      });
    }
  },
  /**
   * The default, automatic form submission
   *
   * This function gleans all the information in a form from the function above
   * Then it uses the action="" attribute of the form to figure out where to send the data
   * and the method="" attribute to send it the proper way
   *
   * In the wild, forms without an action="" are submitted to the current URL.
   * In the case where we have a form with no action in the lightbox,
   * we emulate that behaviour by submitting the last URL loaded through
   * .getByUrl, stored in lastURL in the Lightbox object.
   */
  submit: function($form, callback) {
    // Default callback is to close
    if(typeof callback == "undefined") {
      callback = this.close;
    }
    var data = this.getFormData($form);
    // If we have an action: parse
    var POST = $form.attr('method') && $form.attr('method').toUpperCase() == 'POST';
    if($form.attr('action')) {
      // Parse action location
      var action = $form.attr('action').substring($form.attr('action').indexOf(path)+path.length+1);
      var params = action.split('?');
      action = action.split('/');
      var get = params.length > 1 ? deparam(params[1]) : data['id'] ? {id:data['id']} : {};
      if(POST) {
        this.get(action[0], action[action.length-1], get, data, callback);
      } else {
        this.get(action[0], action[action.length-1], data, {}, callback);
      }
    // If not: fake context by using the previous action
    } else if(POST) {
      this.getByUrl(this.lastURL, data, callback);
    } else {
      this.getByUrl(this.lastURL, {}, callback);
    }
    $(this).find('.modal-body').html(vufindString.loading + "...");
  }
};

/**
 * This is where you add click events to open the lightbox.
 * We do it here so that non-JS users still have a good time.
 */
$(document).ready(function() {
  // Add handlers to the forms
  Lightbox.addOpenAction(Lightbox.registerForms);
  /**
   * Hook into the Bootstrap close event
   *
   * Yes, the secret's out, our beloved Lightbox is a modal
   */
  $('#modal').on('hidden.bs.modal', Lightbox.closeActions);
  /**
   * If a link with the class .modal-link triggers the lightbox,
   * look for a title="" to use as our lightbox title.
   */
  $('.modal-link,.help-link').click(function() {
    var title = $(this).attr('title');
    if(typeof title === "undefined") {
      title = $(this).html();
    }
    $('#modal .modal-title').html(title);
    Lightbox.titleSet = true;
  });
>>>>>>> cf60b9a7
});<|MERGE_RESOLUTION|>--- conflicted
+++ resolved
@@ -1,820 +1,429 @@
-<<<<<<< HEAD
-/*global checkSaveStatuses, console, deparam, path, vufindString */
-
-var Lightbox = {
-  /**
-   * We save the URL and POST data every time we call getByUrl.
-   * If we don't have a target a form submission, we use these variables
-   * to replicate empty target behaviour by submitting to the current "page".
-   */
-  lastURL: false,
-  openingURL: false,
-  shown: false,      // Is the lightbox deployed?
-  XHR: false,        // Used for current in-progress XHR lightbox request
-  formHandlers: [],  // Full custom handlers for forms; by name
-  formCallbacks: [], // Custom functions for forms, called after .submit(); by name
-
-  /**********************************/
-  /* ======    INTERFACE     ====== */
-  /**********************************/
-  /**
-   * For when you want to handle that form all by yourself
-   *
-   * We recommend using the getLightbox action in the AJAX Controller
-   * to ensure you get a lightbox formatted page.
-   *
-   * If your handler doesn't return false, the form will submit the normal way,
-   * with all normal behavior that goes with: redirection, etc.
-   */
-  addFormHandler: function(formName, func) {
-    this.formHandlers[formName] = func;
-  },
-  /**
-   * Register a function to be called when a form submission succeeds
-   *
-   * We add error checking by default, you never know when error blocks will strike.
-   * Passing false to expectsError turns this off. Errors are inserted above *current* content.
-   */
-  addFormCallback: function(formName, func, expectsError) {
-    if(typeof expectsError === "undefined" || expectsError) {
-      this.formCallbacks[formName] = function(html) {
-        Lightbox.checkForError(html, func);
-      };
-    } else {
-      this.formCallbacks[formName] = func;
-    }
-  },
-  /**
-   * We store all the ajax calls in case we need to cancel.
-   * This function cancels the previous call and creates a new one.
-   */
-  ajax: function(obj) {
-    if(this.XHR) {
-      this.XHR.abort();
-    }
-    this.XHR = $.ajax(obj);
-  },
-  /**********************************/
-  /* ====== LIGHTBOX ACTIONS ====== */
-  /**********************************/
-  /**
-   * Change the content of the lightbox.
-   *
-   * Hide the header if it's empty to make more
-   * room for content and avoid double headers.
-   */
-  titleSet: false,
-  changeContent: function(html) {
-    var header = $('#modal .modal-header');
-    if(!Lightbox.titleSet) {
-      var h2 = html.match(/<h2>([^<]*)<\/h2>/);
-      if(h2) {
-        header.find('.modal-title').html(h2[1]);
-      } else {
-        var pLead = html.match(/<p class="lead[^>]*>([^<]*)<\/p>/);
-        if(pLead) {
-          header.find('.modal-title').html(pLead[1]);
-        }
-      }
-      Lightbox.titleSet = false;
-    }
-    if(header.find('.modal-title').html().length == 0) {
-      header.css('border-bottom-width', '0');
-    } else {
-      header.css('border-bottom-width', '1px');
-    }
-    $('#modal .modal-body').html(html).modal({'show':true,'backdrop':false});
-
-    Lightbox.dispatch('Lightbox.ready');
-  },
-
-  /**
-   * This is the function you call to manually close the lightbox
-   */
-  close: function(evt) {
-    $('#modal').modal('hide'); // This event calls closeActions
-  },
-  dispatch: function(str) {
-    var evt = document.createEvent("Event");
-    evt.initEvent(str, true, false);
-    document.dispatchEvent(evt);
-  },
-  /**
-   * This function is attached to the lightbox close event,
-   * so it always runs when the lightbox is closed.
-   */
-  closeActions: function() {
-    Lightbox.shown = false;
-    Lightbox.openingURL = false;
-    if(this.XHR) { this.XHR.abort(); }
-    // Reset content so we start fresh when we open a lightbox
-    $('#modal').removeData('modal');
-    $('#modal').find('.modal-title').html('');
-    $('#modal').find('.modal-body').html(vufindString.loading + "...");
-
-    Lightbox.dispatch('Lightbox.close');
-  },
-  /**
-   * This function changes the content of the lightbox to a message with a close button
-   */
-  confirm: function(message) {
-    this.changeContent('<div class="alert alert-info">'+message+'</div><button class="btn btn-default" onClick="Lightbox.close()">'+vufindString['close']+'</button>');
-  },
-  /**
-   * Regexes a piece of html to find an error alert
-   * If one is found, display it
-   *
-   * If one is not found, return html to a success callback function
-   */
-  checkForError: function(html, success) {
-    var fi = html.indexOf('<div class="alert alert-danger">');
-    if(fi > -1) {
-      var li = html.indexOf('</div>', fi+31);
-      Lightbox.displayError(html.substring(fi+31, li).replace(/^[\s<>]+|[\s<>]+$/g, ''));
-    } else {
-      success(html);
-    }
-  },
-  /**
-   * Insert an error alert element at the top of the lightbox
-   */
-  displayError: function(message) {
-    var alert = $('#modal .modal-body .alert');
-    var html = $.parseHTML($('#modal .modal-body').html());
-    // Page with dismissable alert already present
-    if(alert.find('.message').length > 0 && html.length > 1) {
-      $(alert).find('.message').html(message);
-    // Page with alert already present
-    } else if(alert.length > 0 && html.length > 1) {
-      $(alert).html(message);
-    // Empty or alert only, change to message with button
-    } else if($('#modal .modal-body').html() == vufindString.loading+"..."
-    || (html.length == 1 && $(html).hasClass('alert-danger'))) {
-      Lightbox.changeContent('<div class="alert alert-danger" role="alert">'+message+'</div><button class="btn btn-default" onClick="Lightbox.close()">'+vufindString['close']+'</button>');
-    // Page without alert
-    } else {
-      $('#modal .modal-body').prepend('<div class="alert alert-danger alert-dismissible" role="alert"><button type="button" class="close" data-dismiss="alert"><span aria-hidden="true">&times;</span><span class="sr-only">Close</span></button><p class="message">'+message+'</p></div>');
-    }
-    $('.fa-spinner').remove();
-    if (typeof Recaptcha !== "undefined" && Recaptcha.widget) {
-      Recaptcha.reload();
-    }
-    // If the lightbox isn't visible, fix that
-    if(this.shown == false) {
-      $('#modal').modal('show');
-      this.shown = true;
-    }
-  },
-
-  /***********************************/
-  /* ====== LIGHTBOX REQUESTS ====== */
-  /***********************************/
-  /**
-   * This function creates an XHR request to the URL
-   * and handles the response according to the callback.
-   *
-   * Default callback is changeContent
-   */
-  getByUrl: function(url, post, callback) {
-    if(typeof callback == "undefined") {
-      // No custom handler: display return in lightbox
-      callback = this.changeContent;
-    }
-    // If the lightbox isn't visible, fix that
-    if(this.shown == false) {
-      $('#modal').modal('show');
-      this.shown = true;
-    }
-    // Create our AJAX request, store it in case we need to cancel later
-    this.ajax({
-      type:'POST',
-      url:url,
-      data:post,
-      success:function(html) { // Success!
-        callback(html);
-      },
-      error:function(d,e) {
-        if (d.status == 200) {
-          try {
-            var data = JSON.parse(d.responseText);
-            Lightbox.changeContent('<p class="alert alert-danger">'+data.data+'</p>');
-          } catch(error) {
-            Lightbox.changeContent('<p class="alert alert-danger">'+d.responseText+'</p>');
-          }
-        } else if(d.status > 0) {
-          Lightbox.changeContent('<p class="alert alert-danger">'+d.statusText+' ('+d.status+')</p>');
-        }
-        console.log(e,d); // Error reporting
-        console.log(url,post);
-      }
-    });
-    // Store current "page" context for empty targets
-    if(this.openingURL === false) {
-      this.openingURL = url;
-    }
-    this.lastURL = url;
-
-    return false;
-  },
-  /**
-   * This is the friendly face to the function above.
-   * It converts a Controller and Action into a URL through the AJAX handler
-   * with GET and pushes the data and callback to the getByUrl
-   */
-  get: function(controller, action, get, post, callback) {
-    // Build URL
-    var url = path+'/AJAX/JSON?method=getLightbox&submodule='+controller+'&subaction='+action;
-    if(typeof get !== "undefined" && get !== {}) {
-      url += '&'+$.param(get);
-    }
-    if(typeof post == "undefined") {
-      post = {};
-    }
-    return this.getByUrl(url, post, callback);
-  },
-
-  /**********************************/
-  /* ====== FORM SUBMISSIONS ====== */
-  /**********************************/
-  /**
-   * Returns all the input values from a form as an associated array
-   *
-   * This function takes a jQuery wrapped form
-   * $(event.target) for example
-   */
-  getFormData: function($form) {
-    // Gather all the data
-    var inputs = $form.find('*[name]');
-    var data = {};
-    for(var i=0;i<inputs.length;i++) {
-      var currentName = inputs[i].name;
-      var array = currentName.substring(currentName.length-2) == '[]';
-      if(array && !data[currentName.substring(0,currentName.length-2)]) {
-        data[currentName.substring(0,currentName.length-2)] = [];
-      }
-      // Submit buttons
-      if(inputs[i].type == 'submit') {
-        if($(inputs[i]).attr('clicked') == 'true') {
-          data[currentName] = inputs[i].value;
-        }
-      // Radio buttons
-      } else if(inputs[i].type == 'radio') {
-        if(inputs[i].checked) {
-          if(array) {
-            var n = currentName.substring(0,currentName.length-2);
-            data[n].push(inputs[i].value);
-          } else {
-            data[currentName] = inputs[i].value;
-          }
-        }
-      // Checkboxes
-      } else if($(inputs[i]).attr('type') != 'checkbox' || inputs[i].checked) {
-        if(array) {
-          var f = currentName.substring(0,currentName.length-2);
-          data[f].push(inputs[i].value);
-        } else {
-          data[currentName] = inputs[i].value;
-        }
-      }
-    }
-    return data;
-  },
-  /**
-   * This function adds submission events to forms loaded inside the lightbox
-   *
-   * First, it will check for custom handlers, for those who want to handle everything.
-   *
-   * Then, it will check for custom form callbacks. These will be added to an anonymous
-   * function that will call Lightbox.submit with the form and the callback.
-   *
-   * Finally, if nothing custom is setup, it will add the default function which
-   * calls Lightbox.submit with a callback to close if there are no errors to display.
-   *
-   * This is a default open action, so it runs every time changeContent
-   * is called and the 'shown' lightbox event is triggered
-   */
-  registerForms: function() {
-    var form = $("#modal").find('form');
-    $form.validator();
-    var name = $(form).attr('name');
-    // Assign form handler based on name
-    if(typeof name !== "undefined" && typeof Lightbox.formHandlers[name] !== "undefined") {
-      $(form).unbind('submit').submit(Lightbox.formHandlers[name]);
-    // Default action, with custom callback
-    } else if(typeof Lightbox.formCallbacks[name] !== "undefined") {
-      $(form).unbind('submit').submit(function(evt){
-        if(evt.isDefaultPrevented()) {
-          $('.fa.fa-spinner', evt.target).remove();
-          return false;
-        }
-        Lightbox.submit($(evt.target), Lightbox.formCallbacks[name]);
-        return false;
-      });
-    // Default
-    } else {
-      $(form).unbind('submit').submit(function(evt){
-        if(evt.isDefaultPrevented()) {
-          $('.fa.fa-spinner', evt.target).remove();
-          return false;
-        }
-        Lightbox.submit($(evt.target), function(html){
-          Lightbox.checkForError(html, Lightbox.close);
-        });
-        return false;
-      });
-    }
-  },
-  /**
-   * The default, automatic form submission
-   *
-   * This function gleans all the information in a form from the function above
-   * Then it uses the action="" attribute of the form to figure out where to send the data
-   * and the method="" attribute to send it the proper way
-   *
-   * In the wild, forms without an action="" are submitted to the current URL.
-   * In the case where we have a form with no action in the lightbox,
-   * we emulate that behaviour by submitting the last URL loaded through
-   * .getByUrl, stored in lastURL in the Lightbox object.
-   */
-  submit: function($form, callback) {
-    // Default callback is to close
-    if(typeof callback == "undefined") {
-      callback = this.close;
-    }
-    var data = this.getFormData($form);
-    // If we have an action: parse
-    var POST = $form.attr('method') && $form.attr('method').toUpperCase() == 'POST';
-    if($form.attr('action')) {
-      // Parse action location
-      var action = $form.attr('action').substring($form.attr('action').indexOf(path)+path.length+1);
-      var params = action.split('?');
-      action = action.split('/');
-      var get = params.length > 1 ? deparam(params[1]) : data['id'] ? {id:data['id']} : {};
-      if(POST) {
-        this.get(action[0], action[action.length-1], get, data, callback);
-      } else {
-        this.get(action[0], action[action.length-1], data, {}, callback);
-      }
-    // If not: fake context by using the previous action
-    } else if(POST) {
-      this.getByUrl(this.lastURL, data, callback);
-    } else {
-      this.getByUrl(this.lastURL, {}, callback);
-    }
-    $(this).find('.modal-body').html(vufindString.loading + "...");
-  }
-};
-
-/**
- * This is where you add click events to open the lightbox.
- * We do it here so that non-JS users still have a good time.
- */
-$(document).ready(function() {
-  // Add handlers to the forms
-  document.addEventListener('Lightbox.ready', Lightbox.registerForms, false);
-  // Hook into the Bootstrap close event
-  $('#modal').on('hidden.bs.modal', Lightbox.closeActions);
-  /**
-   * If a link with the class .modal-link triggers the lightbox,
-   * look for a title="" to use as our lightbox title.
-   */
-  $('.modal-link,.help-link').click(function() {
-    var title = $(this).attr('title');
-    if(typeof title === "undefined") {
-      title = $(this).html();
-    }
-    $('#modal .modal-title').html(title);
-    Lightbox.titleSet = true;
+/*global checkSaveStatuses, console, deparam, path, Recaptcha, vufindString */
+
+var Lightbox = {
+  /**
+   * We save the URL and POST data every time we call getByUrl.
+   * If we don't have a target a form submission, we use these variables
+   * to replicate empty target behaviour by submitting to the current "page".
+   */
+  lastURL: false,
+  lastPOST: false,
+  openingURL: false,
+  shown: false,      // Is the lightbox deployed?
+  XHR: false,        // Used for current in-progress XHR lightbox request
+  openStack: [],     // Array of functions to be called after changeContent or the lightbox event 'shown'
+  closeStack: [],    // Array of functions to be called and cleared after the lightbox event 'hidden'
+  formHandlers: [],  // Full custom handlers for forms; by name
+  formCallbacks: [], // Custom functions for forms, called after .submit(); by name
+
+  /**********************************/
+  /* ======    INTERFACE     ====== */
+  /**********************************/
+  /**
+   * Register custom open event handlers
+   *
+   * Think of this as the $(document).ready() of the Lightbox
+   * There's actually an alias right below it.
+   *
+   * If your template has inline JS, $(document).ready() will not fire in the lightbox
+   * because it already fired before you opened the lightbox and won't fire again.
+   *
+   * You can use $.isReady to determine if ready() has already been called
+   * so you can trigger your function immediately in the inline JS.
+   */
+  addOpenAction: function(func) {
+    this.openStack.push(func);
+  },
+  // Alias for addOpenAction
+  ready: function(func) {
+    this.openStack.push(func);
+  },
+  /**
+   * Register custom close event handlers
+   */
+  addCloseAction: function(func) {
+    this.closeStack.push(func);
+  },
+  /**
+   * For when you want to handle that form all by yourself
+   *
+   * We recommend using the getLightbox action in the AJAX Controller
+   * to ensure you get a lightbox formatted page.
+   *
+   * If your handler doesn't return false, the form will submit the normal way,
+   * with all normal behavior that goes with: redirection, etc.
+   */
+  addFormHandler: function(formName, func) {
+    this.formHandlers[formName] = func;
+  },
+  /**
+   * Register a function to be called when a form submission succeeds
+   *
+   * We add error checking by default, you never know when error blocks will strike.
+   * Passing false to expectsError turns this off. Errors are inserted above *current* content.
+   */
+  addFormCallback: function(formName, func, expectsError) {
+    if(typeof expectsError === "undefined" || expectsError) {
+      this.formCallbacks[formName] = function(html) {
+        Lightbox.checkForError(html, func);
+      };
+    } else {
+      this.formCallbacks[formName] = func;
+    }
+  },
+  /**
+   * We store all the ajax calls in case we need to cancel.
+   * This function cancels the previous call and creates a new one.
+   */
+  ajax: function(obj) {
+    if(this.XHR) {
+      this.XHR.abort();
+    }
+    this.XHR = $.ajax(obj);
+  },
+  /**********************************/
+  /* ====== LIGHTBOX ACTIONS ====== */
+  /**********************************/
+  /**
+   * Change the content of the lightbox.
+   *
+   * Hide the header if it's empty to make more
+   * room for content and avoid double headers.
+   */
+  titleSet: false,
+  changeContent: function(html) {
+    var header = $('#modal .modal-header');
+    if(!Lightbox.titleSet) {
+      var h2 = html.match(/<h2>([^<]*)<\/h2>/);
+      if(h2) {
+        header.find('.modal-title').html(h2[1]);
+      } else {
+        var pLead = html.match(/<p class="lead[^>]*>([^<]*)<\/p>/);
+        if(pLead) {
+          header.find('.modal-title').html(pLead[1]);
+        }
+      }
+      Lightbox.titleSet = false;
+    }
+    if(header.find('.modal-title').html().length == 0) {
+      header.css('border-bottom-width', '0');
+    } else {
+      header.css('border-bottom-width', '1px');
+    }
+    $('#modal .modal-body').html(html).modal({'show':true,'backdrop':false});
+    Lightbox.openActions();
+  },
+
+  /**
+   * This is the function you call to manually close the lightbox
+   */
+  close: function(evt) {
+    $('#modal').modal('hide'); // This event calls closeActions
+  },
+  /**
+   * This function is attached to the lightbox close event,
+   * so it always runs when the lightbox is closed.
+   */
+  closeActions: function() {
+    Lightbox.shown = false;
+    Lightbox.openingURL = false;
+    // Clean out stack
+    while(Lightbox.closeStack.length > 0) {
+      var f = Lightbox.closeStack.pop();
+      f();
+    }
+    if(this.XHR) { this.XHR.abort(); }
+    // Reset content so we start fresh when we open a lightbox
+    $('#modal').removeData('modal');
+    $('#modal').find('.modal-title').html('');
+    $('#modal').find('.modal-body').html(vufindString.loading + "...");
+  },
+  /**
+   * Call all the functions we need for when the modal loads
+   *
+   * Called by the 'shown' event and at the end of changeContent
+   */
+  openActions: function() {
+    for(var i=0;i<Lightbox.openStack.length;i++) {
+      Lightbox.openStack[i]();
+    }
+  },
+  /**
+   * This function changes the content of the lightbox to a message with a close button
+   */
+  confirm: function(message) {
+    this.changeContent('<div class="alert alert-info">'+message+'</div><button class="btn btn-default" onClick="Lightbox.close()">'+vufindString['close']+'</button>');
+  },
+  /**
+   * Regexes a piece of html to find an error alert
+   * If one is found, display it
+   *
+   * If one is not found, return html to a success callback function
+   */
+  checkForError: function(html, success, type) {
+    if(typeof type === "undefined") {
+      type = "danger";
+    }
+    var divPattern = '<div class="alert alert-'+type+'">';
+    var fi = html.indexOf(divPattern);
+    if(fi > -1) {
+      var li = html.indexOf('</div>', fi+divPattern.length);
+      Lightbox.displayError(html.substring(fi+divPattern.length, li).replace(/^[\s<>]+|[\s<>]+$/g, ''), type);
+    } else {
+      success(html);
+    }
+  },
+  /**
+   * Insert an error alert element at the top of the lightbox
+   */
+  displayError: function(message, type) {
+    if(typeof type === "undefined") {
+      type = "danger";
+    }
+    $('#modal .modal-body .alert').remove();
+    var html = $.parseHTML($('#modal .modal-body').html());
+     // Empty or alert only, change to message with button
+    if($('#modal .modal-body').html() == vufindString.loading+"..."
+      || (html.length == 1 && $(html).hasClass('alert-'+type))) {
+      Lightbox.changeContent('<div class="alert alert-'+type+'" role="alert">'+message+'</div><button class="btn btn-default" onClick="Lightbox.close()">'+vufindString['close']+'</button>');
+    // Page without alert
+    } else {
+      $('#modal .modal-body').prepend('<div class="alert alert-'+type+' alert-dismissible" role="alert"><button type="button" class="close" data-dismiss="alert"><span aria-hidden="true">&times;</span><span class="sr-only">Close</span></button><p class="message">'+message+'</p></div>');
+    }
+    $('.fa-spinner').remove();
+    if (typeof Recaptcha !== "undefined" && Recaptcha.widget) {
+      Recaptcha.reload();
+    }
+    // If the lightbox isn't visible, fix that
+    if(this.shown == false) {
+      $('#modal').modal('show');
+      this.shown = true;
+    }
+  },
+
+  /***********************************/
+  /* ====== LIGHTBOX REQUESTS ====== */
+  /***********************************/
+  /**
+   * This function creates an XHR request to the URL
+   * and handles the response according to the callback.
+   *
+   * Default callback is changeContent
+   */
+  getByUrl: function(url, post, callback) {
+    if(typeof callback == "undefined") {
+      // No custom handler: display return in lightbox
+      callback = this.changeContent;
+    }
+    // If the lightbox isn't visible, fix that
+    if(this.shown == false) {
+      $('#modal').modal('show');
+      this.shown = true;
+    }
+    // Create our AJAX request, store it in case we need to cancel later
+    this.ajax({
+      type:'POST',
+      url:url,
+      data:post,
+      success:function(html) { // Success!
+        callback(html);
+      },
+      error:function(d,e) {
+        if (d.status == 200) {
+          try {
+            var data = JSON.parse(d.responseText);
+            Lightbox.changeContent('<p class="alert alert-danger">'+data.data+'</p>');
+          } catch(error) {
+            Lightbox.changeContent('<p class="alert alert-danger">'+d.responseText+'</p>');
+          }
+        } else if(d.status > 0) {
+          Lightbox.changeContent('<p class="alert alert-danger">'+d.statusText+' ('+d.status+')</p>');
+        }
+        console.log(e,d); // Error reporting
+        console.log(url,post);
+      }
+    });
+    // Store current "page" context for empty targets
+    if(this.openingURL === false) {
+      this.openingURL = url;
+    }
+    this.lastURL = url;
+    this.lastPOST = post;
+    //this.openActions();
+    return false;
+  },
+  /**
+   * This is the friendly face to the function above.
+   * It converts a Controller and Action into a URL through the AJAX handler
+   * with GET and pushes the data and callback to the getByUrl
+   */
+  get: function(controller, action, get, post, callback) {
+    // Build URL
+    var url = path+'/AJAX/JSON?method=getLightbox&submodule='+controller+'&subaction='+action;
+    if(typeof get !== "undefined" && get !== {}) {
+      url += '&'+$.param(get);
+    }
+    if(typeof post == "undefined") {
+      post = {};
+    }
+    return this.getByUrl(url, post, callback);
+  },
+
+  /**********************************/
+  /* ====== FORM SUBMISSIONS ====== */
+  /**********************************/
+  /**
+   * Returns all the input values from a form as an associated array
+   *
+   * This function takes a jQuery wrapped form
+   * $(event.target) for example
+   */
+  getFormData: function($form) {
+    // Gather all the data
+    var inputs = $form.find('*[name]');
+    var data = {};
+    for(var i=0;i<inputs.length;i++) {
+      var currentName = inputs[i].name;
+      var array = currentName.substring(currentName.length-2) == '[]';
+      if(array && !data[currentName.substring(0,currentName.length-2)]) {
+        data[currentName.substring(0,currentName.length-2)] = [];
+      }
+      // Submit buttons
+      if(inputs[i].type == 'submit') {
+        if($(inputs[i]).attr('clicked') == 'true') {
+          data[currentName] = inputs[i].value;
+        }
+      // Radio buttons
+      } else if(inputs[i].type == 'radio') {
+        if(inputs[i].checked) {
+          if(array) {
+            var n = currentName.substring(0,currentName.length-2);
+            data[n].push(inputs[i].value);
+          } else {
+            data[currentName] = inputs[i].value;
+          }
+        }
+      // Checkboxes
+      } else if($(inputs[i]).attr('type') != 'checkbox' || inputs[i].checked) {
+        if(array) {
+          var f = currentName.substring(0,currentName.length-2);
+          data[f].push(inputs[i].value);
+        } else {
+          data[currentName] = inputs[i].value;
+        }
+      }
+    }
+    return data;
+  },
+  /**
+   * This function adds submission events to forms loaded inside the lightbox
+   *
+   * First, it will check for custom handlers, for those who want to handle everything.
+   *
+   * Then, it will check for custom form callbacks. These will be added to an anonymous
+   * function that will call Lightbox.submit with the form and the callback.
+   *
+   * Finally, if nothing custom is setup, it will add the default function which
+   * calls Lightbox.submit with a callback to close if there are no errors to display.
+   *
+   * This is a default open action, so it runs every time changeContent
+   * is called and the 'shown' lightbox event is triggered
+   */
+  registerForms: function() {
+    var $form = $("#modal").find('form');
+    $form.validator();
+    var name = $form.attr('name');
+    // Assign form handler based on name
+    if(typeof name !== "undefined" && typeof Lightbox.formHandlers[name] !== "undefined") {
+      $form.submit(Lightbox.formHandlers[name]);
+    // Default action, with custom callback
+    } else if(typeof Lightbox.formCallbacks[name] !== "undefined") {
+      $form.submit(function(evt){
+        if(evt.isDefaultPrevented()) {
+          $('.fa.fa-spinner', evt.target).remove();
+          return false;
+        }
+        Lightbox.submit($(evt.target), Lightbox.formCallbacks[name]);
+        return false;
+      });
+    // Default
+    } else {
+      $form.unbind('submit').submit(function(evt){
+        if(evt.isDefaultPrevented()) {
+          $('.fa.fa-spinner', evt.target).remove();
+          return false;
+        }
+        Lightbox.submit($(evt.target), function(html){
+          Lightbox.checkForError(html, Lightbox.close);
+        });
+        return false;
+      });
+    }
+  },
+  /**
+   * The default, automatic form submission
+   *
+   * This function gleans all the information in a form from the function above
+   * Then it uses the action="" attribute of the form to figure out where to send the data
+   * and the method="" attribute to send it the proper way
+   *
+   * In the wild, forms without an action="" are submitted to the current URL.
+   * In the case where we have a form with no action in the lightbox,
+   * we emulate that behaviour by submitting the last URL loaded through
+   * .getByUrl, stored in lastURL in the Lightbox object.
+   */
+  submit: function($form, callback) {
+    // Default callback is to close
+    if(typeof callback == "undefined") {
+      callback = this.close;
+    }
+    var data = this.getFormData($form);
+    // If we have an action: parse
+    var POST = $form.attr('method') && $form.attr('method').toUpperCase() == 'POST';
+    if($form.attr('action')) {
+      // Parse action location
+      var action = $form.attr('action').substring($form.attr('action').indexOf(path)+path.length+1);
+      var params = action.split('?');
+      action = action.split('/');
+      var get = params.length > 1 ? deparam(params[1]) : data['id'] ? {id:data['id']} : {};
+      if(POST) {
+        this.get(action[0], action[action.length-1], get, data, callback);
+      } else {
+        this.get(action[0], action[action.length-1], data, {}, callback);
+      }
+    // If not: fake context by using the previous action
+    } else if(POST) {
+      this.getByUrl(this.lastURL, data, callback);
+    } else {
+      this.getByUrl(this.lastURL, {}, callback);
+    }
+    $(this).find('.modal-body').html(vufindString.loading + "...");
+  }
+};
+
+/**
+ * This is where you add click events to open the lightbox.
+ * We do it here so that non-JS users still have a good time.
+ */
+$(document).ready(function() {
+  // Add handlers to the forms
+  Lightbox.addOpenAction(Lightbox.registerForms);
+  /**
+   * Hook into the Bootstrap close event
+   *
+   * Yes, the secret's out, our beloved Lightbox is a modal
+   */
+  $('#modal').on('hidden.bs.modal', Lightbox.closeActions);
+  /**
+   * If a link with the class .modal-link triggers the lightbox,
+   * look for a title="" to use as our lightbox title.
+   */
+  $('.modal-link,.help-link').click(function() {
+    var title = $(this).attr('title');
+    if(typeof title === "undefined") {
+      title = $(this).html();
+    }
+    $('#modal .modal-title').html(title);
+    Lightbox.titleSet = true;
   });
-  Lightbox.dispatch('Lightbox.init');
-=======
-/*global checkSaveStatuses, console, deparam, path, Recaptcha, vufindString */
-
-var Lightbox = {
-  /**
-   * We save the URL and POST data every time we call getByUrl.
-   * If we don't have a target a form submission, we use these variables
-   * to replicate empty target behaviour by submitting to the current "page".
-   */
-  lastURL: false,
-  lastPOST: false,
-  openingURL: false,
-  shown: false,      // Is the lightbox deployed?
-  XHR: false,        // Used for current in-progress XHR lightbox request
-  openStack: [],     // Array of functions to be called after changeContent or the lightbox event 'shown'
-  closeStack: [],    // Array of functions to be called and cleared after the lightbox event 'hidden'
-  formHandlers: [],  // Full custom handlers for forms; by name
-  formCallbacks: [], // Custom functions for forms, called after .submit(); by name
-
-  /**********************************/
-  /* ======    INTERFACE     ====== */
-  /**********************************/
-  /**
-   * Register custom open event handlers
-   *
-   * Think of this as the $(document).ready() of the Lightbox
-   * There's actually an alias right below it.
-   *
-   * If your template has inline JS, $(document).ready() will not fire in the lightbox
-   * because it already fired before you opened the lightbox and won't fire again.
-   *
-   * You can use $.isReady to determine if ready() has already been called
-   * so you can trigger your function immediately in the inline JS.
-   */
-  addOpenAction: function(func) {
-    this.openStack.push(func);
-  },
-  // Alias for addOpenAction
-  ready: function(func) {
-    this.openStack.push(func);
-  },
-  /**
-   * Register custom close event handlers
-   */
-  addCloseAction: function(func) {
-    this.closeStack.push(func);
-  },
-  /**
-   * For when you want to handle that form all by yourself
-   *
-   * We recommend using the getLightbox action in the AJAX Controller
-   * to ensure you get a lightbox formatted page.
-   *
-   * If your handler doesn't return false, the form will submit the normal way,
-   * with all normal behavior that goes with: redirection, etc.
-   */
-  addFormHandler: function(formName, func) {
-    this.formHandlers[formName] = func;
-  },
-  /**
-   * Register a function to be called when a form submission succeeds
-   *
-   * We add error checking by default, you never know when error blocks will strike.
-   * Passing false to expectsError turns this off. Errors are inserted above *current* content.
-   */
-  addFormCallback: function(formName, func, expectsError) {
-    if(typeof expectsError === "undefined" || expectsError) {
-      this.formCallbacks[formName] = function(html) {
-        Lightbox.checkForError(html, func);
-      };
-    } else {
-      this.formCallbacks[formName] = func;
-    }
-  },
-  /**
-   * We store all the ajax calls in case we need to cancel.
-   * This function cancels the previous call and creates a new one.
-   */
-  ajax: function(obj) {
-    if(this.XHR) {
-      this.XHR.abort();
-    }
-    this.XHR = $.ajax(obj);
-  },
-  /**********************************/
-  /* ====== LIGHTBOX ACTIONS ====== */
-  /**********************************/
-  /**
-   * Change the content of the lightbox.
-   *
-   * Hide the header if it's empty to make more
-   * room for content and avoid double headers.
-   */
-  titleSet: false,
-  changeContent: function(html) {
-    var header = $('#modal .modal-header');
-    if(!Lightbox.titleSet) {
-      var h2 = html.match(/<h2>([^<]*)<\/h2>/);
-      if(h2) {
-        header.find('.modal-title').html(h2[1]);
-      } else {
-        var pLead = html.match(/<p class="lead[^>]*>([^<]*)<\/p>/);
-        if(pLead) {
-          header.find('.modal-title').html(pLead[1]);
-        }
-      }
-      Lightbox.titleSet = false;
-    }
-    if(header.find('.modal-title').html().length == 0) {
-      header.css('border-bottom-width', '0');
-    } else {
-      header.css('border-bottom-width', '1px');
-    }
-    $('#modal .modal-body').html(html).modal({'show':true,'backdrop':false});
-    Lightbox.openActions();
-  },
-
-  /**
-   * This is the function you call to manually close the lightbox
-   */
-  close: function(evt) {
-    $('#modal').modal('hide'); // This event calls closeActions
-  },
-  /**
-   * This function is attached to the lightbox close event,
-   * so it always runs when the lightbox is closed.
-   */
-  closeActions: function() {
-    Lightbox.shown = false;
-    Lightbox.openingURL = false;
-    // Clean out stack
-    while(Lightbox.closeStack.length > 0) {
-      var f = Lightbox.closeStack.pop();
-      f();
-    }
-    if(this.XHR) { this.XHR.abort(); }
-    // Reset content so we start fresh when we open a lightbox
-    $('#modal').removeData('modal');
-    $('#modal').find('.modal-title').html('');
-    $('#modal').find('.modal-body').html(vufindString.loading + "...");
-  },
-  /**
-   * Call all the functions we need for when the modal loads
-   *
-   * Called by the 'shown' event and at the end of changeContent
-   */
-  openActions: function() {
-    for(var i=0;i<Lightbox.openStack.length;i++) {
-      Lightbox.openStack[i]();
-    }
-  },
-  /**
-   * This function changes the content of the lightbox to a message with a close button
-   */
-  confirm: function(message) {
-    this.changeContent('<div class="alert alert-info">'+message+'</div><button class="btn btn-default" onClick="Lightbox.close()">'+vufindString['close']+'</button>');
-  },
-  /**
-   * Regexes a piece of html to find an error alert
-   * If one is found, display it
-   *
-   * If one is not found, return html to a success callback function
-   */
-  checkForError: function(html, success, type) {
-    if(typeof type === "undefined") {
-      type = "danger";
-    }
-    var divPattern = '<div class="alert alert-'+type+'">';
-    var fi = html.indexOf(divPattern);
-    if(fi > -1) {
-      var li = html.indexOf('</div>', fi+divPattern.length);
-      Lightbox.displayError(html.substring(fi+divPattern.length, li).replace(/^[\s<>]+|[\s<>]+$/g, ''), type);
-    } else {
-      success(html);
-    }
-  },
-  /**
-   * Insert an error alert element at the top of the lightbox
-   */
-  displayError: function(message, type) {
-    if(typeof type === "undefined") {
-      type = "danger";
-    }
-    $('#modal .modal-body .alert').remove();
-    var html = $.parseHTML($('#modal .modal-body').html());
-     // Empty or alert only, change to message with button
-    if($('#modal .modal-body').html() == vufindString.loading+"..."
-      || (html.length == 1 && $(html).hasClass('alert-'+type))) {
-      Lightbox.changeContent('<div class="alert alert-'+type+'" role="alert">'+message+'</div><button class="btn btn-default" onClick="Lightbox.close()">'+vufindString['close']+'</button>');
-    // Page without alert
-    } else {
-      $('#modal .modal-body').prepend('<div class="alert alert-'+type+' alert-dismissible" role="alert"><button type="button" class="close" data-dismiss="alert"><span aria-hidden="true">&times;</span><span class="sr-only">Close</span></button><p class="message">'+message+'</p></div>');
-    }
-    $('.fa-spinner').remove();
-    if (typeof Recaptcha !== "undefined" && Recaptcha.widget) {
-      Recaptcha.reload();
-    }
-    // If the lightbox isn't visible, fix that
-    if(this.shown == false) {
-      $('#modal').modal('show');
-      this.shown = true;
-    }
-  },
-
-  /***********************************/
-  /* ====== LIGHTBOX REQUESTS ====== */
-  /***********************************/
-  /**
-   * This function creates an XHR request to the URL
-   * and handles the response according to the callback.
-   *
-   * Default callback is changeContent
-   */
-  getByUrl: function(url, post, callback) {
-    if(typeof callback == "undefined") {
-      // No custom handler: display return in lightbox
-      callback = this.changeContent;
-    }
-    // If the lightbox isn't visible, fix that
-    if(this.shown == false) {
-      $('#modal').modal('show');
-      this.shown = true;
-    }
-    // Create our AJAX request, store it in case we need to cancel later
-    this.ajax({
-      type:'POST',
-      url:url,
-      data:post,
-      success:function(html) { // Success!
-        callback(html);
-      },
-      error:function(d,e) {
-        if (d.status == 200) {
-          try {
-            var data = JSON.parse(d.responseText);
-            Lightbox.changeContent('<p class="alert alert-danger">'+data.data+'</p>');
-          } catch(error) {
-            Lightbox.changeContent('<p class="alert alert-danger">'+d.responseText+'</p>');
-          }
-        } else if(d.status > 0) {
-          Lightbox.changeContent('<p class="alert alert-danger">'+d.statusText+' ('+d.status+')</p>');
-        }
-        console.log(e,d); // Error reporting
-        console.log(url,post);
-      }
-    });
-    // Store current "page" context for empty targets
-    if(this.openingURL === false) {
-      this.openingURL = url;
-    }
-    this.lastURL = url;
-    this.lastPOST = post;
-    //this.openActions();
-    return false;
-  },
-  /**
-   * This is the friendly face to the function above.
-   * It converts a Controller and Action into a URL through the AJAX handler
-   * with GET and pushes the data and callback to the getByUrl
-   */
-  get: function(controller, action, get, post, callback) {
-    // Build URL
-    var url = path+'/AJAX/JSON?method=getLightbox&submodule='+controller+'&subaction='+action;
-    if(typeof get !== "undefined" && get !== {}) {
-      url += '&'+$.param(get);
-    }
-    if(typeof post == "undefined") {
-      post = {};
-    }
-    return this.getByUrl(url, post, callback);
-  },
-
-  /**********************************/
-  /* ====== FORM SUBMISSIONS ====== */
-  /**********************************/
-  /**
-   * Returns all the input values from a form as an associated array
-   *
-   * This function takes a jQuery wrapped form
-   * $(event.target) for example
-   */
-  getFormData: function($form) {
-    // Gather all the data
-    var inputs = $form.find('*[name]');
-    var data = {};
-    for(var i=0;i<inputs.length;i++) {
-      var currentName = inputs[i].name;
-      var array = currentName.substring(currentName.length-2) == '[]';
-      if(array && !data[currentName.substring(0,currentName.length-2)]) {
-        data[currentName.substring(0,currentName.length-2)] = [];
-      }
-      // Submit buttons
-      if(inputs[i].type == 'submit') {
-        if($(inputs[i]).attr('clicked') == 'true') {
-          data[currentName] = inputs[i].value;
-        }
-      // Radio buttons
-      } else if(inputs[i].type == 'radio') {
-        if(inputs[i].checked) {
-          if(array) {
-            var n = currentName.substring(0,currentName.length-2);
-            data[n].push(inputs[i].value);
-          } else {
-            data[currentName] = inputs[i].value;
-          }
-        }
-      // Checkboxes
-      } else if($(inputs[i]).attr('type') != 'checkbox' || inputs[i].checked) {
-        if(array) {
-          var f = currentName.substring(0,currentName.length-2);
-          data[f].push(inputs[i].value);
-        } else {
-          data[currentName] = inputs[i].value;
-        }
-      }
-    }
-    return data;
-  },
-  /**
-   * This function adds submission events to forms loaded inside the lightbox
-   *
-   * First, it will check for custom handlers, for those who want to handle everything.
-   *
-   * Then, it will check for custom form callbacks. These will be added to an anonymous
-   * function that will call Lightbox.submit with the form and the callback.
-   *
-   * Finally, if nothing custom is setup, it will add the default function which
-   * calls Lightbox.submit with a callback to close if there are no errors to display.
-   *
-   * This is a default open action, so it runs every time changeContent
-   * is called and the 'shown' lightbox event is triggered
-   */
-  registerForms: function() {
-    var $form = $("#modal").find('form');
-    $form.validator();
-    var name = $form.attr('name');
-    // Assign form handler based on name
-    if(typeof name !== "undefined" && typeof Lightbox.formHandlers[name] !== "undefined") {
-      $form.submit(Lightbox.formHandlers[name]);
-    // Default action, with custom callback
-    } else if(typeof Lightbox.formCallbacks[name] !== "undefined") {
-      $form.submit(function(evt){
-        if(evt.isDefaultPrevented()) {
-          $('.fa.fa-spinner', evt.target).remove();
-          return false;
-        }
-        Lightbox.submit($(evt.target), Lightbox.formCallbacks[name]);
-        return false;
-      });
-    // Default
-    } else {
-      $form.unbind('submit').submit(function(evt){
-        if(evt.isDefaultPrevented()) {
-          $('.fa.fa-spinner', evt.target).remove();
-          return false;
-        }
-        Lightbox.submit($(evt.target), function(html){
-          Lightbox.checkForError(html, Lightbox.close);
-        });
-        return false;
-      });
-    }
-  },
-  /**
-   * The default, automatic form submission
-   *
-   * This function gleans all the information in a form from the function above
-   * Then it uses the action="" attribute of the form to figure out where to send the data
-   * and the method="" attribute to send it the proper way
-   *
-   * In the wild, forms without an action="" are submitted to the current URL.
-   * In the case where we have a form with no action in the lightbox,
-   * we emulate that behaviour by submitting the last URL loaded through
-   * .getByUrl, stored in lastURL in the Lightbox object.
-   */
-  submit: function($form, callback) {
-    // Default callback is to close
-    if(typeof callback == "undefined") {
-      callback = this.close;
-    }
-    var data = this.getFormData($form);
-    // If we have an action: parse
-    var POST = $form.attr('method') && $form.attr('method').toUpperCase() == 'POST';
-    if($form.attr('action')) {
-      // Parse action location
-      var action = $form.attr('action').substring($form.attr('action').indexOf(path)+path.length+1);
-      var params = action.split('?');
-      action = action.split('/');
-      var get = params.length > 1 ? deparam(params[1]) : data['id'] ? {id:data['id']} : {};
-      if(POST) {
-        this.get(action[0], action[action.length-1], get, data, callback);
-      } else {
-        this.get(action[0], action[action.length-1], data, {}, callback);
-      }
-    // If not: fake context by using the previous action
-    } else if(POST) {
-      this.getByUrl(this.lastURL, data, callback);
-    } else {
-      this.getByUrl(this.lastURL, {}, callback);
-    }
-    $(this).find('.modal-body').html(vufindString.loading + "...");
-  }
-};
-
-/**
- * This is where you add click events to open the lightbox.
- * We do it here so that non-JS users still have a good time.
- */
-$(document).ready(function() {
-  // Add handlers to the forms
-  Lightbox.addOpenAction(Lightbox.registerForms);
-  /**
-   * Hook into the Bootstrap close event
-   *
-   * Yes, the secret's out, our beloved Lightbox is a modal
-   */
-  $('#modal').on('hidden.bs.modal', Lightbox.closeActions);
-  /**
-   * If a link with the class .modal-link triggers the lightbox,
-   * look for a title="" to use as our lightbox title.
-   */
-  $('.modal-link,.help-link').click(function() {
-    var title = $(this).attr('title');
-    if(typeof title === "undefined") {
-      title = $(this).html();
-    }
-    $('#modal .modal-title').html(title);
-    Lightbox.titleSet = true;
-  });
->>>>>>> cf60b9a7
 });