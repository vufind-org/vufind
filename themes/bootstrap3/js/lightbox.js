--- conflicted
+++ resolved
@@ -73,23 +73,17 @@
     var htmlDiv = $('<div/>').html(content);
     var alerts = htmlDiv.find('.flash-message.alert-success:not([data-lightbox-ignore])');
     if (alerts.length > 0) {
-<<<<<<< HEAD
+      var msgs = alerts.toArray().map(function getSuccessHtml(el) {
+        return el.innerHTML;
+      }).join('<br/>');
         var href = alerts.find('.download').attr('href');
         if (typeof href !== 'undefined') {
             location.href = href;
             _modal.modal('hide');
-            return;
         } else {
-            showAlert(alerts[0].innerHTML, 'success');
-            return;
-        }
-=======
-      var msgs = alerts.toArray().map(function getSuccessHtml(el) {
-        return el.innerHTML;
-      }).join('<br/>');
-      showAlert(msgs, 'success');
+            showAlert(msgs, 'success');
+        }
       return;
->>>>>>> 03d11a48
     }
     // Deframe HTML
     var finalHTML = content;
