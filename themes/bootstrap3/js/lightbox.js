--- conflicted
+++ resolved
@@ -1,286 +1,232 @@
-/*global $, document, Event, VuFind, window */
-VuFind.lightbox = (function() {
-  // State
-  var _originalUrl = false;
-  var _currentUrl = false;
-  var refreshOnClose = false;
-  // Elements
-  var _modal, _modalBody;
-  // Utilities
-  var _html = function(html) {
-    _modalBody.html(html);
-    _modal.modal('handleUpdate');
+/*global $, document, Event, VuFind, window */
+VuFind.lightbox = (function() {
+  // State
+  var _originalUrl = false;
+  var _currentUrl = false;
+  var refreshOnClose = false;
+  // Elements
+  var _modal, _modalBody;
+  // Utilities
+  var _html = function(html) {
+    _modalBody.html(html);
+    _modal.modal('handleUpdate');
+  }
+  // Public: Present an alert
+  var showAlert = function(message, type) {
+    if ('undefined' == typeof type) {
+      type = 'info';
+    }
+    _html('<div class="alert alert-'+type+'">'+message+'</div>\
+    <button class="btn btn-default" data-dismiss="modal">close</button>');
+    _modal.modal('show');
+  };
+  var flashMessage = function(message, type) {
+    _modalBody.find('.alert,.fa.fa-spinner').remove();
+    _modalBody.find('h2:first-child')
+      .after('<div class="alert alert-'+type+'">'+message+'</div>');
+  };
+
+  // Update content
+  var _update = function(html) {
+    if (!html.match) return;
+    // Deframe HTML
+    if(html.match('<!DOCTYPE html>')) {
+      html = $('<div>'+html+'</div>').find('.main > .container').html();
+    }
+    // Isolate successes
+    var testDiv = $('<div>'+html+'</div>');
+    var alerts = testDiv.find('.alert-success');
+    if (alerts.length > 0) {
+      showAlert(alerts[0].innerHTML, 'success');
+      return;
+    }
+    // Fill HTML
+    _html(html);
+    _modal.modal('show');
+    // Attach capturing events
+    _modalBody.find('a').on('click', _constrainLink);
+    var forms = _modalBody.find('form');
+    for(var i=0;i<forms.length;i++) {
+      $(forms[i]).on('submit', _formSubmit);
+    }
+    // Select all checkboxes
+    $('#modal').find('.checkbox-select-all').change(function() {
+      $(this).closest('.modal-body').find('.checkbox-select-item').prop('checked', this.checked);
+    });
+    $('#modal').find('.checkbox-select-item').change(function() {
+      $(this).closest('.modal-body').find('.checkbox-select-all').prop('checked', false);
+    });
+  }
+
+  var _xhr = false;
+  // Public: Handle AJAX in the Lightbox
+  var ajax = function(obj) {
+    if (_xhr !== false) return;
+    if (_originalUrl === false) {
+      _originalUrl = obj.url;
+    }
+    // Add lightbox GET parameter
+    if (!obj.url.match(/layout=lightbox/)) {
+      var parts = obj.url.split('#');
+      obj.url = parts[0].indexOf('?') < 0
+        ? parts[0]+'?'
+        : parts[0]+'&';
+      obj.url += 'layout=lightbox&lbreferer='+encodeURIComponent(_currentUrl);
+      obj.url += parts.length < 2 ? '' : '#'+parts[1];
+    }
+    _xhr = $.ajax(obj);
+    _xhr.always(function() { _xhr = false; })
+      .done(function(html, status, jq_xhr) {
+        if (jq_xhr.status == 205) {
+          // No reload since any post params would cause a prompt
+          window.location.href = window.location.href;
+          return;
+        }
+        if ( // Close the lightbox after deliberate login
+          obj.method                           // is a form
+          && !html.match(/alert alert-danger/) // skip failed logins
+          && (obj.url.match(/MyResearch/)      // that matches login/create account
+          || obj.url.match(/catalogLogin/))    // catalog login for holds
+        ) {
+          if (_originalUrl.match(/UserLogin/) || obj.url.match(/catalogLogin/)) {
+            window.location.reload();
+            return false;
+          } else {
+            VuFind.lightbox.refreshOnClose = true;
+          }
+        }
+        _update(html);
+      });
+    return _xhr;
+  };
+  var reload = function() {
+    ajax({url:_currentUrl || _originalUrl});
+  };
+
+  /**
+   * Modal link data options
+   *
+   * data-lightbox-close  = close lightbox after form success
+   * data-lightbox-href   = overwrite href with this value in lightbox
+   * data-lightbox-ignore = do not open this link in lightbox
+   * data-lightbox-post   = post json for link ajax
+   */
+  var _constrainLink = function(event) {
+    if (typeof this.dataset.lightboxIgnore != 'undefined') {
+      return true;
+    }
+    if (this.href.length > 1) {
+      event.preventDefault();
+      ajax({url: this.href});
+      _currentUrl = this.href;
+      VuFind.modal('show');
+      return false;
+    }
+  }
+
+  /**
+   * Form data options
+   *
+   * data-lightbox-onsubmit = on submit, run named function
+   * data-lightbox-onclose  = on close, run named function
+   */
+  var _formSubmit = function(event) {
+    // Gather data
+    var form = event.target;
+    var dataset = form.dataset;
+    var data = $(form).serializeArray();
+    data.push({'name':'layout', 'value':'lightbox'}); // Return in lightbox, please
+    // Add submit button information
+    var clicked = $(form).find('[type=submit]:focus');
+    if(clicked.length > 0) {
+      var name = clicked.attr('name') ? clicked.attr('name') : 'submit';
+      data.push({'name':name, 'value':clicked.attr('value') || 1});
+    }
+    // Special handlers
+    if ('undefined' !== typeof dataset) {
+      // On submit behavior
+      if("string" === typeof dataset.lightboxOnsubmit) {
+        var ret = null;
+        if ("function" === typeof window[dataset.lightboxOnsubmit]) {
+          ret = window[dataset.lightboxOnsubmit](event, data);
+        } else {
+          ret = eval('(function(event, data) {' + dataset.lightboxOnsubmit + '}())'); // inline code
+        }
+        // return true or false to send that to the form
+        // return null or anything else to continue to the ajax
+        if (ret === false || ret === true) {
+          return ret;
+        }
+      }
+      // onclose behavior
+      if("string" === typeof dataset.lightboxOnclose && "function" === typeof window[dataset.lightboxOnclose]) {
+        document.addEventListener('VuFind.lightbox.closed', function() {
+          window[dataset.lightboxOnclose]();
+        }, false);
+      }
+    }
+    // Loading
+    _modalBody.prepend('<i class="fa fa-spinner fa-spin pull-right"></i>');
+    // Get Lightbox content
+    ajax({
+      url: form.action || _currentUrl,
+      method: form.method || 'GET',
+      data: data
+    });
+
+    VuFind.modal('show');
+    return false;
   }
-  // Public: Present an alert
-  var showAlert = function(message, type) {
-    if ('undefined' == typeof type) {
-      type = 'info';
-    }
-    _html('<div class="alert alert-'+type+'">'+message+'</div>\
-    <button class="btn btn-default" data-dismiss="modal">close</button>');
-    _modal.modal('show');
-  };
-  var flashMessage = function(message, type) {
-    _modalBody.find('.alert,.fa.fa-spinner').remove();
-    _modalBody.find('h2:first-child')
-      .after('<div class="alert alert-'+type+'">'+message+'</div>');
-  };
-
-  // Update content
-  var _update = function(html) {
-    if (!html.match) return;
-    // Deframe HTML
-    if(html.match('<!DOCTYPE html>')) {
-      html = $('<div>'+html+'</div>').find('.main > .container').html();
-    }
-    // Isolate successes
-    var testDiv = $('<div>'+html+'</div>');
-    var alerts = testDiv.find('.alert-success');
-    if (alerts.length > 0) {
-      showAlert(alerts[0].innerHTML, 'success');
-      return;
-    }
-    // Fill HTML
-    _html(html);
-    _modal.modal('show');
-    // Attach capturing events
-    _modalBody.find('a').on('click', _constrainLink);
-    var forms = _modalBody.find('form');
-    for(var i=0;i<forms.length;i++) {
-      $(forms[i]).on('submit', _formSubmit);
-    }
-    // Select all checkboxes
-    $('#modal').find('.checkbox-select-all').change(function() {
-      $(this).closest('.modal-body').find('.checkbox-select-item').prop('checked', this.checked);
-    });
-    $('#modal').find('.checkbox-select-item').change(function() {
-      $(this).closest('.modal-body').find('.checkbox-select-all').prop('checked', false);
-    });
-  }
-
-  var _xhr = false;
-  // Public: Handle AJAX in the Lightbox
-  var ajax = function(obj) {
-    if (_xhr !== false) return;
-    if (_originalUrl === false) {
-      _originalUrl = obj.url;
-    }
-    // Add lightbox GET parameter
-    if (!obj.url.match(/layout=lightbox/)) {
-      var parts = obj.url.split('#');
-      obj.url = parts[0].indexOf('?') < 0
-        ? parts[0]+'?'
-        : parts[0]+'&';
-      obj.url += 'layout=lightbox&lbreferer='+encodeURIComponent(_currentUrl);
-      obj.url += parts.length < 2 ? '' : '#'+parts[1];
-    }
-    _xhr = $.ajax(obj);
-    _xhr.always(function() { _xhr = false; })
-      .done(function(html, status, jq_xhr) {
-        if (jq_xhr.status == 205) {
-          // No reload since any post params would cause a prompt
-          window.location.href = window.location.href;
-          return;
-        }
-        if ( // Close the lightbox after deliberate login
-          obj.method                           // is a form
-          && !html.match(/alert alert-danger/) // skip failed logins
-          && (obj.url.match(/MyResearch/)      // that matches login/create account
-          || obj.url.match(/catalogLogin/))    // catalog login for holds
-        ) {
-          if (_originalUrl.match(/UserLogin/) || obj.url.match(/catalogLogin/)) {
-            window.location.reload();
-            return false;
-          } else {
-            VuFind.lightbox.refreshOnClose = true;
-          }
-        }
-        _update(html);
-      });
-    return _xhr;
-  };
-  var reload = function() {
-    ajax({url:_currentUrl || _originalUrl});
-  };
-
-  /**
-   * Modal link data options
-   *
-   * data-lightbox-close  = close lightbox after form success
-   * data-lightbox-href   = overwrite href with this value in lightbox
-   * data-lightbox-ignore = do not open this link in lightbox
-   * data-lightbox-post   = post json for link ajax
-   */
-  var _constrainLink = function(event) {
-    if (typeof this.dataset.lightboxIgnore != 'undefined') {
-      return true;
-    }
-    if (this.href.length > 1) {
-      event.preventDefault();
-      ajax({url: this.href});
-      _currentUrl = this.href;
-      VuFind.modal('show');
-      return false;
-    }
-  }
-
-  /**
-   * Form data options
-   *
-   * data-lightbox-onsubmit = on submit, run named function
-   * data-lightbox-onclose  = on close, run named function
-   */
-  var _formSubmit = function(event) {
-    // Gather data
-    var form = event.target;
-    var dataset = form.dataset;
-    var data = $(form).serializeArray();
-    data.push({'name':'layout', 'value':'lightbox'}); // Return in lightbox, please
-    // Add submit button information
-    var clicked = $(form).find('[type=submit]:focus');
-    if(clicked.length > 0) {
-      var name = clicked.attr('name') ? clicked.attr('name') : 'submit';
-      data.push({'name':name, 'value':clicked.attr('value') || 1});
-    }
-    // Special handlers
-    if ('undefined' !== typeof dataset) {
-      // On submit behavior
-      if("string" === typeof dataset.lightboxOnsubmit) {
-        var ret = null;
-        if ("function" === typeof window[dataset.lightboxOnsubmit]) {
-          ret = window[dataset.lightboxOnsubmit](event, data);
-        } else {
-          ret = eval('(function(event, data) {' + dataset.lightboxOnsubmit + '}())'); // inline code
-        }
-        // return true or false to send that to the form
-        // return null or anything else to continue to the ajax
-        if (ret === false || ret === true) {
-          return ret;
-        }
-      }
-      // onclose behavior
-      if("string" === typeof dataset.lightboxOnclose && "function" === typeof window[dataset.lightboxOnclose]) {
-        document.addEventListener('VuFind.lightbox.closed', function() {
-          window[dataset.lightboxOnclose]();
-        }, false);
-      }
-    }
-<<<<<<< HEAD
-    $(this).find('.modal-body').html(VuFind.translate('loading') + "...");
-  }
-};
-
-function setupModalLinkTitles($target) {
-  if (typeof $target === 'undefined') {
-    $target = $(document);
-  }
-  $target.find('.modal-link,.help-link').click(function() {
-    var title = $(this).attr('title');
-    if(typeof title === "undefined") {
-      title = $(this).html();
-    }
-    $('#modal .modal-title').html(title);
-    Lightbox.titleSet = true;
-  });
-}
-
-function getListUrlFromHTML(html) {
-  var fakePage = $('<div>'+html+'</div>');
-  var listUrl = fakePage.find('a.gotolist').attr('href');
-  if (typeof listUrl === 'undefined') {
-    var listID = fakePage.find('[name="listID"]');
-    if(listID.length > 0) {
-      listUrl = VuFind.path + '/MyResearch/MyList/'+listID.val();
-    }
-  }
-  var message = VuFind.translate('bulk_save_success');
-  if (listUrl) {
-    message += '. <a href="'+listUrl+'" class="gotolist">' + VuFind.translate('go_to_list') + '</a>.';
-  }
-  return message;
-}
-/**
- * This is where you add click events to open the lightbox.
- * We do it here so that non-JS users still have a good time.
- */
-$(document).ready(function() {
-  // Add handlers to the forms
-  Lightbox.addOpenAction(Lightbox.registerForms);
-  /**
-   * Hook into the Bootstrap close event
-   *
-   * Yes, the secret's out, our beloved Lightbox is a modal
-   */
-  $('#modal').on('hidden.bs.modal', Lightbox.closeActions);
-  /**
-   * If a link with the class .modal-link triggers the lightbox,
-   * look for a title attribute to use as our lightbox title.
-   */
-  setupModalLinkTitles();
-=======
-    // Loading
-    _modalBody.prepend('<i class="fa fa-spinner fa-spin pull-right"></i>');
-    // Get Lightbox content
-    ajax({
-      url: form.action || _currentUrl,
-      method: form.method || 'GET',
-      data: data
-    });
-
-    VuFind.modal('show');
-    return false;
-  }
->>>>>>> a2d663e6
-
-  // Public: Attach listeners to the page
-  var bind = function(target) {
-    if ('undefined' === typeof target) {
-      target = document;
-    }
-    $(target).find('a[data-lightbox]')
-      .unbind('click', _constrainLink)
-      .on('click', _constrainLink);
-    $(target).find('form[data-lightbox]')
-      .unbind('submit', _formSubmit)
-      .on('submit', _formSubmit);
-  };
-
-  // Reveal
-  return {
-    // Properties
-    refreshOnClose: refreshOnClose,
-
-    // Methods
-    ajax: ajax,
-    alert: showAlert,
-    bind: bind,
-    flashMessage: flashMessage,
-    reload: reload,
-    reset:  function() {
-      _html(VuFind.translate('loading') + '...');
-      _originalUrl = false;
-      _currentUrl = false;
-    },
-
-    // Ready
-    ready: function() {
-      _modal = $('#modal');
-      _modalBody = _modal.find('.modal-body');
-      _modal.on('hide.bs.modal', function() {
-        if (VuFind.lightbox.refreshOnClose) {
-          window.location.reload();
-        }
-        document.dispatchEvent(new Event('VuFind.lightbox.closing'));
-      });
-      _modal.on('hidden.bs.modal', function() {
-        document.dispatchEvent(new Event('VuFind.lightbox.closed'));
-        VuFind.lightbox.reset();
-      });
-
-      VuFind.modal = function(cmd) { _modal.modal(cmd); }
-      bind();
-    }
-  };
-})();
-
-$(document).ready(VuFind.lightbox.ready);
+
+  // Public: Attach listeners to the page
+  var bind = function(target) {
+    if ('undefined' === typeof target) {
+      target = document;
+    }
+    $(target).find('a[data-lightbox]')
+      .unbind('click', _constrainLink)
+      .on('click', _constrainLink);
+    $(target).find('form[data-lightbox]')
+      .unbind('submit', _formSubmit)
+      .on('submit', _formSubmit);
+  };
+
+  // Reveal
+  return {
+    // Properties
+    refreshOnClose: refreshOnClose,
+
+    // Methods
+    ajax: ajax,
+    alert: showAlert,
+    bind: bind,
+    flashMessage: flashMessage,
+    reload: reload,
+    reset:  function() {
+      _html(VuFind.translate('loading') + '...');
+      _originalUrl = false;
+      _currentUrl = false;
+    },
+
+    // Ready
+    ready: function() {
+      _modal = $('#modal');
+      _modalBody = _modal.find('.modal-body');
+      _modal.on('hide.bs.modal', function() {
+        if (VuFind.lightbox.refreshOnClose) {
+          window.location.reload();
+        }
+        document.dispatchEvent(new Event('VuFind.lightbox.closing'));
+      });
+      _modal.on('hidden.bs.modal', function() {
+        document.dispatchEvent(new Event('VuFind.lightbox.closed'));
+        VuFind.lightbox.reset();
+      });
+
+      VuFind.modal = function(cmd) { _modal.modal(cmd); }
+      bind();
+    }
+  };
+})();
+
+$(document).ready(VuFind.lightbox.ready);