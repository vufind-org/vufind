/* global VuFind */

VuFind.register('truncate', function Truncate() {
<<<<<<< HEAD
  const defaultSettings = {
    'btn-class': '',
    'in-place-toggle': false,
    'label': null,
    'less-icon': '<i class="fa fa-arrow-up" aria-hidden="true"></i>',
    'less-label': VuFind.translate('show_less'),
    'more-icon': '<i class="fa fa-arrow-down" aria-hidden="true"></i>',
    'more-label': VuFind.translate('show_more'),
    'rows': 3,
    'top-toggle': Infinity,
    'wrapper-class': '', // '' will glean from element, false or null will exclude a class
    'wrapper-tagname': null, // falsey values will glean from element
    'label-icons': 'after' // 'after' = icon after label, 'before' = icon before label, false = no icons
  };

=======
>>>>>>> 4c4332cc
  function initTruncate(_container, _element, _fill) {
    const defaultSettings = {
      'btn-class': '',
      'in-place-toggle': false,
      'label': null,
      'less-label': VuFind.translate('less'),
      'more-label': VuFind.translate('more'),
      'rows': 3,
      'top-toggle': Infinity,
      'wrapper-class': '', // '' will glean from element, false or null will exclude a class
      'wrapper-tagname': null, // falsey values will glean from element
    };

    var zeroHeightContainers = [];

    $(_container).not('.truncate-done').each(function truncate() {
      var container = $(this);
      var settings = Object.assign({}, defaultSettings, container.data('truncate'));

      var element = typeof _element !== 'undefined'
        ? container.find(_element)
        : (typeof settings.element !== 'undefined')
          ? container.find(settings.element)
          : false;
      var fill = typeof _fill === 'undefined' ? function fill(m) { return m; } : _fill;
      var maxRows = parseFloat(settings.rows);
      var moreLabel, lessLabel;
      moreLabel = lessLabel = settings.label;
      if (moreLabel === null) {
        moreLabel = settings['more-label'];
        lessLabel = settings['less-label'];
      }
      var btnClass = settings['btn-class'] ? ' ' + settings['btn-class'] : '';
      var topToggle = settings['top-toggle'];
      var inPlaceToggle = (element && settings['in-place-toggle'])
        ? settings['in-place-toggle']
        : false;

      var parent, numRows, shouldTruncate, truncatedHeight;
      var wrapperClass = settings['wrapper-class'];
      var wrapperTagName = settings['wrapper-tagname'];
      var toggleElements = [];

      if (element) {
        // Element-based truncation
        parent = element.parent();
        numRows = container.find(element).length || 0;
        shouldTruncate = numRows > maxRows;

        if (wrapperClass === '') {
          wrapperClass = element.length ? element.prop('class') : '';
        }
        if (!wrapperTagName) {
          wrapperTagName = element.length && element.prop('tagName').toLowerCase();
        }

        if (shouldTruncate) {
          element.each(function hideRows(i) {
            if (i === maxRows) {
              $(this).addClass('truncate-start');
            }
            if (i >= maxRows) {
              $(this).hide();
              toggleElements.push(this);
            }
          });
        }
      } else {
        // Height-based truncation
        parent = container;
        var rowHeight;
        if (container.children().length > 0) {
          // Use first child as the height element if available
          var heightElem = container.children().first();
          var display = heightElem.css('display');
          if ((heightElem.is('div') || heightElem.is('span'))
            && (display === 'block' || display === 'inline-block')
          ) {
            rowHeight = parseFloat(heightElem.outerHeight());
          } else {
            rowHeight = parseFloat(heightElem.css('line-height').replace('px', ''));
          }
        } else {
          rowHeight = parseFloat(container.css('line-height').replace('px', ''));
        }
        numRows = container.height() / rowHeight;
        // Truncate only if it saves at least 1.5 rows. This accounts for the room
        // the more button takes as well as any fractional imprecision.
        shouldTruncate = maxRows === 0 || maxRows !== 0 && numRows > maxRows + 1.5;

        if (shouldTruncate) {
          truncatedHeight = maxRows * rowHeight;
          container.css('height', truncatedHeight + 'px');
        }
      }

      if (shouldTruncate) {
        var btnMore = '<button type="button" class="btn more-btn' + btnClass + '">'
          + (settings['label-icons'] === 'before' ? settings['more-icon'] + ' ' : '')
          + '<span>' + moreLabel + '</span>'
          + (settings['label-icons'] === 'after' ? ' '  + settings['more-icon'] : '')
          + '</button>';
        var btnLess = '<button type="button" class="btn less-btn' + btnClass + '">'
          + (settings['label-icons'] === 'before' ? settings['less-icon'] + ' ' : '')
          + '<span>' + lessLabel + '</span>'
          + (settings['label-icons'] === 'after' ? ' ' + settings['less-icon'] : '')
          + '</button>';

        wrapperClass = wrapperClass ? ' ' + wrapperClass : '';
        wrapperTagName = wrapperTagName || 'div';
        var btnWrapper = $('<' + wrapperTagName + ' class="more-less-btn-wrapper' + wrapperClass + '"></' + wrapperTagName + '>');
        var btnWrapperBtm = btnWrapper.clone().append(fill(btnMore + btnLess));
        var btnWrapperTop = (numRows > topToggle) ? btnWrapper.clone().append(fill(btnLess)) : false;

        // Attach show/hide buttons to the top and bottom or display in place
        if (btnWrapperTop) {
          if (element) {
            btnWrapperTop.prependTo(parent);
          } else {
            btnWrapperTop.insertBefore(parent);
          }
        }
        if (inPlaceToggle) {
          btnWrapperBtm.insertBefore(parent.find('.truncate-start'));
        } else if (element) {
          btnWrapperBtm.appendTo(parent);
        } else {
          btnWrapperBtm.insertAfter(parent);
        }

        btnWrapperBtm.find('.less-btn').hide();
        if (btnWrapperTop) {
          btnWrapperTop.hide();
        }

        var onClickLessBtnHandler = function onClickLessBtn(/*event*/) {
          btnWrapperBtm.find('.less-btn').hide();
          if (btnWrapperTop) {
            btnWrapperTop.hide();
          }
          btnWrapperBtm.find('.more-btn').show();
          if (element) {
            toggleElements.forEach(function hideToggles(toggleElement) {
              $(toggleElement).toggle();
            });
          } else if (truncatedHeight === 0) {
            container.hide();
          } else {
            container.css('height', truncatedHeight + 'px');
          }
          btnWrapperBtm.find('.more-btn').focus();
        };
        btnWrapperBtm.find('.less-btn').click(onClickLessBtnHandler);
        if (btnWrapperTop) {
          btnWrapperTop.find('.less-btn').click(onClickLessBtnHandler);
        }

        btnWrapperBtm.find('.more-btn').click(function onClickMoreBtn(/*event*/) {
          $(this).hide();
          btnWrapperBtm.find('.less-btn').show();
          if (btnWrapperTop) {
            btnWrapperTop.show();
            btnWrapperTop.find('.less-btn').focus();
          } else {
            btnWrapperBtm.find('.less-btn').focus();
          }
          if (element) {
            toggleElements.forEach(function showToggles(toggleElement) {
              $(toggleElement).toggle();
            });
          } else if (truncatedHeight === 0) {
            container.show();
          } else {
            container.css('height', 'auto');
          }
        });
      }

      container.addClass('truncate-done');

      if (truncatedHeight === 0) {
        zeroHeightContainers.push(container);
      }
    });

    // Hide zero-height containers. They are not hidden immediately to allow for
    // height calculation of nested containers.
    zeroHeightContainers.forEach(function hideContainer(container) {
      container.hide();
      container.css('height', 'auto');
    });
  }

  return {
    initTruncate: initTruncate
  };
});<|MERGE_RESOLUTION|>--- conflicted
+++ resolved
@@ -1,35 +1,20 @@
 /* global VuFind */
 
 VuFind.register('truncate', function Truncate() {
-<<<<<<< HEAD
-  const defaultSettings = {
-    'btn-class': '',
-    'in-place-toggle': false,
-    'label': null,
-    'less-icon': '<i class="fa fa-arrow-up" aria-hidden="true"></i>',
-    'less-label': VuFind.translate('show_less'),
-    'more-icon': '<i class="fa fa-arrow-down" aria-hidden="true"></i>',
-    'more-label': VuFind.translate('show_more'),
-    'rows': 3,
-    'top-toggle': Infinity,
-    'wrapper-class': '', // '' will glean from element, false or null will exclude a class
-    'wrapper-tagname': null, // falsey values will glean from element
-    'label-icons': 'after' // 'after' = icon after label, 'before' = icon before label, false = no icons
-  };
-
-=======
->>>>>>> 4c4332cc
   function initTruncate(_container, _element, _fill) {
     const defaultSettings = {
       'btn-class': '',
       'in-place-toggle': false,
       'label': null,
+      'less-icon': '<i class="fa fa-arrow-up" aria-hidden="true"></i>',
       'less-label': VuFind.translate('less'),
+      'more-icon': '<i class="fa fa-arrow-down" aria-hidden="true"></i>',
       'more-label': VuFind.translate('more'),
       'rows': 3,
       'top-toggle': Infinity,
       'wrapper-class': '', // '' will glean from element, false or null will exclude a class
       'wrapper-tagname': null, // falsey values will glean from element
+      'label-icons': 'after' // 'after' = icon after label, 'before' = icon before label, false = no icons
     };
 
     var zeroHeightContainers = [];
