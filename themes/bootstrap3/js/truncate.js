/* global VuFind */

VuFind.register('truncate', function Truncate() {
  function initTruncate(_container, _element, _fill) {
    const defaultSettings = {
      'btn-class': '',
      'in-place-toggle': false,
      'label': null,
<<<<<<< HEAD
      'less-icon': 'truncate-less',
      'less-label': VuFind.translate('less'),
      'more-icon': 'truncate-more',
      'more-label': VuFind.translate('more'),
=======
      'less-icon': '<i class="fa fa-arrow-up" aria-hidden="true"></i>',
      'less-label': VuFind.translate('less_ellipsis'),
      'more-icon': '<i class="fa fa-arrow-down" aria-hidden="true"></i>',
      'more-label': VuFind.translate('more_ellipsis'),
>>>>>>> 982db02c
      'rows': 3,
      'top-toggle': Infinity,
      'wrapper-class': '', // '' will glean from element, false or null will exclude a class
      'wrapper-tagname': null, // falsey values will glean from element
      'label-icons': 'before' // 'after' = icon after label, 'before' = icon before label, false = no icons
    };

    var zeroHeightContainers = [];

    $(_container).not('.truncate-done').each(function truncate() {
      var container = $(this);
      var settings = Object.assign({}, defaultSettings, container.data('truncate'));

      var element = typeof _element !== 'undefined'
        ? container.find(_element)
        : (typeof settings.element !== 'undefined')
          ? container.find(settings.element)
          : false;
      var fill = typeof _fill === 'undefined' ? function fill(m) { return m; } : _fill;
      var maxRows = parseFloat(settings.rows);
      var moreLabel, lessLabel;
      moreLabel = lessLabel = settings.label;
      if (moreLabel === null) {
        moreLabel = settings['more-label'];
        lessLabel = settings['less-label'];
      }
      var btnClass = settings['btn-class'] ? ' ' + settings['btn-class'] : '';
      var topToggle = settings['top-toggle'];
      var inPlaceToggle = (element && settings['in-place-toggle'])
        ? settings['in-place-toggle']
        : false;

      var parent, numRows, shouldTruncate, truncatedHeight;
      var wrapperClass = settings['wrapper-class'];
      var wrapperTagName = settings['wrapper-tagname'];
      var toggleElements = [];

      if (element) {
        // Element-based truncation
        parent = element.parent();
        numRows = container.find(element).length || 0;
        shouldTruncate = numRows > maxRows;

        if (wrapperClass === '') {
          wrapperClass = element.length ? element.prop('class') : '';
        }
        if (!wrapperTagName) {
          wrapperTagName = element.length && element.prop('tagName').toLowerCase();
        }

        if (shouldTruncate) {
          element.each(function hideRows(i) {
            if (i === maxRows) {
              $(this).addClass('truncate-start');
            }
            if (i >= maxRows) {
              $(this).hide();
              toggleElements.push(this);
            }
          });
        }
      } else {
        // Height-based truncation
        parent = container;
        var rowHeight;
        if (container.children().length > 0) {
          // Use first child as the height element if available
          var heightElem = container.children().first();
          var display = heightElem.css('display');
          if ((heightElem.is('div') || heightElem.is('span'))
            && (display === 'block' || display === 'inline-block')
          ) {
            rowHeight = parseFloat(heightElem.outerHeight());
          } else {
            rowHeight = parseFloat(heightElem.css('line-height').replace('px', ''));
          }
        } else {
          rowHeight = parseFloat(container.css('line-height').replace('px', ''));
        }
        numRows = container.height() / rowHeight;
        // Truncate only if it saves at least 1.5 rows. This accounts for the room
        // the more button takes as well as any fractional imprecision.
        shouldTruncate = maxRows === 0 || maxRows !== 0 && numRows > maxRows + 1.5;

        if (shouldTruncate) {
          truncatedHeight = maxRows * rowHeight;
          container.css('height', truncatedHeight + 'px');
        }
      }

      if (shouldTruncate) {
        var btnMore = '<button type="button" class="btn more-btn' + btnClass + '">'
          + (settings['label-icons'] === 'before' ? VuFind.icon(settings['more-icon']) + ' ' : '')
          + '<span>' + moreLabel + '</span>'
          + (settings['label-icons'] === 'after' ? ' ' + VuFind.icon(settings['more-icon']) : '')
          + '</button>';
        var btnLess = '<button type="button" class="btn less-btn' + btnClass + '">'
          + (settings['label-icons'] === 'before' ? VuFind.icon(settings['less-icon']) + ' ' : '')
          + '<span>' + lessLabel + '</span>'
          + (settings['label-icons'] === 'after' ? ' ' + VuFind.icon(settings['less-icon']) : '')
          + '</button>';

        wrapperClass = wrapperClass ? ' ' + wrapperClass : '';
        wrapperTagName = wrapperTagName || 'div';
        var btnWrapper = $('<' + wrapperTagName + ' class="more-less-btn-wrapper' + wrapperClass + '"></' + wrapperTagName + '>');
        var btnWrapperBtm = btnWrapper.clone().append(fill(btnMore + btnLess));
        var btnWrapperTop = (numRows > topToggle) ? btnWrapper.clone().append(fill(btnLess)) : false;

        // Attach show/hide buttons to the top and bottom or display in place
        if (btnWrapperTop) {
          if (element) {
            btnWrapperTop.prependTo(parent);
          } else {
            btnWrapperTop.insertBefore(parent);
          }
        }
        if (inPlaceToggle) {
          btnWrapperBtm.insertBefore(parent.find('.truncate-start'));
        } else if (element) {
          btnWrapperBtm.appendTo(parent);
        } else {
          btnWrapperBtm.insertAfter(parent);
        }

        btnWrapperBtm.find('.less-btn').hide();
        if (btnWrapperTop) {
          btnWrapperTop.hide();
        }

        var onClickLessBtnHandler = function onClickLessBtn(/*event*/) {
          btnWrapperBtm.find('.less-btn').hide();
          if (btnWrapperTop) {
            btnWrapperTop.hide();
          }
          btnWrapperBtm.find('.more-btn').show();
          if (element) {
            toggleElements.forEach(function hideToggles(toggleElement) {
              $(toggleElement).toggle();
            });
          } else if (truncatedHeight === 0) {
            container.hide();
          } else {
            container.css('height', truncatedHeight + 'px');
          }
          btnWrapperBtm.find('.more-btn').focus();
        };
        btnWrapperBtm.find('.less-btn').click(onClickLessBtnHandler);
        if (btnWrapperTop) {
          btnWrapperTop.find('.less-btn').click(onClickLessBtnHandler);
        }

        btnWrapperBtm.find('.more-btn').click(function onClickMoreBtn(/*event*/) {
          $(this).hide();
          btnWrapperBtm.find('.less-btn').show();
          if (btnWrapperTop) {
            btnWrapperTop.show();
            btnWrapperTop.find('.less-btn').focus();
          } else {
            btnWrapperBtm.find('.less-btn').focus();
          }
          if (element) {
            toggleElements.forEach(function showToggles(toggleElement) {
              $(toggleElement).toggle();
            });
          } else if (truncatedHeight === 0) {
            container.show();
          } else {
            container.css('height', 'auto');
          }
        });
      }

      container.addClass('truncate-done');

      if (truncatedHeight === 0) {
        zeroHeightContainers.push(container);
      }
    });

    // Hide zero-height containers. They are not hidden immediately to allow for
    // height calculation of nested containers.
    zeroHeightContainers.forEach(function hideContainer(container) {
      container.hide();
      container.css('height', 'auto');
    });
  }

  return {
    initTruncate: initTruncate
  };
});<|MERGE_RESOLUTION|>--- conflicted
+++ resolved
@@ -6,17 +6,10 @@
       'btn-class': '',
       'in-place-toggle': false,
       'label': null,
-<<<<<<< HEAD
       'less-icon': 'truncate-less',
-      'less-label': VuFind.translate('less'),
+      'less-label': VuFind.translate('less_ellipsis'),
       'more-icon': 'truncate-more',
-      'more-label': VuFind.translate('more'),
-=======
-      'less-icon': '<i class="fa fa-arrow-up" aria-hidden="true"></i>',
-      'less-label': VuFind.translate('less_ellipsis'),
-      'more-icon': '<i class="fa fa-arrow-down" aria-hidden="true"></i>',
       'more-label': VuFind.translate('more_ellipsis'),
->>>>>>> 982db02c
       'rows': 3,
       'top-toggle': Infinity,
       'wrapper-class': '', // '' will glean from element, false or null will exclude a class
