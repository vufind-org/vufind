<<<<<<< HEAD
/*global cartCookieDomain, Cookies, vufindString */
=======
/*global bulkActionSubmit, cartCookieDomain, Cookies, newAccountHandler, path, vufindString, Lightbox, refreshPageForLogin */
>>>>>>> 00acee9c

var _CART_COOKIE = 'vufind_cart';
var _CART_COOKIE_SOURCES = 'vufind_cart_src';
var _CART_COOKIE_DELIM = "\t";

var currentId,currentSource;
var lastCartSubmit = false;

function getCartItems() {
  var items = Cookies.getItem(_CART_COOKIE);
  if(items) {
    return items.split(_CART_COOKIE_DELIM);
  }
  return [];
}
function getCartSources() {
  var items = Cookies.getItem(_CART_COOKIE_SOURCES);
  if(items) {
    return items.split(_CART_COOKIE_DELIM);
  }
  return [];
}
function getFullCartItems() {
  var items = getCartItems();
  var sources = getCartSources();
  var full = [];
  if(items.length == 0) {
    return [];
  }
  for(var i=items.length;i--;) {
    full[full.length] = sources[items[i].charCodeAt(0)-65]+'|'+items[i].substr(1);
  }
  return full;
}

function addItemToCart(id,source) {
  if(!source) {
    source = 'VuFind';
  }
  var cartItems = getCartItems();
  var cartSources = getCartSources();
  var sIndex = cartSources.indexOf(source);
  if(sIndex < 0) {
    // Add source to source cookie
    cartItems[cartItems.length] = String.fromCharCode(65+cartSources.length) + id;
    cartSources[cartSources.length] = source;
    Cookies.setItem(_CART_COOKIE_SOURCES, cartSources.join(_CART_COOKIE_DELIM), false, '/', cartCookieDomain);
  } else {
    cartItems[cartItems.length] = String.fromCharCode(65+sIndex) + id;
  }
  Cookies.setItem(_CART_COOKIE, $.unique(cartItems).join(_CART_COOKIE_DELIM), false, '/', cartCookieDomain);
  $('#cartItems strong').html(parseInt($('#cartItems strong').html(), 10)+1);
  return true;
}
function uniqueArray(op) {
  var ret = [];
  for(var i=0;i<op.length;i++) {
    if(ret.indexOf(op[i]) < 0) {
      ret.push(op[i]);
    }
  }
  return ret;
}
function removeItemFromCart(id,source) {
  var cartItems = getCartItems();
  var cartSources = getCartSources();
  // Find
  var cartIndex = cartItems.indexOf(String.fromCharCode(65+cartSources.indexOf(source))+id);
  if(cartIndex > -1) {
    var sourceIndex = cartItems[cartIndex].charCodeAt(0)-65;
    var cartItem = cartItems[cartIndex];
    var saveSource = false;
    for(var i=cartItems.length;i--;) {
      if(i==cartIndex) {
        continue;
      }
      // If this source is shared by another, keep it
      if(cartItems[i].charCodeAt(0)-65 == sourceIndex) {
        saveSource = true;
        break;
      }
    }
    cartItems.splice(cartIndex,1);
    // Remove unused sources
    if(!saveSource) {
      var oldSources = cartSources.slice(0);
      cartSources.splice(sourceIndex,1);
      // Adjust source index characters
      for(var j=cartItems.length;j--;) {
        var si = cartItems[j].charCodeAt(0)-65;
        var ni = cartSources.indexOf(oldSources[si]);
        cartItems[j] = String.fromCharCode(65+ni)+cartItems[j].substring(1);
      }
    }
    if(cartItems.length > 0) {
      Cookies.setItem(_CART_COOKIE, uniqueArray(cartItems).join(_CART_COOKIE_DELIM), false, '/', cartCookieDomain);
      Cookies.setItem(_CART_COOKIE_SOURCES, uniqueArray(cartSources).join(_CART_COOKIE_DELIM), false, '/', cartCookieDomain);
    } else {
      Cookies.removeItem(_CART_COOKIE, '/', cartCookieDomain);
      Cookies.removeItem(_CART_COOKIE_SOURCES, '/', cartCookieDomain);
    }
    $('#cartItems strong').html(parseInt($('#cartItems strong').html(), 10)-1);
    return true;
  }
  return false;
}
var cartNotificationTimeout = false;
function registerUpdateCart($form) {
  if($form) {
    $("#updateCart, #bottom_updateCart").unbind('click').click(function(){
      var elId = this.id;
      var selectedBoxes = $("input[name='ids[]']:checked", $form);
      var selected = [];
      $(selectedBoxes).each(function(i) {
        selected[i] = this.value;
      });
      if (selected.length > 0) {
        var inCart = 0;
        var msg = "";
        var orig = getFullCartItems();
        $(selected).each(function(i) {
          for (var x in orig) {
            if (this == orig[x]) {
              inCart++;
              return;
            }
          }
          var data = this.split('|');
          addItemToCart(data[1], data[0]);
        });
        var updated = getFullCartItems();
        var added = updated.length - orig.length;
        msg += added + " " + vufindString.itemsAddBag;
        if (inCart > 0 && orig.length > 0) {
          msg += "<br/>" + inCart + " " + vufindString.itemsInBag;
        }
        if (updated.length >= vufindString.bookbagMax) {
          msg += "<br/>" + vufindString.bookbagFull;
        }
        $('#'+elId).data('bs.popover').options.content = msg;
        $('#cartItems strong').html(updated.length);
      } else {
        $('#'+elId).data('bs.popover').options.content = vufindString.bulk_noitems_advice;
      }
      $('#'+elId).popover('show');
      if (cartNotificationTimeout !== false) {
        clearTimeout(cartNotificationTimeout);
      }
      cartNotificationTimeout = setTimeout(function() {
        $('#'+elId).popover('hide');
      }, 5000);
      return false;
    });
  }
}

$(document).ready(function() {
  // Record buttons
  var $cartId = $('.cartId');
  if($cartId.length > 0) {
    $cartId.each(function() {
      var cartId = this.value.split('|');
      currentId = cartId[1];
      currentSource = cartId[0];
      var $parent = $(this).parent();
      $parent.find('.cart-add.correct,.cart-remove.correct').removeClass('correct hidden');
      $parent.find('.cart-add').click(function() {
        addItemToCart(currentId,currentSource);
        $parent.find('.cart-add,.cart-remove').toggleClass('hidden');
      });
      $parent.find('.cart-remove').click(function() {
        removeItemFromCart(currentId,currentSource);
        $parent.find('.cart-add,.cart-remove').toggleClass('hidden');
      });
    });
  } else {
    // Search results
    var $form = $('form[name="bulkActionForm"]');
    registerUpdateCart($form);
  }
  $("#updateCart, #bottom_updateCart").popover({content:'', html:true, trigger:'manual'});
<<<<<<< HEAD
=======

  // Setup lightbox behavior
  // Cart lightbox
  $('#cartItems').click(function() {
    return Lightbox.get('Cart','Cart');
  });
  // Overwrite
  Lightbox.addFormCallback('accountForm', function(html) {
    Lightbox.addCloseAction(refreshPageForLogin);
    if (lastCartSubmit !== false) {
      bulkActionSubmit(lastCartSubmit);
      lastCartSubmit = false;
    } else {
      newAccountHandler(html);
    }
  });
  Lightbox.addFormHandler('cartForm', function(evt) {
    lastCartSubmit = $(evt.target);
    bulkActionSubmit($(evt.target));
    return false;
  });
  Lightbox.addFormCallback('bulkEmail', function(html) {
    Lightbox.confirm(vufindString['bulk_email_success']);
  });
  $('#modal').on('hidden.bs.modal', function() {
    // Update cart items (add to cart, remove from cart, cart lightbox interface)
    var cartCount = $('#cartItems strong');
    if(cartCount.length > 0) {
      var cart = getFullCartItems();
      var id = $('#cartId');
      if(id.length > 0) {
        id = id.val();
        $('#cart-add,#cart-remove').addClass('hidden');
        if(cart.indexOf(id) > -1) {
          $('#cart-remove').removeClass('hidden');
        } else {
          $('#cart-add').removeClass('hidden');
        }
      }
      cartCount.html(cart.length);
    }
  });
>>>>>>> 00acee9c
});<|MERGE_RESOLUTION|>--- conflicted
+++ resolved
@@ -1,8 +1,4 @@
-<<<<<<< HEAD
 /*global cartCookieDomain, Cookies, vufindString */
-=======
-/*global bulkActionSubmit, cartCookieDomain, Cookies, newAccountHandler, path, vufindString, Lightbox, refreshPageForLogin */
->>>>>>> 00acee9c
 
 var _CART_COOKIE = 'vufind_cart';
 var _CART_COOKIE_SOURCES = 'vufind_cart_src';
@@ -184,49 +180,4 @@
     registerUpdateCart($form);
   }
   $("#updateCart, #bottom_updateCart").popover({content:'', html:true, trigger:'manual'});
-<<<<<<< HEAD
-=======
-
-  // Setup lightbox behavior
-  // Cart lightbox
-  $('#cartItems').click(function() {
-    return Lightbox.get('Cart','Cart');
-  });
-  // Overwrite
-  Lightbox.addFormCallback('accountForm', function(html) {
-    Lightbox.addCloseAction(refreshPageForLogin);
-    if (lastCartSubmit !== false) {
-      bulkActionSubmit(lastCartSubmit);
-      lastCartSubmit = false;
-    } else {
-      newAccountHandler(html);
-    }
-  });
-  Lightbox.addFormHandler('cartForm', function(evt) {
-    lastCartSubmit = $(evt.target);
-    bulkActionSubmit($(evt.target));
-    return false;
-  });
-  Lightbox.addFormCallback('bulkEmail', function(html) {
-    Lightbox.confirm(vufindString['bulk_email_success']);
-  });
-  $('#modal').on('hidden.bs.modal', function() {
-    // Update cart items (add to cart, remove from cart, cart lightbox interface)
-    var cartCount = $('#cartItems strong');
-    if(cartCount.length > 0) {
-      var cart = getFullCartItems();
-      var id = $('#cartId');
-      if(id.length > 0) {
-        id = id.val();
-        $('#cart-add,#cart-remove').addClass('hidden');
-        if(cart.indexOf(id) > -1) {
-          $('#cart-remove').removeClass('hidden');
-        } else {
-          $('#cart-add').removeClass('hidden');
-        }
-      }
-      cartCount.html(cart.length);
-    }
-  });
->>>>>>> 00acee9c
 });