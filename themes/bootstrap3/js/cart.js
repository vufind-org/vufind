/*global VuFind */
/*exported cartFormHandler */

VuFind.register('cart', function Cart() {
  var _COOKIE = 'vufind_cart';
  var _COOKIE_SOURCES = 'vufind_cart_src';
  var _COOKIE_DELIM = "\t";
  var _COOKIE_DOMAIN = false;
  var _COOKIE_PATH = '/';
  var _COOKIE_SAMESITE = 'Lax';

  function setDomain(domain) {
    _COOKIE_DOMAIN = domain;
  }

  function setCookiePath(path) {
    _COOKIE_PATH = path;
  }

  function setCookieSameSite(sameSite) {
    _COOKIE_SAMESITE = sameSite;
  }

  function _getCookieParams() {
    return { path: _COOKIE_PATH, domain: _COOKIE_DOMAIN, SameSite: _COOKIE_SAMESITE };
  }

  function _uniqueArray(op) {
    var ret = [];
    for (var i = 0; i < op.length; i++) {
      if (ret.indexOf(op[i]) < 0) {
        ret.push(op[i]);
      }
    }
    return ret;
  }

  function _getItems() {
    var items = window.Cookies.get(_COOKIE);
    if (items) {
      return items.split(_COOKIE_DELIM);
    }
    return [];
  }
  function _getSources() {
    var items = window.Cookies.get(_COOKIE_SOURCES);
    if (items) {
      return items.split(_COOKIE_DELIM);
    }
    return [];
  }
  function getFullItems() {
    var items = _getItems();
    var sources = _getSources();
    var full = [];
    if (items.length === 0) {
      return [];
    }
    for (var i = items.length; i--;) {
      full[full.length] = sources[items[i].charCodeAt(0) - 65] + '|' + items[i].substr(1);
    }
    return full;
  }

  function hasItem(id, _source) {
    var source = _source || VuFind.defaultSearchBackend;
    return _getItems().indexOf(String.fromCharCode(65 + _getSources().indexOf(source)) + id) > -1;
  }

  function _refreshToggles() {
    var $toggleBtns = $('.btn-bookbag-toggle');
    if ($toggleBtns.length > 0) {
      $toggleBtns.each(function cartIdEach() {
        var $this = $(this);
        $this.find('.cart-add,.cart-remove').addClass('hidden');
        if (hasItem($this.data('cart-id'), $this.data('cart-source'))) {
          $this.find('.cart-remove').removeClass('hidden');
        } else {
          $this.find('.cart-add').removeClass('hidden');
        }
      });
    }
  }

  function updateCount() {
    var items = VuFind.cart.getFullItems();
    $('#cartItems strong').html(items.length);
    if (items.length === parseInt(VuFind.translate('bookbagMax'), 10)) {
      $('#cartItems .full').removeClass('hidden');
    } else {
      $('#cartItems .full').addClass('hidden');
    }
    _refreshToggles();
  }

  function addItem(id, _source) {
    var source = _source || VuFind.defaultSearchBackend;
    var cartItems = _getItems();
    var cartSources = _getSources();
    if (cartItems.length >= parseInt(VuFind.translate('bookbagMax'), 10)) {
      return false;
    }
    var sIndex = cartSources.indexOf(source);
    if (sIndex < 0) {
      // Add source to source cookie
      cartItems[cartItems.length] = String.fromCharCode(65 + cartSources.length) + id;
      cartSources[cartSources.length] = source;
      window.Cookies.set(_COOKIE_SOURCES, cartSources.join(_COOKIE_DELIM), _getCookieParams());
    } else {
      cartItems[cartItems.length] = String.fromCharCode(65 + sIndex) + id;
    }
    window.Cookies.set(_COOKIE, _uniqueArray(cartItems).join(_COOKIE_DELIM), _getCookieParams());
    updateCount();
    return true;
  }
  function removeItem(id, source) {
    var cartItems = _getItems();
    var cartSources = _getSources();
    // Find
    var cartIndex = cartItems.indexOf(String.fromCharCode(65 + cartSources.indexOf(source)) + id);
    if (cartIndex > -1) {
      var sourceIndex = cartItems[cartIndex].charCodeAt(0) - 65;
      var saveSource = false;
      for (var i = cartItems.length; i--;) {
        if (i === cartIndex) {
          continue;
        }
        // If this source is shared by another, keep it
        if (cartItems[i].charCodeAt(0) - 65 === sourceIndex) {
          saveSource = true;
          break;
        }
      }
      cartItems.splice(cartIndex, 1);
      // Remove unused sources
      if (!saveSource) {
        var oldSources = cartSources.slice(0);
        cartSources.splice(sourceIndex, 1);
        // Adjust source index characters
        for (var j = cartItems.length; j--;) {
          var si = cartItems[j].charCodeAt(0) - 65;
          var ni = cartSources.indexOf(oldSources[si]);
          cartItems[j] = String.fromCharCode(65 + ni) + cartItems[j].substring(1);
        }
      }
      if (cartItems.length > 0) {
        window.Cookies.set(_COOKIE, _uniqueArray(cartItems).join(_COOKIE_DELIM), _getCookieParams());
        window.Cookies.set(_COOKIE_SOURCES, _uniqueArray(cartSources).join(_COOKIE_DELIM), _getCookieParams());
      } else {
        window.Cookies.remove(_COOKIE, _getCookieParams());
        window.Cookies.remove(_COOKIE_SOURCES, _getCookieParams());
      }
      updateCount();
      return true;
    }
    return false;
  }

  var _cartNotificationTimeout = false;
  function _registerUpdate(_form) {
    var $form = typeof _form === 'undefined'
      ? $('form[name="bulkActionForm"]')
      : $(_form);
<<<<<<< HEAD
    $("#updateCart, #bottom_updateCart").off('click').on('click', function cartUpdate() {
=======
    $("#updateCart, #bottom_updateCart").off("click").on("click", function cartUpdate() {
>>>>>>> e6a45f3b
      var elId = this.id;
      var selected = [];
      var addToSelected = function processCartFormValues() {
        if (-1 === selected.indexOf(this.value)) {
          selected.push(this.value);
        }
      };
      var selectedInForm = $form.find('input[name="ids[]"]:checked');
      var selectedFormAttr = $('input[form="' + $form.attr('id') + '"][name="ids[]"]:checked');
      $(selectedInForm).each(addToSelected);
      $(selectedFormAttr).each(addToSelected);
      if (selected.length > 0) {
        var orig = getFullItems();
        $(selected).each(function cartCheckedItemsAdd() {
          var data = this.split('|');
          addItem(data[1], data[0]);
        });
        var updated = getFullItems();
        var added = updated.length - orig.length;
        var inCart = selected.length - added;
        var msgs = [
          VuFind.translate('itemsAddBag', {'%%count%%': added})
        ];
        if (updated.length >= parseInt(VuFind.translate('bookbagMax'), 10)) {
          msgs.push(VuFind.translate('bookbagFull'));
        }
        if (inCart > 0 && orig.length > 0) {
          msgs.push(VuFind.translate('itemsInBag', {'%%count%%': inCart}));
        }
        var msg = '';
        if (msgs.length > 1) {
          var ul = document.createElement('ul');
          msgs.forEach((current) => {
            var li = document.createElement('li');
            li.innerHTML = current;
            ul.appendChild(li);
          });
          msg = ul.outerHTML;
        } else {
          msg = msgs.pop();
        }
        $('#' + elId).data('bs.popover').options.content = msg;
        $('#cartItems strong').html(updated.length);
      } else {
        $('#' + elId).data('bs.popover').options.content = VuFind.translate('bulk_noitems_advice');
      }
      $('#' + elId).popover('show');
      if (_cartNotificationTimeout !== false) {
        clearTimeout(_cartNotificationTimeout);
      }
      _cartNotificationTimeout = setTimeout(function notificationHide() {
        $('#' + elId).popover('hide');
      }, 5000);
      return false;
    });
  }

  function registerToggles(_container) {
    var container = typeof _container !== 'undefined' ? $(_container) : $(document);
    var $toggleBtns = container.find('.btn-bookbag-toggle');
    if ($toggleBtns.length > 0) {
      $toggleBtns.each(function cartIdEach() {
        var $this = $(this);
        var currentId = $this.data('cart-id');
        var currentSource = $this.data('cart-source');
        $this.find('.correct').removeClass('correct hidden');
        $this.find('.cart-add').on('click', function cartAddClick(e) {
          e.preventDefault();
          if (addItem(currentId, currentSource)) {
            $this.find('.cart-add').addClass('hidden');
            $this.find('.cart-remove').removeClass('hidden').trigger('focus');
          } else {
            $this.popover({
              title: VuFind.translate('bookbag'),
              content: VuFind.translate('bookbagFull')
            });
            setTimeout(function recordCartFullHide() {
              $this.popover('hide');
            }, 5000);
          }
        });
        $this.find('.cart-remove').on('click', function cartRemoveClick(e) {
          e.preventDefault();
          removeItem(currentId, currentSource);
          $this.find('.cart-add').removeClass('hidden').trigger('focus');
          $this.find('.cart-remove').addClass('hidden');
        });
      });
    }
  }

  function init() {
    // Record buttons
    registerToggles();
    // Search results
    _registerUpdate();
    $("#updateCart, #bottom_updateCart").popover({
      title: VuFind.translate('bookbag'),
      content: '',
      html: true,
      trigger: 'manual',
      placement: $(document.body).hasClass('rtl') ? 'left' : 'right'
    });
    updateCount();
  }

  // Reveal
  return {
    // Methods
    addItem: addItem,
    getFullItems: getFullItems,
    hasItem: hasItem,
    removeItem: removeItem,
    setCookiePath: setCookiePath,
    setCookieSameSite: setCookieSameSite,
    setDomain: setDomain,
    updateCount: updateCount,
    // Init
    init: init,
    registerToggles: registerToggles
  };
});

// Building an array and checking indexes prevents a race situation
// We want to prioritize empty over printing
function cartFormHandler(event, data) {
  var keys = [];
  for (var i in data) {
    if (Object.prototype.hasOwnProperty.call(data, i)) {
      keys.push(data[i].name);
    }
  }
  if (keys.indexOf('ids[]') === -1) {
    return null;
  }
  if (keys.indexOf('print') > -1) {
    return true;
  }
}

document.addEventListener('VuFind.lightbox.closed', VuFind.cart.updateCount, false);<|MERGE_RESOLUTION|>--- conflicted
+++ resolved
@@ -161,11 +161,7 @@
     var $form = typeof _form === 'undefined'
       ? $('form[name="bulkActionForm"]')
       : $(_form);
-<<<<<<< HEAD
-    $("#updateCart, #bottom_updateCart").off('click').on('click', function cartUpdate() {
-=======
     $("#updateCart, #bottom_updateCart").off("click").on("click", function cartUpdate() {
->>>>>>> e6a45f3b
       var elId = this.id;
       var selected = [];
       var addToSelected = function processCartFormValues() {
