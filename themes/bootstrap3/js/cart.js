/*global Cookies, VuFind */
/*exported cartFormHandler */

VuFind.register('cart', function Cart() {
  var _COOKIE = 'vufind_cart';
  var _COOKIE_SOURCES = 'vufind_cart_src';
  var _COOKIE_DELIM = "\t";
  var _COOKIE_DOMAIN = false;

  function setDomain(domain) {
    _COOKIE_DOMAIN = domain;
  }

  function _uniqueArray(op) {
    var ret = [];
    for (var i = 0; i < op.length; i++) {
      if (ret.indexOf(op[i]) < 0) {
        ret.push(op[i]);
      }
    }
    return ret;
  }

  function _getItems() {
    var items = Cookies.getItem(_COOKIE);
    if (items) {
      return items.split(_COOKIE_DELIM);
    }
    return [];
  }
  function _getSources() {
    var items = Cookies.getItem(_COOKIE_SOURCES);
    if (items) {
      return items.split(_COOKIE_DELIM);
    }
    return [];
  }
  function getFullItems() {
    var items = _getItems();
    var sources = _getSources();
    var full = [];
    if (items.length === 0) {
      return [];
    }
    for (var i = items.length; i--;) {
      full[full.length] = sources[items[i].charCodeAt(0) - 65] + '|' + items[i].substr(1);
    }
    return full;
  }

  function updateCount() {
    var items = VuFind.cart.getFullItems();
    $('#cartItems strong').html(items.length);
    if (items.length === parseInt(VuFind.translate('bookbagMax'))) {
      $('#cartItems .full').removeClass('hidden');
    } else {
      $('#cartItems .full').addClass('hidden');
    }
  }

  function addItem(id, _source) {
    var source = _source || VuFind.defaultSearchBackend;
    var cartItems = _getItems();
    var cartSources = _getSources();
    if (cartItems.length >= parseInt(VuFind.translate('bookbagMax'))) {
      return false;
    }
    var sIndex = cartSources.indexOf(source);
    if (sIndex < 0) {
      // Add source to source cookie
      cartItems[cartItems.length] = String.fromCharCode(65 + cartSources.length) + id;
      cartSources[cartSources.length] = source;
      Cookies.setItem(_COOKIE_SOURCES, cartSources.join(_COOKIE_DELIM), false, '/', _COOKIE_DOMAIN);
    } else {
      cartItems[cartItems.length] = String.fromCharCode(65 + sIndex) + id;
    }
    Cookies.setItem(_COOKIE, _uniqueArray(cartItems).join(_COOKIE_DELIM), false, '/', _COOKIE_DOMAIN);
    updateCount();
    return true;
  }
  function removeItem(id, source) {
    var cartItems = _getItems();
    var cartSources = _getSources();
    // Find
    var cartIndex = cartItems.indexOf(String.fromCharCode(65 + cartSources.indexOf(source)) + id);
    if (cartIndex > -1) {
      var sourceIndex = cartItems[cartIndex].charCodeAt(0) - 65;
      var saveSource = false;
      for (var i = cartItems.length; i--;) {
        if (i === cartIndex) {
          continue;
        }
        // If this source is shared by another, keep it
        if (cartItems[i].charCodeAt(0) - 65 === sourceIndex) {
          saveSource = true;
          break;
        }
      }
      cartItems.splice(cartIndex, 1);
      // Remove unused sources
      if (!saveSource) {
        var oldSources = cartSources.slice(0);
        cartSources.splice(sourceIndex, 1);
        // Adjust source index characters
        for (var j = cartItems.length; j--;) {
          var si = cartItems[j].charCodeAt(0) - 65;
          var ni = cartSources.indexOf(oldSources[si]);
          cartItems[j] = String.fromCharCode(65 + ni) + cartItems[j].substring(1);
        }
      }
      if (cartItems.length > 0) {
        Cookies.setItem(_COOKIE, _uniqueArray(cartItems).join(_COOKIE_DELIM), false, '/', _COOKIE_DOMAIN);
        Cookies.setItem(_COOKIE_SOURCES, _uniqueArray(cartSources).join(_COOKIE_DELIM), false, '/', _COOKIE_DOMAIN);
      } else {
        Cookies.removeItem(_COOKIE, '/', _COOKIE_DOMAIN);
        Cookies.removeItem(_COOKIE_SOURCES, '/', _COOKIE_DOMAIN);
      }
      updateCount();
      return true;
    }
    return false;
  }

  var _cartNotificationTimeout = false;
  function _registerUpdate($form) {
<<<<<<< HEAD
    var $form = $('form[name="bulkActionForm"]');
    $("#updateCart, #bottom_updateCart").unbind('click').click(function cartUpdate(){
      var elId = this.id;
      var selected = [];
      var selectedInForm = $form.find('input[name="ids[]"]:checked');
      var selectedFormAttr = $('input[form="' + $form.attr('id') + '"][name="ids[]"]:checked');
      $(selectedInForm).each(function cartFormCheckboxValues() {
        selected.push(this.value);
      });
      $(selectedFormAttr).each(function cartAttrCheckboxValues() {
        selected.push(this.value);
      });
      if (selected.length > 0) {
        var inCart = 0;
        var msg = "";
        var orig = getFullItems();
        $(selected).each(function cartCheckedItemsAdd() {
          for (var x in orig) {
            if (this === orig[x]) {
              inCart++;
              return;
            }
          }
          var data = this.split('|');
          addItem(data[1], data[0]);
        });
        var updated = getFullItems();
        var added = updated.length - orig.length;
        msg += added + " " + VuFind.translate('itemsAddBag');
        if (inCart > 0 && orig.length > 0) {
          msg += "<br/>" + inCart + " " + VuFind.translate('itemsInBag');
=======
    if ($form) {
      $("#updateCart, #bottom_updateCart").unbind('click').click(function cartUpdate() {
        var elId = this.id;
        var selectedBoxes = $("input[name='ids[]']:checked", $form);
        var selected = [];
        $(selectedBoxes).each(function cartCheckboxValues(i) {
          selected[i] = this.value;
        });
        if (selected.length > 0) {
          var msg = "";
          var orig = getFullItems();
          $(selected).each(function cartCheckedItemsAdd() {
            var data = this.split('|');
            addItem(data[1], data[0]);
          });
          var updated = getFullItems();
          var added = updated.length - orig.length;
          var inCart = selected.length - added;
          msg += added + " " + VuFind.translate('itemsAddBag');
          if (updated.length >= parseInt(VuFind.translate('bookbagMax'))) {
            msg += "<br/>" + VuFind.translate('bookbagFull');
          }
          if (inCart > 0 && orig.length > 0) {
            msg += "<br/>" + inCart + " " + VuFind.translate('itemsInBag');
          }
          $('#' + elId).data('bs.popover').options.content = msg;
          $('#cartItems strong').html(updated.length);
        } else {
          $('#' + elId).data('bs.popover').options.content = VuFind.translate('bulk_noitems_advice');
>>>>>>> 60056da9
        }
        if (updated.length >= VuFind.translate('bookbagMax')) {
          msg += "<br/>" + VuFind.translate('bookbagFull');
        }
        $('#' + elId).data('bs.popover').options.content = msg;
        $('#cartItems strong').html(updated.length);
      } else {
        $('#' + elId).data('bs.popover').options.content = VuFind.translate('bulk_noitems_advice');
      }
      $('#' + elId).popover('show');
      if (_cartNotificationTimeout !== false) {
        clearTimeout(_cartNotificationTimeout);
      }
      _cartNotificationTimeout = setTimeout(function notificationHide() {
        $('#' + elId).popover('hide');
      }, 5000);
      return false;
    });
  }

  function init() {
    // Record buttons
    var $cartId = $('.cartId');
    if ($cartId.length > 0) {
      $cartId.each(function cartIdEach() {
        var cartId = this.value.split('|');
        var currentId = cartId[1];
        var currentSource = cartId[0];
        var $parent = $(this).parent();
        $parent.find('.cart-add.correct,.cart-remove.correct').removeClass('correct hidden');
        $parent.find('.cart-add').click(function cartAddClick() {
          if(addItem(currentId, currentSource)) {
            $parent.find('.cart-add,.cart-remove').toggleClass('hidden');
          }
        });
        $parent.find('.cart-remove').click(function cartRemoveClick() {
          removeItem(currentId, currentSource);
          $parent.find('.cart-add,.cart-remove').toggleClass('hidden');
        });
      });
    } else {
      // Search results
      _registerUpdate();
    }
    $("#updateCart, #bottom_updateCart").popover({content: '', html: true, trigger: 'manual'});
    updateCount();
  }

  // Reveal
  return {
    // Methods
    addItem: addItem,
    removeItem: removeItem,
    getFullItems: getFullItems,
    updateCount: updateCount,
    setDomain: setDomain,
    // Init
    init: init
  };
});

// Building an array and checking indexes prevents a race situation
// We want to prioritize empty over printing
function cartFormHandler(event, data) {
  var keys = [];
  for (var i in data) {
    if (data.hasOwnProperty(i)) {
      keys.push(data[i].name);
    }
  }
  if (keys.indexOf('ids[]') === -1) {
    return null;
  }
  if (keys.indexOf('print') > -1) {
    return true;
  }
}

document.addEventListener('VuFind.lightbox.closed', VuFind.cart.updateCount, false);<|MERGE_RESOLUTION|>--- conflicted
+++ resolved
@@ -123,9 +123,8 @@
 
   var _cartNotificationTimeout = false;
   function _registerUpdate($form) {
-<<<<<<< HEAD
     var $form = $('form[name="bulkActionForm"]');
-    $("#updateCart, #bottom_updateCart").unbind('click').click(function cartUpdate(){
+    $("#updateCart, #bottom_updateCart").unbind('click').click(function cartUpdate() {
       var elId = this.id;
       var selected = [];
       var selectedInForm = $form.find('input[name="ids[]"]:checked');
@@ -137,58 +136,21 @@
         selected.push(this.value);
       });
       if (selected.length > 0) {
-        var inCart = 0;
         var msg = "";
         var orig = getFullItems();
         $(selected).each(function cartCheckedItemsAdd() {
-          for (var x in orig) {
-            if (this === orig[x]) {
-              inCart++;
-              return;
-            }
-          }
           var data = this.split('|');
           addItem(data[1], data[0]);
         });
         var updated = getFullItems();
         var added = updated.length - orig.length;
+        var inCart = selected.length - added;
         msg += added + " " + VuFind.translate('itemsAddBag');
+        if (updated.length >= parseInt(VuFind.translate('bookbagMax'))) {
+          msg += "<br/>" + VuFind.translate('bookbagFull');
+        }
         if (inCart > 0 && orig.length > 0) {
           msg += "<br/>" + inCart + " " + VuFind.translate('itemsInBag');
-=======
-    if ($form) {
-      $("#updateCart, #bottom_updateCart").unbind('click').click(function cartUpdate() {
-        var elId = this.id;
-        var selectedBoxes = $("input[name='ids[]']:checked", $form);
-        var selected = [];
-        $(selectedBoxes).each(function cartCheckboxValues(i) {
-          selected[i] = this.value;
-        });
-        if (selected.length > 0) {
-          var msg = "";
-          var orig = getFullItems();
-          $(selected).each(function cartCheckedItemsAdd() {
-            var data = this.split('|');
-            addItem(data[1], data[0]);
-          });
-          var updated = getFullItems();
-          var added = updated.length - orig.length;
-          var inCart = selected.length - added;
-          msg += added + " " + VuFind.translate('itemsAddBag');
-          if (updated.length >= parseInt(VuFind.translate('bookbagMax'))) {
-            msg += "<br/>" + VuFind.translate('bookbagFull');
-          }
-          if (inCart > 0 && orig.length > 0) {
-            msg += "<br/>" + inCart + " " + VuFind.translate('itemsInBag');
-          }
-          $('#' + elId).data('bs.popover').options.content = msg;
-          $('#cartItems strong').html(updated.length);
-        } else {
-          $('#' + elId).data('bs.popover').options.content = VuFind.translate('bulk_noitems_advice');
->>>>>>> 60056da9
-        }
-        if (updated.length >= VuFind.translate('bookbagMax')) {
-          msg += "<br/>" + VuFind.translate('bookbagFull');
         }
         $('#' + elId).data('bs.popover').options.content = msg;
         $('#cartItems strong').html(updated.length);
