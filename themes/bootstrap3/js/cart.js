--- conflicted
+++ resolved
@@ -7,19 +7,11 @@
   var _COOKIE_DELIM = "\t";
   var _COOKIE_DOMAIN = false;
 
-<<<<<<< HEAD
-  var setDomain = function setDomain(domain) {
-=======
   function setDomain(domain) {
->>>>>>> 4bc331ec
     _COOKIE_DOMAIN = domain;
   }
 
-<<<<<<< HEAD
-  var _uniqueArray = function _uniqueArray(op) {
-=======
   function _uniqueArray(op) {
->>>>>>> 4bc331ec
     var ret = [];
     for (var i = 0; i < op.length; i++) {
       if (ret.indexOf(op[i]) < 0) {
@@ -29,35 +21,21 @@
     return ret;
   }
 
-<<<<<<< HEAD
-  var _getItems = function _getItems() {
-=======
   function _getItems() {
->>>>>>> 4bc331ec
     var items = Cookies.getItem(_COOKIE);
     if (items) {
       return items.split(_COOKIE_DELIM);
     }
     return [];
-<<<<<<< HEAD
-  };
-  var _getSources = function _getSources() {
-=======
   }
   function _getSources() {
->>>>>>> 4bc331ec
     var items = Cookies.getItem(_COOKIE_SOURCES);
     if (items) {
       return items.split(_COOKIE_DELIM);
     }
     return [];
-<<<<<<< HEAD
-  };
-  var getFullItems = function getFullItems() {
-=======
   }
   function getFullItems() {
->>>>>>> 4bc331ec
     var items = _getItems();
     var sources = _getSources();
     var full = [];
@@ -70,20 +48,12 @@
     return full;
   }
 
-<<<<<<< HEAD
-  var updateCount = function updateCount() {
-=======
   function updateCount() {
->>>>>>> 4bc331ec
     var items = _getItems();
     $('#cartItems strong').html(items.length);
   }
 
-<<<<<<< HEAD
-  var addItem = function addItem(id, _source) {
-=======
   function addItem(id, _source) {
->>>>>>> 4bc331ec
     var source = _source || VuFind.defaultSearchBackend;
     var cartItems = _getItems();
     var cartSources = _getSources();
@@ -99,13 +69,8 @@
     Cookies.setItem(_COOKIE, $.unique(cartItems).join(_COOKIE_DELIM), false, '/', _COOKIE_DOMAIN);
     updateCount();
     return true;
-<<<<<<< HEAD
-  };
-  var removeItem = function removeItem(id, source) {
-=======
   }
   function removeItem(id, source) {
->>>>>>> 4bc331ec
     var cartItems = _getItems();
     var cartSources = _getSources();
     // Find
@@ -149,11 +114,7 @@
   }
 
   var _cartNotificationTimeout = false;
-<<<<<<< HEAD
-  var _registerUpdate = function _registerUpdate($form) {
-=======
   function _registerUpdate($form) {
->>>>>>> 4bc331ec
     if ($form) {
       $("#updateCart, #bottom_updateCart").unbind('click').click(function cartUpdate(){
         var elId = this.id;
@@ -202,11 +163,7 @@
     }
   }
 
-<<<<<<< HEAD
-  var init = function init() {
-=======
   function init() {
->>>>>>> 4bc331ec
     // Record buttons
     var $cartId = $('.cartId');
     if ($cartId.length > 0) {
@@ -231,11 +188,7 @@
       _registerUpdate($form);
     }
     $("#updateCart, #bottom_updateCart").popover({content: '', html: true, trigger: 'manual'});
-<<<<<<< HEAD
-  };
-=======
-  }
->>>>>>> 4bc331ec
+  }
 
   // Reveal
   return {
@@ -252,17 +205,10 @@
 
 // Building an array and checking indexes prevents a race situation
 // We want to prioritize empty over printing
-<<<<<<< HEAD
-var cartFormHandler = function cartFormHandler(event, data) {
-  var keys = [];
-  for (var i in data) {
-    if ({}.hasOwnProperty.call(data, i)) {
-=======
 function cartFormHandler(event, data) {
   var keys = [];
   for (var i in data) {
     if (data.hasOwnProperty(i)) {
->>>>>>> 4bc331ec
       keys.push(data[i].name);
     }
   }
