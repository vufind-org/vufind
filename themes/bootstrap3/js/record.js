/*global deparam, extractClassParams, htmlEncode, Lightbox, path, registerAjaxCommentRecord, registerTabEvents, syn_get_widget, vufindString */

/**
 * Functions and event handlers specific to record pages.
 */
function checkRequestIsValid(element, requestURL, requestType, blockedClass) {
  var recordId = requestURL.match(/\/Record\/([^\/]+)\//)[1];
  var vars = {}, hash;
  var hashes = requestURL.slice(requestURL.indexOf('?') + 1).split('&');

  for(var i = 0; i < hashes.length; i++)
  {
    hash = hashes[i].split('=');
    var x = hash[0];
    var y = hash[1];
    vars[x] = y;
  }
  vars['id'] = recordId;

  var url = path + '/AJAX/JSON?' + $.param({method:'checkRequestIsValid', id: recordId, requestType: requestType, data: vars});
  $.ajax({
    dataType: 'json',
    cache: false,
    url: url,
    success: function(response) {
      if (response.status == 'OK') {
        if (response.data.status) {
          $(element).removeClass('disabled')
            .attr('title', response.data.msg)
            .html('<i class="fa fa-flag"></i>&nbsp;'+response.data.msg);
        } else {
          $(element).remove();
        }
      } else if (response.status == 'NEED_AUTH') {
        $(element).replaceWith('<span class="' + blockedClass + '">' + response.data.msg + '</span>');
      }
    }
  });
}

function setUpCheckRequest() {
  $('.checkRequest').each(function(i) {
    if ($(this).hasClass('checkRequest')) {
      var isValid = checkRequestIsValid(this, this.href, 'Hold', 'holdBlocked');
    }
  });
  $('.checkStorageRetrievalRequest').each(function(i) {
    if ($(this).hasClass('checkStorageRetrievalRequest')) {
      var isValid = checkRequestIsValid(this, this.href, 'StorageRetrievalRequest',
          'StorageRetrievalRequestBlocked');
    }
  });
  $('.checkILLRequest').each(function(i) {
    if ($(this).hasClass('checkILLRequest')) {
      var isValid = checkRequestIsValid(this, this.href, 'ILLRequest',
          'ILLRequestBlocked');
    }
  });
}

function registerTabEvents() {
  // register the record comment form to be submitted via AJAX
  $('form[name="commentRecord"]').unbind('submit').submit(function() {
    return registerAjaxCommentRecord('form[name="commentRecord"]');
  });

  setUpCheckRequest();

  // Place a Hold
  // Place a Storage Hold
  // Place an ILL Request
  $('.placehold,.placeStorageRetrievalRequest,.placeILLRequest').click(function() {
    var parts = $(this).attr('href').split('?');
    parts = parts[0].split('/');
    var params = deparam($(this).attr('href'));
    params.id = parts[parts.length-2];
    params.hashKey = params.hashKey.split('#')[0]; // Remove #tabnav
    return Lightbox.get('Record', parts[parts.length-1], params, false, function(html) {
      Lightbox.checkForError(html, Lightbox.changeContent);
    });
  });
}

function ajaxLoadTab(tabid) {
  var id = $('.hiddenId')[0].value;
  // Grab the part of the url that is the Controller and Record ID
<<<<<<< HEAD
  var urlroot = document.URL.match(new RegExp('/[^/]+/'+id+'\\b')) + "/";
=======
  var urlroot = document.URL.match(new RegExp('/[^/]+/'+id)) + "/";
  if(urlroot == "null/") {
    return true;
  }
>>>>>>> 892e0cee
  $.ajax({
    url: path + urlroot + 'AjaxTab',
    type: 'POST',
    data: {tab: tabid},
    success: function(data) {
      $('#record-tabs .tab-pane.active').removeClass('active');
      $('#'+tabid+'-tab').html(data).addClass('active');
      $('#'+tabid).tab('show');
      registerTabEvents();
      if(typeof syn_get_widget === "function") {
        syn_get_widget();
      }
    }
  });
  return false;
}

$(document).ready(function(){
  var id = $('.hiddenId')[0].value;
  registerTabEvents();
  refreshCommentList(id, $('.hiddenSource').val());

  $('ul.recordTabs a').click(function (e) {
    if($(this).parents('li.active').length > 0) {
      return true;
    }
    var tabid = $(this).attr('id').toLowerCase();
    if($('#'+tabid+'-tab').length > 0) {
      $('#record-tabs .tab-pane.active').removeClass('active');
      $('#'+tabid+'-tab').addClass('active');
      $('#'+tabid).tab('show');
      return false;
    } else {
      $('#record-tabs').append('<div class="tab-pane" id="'+tabid+'-tab"><i class="fa fa-spinner fa-spin"></i> '+vufindString.loading+'...</div>');
      $('#record-tabs .tab-pane.active').removeClass('active');
      $('#'+tabid+'-tab').addClass('active');
      return ajaxLoadTab(tabid);
    }
  });

  /* --- LIGHTBOX --- */
  // Cite lightbox
  $('#cite-record').click(function() {
    var params = extractClassParams(this);
    return Lightbox.get(params['controller'], 'Cite', {id:id});
  });
  // Mail lightbox
  $('#mail-record').click(function() {
    var params = extractClassParams(this);
    return Lightbox.get(params['controller'], 'Email', {id:id});
  });
  // Save lightbox
  $('#save-record').click(function() {
    var params = extractClassParams(this);
    return Lightbox.get(params['controller'], 'Save', {id:id});
  });
  // SMS lightbox
  $('#sms-record').click(function() {
    var params = extractClassParams(this);
    return Lightbox.get(params['controller'], 'SMS', {id:id});
  });
  // Tag lightbox
  $('#tagRecord').click(function() {
    var id = $('.hiddenId')[0].value;
    var parts = this.href.split('/');
    Lightbox.addCloseAction(function() {
      var recordId = $('#record_id').val();
      var recordSource = $('.hiddenSource').val();

      // Update tag list (add tag)
      var tagList = $('#tagList');
      if (tagList.length > 0) {
        tagList.empty();
        var url = path + '/AJAX/JSON?' + $.param({method:'getRecordTags',id:recordId,'source':recordSource});
        $.ajax({
          dataType: 'json',
          url: url,
          success: function(response) {
            if (response.status == 'OK') {
              $.each(response.data, function(i, tag) {
                var href = path + '/Tag?' + $.param({lookfor:tag.tag});
                var html = (i>0 ? ', ' : ' ') + '<a href="' + htmlEncode(href) + '">' + htmlEncode(tag.tag) +'</a> (' + htmlEncode(tag.cnt) + ')';
                tagList.append(html);
              });
            } else if (response.data && response.data.length > 0) {
              tagList.append(response.data);
            }
          }
        });
      }
    });
    return Lightbox.get(parts[parts.length-3],'AddTag',{id:id});
  });
  // Form handlers
  Lightbox.addFormCallback('saveRecord', function(){Lightbox.confirm(vufindString['bulk_save_success']);});
  Lightbox.addFormCallback('smsRecord', function(){Lightbox.confirm(vufindString['sms_success']);});
  Lightbox.addFormCallback('emailRecord', function(){
    Lightbox.confirm(vufindString['bulk_email_success']);
  });
  Lightbox.addFormCallback('placeHold', function(html) {
    Lightbox.checkForError(html, function(html) {
      var divPattern = '<div class="alert alert-info">';
      var fi = html.indexOf(divPattern);
      var li = html.indexOf('</div>', fi+divPattern.length);
      Lightbox.confirm(html.substring(fi+divPattern.length, li).replace(/^[\s<>]+|[\s<>]+$/g, ''));
    });
  });
  Lightbox.addFormCallback('placeStorageRetrievalRequest', function() {
    document.location.href = path+'/MyResearch/StorageRetrievalRequests';
  });
  Lightbox.addFormCallback('placeILLRequest', function() {
    document.location.href = path+'/MyResearch/ILLRequests';
  });
});<|MERGE_RESOLUTION|>--- conflicted
+++ resolved
@@ -84,14 +84,10 @@
 function ajaxLoadTab(tabid) {
   var id = $('.hiddenId')[0].value;
   // Grab the part of the url that is the Controller and Record ID
-<<<<<<< HEAD
-  var urlroot = document.URL.match(new RegExp('/[^/]+/'+id+'\\b')) + "/";
-=======
   var urlroot = document.URL.match(new RegExp('/[^/]+/'+id)) + "/";
   if(urlroot == "null/") {
     return true;
   }
->>>>>>> 892e0cee
   $.ajax({
     url: path + urlroot + 'AjaxTab',
     type: 'POST',
