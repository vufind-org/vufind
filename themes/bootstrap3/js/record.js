/*global deparam, escapeHtmlAttr, getUrlRoot, recaptchaOnLoad, resetCaptcha, syn_get_widget, userIsLoggedIn, VuFind, setupJumpMenus */
/*exported ajaxTagUpdate, recordDocReady, refreshTagListCallback, addRecordRating */

/**
 * Functions and event handlers specific to record pages.
 */
function checkRequestIsValid(element, requestType, icon = 'place-hold') {
  var recordId = element.href.match(/\/Record\/([^/]+)\//)[1];
  var vars = deparam(element.href);
  vars.id = recordId;

  var url = VuFind.path + '/AJAX/JSON?' + $.param({
    method: 'checkRequestIsValid',
    id: recordId,
    requestType: requestType,
    data: vars
  });
  $.ajax({
    dataType: 'json',
    cache: false,
    url: url
  })
    .done(function checkValidDone(response) {
      if (response.data.status) {
        $(element).removeClass('disabled')
          .removeClass('request-check')
          .attr('title', response.data.msg)
          .html(VuFind.icon(icon) + '<span class="icon-link__label">' + VuFind.updateCspNonce(response.data.msg) + "</span>");
      } else {
        $(element).remove();
      }
    })
    .fail(function checkValidFail(/*response*/) {
      $(element).remove();
    });
}

function setUpCheckRequest() {
  $('.checkRequest').each(function checkRequest() {
    checkRequestIsValid(this, 'Hold', 'place-hold');
  });
  $('.checkStorageRetrievalRequest').each(function checkStorageRetrievalRequest() {
    checkRequestIsValid(this, 'StorageRetrievalRequest', 'place-storage-retrieval');
  });
  $('.checkILLRequest').each(function checkILLRequest() {
    checkRequestIsValid(this, 'ILLRequest', 'place-ill-request');
  });
}

function deleteRecordComment(element, recordId, recordSource, commentId) {
  var url = VuFind.path + '/AJAX/JSON?' + $.param({ method: 'deleteRecordComment', id: commentId });
  $.ajax({
    dataType: 'json',
    url: url
  })
    .done(function deleteCommentDone(/*response*/) {
      $($(element).closest('.comment')[0]).remove();
    });
}

function refreshCommentList($target, recordId, recordSource) {
  var url = VuFind.path + '/AJAX/JSON?' + $.param({
    method: 'getRecordCommentsAsHTML',
    id: recordId,
    source: recordSource
  });
  $.ajax({
    dataType: 'json',
    url: url
  })
    .done(function refreshCommentListDone(response) {
      // Update HTML
      var $commentList = $target.find('.comment-list');
      $commentList.empty();
      $commentList.append(VuFind.updateCspNonce(response.data.html));
      $commentList.find('.delete').off("click").on("click", function commentRefreshDeleteClick() {
        var commentId = $(this).attr('id').substring('recordComment'.length);
        deleteRecordComment(this, recordId, recordSource, commentId);
        return false;
      });
      $target.find('.comment-form input[type="submit"]').button('reset');
      resetCaptcha($target);
    });
}

function refreshRecordRating(recordId, recordSource) {
  let rating = document.querySelector('.media-left .rating');
  if (!rating) {
    return;
  }
  fetch(VuFind.path + '/AJAX/JSON?' + new URLSearchParams({
    method: 'getRecordRating',
    id: recordId,
    source: recordSource
  }))
    .then(response => response.json())
    .then(result => {
      rating.outerHTML = result.data.html;
      // Bind lightbox to the new content:
      VuFind.lightbox.bind(document.querySelector('.media-left .rating'));
    });
}

function registerAjaxCommentRecord(_context) {
  var context = typeof _context === "undefined" ? document : _context;
  // Form submission
  $(context).find('form.comment-form').off("submit").on("submit", function commentFormSubmit() {
    var form = this;
    var id = form.id.value;
    var recordSource = form.source.value;
    var url = VuFind.path + '/AJAX/JSON?' + $.param({ method: 'commentRecord' });
    var data = {};
    $(form).find("input,textarea").each(function appendCaptchaData() {
      var input = $(this);
      if (input.attr('type') === 'radio' && !input.prop('checked')) {
        return true;
      }
      data[input.attr('name')] = input.val();
    });
    $.ajax({
      type: 'POST',
      url: url,
      data: data,
      dataType: 'json'
    })
      .done(function addCommentDone(/*response, textStatus*/) {
        var $form = $(form);
        var $tab = $form.closest('.list-tab-content');
        if (!$tab.length) {
          $tab = $form.closest('.tab-pane');
        }
        refreshCommentList($tab, id, recordSource);
        refreshRecordRating(id, recordSource);
        $form.find('textarea[name="comment"]').val('');
        $form.find('input[type="submit"]').button('loading');
        if ($form.data('ratingRemoval') === false && Object.prototype.hasOwnProperty.call(data, 'rating') && '' !== data.rating) {
          $form.find('a[data-click-set-checked]').remove();
        }
        resetCaptcha($form);
      })
      .fail(function addCommentFail(response, textStatus) {
        if (textStatus === 'abort' || typeof response.responseJSON === 'undefined') { return; }
        VuFind.lightbox.alert(response.responseJSON.data, 'danger');
      });
    return false;
  });
  // Delete links
  $('.delete').on("click", function commentDeleteClick() {
    var commentId = this.id.substr('recordComment'.length);
    deleteRecordComment(this, $('.hiddenId').val(), $('.hiddenSource').val(), commentId);
    return false;
  });
  // Prevent form submit
  return false;
}

// Forward declaration
var ajaxLoadTab = function ajaxLoadTabForward() {
};

function handleAjaxTabLinks(_context) {
  var context = typeof _context === "undefined" ? document : _context;
  // Form submission
  $(context).find('a').each(function handleLink() {
    var $a = $(this);
    var href = $a.attr('href');
    if (typeof href !== 'undefined' && href.match(/\/AjaxTab[/?]/)) {
      $a.off("click").on("click", function linkClick() {
        var tabid = $('.record-tabs .nav-tabs li.active').data('tab');
        var $tab = $('.' + tabid + '-tab');
        $tab.html('<div class="tab-pane ' + tabid + '-tab">' + VuFind.loading() + '</div>');
        ajaxLoadTab($tab, '', false, href);
        return false;
      });
    }
  });
}

function registerTabEvents($newTab) {
  // Logged in AJAX
  registerAjaxCommentRecord();
  // Render recaptcha
  recaptchaOnLoad();

  setUpCheckRequest();

  handleAjaxTabLinks();

  if (VuFind.carousels && $newTab) {
    VuFind.carousels.setup($newTab[0]);
  }

  VuFind.lightbox.bind('.tab-pane.active');

  if (typeof VuFind.openurl !== 'undefined') {
    VuFind.openurl.init($('.tab-pane.active'));
  }
}

function removeHashFromLocation() {
  if (window.history.replaceState) {
    var href = window.location.href.split('#');
    window.history.replaceState({}, document.title, href[0]);
  } else {
    window.location.hash = '#';
  }
}

ajaxLoadTab = function ajaxLoadTabReal($newTab, tabid, setHash, tabUrl) {
  // Request the tab via AJAX:
  var url = '';
  var postData = {};
  // If tabUrl is defined, it overrides base URL and tabid
  if (typeof tabUrl !== 'undefined') {
    url = tabUrl;
  } else {
    url = VuFind.path + getUrlRoot(document.URL) + '/AjaxTab';
    postData.tab = tabid;
    postData.sid = VuFind.getCurrentSearchId();
  }
  $.ajax({
    url: url,
    type: 'POST',
    data: postData
  })
    .always(function ajaxLoadTabDone(data) {
      if (typeof data === 'object') {
        $newTab.html(data.responseText ? VuFind.updateCspNonce(data.responseText) : VuFind.translate('error_occurred'));
      } else {
        $newTab.html(VuFind.updateCspNonce(data));
      }
      registerTabEvents($newTab);
      if (typeof syn_get_widget === "function") {
        syn_get_widget();
      }
      if (typeof setHash == 'undefined' || setHash) {
        window.location.hash = tabid;
      } else {
        removeHashFromLocation();
      }
      setupJumpMenus($newTab);
    });
  return false;
};

function refreshTagList(_target, _loggedin) {
  var loggedin = !!_loggedin || userIsLoggedIn;
  var target = _target || document;
  var recordId = $(target).find('.hiddenId').val();
  var recordSource = $(target).find('.hiddenSource').val();
  var $tagList = $(target).find('.tagList');
  if ($tagList.length > 0) {
    var url = VuFind.path + '/AJAX/JSON?' + $.param({
      method: 'getRecordTags',
      id: recordId,
      source: recordSource
    });
    $.ajax({
      dataType: 'json',
      url: url
    })
      .done(function getRecordTagsDone(response) {
        $tagList.empty();
        $tagList.replaceWith(VuFind.updateCspNonce(response.data.html));
        if (loggedin) {
          $tagList.addClass('loggedin');
        } else {
          $tagList.removeClass('loggedin');
        }
      });
  }
}
function refreshTagListCallback() {
  refreshTagList(false, true);
}

function ajaxTagUpdate(_link, tag, _remove) {
  var link = _link || document;
  var remove = _remove || false;
  var $target = $(link).closest('.record');
  var recordId = $target.find('.hiddenId').val();
  var recordSource = $target.find('.hiddenSource').val();
  $.ajax({
    url: VuFind.path + '/AJAX/JSON?method=tagRecord',
    method: 'POST',
    data: {
      tag: '"' + tag.replace(/\+/g, ' ') + '"',
      id: recordId,
      source: recordSource,
      remove: remove
    }
  })
    .always(function tagRecordAlways() {
      refreshTagList($target, false);
    });
}

function getNewRecordTab(tabid) {
  return $('<div class="tab-pane ' + escapeHtmlAttr(tabid) + '-tab" aria-labelledby="record-tab-' + escapeHtmlAttr(tabid) + '">' + VuFind.loading() + '</div>');
}

function backgroundLoadTab(tabid) {
  if ($('.' + tabid + '-tab').length > 0) {
    return;
  }
  var newTab = getNewRecordTab(tabid);
  $('[data-tab="' + tabid + '"]').closest('.result,.record').find('.tab-content').append(newTab);
  return ajaxLoadTab(newTab, tabid, false);
}

function applyRecordTabHash(scrollToTabs) {
  var activeTab = $('.record-tabs li.active').attr('data-tab');
  var $initiallyActiveTab = $('.record-tabs li.initiallyActive a');
  var newTab = typeof window.location.hash !== 'undefined'
    ? window.location.hash.toLowerCase() : '';

  // Open tab in url hash
  if (newTab.length <= 1 || newTab === '#tabnav') {
    $initiallyActiveTab.trigger("click");
  } else if (newTab.length > 1 && '#' + activeTab !== newTab) {
    var $tabLink = $('.record-tabs .' + newTab.substr(1) + ' a');
    if ($tabLink.length > 0) {
      $tabLink.trigger("click");
      if (typeof scrollToTabs === 'undefined' || false !== scrollToTabs) {
        $('html, body').animate({
          scrollTop: $('.record-tabs').offset().top
        }, 500);
      }
    }
  }
}

$(window).on('hashchange', applyRecordTabHash);

function removeCheckRouteParam() {
  if (window.location.search.indexOf('checkRoute=1') >= 0) {
    var newHref = window.location.href.replace('?checkRoute=1&', '?').replace(/[?&]checkRoute=1/, '');
    if (window.history && window.history.replaceState) {
      window.history.replaceState({}, '', newHref);
    }
  }
}

function recordDocReady() {
  removeCheckRouteParam();
  $('.record-tabs .nav-tabs li').attr('aria-selected', 'false');
  $('.record-tabs .nav-tabs .initiallyActive').attr('aria-selected', 'true');
  // update aria-selected attributes after a tab has been shown
  $('.record-tabs .nav-tabs a').on('shown.bs.tab', function shownTab(e) {
    $('.record-tabs .nav-tabs li').attr('aria-selected', 'false');
    $(e.target).parent().attr('aria-selected', 'true');
  });
  $('.record-tabs .nav-tabs a').on('click', function recordTabsClick() {
    var $li = $(this).parent();
    // If it's an active tab, click again to follow to a shareable link.
    if ($li.hasClass('active')) {
      return true;
    }
    var tabid = $li.attr('data-tab');
    var $top = $(this).closest('.record-tabs');
    // if we're flagged to skip AJAX for this tab, we need special behavior:
    if ($li.hasClass('noajax')) {
      // if this was the initially active tab, we have moved away from it and
      // now need to return -- just switch it back on.
      if ($li.hasClass('initiallyActive')) {
        $(this).tab('show');
        $top.find('.tab-pane.active').removeClass('active');
        $top.find('.' + tabid + '-tab').addClass('active');
        window.location.hash = 'tabnav';
        return false;
      }
      // otherwise, we need to let the browser follow the link:
      return true;
    }
    $top.find('.tab-pane.active').removeClass('active');
    $(this).tab('show');
    if ($top.find('.' + tabid + '-tab').length > 0) {
      $top.find('.' + tabid + '-tab').addClass('active');
      if ($(this).parent().hasClass('initiallyActive')) {
        removeHashFromLocation();
      } else {
        window.location.hash = tabid;
      }
      return false;
    } else {
      var newTab = getNewRecordTab(tabid).addClass('active');
      $top.find('.tab-content').append(newTab);
      return ajaxLoadTab(newTab, tabid, !$(this).parent().hasClass('initiallyActive'));
    }
  });

  $('[data-background]').each(function setupBackgroundTabs(index, el) {
    backgroundLoadTab(el.dataset.tab);
  });

  VuFind.truncate.initTruncate('.truncate-subjects', '.subject-line');
<<<<<<< HEAD
  VuFind.truncate.initTruncate('table.truncate-field', 'tr[typeof="Offer"]', function createTd(m) { return '<td colspan="2">' + m + '</td>'; });

=======
  VuFind.truncate.initTruncate('table.truncate-field', 'tr.holding-row', function createTd(m) { return '<td colspan="2">' + m + '</td>'; });
>>>>>>> 1f4a2b6b
  registerTabEvents();
  applyRecordTabHash(false);
}

function addRecordRating() {
  document.querySelector('.rating-average a').click();
}<|MERGE_RESOLUTION|>--- conflicted
+++ resolved
@@ -394,12 +394,8 @@
   });
 
   VuFind.truncate.initTruncate('.truncate-subjects', '.subject-line');
-<<<<<<< HEAD
-  VuFind.truncate.initTruncate('table.truncate-field', 'tr[typeof="Offer"]', function createTd(m) { return '<td colspan="2">' + m + '</td>'; });
-
-=======
   VuFind.truncate.initTruncate('table.truncate-field', 'tr.holding-row', function createTd(m) { return '<td colspan="2">' + m + '</td>'; });
->>>>>>> 1f4a2b6b
+
   registerTabEvents();
   applyRecordTabHash(false);
 }
