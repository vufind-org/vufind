/*global checkSaveStatuses, deparam, extractClassParams, getListUrlFromHTML, htmlEncode, Lightbox, syn_get_widget, userIsLoggedIn, VuFind */

/**
 * Functions and event handlers specific to record pages.
 */
function checkRequestIsValid(element, requestType) {
  var recordId = element.href.match(/\/Record\/([^\/]+)\//)[1];
  var vars = deparam(element.href);
  vars['id'] = recordId;

  var url = VuFind.getPath() + '/AJAX/JSON?' + $.param({method:'checkRequestIsValid', id: recordId, requestType: requestType, data: vars});
  $.ajax({
    dataType: 'json',
    cache: false,
    url: url
  })
  .done(function(response) {
    if (response.data.status) {
      $(element).removeClass('disabled')
        .attr('title', response.data.msg)
        .html('<i class="fa fa-flag"></i>&nbsp;'+response.data.msg);
    } else {
      $(element).remove();
    }
  })
  .fail(function(response) {
    $(element).remove();
  });
}

function setUpCheckRequest() {
  $('.checkRequest').each(function(i) {
    checkRequestIsValid(this, 'Hold');
  });
  $('.checkStorageRetrievalRequest').each(function(i) {
    checkRequestIsValid(this, 'StorageRetrievalRequest');
  });
  $('.checkILLRequest').each(function(i) {
    checkRequestIsValid(this, 'ILLRequest');
  });
}

function deleteRecordComment(element, recordId, recordSource, commentId) {
  var url = VuFind.getPath() + '/AJAX/JSON?' + $.param({method:'deleteRecordComment',id:commentId});
  $.ajax({
    dataType: 'json',
    url: url
  })
  .done(function(response) {
    $($(element).closest('.comment')[0]).remove();
  });
}

function refreshCommentList($target, recordId, recordSource) {
  var url = VuFind.getPath() + '/AJAX/JSON?' + $.param({method:'getRecordCommentsAsHTML',id:recordId,'source':recordSource});
  $.ajax({
    dataType: 'json',
    url: url
  })
  .done(function(response) {
    // Update HTML
    var $commentList = $target.find('.comment-list');
    $commentList.empty();
    $commentList.append(response.data);
    $commentList.find('.delete').unbind('click').click(function() {
      var commentId = $(this).attr('id').substr('recordComment'.length);
      deleteRecordComment(this, recordId, recordSource, commentId);
      return false;
    });
    $target.find('.comment-form input[type="submit"]').button('reset');
  });
}

function registerAjaxCommentRecord() {
  // Form submission
  $('form.comment-form').unbind('submit').submit(function() {
    var form = this;
    var id = form.id.value;
    var recordSource = form.source.value;
    var url = VuFind.getPath() + '/AJAX/JSON?' + $.param({method:'commentRecord'});
    var data = {
      comment:form.comment.value,
      id:id,
      source:recordSource
    };
    $.ajax({
      type: 'POST',
      url:  url,
      data: data,
      dataType: 'json'
    })
    .done(function(response) {
      var $tab = $(form).closest('.tab-pane');
      refreshCommentList($tab, id, recordSource);
      $(form).find('textarea[name="comment"]').val('');
      $(form).find('input[type="submit"]').button('loading');
    })
    .fail(function(response, textStatus) {
<<<<<<< HEAD
      if (textStatus == "abort") { return; }
      VuFind.lightbox.update(response.responseJSON.data);
=======
      if (textStatus == 'abort' || typeof response.responseJSON === 'undefined') { return; }
      Lightbox.displayError(response.responseJSON.data);
>>>>>>> e942fc81
    });
    return false;
  });
  // Delete links
  $('.delete').click(function() {
    var commentId = this.id.substr('recordComment'.length);
    deleteRecordComment(this, $('.hiddenId').val(), $('.hiddenSource').val(), commentId);
    return false;
  });
  // Prevent form submit
  return false;
}

function registerTabEvents() {
  // Logged in AJAX
  registerAjaxCommentRecord();
  // Delete links
  $('.delete').click(function(){deleteRecordComment(this, $('.hiddenId').val(), $('.hiddenSource').val(), this.id.substr(13));return false;});

  setUpCheckRequest();

  VuFind.lightbox.bind('.tab-pane.active');
}

function ajaxLoadTab($newTab, tabid, setHash) {
  // Parse out the base URL for the current record:
  var urlParts = document.URL.split(/[?#]/);
  var urlWithoutFragment = urlParts[0];
  var path = VuFind.getPath();
  var urlroot = null;
  if (path === '') {
    // special case -- VuFind installed at site root:
    var chunks = urlWithoutFragment.split('/');
    urlroot = '/' + chunks[3] + '/' + chunks[4];
  } else {
    // standard case -- VuFind has its own path under site:
    var pathInUrl = urlWithoutFragment.indexOf(path);
    var parts = urlWithoutFragment.substring(pathInUrl + path.length + 1).split('/');
    urlroot = '/' + parts[0] + '/' + parts[1];
  }

  // Request the tab via AJAX:
  $.ajax({
    url: path + urlroot + '/AjaxTab',
    type: 'POST',
    data: {tab: tabid}
  })
  .done(function(data) {
    $newTab.html(data);
    registerTabEvents();
    if(typeof syn_get_widget === "function") {
      syn_get_widget();
    }
    if (typeof setHash == 'undefined' || setHash) {
      window.location.hash = tabid;
    }
  });
  return false;
}

function refreshTagList(target, loggedin) {
  loggedin = !!loggedin || userIsLoggedIn;
  if (typeof target === 'undefined') {
    target = document;
  }
  var recordId = $(target).find('.hiddenId').val();
  var recordSource = $(target).find('.hiddenSource').val();
  var $tagList = $(target).find('.tagList');
  if ($tagList.length > 0) {
    var url = VuFind.getPath() + '/AJAX/JSON?' + $.param({method:'getRecordTags',id:recordId,'source':recordSource});
    $.ajax({
      dataType: 'html',
      url: url
    })
    .done(function(response) {
      $tagList.empty();
      $tagList.replaceWith(response);
      if(loggedin) {
        $tagList.addClass('loggedin');
      } else {
        $tagList.removeClass('loggedin');
      }
    });
  }
}

function ajaxTagUpdate(link, tag, remove) {
  if(typeof link === "undefined") {
    link = document;
  }
  if(typeof remove === "undefined") {
    remove = false;
  }
  var $target = $(link).closest('.record');
  var recordId = $target.find('.hiddenId').val();
  var recordSource = $target.find('.hiddenSource').val();
  $.ajax({
    url:VuFind.getPath() + '/AJAX/JSON?method=tagRecord',
    method:'POST',
    data:{
      tag:'"'+tag.replace(/\+/g, ' ')+'"',
      id:recordId,
      source:recordSource,
      remove:remove
    }
  })
  .always(function() {
    refreshTagList($target, false);
  });
}

function applyRecordTabHash() {
  var activeTab = $('.record-tabs li.active a').attr('class');
  var $initiallyActiveTab = $('.record-tabs li.initiallyActive a');
  var newTab = typeof window.location.hash !== 'undefined'
    ? window.location.hash.toLowerCase() : '';

  // Open tag in url hash
  if (newTab.length == 0 || newTab == '#tabnav') {
    $initiallyActiveTab.click();
  } else if (newTab.length > 0 && '#' + activeTab != newTab) {
    $('.'+newTab.substr(1)).click();
  }
}

$(window).on('hashchange', applyRecordTabHash);

function recordDocReady() {
  $('.record-tabs .nav-tabs a').click(function (e) {
    if ($(this.parentNode).hasClass('active')) {
      return true;
    }
    var tabid = this.className;
    var $top = $(this).closest('.record-tabs');
    $top.find('.tab-pane.active').removeClass('active');
    $(this).tab('show');
    if ($top.find('.'+tabid+'-tab').length > 0) {
      $top.find('.'+tabid+'-tab').addClass('active');
      window.location.hash = tabid;
      return false;
    } else {
      // if we're flagged to skip AJAX for this tab, just return true and let the browser handle it.
      if ($(this.parentNode).hasClass('noajax')) {
        return true;
      }
      var newTab = $('<div class="tab-pane active '+tabid+'-tab"><i class="fa fa-spinner fa-spin"></i> '+VuFind.translate('loading')+'...</div>');
      $top.find('.tab-content').append(newTab);
      return ajaxLoadTab(newTab, tabid, !$(this).parent().hasClass('initiallyActive'));
    }
  });

  registerTabEvents();
  applyRecordTabHash();
}<|MERGE_RESOLUTION|>--- conflicted
+++ resolved
@@ -96,13 +96,8 @@
       $(form).find('input[type="submit"]').button('loading');
     })
     .fail(function(response, textStatus) {
-<<<<<<< HEAD
-      if (textStatus == "abort") { return; }
+      if (textStatus == 'abort' || typeof response.responseJSON === 'undefined') { return; }
       VuFind.lightbox.update(response.responseJSON.data);
-=======
-      if (textStatus == 'abort' || typeof response.responseJSON === 'undefined') { return; }
-      Lightbox.displayError(response.responseJSON.data);
->>>>>>> e942fc81
     });
     return false;
   });
