--- conflicted
+++ resolved
@@ -85,7 +85,6 @@
 
 function registerAjaxCommentRecord() {
   // Form submission
-<<<<<<< HEAD
   var form = this;
   var id = form.id.value;
   var recordSource = form.source.value;
@@ -106,45 +105,17 @@
         refreshCommentList(id, recordSource);
         $(form).find('textarea[name="comment"]').val('');
         $(form).find('input[type="submit"]').button('loading');
-=======
-  $('form.comment-form').unbind('submit').submit(function() {
-    var form = this;
-    var id = form.id.value;
-    var recordSource = form.source.value;
-    var url = path + '/AJAX/JSON?' + $.param({method:'commentRecord'});
-    var data = {
-      comment:form.comment.value,
-      id:id,
-      source:recordSource
-    };
-    $.ajax({
-      type: 'POST',
-      url:  url,
-      data: data,
-      dataType: 'json',
-      success: function(response) {
-        if (response.status == 'OK') {
-          var $tab = $(form).closest('.tab-pane');
-          refreshCommentList($tab, id, recordSource);
-          $(form).find('textarea[name="comment"]').val('');
-          $(form).find('input[type="submit"]').button('loading');
-        } else {
-          Lightbox.displayError(response.data);
-        }
->>>>>>> 00acee9c
-      }
-    }
-  });
-<<<<<<< HEAD
-  return false;
-=======
+      }
+    }
+  });
   // Delete links
   $('.delete').click(function() {
     var commentId = this.id.substr('recordComment'.length);
     deleteRecordComment(this, $('.hiddenId').val(), $('.hiddenSource').val(), commentId);
     return false;
   });
->>>>>>> 00acee9c
+  // Prevent form submit
+  return false;
 }
 
 function registerTabEvents() {
@@ -252,26 +223,6 @@
   var newTab = typeof window.location.hash !== 'undefined'
     ? window.location.hash.toLowerCase() : '';
 
-<<<<<<< HEAD
-  $('ul.recordTabs a').click(function (e) {
-    if($(this).parents('li.active').length > 0) {
-      return true;
-    }
-    var tabid = $(this).attr('id').toLowerCase();
-    if($('#'+tabid+'-tab').length > 0) {
-      $('#record-tabs .tab-pane.active').removeClass('active');
-      $('#'+tabid+'-tab').addClass('active');
-      $('#'+tabid).tab('show');
-      return false;
-    } else {
-      $('#record-tabs').append('<div class="tab-pane" id="'+tabid+'-tab"><i class="fa fa-spinner fa-spin"></i> '+vufindString['loading']+'...</div>');
-      $('#record-tabs .tab-pane.active').removeClass('active');
-      $('#'+tabid+'-tab').addClass('active');
-      return ajaxLoadTab(tabid);
-    }
-  });
-});
-=======
   // Open tag in url hash
   if (newTab.length == 0 || newTab == '#tabnav') {
     $initiallyActiveTab.click();
@@ -281,38 +232,6 @@
 }
 
 $(window).on('hashchange', applyRecordTabHash);
-
-function setupRecordToolbar(target) {
-  if (typeof target === 'undefined') {
-    target = document;
-  }
-  // Cite lightbox
-  var $elem = $(target);
-  var id = $elem.find('.hiddenId').val();
-  $elem.find('.cite-record').unbind('click').click(function() {
-    var params = extractClassParams(this);
-    return Lightbox.get(params['controller'], 'Cite', {id:id});
-  });
-  // Mail lightbox
-  $elem.find('.mail-record').unbind('click').click(function() {
-    var params = extractClassParams(this);
-    return Lightbox.get(params['controller'], 'Email', {id:id});
-  });
-  // Save lightbox
-  $elem.find('.save-record').unbind('click').click(function() {
-    var params = extractClassParams(this);
-    return Lightbox.get(params['controller'], 'Save', {id:id});
-  });
-  // SMS lightbox
-  $elem.find('.sms-record').unbind('click').click(function() {
-    var params = extractClassParams(this);
-    return Lightbox.get(params['controller'], 'SMS', {id:id});
-  });
-  $elem.find('.tag-record').unbind('click').click(function() {
-    var parts = this.href.split('/');
-    return Lightbox.get(parts[parts.length-3],'AddTag',{id:id});
-  });
-}
 
 function recordDocReady() {
   var id = $('.hiddenId')[0].value;
@@ -341,39 +260,4 @@
     }
   });
   applyRecordTabHash();
-
-  /* --- LIGHTBOX --- */
-  setupRecordToolbar();
-  // Form handlers
-  Lightbox.addFormCallback('emailRecord', function(){
-    Lightbox.confirm(vufindString['bulk_email_success']);
-  });
-  Lightbox.addFormCallback('placeHold', function(html) {
-    Lightbox.checkForError(html, function(html) {
-      var divPattern = '<div class="alert alert-info">';
-      var fi = html.indexOf(divPattern);
-      var li = html.indexOf('</div>', fi+divPattern.length);
-      Lightbox.confirm(html.substring(fi+divPattern.length, li).replace(/^[\s<>]+|[\s<>]+$/g, ''));
-    });
-  });
-  Lightbox.addFormCallback('placeILLRequest', function() {
-    document.location.href = path+'/MyResearch/ILLRequests';
-  });
-  Lightbox.addFormCallback('placeStorageRetrievalRequest', function() {
-    document.location.href = path+'/MyResearch/StorageRetrievalRequests';
-  });
-  Lightbox.addFormCallback('saveRecord', function() {
-    checkSaveStatuses();
-    refreshTagList();
-    Lightbox.confirm(vufindString['bulk_save_success']);
-  });
-  Lightbox.addFormCallback('smsRecord', function() {
-    Lightbox.confirm(vufindString['sms_success']);
-  });
-  // Tag lightbox
-  Lightbox.addFormCallback('tagRecord', function(html) {
-    refreshTagList(true);
-    Lightbox.confirm(vufindString['add_tag_success']);
-  });
-}
->>>>>>> 00acee9c
+}