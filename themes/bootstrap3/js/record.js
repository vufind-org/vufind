/*global checkSaveStatuses, deparam, extractClassParams, htmlEncode, Lightbox, path, syn_get_widget, userIsLoggedIn, vufindString */

<<<<<<< HEAD
/**
 * Functions and event handlers specific to record pages.
 */
function checkRequestIsValid(element, requestURL, requestType, blockedClass) {
  var recordId = requestURL.match(/\/Record\/([^\/]+)\//)[1];
  var vars = {}, hash;
  var hashes = requestURL.slice(requestURL.indexOf('?') + 1).split('&');

  for(var i = 0; i < hashes.length; i++)
  {
    hash = hashes[i].split('=');
    var x = hash[0];
    var y = hash[1];
    vars[x] = y;
  }
  vars['id'] = recordId;

  var url = path + '/AJAX/JSON?' + $.param({method:'checkRequestIsValid', id: recordId, requestType: requestType, data: vars});
  $.ajax({
    dataType: 'json',
    cache: false,
    url: url,
    success: function(response) {
      if (response.status == 'OK') {
        if (response.data.status) {
          $(element).removeClass('disabled')
            .attr('title', response.data.msg)
            .html('<i class="fa fa-flag"></i>&nbsp;'+response.data.msg);
        } else {
          $(element).remove();
        }
      } else if (response.status == 'NEED_AUTH') {
        $(element).replaceWith('<span class="' + blockedClass + '">' + response.data.msg + '</span>');
      }
    }
  });
}

function setUpCheckRequest() {
  $('.checkRequest').each(function(i) {
    if ($(this).hasClass('checkRequest')) {
      var isValid = checkRequestIsValid(this, this.href, 'Hold', 'holdBlocked');
    }
  });
  $('.checkStorageRetrievalRequest').each(function(i) {
    if ($(this).hasClass('checkStorageRetrievalRequest')) {
      var isValid = checkRequestIsValid(this, this.href, 'StorageRetrievalRequest',
          'StorageRetrievalRequestBlocked');
    }
  });
  $('.checkILLRequest').each(function(i) {
    if ($(this).hasClass('checkILLRequest')) {
      var isValid = checkRequestIsValid(this, this.href, 'ILLRequest',
          'ILLRequestBlocked');
    }
  });
}

function registerTabEvents() {
  // register the record comment form to be submitted via AJAX
  $('form.comment').unbind('submit').submit(function() {
    return registerAjaxCommentRecord(this);
  });

  setUpCheckRequest();

  // Place a Hold
  // Place a Storage Hold
  // Place an ILL Request
  $('.placehold,.placeStorageRetrievalRequest,.placeILLRequest').click(function() {
    var parts = $(this).attr('href').split('?');
    parts = parts[0].split('/');
    var params = deparam($(this).attr('href'));
    params.id = parts[parts.length-2];
    params.hashKey = params.hashKey.split('#')[0]; // Remove #tabnav
    return Lightbox.get('Record', parts[parts.length-1], params, false, function(html) {
      Lightbox.checkForError(html, Lightbox.changeContent);
    });
  });
}

=======
>>>>>>> bad51fc6
function ajaxLoadTab(tabid) {
  var id = $('.hiddenId')[0].value;
  // Try to parse out the controller portion of the URL. If this fails, or if
  // we're flagged to skip AJAX for this tab, just return true and let the
  // browser handle it.
  var urlroot = document.URL.match(new RegExp('/[^/]+/'+id));
  if(!urlroot || document.getElementById(tabid).parentNode.className.indexOf('noajax') > -1) {
    return true;
  }
  $.ajax({
    url: path + urlroot + '/AjaxTab',
    type: 'POST',
    data: {tab: tabid},
    success: function(data) {
      $('#record-tabs .tab-pane.active').removeClass('active');
      $('#'+tabid+'-tab').html(data).addClass('active');
      $('#'+tabid).tab('show');
      registerTabEvents();
      if(typeof syn_get_widget === "function") {
        syn_get_widget();
      }
    }
  });
  return false;
}

$(document).ready(function(){
  var id = $('.hiddenId')[0].value;
  registerTabEvents();
  refreshCommentList(id, $('.hiddenSource').val());

  $('ul.recordTabs a').click(function (e) {
    if($(this).parents('li.active').length > 0) {
      return true;
    }
    var tabid = $(this).attr('id').toLowerCase();
    if($('#'+tabid+'-tab').length > 0) {
      $('#record-tabs .tab-pane.active').removeClass('active');
      $('#'+tabid+'-tab').addClass('active');
      $('#'+tabid).tab('show');
      return false;
    } else {
      $('#record-tabs').append('<div class="tab-pane" id="'+tabid+'-tab"><i class="fa fa-spinner fa-spin"></i> '+vufindString['loading']+'...</div>');
      $('#record-tabs .tab-pane.active').removeClass('active');
      $('#'+tabid+'-tab').addClass('active');
      return ajaxLoadTab(tabid);
    }
  });

  /* --- LIGHTBOX --- */
<<<<<<< HEAD
  // Cite lightbox
  $('#cite-record').click(function() {
    var params = extractClassParams(this);
    return Lightbox.get(params['controller'], 'Cite', {id:id});
  });
  // Mail lightbox
  $('#mail-record').click(function() {
    var params = extractClassParams(this);
    return Lightbox.get(params['controller'], 'Email', {id:id});
  });
  // Save lightbox
  $('#save-record').click(function() {
    var params = extractClassParams(this);
    return Lightbox.get(params['controller'], 'Save', {id:id});
  });
  // SMS lightbox
  $('#sms-record').click(function() {
    var params = extractClassParams(this);
    return Lightbox.get(params['controller'], 'SMS', {id:id});
  });
  $('.tagRecord').click(function() {
    var id = $('.hiddenId')[0].value;
    var parts = this.href.split('/');
    return Lightbox.get(parts[parts.length-3], 'AddTag', {id:id});
  });
=======
  registerLightboxRecordActions(document, id);
>>>>>>> bad51fc6
  // Form handlers
  Lightbox.addFormCallback('emailRecord', function(){
    Lightbox.confirm(vufindString['bulk_email_success']);
  });
  Lightbox.addFormCallback('placeHold', function(html) {
    Lightbox.checkForError(html, function(html) {
      var divPattern = '<div class="alert alert-info">';
      var fi = html.indexOf(divPattern);
      var li = html.indexOf('</div>', fi+divPattern.length);
      Lightbox.confirm(html.substring(fi+divPattern.length, li).replace(/^[\s<>]+|[\s<>]+$/g, ''));
    });
  });
  Lightbox.addFormCallback('placeILLRequest', function() {
    document.location.href = path+'/MyResearch/ILLRequests';
  });
  Lightbox.addFormCallback('placeStorageRetrievalRequest', function() {
    document.location.href = path+'/MyResearch/StorageRetrievalRequests';
  });
  Lightbox.addFormCallback('saveRecord', function() {
    checkSaveStatuses();
    refreshTagList();
    Lightbox.confirm(vufindString['bulk_save_success']);
  });
  Lightbox.addFormCallback('smsRecord', function() {
    Lightbox.confirm(vufindString['sms_success']);
  });
  // Tag lightbox
  Lightbox.addFormCallback('tagRecord', function(html) {
    refreshTagList(true);
    Lightbox.confirm(vufindString['add_tag_success']);
  });
});<|MERGE_RESOLUTION|>--- conflicted
+++ resolved
@@ -1,89 +1,5 @@
 /*global checkSaveStatuses, deparam, extractClassParams, htmlEncode, Lightbox, path, syn_get_widget, userIsLoggedIn, vufindString */
 
-<<<<<<< HEAD
-/**
- * Functions and event handlers specific to record pages.
- */
-function checkRequestIsValid(element, requestURL, requestType, blockedClass) {
-  var recordId = requestURL.match(/\/Record\/([^\/]+)\//)[1];
-  var vars = {}, hash;
-  var hashes = requestURL.slice(requestURL.indexOf('?') + 1).split('&');
-
-  for(var i = 0; i < hashes.length; i++)
-  {
-    hash = hashes[i].split('=');
-    var x = hash[0];
-    var y = hash[1];
-    vars[x] = y;
-  }
-  vars['id'] = recordId;
-
-  var url = path + '/AJAX/JSON?' + $.param({method:'checkRequestIsValid', id: recordId, requestType: requestType, data: vars});
-  $.ajax({
-    dataType: 'json',
-    cache: false,
-    url: url,
-    success: function(response) {
-      if (response.status == 'OK') {
-        if (response.data.status) {
-          $(element).removeClass('disabled')
-            .attr('title', response.data.msg)
-            .html('<i class="fa fa-flag"></i>&nbsp;'+response.data.msg);
-        } else {
-          $(element).remove();
-        }
-      } else if (response.status == 'NEED_AUTH') {
-        $(element).replaceWith('<span class="' + blockedClass + '">' + response.data.msg + '</span>');
-      }
-    }
-  });
-}
-
-function setUpCheckRequest() {
-  $('.checkRequest').each(function(i) {
-    if ($(this).hasClass('checkRequest')) {
-      var isValid = checkRequestIsValid(this, this.href, 'Hold', 'holdBlocked');
-    }
-  });
-  $('.checkStorageRetrievalRequest').each(function(i) {
-    if ($(this).hasClass('checkStorageRetrievalRequest')) {
-      var isValid = checkRequestIsValid(this, this.href, 'StorageRetrievalRequest',
-          'StorageRetrievalRequestBlocked');
-    }
-  });
-  $('.checkILLRequest').each(function(i) {
-    if ($(this).hasClass('checkILLRequest')) {
-      var isValid = checkRequestIsValid(this, this.href, 'ILLRequest',
-          'ILLRequestBlocked');
-    }
-  });
-}
-
-function registerTabEvents() {
-  // register the record comment form to be submitted via AJAX
-  $('form.comment').unbind('submit').submit(function() {
-    return registerAjaxCommentRecord(this);
-  });
-
-  setUpCheckRequest();
-
-  // Place a Hold
-  // Place a Storage Hold
-  // Place an ILL Request
-  $('.placehold,.placeStorageRetrievalRequest,.placeILLRequest').click(function() {
-    var parts = $(this).attr('href').split('?');
-    parts = parts[0].split('/');
-    var params = deparam($(this).attr('href'));
-    params.id = parts[parts.length-2];
-    params.hashKey = params.hashKey.split('#')[0]; // Remove #tabnav
-    return Lightbox.get('Record', parts[parts.length-1], params, false, function(html) {
-      Lightbox.checkForError(html, Lightbox.changeContent);
-    });
-  });
-}
-
-=======
->>>>>>> bad51fc6
 function ajaxLoadTab(tabid) {
   var id = $('.hiddenId')[0].value;
   // Try to parse out the controller portion of the URL. If this fails, or if
@@ -134,35 +50,7 @@
   });
 
   /* --- LIGHTBOX --- */
-<<<<<<< HEAD
-  // Cite lightbox
-  $('#cite-record').click(function() {
-    var params = extractClassParams(this);
-    return Lightbox.get(params['controller'], 'Cite', {id:id});
-  });
-  // Mail lightbox
-  $('#mail-record').click(function() {
-    var params = extractClassParams(this);
-    return Lightbox.get(params['controller'], 'Email', {id:id});
-  });
-  // Save lightbox
-  $('#save-record').click(function() {
-    var params = extractClassParams(this);
-    return Lightbox.get(params['controller'], 'Save', {id:id});
-  });
-  // SMS lightbox
-  $('#sms-record').click(function() {
-    var params = extractClassParams(this);
-    return Lightbox.get(params['controller'], 'SMS', {id:id});
-  });
-  $('.tagRecord').click(function() {
-    var id = $('.hiddenId')[0].value;
-    var parts = this.href.split('/');
-    return Lightbox.get(parts[parts.length-3], 'AddTag', {id:id});
-  });
-=======
   registerLightboxRecordActions(document, id);
->>>>>>> bad51fc6
   // Form handlers
   Lightbox.addFormCallback('emailRecord', function(){
     Lightbox.confirm(vufindString['bulk_email_success']);
