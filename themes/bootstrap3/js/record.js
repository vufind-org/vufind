--- conflicted
+++ resolved
@@ -158,7 +158,6 @@
     var params = deparam($(this).attr('href'));
     params.id = parts[parts.length-2];
     params.hashKey = params.hashKey.split('#')[0]; // Remove #tabnav
-<<<<<<< HEAD
     return Lightbox.open({
       controller:'Record',
       action:parts[parts.length-1],
@@ -166,10 +165,6 @@
       onResponse:function(html) {
         Lightbox.checkForError(html, Lightbox.changeContent);
       }
-=======
-    return Lightbox.get('Record', parts[parts.length-1], params, false, function(html) {
-      Lightbox.checkForError(html, Lightbox.changeContent);
->>>>>>> e878a716
     });
   });
 }
