--- conflicted
+++ resolved
@@ -58,80 +58,10 @@
   });
 }
 
-<<<<<<< HEAD
-=======
-function deleteRecordComment(element, recordId, recordSource, commentId) {
-  var url = path + '/AJAX/JSON?' + $.param({method:'deleteRecordComment',id:commentId});
-  $.ajax({
-    dataType: 'json',
-    url: url,
-    success: function(response) {
-      if (response.status == 'OK') {
-        $($(element).parents('.comment')[0]).remove();
-      }
-    }
-  });
-}
-
-function refreshCommentList(recordId, recordSource) {
-  var url = path + '/AJAX/JSON?' + $.param({method:'getRecordCommentsAsHTML',id:recordId,'source':recordSource});
-  $.ajax({
-    dataType: 'json',
-    url: url,
-    success: function(response) {
-      // Update HTML
-      if (response.status == 'OK') {
-        $('#commentList').empty();
-        $('#commentList').append(response.data);
-        $('input[type="submit"]').button('reset');
-        $('.delete').unbind('click').click(function() {
-          var commentId = $(this).attr('id').substr('recordComment'.length);
-          deleteRecordComment(this, recordId, recordSource, commentId);
-          return false;
-        });
-      }
-    }
-  });
-}
-
-function registerAjaxCommentRecord() {
-  // Form submission
-  $('form.comment').unbind('submit').submit(function(){
-    var form = this;
-    var id = form.id.value;
-    var recordSource = form.source.value;
-    var url = path + '/AJAX/JSON?' + $.param({method:'commentRecord'});
-    var data = {
-      comment:form.comment.value,
-      id:id,
-      source:recordSource
-    };
-    $.ajax({
-      type: 'POST',
-      url:  url,
-      data: data,
-      dataType: 'json',
-      success: function(response) {
-        if (response.status == 'OK') {
-          refreshCommentList(id, recordSource);
-          $(form).find('textarea[name="comment"]').val('');
-          $(form).find('input[type="submit"]').button('loading');
-        } else {
-          Lightbox.displayError(response.data);
-        }
-      }
-    });
-    return false;
-  });
-  // Delete links
-  $('.delete').click(function(){deleteRecordComment(this, $('.hiddenId').val(), $('.hiddenSource').val(), this.id.substr(13));return false;});
-}
-
->>>>>>> 2744dd8a
 function registerTabEvents() {
   // register the record comment form to be submitted via AJAX
-  $('form[name="commentRecord"]').unbind('submit').submit(function() {
-    return registerAjaxCommentRecord('form[name="commentRecord"]');
+  $('form.comment').unbind('submit').submit(function() {
+    return registerAjaxCommentRecord(this);
   });
 
   setUpCheckRequest();
