<<<<<<< HEAD
/*global deparam, getUrlRoot, syn_get_widget, userIsLoggedIn, VuFind */
=======
/*global deparam, grecaptcha, recaptchaOnLoad, syn_get_widget, userIsLoggedIn, VuFind */
>>>>>>> 023c6a66
/*exported ajaxTagUpdate, recordDocReady */

/**
 * Functions and event handlers specific to record pages.
 */
function checkRequestIsValid(element, requestType) {
  var recordId = element.href.match(/\/Record\/([^\/]+)\//)[1];
  var vars = deparam(element.href);
  vars.id = recordId;

  var url = VuFind.path + '/AJAX/JSON?' + $.param({
    method: 'checkRequestIsValid',
    id: recordId,
    requestType: requestType,
    data: vars
  });
  $.ajax({
    dataType: 'json',
    cache: false,
    url: url
  })
  .done(function checkValidDone(response) {
    if (response.data.status) {
      $(element).removeClass('disabled')
        .attr('title', response.data.msg)
        .html('<i class="fa fa-flag" aria-hidden="true"></i>&nbsp;' + response.data.msg);
    } else {
      $(element).remove();
    }
  })
  .fail(function checkValidFail(/*response*/) {
    $(element).remove();
  });
}

function setUpCheckRequest() {
  $('.checkRequest').each(function checkRequest() {
    checkRequestIsValid(this, 'Hold');
  });
  $('.checkStorageRetrievalRequest').each(function checkStorageRetrievalRequest() {
    checkRequestIsValid(this, 'StorageRetrievalRequest');
  });
  $('.checkILLRequest').each(function checkILLRequest() {
    checkRequestIsValid(this, 'ILLRequest');
  });
}

function deleteRecordComment(element, recordId, recordSource, commentId) {
  var url = VuFind.path + '/AJAX/JSON?' + $.param({ method: 'deleteRecordComment', id: commentId });
  $.ajax({
    dataType: 'json',
    url: url
  })
  .done(function deleteCommentDone(/*response*/) {
    $($(element).closest('.comment')[0]).remove();
  });
}

function refreshCommentList($target, recordId, recordSource) {
  var url = VuFind.path + '/AJAX/JSON?' + $.param({
    method: 'getRecordCommentsAsHTML',
    id: recordId,
    source: recordSource
  });
  $.ajax({
    dataType: 'json',
    url: url
  })
  .done(function refreshCommentListDone(response) {
    // Update HTML
    var $commentList = $target.find('.comment-list');
    $commentList.empty();
    $commentList.append(response.data);
    $commentList.find('.delete').unbind('click').click(function commentRefreshDeleteClick() {
      var commentId = $(this).attr('id').substr('recordComment'.length);
      deleteRecordComment(this, recordId, recordSource, commentId);
      return false;
    });
    $target.find('.comment-form input[type="submit"]').button('reset');
    if (typeof grecaptcha !== 'undefined') {
      grecaptcha.reset();
    }
  });
}

function registerAjaxCommentRecord() {
  // Form submission
  $('form.comment-form').unbind('submit').submit(function commentFormSubmit() {
    var form = this;
    var id = form.id.value;
    var recordSource = form.source.value;
    var url = VuFind.path + '/AJAX/JSON?' + $.param({ method: 'commentRecord' });
    var data = {
      comment: form.comment.value,
      id: id,
      source: recordSource
    };
    if (typeof grecaptcha !== 'undefined') {
      var recaptcha = $(form).find('.g-recaptcha');
      if (recaptcha.length > 0) {
        data['g-recaptcha-response'] = grecaptcha.getResponse(recaptcha.data('captchaId'));
      }
    }
    $.ajax({
      type: 'POST',
      url: url,
      data: data,
      dataType: 'json'
    })
    .done(function addCommentDone(/*response, textStatus*/) {
      var $tab = $(form).closest('.list-tab-content');
      if (!$tab.length) {
        $tab = $(form).closest('.tab-pane');
      }
      refreshCommentList($tab, id, recordSource);
      $(form).find('textarea[name="comment"]').val('');
      $(form).find('input[type="submit"]').button('loading');
      if (typeof grecaptcha !== 'undefined') {
        grecaptcha.reset($(form).find('.g-recaptcha').data('captchaId'));
      }
    })
    .fail(function addCommentFail(response, textStatus) {
      if (textStatus === 'abort' || typeof response.responseJSON === 'undefined') { return; }
      VuFind.lightbox.alert(response.responseJSON.data, 'danger');
    });
    return false;
  });
  // Delete links
  $('.delete').click(function commentDeleteClick() {
    var commentId = this.id.substr('recordComment'.length);
    deleteRecordComment(this, $('.hiddenId').val(), $('.hiddenSource').val(), commentId);
    return false;
  });
  // Prevent form submit
  return false;
}

function registerTabEvents() {
  // Logged in AJAX
  registerAjaxCommentRecord();
  // Render recaptcha
  recaptchaOnLoad();
  // Delete links
  $('.delete').click(function commentTabDeleteClick() {
    deleteRecordComment(this, $('.hiddenId').val(), $('.hiddenSource').val(), this.id.substr(13));
    return false;
  });

  setUpCheckRequest();

  VuFind.lightbox.bind('.tab-pane.active');
}

function ajaxLoadTab($newTab, tabid, setHash) {
<<<<<<< HEAD
=======
  // Parse out the base URL for the current record:
  var urlParts = document.URL.split(/[?#]/);
  var urlWithoutFragment = urlParts[0];
  var path = VuFind.path;
  var urlroot = null;
  if (path === '') {
    // special case -- VuFind installed at site root:
    var chunks = urlWithoutFragment.split('/');
    urlroot = '/' + chunks[3] + '/' + chunks[4];
  } else {
    // standard case -- VuFind has its own path under site:
    var pathInUrl = urlWithoutFragment.indexOf(path, urlWithoutFragment.indexOf('//') + 2);
    var parts = urlWithoutFragment.substring(pathInUrl + path.length + 1).split('/');
    urlroot = '/' + parts[0] + '/' + parts[1];
  }

>>>>>>> 023c6a66
  // Request the tab via AJAX:
  $.ajax({
    url: VuFind.path + getUrlRoot(document.URL) + '/AjaxTab',
    type: 'POST',
    data: {tab: tabid}
  })
  .done(function ajaxLoadTabDone(data) {
    $newTab.html(data);
    registerTabEvents();
    if (typeof syn_get_widget === "function") {
      syn_get_widget();
    }
    if (typeof setHash == 'undefined' || setHash) {
      window.location.hash = tabid;
    } else {
      removeHashFromLocation();
    }
  });
  return false;
}

function refreshTagList(_target, _loggedin) {
  var loggedin = !!_loggedin || userIsLoggedIn;
  var target = _target || document;
  var recordId = $(target).find('.hiddenId').val();
  var recordSource = $(target).find('.hiddenSource').val();
  var $tagList = $(target).find('.tagList');
  if ($tagList.length > 0) {
    var url = VuFind.path + '/AJAX/JSON?' + $.param({
      method: 'getRecordTags',
      id: recordId,
      source: recordSource
    });
    $.ajax({
      dataType: 'html',
      url: url
    })
    .done(function getRecordTagsDone(response) {
      $tagList.empty();
      $tagList.replaceWith(response);
      if (loggedin) {
        $tagList.addClass('loggedin');
      } else {
        $tagList.removeClass('loggedin');
      }
    });
  }
}

function ajaxTagUpdate(_link, tag, _remove) {
  var link = _link || document;
  var remove = _remove || false;
  var $target = $(link).closest('.record');
  var recordId = $target.find('.hiddenId').val();
  var recordSource = $target.find('.hiddenSource').val();
  $.ajax({
    url: VuFind.path + '/AJAX/JSON?method=tagRecord',
    method: 'POST',
    data: {
      tag: '"' + tag.replace(/\+/g, ' ') + '"',
      id: recordId,
      source: recordSource,
      remove: remove
    }
  })
  .always(function tagRecordAlways() {
    refreshTagList($target, false);
  });
}

function getNewRecordTab(tabid) {
  return $('<div class="tab-pane ' + tabid + '-tab"><i class="fa fa-spinner fa-spin" aria-hidden="true"></i> ' + VuFind.translate('loading') + '...</div>');
}

function backgroundLoadTab(tabid) {
  if ($('.' + tabid + '-tab').length > 0) {
    return;
  }
  var newTab = getNewRecordTab(tabid);
  $('.nav-tabs a.' + tabid).closest('.result,.record').find('.tab-content').append(newTab);
  return ajaxLoadTab(newTab, tabid, false);
}

function applyRecordTabHash() {
  var activeTab = $('.record-tabs li.active a').attr('class');
  var $initiallyActiveTab = $('.record-tabs li.initiallyActive a');
  var newTab = typeof window.location.hash !== 'undefined'
    ? window.location.hash.toLowerCase() : '';

  // Open tag in url hash
  if (newTab.length === 0 || newTab === '#tabnav') {
    $initiallyActiveTab.click();
  } else if (newTab.length > 0 && '#' + activeTab !== newTab) {
    $('.' + newTab.substr(1)).click();
  }
}

function removeHashFromLocation() {
  if (window.history.replaceState) {
    var href = window.location.href.split('#');
    window.history.replaceState({}, document.title, href[0]);  
  } else {
    window.location.hash = '#';  
  }
}

$(window).on('hashchange', applyRecordTabHash);

function recordDocReady() {
  $('.record-tabs .nav-tabs a').click(function recordTabsClick() {
    var $li = $(this).parent();
    // If it's an active tab, click again to follow to a shareable link.
    if ($li.hasClass('active')) {
      return true;
    }
    var tabid = this.className;
    var $top = $(this).closest('.record-tabs');
    // if we're flagged to skip AJAX for this tab, we need special behavior:
    if ($li.hasClass('noajax')) {
      // if this was the initially active tab, we have moved away from it and
      // now need to return -- just switch it back on.
      if ($li.hasClass('initiallyActive')) {
        $(this).tab('show');
        $top.find('.tab-pane.active').removeClass('active');
        $top.find('.' + tabid + '-tab').addClass('active');
        window.location.hash = 'tabnav';
        return false;
      }
      // otherwise, we need to let the browser follow the link:
      return true;
    }
    $top.find('.tab-pane.active').removeClass('active');
    $(this).tab('show');
    if ($top.find('.' + tabid + '-tab').length > 0) {
      $top.find('.' + tabid + '-tab').addClass('active');
      if ($(this).parent().hasClass('initiallyActive')) {
        removeHashFromLocation();
      } else {
        window.location.hash = tabid;
      }
      return false;
    } else {
      var newTab = getNewRecordTab(tabid).addClass('active');
      $top.find('.tab-content').append(newTab);
      return ajaxLoadTab(newTab, tabid, !$(this).parent().hasClass('initiallyActive'));
    }
  });

  $('[data-background]').each(function setupBackgroundTabs(index, el) {
    backgroundLoadTab(el.className);
  });

  registerTabEvents();
  applyRecordTabHash();
}<|MERGE_RESOLUTION|>--- conflicted
+++ resolved
@@ -1,8 +1,4 @@
-<<<<<<< HEAD
-/*global deparam, getUrlRoot, syn_get_widget, userIsLoggedIn, VuFind */
-=======
-/*global deparam, grecaptcha, recaptchaOnLoad, syn_get_widget, userIsLoggedIn, VuFind */
->>>>>>> 023c6a66
+/*global deparam, getUrlRoot, grecaptcha, recaptchaOnLoad, syn_get_widget, userIsLoggedIn, VuFind */
 /*exported ajaxTagUpdate, recordDocReady */
 
 /**
@@ -157,25 +153,6 @@
 }
 
 function ajaxLoadTab($newTab, tabid, setHash) {
-<<<<<<< HEAD
-=======
-  // Parse out the base URL for the current record:
-  var urlParts = document.URL.split(/[?#]/);
-  var urlWithoutFragment = urlParts[0];
-  var path = VuFind.path;
-  var urlroot = null;
-  if (path === '') {
-    // special case -- VuFind installed at site root:
-    var chunks = urlWithoutFragment.split('/');
-    urlroot = '/' + chunks[3] + '/' + chunks[4];
-  } else {
-    // standard case -- VuFind has its own path under site:
-    var pathInUrl = urlWithoutFragment.indexOf(path, urlWithoutFragment.indexOf('//') + 2);
-    var parts = urlWithoutFragment.substring(pathInUrl + path.length + 1).split('/');
-    urlroot = '/' + parts[0] + '/' + parts[1];
-  }
-
->>>>>>> 023c6a66
   // Request the tab via AJAX:
   $.ajax({
     url: VuFind.path + getUrlRoot(document.URL) + '/AjaxTab',
