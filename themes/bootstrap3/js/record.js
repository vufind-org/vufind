/*global deparam, extractClassParams, htmlEncode, Lightbox, path, syn_get_widget, vufindString */

/**
 * Functions and event handlers specific to record pages.
 */
function checkRequestIsValid(element, requestURL, requestType, blockedClass) {
  var recordId = requestURL.match(/\/Record\/([^\/]+)\//)[1];
  var vars = {}, hash;
  var hashes = requestURL.slice(requestURL.indexOf('?') + 1).split('&');

  for(var i = 0; i < hashes.length; i++)
  {
    hash = hashes[i].split('=');
    var x = hash[0];
    var y = hash[1];
    vars[x] = y;
  }
  vars['id'] = recordId;

  var url = path + '/AJAX/JSON?' + $.param({method:'checkRequestIsValid', id: recordId, requestType: requestType, data: vars});
  $.ajax({
    dataType: 'json',
    cache: false,
    url: url,
    success: function(response) {
      if (response.status == 'OK') {
        if (response.data.status) {
          $(element).removeClass('disabled')
            .attr('title', response.data.msg)
            .html('<i class="fa fa-flag"></i>&nbsp;'+response.data.msg);
        } else {
          $(element).remove();
        }
      } else if (response.status == 'NEED_AUTH') {
        $(element).replaceWith('<span class="' + blockedClass + '">' + response.data.msg + '</span>');
      }
    }
  });
}

function setUpCheckRequest() {
  $('.checkRequest').each(function(i) {
    if ($(this).hasClass('checkRequest')) {
      var isValid = checkRequestIsValid(this, this.href, 'Hold', 'holdBlocked');
    }
  });
  $('.checkStorageRetrievalRequest').each(function(i) {
    if ($(this).hasClass('checkStorageRetrievalRequest')) {
      var isValid = checkRequestIsValid(this, this.href, 'StorageRetrievalRequest',
          'StorageRetrievalRequestBlocked');
    }
  });
  $('.checkILLRequest').each(function(i) {
    if ($(this).hasClass('checkILLRequest')) {
      var isValid = checkRequestIsValid(this, this.href, 'ILLRequest',
          'ILLRequestBlocked');
    }
  });
}

function deleteRecordComment(element, recordId, recordSource, commentId) {
  var url = path + '/AJAX/JSON?' + $.param({method:'deleteRecordComment',id:commentId});
  $.ajax({
    dataType: 'json',
    url: url,
    success: function(response) {
      if (response.status == 'OK') {
        $($(element).parents('.comment')[0]).remove();
      }
    }
  });
}

function refreshCommentList(recordId, recordSource) {
  var url = path + '/AJAX/JSON?' + $.param({method:'getRecordCommentsAsHTML',id:recordId,'source':recordSource});
  $.ajax({
    dataType: 'json',
    url: url,
    success: function(response) {
      // Update HTML
      if (response.status == 'OK') {
        $('#commentList').empty();
        $('#commentList').append(response.data);
        $('input[type="submit"]').button('reset');
        $('.delete').unbind('click').click(function() {
          var commentId = $(this).attr('id').substr('recordComment'.length);
          deleteRecordComment(this, recordId, recordSource, commentId);
          return false;
        });
      }
    }
  });
}

function registerAjaxCommentRecord() {
  // Form submission
  $('form[name="commentRecord"]').unbind('submit').submit(function(){
    var form = this;
    var id = form.id.value;
    var recordSource = form.source.value;
    var url = path + '/AJAX/JSON?' + $.param({method:'commentRecord'});
    var data = {
      comment:form.comment.value,
      id:id,
      source:recordSource
    };
    $.ajax({
      type: 'POST',
      url:  url,
      data: data,
      dataType: 'json',
      success: function(response) {
        var form = 'form[name="commentRecord"]';
        if (response.status == 'OK') {
          refreshCommentList(id, recordSource);
          $(form).find('textarea[name="comment"]').val('');
          $(form).find('input[type="submit"]').button('loading');
        } else {
          Lightbox.displayError(response.data);
        }
      }
    });
    return false;
  });
  // Delete links
  $('.delete').click(function(){deleteRecordComment(this, $('.hiddenId').val(), $('.hiddenSource').val(), this.id.substr(13));return false;});
}

function registerTabEvents() {
  // register the record comment form to be submitted via AJAX
  registerAjaxCommentRecord();

  setUpCheckRequest();

  // Place a Hold
  // Place a Storage Hold
  // Place an ILL Request
  $('.placehold,.placeStorageRetrievalRequest,.placeILLRequest').click(function() {
    var parts = $(this).attr('href').split('?');
    parts = parts[0].split('/');
    var params = deparam($(this).attr('href'));
    params.id = parts[parts.length-2];
    params.hashKey = params.hashKey.split('#')[0]; // Remove #tabnav
    return Lightbox.get('Record', parts[parts.length-1], params, false, function(html) {
      Lightbox.checkForError(html, Lightbox.changeContent);
    });
  });
}

function ajaxLoadTab(tabid) {
  var id = $('.hiddenId')[0].value;
  // Try to parse out the controller portion of the URL. If this fails, or if
  // we're flagged to skip AJAX for this tab, just return true and let the
  // browser handle it.
  var urlroot = document.URL.match(new RegExp('/[^/]+/'+id));
  if(!urlroot || document.getElementById(tabid).parentNode.className.indexOf('noajax') > -1) {
    return true;
  }
  $.ajax({
    url: path + urlroot + '/AjaxTab',
    type: 'POST',
    data: {tab: tabid},
    success: function(data) {
      $('#record-tabs .tab-pane.active').removeClass('active');
      $('#'+tabid+'-tab').html(data).addClass('active');
      $('#'+tabid).tab('show');
      registerTabEvents();
      if(typeof syn_get_widget === "function") {
        syn_get_widget();
      }
    }
  });
  return false;
}

function ajaxTagUpdate(tag, remove) {
  if(typeof remove === "undefined") {
    remove = false;
  }
  var recordId = $('#record_id').val();
  var recordSource = $('.hiddenSource').val();
  $.ajax({
    url:path+'/AJAX/JSON?method=tagRecord',
    method:'POST',
    data:{
      tag:'"'+tag.replace(/\+/g, ' ')+'"',
      id:recordId,
      source:recordSource,
      remove:remove
    },
    complete:refreshTagList
  });
}
function refreshTagList(loggedin) {
  loggedin = !!loggedin || userIsLoggedIn;
  var recordId = $('#record_id').val();
  var recordSource = $('.hiddenSource').val();
  var tagList = $('#tagList');
  if (tagList.length > 0) {
    tagList.empty();
    var url = path + '/AJAX/JSON?' + $.param({method:'getRecordTags',id:recordId,'source':recordSource});
    $.ajax({
      dataType: 'json',
      url: url,
      complete: function(response) {
        if(response.status == 200) {
          tagList.html(response.responseText);
          if(loggedin) {
            $('#tagList').addClass('loggedin');
          } else {
            $('#tagList').removeClass('loggedin');
          }
        }
      }
    });
  }
}

$(document).ready(function(){
  var id = $('.hiddenId')[0].value;
  registerTabEvents();

  $('ul.recordTabs a').click(function (e) {
    if($(this).parents('li.active').length > 0) {
      return true;
    }
    var tabid = $(this).attr('id').toLowerCase();
    if($('#'+tabid+'-tab').length > 0) {
      $('#record-tabs .tab-pane.active').removeClass('active');
      $('#'+tabid+'-tab').addClass('active');
      $('#'+tabid).tab('show');
      return false;
    } else {
      $('#record-tabs').append('<div class="tab-pane" id="'+tabid+'-tab"><i class="fa fa-spinner fa-spin"></i> '+vufindString.loading+'...</div>');
      $('#record-tabs .tab-pane.active').removeClass('active');
      $('#'+tabid+'-tab').addClass('active');
      return ajaxLoadTab(tabid);
    }
  });

  /* --- LIGHTBOX --- */
  // Cite lightbox
  $('#cite-record').click(function() {
    var params = extractClassParams(this);
    return Lightbox.get(params['controller'], 'Cite', {id:id});
  });
  // Mail lightbox
  $('#mail-record').click(function() {
    var params = extractClassParams(this);
    return Lightbox.get(params['controller'], 'Email', {id:id});
  });
  // Save lightbox
  $('#save-record').click(function() {
    var params = extractClassParams(this);
    return Lightbox.get(params['controller'], 'Save', {id:id});
  });
  // SMS lightbox
  $('#sms-record').click(function() {
    var params = extractClassParams(this);
    return Lightbox.get(params['controller'], 'SMS', {id:id});
  });
  $('#tagRecord').click(function() {
    var id = $('.hiddenId')[0].value;
    var parts = this.href.split('/');
    return Lightbox.get(parts[parts.length-3],'AddTag',{id:id});
  });
  // Form handlers
<<<<<<< HEAD
  Lightbox.addFormCallback('emailRecord', function() {
=======
  Lightbox.addFormCallback('smsRecord', function(){Lightbox.confirm(vufindString['sms_success']);});
  Lightbox.addFormCallback('emailRecord', function(){
>>>>>>> a4321aaa
    Lightbox.confirm(vufindString['bulk_email_success']);
  });
  Lightbox.addFormCallback('saveRecord', function(){
    checkSaveStatuses();
    Lightbox.confirm(vufindString['bulk_save_success']);
  });
  Lightbox.addFormCallback('placeHold', function(html) {
    Lightbox.checkForError(html, function(html) {
      var divPattern = '<div class="alert alert-info">';
      var fi = html.indexOf(divPattern);
      var li = html.indexOf('</div>', fi+divPattern.length);
      Lightbox.confirm(html.substring(fi+divPattern.length, li).replace(/^[\s<>]+|[\s<>]+$/g, ''));
    });
  });
  Lightbox.addFormCallback('placeILLRequest', function() {
    document.location.href = path+'/MyResearch/ILLRequests';
  });
  Lightbox.addFormCallback('placeStorageRetrievalRequest', function() {
    document.location.href = path+'/MyResearch/StorageRetrievalRequests';
  });
  Lightbox.addFormCallback('saveRecord', function() {
    refreshTagList();
    Lightbox.confirm(vufindString['bulk_save_success']);
  });
  Lightbox.addFormCallback('smsRecord', function() {
    Lightbox.confirm(vufindString['sms_success']);
  });
  // Tag lightbox
  Lightbox.addFormCallback('tagRecord', function(html) {
    refreshTagList(true);
    Lightbox.confirm(vufindString.bulk_save_success);
  });
});<|MERGE_RESOLUTION|>--- conflicted
+++ resolved
@@ -265,17 +265,8 @@
     return Lightbox.get(parts[parts.length-3],'AddTag',{id:id});
   });
   // Form handlers
-<<<<<<< HEAD
-  Lightbox.addFormCallback('emailRecord', function() {
-=======
-  Lightbox.addFormCallback('smsRecord', function(){Lightbox.confirm(vufindString['sms_success']);});
   Lightbox.addFormCallback('emailRecord', function(){
->>>>>>> a4321aaa
     Lightbox.confirm(vufindString['bulk_email_success']);
-  });
-  Lightbox.addFormCallback('saveRecord', function(){
-    checkSaveStatuses();
-    Lightbox.confirm(vufindString['bulk_save_success']);
   });
   Lightbox.addFormCallback('placeHold', function(html) {
     Lightbox.checkForError(html, function(html) {
@@ -292,6 +283,7 @@
     document.location.href = path+'/MyResearch/StorageRetrievalRequests';
   });
   Lightbox.addFormCallback('saveRecord', function() {
+    checkSaveStatuses();
     refreshTagList();
     Lightbox.confirm(vufindString['bulk_save_success']);
   });
