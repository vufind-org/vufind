/*global deparam, recaptchaOnLoad, syn_get_widget, userIsLoggedIn, VuFind */
/*exported addRecordCommentCallback, ajaxTagUpdate, recordDocReady */

/**
 * Functions and event handlers specific to record pages.
 */
function checkRequestIsValid(element, requestType) {
  var recordId = element.href.match(/\/Record\/([^\/]+)\//)[1];
  var vars = deparam(element.href);
  vars.id = recordId;

  var url = VuFind.path + '/AJAX/JSON?' + $.param({
    method: 'checkRequestIsValid',
    id: recordId,
    requestType: requestType,
    data: vars
  });
  $.ajax({
    dataType: 'json',
    cache: false,
    url: url
  })
  .done(function checkValidDone(response) {
    if (response.data.status) {
      $(element).removeClass('disabled')
        .attr('title', response.data.msg)
        .html('<i class="fa fa-flag" aria-hidden="true"></i>&nbsp;' + response.data.msg);
    } else {
      $(element).remove();
    }
  })
  .fail(function checkValidFail(/*response*/) {
    $(element).remove();
  });
}

function setUpCheckRequest() {
  $('.checkRequest').each(function checkRequest() {
    checkRequestIsValid(this, 'Hold');
  });
  $('.checkStorageRetrievalRequest').each(function checkStorageRetrievalRequest() {
    checkRequestIsValid(this, 'StorageRetrievalRequest');
  });
  $('.checkILLRequest').each(function checkILLRequest() {
    checkRequestIsValid(this, 'ILLRequest');
  });
}

function deleteRecordComment(element, recordId, recordSource, commentId) {
  var url = VuFind.path + '/AJAX/JSON?' + $.param({ method: 'deleteRecordComment', id: commentId });
  $.ajax({
    dataType: 'json',
    url: url
  })
  .done(function deleteCommentDone(/*response*/) {
    $($(element).closest('.comment')[0]).remove();
  });
}

function addRecordCommentCallback(event, form) {
  refreshCommentList($(form).closest('.tab-content'));
  $(form).find('textarea').val('');
}
function refreshCommentList($target, _id, _source) {
  var recordId = _id || $target.find('.hiddenId').val();
  var recordSource = _source || $target.find('.hiddenSource').val();
  var url = VuFind.path + '/AJAX/JSON?' + $.param({
    method: 'getRecordCommentsAsHTML',
    id: recordId,
    source: recordSource
  });
  $.ajax({
    dataType: 'json',
    url: url
  })
  .done(function refreshCommentListDone(response) {
    // Update HTML
    var $commentList = $target.find('.comment-list');
    $commentList.empty();
    $commentList.append(response.data);
    $commentList.find('.delete').unbind('click').click(function commentRefreshDeleteClick() {
      var commentId = $(this).attr('id').substr('recordComment'.length);
      deleteRecordComment(this, recordId, recordSource, commentId);
      return false;
    });
    $target.find('.comment-form input[type="submit"]').button('reset');
<<<<<<< HEAD
=======
    if (typeof grecaptcha !== 'undefined') {
      grecaptcha.reset();
    }
  });
}

function registerAjaxCommentRecord() {
  // Form submission
  $('form.comment-form').unbind('submit').submit(function commentFormSubmit() {
    var form = this;
    var id = form.id.value;
    var recordSource = form.source.value;
    var url = VuFind.path + '/AJAX/JSON?' + $.param({ method: 'commentRecord' });
    var data = {
      comment: form.comment.value,
      id: id,
      source: recordSource
    };
    if (typeof grecaptcha !== 'undefined') {
      var recaptcha = $(form).find('.g-recaptcha');
      if (recaptcha.length > 0) {
        data['g-recaptcha-response'] = grecaptcha.getResponse(recaptcha.data('captchaId'));
      }
    }
    $.ajax({
      type: 'POST',
      url: url,
      data: data,
      dataType: 'json'
    })
    .done(function addCommentDone(/*response, textStatus*/) {
      var $tab = $(form).closest('.list-tab-content');
      if (!$tab.length) {
        $tab = $(form).closest('.tab-pane');
      }
      refreshCommentList($tab, id, recordSource);
      $(form).find('textarea[name="comment"]').val('');
      $(form).find('input[type="submit"]').button('loading');
      if (typeof grecaptcha !== 'undefined') {
        grecaptcha.reset($(form).find('.g-recaptcha').data('captchaId'));
      }
    })
    .fail(function addCommentFail(response, textStatus) {
      if (textStatus === 'abort' || typeof response.responseJSON === 'undefined') { return; }
      VuFind.lightbox.alert(response.responseJSON.data, 'danger');
    });
    return false;
>>>>>>> 023c6a66
  });
}

function registerTabEvents(_target) {
  var $target = _target || $(document.body);
  // Render recaptcha
  recaptchaOnLoad();
  // Delete links
  $target.find('.delete').click(function commentTabDeleteClick() {
    deleteRecordComment(this, $('.hiddenId').val(), $('.hiddenSource').val(), this.id.substr(13));
    return false;
  });

  setUpCheckRequest();

  VuFind.lightbox.bind($target);
}

function ajaxLoadTab($newTab, tabid, setHash) {
  // Parse out the base URL for the current record:
  var urlParts = document.URL.split(/[?#]/);
  var urlWithoutFragment = urlParts[0];
  var path = VuFind.path;
  var urlroot = null;
  if (path === '') {
    // special case -- VuFind installed at site root:
    var chunks = urlWithoutFragment.split('/');
    urlroot = '/' + chunks[3] + '/' + chunks[4];
  } else {
    // standard case -- VuFind has its own path under site:
    var pathInUrl = urlWithoutFragment.indexOf(path, urlWithoutFragment.indexOf('//') + 2);
    var parts = urlWithoutFragment.substring(pathInUrl + path.length + 1).split('/');
    urlroot = '/' + parts[0] + '/' + parts[1];
  }

  // Request the tab via AJAX:
  $.ajax({
    url: path + urlroot + '/AjaxTab',
    type: 'POST',
    data: {tab: tabid}
  })
  .done(function ajaxLoadTabDone(data) {
    $newTab.html(data);
    registerTabEvents($newTab);
    if (typeof syn_get_widget === "function") {
      syn_get_widget();
    }
    if (typeof setHash == 'undefined' || setHash) {
      window.location.hash = tabid;
    } else {
      removeHashFromLocation();
    }
  });
  return false;
}

function refreshTagList(_target, _loggedin) {
  var loggedin = !!_loggedin || userIsLoggedIn;
  var target = _target || document;
  var recordId = $(target).find('.hiddenId').val();
  var recordSource = $(target).find('.hiddenSource').val();
  var $tagList = $(target).find('.tagList');
  if ($tagList.length > 0) {
    var url = VuFind.path + '/AJAX/JSON?' + $.param({
      method: 'getRecordTags',
      id: recordId,
      source: recordSource
    });
    $.ajax({
      dataType: 'html',
      url: url
    })
    .done(function getRecordTagsDone(response) {
      $tagList.empty();
      $tagList.replaceWith(response);
      if (loggedin) {
        $tagList.addClass('loggedin');
      } else {
        $tagList.removeClass('loggedin');
      }
    });
  }
}

function ajaxTagUpdate(_link, tag, _remove) {
  var link = _link || document;
  var remove = _remove || false;
  var $target = $(link).closest('.record');
  var recordId = $target.find('.hiddenId').val();
  var recordSource = $target.find('.hiddenSource').val();
  $.ajax({
    url: VuFind.path + '/AJAX/JSON?method=tagRecord',
    method: 'POST',
    data: {
      tag: '"' + tag.replace(/\+/g, ' ') + '"',
      id: recordId,
      source: recordSource,
      remove: remove
    }
  })
  .always(function tagRecordAlways() {
    refreshTagList($target, false);
  });
}

function getNewRecordTab(tabid) {
  return $('<div class="tab-pane ' + tabid + '-tab"><i class="fa fa-spinner fa-spin" aria-hidden="true"></i> ' + VuFind.translate('loading') + '...</div>');
}

function backgroundLoadTab(tabid) {
  if ($('.' + tabid + '-tab').length > 0) {
    return;
  }
  var newTab = getNewRecordTab(tabid);
  $('.nav-tabs a.' + tabid).closest('.result,.record').find('.tab-content').append(newTab);
  return ajaxLoadTab(newTab, tabid, false);
}

function applyRecordTabHash() {
  var activeTab = $('.record-tabs li.active a').attr('class');
  var $initiallyActiveTab = $('.record-tabs li.initiallyActive a');
  var newTab = typeof window.location.hash !== 'undefined'
    ? window.location.hash.toLowerCase() : '';

  // Open tag in url hash
  if (newTab.length === 0 || newTab === '#tabnav') {
    $initiallyActiveTab.click();
  } else if (newTab.length > 0 && '#' + activeTab !== newTab) {
    $('.' + newTab.substr(1)).click();
  }
}

function removeHashFromLocation() {
  if (window.history.replaceState) {
    var href = window.location.href.split('#');
    window.history.replaceState({}, document.title, href[0]);  
  } else {
    window.location.hash = '#';  
  }
}

$(window).on('hashchange', applyRecordTabHash);

function recordDocReady() {
  $('.record-tabs .nav-tabs a').click(function recordTabsClick() {
    var $li = $(this).parent();
    // If it's an active tab, click again to follow to a shareable link.
    if ($li.hasClass('active')) {
      return true;
    }
    var tabid = this.className;
    var $top = $(this).closest('.record-tabs');
    // if we're flagged to skip AJAX for this tab, we need special behavior:
    if ($li.hasClass('noajax')) {
      // if this was the initially active tab, we have moved away from it and
      // now need to return -- just switch it back on.
      if ($li.hasClass('initiallyActive')) {
        $(this).tab('show');
        $top.find('.tab-pane.active').removeClass('active');
        $top.find('.' + tabid + '-tab').addClass('active');
        window.location.hash = 'tabnav';
        return false;
      }
      // otherwise, we need to let the browser follow the link:
      return true;
    }
    $top.find('.tab-pane.active').removeClass('active');
    $(this).tab('show');
    if ($top.find('.' + tabid + '-tab').length > 0) {
      $top.find('.' + tabid + '-tab').addClass('active');
      if ($(this).parent().hasClass('initiallyActive')) {
        removeHashFromLocation();
      } else {
        window.location.hash = tabid;
      }
      return false;
    } else {
      var newTab = getNewRecordTab(tabid).addClass('active');
      $top.find('.tab-content').append(newTab);
      return ajaxLoadTab(newTab, tabid, !$(this).parent().hasClass('initiallyActive'));
    }
  });

  $('[data-background]').each(function setupBackgroundTabs(index, el) {
    backgroundLoadTab(el.className);
  });

  registerTabEvents();
  applyRecordTabHash();
}<|MERGE_RESOLUTION|>--- conflicted
+++ resolved
@@ -84,56 +84,9 @@
       return false;
     });
     $target.find('.comment-form input[type="submit"]').button('reset');
-<<<<<<< HEAD
-=======
     if (typeof grecaptcha !== 'undefined') {
       grecaptcha.reset();
     }
-  });
-}
-
-function registerAjaxCommentRecord() {
-  // Form submission
-  $('form.comment-form').unbind('submit').submit(function commentFormSubmit() {
-    var form = this;
-    var id = form.id.value;
-    var recordSource = form.source.value;
-    var url = VuFind.path + '/AJAX/JSON?' + $.param({ method: 'commentRecord' });
-    var data = {
-      comment: form.comment.value,
-      id: id,
-      source: recordSource
-    };
-    if (typeof grecaptcha !== 'undefined') {
-      var recaptcha = $(form).find('.g-recaptcha');
-      if (recaptcha.length > 0) {
-        data['g-recaptcha-response'] = grecaptcha.getResponse(recaptcha.data('captchaId'));
-      }
-    }
-    $.ajax({
-      type: 'POST',
-      url: url,
-      data: data,
-      dataType: 'json'
-    })
-    .done(function addCommentDone(/*response, textStatus*/) {
-      var $tab = $(form).closest('.list-tab-content');
-      if (!$tab.length) {
-        $tab = $(form).closest('.tab-pane');
-      }
-      refreshCommentList($tab, id, recordSource);
-      $(form).find('textarea[name="comment"]').val('');
-      $(form).find('input[type="submit"]').button('loading');
-      if (typeof grecaptcha !== 'undefined') {
-        grecaptcha.reset($(form).find('.g-recaptcha').data('captchaId'));
-      }
-    })
-    .fail(function addCommentFail(response, textStatus) {
-      if (textStatus === 'abort' || typeof response.responseJSON === 'undefined') { return; }
-      VuFind.lightbox.alert(response.responseJSON.data, 'danger');
-    });
-    return false;
->>>>>>> 023c6a66
   });
 }
 
@@ -269,9 +222,9 @@
 function removeHashFromLocation() {
   if (window.history.replaceState) {
     var href = window.location.href.split('#');
-    window.history.replaceState({}, document.title, href[0]);  
+    window.history.replaceState({}, document.title, href[0]);
   } else {
-    window.location.hash = '#';  
+    window.location.hash = '#';
   }
 }
 
