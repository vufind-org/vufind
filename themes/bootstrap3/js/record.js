/*global checkSaveStatuses, deparam, extractClassParams, htmlEncode, Lightbox, path, syn_get_widget, userIsLoggedIn, vufindString */

function ajaxLoadTab(tabid) {
  // if we're flagged to skip AJAX for this tab, just return true and let the
  // browser handle it.
  if(document.getElementById(tabid).parentNode.className.indexOf('noajax') > -1) {
    return true;
  }

  // Parse out the base URL for the current record:
  var urlParts = document.URL.split('#');
  var urlWithoutFragment = urlParts[0];
  var pathInUrl = urlWithoutFragment.indexOf(path);
  var chunks = urlWithoutFragment.substring(pathInUrl + path.length + 1).split('/');
  var urlroot = '/' + chunks[0] + '/' + chunks[1];

  // Request the tab via AJAX:
  $.ajax({
    url: path + urlroot + '/AjaxTab',
    type: 'POST',
    data: {tab: tabid},
    success: function(data) {
      $('#record-tabs .tab-pane.active').removeClass('active');
      $('#'+tabid+'-tab').html(data).addClass('active');
      $('#'+tabid).tab('show');
      registerTabEvents();
      if(typeof syn_get_widget === "function") {
        syn_get_widget();
      }
      window.location.hash = tabid;
    }
  });
  return false;
}

<<<<<<< HEAD
=======
function refreshTagList(loggedin) {
  loggedin = !!loggedin || userIsLoggedIn;
  var recordId = $('#record_id').val();
  var recordSource = $('.hiddenSource').val();
  var tagList = $('#tagList');
  if (tagList.length > 0) {
    tagList.empty();
    var url = path + '/AJAX/JSON?' + $.param({method:'getRecordTags',id:recordId,'source':recordSource});
    $.ajax({
      dataType: 'json',
      url: url,
      complete: function(response) {
        if(response.status == 200) {
          tagList.replaceWith(response.responseText);
          if(loggedin) {
            $('#tagList').addClass('loggedin');
          } else {
            $('#tagList').removeClass('loggedin');
          }
        }
      }
    });
  }
}

function ajaxTagUpdate(tag, remove) {
  if(typeof remove === "undefined") {
    remove = false;
  }
  var recordId = $('#record_id').val();
  var recordSource = $('.hiddenSource').val();
  $.ajax({
    url:path+'/AJAX/JSON?method=tagRecord',
    method:'POST',
    data:{
      tag:'"'+tag.replace(/\+/g, ' ')+'"',
      id:recordId,
      source:recordSource,
      remove:remove
    },
    complete:refreshTagList
  });
}

function applyRecordTabHash()
{
  var activeTab = $('ul.recordTabs li.active a').attr('id');
  var initiallyActiveTab = $('ul.recordTabs li.initiallyActive a').attr('id');
  var newTab = typeof window.location.hash !== 'undefined'
    ? window.location.hash.toLowerCase() : '';

  // Open tag in url hash
  if (newTab.length == 0 || newTab == '#tabnav') {
    $('#' + initiallyActiveTab).click();
  } else if (newTab.length > 0 && '#' + activeTab != newTab) {
    $(newTab).click();
  }
}

$(window).on('hashchange', applyRecordTabHash);

>>>>>>> 169e747e
$(document).ready(function(){
  var id = $('.hiddenId')[0].value;
  registerTabEvents();
  refreshCommentList(id, $('.hiddenSource').val());

  $('ul.recordTabs a').click(function (e) {
    if($(this).parents('li.active').length > 0) {
      return true;
    }
    var tabid = $(this).attr('id').toLowerCase();
    if($('#'+tabid+'-tab').length > 0) {
      $('#record-tabs .tab-pane.active').removeClass('active');
      $('#'+tabid+'-tab').addClass('active');
      $('#'+tabid).tab('show');
      window.location.hash = tabid;
      return false;
    } else {
      $('#record-tabs').append('<div class="tab-pane" id="'+tabid+'-tab"><i class="fa fa-spinner fa-spin"></i> '+vufindString['loading']+'...</div>');
      $('#record-tabs .tab-pane.active').removeClass('active');
      $('#'+tabid+'-tab').addClass('active');
      return ajaxLoadTab(tabid);
    }
  });
  applyRecordTabHash();

  /* --- LIGHTBOX --- */
  registerLightboxRecordActions(document, id);
  // Form handlers
  Lightbox.addFormCallback('emailRecord', function(){
    Lightbox.confirm(vufindString['bulk_email_success']);
  });
  Lightbox.addFormCallback('placeHold', function(html) {
    Lightbox.checkForError(html, function(html) {
      var divPattern = '<div class="alert alert-info">';
      var fi = html.indexOf(divPattern);
      var li = html.indexOf('</div>', fi+divPattern.length);
      Lightbox.confirm(html.substring(fi+divPattern.length, li).replace(/^[\s<>]+|[\s<>]+$/g, ''));
    });
  });
  Lightbox.addFormCallback('placeILLRequest', function() {
    document.location.href = path+'/MyResearch/ILLRequests';
  });
  Lightbox.addFormCallback('placeStorageRetrievalRequest', function() {
    document.location.href = path+'/MyResearch/StorageRetrievalRequests';
  });
  Lightbox.addFormCallback('saveRecord', function() {
    checkSaveStatuses();
    refreshTagList();
    Lightbox.confirm(vufindString['bulk_save_success']);
  });
  Lightbox.addFormCallback('smsRecord', function() {
    Lightbox.confirm(vufindString['sms_success']);
  });
  // Tag lightbox
  Lightbox.addFormCallback('tagRecord', function(html) {
    refreshTagList(true);
    Lightbox.confirm(vufindString['add_tag_success']);
  });
});<|MERGE_RESOLUTION|>--- conflicted
+++ resolved
@@ -33,8 +33,6 @@
   return false;
 }
 
-<<<<<<< HEAD
-=======
 function refreshTagList(loggedin) {
   loggedin = !!loggedin || userIsLoggedIn;
   var recordId = $('#record_id').val();
@@ -96,7 +94,6 @@
 
 $(window).on('hashchange', applyRecordTabHash);
 
->>>>>>> 169e747e
 $(document).ready(function(){
   var id = $('.hiddenId')[0].value;
   registerTabEvents();
