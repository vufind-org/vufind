/*global deparam, syn_get_widget, userIsLoggedIn, VuFind */
/*exported ajaxTagUpdate, recordDocReady */

/**
 * Functions and event handlers specific to record pages.
 */
function checkRequestIsValid(element, requestType) {
  var recordId = element.href.match(/\/Record\/([^\/]+)\//)[1];
  var vars = deparam(element.href);
  vars.id = recordId;

<<<<<<< HEAD
  var url = VuFind.path + '/AJAX/JSON?' + $.param({method:'checkRequestIsValid', id: recordId, requestType: requestType, data: vars});
  $(element).find('i.fa').removeClass('fa-flag').addClass('fa-spinner fa-spin');
=======
  var url = VuFind.path + '/AJAX/JSON?' + $.param({
    method: 'checkRequestIsValid',
    id: recordId,
    requestType: requestType,
    data: vars
  });
>>>>>>> fc2f728a
  $.ajax({
    dataType: 'json',
    cache: false,
    url: url
  })
  .done(function checkValidDone(response) {
    if (response.data.status) {
      $(element)
        .attr('title', response.data.msg)
        .html('<i class="fa fa-flag" aria-hidden="true"></i>&nbsp;' + response.data.msg);
    } else {
      $(element).remove();
    }
  })
  .fail(function checkValidFail(/*response*/) {
    $(element).remove();
  });
}

function setUpCheckRequest() {
  $('.checkRequest').each(function checkRequest() {
    checkRequestIsValid(this, 'Hold');
  });
  $('.checkStorageRetrievalRequest').each(function checkStorageRetrievalRequest() {
    checkRequestIsValid(this, 'StorageRetrievalRequest');
  });
  $('.checkILLRequest').each(function checkILLRequest() {
    checkRequestIsValid(this, 'ILLRequest');
  });
}

function deleteRecordComment(element, recordId, recordSource, commentId) {
  var url = VuFind.path + '/AJAX/JSON?' + $.param({ method: 'deleteRecordComment', id: commentId });
  $.ajax({
    dataType: 'json',
    url: url
  })
  .done(function deleteCommentDone(/*response*/) {
    $($(element).closest('.comment')[0]).remove();
  });
}

function refreshCommentList($target, recordId, recordSource) {
  var url = VuFind.path + '/AJAX/JSON?' + $.param({
    method: 'getRecordCommentsAsHTML',
    id: recordId,
    source: recordSource
  });
  $.ajax({
    dataType: 'json',
    url: url
  })
  .done(function refreshCommentListDone(response) {
    // Update HTML
    var $commentList = $target.find('.comment-list');
    $commentList.empty();
    $commentList.append(response.data);
    $commentList.find('.delete').unbind('click').click(function commentRefreshDeleteClick() {
      var commentId = $(this).attr('id').substr('recordComment'.length);
      deleteRecordComment(this, recordId, recordSource, commentId);
      return false;
    });
    $target.find('.comment-form input[type="submit"]').button('reset');
  });
}

function registerAjaxCommentRecord() {
  // Form submission
  $('form.comment-form').unbind('submit').submit(function commentFormSubmit() {
    var form = this;
    var id = form.id.value;
    var recordSource = form.source.value;
    var url = VuFind.path + '/AJAX/JSON?' + $.param({ method: 'commentRecord' });
    var data = {
      comment: form.comment.value,
      id: id,
      source: recordSource
    };
    $.ajax({
      type: 'POST',
      url: url,
      data: data,
      dataType: 'json'
    })
    .done(function addCommentDone(/*response, textStatus*/) {
      var $tab = $(form).closest('.tab-pane');
      refreshCommentList($tab, id, recordSource);
      $(form).find('textarea[name="comment"]').val('');
      $(form).find('input[type="submit"]').button('loading');
    })
    .fail(function addCommentFail(response, textStatus) {
      if (textStatus === 'abort' || typeof response.responseJSON === 'undefined') { return; }
      VuFind.lightbox.update(response.responseJSON.data);
    });
    return false;
  });
  // Delete links
  $('.delete').click(function commentDeleteClick() {
    var commentId = this.id.substr('recordComment'.length);
    deleteRecordComment(this, $('.hiddenId').val(), $('.hiddenSource').val(), commentId);
    return false;
  });
  // Prevent form submit
  return false;
}

function registerTabEvents() {
  // Logged in AJAX
  registerAjaxCommentRecord();
  // Delete links
  $('.delete').click(function commentTabDeleteClick() {
    deleteRecordComment(this, $('.hiddenId').val(), $('.hiddenSource').val(), this.id.substr(13));
    return false;
  });

  setUpCheckRequest();

  VuFind.lightbox.bind('.tab-pane.active');
}

function ajaxLoadTab($newTab, tabid, setHash) {
  // Parse out the base URL for the current record:
  var urlParts = document.URL.split(/[?#]/);
  var urlWithoutFragment = urlParts[0];
  var path = VuFind.path;
  var urlroot = null;
  if (path === '') {
    // special case -- VuFind installed at site root:
    var chunks = urlWithoutFragment.split('/');
    urlroot = '/' + chunks[3] + '/' + chunks[4];
  } else {
    // standard case -- VuFind has its own path under site:
    var pathInUrl = urlWithoutFragment.indexOf(path);
    var parts = urlWithoutFragment.substring(pathInUrl + path.length + 1).split('/');
    urlroot = '/' + parts[0] + '/' + parts[1];
  }

  // Request the tab via AJAX:
  $.ajax({
    url: path + urlroot + '/AjaxTab',
    type: 'POST',
    data: {tab: tabid}
  })
  .done(function ajaxLoadTabDone(data) {
    $newTab.html(data);
    registerTabEvents();
    if (typeof syn_get_widget === "function") {
      syn_get_widget();
    }
    if (typeof setHash == 'undefined' || setHash) {
      window.location.hash = tabid;
    }
  });
  return false;
}

function refreshTagList(_target, _loggedin) {
  var loggedin = !!_loggedin || userIsLoggedIn;
  var target = _target || document;
  var recordId = $(target).find('.hiddenId').val();
  var recordSource = $(target).find('.hiddenSource').val();
  var $tagList = $(target).find('.tagList');
  if ($tagList.length > 0) {
    var url = VuFind.path + '/AJAX/JSON?' + $.param({
      method: 'getRecordTags',
      id: recordId,
      source: recordSource
    });
    $.ajax({
      dataType: 'html',
      url: url
    })
    .done(function getRecordTagsDone(response) {
      $tagList.empty();
      $tagList.replaceWith(response);
      if (loggedin) {
        $tagList.addClass('loggedin');
      } else {
        $tagList.removeClass('loggedin');
      }
    });
  }
}

function ajaxTagUpdate(_link, tag, _remove) {
  var link = _link || document;
  var remove = _remove || false;
  var $target = $(link).closest('.record');
  var recordId = $target.find('.hiddenId').val();
  var recordSource = $target.find('.hiddenSource').val();
  $.ajax({
    url: VuFind.path + '/AJAX/JSON?method=tagRecord',
    method: 'POST',
    data: {
      tag: '"' + tag.replace(/\+/g, ' ') + '"',
      id: recordId,
      source: recordSource,
      remove: remove
    }
  })
  .always(function tagRecordAlways() {
    refreshTagList($target, false);
  });
}

function applyRecordTabHash() {
  var activeTab = $('.record-tabs li.active a').attr('class');
  var $initiallyActiveTab = $('.record-tabs li.initiallyActive a');
  var newTab = typeof window.location.hash !== 'undefined'
    ? window.location.hash.toLowerCase() : '';

  // Open tag in url hash
  if (newTab.length === 0 || newTab === '#tabnav') {
    $initiallyActiveTab.click();
  } else if (newTab.length > 0 && '#' + activeTab !== newTab) {
    $('.' + newTab.substr(1)).click();
  }
}

$(window).on('hashchange', applyRecordTabHash);

function recordDocReady() {
  $('.record-tabs .nav-tabs a').click(function recordTabsClick() {
    var $li = $(this).parent();
    // If it's an active tab, click again to follow to a shareable link.
    if ($li.hasClass('active')) {
      return true;
    }
    var tabid = this.className;
    var $top = $(this).closest('.record-tabs');
    // if we're flagged to skip AJAX for this tab, we need special behavior:
    if ($li.hasClass('noajax')) {
      // if this was the initially active tab, we have moved away from it and
      // now need to return -- just switch it back on.
      if ($li.hasClass('initiallyActive')) {
        $(this).tab('show');
        $top.find('.tab-pane.active').removeClass('active');
        $top.find('.' + tabid + '-tab').addClass('active');
        window.location.hash = 'tabnav';
        return false;
      }
      // otherwise, we need to let the browser follow the link:
      return true;
    }
    $top.find('.tab-pane.active').removeClass('active');
    $(this).tab('show');
    if ($top.find('.' + tabid + '-tab').length > 0) {
      $top.find('.' + tabid + '-tab').addClass('active');
      window.location.hash = tabid;
      return false;
    } else {
      var newTab = $('<div class="tab-pane active ' + tabid + '-tab"><i class="fa fa-spinner fa-spin" aria-hidden="true"></i> ' + VuFind.translate('loading') + '...</div>');
      $top.find('.tab-content').append(newTab);
      return ajaxLoadTab(newTab, tabid, !$(this).parent().hasClass('initiallyActive'));
    }
  });

  registerTabEvents();
  applyRecordTabHash();
}<|MERGE_RESOLUTION|>--- conflicted
+++ resolved
@@ -9,17 +9,12 @@
   var vars = deparam(element.href);
   vars.id = recordId;
 
-<<<<<<< HEAD
-  var url = VuFind.path + '/AJAX/JSON?' + $.param({method:'checkRequestIsValid', id: recordId, requestType: requestType, data: vars});
-  $(element).find('i.fa').removeClass('fa-flag').addClass('fa-spinner fa-spin');
-=======
   var url = VuFind.path + '/AJAX/JSON?' + $.param({
     method: 'checkRequestIsValid',
     id: recordId,
     requestType: requestType,
     data: vars
   });
->>>>>>> fc2f728a
   $.ajax({
     dataType: 'json',
     cache: false,
