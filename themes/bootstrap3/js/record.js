/*global deparam, getUrlRoot, grecaptcha, recaptchaOnLoad, resetCaptcha, syn_get_widget, userIsLoggedIn, VuFind, setupJumpMenus */
/*exported ajaxTagUpdate, recordDocReady, refreshTagListCallback */

/**
 * Functions and event handlers specific to record pages.
 */
function checkRequestIsValid(element, requestType) {
  var recordId = element.href.match(/\/Record\/([^/]+)\//)[1];
  var vars = deparam(element.href);
  vars.id = recordId;

  var url = VuFind.path + '/AJAX/JSON?' + $.param({
    method: 'checkRequestIsValid',
    id: recordId,
    requestType: requestType,
    data: vars
  });
  $.ajax({
    dataType: 'json',
    cache: false,
    url: url
  })
    .done(function checkValidDone(response) {
      if (response.data.status) {
        $(element).removeClass('disabled')
          .attr('title', response.data.msg)
          .html('<i class="fa fa-flag" aria-hidden="true"></i>&nbsp;' + response.data.msg);
      } else {
        $(element).remove();
      }
    })
    .fail(function checkValidFail(/*response*/) {
      $(element).remove();
    });
}

function setUpCheckRequest() {
  $('.checkRequest').each(function checkRequest() {
    checkRequestIsValid(this, 'Hold');
  });
  $('.checkStorageRetrievalRequest').each(function checkStorageRetrievalRequest() {
    checkRequestIsValid(this, 'StorageRetrievalRequest');
  });
  $('.checkILLRequest').each(function checkILLRequest() {
    checkRequestIsValid(this, 'ILLRequest');
  });
}

function deleteRecordComment(element, recordId, recordSource, commentId) {
  var url = VuFind.path + '/AJAX/JSON?' + $.param({ method: 'deleteRecordComment', id: commentId });
  $.ajax({
    dataType: 'json',
    url: url
  })
    .done(function deleteCommentDone(/*response*/) {
      $($(element).closest('.comment')[0]).remove();
    });
}

function refreshCommentList($target, recordId, recordSource) {
  var url = VuFind.path + '/AJAX/JSON?' + $.param({
    method: 'getRecordCommentsAsHTML',
    id: recordId,
    source: recordSource
  });
  $.ajax({
    dataType: 'json',
    url: url
  })
<<<<<<< HEAD
    .done(function refreshCommentListDone(response) {
      // Update HTML
      var $commentList = $target.find('.comment-list');
      $commentList.empty();
      $commentList.append(response.data);
      $commentList.find('.delete').unbind('click').click(function commentRefreshDeleteClick() {
        var commentId = $(this).attr('id').substr('recordComment'.length);
        deleteRecordComment(this, recordId, recordSource, commentId);
        return false;
      });
      $target.find('.comment-form input[type="submit"]').button('reset');
      resetCaptcha($target);
=======
  .done(function refreshCommentListDone(response) {
    // Update HTML
    var $commentList = $target.find('.comment-list');
    $commentList.empty();
    $commentList.append(response.data.html);
    $commentList.find('.delete').unbind('click').click(function commentRefreshDeleteClick() {
      var commentId = $(this).attr('id').substr('recordComment'.length);
      deleteRecordComment(this, recordId, recordSource, commentId);
      return false;
>>>>>>> ba5e885f
    });
}

function registerAjaxCommentRecord() {
  // Form submission
  $('form.comment-form').unbind('submit').submit(function commentFormSubmit() {
    var form = this;
    var id = form.id.value;
    var recordSource = form.source.value;
    var url = VuFind.path + '/AJAX/JSON?' + $.param({ method: 'commentRecord' });
    var data = {
      comment: form.comment.value,
      id: id,
      source: recordSource
    };
    if (typeof grecaptcha !== 'undefined') {
      var recaptcha = $(form).find('.g-recaptcha');
      if (recaptcha.length > 0) {
        data['g-recaptcha-response'] = grecaptcha.getResponse(recaptcha.data('captchaId'));
      }
    }
    $.ajax({
      type: 'POST',
      url: url,
      data: data,
      dataType: 'json'
    })
      .done(function addCommentDone(/*response, textStatus*/) {
        var $form = $(form);
        var $tab = $form.closest('.list-tab-content');
        if (!$tab.length) {
          $tab = $form.closest('.tab-pane');
        }
        refreshCommentList($tab, id, recordSource);
        $form.find('textarea[name="comment"]').val('');
        $form.find('input[type="submit"]').button('loading');
        resetCaptcha($form);
      })
      .fail(function addCommentFail(response, textStatus) {
        if (textStatus === 'abort' || typeof response.responseJSON === 'undefined') { return; }
        VuFind.lightbox.alert(response.responseJSON.data, 'danger');
      });
    return false;
  });
  // Delete links
  $('.delete').click(function commentDeleteClick() {
    var commentId = this.id.substr('recordComment'.length);
    deleteRecordComment(this, $('.hiddenId').val(), $('.hiddenSource').val(), commentId);
    return false;
  });
  // Prevent form submit
  return false;
}

function registerTabEvents() {
  // Logged in AJAX
  registerAjaxCommentRecord();
  // Render recaptcha
  recaptchaOnLoad();
  // Delete links
  $('.delete').click(function commentTabDeleteClick() {
    deleteRecordComment(this, $('.hiddenId').val(), $('.hiddenSource').val(), this.id.substr(13));
    return false;
  });

  setUpCheckRequest();

  VuFind.lightbox.bind('.tab-pane.active');
}

function removeHashFromLocation() {
  if (window.history.replaceState) {
    var href = window.location.href.split('#');
    window.history.replaceState({}, document.title, href[0]);
  } else {
    window.location.hash = '#';
  }
}

function ajaxLoadTab($newTab, tabid, setHash) {
  // Request the tab via AJAX:
  $.ajax({
    url: VuFind.path + getUrlRoot(document.URL) + '/AjaxTab',
    type: 'POST',
    data: {tab: tabid}
  })
    .always(function ajaxLoadTabDone(data) {
      if (typeof data === 'object') {
        $newTab.html(data.responseText ? data.responseText : VuFind.translate('error_occurred'));
      } else {
        $newTab.html(data);
      }
      registerTabEvents();
      if (typeof syn_get_widget === "function") {
        syn_get_widget();
      }
      if (typeof setHash == 'undefined' || setHash) {
        window.location.hash = tabid;
      } else {
        removeHashFromLocation();
      }
      setupJumpMenus($newTab);
    });
  return false;
}

function refreshTagList(_target, _loggedin) {
  var loggedin = !!_loggedin || userIsLoggedIn;
  var target = _target || document;
  var recordId = $(target).find('.hiddenId').val();
  var recordSource = $(target).find('.hiddenSource').val();
  var $tagList = $(target).find('.tagList');
  if ($tagList.length > 0) {
    var url = VuFind.path + '/AJAX/JSON?' + $.param({
      method: 'getRecordTags',
      id: recordId,
      source: recordSource
    });
    $.ajax({
      dataType: 'json',
      url: url
    })
<<<<<<< HEAD
      .done(function getRecordTagsDone(response) {
        $tagList.empty();
        $tagList.replaceWith(response.data);
        if (loggedin) {
          $tagList.addClass('loggedin');
        } else {
          $tagList.removeClass('loggedin');
        }
      });
=======
    .done(function getRecordTagsDone(response) {
      $tagList.empty();
      $tagList.replaceWith(response.data.html);
      if (loggedin) {
        $tagList.addClass('loggedin');
      } else {
        $tagList.removeClass('loggedin');
      }
    });
>>>>>>> ba5e885f
  }
}
function refreshTagListCallback() {
  refreshTagList(false, true);
}

function ajaxTagUpdate(_link, tag, _remove) {
  var link = _link || document;
  var remove = _remove || false;
  var $target = $(link).closest('.record');
  var recordId = $target.find('.hiddenId').val();
  var recordSource = $target.find('.hiddenSource').val();
  $.ajax({
    url: VuFind.path + '/AJAX/JSON?method=tagRecord',
    method: 'POST',
    data: {
      tag: '"' + tag.replace(/\+/g, ' ') + '"',
      id: recordId,
      source: recordSource,
      remove: remove
    }
  })
    .always(function tagRecordAlways() {
      refreshTagList($target, false);
    });
}

function getNewRecordTab(tabid) {
  return $('<div class="tab-pane ' + tabid + '-tab"><i class="fa fa-spinner fa-spin" aria-hidden="true"></i> ' + VuFind.translate('loading') + '...</div>');
}

function backgroundLoadTab(tabid) {
  if ($('.' + tabid + '-tab').length > 0) {
    return;
  }
  var newTab = getNewRecordTab(tabid);
  $('.nav-tabs a.' + tabid).closest('.result,.record').find('.tab-content').append(newTab);
  return ajaxLoadTab(newTab, tabid, false);
}

function applyRecordTabHash() {
  var activeTab = $('.record-tabs li.active').attr('data-tab');
  var $initiallyActiveTab = $('.record-tabs li.initiallyActive a');
  var newTab = typeof window.location.hash !== 'undefined'
    ? window.location.hash.toLowerCase() : '';

  // Open tab in url hash
  if (newTab.length <= 1 || newTab === '#tabnav') {
    $initiallyActiveTab.click();
  } else if (newTab.length > 1 && '#' + activeTab !== newTab) {
    $('.' + newTab.substr(1) + ' a').click();
  }
}

$(window).on('hashchange', applyRecordTabHash);

function recordDocReady() {
  $('.record-tabs .nav-tabs a').click(function recordTabsClick() {
    var $li = $(this).parent();
    // If it's an active tab, click again to follow to a shareable link.
    if ($li.hasClass('active')) {
      return true;
    }
    var tabid = $li.attr('data-tab');
    var $top = $(this).closest('.record-tabs');
    // if we're flagged to skip AJAX for this tab, we need special behavior:
    if ($li.hasClass('noajax')) {
      // if this was the initially active tab, we have moved away from it and
      // now need to return -- just switch it back on.
      if ($li.hasClass('initiallyActive')) {
        $(this).tab('show');
        $top.find('.tab-pane.active').removeClass('active');
        $top.find('.' + tabid + '-tab').addClass('active');
        window.location.hash = 'tabnav';
        return false;
      }
      // otherwise, we need to let the browser follow the link:
      return true;
    }
    $top.find('.tab-pane.active').removeClass('active');
    $(this).tab('show');
    if ($top.find('.' + tabid + '-tab').length > 0) {
      $top.find('.' + tabid + '-tab').addClass('active');
      if ($(this).parent().hasClass('initiallyActive')) {
        removeHashFromLocation();
      } else {
        window.location.hash = tabid;
      }
      return false;
    } else {
      var newTab = getNewRecordTab(tabid).addClass('active');
      $top.find('.tab-content').append(newTab);
      return ajaxLoadTab(newTab, tabid, !$(this).parent().hasClass('initiallyActive'));
    }
  });

  $('[data-background]').each(function setupBackgroundTabs(index, el) {
    backgroundLoadTab(el.className);
  });

  registerTabEvents();
  applyRecordTabHash();
}<|MERGE_RESOLUTION|>--- conflicted
+++ resolved
@@ -67,12 +67,11 @@
     dataType: 'json',
     url: url
   })
-<<<<<<< HEAD
     .done(function refreshCommentListDone(response) {
       // Update HTML
       var $commentList = $target.find('.comment-list');
       $commentList.empty();
-      $commentList.append(response.data);
+      $commentList.append(response.data.html);
       $commentList.find('.delete').unbind('click').click(function commentRefreshDeleteClick() {
         var commentId = $(this).attr('id').substr('recordComment'.length);
         deleteRecordComment(this, recordId, recordSource, commentId);
@@ -80,17 +79,6 @@
       });
       $target.find('.comment-form input[type="submit"]').button('reset');
       resetCaptcha($target);
-=======
-  .done(function refreshCommentListDone(response) {
-    // Update HTML
-    var $commentList = $target.find('.comment-list');
-    $commentList.empty();
-    $commentList.append(response.data.html);
-    $commentList.find('.delete').unbind('click').click(function commentRefreshDeleteClick() {
-      var commentId = $(this).attr('id').substr('recordComment'.length);
-      deleteRecordComment(this, recordId, recordSource, commentId);
-      return false;
->>>>>>> ba5e885f
     });
 }
 
@@ -213,27 +201,15 @@
       dataType: 'json',
       url: url
     })
-<<<<<<< HEAD
       .done(function getRecordTagsDone(response) {
         $tagList.empty();
-        $tagList.replaceWith(response.data);
+        $tagList.replaceWith(response.data.html);
         if (loggedin) {
           $tagList.addClass('loggedin');
         } else {
           $tagList.removeClass('loggedin');
         }
       });
-=======
-    .done(function getRecordTagsDone(response) {
-      $tagList.empty();
-      $tagList.replaceWith(response.data.html);
-      if (loggedin) {
-        $tagList.addClass('loggedin');
-      } else {
-        $tagList.removeClass('loggedin');
-      }
-    });
->>>>>>> ba5e885f
   }
 }
 function refreshTagListCallback() {
