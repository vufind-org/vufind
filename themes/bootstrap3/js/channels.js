/*global getUrlRoot, htmlEncode, VuFind */
VuFind.register('channels', function Channels() {
  function addLinkButtons(elem) {
    var links = JSON.parse(elem.dataset.linkJson);
    var $cont = $(
      '<div class="dropdown">' +
      '  <button class="btn btn-link" data-toggle="dropdown" aria-haspopup="true" aria-expanded="true">' +
      '    <i class="fa fa-caret-square-o-down"></i>' +
      '   </button>' +
      '</div>'
    );
    var $list = $('<ul class="dropdown-menu"></ul>');
    for (var i = 0; i < links.length; i++) {
      var li = $('<li/>');
      li.append(
        $('<a/> ', {
          'href': links[i].url,
          'class': links[i].label,
          'html': '<i class="fa ' + links[i].icon + '"></i> ' + VuFind.translate(links[i].label)
        })
      );
      $list.append(li);
    }
    $cont.append($list);
    $(elem).siblings('.channel-title').append($cont);
  }

  var currentPopover = false;
  function isCurrentPopoverRecord(record) {
    return record && currentPopover
      && record.data('record-id') === currentPopover.data('record-id');
  }
  function switchPopover(record) {
    // Hide the old popover:
    if (currentPopover) {
      currentPopover.popover('hide');
    }
    // Special case: if the new popover is the same as the old one, reset the
    // current popover status so that the next click will open it again (toggle)
    if (isCurrentPopoverRecord(record)) {
      currentPopover = false;
    } else {
      // Default case: set the currentPopover to the new incoming value:
      currentPopover = record;
    }
    // currentPopover has now been updated; show it if appropriate:
    if (currentPopover) {
      currentPopover.popover('show');
    }
  }
  function redrawPopover(record, html) {
    // Only update the popover if the context hasn't changed since the
    // AJAX call was triggered.
    if (isCurrentPopoverRecord(record)) {
      record.data('bs.popover').tip().find('.popover-content').html(html);
    }
    record.data('bs.popover').options.content = html;
  }
  function setupChannelSlider(i, op) {
    $(op).find(".slide").removeClass("hidden");
    $(op).slick({
      slidesToShow: 6,
      slidesToScroll: 6,
      infinite: false,
      rtl: $(document.body).hasClass("rtl"),
      responsive: [
        {
          breakpoint: 768,
          settings: {
            slidesToShow: 3,
            slidesToScroll: 3
          }
        },
        {
          breakpoint: 480,
          settings: {
            slidesToShow: 1,
            slidesToScroll: 1
          }
        }
      ]
    });
    $(op).on('swipe', function channelDrag() {
        switchPopover(false);
    });
    // truncate long titles and add hover
    $(op).find('.channel-record').dotdotdot();
    $(op).find('.channel-record').unbind('click').click(function channelRecord(event) {
      var record = $(event.delegateTarget);
      if (!record.data("popover-loaded")) {
        record.popover({
          content: VuFind.translate('loading') + '...',
          html: true,
          placement: 'bottom',
          trigger: 'focus',
          container: '#' + record.closest('.channel').attr('id')
        });
        $.ajax({
          url: VuFind.path + getUrlRoot(record.attr('href')) + '/AjaxTab',
          type: 'POST',
          data: {tab: 'description'}
        })
          .done(function channelPopoverDone(data) {
            var newContent = '<div class="btn-group btn-group-justified">'
            + '<a href="' + VuFind.path + '/Channels/Record?'
              + 'id=' + encodeURIComponent(record.attr('data-record-id'))
              + '&source=' + encodeURIComponent(record.attr('data-record-source'))
            + '" class="btn btn-default">' + VuFind.translate('channel_expand') + '</a>'
            + '<a href="' + record.attr('href') + '" class="btn btn-default">' + VuFind.translate('View Record') + '</a>'
            + '</div>'
            + data;
            redrawPopover(record, newContent);
            record.data("popover-loaded", true);
          });
      }
      switchPopover(record);
      return false;
    });
    // Channel add buttons
    addLinkButtons(op);
    $('.channel-add-menu[data-group="' + op.dataset.group + '"].hidden')
      .clone()
      .removeClass('hidden')
      .prependTo($(op).parent(".channel-wrapper"));
  }

  function selectAddedChannel(e) {
    $.ajax(e.target.href).done(function addChannelAjaxDone(data) {
      var list = $(e.target).closest('.dropdown-menu');
      var $testEls = $('<div>' + data + '</div>').find('.channel-wrapper');
      var $dest = $(e.target).closest('.channel-wrapper');
      // Remove dropdown link
      $('[data-token="' + e.target.dataset.token + '"]').parent().remove();
      // Insert new channels
      $testEls.each(function addRetrievedNonEmptyChannels(i, element) {
        var $testEl = $(element);
        // Make sure the channel has content
        if ($testEl.find('.channel-record').length === 0) {
          $dest.after(
            '<div class="channel-wrapper">'
            + '<div class="channel-title no-results">'
            + '<h2>' + $testEl.find('h2').html() + '</h2>'
            + VuFind.translate('nohit_heading')
            + '</div></div>'
          );
        } else {
          $dest.after($testEl);
          $testEl.find('.channel').each(setupChannelSlider);
          $testEl.find('.channel').each(bindChannelAddMenu);
        }

        if (list.children().length === 0) {
          $('.channel-add-menu[data-group="' + list.closest('.channel-add-menu').data('group') + '"]').remove();
        }
<<<<<<< HEAD
=======
      }
    ]
  });
  $(op).on('swipe', function channelDrag() {
    switchPopover(false);
  });
  // truncate long titles and add hover
  $(op).find('.channel-record').dotdotdot();
  $(op).find('.channel-record').unbind('click').click(function channelRecord(event) {
    var record = $(event.delegateTarget);
    if (!record.data("popover-loaded")) {
      record.popover({
        content: VuFind.translate('loading') + '...',
        html: true,
        placement: 'bottom',
        trigger: 'focus',
        container: '#' + record.closest('.channel').attr('id')
>>>>>>> 59435094
      });
    });
    return false;
  }

  function bindChannelAddMenu(iteration, channel) {
    var scope = $(channel).parent(".channel-wrapper");
    $(scope).find('.channel-add-menu .dropdown-menu a').click(selectAddedChannel);
    $(scope).find('.channel-add-menu .add-btn').click(function addChannels(e) {
      var links = $(e.target).closest('.channel-add-menu').find('.dropdown-menu a');
      for (var i = 0; i < links.length && i < 2; i++) {
        links[i].click();
      }
    });
  }

  function init () {
    $('.channel').each(setupChannelSlider);
    $('.channel').each(bindChannelAddMenu);
    $(document).on("hidden.bs.popover", function deselectPopover(e) {
      if(isCurrentPopoverRecord($(e.target))) {
        switchPopover(false);
      }
    });
  }

<<<<<<< HEAD
  return { init: init };
=======
$(document).ready(function channelReady() {
  $('.channel').each(setupChannelSlider);
  $('.channel').each(bindChannelAddMenu);
  $(document).on("hidden.bs.popover", function deselectPopover(e) {
    if (isCurrentPopoverRecord($(e.target))) {
      switchPopover(false);
    }
  });
>>>>>>> 59435094
});<|MERGE_RESOLUTION|>--- conflicted
+++ resolved
@@ -1,4 +1,4 @@
-/*global getUrlRoot, htmlEncode, VuFind */
+/*global getUrlRoot, VuFind */
 VuFind.register('channels', function Channels() {
   function addLinkButtons(elem) {
     var links = JSON.parse(elem.dataset.linkJson);
@@ -81,7 +81,7 @@
       ]
     });
     $(op).on('swipe', function channelDrag() {
-        switchPopover(false);
+      switchPopover(false);
     });
     // truncate long titles and add hover
     $(op).find('.channel-record').dotdotdot();
@@ -152,26 +152,6 @@
         if (list.children().length === 0) {
           $('.channel-add-menu[data-group="' + list.closest('.channel-add-menu').data('group') + '"]').remove();
         }
-<<<<<<< HEAD
-=======
-      }
-    ]
-  });
-  $(op).on('swipe', function channelDrag() {
-    switchPopover(false);
-  });
-  // truncate long titles and add hover
-  $(op).find('.channel-record').dotdotdot();
-  $(op).find('.channel-record').unbind('click').click(function channelRecord(event) {
-    var record = $(event.delegateTarget);
-    if (!record.data("popover-loaded")) {
-      record.popover({
-        content: VuFind.translate('loading') + '...',
-        html: true,
-        placement: 'bottom',
-        trigger: 'focus',
-        container: '#' + record.closest('.channel').attr('id')
->>>>>>> 59435094
       });
     });
     return false;
@@ -192,22 +172,11 @@
     $('.channel').each(setupChannelSlider);
     $('.channel').each(bindChannelAddMenu);
     $(document).on("hidden.bs.popover", function deselectPopover(e) {
-      if(isCurrentPopoverRecord($(e.target))) {
+      if (isCurrentPopoverRecord($(e.target))) {
         switchPopover(false);
       }
     });
   }
 
-<<<<<<< HEAD
   return { init: init };
-=======
-$(document).ready(function channelReady() {
-  $('.channel').each(setupChannelSlider);
-  $('.channel').each(bindChannelAddMenu);
-  $(document).on("hidden.bs.popover", function deselectPopover(e) {
-    if (isCurrentPopoverRecord($(e.target))) {
-      switchPopover(false);
-    }
-  });
->>>>>>> 59435094
 });