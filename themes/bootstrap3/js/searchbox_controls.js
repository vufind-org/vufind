--- conflicted
+++ resolved
@@ -37,8 +37,6 @@
     "{lock}": "&#8681;",
   };
 
-<<<<<<< HEAD
-=======
   function _handleInputChange(input, triggerInputEvent = true) {
     _textInput.value = input;
     _textInput.setAttribute('value', input);
@@ -104,7 +102,6 @@
     }
   }
 
->>>>>>> c02ff376
   function _initKeyboard(){
     _KeyboardClass = window.SimpleKeyboard.default;
     _KeyboardLayoutClass = window.SimpleKeyboardLayouts.default;
