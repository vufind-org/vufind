/*global ajaxLoadTab, btoa, checkSaveStatuses, console, extractSource, hexEncode, Lightbox, path, rc4Encrypt, refreshCommentList, refreshTagList, unescape, vufindString */

/* --- GLOBAL FUNCTIONS --- */
function htmlEncode(value){
  if (value) {
    return jQuery('<div />').text(value).html();
  } else {
    return '';
  }
}
function extractClassParams(str) {
  str = $(str).attr('class');
  if (typeof str === "undefined") {
    return [];
  }
  var params = {};
  var classes = str.split(/\s+/);
  for(var i = 0; i < classes.length; i++) {
    if (classes[i].indexOf(':') > 0) {
      var pair = classes[i].split(':');
      params[pair[0]] = pair[1];
    }
  }
  return params;
}
function jqEscape(myid) {
  return String(myid).replace(/[!"#$%&'()*+,.\/:;<=>?@\[\\\]\^`{|}~]/g, "\\$&");
}
function html_entity_decode(string, quote_style) {
  var hash_map = {},
    symbol = '',
    tmp_str = '',
    entity = '';
  tmp_str = string.toString();

  delete(hash_map['&']);
  hash_map['&'] = '&amp;';
  hash_map['>'] = '&gt;';
  hash_map['<'] = '&lt;';

  for (symbol in hash_map) {
    entity = hash_map[symbol];
    tmp_str = tmp_str.split(entity).join(symbol);
  }
  tmp_str = tmp_str.split('&#039;').join("'");

  return tmp_str;
}

// Turn GET string into array
function deparam(url) {
  var request = {};
  var pairs = url.substring(url.indexOf('?') + 1).split('&');
  for (var i = 0; i < pairs.length; i++) {
    var pair = pairs[i].split('=');
    var name = decodeURIComponent(pair[0].replace(/\+/g, ' '));
    if(name.length == 0) {
      continue;
    }
    if(name.substring(name.length-2) == '[]') {
      name = name.substring(0,name.length-2);
      if(!request[name]) {
        request[name] = [];
      }
      request[name].push(decodeURIComponent(pair[1].replace(/\+/g, ' ')));
    } else {
      request[name] = decodeURIComponent(pair[1].replace(/\+/g, ' '));
    }
  }
  return request;
}

// Sidebar
function moreFacets(id) {
  $('.'+id).removeClass('hidden');
  $('#more-'+id).addClass('hidden');
}
function lessFacets(id) {
  $('.'+id).addClass('hidden');
  $('#more-'+id).removeClass('hidden');
}

// Advanced facets
function updateOrFacets(url, op) {
  window.location.assign(url);
  var list = $(op).parents('ul');
  var header = $(list).find('li.nav-header');
  list.html(header[0].outerHTML+'<div class="alert alert-info">'+vufindString.loading+'...</div>');
}
function setupOrFacets() {
  $('.facetOR').find('.icon-check').replaceWith('<input type="checkbox" checked onChange="updateOrFacets($(this).parent().parent().attr(\'href\'), this)"/>');
  $('.facetOR').find('.icon-check-empty').replaceWith('<input type="checkbox" onChange="updateOrFacets($(this).parent().attr(\'href\'), this)"/> ');
}

// Record
function refreshCommentList(recordId, recordSource) {
  var url = path + '/AJAX/JSON?' + $.param({method:'getRecordCommentsAsHTML',id:recordId,'source':recordSource});
  $.ajax({
    dataType: 'json',
    url: url,
    success: function(response) {
      // Update HTML
      if (response.status == 'OK') {
        $('#commentList').empty();
        $('#commentList').append(response.data);
        $('input[type="submit"]').button('reset');
        $('.delete').unbind('click').click(function() {
          var commentId = $(this).attr('id').substr('recordComment'.length);
          deleteRecordComment(this, recordId, recordSource, commentId);
          return false;
        });
      }
    }
  });
}
function registerAjaxCommentRecord(form) {
  // Form submission
  var $form = $(form);
  form = $form[0];
  var id = form.id.value;
  var recordSource = form.source.value;
  var url = path + '/AJAX/JSON?' + $.param({method:'commentRecord'});
  var data = {
    comment:form.comment.value,
    id:id,
    source:recordSource
  };
  $.ajax({
    type: 'POST',
    url:  url,
    data: data,
    dataType: 'json',
    success: function(response) {
      if (response.status == 'OK') {
        refreshCommentList(id, recordSource);
        $form.find('textarea[name="comment"]').val('');
        $form.find('input[type="submit"]').button('loading');
      } else {
        Lightbox.displayError(response.data);
      }
    }
  });
  return false;
}
function deleteRecordComment(element, recordId, recordSource, commentId) {
  var url = path + '/AJAX/JSON?' + $.param({method:'deleteRecordComment',id:commentId});
  $.ajax({
    dataType: 'json',
    url: url,
    success: function(response) {
      if (response.status == 'OK') {
        $($(element).parents('.comment')[0]).remove();
      }
    }
  });
}

// Lightbox
/*
 * This function adds jQuery events to elements in the lightbox
 *
 * This is a default open action, so it runs every time changeContent
 * is called and the 'shown' lightbox event is triggered
 */
function bulkActionSubmit($form) {
  var submit = $form.find('[type="submit"][clicked=true]').attr('name');
  var checks = $form.find('input.checkbox-select-item:checked');
  if(checks.length == 0 && submit != 'empty') {
    return Lightbox.displayError(vufindString['bulk_noitems_advice']);
  }
  if (submit == 'print') {
    //redirect page
    var url = path+'/Records/Home?print=true';
    for(var i=0;i<checks.length;i++) {
      url += '&id[]='+checks[i].value;
    }
    document.location.href = url;
  } else {
    Lightbox.submit($form, Lightbox.changeContent);
  }
  return false;
}
function registerLightboxEvents() {
  var modal = $("#modal");
  // New list
  $('#make-list').click(function() {
    var parts = this.href.split('?');
    var get = deparam(parts[1]);
    get['id'] = 'NEW';
    return Lightbox.get('MyResearch', 'EditList', get);
  });
  // New account link handler
  $('.createAccountLink').click(function() {
    var parts = this.href.split('?');
    var get = deparam(parts[1]);
    return Lightbox.get('MyResearch', 'Account', get);
  });
  $('.back-to-login').click(function() {
    Lightbox.getByUrl(Lightbox.openingURL);
    return false;
  });
  // Select all checkboxes
  $(modal).find('.checkbox-select-all').change(function() {
    $(this).closest('.modal-body').find('.checkbox-select-item').prop('checked', this.checked);
  });
  $(modal).find('.checkbox-select-item').change(function() {
    $(this).closest('.modal-body').find('.checkbox-select-all').prop('checked', false);
  });
  // Highlight which submit button clicked
  $(modal).find("form [type=submit]").click(function() {
    // Abort requests triggered by the lightbox
    $('#modal .fa-spinner').remove();
    // Remove other clicks
    $(modal).find('[type="submit"][clicked=true]').attr('clicked', false);
    // Add useful information
    $(this).attr("clicked", "true");
    // Add prettiness
    $(this).after(' <i class="fa fa-spinner fa-spin"></i> ');
  });
  /**
   * Hide the header in the lightbox content
   * if it matches the title bar of the lightbox
   */
  var header = $('#modal .modal-title').html();
  var contentHeader = $('#modal .modal-body .lead');
  if(contentHeader.length == 0) {
    contentHeader = $('#modal .modal-body h2');
  }
  contentHeader.each(function(i,op) {
    if (op.innerHTML == header) {
      $(op).hide();
    }
  });
}
function updatePageForLogin() {
  // Hide "log in" options and show "log out" options:
  $('#loginOptions').addClass('hidden');
  $('.logoutOptions').removeClass('hidden');

  var recordId = $('#record_id').val();

  // Update user save statuses if the current context calls for it:
  if (typeof(checkSaveStatuses) == 'function') {
    checkSaveStatuses();
  }

  // refresh the comment list so the "Delete" links will show
  $('.commentList').each(function(){
    var recordSource = extractSource($('#record'));
    refreshCommentList(recordId, recordSource);
  });

  var summon = false;
  $('.hiddenSource').each(function(i, e) {
    if(e.value == 'Summon') {
      summon = true;
      // If summon, queue reload for when we close
      Lightbox.addCloseAction(function(){document.location.reload(true);});
    }
  });

  // Refresh tab content
  var recordTabs = $('.recordTabs');
  if(typeof ajaxLoadTab == "function" && !summon && recordTabs.length > 0) { // If summon, skip: about to reload anyway
    var tab = recordTabs.find('.active a').attr('id');
    ajaxLoadTab(tab);
  }
<<<<<<< HEAD
  if(typeof ajaxFLLoadTab == "function") {
    var $activeTab = $('.search_tabs .recordTabs li.active a');
    ajaxFLLoadTab($activeTab.attr('id'), true);
=======

  // Refresh tag list
  if(typeof refreshTagList === "function") {
    refreshTagList(true);
>>>>>>> 0b5fa242
  }
}
function newAccountHandler(html) {
  updatePageForLogin();
  var params = deparam(Lightbox.openingURL);
  if (params['subaction'] != 'UserLogin') {
    Lightbox.getByUrl(Lightbox.openingURL);
    Lightbox.openingURL = false;
  } else {
    Lightbox.close();
  }
}

// This is a full handler for the login form
function ajaxLogin(form) {
  Lightbox.ajax({
    url: path + '/AJAX/JSON?method=getSalt',
    dataType: 'json',
    success: function(response) {
      if (response.status == 'OK') {
        var salt = response.data;

        // get the user entered password
        var password = form.password.value;

        // base-64 encode the password (to allow support for Unicode)
        // and then encrypt the password with the salt
        password = rc4Encrypt(salt, btoa(unescape(encodeURIComponent(password))));

        // hex encode the encrypted password
        password = hexEncode(password);

        var params = {password:password};

        // get any other form values
        for (var i = 0; i < form.length; i++) {
          if (form.elements[i].name == 'password') {
            continue;
          }
          params[form.elements[i].name] = form.elements[i].value;
        }

        // login via ajax
        Lightbox.ajax({
          type: 'POST',
          url: path + '/AJAX/JSON?method=login',
          dataType: 'json',
          data: params,
          success: function(response) {
            if (response.status == 'OK') {
              updatePageForLogin();
              // and we update the modal
              var params = deparam(Lightbox.lastURL);
              if (params['subaction'] == 'UserLogin') {
                Lightbox.close();
              } else {
                Lightbox.getByUrl(
                  Lightbox.lastURL,
                  Lightbox.lastPOST,
                  Lightbox.changeContent
                );
              }
            } else {
              Lightbox.displayError(response.data);
            }
          }
        });
      } else {
        Lightbox.displayError(response.data);
      }
    }
  });
}

$(document).ready(function() {
  // support "jump menu" dropdown boxes
  $('select.jumpMenu').change(function(){ $(this).parent('form').submit(); });

  // Highlight previous links, grey out following
  $('.backlink')
    .mouseover(function() {
      // Underline back
      var t = $(this);
      do {
        t.css({'text-decoration':'underline'});
        t = t.prev();
      } while(t.length > 0);
      // Mute ahead
      t = $(this).next();
      do {
        t.css({'color':'#999'});
        t = t.next();
      } while(t.length > 0);
    })
    .mouseout(function() {
      // Underline back
      var t = $(this);
      do {
        t.css({'text-decoration':'none'});
        t = t.prev();
      } while(t.length > 0);
      // Mute ahead
      t = $(this).next();
      do {
        t.css({'color':''});
        t = t.next();
      } while(t.length > 0);
    });

  // Search autocomplete
  $('.autocomplete').typeahead(
    {
      highlight: true,
      minLength: 3
    }, {
      displayKey:'val',
      source: function(query, cb) {
        var searcher = extractClassParams('.autocomplete');
        $.ajax({
          url: path + '/AJAX/JSON',
          data: {
            q:query,
            method:'getACSuggestions',
            searcher:searcher['searcher'],
            type:$('#searchForm_type').val()
          },
          dataType:'json',
          success: function(json) {
            if (json.status == 'OK' && json.data.length > 0) {
              var datums = [];
              for (var i=0;i<json.data.length;i++) {
                datums.push({val:json.data[i]});
              }
              cb(datums);
            } else {
              cb([]);
            }
          }
        });
      }
    }
  );

  // Checkbox select all
  $('.checkbox-select-all').change(function() {
    $(this).closest('form').find('.checkbox-select-item').prop('checked', this.checked);
  });
  $('.checkbox-select-item').change(function() {
    $(this).closest('form').find('.checkbox-select-all').prop('checked', false);
  });

  // handle QR code links
  $('a.qrcodeLink').click(function() {
    if ($(this).hasClass("active")) {
      $(this).html(vufindString.qrcode_show).removeClass("active");
    } else {
      $(this).html(vufindString.qrcode_hide).addClass("active");
    }

    var holder = $(this).next('.qrcode');

    if (holder.find('img').length == 0) {
      // We need to insert the QRCode image
      var template = holder.find('.qrCodeImgTag').html();
      holder.html(template);
    }

    holder.toggleClass('hidden');

    return false;
  });

  // Print
  var url = window.location.href;
  if(url.indexOf('?' + 'print' + '=') != -1  || url.indexOf('&' + 'print' + '=') != -1) {
    $("link[media='print']").attr("media", "all");
    $(document).ajaxStop(function() {
      window.print();
    });
    // Make an ajax call to ensure that ajaxStop is triggered
    $.getJSON(path + '/AJAX/JSON', {method: 'keepAlive'});
  }

  // Advanced facets
  $('.facetOR').click(function() {
    $(this).closest('.collapse').html('<div class="list-group-item">'+vufindString.loading+'...</div>');
    window.location.assign($(this).attr('href'));
  });

  $('[name=bulkActionForm]').submit(function() {
    return bulkActionSubmit($(this));
  });
  $('[name=bulkActionForm]').find("[type=submit]").click(function() {
    // Abort requests triggered by the lightbox
    $('#modal .fa-spinner').remove();
    // Remove other clicks
    $(this).closest('form').find('[type="submit"][clicked=true]').attr('clicked', false);
    // Add useful information
    $(this).attr("clicked", "true");
  });

  /******************************
   * LIGHTBOX DEFAULT BEHAVIOUR *
   ******************************/
  Lightbox.addOpenAction(registerLightboxEvents);

  Lightbox.addFormCallback('newList', Lightbox.changeContent);
  Lightbox.addFormCallback('accountForm', newAccountHandler);
  Lightbox.addFormCallback('bulkDelete', function(html) {
    location.reload();
  });
  Lightbox.addFormCallback('bulkRecord', function(html) {
    Lightbox.close();
    checkSaveStatuses();
  });
  Lightbox.addFormCallback('emailSearch', function(html) {
    Lightbox.confirm(vufindString['bulk_email_success']);
  });
  Lightbox.addFormCallback('saveRecord', function(html) {
    Lightbox.close();
    checkSaveStatuses();
  });

  Lightbox.addFormHandler('exportForm', function(evt) {
    $.ajax({
      url: path + '/AJAX/JSON?' + $.param({method:'exportFavorites'}),
      type:'POST',
      dataType:'json',
      data:Lightbox.getFormData($(evt.target)),
      success:function(data) {
        if(data.data.needs_redirect) {
          document.location.href = data.data.result_url;
        } else {
          Lightbox.changeContent(data.data.result_additional);
        }
      },
      error:function(d,e) {
        //console.log(d,e); // Error reporting
      }
    });
    return false;
  });
  Lightbox.addFormHandler('feedback', function(evt) {
    var $form = $(evt.target);
    // Grabs hidden inputs
    var formSuccess     = $form.find("input#formSuccess").val();
    var feedbackFailure = $form.find("input#feedbackFailure").val();
    var feedbackSuccess = $form.find("input#feedbackSuccess").val();
    // validate and process form here
    var name  = $form.find("input#name").val();
    var email = $form.find("input#email").val();
    var comments = $form.find("textarea#comments").val();
    if (name.length == 0 || comments.length == 0) {
      Lightbox.displayError(feedbackFailure);
    } else {
      Lightbox.get('Feedback', 'Email', {}, {'name':name,'email':email,'comments':comments}, function() {
        Lightbox.changeContent('<div class="alert alert-info">'+formSuccess+'</div>');
      });
    }
    return false;
  });
  Lightbox.addFormHandler('loginForm', function(evt) {
    ajaxLogin(evt.target);
    return false;
  });

  // Feedback
  $('#feedbackLink').click(function() {
    return Lightbox.get('Feedback', 'Home');
  });
  // Help links
  $('.help-link').click(function() {
    var split = this.href.split('=');
    return Lightbox.get('Help','Home',{topic:split[1]});
  });
  // Hierarchy links
  $('.hierarchyTreeLink a').click(function() {
    var id = $(this).parent().parent().parent().find(".hiddenId")[0].value;
    var hierarchyID = $(this).parent().find(".hiddenHierarchyId")[0].value;
    return Lightbox.get('Record','AjaxTab',{id:id},{hierarchy:hierarchyID,tab:'HierarchyTree'});
  });
  // Login link
  $('#loginOptions a.modal-link').click(function() {
    return Lightbox.get('MyResearch','UserLogin');
  });
  // Email search link
  $('.mailSearch').click(function() {
    return Lightbox.get('Search','Email',{url:document.URL});
  });
  // Save record links
  $('.save-record').click(function() {
    var parts = this.href.split('/');
    return Lightbox.get(parts[parts.length-3],'Save',{id:$(this).attr('id')});
  });
});<|MERGE_RESOLUTION|>--- conflicted
+++ resolved
@@ -265,16 +265,13 @@
     var tab = recordTabs.find('.active a').attr('id');
     ajaxLoadTab(tab);
   }
-<<<<<<< HEAD
   if(typeof ajaxFLLoadTab == "function") {
     var $activeTab = $('.search_tabs .recordTabs li.active a');
     ajaxFLLoadTab($activeTab.attr('id'), true);
-=======
-
+  }
   // Refresh tag list
   if(typeof refreshTagList === "function") {
     refreshTagList(true);
->>>>>>> 0b5fa242
   }
 }
 function newAccountHandler(html) {
