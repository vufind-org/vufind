/*global grecaptcha, isPhoneNumberValid, loadCovers */
/*exported VuFind, bulkFormHandler, deparam, escapeHtmlAttr, extractClassParams, getFocusableNodes, getUrlRoot, htmlEncode, phoneNumberFormHandler, recaptchaOnLoad, resetCaptcha, setupMultiILSLoginFields, unwrapJQuery */

var VuFind = (function VuFind() {
  var defaultSearchBackend = null;
  var path = null;
  var _initialized = false;
  var _submodules = [];
  var _cspNonce = '';
  var _searchId = null;

  var _icons = {};
  var _translations = {};

  var _elementBase;
  var _iconsCache = {};

  // Emit a custom event
  // Recommendation: prefix with vf-
  var emit = function emit(name, detail) {
    if (typeof detail === 'undefined') {
      document.dispatchEvent(new Event(name));
    } else {
      var event = document.createEvent('CustomEvent');
      event.initCustomEvent(name, true, true, detail); // name, canBubble, cancelable, detail
      document.dispatchEvent(event);
    }
  };
  // Listen shortcut to put everyone on the same element
  var listen = function listen(name, func) {
    document.addEventListener(name, func, false);
  };

  var register = function register(name, module) {
    if (_submodules.indexOf(name) === -1) {
      _submodules.push(name);
      this[name] = typeof module == 'function' ? module() : module;

      // If the object has already initialized, we should auto-init on register:
      if (_initialized && this[name].init) {
        this[name].init();
      }
    }
  };

  /**
   * Evaluate a callback
   */
  var evalCallback = function evalCallback(callback, event, data) {
    if ('function' === typeof window[callback]) {
      return window[callback](event, data);
    }
    var parts = callback.split('.');
    if (typeof window[parts[0]] === 'object') {
      var obj = window[parts[0]];
      for (var i = 1; i < parts.length; i++) {
        if (typeof obj[parts[i]] === 'undefined') {
          obj = false;
          break;
        }
        obj = obj[parts[i]];
      }
      if ('function' === typeof obj) {
        return obj(event, data);
      }
    }
    console.error('Callback function ' + callback + ' not found.');
    return null;
  };

  var initDisableSubmitOnClick = () => {
    var forms = document.querySelectorAll("[data-disable-on-submit]");
    forms.forEach(form =>
      form.addEventListener("submit", () => {
        var submitButtons = form.querySelectorAll('[type="submit"]');
        // Disable submit elements via setTimeout so that the submit button value gets
        // included in the submitted data before being disabled:
        setTimeout(() => {
          submitButtons.forEach(button => button.disabled = true);
        }, 0);
      }));
  };

  var initClickHandlers = function initClickHandlers() {
    let checkClickHandlers = function (event, elem) {
      if (elem.hasAttribute('data-click-callback')) {
        return evalCallback(elem.dataset.clickCallback, event, {});
      }
      if (elem.hasAttribute('data-click-set-checked')) {
        document.getElementById(elem.dataset.clickSetChecked).checked = true;
        event.preventDefault();
      }
      if (elem.hasAttribute('data-toggle-aria-expanded')) {
        elem.setAttribute('aria-expanded', elem.getAttribute('aria-expanded') === 'true' ? 'false' : 'true');
        event.preventDefault();
      }
      // Check also parent node for spans (e.g. a button with icon)
      if (!event.defaultPrevented && elem.localName === 'span' && elem.parentNode) {
        checkClickHandlers(event, elem.parentNode);
      }
    };

    window.addEventListener(
      'click',
      function handleClick(event) {
        checkClickHandlers(event, event.target);
      }
    );
    window.addEventListener(
      'change',
      function handleChange(event) {
        let elem = event.target;
        if (elem.hasAttribute('data-submit-on-change')) {
          elem.form.requestSubmit();
        }
      }
    );
  };

  var addTranslations = function addTranslations(s) {
    for (var i in s) {
      if (Object.prototype.hasOwnProperty.call(s, i)) {
        _translations[i] = s[i];
      }
    }
  };
  var translate = function translate(op, _replacements) {
    var replacements = _replacements || {};
    var translation = _translations[op] || op;
    if (replacements) {
      for (var key in replacements) {
        if (Object.prototype.hasOwnProperty.call(replacements, key)) {
          translation = translation.replace(key, replacements[key]);
        }
      }
    }
    return translation;
  };

  var addIcons = function addIcons(s) {
    for (var i in s) {
      if (Object.prototype.hasOwnProperty.call(s, i)) {
        _icons[i] = s[i];
      }
    }
  };

  /**
   * Get an icon identified by a name.
   *
   * @param {String} name          Name of the icon to create
   * @param {Object} attrs         Object containing attributes,
   *                               key is the attribute of an HTMLElement,
   *                               value is the values to add for the attribute.
   * @param {Boolean}   returnElement [Optional] Should the function return an HTMLElement.
   *                               Default is false.
   *
   * @returns {String|HTMLElement}
   */
  var icon = function icon(name, attrs = {}, returnElement = false) {
    if (typeof _icons[name] == "undefined") {
      console.error("JS icon missing: " + name);
      return name;
    }
    // Create a template element for icon function
    if (!_elementBase) {
      _elementBase = document.createElement('div');
    }
    const cacheKey = `${name}||${JSON.stringify(attrs)}`;
    if (_iconsCache[cacheKey]) {
      return returnElement
        ? _iconsCache[cacheKey].cloneNode(true)
        : _iconsCache[cacheKey].outerHTML;
    }

    const clone = _elementBase.cloneNode();
    clone.insertAdjacentHTML('afterbegin', _icons[name]);
    let element = clone.firstChild;

    // Add additional attributes
    function addAttrs(_element, _attrs = {}) {
      Object.keys(_attrs).forEach(key => {
        if (key !== 'class') {
          _element.setAttribute(key, _attrs[key]);
          return;
        }
        let newAttrs = _attrs[key].split(" ");
        const oldAttrs = _element.getAttribute(key) || [];
        const newAttrsSet = new Set([...newAttrs, ...oldAttrs.split(" ")]);
        _element.className = Array.from(newAttrsSet).join(" ");
      });
    }

    if (typeof attrs == "string") {
      addAttrs(element, { class: attrs });
    } else if (Object.keys(attrs).length > 0) {
      addAttrs(element, attrs);
    }
    _iconsCache[cacheKey] = element;
    return returnElement ? element.cloneNode(true) : element.outerHTML;
  };
  // Icon shortcut methods
  var spinner = function spinner(extraClass = "") {
    let className = ("loading-spinner " + extraClass).trim();
    return '<span class="' + className + '">' + icon('spinner') + '</span>';
  };
  var loading = function loading(text = null, extraClass = "") {
    let className = ("loading-spinner " + extraClass).trim();
    let string = translate(text === null ? 'loading_ellipsis' : text);
    return '<span class="' + className + '">' + icon('spinner') + ' ' + string + '</span>';
  };

  /**
   * Reload the page without causing trouble with POST parameters while keeping hash
   */
  var refreshPage = function refreshPage() {
    var parts = window.location.href.split('#');
    if (typeof parts[1] === 'undefined') {
      window.location.reload();
    } else {
      var href = parts[0];
      // Force reload with a timestamp
      href += href.indexOf('?') === -1 ? '?_=' : '&_=';
      href += new Date().getTime() + '#' + parts[1];
      window.location.href = href;
    }
  };

  var getCspNonce = function getCspNonce() {
    return _cspNonce;
  };

  var setCspNonce = function setCspNonce(nonce) {
    _cspNonce = nonce;
  };

  var updateCspNonce = function updateCspNonce(html) {
    // Fix any inline script nonces
    return html.replace(/(<script[^>]*) nonce=["'].*?["']/ig, '$1 nonce="' + getCspNonce() + '"');
  };

  /**
   * Set element contents and ensure that any inline scripts run properly
   *
   * @param {Element} elm      Target element
   * @param {string}  html     HTML
   * @param {Object}  attrs    Any additional attributes
   * @param {string}  property Target property ('innerHTML', 'outerHTML' or '' for no HTML update)
   */
  function setElementContents(elm, html, attrs = {}, property = 'innerHTML') {
    // Extract any scripts from the HTML and add them separately so that they are executed properly:
    const scripts = [];
    const tmpDiv = document.createElement('div');
    tmpDiv.innerHTML = html;
    tmpDiv.querySelectorAll('script').forEach((el) => {
      const type = el.getAttribute('type');
      if (!type || 'text/javascript' === type) {
        scripts.push(el.cloneNode(true));
        el.remove();
      }
    });

    let newElm = elm;
    if (property === 'innerHTML') {
      elm.innerHTML = tmpDiv.innerHTML;
    } else if (property === 'outerHTML') {
      // Replacing outerHTML will invalidate elm, so find it again by using its next sibling or parent as reference:
      const nextElm = elm.nextElementSibling;
      const parentElm = elm.parentElement ? elm.parentElement : null;
      elm.outerHTML = tmpDiv.innerHTML;
      // Try to find a new reference, leave as is if not possible:
      if (nextElm) {
        newElm = nextElm.previousElementSibling;
      } else if (parentElm) {
        newElm = parentElm.lastElementChild;
      }
    }

    // Set any attributes (N.B. has to be done before scripts in case they rely on the attributes):
    Object.entries(attrs).forEach(([attr, value]) => newElm.setAttribute(attr, value));

    // Append any scripts:
    scripts.forEach((script) => {
      const scriptEl = document.createElement('script');
      scriptEl.innerHTML = script.innerHTML;
      scriptEl.setAttribute('nonce', getCspNonce());
      newElm.appendChild(scriptEl);
    });
  }

  /**
   * Set innerHTML and ensure that any inline scripts run properly
   *
   * @param {Element} elm   Target element
   * @param {string}  html  HTML
   * @param {Object}  attrs Any additional attributes
   */
  function setInnerHtml(elm, html, attrs = {}) {
    setElementContents(elm, html, attrs, 'innerHTML');
  }

  /**
   * Set outerHTML and ensure that any inline scripts run properly
   *
   * @param {Element} elm   Target element
   * @param {string}  html  HTML
   * @param {Object}  attrs Any additional attributes
   */
  function setOuterHtml(elm, html, attrs = {}) {
    setElementContents(elm, html, attrs, 'outerHTML');
  }

  var loadHtml = function loadHtml(_element, url, data, success) {
    var element = typeof _element === 'string' ? document.querySelector(_element) : _element.get(0);
    if (!element) {
      return;
    }

    fetch(url, {
      method: 'GET',
      body: data ? JSON.stringify(data) : null
    })
      .then(response => {
        if (!response.ok) {
          throw new Error(VuFind.translate('error_occurred'));
        }
        return response.text();
      })
      .then(htmlContent => {
        setInnerHtml(element, htmlContent);
        if (typeof success === 'function') {
          success(htmlContent);
        }
      })
      .catch(error => {
        console.error('Request failed:', error);
        setInnerHtml(element, VuFind.translate('error_occurred'));
        if (typeof success === 'function') {
          success(null, error);
        }
      });
  };

  var isPrinting = function() {
    return Boolean(window.location.search.match(/[?&]print=/));
  };

  var getCurrentSearchId = function getCurrentSearchId() {
    if (null !== _searchId) {
      return _searchId;
    }
    var match = location.href.match(/[&?]sid=(\d+)/);
    return match ? match[1] : '';
  };

  var setCurrentSearchId = function setCurrentSearchId(searchId) {
    _searchId = searchId;
  };

  function setupQRCodeLinks(_container) {
    var container = _container || document.body;
    var qrcodeLinks = container.querySelectorAll('a.qrcodeLink');
    qrcodeLinks.forEach((link) => {
      link.addEventListener('click', function toggleQRCode() {
        var holder = this.nextElementSibling;
        if (holder.querySelectorAll('img').length === 0) {
          // We need to insert the QRCode image
          var template = holder.querySelector('.qrCodeImgTag').innerHTML;
          holder.innerHTML = template;
        }
      });
    });
  }

  /**
   * Initialize result page scripts.
   *
   * @param {string|JQuery} container
   */
  var initResultScripts = function initResultScripts(container) {
    let jqContainer = typeof container === 'string' ? $(container) : container;
    if (typeof this.openurl !== 'undefined') {
      this.openurl.init(jqContainer);
    }
    if (typeof this.itemStatuses !== 'undefined') {
      this.itemStatuses.init(jqContainer);
    }
    if (typeof this.saveStatuses !== 'undefined') {
      this.saveStatuses.init(jqContainer);
    }
    if (typeof this.recordVersions !== 'undefined') {
      this.recordVersions.init(jqContainer);
    }
    if (typeof this.cart !== 'undefined') {
      this.cart.registerToggles(jqContainer);
    }
    if (typeof this.embedded !== 'undefined') {
      this.embedded.init(jqContainer);
    }
    this.lightbox.bind(jqContainer);
    setupQRCodeLinks(jqContainer[0]);
    if (typeof loadCovers === 'function') {
      loadCovers();
    }
  };

  var init = function init() {
    for (var i = 0; i < _submodules.length; i++) {
      if (this[_submodules[i]].init) {
        this[_submodules[i]].init();
      }
    }
    _initialized = true;

    initDisableSubmitOnClick();
    initClickHandlers();
    // handle QR code links
    setupQRCodeLinks();
  };

  //Reveal
  return {
    defaultSearchBackend: defaultSearchBackend,
    path: path,

    addIcons: addIcons,
    addTranslations: addTranslations,
    init: init,
    emit: emit,
    evalCallback: evalCallback,
    getCspNonce: getCspNonce,
    icon: icon,
    isPrinting: isPrinting,
    listen: listen,
    refreshPage: refreshPage,
    register: register,
    setCspNonce: setCspNonce,
    spinner: spinner,
    loadHtml: loadHtml,
    loading: loading,
    translate: translate,
    updateCspNonce: updateCspNonce,
    getCurrentSearchId: getCurrentSearchId,
    setCurrentSearchId: setCurrentSearchId,
    initResultScripts: initResultScripts,
    setupQRCodeLinks: setupQRCodeLinks,
    setInnerHtml: setInnerHtml,
    setOuterHtml: setOuterHtml,
    setElementContents: setElementContents
  };
})();

/* --- GLOBAL FUNCTIONS --- */
function htmlEncode(value) {
  return String(value)
    .replace(/&/g, "&amp;")
    .replace(/</g, "&lt;")
    .replace(/>/g, "&gt;")
    .replace(/"/g, "&quot;")
    .replace(/'/g, "&#39;");
}

/**
 * Keyboard and focus controllers
 * Adapted from Micromodal
 * - https://github.com/ghosh/Micromodal/blob/master/lib/src/index.js
 */
const FOCUSABLE_ELEMENTS = ['a[href]', 'area[href]', 'input:not([disabled]):not([type="hidden"]):not([aria-hidden])', 'select:not([disabled]):not([aria-hidden])', 'textarea:not([disabled]):not([aria-hidden])', 'button:not([disabled]):not([aria-hidden])', 'iframe', 'object', 'embed', '[contenteditable]', '[tabindex]:not([tabindex^="-"])'];
function getFocusableNodes(container) {
  const nodes = container.querySelectorAll(FOCUSABLE_ELEMENTS);
  return Array.from(nodes);
}

/**
 * Adapted from Laminas.
 * Source: https://github.com/laminas/laminas-escaper/blob/2.13.x/src/Escaper.php
 *
 * @param  {string} str Attribute
 * @return {string}
 */
function escapeHtmlAttr(str) {
  if (!str) {
    return str;
  }

  const namedEntities = {
    34: 'quot', // quotation mark
    38: 'amp', // ampersand
    60: 'lt', // less-than sign
    62: 'gt', // greater-than sign
  };

  const regexp = new RegExp(/[^a-z0-9,\\.\\-_]/giu);
  return str.replace(regexp, (char) => {
    const code = char.charCodeAt(0);

    // Named entities
    if (code in namedEntities) {
      return `&${namedEntities[code]};`;
    }

    /**
     * The following replaces characters undefined in HTML with the
     * hex entity for the Unicode replacement character.
     */
    if (
      (code >= 0x7f && code <= 0x9f) ||
      (code <= 0x1f && char !== "\t" && char !== "\n" && char !== "\r")
    ) {
      return '&#xFFFD;';
    }

    const hex = code.toString(16).toUpperCase();

    if (code > 255) {
      return `&#x${hex.padStart(4, 0)};`;
    }

    return `&#x${hex.padStart(2, 0)};`;
  });
}

function extractClassParams(el) {
  var str = el.className;
  if (typeof str === "undefined") {
    return [];
  }
  var params = {};
  var classes = str.split(/\s+/);
  for (var i = 0; i < classes.length; i++) {
    if (classes[i].indexOf(':') > 0) {
      var pair = classes[i].split(':');
      params[pair[0]] = pair[1];
    }
  }
  return params;
}

// Turn GET string into array
function deparam(url) {
  if (!url.match(/\?|&/)) {
    return [];
  }
  var request = {};
  var pairs = url.substring(url.indexOf('?') + 1).split('&');
  for (var i = 0; i < pairs.length; i++) {
    var pair = pairs[i].split('=');
    var name = decodeURIComponent(pair[0].replace(/\+/g, ' '));
    if (name.length === 0) {
      continue;
    }
    if (name.endsWith('[]')) {
      name = name.substring(0, name.length - 2);
      if (!request[name]) {
        request[name] = [];
      }
      request[name].push(decodeURIComponent(pair[1].replace(/\+/g, ' ')));
    } else {
      request[name] = decodeURIComponent(pair[1].replace(/\+/g, ' '));
    }
  }
  return request;
}

function getUrlRoot(url) {
  // Parse out the base URL for the current record:
  var urlroot = null;
  var urlParts = url.split(/[?#]/);
  var urlWithoutFragment = urlParts[0];
  var slashSlash = urlWithoutFragment.indexOf('//');
  if (VuFind.path === '' || VuFind.path === '/') {
    // special case -- VuFind installed at site root:
    var chunks = urlWithoutFragment.split('/');
    // We need to extract different offsets if this is a full vs. relative URL:
    urlroot = slashSlash > -1
      ? ('/' + chunks[3] + '/' + chunks[4])
      : ('/' + chunks[1] + '/' + chunks[2]);
  } else {
    // standard case -- VuFind has its own path under site:
    var pathInUrl = slashSlash > -1
      ? urlWithoutFragment.indexOf(VuFind.path, slashSlash + 2)
      : urlWithoutFragment.indexOf(VuFind.path);
    var parts = urlWithoutFragment.substring(pathInUrl + VuFind.path.length + 1).split('/');
    urlroot = '/' + parts[0] + '/' + parts[1];
  }
  return urlroot;
}

// Phone number validation
function phoneNumberFormHandler(numID, regionCode) {
  var phoneInput = document.getElementById(numID);
  var number = phoneInput.value;
  var valid = isPhoneNumberValid(number, regionCode);
  if (valid !== true) {
    if (typeof valid === 'string') {
      valid = VuFind.translate(valid);
    } else {
      valid = VuFind.translate('libphonenumber_invalid');
    }
    $(phoneInput).siblings('.help-block.with-errors').html(valid);
    $(phoneInput).closest('.form-group').addClass('sms-error');
    return false;
  } else {
    $(phoneInput).closest('.form-group').removeClass('sms-error');
    $(phoneInput).siblings('.help-block.with-errors').html('');
  }
}

// Setup captchas after Google script loads
function recaptchaOnLoad() {
  if (typeof grecaptcha !== 'undefined') {
    var captchas = document.querySelectorAll('.g-recaptcha:empty');
    for (var i = 0; i < captchas.length; i++) {
      var captchaElement = captchas[i];
      var captchaData = captchaElement.dataset;
      var captchaId = grecaptcha.render(captchaElement, captchaData);
      captchaElement.dataset.captchaId = captchaId;
    }
  }
}

function resetCaptcha($form) {
  if (typeof grecaptcha !== 'undefined') {
    var captcha = $form.find('.g-recaptcha');
    if (captcha.length > 0) {
      grecaptcha.reset(captcha.data('captchaId'));
    }
  }
}

function bulkFormHandler(event, data) {
  let numberOfSelected = VuFind.listItemSelection.getAllSelected(event.target).length;
  if (numberOfSelected === 0) {
    VuFind.lightbox.alert(VuFind.translate('bulk_noitems_advice'), 'danger');
    return false;
  }
  if (event.originalEvent !== undefined) {
    let limit = event.originalEvent.submitter.dataset.itemLimit;
    if (numberOfSelected > limit) {
      VuFind.lightbox.alert(
        VuFind.translate('bulk_limit_exceeded', {'%%count%%': numberOfSelected, '%%limit%%': limit}),
        'danger'
      );
      return false;
    }
  }

  for (var i in data) {
    if ('print' === data[i].name) {
      return true;
    }
  }
}

// Ready functions
function setupOffcanvas() {
  if ($('.sidebar').length > 0 && $(document.body).hasClass("offcanvas")) {
    $('[data-toggle="offcanvas"]').on("click", function offcanvasClick(e) {
      e.preventDefault();
      $('body.offcanvas').toggleClass('active');
    });
  }
}

/**
 * Handle arrow keys to jump to next record
 */
function keyboardShortcuts() {
  var $searchform = $('#searchForm_lookfor');
  if ($('.pager').length > 0) {
    $(window).on("keydown", function shortcutKeyDown(e) {
      if (!$searchform.is(':focus')) {
        var $target = null;
        switch (e.keyCode) {
        case 37: // left arrow key
          $target = $('.pager').find('a.previous');
          if ($target.length > 0) {
            $target[0].click();
            return;
          }
          break;
        case 38: // up arrow key
          if (e.ctrlKey) {
            $target = $('.pager').find('a.backtosearch');
            if ($target.length > 0) {
              $target[0].click();
              return;
            }
          }
          break;
        case 39: //right arrow key
          $target = $('.pager').find('a.next');
          if ($target.length > 0) {
            $target[0].click();
            return;
          }
          break;
        case 40: // down arrow key
          break;
        }
      }
    });
  }
}

function unwrapJQuery(node) {
  return node instanceof Node ? node : node[0];
}

function setupMultiILSLoginFields(loginMethods, idPrefix) {
  var searchPrefix = idPrefix ? '#' + idPrefix : '#';
  $(searchPrefix + 'target').on("change", function onChangeLoginTarget() {
    var target = $(this).val();
    var $username = $(searchPrefix + 'username');
    var $usernameGroup = $username.closest('.form-group');
    var $password = $(searchPrefix + 'password');
    if (loginMethods[target] === 'email') {
      $username.attr('type', 'email').attr('autocomplete', 'email');
      $usernameGroup.find('label.password-login').addClass('hidden');
      $usernameGroup.find('label.email-login').removeClass('hidden');
      $password.closest('.form-group').addClass('hidden');
      // Set password to a dummy value so that any checks for username+password work
      $password.val('****');
    } else {
      $username.attr('type', 'text').attr('autocomplete', 'username');
      $usernameGroup.find('label.password-login').removeClass('hidden');
      $usernameGroup.find('label.email-login').addClass('hidden');
      $password.closest('.form-group').removeClass('hidden');
      // Reset password from the dummy value in email login
      if ($password.val() === '****') {
        $password.val('');
      }
    }
  }).trigger("change");
}

$(function commonDocReady() {
  // Start up all of our submodules
  VuFind.init();
  // Off canvas
  setupOffcanvas();
  // Keyboard shortcuts in detail view
  keyboardShortcuts();

<<<<<<< HEAD
  // Checkbox select all
  $('.checkbox-select-all').on('change', function selectAllCheckboxes() {
    var $form = this.form ? $(this.form) : $(this).closest('form');
    if (this.checked) {
      $form.find('.checkbox-select-item:not(:checked)').trigger('click');
    } else {
      $form.find('.checkbox-select-item:checked').trigger('click');
    }
    $('[form="' + $form.attr('id') + '"]').prop('checked', this.checked);
    $form.find('.checkbox-select-all').prop('checked', this.checked);
    $('.checkbox-select-all[form="' + $form.attr('id') + '"]').prop('checked', this.checked);
  });
  $('.checkbox-select-item').on('change', function selectAllDisable() {
    var $form = this.form ? $(this.form) : $(this).closest('form');
    if ($form.length === 0) {
      return;
    }
    if (!$(this).prop('checked')) {
      $form.find('.checkbox-select-all').prop('checked', false);
      $('.checkbox-select-all[form="' + $form.attr('id') + '"]').prop('checked', false);
    }
  });
=======
  // support "jump menu" dropdown boxes
  setupJumpMenus();
>>>>>>> 02c0e4bc

  // Print
  var url = window.location.href;
  if (url.indexOf('?print=') !== -1 || url.indexOf('&print=') !== -1) {
    $("link[media='print']").attr("media", "all");
  }
});<|MERGE_RESOLUTION|>--- conflicted
+++ resolved
@@ -707,6 +707,16 @@
   return node instanceof Node ? node : node[0];
 }
 
+function setupJumpMenus(_container) {
+  var container = _container || $('body');
+  container.find('select.jumpMenu').on("change", function jumpMenu() {
+    // Check if jumpMenu is still enabled (search.js may have disabled it):
+    if ($(this).hasClass('jumpMenu')) {
+      $(this).parent('form').trigger("submit");
+    }
+  });
+}
+
 function setupMultiILSLoginFields(loginMethods, idPrefix) {
   var searchPrefix = idPrefix ? '#' + idPrefix : '#';
   $(searchPrefix + 'target').on("change", function onChangeLoginTarget() {
@@ -741,8 +751,9 @@
   setupOffcanvas();
   // Keyboard shortcuts in detail view
   keyboardShortcuts();
-
-<<<<<<< HEAD
+  // support "jump menu" dropdown boxes
+  setupJumpMenus();
+
   // Checkbox select all
   $('.checkbox-select-all').on('change', function selectAllCheckboxes() {
     var $form = this.form ? $(this.form) : $(this).closest('form');
@@ -765,10 +776,6 @@
       $('.checkbox-select-all[form="' + $form.attr('id') + '"]').prop('checked', false);
     }
   });
-=======
-  // support "jump menu" dropdown boxes
-  setupJumpMenus();
->>>>>>> 02c0e4bc
 
   // Print
   var url = window.location.href;
