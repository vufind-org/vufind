--- conflicted
+++ resolved
@@ -654,16 +654,9 @@
 
 function setupJumpMenus(_container) {
   var container = _container || $('body');
-<<<<<<< HEAD
-  container.find('select.jumpMenu').change(function jumpMenu() {
-    // Check if jumpMenu is still enabled:
-    if ($(this).hasClass('jumpMenu')) {
-      $(this).parent('form').submit();
-    }
+  container.find('select.jumpMenu').on("change", function jumpMenu() {
+    $(this).parent('form').trigger("submit");
   });
-=======
-  container.find('select.jumpMenu').change(function jumpMenu(){ $(this).parent('form').trigger("submit"); });
->>>>>>> 2cb454b9
 }
 
 function setupMultiILSLoginFields(loginMethods, idPrefix) {
@@ -693,24 +686,7 @@
   }).trigger("change");
 }
 
-<<<<<<< HEAD
-$(document).ready(function commonDocReady() {
-=======
-function setupQRCodeLinks(_container) {
-  var container = _container || $('body');
-
-  container.find('a.qrcodeLink').click(function qrcodeToggle() {
-    var holder = $(this).next('.qrcode');
-    if (holder.find('img').length === 0) {
-      // We need to insert the QRCode image
-      var template = holder.find('.qrCodeImgTag').html();
-      holder.html(template);
-    }
-  });
-}
-
 $(function commonDocReady() {
->>>>>>> 2cb454b9
   // Start up all of our submodules
   VuFind.init();
   // Setup search autocomplete
