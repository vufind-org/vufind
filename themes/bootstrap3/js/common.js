/*global ajaxLoadTab, btoa, checkSaveStatuses, extractSource, hexEncode, isPhoneNumberValid, path, rc4Encrypt, refreshCommentList, unescape, vufindString */

/* --- GLOBAL FUNCTIONS --- */
function htmlEncode(value){
  if (value) {
    return jQuery('<div />').text(value).html();
  } else {
    return '';
  }
}
function extractClassParams(str) {
  str = $(str).attr('class');
  if (typeof str === "undefined") {
    return [];
  }
  var params = {};
  var classes = str.split(/\s+/);
  for(var i = 0; i < classes.length; i++) {
    if (classes[i].indexOf(':') > 0) {
      var pair = classes[i].split(':');
      params[pair[0]] = pair[1];
    }
  }
  return params;
}
function jqEscape(myid) {
  return String(myid).replace(/[!"#$%&'()*+,.\/:;<=>?@\[\\\]\^`{|}~]/g, "\\$&");
}
function html_entity_decode(string, quote_style)
{
  var hash_map = {},
    symbol = '',
    tmp_str = '',
    entity = '';
  tmp_str = string.toString();

  delete(hash_map['&']);
  hash_map['&'] = '&amp;';
  hash_map['>'] = '&gt;';
  hash_map['<'] = '&lt;';

  for (symbol in hash_map) {
    entity = hash_map[symbol];
    tmp_str = tmp_str.split(entity).join(symbol);
  }
  tmp_str = tmp_str.split('&#039;').join("'");

  return tmp_str;
}

// Turn GET string into array
function deparam(url) {
  if(!url.match(/\?/)) {
    return [];
  }
  var request = {};
  var pairs = url.substring(url.indexOf('?') + 1).split('&');
  for (var i = 0; i < pairs.length; i++) {
    var pair = pairs[i].split('=');
    var name = decodeURIComponent(pair[0].replace(/\+/g, ' '));
    if(name.length == 0) {
      continue;
    }
    if(name.substring(name.length-2) == '[]') {
      name = name.substring(0,name.length-2);
      if(!request[name]) {
        request[name] = [];
      }
      request[name].push(decodeURIComponent(pair[1].replace(/\+/g, ' ')));
    } else {
      request[name] = decodeURIComponent(pair[1].replace(/\+/g, ' '));
    }
  }
  return request;
}

// Sidebar
function moreFacets(id) {
  $('.'+id).removeClass('hidden');
  $('#more-'+id).addClass('hidden');
}
function lessFacets(id) {
  $('.'+id).addClass('hidden');
  $('#more-'+id).removeClass('hidden');
}

// Phone number validation
var libphoneTranslateCodes = ["libphonenumber_invalid", "libphonenumber_invalidcountry", "libphonenumber_invalidregion", "libphonenumber_notanumber", "libphonenumber_toolong", "libphonenumber_tooshort", "libphonenumber_tooshortidd"];
var libphoneErrorStrings = ["Phone number invalid", "Invalid country calling code", "Invalid region code", "The string supplied did not seem to be a phone number", "The string supplied is too long to be a phone number", "The string supplied is too short to be a phone number", "Phone number too short after IDD"];
function phoneNumberFormHandler(numID, regionCode) {
  var phoneInput = document.getElementById(numID);
  var number = phoneInput.value;
  var valid = isPhoneNumberValid(number, regionCode);
  if(valid != true) {
    if(typeof valid === 'string') {
      for(var i=libphoneErrorStrings.length;i--;) {
        if(valid.match(libphoneErrorStrings[i])) {
          valid = vufindString[libphoneTranslateCodes[i]];
        }
      }
    } else {
      valid = vufindString['libphonenumber_invalid'];
    }
    $(phoneInput).siblings('.help-block.with-errors').html(valid);
    $(phoneInput).closest('.form-group').addClass('sms-error');
  } else {
    $(phoneInput).closest('.form-group').removeClass('sms-error');
    $(phoneInput).siblings('.help-block.with-errors').html('');
  }
  return valid == true;
}

function refreshTags() {
  var recordId = $('#record_id').val();
  var recordSource = $('.hiddenSource').val();

  // Update tag list (add tag)
  var tagList = $('#tagList');
  if (tagList.length > 0) {
    tagList.empty();
    var url = path + '/AJAX/JSON?' + $.param({method:'getRecordTags',id:recordId,'source':recordSource});
    $.ajax({
      dataType: 'json',
      url: url,
      success: function(response) {
        // console.log(response);
        if (response.status == 'OK') {
          $.each(response.data, function(i, tag) {
            var href = path + '/Tag?' + $.param({lookfor:tag.tag});
            var html = (i>0 ? ', ' : ' ') + '<a href="' + htmlEncode(href) + '">' + htmlEncode(tag.tag) +'</a> (' + htmlEncode(tag.cnt) + ')';
            tagList.append(html);
          });
        } else if (response.data && response.data.length > 0) {
          tagList.append(response.data);
        }
      }
    });
  }
}

// This is a full handler for the login form
function ajaxLogin(event, data) {
  var form = event.target;
  $.ajax({
    url: path + '/AJAX/JSON?method=getSalt',
    dataType: 'json',
    success: function(response) {
      if (response.status == 'OK') {
        var salt = response.data;
        // get the user entered password
        var password = form.password.value;

        // base-64 encode the password (to allow support for Unicode)
        // and then encrypt the password with the salt
        password = rc4Encrypt(salt, btoa(unescape(encodeURIComponent(password))));

        // hex encode the encrypted password
        password = hexEncode(password);

        var params = {password:password};

        // get any other form values
        for (var i = 0; i < form.length; i++) {
          if (form.elements[i].name == 'password') {
            continue;
          }
          params[form.elements[i].name] = form.elements[i].value;
        }

        // login via ajax
        $.ajax({
          type: 'POST',
          url: path + '/AJAX/JSON?method=login',
          dataType: 'json',
          data: params,
          success: function(response) {
            if (response.status == 'OK') {
              lightboxRefreshOnClose = true;
              lightboxAJAX(event, data);
              if (false !== lightboxLoginCallback) {
                if (true === lightboxLoginCallback) {
                  window.location.reload();
                } else {
                  lightboxLoginCallback();
                }
                lightboxLoginCallback = false;
              }
            } else {
              $('#modal .modal-body .alert,.fa.fa-spinner').remove();
              $('#modal .modal-body h2:first-child').after($('<div>').html(response.data).addClass('alert alert-danger'));
            }
          }
        });
      } else {
        $('#modal .modal-body .alert,.fa.fa-spinner').remove();
        $('#modal .modal-body h2:first-child').after($('<div>').html(response.data).addClass('alert alert-danger'));
      }
    }
  });
}

$(document).ready(function() {
  // Off canvas
  if($('.sidebar').length > 0) {
    $('[data-toggle="offcanvas"]').click(function () {
      $('body.offcanvas').toggleClass('active');
      var active = $('body.offcanvas').hasClass('active');
      var right = $('body.offcanvas').hasClass('offcanvas-right');
      if((active && !right) || (!active && right)) {
        $('.offcanvas-toggle .fa').removeClass('fa-chevron-right').addClass('fa-chevron-left');
      } else {
        $('.offcanvas-toggle .fa').removeClass('fa-chevron-left').addClass('fa-chevron-right');
      }
    });
    $('[data-toggle="offcanvas"]').click().click();
  } else {
    $('[data-toggle="offcanvas"]').addClass('hidden');
  }

  // support "jump menu" dropdown boxes
  $('select.jumpMenu').change(function(){ $(this).parent('form').submit(); });

  // Highlight previous links, grey out following
  $('.backlink')
    .mouseover(function() {
      // Underline back
      var t = $(this);
      do {
        t.css({'text-decoration':'underline'});
        t = t.prev();
      } while(t.length > 0);
      // Mute ahead
      t = $(this).next();
      do {
        t.css({'color':'#999'});
        t = t.next();
      } while(t.length > 0);
    })
    .mouseout(function() {
      // Underline back
      var t = $(this);
      do {
        t.css({'text-decoration':'none'});
        t = t.prev();
      } while(t.length > 0);
      // Mute ahead
      t = $(this).next();
      do {
        t.css({'color':''});
        t = t.next();
      } while(t.length > 0);
    });

  // Search autocomplete
  $('.autocomplete').typeahead(
    {
      highlight: true,
      minLength: 3
    }, {
      displayKey:'val',
      source: function(query, cb) {
        var searcher = extractClassParams('.autocomplete');
        $.ajax({
          url: path + '/AJAX/JSON',
          data: {
            q:query,
            method:'getACSuggestions',
            searcher:searcher['searcher'],
            type:$('#searchForm_type').val()
          },
          dataType:'json',
          success: function(json) {
            if (json.status == 'OK' && json.data.length > 0) {
              var datums = [];
              for (var i=0;i<json.data.length;i++) {
                datums.push({val:json.data[i]});
              }
              cb(datums);
            } else {
              cb([]);
            }
          }
        });
      }
    }
  );
  $('#searchForm_type').change(function() {
    var query = $('#searchForm_lookfor').val();
    $('#searchForm_lookfor').focus().typeahead('val', '').typeahead('val', query);
  });

  // Checkbox select all
  $('.checkbox-select-all').change(function() {
    $(this).closest('form').find('.checkbox-select-item').prop('checked', this.checked);
  });
  $('.checkbox-select-item').change(function() {
    $(this).closest('form').find('.checkbox-select-all').prop('checked', false);
  });

  // handle QR code links
  $('a.qrcodeLink').click(function() {
    if ($(this).hasClass("active")) {
      $(this).html(vufindString.qrcode_show).removeClass("active");
    } else {
      $(this).html(vufindString.qrcode_hide).addClass("active");
    }

    var holder = $(this).next('.qrcode');

    if (holder.find('img').length == 0) {
      // We need to insert the QRCode image
      var template = holder.find('.qrCodeImgTag').html();
      holder.html(template);
    }

    holder.toggleClass('hidden');

    return false;
  });

  // Print
  var url = window.location.href;
  if(url.indexOf('?' + 'print' + '=') != -1  || url.indexOf('&' + 'print' + '=') != -1) {
    $("link[media='print']").attr("media", "all");
    $(document).ajaxStop(function() {
      window.print();
    });
    // Make an ajax call to ensure that ajaxStop is triggered
    $.getJSON(path + '/AJAX/JSON', {method: 'keepAlive'});
  }

  // Advanced facets
  $('.facetOR').click(function() {
    $(this).closest('.collapse').html('<div class="list-group-item">'+vufindString.loading+'...</div>');
    window.location.assign($(this).attr('href'));
  });
<<<<<<< HEAD
=======

  $('[name=bulkActionForm]').submit(function() {
    return bulkActionSubmit($(this));
  });
  $('[name=bulkActionForm]').find("[type=submit]").click(function() {
    // Abort requests triggered by the lightbox
    $('#modal .fa-spinner').remove();
    // Remove other clicks
    $(this).closest('form').find('[type="submit"][clicked=true]').attr('clicked', false);
    // Add useful information
    $(this).attr("clicked", "true");
  });

  /******************************
   * LIGHTBOX DEFAULT BEHAVIOUR *
   ******************************/
  Lightbox.addOpenAction(registerLightboxEvents);

  Lightbox.addFormCallback('newList', Lightbox.changeContent);
  Lightbox.addFormCallback('accountForm', newAccountHandler);
  Lightbox.addFormCallback('bulkDelete', function(html) {
    location.reload();
  });
  Lightbox.addFormCallback('bulkRecord', function(html) {
    Lightbox.close();
    checkSaveStatuses();
  });
  Lightbox.addFormCallback('emailSearch', function(html) {
    Lightbox.confirm(vufindString['bulk_email_success']);
  });
  Lightbox.addFormCallback('saveRecord', function(html) {
    Lightbox.close();
    checkSaveStatuses();
  });

  Lightbox.addFormHandler('exportForm', function(evt) {
    $.ajax({
      url: path + '/AJAX/JSON?' + $.param({method:'exportFavorites'}),
      type:'POST',
      dataType:'json',
      data:Lightbox.getFormData($(evt.target)),
      success:function(data) {
        if(data.data.export_type == 'download' || data.data.needs_redirect) {
          document.location.href = data.data.result_url;
          Lightbox.close();
          return false;
        } else {
          Lightbox.changeContent(data.data.result_additional);
        }
      },
      error:function(d,e) {
        //console.log(d,e); // Error reporting
      }
    });
    return false;
  });
  Lightbox.addFormHandler('feedback', function(evt) {
    var $form = $(evt.target);
    // Grabs hidden inputs
    var formSuccess     = $form.find("input#formSuccess").val();
    var feedbackFailure = $form.find("input#feedbackFailure").val();
    var feedbackSuccess = $form.find("input#feedbackSuccess").val();
    // validate and process form here
    var name  = $form.find("input#name").val();
    var email = $form.find("input#email").val();
    var comments = $form.find("textarea#comments").val();
    if (name.length == 0 || comments.length == 0) {
      Lightbox.displayError(feedbackFailure);
    } else {
      Lightbox.get('Feedback', 'Email', {}, {'name':name,'email':email,'comments':comments}, function() {
        Lightbox.changeContent('<div class="alert alert-info">'+formSuccess+'</div>');
      });
    }
    return false;
  });
  Lightbox.addFormHandler('loginForm', function(evt) {
    ajaxLogin(evt.target);
    return false;
  });

  // Feedback
  $('#feedbackLink').click(function() {
    return Lightbox.get('Feedback', 'Home');
  });
  // Help links
  $('.help-link').click(function() {
    var split = this.href.split('=');
    return Lightbox.get('Help','Home',{topic:split[1]});
  });
  // Hierarchy links
  $('.hierarchyTreeLink a').click(function() {
    var id = $(this).parent().parent().parent().find(".hiddenId")[0].value;
    var hierarchyID = $(this).parent().find(".hiddenHierarchyId")[0].value;
    return Lightbox.get('Record','AjaxTab',{id:id},{hierarchy:hierarchyID,tab:'HierarchyTree'});
  });
  // Login link
  $('#loginOptions a.modal-link').click(function() {
    return Lightbox.get('MyResearch','UserLogin');
  });
  // Email search link
  $('.mailSearch').click(function() {
    return Lightbox.get('Search','Email',{url:document.URL});
  });
  // Save record links
  $('.save-record').click(function() {
    var parts = this.href.split('/');
    return Lightbox.get(parts[parts.length-3],'Save',{id:$(this).attr('id')});
  });
>>>>>>> e836700f
});<|MERGE_RESOLUTION|>--- conflicted
+++ resolved
@@ -334,115 +334,4 @@
     $(this).closest('.collapse').html('<div class="list-group-item">'+vufindString.loading+'...</div>');
     window.location.assign($(this).attr('href'));
   });
-<<<<<<< HEAD
-=======
-
-  $('[name=bulkActionForm]').submit(function() {
-    return bulkActionSubmit($(this));
-  });
-  $('[name=bulkActionForm]').find("[type=submit]").click(function() {
-    // Abort requests triggered by the lightbox
-    $('#modal .fa-spinner').remove();
-    // Remove other clicks
-    $(this).closest('form').find('[type="submit"][clicked=true]').attr('clicked', false);
-    // Add useful information
-    $(this).attr("clicked", "true");
-  });
-
-  /******************************
-   * LIGHTBOX DEFAULT BEHAVIOUR *
-   ******************************/
-  Lightbox.addOpenAction(registerLightboxEvents);
-
-  Lightbox.addFormCallback('newList', Lightbox.changeContent);
-  Lightbox.addFormCallback('accountForm', newAccountHandler);
-  Lightbox.addFormCallback('bulkDelete', function(html) {
-    location.reload();
-  });
-  Lightbox.addFormCallback('bulkRecord', function(html) {
-    Lightbox.close();
-    checkSaveStatuses();
-  });
-  Lightbox.addFormCallback('emailSearch', function(html) {
-    Lightbox.confirm(vufindString['bulk_email_success']);
-  });
-  Lightbox.addFormCallback('saveRecord', function(html) {
-    Lightbox.close();
-    checkSaveStatuses();
-  });
-
-  Lightbox.addFormHandler('exportForm', function(evt) {
-    $.ajax({
-      url: path + '/AJAX/JSON?' + $.param({method:'exportFavorites'}),
-      type:'POST',
-      dataType:'json',
-      data:Lightbox.getFormData($(evt.target)),
-      success:function(data) {
-        if(data.data.export_type == 'download' || data.data.needs_redirect) {
-          document.location.href = data.data.result_url;
-          Lightbox.close();
-          return false;
-        } else {
-          Lightbox.changeContent(data.data.result_additional);
-        }
-      },
-      error:function(d,e) {
-        //console.log(d,e); // Error reporting
-      }
-    });
-    return false;
-  });
-  Lightbox.addFormHandler('feedback', function(evt) {
-    var $form = $(evt.target);
-    // Grabs hidden inputs
-    var formSuccess     = $form.find("input#formSuccess").val();
-    var feedbackFailure = $form.find("input#feedbackFailure").val();
-    var feedbackSuccess = $form.find("input#feedbackSuccess").val();
-    // validate and process form here
-    var name  = $form.find("input#name").val();
-    var email = $form.find("input#email").val();
-    var comments = $form.find("textarea#comments").val();
-    if (name.length == 0 || comments.length == 0) {
-      Lightbox.displayError(feedbackFailure);
-    } else {
-      Lightbox.get('Feedback', 'Email', {}, {'name':name,'email':email,'comments':comments}, function() {
-        Lightbox.changeContent('<div class="alert alert-info">'+formSuccess+'</div>');
-      });
-    }
-    return false;
-  });
-  Lightbox.addFormHandler('loginForm', function(evt) {
-    ajaxLogin(evt.target);
-    return false;
-  });
-
-  // Feedback
-  $('#feedbackLink').click(function() {
-    return Lightbox.get('Feedback', 'Home');
-  });
-  // Help links
-  $('.help-link').click(function() {
-    var split = this.href.split('=');
-    return Lightbox.get('Help','Home',{topic:split[1]});
-  });
-  // Hierarchy links
-  $('.hierarchyTreeLink a').click(function() {
-    var id = $(this).parent().parent().parent().find(".hiddenId")[0].value;
-    var hierarchyID = $(this).parent().find(".hiddenHierarchyId")[0].value;
-    return Lightbox.get('Record','AjaxTab',{id:id},{hierarchy:hierarchyID,tab:'HierarchyTree'});
-  });
-  // Login link
-  $('#loginOptions a.modal-link').click(function() {
-    return Lightbox.get('MyResearch','UserLogin');
-  });
-  // Email search link
-  $('.mailSearch').click(function() {
-    return Lightbox.get('Search','Email',{url:document.URL});
-  });
-  // Save record links
-  $('.save-record').click(function() {
-    var parts = this.href.split('/');
-    return Lightbox.get(parts[parts.length-3],'Save',{id:$(this).attr('id')});
-  });
->>>>>>> e836700f
 });