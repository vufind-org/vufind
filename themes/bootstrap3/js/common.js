/*global btoa, console, hexEncode, isPhoneNumberValid, Lightbox, rc4Encrypt, unescape, VuFind */

function VuFindNamespace(p, s, dsb) {
  var defaultSearchBackend = dsb;
  var path = p;
  var strings = s;

  var getDefaultSearchBackend = function() { return defaultSearchBackend; };
  var getPath = function() { return path; };
  var translate = function(op) { return strings[op] || op; };

  return {
    getDefaultSearchBackend: getDefaultSearchBackend,
    getPath: getPath,
    translate: translate
  };
}

/* --- GLOBAL FUNCTIONS --- */
function htmlEncode(value) {
  if (value) {
    return jQuery('<div />').text(value).html();
  } else {
    return '';
  }
}
function extractClassParams(str) {
  str = $(str).attr('class');
  if (typeof str === "undefined") {
    return [];
  }
  var params = {};
  var classes = str.split(/\s+/);
  for(var i = 0; i < classes.length; i++) {
    if (classes[i].indexOf(':') > 0) {
      var pair = classes[i].split(':');
      params[pair[0]] = pair[1];
    }
  }
  return params;
}
// Turn GET string into array
function deparam(url) {
  if(!url.match(/\?|&/)) {
    return [];
  }
  var request = {};
  var pairs = url.substring(url.indexOf('?') + 1).split('&');
  for (var i = 0; i < pairs.length; i++) {
    var pair = pairs[i].split('=');
    var name = decodeURIComponent(pair[0].replace(/\+/g, ' '));
    if(name.length == 0) {
      continue;
    }
    if(name.substring(name.length-2) == '[]') {
      name = name.substring(0,name.length-2);
      if(!request[name]) {
        request[name] = [];
      }
      request[name].push(decodeURIComponent(pair[1].replace(/\+/g, ' ')));
    } else {
      request[name] = decodeURIComponent(pair[1].replace(/\+/g, ' '));
    }
  }
  return request;
}

// Sidebar
function moreFacets(id) {
  $('.'+id).removeClass('hidden');
  $('#more-'+id).addClass('hidden');
}
function lessFacets(id) {
  $('.'+id).addClass('hidden');
  $('#more-'+id).removeClass('hidden');
}

// Phone number validation
function phoneNumberFormHandler(numID, regionCode) {
  var phoneInput = document.getElementById(numID);
  var number = phoneInput.value;
  var valid = isPhoneNumberValid(number, regionCode);
  if(valid != true) {
    if(typeof valid === 'string') {
      valid = VuFind.translate(valid);
    } else {
      valid = VuFind.translate('libphonenumber_invalid');
    }
    $(phoneInput).siblings('.help-block.with-errors').html(valid);
    $(phoneInput).closest('.form-group').addClass('sms-error');
    return false;
  } else {
    $(phoneInput).closest('.form-group').removeClass('sms-error');
    $(phoneInput).siblings('.help-block.with-errors').html('');
    return true;
  }
}

function refreshPageForLogin() {
  document.addEventListener('VuFind.lightbox.closed', function() {
    window.location.reload();
  }, false);
}
function newAccountHandler() {
  refreshPageForLogin();
  if (VuFind.lightbox.originalUrl.indexOf('UserLogin') > -1) {
    VuFind.modal('hide');
  }
  return true;
}

// This is a full handler for the login form
function ajaxLogin(form) {
  $.ajax({
    url: VuFind.getPath() + '/AJAX/JSON?method=getSalt',
    dataType: 'json',
    success: function(response) {
      if (response.status == 'OK') {
        var salt = response.data;
        // extract form values
        var params = {};
        for (var i = 0; i < form.length; i++) {
          // special handling for password
          if (form.elements[i].name == 'password') {
            // base-64 encode the password (to allow support for Unicode)
            // and then encrypt the password with the salt
            var password = rc4Encrypt(
                salt, btoa(unescape(encodeURIComponent(form.elements[i].value)))
            );
            // hex encode the encrypted password
            params[form.elements[i].name] = hexEncode(password);
          } else {
            params[form.elements[i].name] = form.elements[i].value;
          }
        }

        // login via ajax
        $.ajax({
          type: 'POST',
          url: VuFind.getPath() + '/AJAX/JSON?method=login',
          dataType: 'json',
          data: params,
          success: function(response) {
            if (response.status == 'OK' && response.data) {
              loginHandler();
            } else {
              $('#modal .modal-body .alert,.fa.fa-spinner').remove();
              $('#modal .modal-body h2:first-child').after($('<div>').html(response.data).addClass('alert alert-danger'));
            }
          }
        });
      } else {
        $('#modal .modal-body .alert,.fa.fa-spinner').remove();
        $('#modal .modal-body h2:first-child').after($('<div>').html(response.data).addClass('alert alert-danger'));
      }
    }
  });
}

// Ready functions
function setupOffcanvas() {
  if($('.sidebar').length > 0) {
    $('[data-toggle="offcanvas"]').click(function () {
      $('body.offcanvas').toggleClass('active');
      var active = $('body.offcanvas').hasClass('active');
      var right = $('body.offcanvas').hasClass('offcanvas-right');
      if((active && !right) || (!active && right)) {
        $('.offcanvas-toggle .fa').removeClass('fa-chevron-right').addClass('fa-chevron-left');
      } else {
        $('.offcanvas-toggle .fa').removeClass('fa-chevron-left').addClass('fa-chevron-right');
      }
    });
    $('[data-toggle="offcanvas"]').click().click();
  } else {
    $('[data-toggle="offcanvas"]').addClass('hidden');
  }
}

function setupBacklinks() {
  // Highlight previous links, grey out following
  $('.backlink')
    .mouseover(function() {
      // Underline back
      var t = $(this);
      do {
        t.css({'text-decoration':'underline'});
        t = t.prev();
      } while(t.length > 0);
      // Mute ahead
      t = $(this).next();
      do {
        t.css({'color':'#999'});
        t = t.next();
      } while(t.length > 0);
    })
    .mouseout(function() {
      // Underline back
      var t = $(this);
      do {
        t.css({'text-decoration':'none'});
        t = t.prev();
      } while(t.length > 0);
      // Mute ahead
      t = $(this).next();
      do {
        t.css({'color':''});
        t = t.next();
      } while(t.length > 0);
    });
}

function setupAutocomplete() {
  // Search autocomplete
  $('.autocomplete').each(function(i, op) {
    $(op).autocomplete({
      maxResults: 10,
      loadingString: VuFind.translate('loading')+'...',
      handler: function(query, cb) {
        var searcher = extractClassParams(op);
        $.fn.autocomplete.ajax({
          url: VuFind.getPath() + '/AJAX/JSON',
          data: {
            q:query,
            method:'getACSuggestions',
            searcher:searcher['searcher'],
<<<<<<< HEAD
            type:searcher['type'] ? searcher['type'] : $(op).closest('.searchForm').find('.searchForm_type').val()
=======
            type:searcher['type'] ? searcher['type'] : $(op).closest('.searchForm').find('.searchForm_type').val(),
            hiddenFilters:hiddenFilters
>>>>>>> 1a3aad72
          },
          dataType:'json',
          success: function(json) {
            if (json.status == 'OK' && json.data.length > 0) {
              var datums = [];
              for (var i=0;i<json.data.length;i++) {
                datums.push(json.data[i]);
              }
              cb(datums);
            } else {
              cb([]);
            }
          }
        });
      }
    });
  });
  // Update autocomplete on type change
  $('.searchForm_type').change(function() {
    var $lookfor = $(this).closest('.searchForm').find('.searchForm_lookfor[name]');
    $lookfor.autocomplete('clear cache');
    $lookfor.focus();
  });
}

/**
 * Handle arrow keys to jump to next record
 * @returns {undefined}
 */
function keyboardShortcuts() {
    var $searchform = $('#searchForm_lookfor');
    if ($('.pager').length > 0) {
        $(window).keydown(function(e) {
          if (!$searchform.is(':focus')) {
            var $target = null;
            switch (e.keyCode) {
              case 37: // left arrow key
                $target = $('.pager').find('a.previous');
                if ($target.length > 0) {
                    $target[0].click();
                    return;
                }
                break;
              case 38: // up arrow key
                if (e.ctrlKey) {
                    $target = $('.pager').find('a.backtosearch');
                    if ($target.length > 0) {
                        $target[0].click();
                        return;
                    }
                }
                break;
              case 39: //right arrow key
                $target = $('.pager').find('a.next');
                if ($target.length > 0) {
                    $target[0].click();
                    return;
                }
                break;
              case 40: // down arrow key
                break;
            }
          }
        });
    }
}

$(document).ready(function() {
  // Setup search autocomplete
  setupAutocomplete();
  // Setup highlighting of backlinks
  setupBacklinks() ;
  // Off canvas
  setupOffcanvas();
  // Keyboard shortcuts in detail view
  keyboardShortcuts();

  // support "jump menu" dropdown boxes
  $('select.jumpMenu').change(function(){ $(this).parent('form').submit(); });

  // Checkbox select all
  $('.checkbox-select-all').change(function() {
    $(this).closest('form').find('.checkbox-select-item').prop('checked', this.checked);
  });
  $('.checkbox-select-item').change(function() {
    $(this).closest('form').find('.checkbox-select-all').prop('checked', false);
  });

  // handle QR code links
  $('a.qrcodeLink').click(function() {
    if ($(this).hasClass("active")) {
      $(this).html(VuFind.translate('qrcode_show')).removeClass("active");
    } else {
      $(this).html(VuFind.translate('qrcode_hide')).addClass("active");
    }

    var holder = $(this).next('.qrcode');
    if (holder.find('img').length == 0) {
      // We need to insert the QRCode image
      var template = holder.find('.qrCodeImgTag').html();
      holder.html(template);
    }
    holder.toggleClass('hidden');
    return false;
  });

  // Print
  var url = window.location.href;
  if(url.indexOf('?' + 'print' + '=') != -1  || url.indexOf('&' + 'print' + '=') != -1) {
    $("link[media='print']").attr("media", "all");
    $(document).ajaxStop(function() {
      window.print();
    });
    // Make an ajax call to ensure that ajaxStop is triggered
    $.getJSON(VuFind.getPath() + '/AJAX/JSON', {method: 'keepAlive'});
  }

  // Advanced facets
  $('.facetOR').click(function() {
    $(this).closest('.collapse').html('<div class="list-group-item">'+VuFind.translate('loading')+'...</div>');
    window.location.assign($(this).attr('href'));
  });
});<|MERGE_RESOLUTION|>--- conflicted
+++ resolved
@@ -223,12 +223,8 @@
             q:query,
             method:'getACSuggestions',
             searcher:searcher['searcher'],
-<<<<<<< HEAD
-            type:searcher['type'] ? searcher['type'] : $(op).closest('.searchForm').find('.searchForm_type').val()
-=======
             type:searcher['type'] ? searcher['type'] : $(op).closest('.searchForm').find('.searchForm_type').val(),
             hiddenFilters:hiddenFilters
->>>>>>> 1a3aad72
           },
           dataType:'json',
           success: function(json) {
