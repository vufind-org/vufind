--- conflicted
+++ resolved
@@ -1,10 +1,5 @@
-<<<<<<< HEAD
-/*global grecaptcha, isPhoneNumberValid, loadCovers */
-/*exported VuFind, htmlEncode, escapeHtmlAttr, deparam, getUrlRoot, phoneNumberFormHandler, recaptchaOnLoad, resetCaptcha, bulkFormHandler, setupMultiILSLoginFields, unwrapJQuery */
-=======
-/*global Autocomplete, grecaptcha, isPhoneNumberValid */
+/*global Autocomplete, grecaptcha, isPhoneNumberValid, loadCovers */
 /*exported VuFind, bulkFormHandler, deparam, escapeHtmlAttr, getFocusableNodes, getUrlRoot, htmlEncode, phoneNumberFormHandler, recaptchaOnLoad, resetCaptcha, setupMultiILSLoginFields, unwrapJQuery */
->>>>>>> 8a423fa5
 
 // IE 9< console polyfill
 window.console = window.console || { log: function polyfillLog() {} };
@@ -255,22 +250,12 @@
     var container = _container || $('body');
 
     container.find('a.qrcodeLink').click(function qrcodeToggle() {
-      if ($(this).hasClass("active")) {
-        $(".result-link-label", this).html(translate('qrcode_show'));
-        $(this).removeClass("active");
-      } else {
-        $(".result-link-label", this).html(translate('qrcode_hide'));
-        $(this).addClass("active");
-      }
-
       var holder = $(this).next('.qrcode');
       if (holder.find('img').length === 0) {
         // We need to insert the QRCode image
         var template = holder.find('.qrCodeImgTag').html();
         holder.html(template);
       }
-      holder.toggleClass('hidden');
-      return false;
     });
   }
 
@@ -704,22 +689,6 @@
   }).change();
 }
 
-<<<<<<< HEAD
-=======
-function setupQRCodeLinks(_container) {
-  var container = _container || $('body');
-
-  container.find('a.qrcodeLink').click(function qrcodeToggle() {
-    var holder = $(this).next('.qrcode');
-    if (holder.find('img').length === 0) {
-      // We need to insert the QRCode image
-      var template = holder.find('.qrCodeImgTag').html();
-      holder.html(template);
-    }
-  });
-}
-
->>>>>>> 8a423fa5
 $(document).ready(function commonDocReady() {
   // Start up all of our submodules
   VuFind.init();
