--- conflicted
+++ resolved
@@ -80,7 +80,6 @@
   $('#more-'+id).removeClass('hidden');
 }
 
-<<<<<<< HEAD
 // Advanced facets
 function updateOrFacets(url, op) {
   window.location.assign(url);
@@ -154,7 +153,7 @@
       }
     }
   });
-=======
+
 // Phone number validation
 var libphoneTranslateCodes = ["libphonenumber_invalid", "libphonenumber_invalidcountry", "libphonenumber_invalidregion", "libphonenumber_notanumber", "libphonenumber_toolong", "libphonenumber_tooshort", "libphonenumber_tooshortidd"];
 var libphoneErrorStrings = ["Phone number invalid", "Invalid country calling code", "Invalid region code", "The string supplied did not seem to be a phone number", "The string supplied is too long to be a phone number", "The string supplied is too short to be a phone number", "Phone number too short after IDD"];
@@ -179,7 +178,6 @@
     $(phoneInput).siblings('.help-block.with-errors').html('');
   }
   return valid == true;
->>>>>>> dec21f03
 }
 
 // Lightbox
