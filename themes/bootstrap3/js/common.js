--- conflicted
+++ resolved
@@ -355,16 +355,12 @@
   }
   if(typeof ajaxFLLoadTab == "function") {
     var $activeTab = $('.search_tabs .recordTabs li.active a');
-<<<<<<< HEAD
-    ajaxFLLoadTab($activeTab.attr('id'), true);
-=======
     if($activeTab.length === 0) {
       $activeTab = $('.panel-heading:not(.collapsed)');
       ajaxFLLoadTab($activeTab.data('target').substring(1), true);
     } else {
       ajaxFLLoadTab($activeTab.attr('id'), true);
     }
->>>>>>> bad51fc6
   }
   // Refresh tag list
   if(typeof refreshTagList === "function") {
