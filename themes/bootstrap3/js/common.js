/*global btoa, console, hexEncode, isPhoneNumberValid, Lightbox, rc4Encrypt, unescape, VuFind */

// IE 9< console polyfill
window.console = window.console || {log: function () {}};

function VuFindNamespace(p, s, dsb) {
  var defaultSearchBackend = dsb;
  var path = p;
  var strings = s;

  var getDefaultSearchBackend = function() { return defaultSearchBackend; };
  var getPath = function() { return path; };
  var translate = function(op) { return strings[op] || op; };

  return {
    getDefaultSearchBackend: getDefaultSearchBackend,
    getPath: getPath,
    translate: translate
  };
}

/* --- GLOBAL FUNCTIONS --- */
function htmlEncode(value) {
  if (value) {
    return jQuery('<div />').text(value).html();
  } else {
    return '';
  }
}
function extractClassParams(str) {
  str = $(str).attr('class');
  if (typeof str === "undefined") {
    return [];
  }
  var params = {};
  var classes = str.split(/\s+/);
  for(var i = 0; i < classes.length; i++) {
    if (classes[i].indexOf(':') > 0) {
      var pair = classes[i].split(':');
      params[pair[0]] = pair[1];
    }
  }
  return params;
}
// Turn GET string into array
function deparam(url) {
  if(!url.match(/\?|&/)) {
    return [];
  }
  var request = {};
  var pairs = url.substring(url.indexOf('?') + 1).split('&');
  for (var i = 0; i < pairs.length; i++) {
    var pair = pairs[i].split('=');
    var name = decodeURIComponent(pair[0].replace(/\+/g, ' '));
    if(name.length == 0) {
      continue;
    }
    if(name.substring(name.length-2) == '[]') {
      name = name.substring(0,name.length-2);
      if(!request[name]) {
        request[name] = [];
      }
      request[name].push(decodeURIComponent(pair[1].replace(/\+/g, ' ')));
    } else {
      request[name] = decodeURIComponent(pair[1].replace(/\+/g, ' '));
    }
  }
  return request;
}

// Sidebar
function moreFacets(id) {
  $('.'+id).removeClass('hidden');
  $('#more-'+id).addClass('hidden');
}
function lessFacets(id) {
  $('.'+id).addClass('hidden');
  $('#more-'+id).removeClass('hidden');
}

// Phone number validation
function phoneNumberFormHandler(numID, regionCode) {
  var phoneInput = document.getElementById(numID);
  var number = phoneInput.value;
  var valid = isPhoneNumberValid(number, regionCode);
  if(valid != true) {
    if(typeof valid === 'string') {
      valid = VuFind.translate(valid);
    } else {
      valid = VuFind.translate('libphonenumber_invalid');
    }
    $(phoneInput).siblings('.help-block.with-errors').html(valid);
    $(phoneInput).closest('.form-group').addClass('sms-error');
    return false;
  } else {
    $(phoneInput).closest('.form-group').removeClass('sms-error');
    $(phoneInput).siblings('.help-block.with-errors').html('');
  }
}

function refreshPageForLogin() {
  document.addEventListener('VuFind.lightbox.closing', function() {
    window.location.reload();
  }, false);
}
function newAccountHandler() {
  refreshPageForLogin();
  if (VuFind.lightbox.originalUrl.indexOf('UserLogin') > -1) {
    VuFind.modal('hide');
  }
  return true;
}

// This is a full handler for the login form
function ajaxLogin(form) {
  $.ajax({
    url: VuFind.getPath() + '/AJAX/JSON?method=getSalt',
<<<<<<< HEAD
    dataType: 'json',
    success: function(response) {
      if (response.status == 'OK') {
        var salt = response.data;
        // extract form values
        var params = {};
        for (var i = 0; i < form.length; i++) {
          // special handling for password
          if (form.elements[i].name == 'password') {
            // base-64 encode the password (to allow support for Unicode)
            // and then encrypt the password with the salt
            var password = rc4Encrypt(
                salt, btoa(unescape(encodeURIComponent(form.elements[i].value)))
            );
            // hex encode the encrypted password
            params[form.elements[i].name] = hexEncode(password);
          } else {
            params[form.elements[i].name] = form.elements[i].value;
          }
        }

        // login via ajax
        $.ajax({
          type: 'POST',
          url: VuFind.getPath() + '/AJAX/JSON?method=login',
          dataType: 'json',
          data: params,
          success: function(response) {
            if (response.status == 'OK' && response.data) {
              loginHandler();
            } else {
              $('#modal .modal-body .alert,.fa.fa-spinner').remove();
              $('#modal .modal-body h2:first-child').after($('<div>').html(response.data).addClass('alert alert-danger'));
            }
          }
        });
      } else {
        $('#modal .modal-body .alert,.fa.fa-spinner').remove();
        $('#modal .modal-body h2:first-child').after($('<div>').html(response.data).addClass('alert alert-danger'));
=======
    dataType: 'json'
  })
  .done(function(response) {
    var salt = response.data;

    // extract form values
    var params = {};
    for (var i = 0; i < form.length; i++) {
      // special handling for password
      if (form.elements[i].name == 'password') {
        // base-64 encode the password (to allow support for Unicode)
        // and then encrypt the password with the salt
        var password = rc4Encrypt(
            salt, btoa(unescape(encodeURIComponent(form.elements[i].value)))
        );
        // hex encode the encrypted password
        params[form.elements[i].name] = hexEncode(password);
      } else {
        params[form.elements[i].name] = form.elements[i].value;
>>>>>>> 8d8efdd5
      }
    }

    // login via ajax
    Lightbox.ajax({
      type: 'POST',
      url: VuFind.getPath() + '/AJAX/JSON?method=login',
      dataType: 'json',
      data: params
    })
    .done(function(response) {
      Lightbox.addCloseAction(refreshPageForLogin);
      // and we update the modal
      var params = deparam(Lightbox.lastURL);
      if (params['subaction'] == 'UserLogin') {
        Lightbox.close();
      } else {
        Lightbox.getByUrl(
          Lightbox.lastURL,
          Lightbox.lastPOST,
          Lightbox.changeContent
        );
      }
    });
  });
}

// Ready functions
function setupOffcanvas() {
  if($('.sidebar').length > 0) {
    $('[data-toggle="offcanvas"]').click(function () {
      $('body.offcanvas').toggleClass('active');
      var active = $('body.offcanvas').hasClass('active');
      var right = $('body.offcanvas').hasClass('offcanvas-right');
      if((active && !right) || (!active && right)) {
        $('.offcanvas-toggle .fa').removeClass('fa-chevron-right').addClass('fa-chevron-left');
      } else {
        $('.offcanvas-toggle .fa').removeClass('fa-chevron-left').addClass('fa-chevron-right');
      }
    });
    $('[data-toggle="offcanvas"]').click().click();
  } else {
    $('[data-toggle="offcanvas"]').addClass('hidden');
  }
}

function setupBacklinks() {
  // Highlight previous links, grey out following
  $('.backlink')
    .mouseover(function() {
      // Underline back
      var t = $(this);
      do {
        t.css({'text-decoration':'underline'});
        t = t.prev();
      } while(t.length > 0);
      // Mute ahead
      t = $(this).next();
      do {
        t.css({'color':'#999'});
        t = t.next();
      } while(t.length > 0);
    })
    .mouseout(function() {
      // Underline back
      var t = $(this);
      do {
        t.css({'text-decoration':'none'});
        t = t.prev();
      } while(t.length > 0);
      // Mute ahead
      t = $(this).next();
      do {
        t.css({'color':''});
        t = t.next();
      } while(t.length > 0);
    });
}

function setupAutocomplete() {
  // Search autocomplete
  $('.autocomplete').each(function(i, op) {
    $(op).autocomplete({
      maxResults: 10,
      loadingString: VuFind.translate('loading')+'...',
      handler: function(query, cb) {
        var searcher = extractClassParams(op);
        var hiddenFilters = [];
        $(op).closest('.searchForm').find('input[name="hiddenFilters[]"]').each(function() {
          hiddenFilters.push($(this).val());
        });
        $.fn.autocomplete.ajax({
          url: VuFind.getPath() + '/AJAX/JSON',
          data: {
            q:query,
            method:'getACSuggestions',
            searcher:searcher['searcher'],
            type:searcher['type'] ? searcher['type'] : $(op).closest('.searchForm').find('.searchForm_type').val(),
            hiddenFilters:hiddenFilters
          },
          dataType:'json',
          success: function(json) {
            if (json.data.length > 0) {
              var datums = [];
              for (var i=0;i<json.data.length;i++) {
                datums.push(json.data[i]);
              }
              cb(datums);
            } else {
              cb([]);
            }
          }
        });
      }
    });
  });
  // Update autocomplete on type change
  $('.searchForm_type').change(function() {
    var $lookfor = $(this).closest('.searchForm').find('.searchForm_lookfor[name]');
    $lookfor.autocomplete('clear cache');
    $lookfor.focus();
  });
}

/**
 * Handle arrow keys to jump to next record
 * @returns {undefined}
 */
function keyboardShortcuts() {
    var $searchform = $('#searchForm_lookfor');
    if ($('.pager').length > 0) {
        $(window).keydown(function(e) {
          if (!$searchform.is(':focus')) {
            var $target = null;
            switch (e.keyCode) {
              case 37: // left arrow key
                $target = $('.pager').find('a.previous');
                if ($target.length > 0) {
                    $target[0].click();
                    return;
                }
                break;
              case 38: // up arrow key
                if (e.ctrlKey) {
                    $target = $('.pager').find('a.backtosearch');
                    if ($target.length > 0) {
                        $target[0].click();
                        return;
                    }
                }
                break;
              case 39: //right arrow key
                $target = $('.pager').find('a.next');
                if ($target.length > 0) {
                    $target[0].click();
                    return;
                }
                break;
              case 40: // down arrow key
                break;
            }
          }
        });
    }
}

$(document).ready(function() {
  // Setup search autocomplete
  setupAutocomplete();
  // Setup highlighting of backlinks
  setupBacklinks() ;
  // Off canvas
  setupOffcanvas();
  // Keyboard shortcuts in detail view
  keyboardShortcuts();

  // support "jump menu" dropdown boxes
  $('select.jumpMenu').change(function(){ $(this).parent('form').submit(); });

  // Checkbox select all
  $('.checkbox-select-all').change(function() {
    $(this).closest('form').find('.checkbox-select-item').prop('checked', this.checked);
  });
  $('.checkbox-select-item').change(function() {
    $(this).closest('form').find('.checkbox-select-all').prop('checked', false);
  });

  // handle QR code links
  $('a.qrcodeLink').click(function() {
    if ($(this).hasClass("active")) {
      $(this).html(VuFind.translate('qrcode_show')).removeClass("active");
    } else {
      $(this).html(VuFind.translate('qrcode_hide')).addClass("active");
    }

    var holder = $(this).next('.qrcode');
    if (holder.find('img').length == 0) {
      // We need to insert the QRCode image
      var template = holder.find('.qrCodeImgTag').html();
      holder.html(template);
    }
    holder.toggleClass('hidden');
    return false;
  });

  // Print
  var url = window.location.href;
  if(url.indexOf('?' + 'print' + '=') != -1  || url.indexOf('&' + 'print' + '=') != -1) {
    $("link[media='print']").attr("media", "all");
    $(document).ajaxStop(function() {
      window.print();
    });
    // Make an ajax call to ensure that ajaxStop is triggered
    $.getJSON(VuFind.getPath() + '/AJAX/JSON', {method: 'keepAlive'});
  }

  // Advanced facets
  $('.facetOR').click(function() {
    $(this).closest('.collapse').html('<div class="list-group-item">'+VuFind.translate('loading')+'...</div>');
    window.location.assign($(this).attr('href'));
  });
});<|MERGE_RESOLUTION|>--- conflicted
+++ resolved
@@ -115,47 +115,6 @@
 function ajaxLogin(form) {
   $.ajax({
     url: VuFind.getPath() + '/AJAX/JSON?method=getSalt',
-<<<<<<< HEAD
-    dataType: 'json',
-    success: function(response) {
-      if (response.status == 'OK') {
-        var salt = response.data;
-        // extract form values
-        var params = {};
-        for (var i = 0; i < form.length; i++) {
-          // special handling for password
-          if (form.elements[i].name == 'password') {
-            // base-64 encode the password (to allow support for Unicode)
-            // and then encrypt the password with the salt
-            var password = rc4Encrypt(
-                salt, btoa(unescape(encodeURIComponent(form.elements[i].value)))
-            );
-            // hex encode the encrypted password
-            params[form.elements[i].name] = hexEncode(password);
-          } else {
-            params[form.elements[i].name] = form.elements[i].value;
-          }
-        }
-
-        // login via ajax
-        $.ajax({
-          type: 'POST',
-          url: VuFind.getPath() + '/AJAX/JSON?method=login',
-          dataType: 'json',
-          data: params,
-          success: function(response) {
-            if (response.status == 'OK' && response.data) {
-              loginHandler();
-            } else {
-              $('#modal .modal-body .alert,.fa.fa-spinner').remove();
-              $('#modal .modal-body h2:first-child').after($('<div>').html(response.data).addClass('alert alert-danger'));
-            }
-          }
-        });
-      } else {
-        $('#modal .modal-body .alert,.fa.fa-spinner').remove();
-        $('#modal .modal-body h2:first-child').after($('<div>').html(response.data).addClass('alert alert-danger'));
-=======
     dataType: 'json'
   })
   .done(function(response) {
@@ -175,7 +134,6 @@
         params[form.elements[i].name] = hexEncode(password);
       } else {
         params[form.elements[i].name] = form.elements[i].value;
->>>>>>> 8d8efdd5
       }
     }
 
@@ -186,20 +144,14 @@
       dataType: 'json',
       data: params
     })
-    .done(function(response) {
-      Lightbox.addCloseAction(refreshPageForLogin);
-      // and we update the modal
-      var params = deparam(Lightbox.lastURL);
-      if (params['subaction'] == 'UserLogin') {
-        Lightbox.close();
-      } else {
-        Lightbox.getByUrl(
-          Lightbox.lastURL,
-          Lightbox.lastPOST,
-          Lightbox.changeContent
-        );
-      }
-    });
+    .fail(function(response) {
+      $('#modal .modal-body .alert,.fa.fa-spinner').remove();
+      $('#modal .modal-body h2:first-child').after($('<div>').html(response.responseJSON.data).addClass('alert alert-danger'));
+    });
+  })
+  .fail(function(response) {
+    $('#modal .modal-body .alert,.fa.fa-spinner').remove();
+    $('#modal .modal-body h2:first-child').after($('<div>').html(response.responseJSON.data).addClass('alert alert-danger'));
   });
 }
 
