/*global ajaxLoadTab, btoa, checkSaveStatuses, console, extractSource, hexEncode, Lightbox, path, rc4Encrypt, refreshCommentList, refreshTagList, unescape, vufindString */

/* --- GLOBAL FUNCTIONS --- */
function htmlEncode(value){
  if (value) {
    return jQuery('<div />').text(value).html();
  } else {
    return '';
  }
}
function extractClassParams(str) {
  str = $(str).attr('class');
  if (typeof str === "undefined") {
    return [];
  }
  var params = {};
  var classes = str.split(/\s+/);
  for(var i = 0; i < classes.length; i++) {
    if (classes[i].indexOf(':') > 0) {
      var pair = classes[i].split(':');
      params[pair[0]] = pair[1];
    }
  }
  return params;
}
function jqEscape(myid) {
  return String(myid).replace(/[!"#$%&'()*+,.\/:;<=>?@\[\\\]\^`{|}~]/g, "\\$&");
}
function html_entity_decode(string, quote_style)
{
  var hash_map = {},
    symbol = '',
    tmp_str = '',
    entity = '';
  tmp_str = string.toString();

  delete(hash_map['&']);
  hash_map['&'] = '&amp;';
  hash_map['>'] = '&gt;';
  hash_map['<'] = '&lt;';

  for (symbol in hash_map) {
    entity = hash_map[symbol];
    tmp_str = tmp_str.split(entity).join(symbol);
  }
  tmp_str = tmp_str.split('&#039;').join("'");

  return tmp_str;
}

// Turn GET string into array
function deparam(url) {
  var request = {};
  var pairs = url.substring(url.indexOf('?') + 1).split('&');
  for (var i = 0; i < pairs.length; i++) {
    var pair = pairs[i].split('=');
    var name = decodeURIComponent(pair[0].replace(/\+/g, ' '));
    if(name.length == 0) {
      continue;
    }
    if(name.substring(name.length-2) == '[]') {
      name = name.substring(0,name.length-2);
      if(!request[name]) {
        request[name] = [];
      }
      request[name].push(decodeURIComponent(pair[1].replace(/\+/g, ' ')));
    } else {
      request[name] = decodeURIComponent(pair[1].replace(/\+/g, ' '));
    }
  }
  return request;
}

// Sidebar
function moreFacets(id) {
  $('.'+id).removeClass('hidden');
  $('#more-'+id).addClass('hidden');
}
function lessFacets(id) {
  $('.'+id).addClass('hidden');
  $('#more-'+id).removeClass('hidden');
}

// Phone number validation
var libphoneTranslateCodes = ["libphonenumber_invalid", "libphonenumber_invalidcountry", "libphonenumber_invalidregion", "libphonenumber_notanumber", "libphonenumber_toolong", "libphonenumber_tooshort", "libphonenumber_tooshortidd"]
var libphoneErrorStrings = ["Phone number invalid", "Invalid country calling code", "Invalid region code", "The string supplied did not seem to be a phone number", "The string supplied is too long to be a phone number", "The string supplied is too short to be a phone number", "Phone number too short after IDD"];
function phoneNumberFormHandler(numID, regionCode) {
  var phoneInput = document.getElementById(numID);
  var number = phoneInput.value;
  var valid = isPhoneNumberValid(number, regionCode);
  if(valid != true) {
    if(typeof valid === 'string') {
      for(var i=libphoneErrorStrings.length;i--;) {
        if(valid.match(libphoneErrorStrings[i])) {
          valid = vufindString[libphoneTranslateCodes[i]];
        }
      }
    } else {
      valid = vufindString['libphonenumber_invalid'];
    }
    $(phoneInput).siblings('.help-block.with-errors').html(valid);
    $(phoneInput).closest('.form-group').addClass('sms-error');
  } else {
    $(phoneInput).closest('.form-group').removeClass('sms-error');
    $(phoneInput).siblings('.help-block.with-errors').html('');
  }
  return valid == true;
}

// Lightbox
/*
 * This function adds jQuery events to elements in the lightbox
 *
 * This is a default open action, so it runs every time changeContent
 * is called and the 'shown' lightbox event is triggered
 */
function bulkActionSubmit($form) {
  var submit = $form.find('[type="submit"][clicked=true]').attr('name');
  var checks = $form.find('input.checkbox-select-item:checked');
  if(checks.length == 0 && submit != 'empty') {
    return Lightbox.displayError(vufindString['bulk_noitems_advice']);
  }
  if (submit == 'print') {
    //redirect page
    var url = path+'/Records/Home?print=true';
    for(var i=0;i<checks.length;i++) {
      url += '&id[]='+checks[i].value;
    }
    document.location.href = url;
  } else {
    Lightbox.submit($form, Lightbox.changeContent);
  }
  return false;
}
function registerLightboxEvents() {
  var modal = $("#modal");
  // New list
  $('#make-list').click(function() {
    var parts = this.href.split('?');
    var get = deparam(parts[1]);
    get['id'] = 'NEW';
    return Lightbox.get('MyResearch', 'EditList', get);
  });
  // New account link handler
  $('.createAccountLink').click(function() {
    var parts = this.href.split('?');
    var get = deparam(parts[1]);
    return Lightbox.get('MyResearch', 'Account', get);
  });
  $('.back-to-login').click(function() {
    Lightbox.getByUrl(Lightbox.openingURL);
    return false;
  });
  // Select all checkboxes
  $(modal).find('.checkbox-select-all').change(function() {
    $(this).closest('.modal-body').find('.checkbox-select-item').prop('checked', this.checked);
  });
  $(modal).find('.checkbox-select-item').change(function() {
    $(this).closest('.modal-body').find('.checkbox-select-all').prop('checked', false);
  });
  // Highlight which submit button clicked
  $(modal).find("form [type=submit]").click(function() {
    // Abort requests triggered by the lightbox
    $('#modal .fa-spinner').remove();
    // Remove other clicks
    $(modal).find('[type="submit"][clicked=true]').attr('clicked', false);
    // Add useful information
    $(this).attr("clicked", "true");
    // Add prettiness
<<<<<<< HEAD
    if($(modal).find('.has-error,.sms-error').length == 0) {
=======
    if(!$(this).hasClass('dropdown-toggle')) {
>>>>>>> bec7ebc0
      $(this).after(' <i class="fa fa-spinner fa-spin"></i> ');
    }
  });
  /**
   * Hide the header in the lightbox content
   * if it matches the title bar of the lightbox
   */
  var header = $('#modal .modal-title').html();
  var contentHeader = $('#modal .modal-body .lead');
  if(contentHeader.length == 0) {
    contentHeader = $('#modal .modal-body h2');
  }
  contentHeader.each(function(i,op) {
    if (op.innerHTML == header) {
      $(op).hide();
    }
  });
}
function updatePageForLogin() {
  // Hide "log in" options and show "log out" options:
  $('#loginOptions').addClass('hidden');
  $('.logoutOptions').removeClass('hidden');

  var recordId = $('#record_id').val();

  // Update user save statuses if the current context calls for it:
  if (typeof(checkSaveStatuses) == 'function') {
    checkSaveStatuses();
  }

  // refresh the comment list so the "Delete" links will show
  $('.commentList').each(function(){
    var recordSource = extractSource($('#record'));
    refreshCommentList(recordId, recordSource);
  });

  var summon = false;
  $('.hiddenSource').each(function(i, e) {
    if(e.value == 'Summon') {
      summon = true;
      // If summon, queue reload for when we close
      Lightbox.addCloseAction(function(){document.location.reload(true);});
    }
  });

  // Refresh tab content
  var recordTabs = $('.recordTabs');
  if(!summon && recordTabs.length > 0) { // If summon, skip: about to reload anyway
    var tab = recordTabs.find('.active a').attr('id');
    ajaxLoadTab(tab);
  }

  // Refresh tag list
  if(typeof refreshTagList === "function") {
    refreshTagList(true);
  }
}
function newAccountHandler(html) {
  updatePageForLogin();
  var params = deparam(Lightbox.openingURL);
  if (params['subaction'] != 'UserLogin') {
    Lightbox.getByUrl(Lightbox.openingURL);
    Lightbox.openingURL = false;
  } else {
    Lightbox.close();
  }
}

// This is a full handler for the login form
function ajaxLogin(form) {
  Lightbox.ajax({
    url: path + '/AJAX/JSON?method=getSalt',
    dataType: 'json',
    success: function(response) {
      if (response.status == 'OK') {
        var salt = response.data;

        // get the user entered password
        var password = form.password.value;

        // base-64 encode the password (to allow support for Unicode)
        // and then encrypt the password with the salt
        password = rc4Encrypt(salt, btoa(unescape(encodeURIComponent(password))));

        // hex encode the encrypted password
        password = hexEncode(password);

        var params = {password:password};

        // get any other form values
        for (var i = 0; i < form.length; i++) {
          if (form.elements[i].name == 'password') {
            continue;
          }
          params[form.elements[i].name] = form.elements[i].value;
        }

        // login via ajax
        Lightbox.ajax({
          type: 'POST',
          url: path + '/AJAX/JSON?method=login',
          dataType: 'json',
          data: params,
          success: function(response) {
            if (response.status == 'OK') {
              updatePageForLogin();
              // and we update the modal
              var params = deparam(Lightbox.lastURL);
              if (params['subaction'] == 'UserLogin') {
                Lightbox.close();
              } else {
                Lightbox.getByUrl(
                  Lightbox.lastURL,
                  Lightbox.lastPOST,
                  Lightbox.changeContent
                );
              }
            } else {
              Lightbox.displayError(response.data);
            }
          }
        });
      } else {
        Lightbox.displayError(response.data);
      }
    }
  });
}

$(document).ready(function() {
  // support "jump menu" dropdown boxes
  $('select.jumpMenu').change(function(){ $(this).parent('form').submit(); });

  // Highlight previous links, grey out following
  $('.backlink')
    .mouseover(function() {
      // Underline back
      var t = $(this);
      do {
        t.css({'text-decoration':'underline'});
        t = t.prev();
      } while(t.length > 0);
      // Mute ahead
      t = $(this).next();
      do {
        t.css({'color':'#999'});
        t = t.next();
      } while(t.length > 0);
    })
    .mouseout(function() {
      // Underline back
      var t = $(this);
      do {
        t.css({'text-decoration':'none'});
        t = t.prev();
      } while(t.length > 0);
      // Mute ahead
      t = $(this).next();
      do {
        t.css({'color':''});
        t = t.next();
      } while(t.length > 0);
    });

  // Search autocomplete
  $('.autocomplete').typeahead(
    {
      highlight: true,
      minLength: 3
    }, {
      displayKey:'val',
      source: function(query, cb) {
        var searcher = extractClassParams('.autocomplete');
        $.ajax({
          url: path + '/AJAX/JSON',
          data: {
            q:query,
            method:'getACSuggestions',
            searcher:searcher['searcher'],
            type:$('#searchForm_type').val()
          },
          dataType:'json',
          success: function(json) {
            if (json.status == 'OK' && json.data.length > 0) {
              var datums = [];
              for (var i=0;i<json.data.length;i++) {
                datums.push({val:json.data[i]});
              }
              cb(datums);
            } else {
              cb([]);
            }
          }
        });
      }
    }
  );

  // Checkbox select all
  $('.checkbox-select-all').change(function() {
    $(this).closest('form').find('.checkbox-select-item').prop('checked', this.checked);
  });
  $('.checkbox-select-item').change(function() {
    $(this).closest('form').find('.checkbox-select-all').prop('checked', false);
  });

  // handle QR code links
  $('a.qrcodeLink').click(function() {
    if ($(this).hasClass("active")) {
      $(this).html(vufindString.qrcode_show).removeClass("active");
    } else {
      $(this).html(vufindString.qrcode_hide).addClass("active");
    }

    var holder = $(this).next('.qrcode');

    if (holder.find('img').length == 0) {
      // We need to insert the QRCode image
      var template = holder.find('.qrCodeImgTag').html();
      holder.html(template);
    }

    holder.toggleClass('hidden');

    return false;
  });

  // Print
  var url = window.location.href;
  if(url.indexOf('?' + 'print' + '=') != -1  || url.indexOf('&' + 'print' + '=') != -1) {
    $("link[media='print']").attr("media", "all");
    $(document).ajaxStop(function() {
      window.print();
    });
    // Make an ajax call to ensure that ajaxStop is triggered
    $.getJSON(path + '/AJAX/JSON', {method: 'keepAlive'});
  }

  // Advanced facets
  $('.facetOR').click(function() {
    $(this).closest('.collapse').html('<div class="list-group-item">'+vufindString.loading+'...</div>');
    window.location.assign($(this).attr('href'));
  });

  $('[name=bulkActionForm]').submit(function() {
    return bulkActionSubmit($(this));
  });
  $('[name=bulkActionForm]').find("[type=submit]").click(function() {
    // Abort requests triggered by the lightbox
    $('#modal .fa-spinner').remove();
    // Remove other clicks
    $(this).closest('form').find('[type="submit"][clicked=true]').attr('clicked', false);
    // Add useful information
    $(this).attr("clicked", "true");
  });

  /******************************
   * LIGHTBOX DEFAULT BEHAVIOUR *
   ******************************/
  Lightbox.addOpenAction(registerLightboxEvents);

  Lightbox.addFormCallback('newList', Lightbox.changeContent);
  Lightbox.addFormCallback('accountForm', newAccountHandler);
  Lightbox.addFormCallback('bulkDelete', function(html) {
    location.reload();
  });
  Lightbox.addFormCallback('bulkRecord', function(html) {
    Lightbox.close();
    checkSaveStatuses();
  });
  Lightbox.addFormCallback('emailSearch', function(html) {
    Lightbox.confirm(vufindString['bulk_email_success']);
  });
  Lightbox.addFormCallback('saveRecord', function(html) {
    Lightbox.close();
    checkSaveStatuses();
  });

  Lightbox.addFormHandler('exportForm', function(evt) {
    $.ajax({
      url: path + '/AJAX/JSON?' + $.param({method:'exportFavorites'}),
      type:'POST',
      dataType:'json',
      data:Lightbox.getFormData($(evt.target)),
      success:function(data) {
        if(data.data.needs_redirect) {
          document.location.href = data.data.result_url;
        } else {
          Lightbox.changeContent(data.data.result_additional);
        }
      },
      error:function(d,e) {
        //console.log(d,e); // Error reporting
      }
    });
    return false;
  });
  Lightbox.addFormHandler('feedback', function(evt) {
    var $form = $(evt.target);
    // Grabs hidden inputs
    var formSuccess     = $form.find("input#formSuccess").val();
    var feedbackFailure = $form.find("input#feedbackFailure").val();
    var feedbackSuccess = $form.find("input#feedbackSuccess").val();
    // validate and process form here
    var name  = $form.find("input#name").val();
    var email = $form.find("input#email").val();
    var comments = $form.find("textarea#comments").val();
    if (name.length == 0 || comments.length == 0) {
      Lightbox.displayError(feedbackFailure);
    } else {
      Lightbox.get('Feedback', 'Email', {}, {'name':name,'email':email,'comments':comments}, function() {
        Lightbox.changeContent('<div class="alert alert-info">'+formSuccess+'</div>');
      });
    }
    return false;
  });
  Lightbox.addFormHandler('loginForm', function(evt) {
    ajaxLogin(evt.target);
    return false;
  });

  // Feedback
  $('#feedbackLink').click(function() {
    return Lightbox.get('Feedback', 'Home');
  });
  // Help links
  $('.help-link').click(function() {
    var split = this.href.split('=');
    return Lightbox.get('Help','Home',{topic:split[1]});
  });
  // Hierarchy links
  $('.hierarchyTreeLink a').click(function() {
    var id = $(this).parent().parent().parent().find(".hiddenId")[0].value;
    var hierarchyID = $(this).parent().find(".hiddenHierarchyId")[0].value;
    return Lightbox.get('Record','AjaxTab',{id:id},{hierarchy:hierarchyID,tab:'HierarchyTree'});
  });
  // Login link
  $('#loginOptions a.modal-link').click(function() {
    return Lightbox.get('MyResearch','UserLogin');
  });
  // Email search link
  $('.mailSearch').click(function() {
    return Lightbox.get('Search','Email',{url:document.URL});
  });
  // Save record links
  $('.save-record').click(function() {
    var parts = this.href.split('/');
    return Lightbox.get(parts[parts.length-3],'Save',{id:$(this).attr('id')});
  });
});<|MERGE_RESOLUTION|>--- conflicted
+++ resolved
@@ -167,11 +167,7 @@
     // Add useful information
     $(this).attr("clicked", "true");
     // Add prettiness
-<<<<<<< HEAD
-    if($(modal).find('.has-error,.sms-error').length == 0) {
-=======
-    if(!$(this).hasClass('dropdown-toggle')) {
->>>>>>> bec7ebc0
+    if($(modal).find('.has-error,.sms-error').length == 0 && !$(this).hasClass('dropdown-toggle')) {
       $(this).after(' <i class="fa fa-spinner fa-spin"></i> ');
     }
   });
