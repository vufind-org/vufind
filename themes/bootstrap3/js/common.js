--- conflicted
+++ resolved
@@ -80,8 +80,6 @@
   $('#more-'+id).removeClass('hidden');
 }
 
-<<<<<<< HEAD
-=======
 // Advanced facets
 function updateOrFacets(url, op) {
   window.location.assign(url);
@@ -157,7 +155,6 @@
   });
 }
 
->>>>>>> 2abd038d
 // Lightbox
 /*
  * This function adds jQuery events to elements in the lightbox
