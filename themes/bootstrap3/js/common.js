--- conflicted
+++ resolved
@@ -306,24 +306,6 @@
     }
 }
 
-<<<<<<< HEAD
-=======
-// This can be called with a container e.g. when combined results fetched with AJAX
-// are loaded
-function setupSaveRecordLinks(container)
-{
-  if (typeof(container) == 'undefined') {
-    container = $('body');
-  }
-
-   // Save record links
-  container.find('.result .save-record').click(function() {
-    var parts = this.href.split('/');
-    return Lightbox.get(parts[parts.length-3],'Save',{id:$(this).attr('data-id')});
-  });
-}
-
->>>>>>> 247b4163
 $(document).ready(function() {
   // Setup search autocomplete
   setupAutocomplete();
@@ -333,11 +315,6 @@
   setupOffcanvas();
   // Keyboard shortcuts in detail view
   keyboardShortcuts();
-<<<<<<< HEAD
-=======
-  // Save record links
-  setupSaveRecordLinks();
->>>>>>> 247b4163
 
   // support "jump menu" dropdown boxes
   $('select.jumpMenu').change(function(){ $(this).parent('form').submit(); });
