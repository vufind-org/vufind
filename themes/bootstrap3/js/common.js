--- conflicted
+++ resolved
@@ -654,16 +654,12 @@
 
 function setupJumpMenus(_container) {
   var container = _container || $('body');
-<<<<<<< HEAD
-  container.find('select.jumpMenu').change(function jumpMenu() {
+  container.find('select.jumpMenu').on("change", function jumpMenu() {
     // Check if jumpMenu is still enabled:
     if ($(this).hasClass('jumpMenu')) {
-      $(this).parent('form').submit();
+      $(this).parent('form').trigger("submit");
     }
   });
-=======
-  container.find('select.jumpMenu').change(function jumpMenu(){ $(this).parent('form').trigger("submit"); });
->>>>>>> e6a45f3b
 }
 
 function setupMultiILSLoginFields(loginMethods, idPrefix) {
@@ -693,24 +689,7 @@
   }).trigger("change");
 }
 
-<<<<<<< HEAD
-$(document).ready(function commonDocReady() {
-=======
-function setupQRCodeLinks(_container) {
-  var container = _container || $('body');
-
-  container.find('a.qrcodeLink').click(function qrcodeToggle() {
-    var holder = $(this).next('.qrcode');
-    if (holder.find('img').length === 0) {
-      // We need to insert the QRCode image
-      var template = holder.find('.qrCodeImgTag').html();
-      holder.html(template);
-    }
-  });
-}
-
 $(function commonDocReady() {
->>>>>>> e6a45f3b
   // Start up all of our submodules
   VuFind.init();
   // Setup search autocomplete
