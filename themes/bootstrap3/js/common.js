--- conflicted
+++ resolved
@@ -538,7 +538,10 @@
         success: function autocompleteJSON(json) {
           const highlighted = json.data.suggestions.map(
             (item) => ({
-              text: item.replaceAll(query, `<b>${query}</b>`),
+              text: item.replaceAll("&", "&amp;")
+                .replaceAll("<", "&lt;")
+                .replaceAll(">", "&gt;")
+                .replaceAll(query, `<b>${query}</b>`),
               value: formattingRule === 'phrase'
                 ? '"' + item.replaceAll('"', '\\"') + '"'
                 : item,
@@ -550,7 +553,6 @@
       });
     });
 
-<<<<<<< HEAD
     // Bind autocomplete auto submit
     if ($searchbox.hasClass("ac-auto-submit")) {
       input.addEventListener("ac-select", (event) => {
@@ -561,32 +563,6 @@
         $("#searchForm").trigger("submit");
       });
     }
-=======
-    $.ajax({
-      url: VuFind.path + '/AJAX/JSON',
-      data: {
-        q: query,
-        method: 'getACSuggestions',
-        searcher: searcher,
-        type: type,
-        hiddenFilters,
-      },
-      dataType: 'json',
-      success: function autocompleteJSON(json) {
-        const highlighted = json.data.suggestions.map(
-          (item) => ({
-            text: item.replaceAll("&", "&amp;")
-              .replaceAll("<", "&lt;")
-              .replaceAll(">", "&gt;")
-              .replaceAll(query, `<b>${query}</b>`),
-            value: item,
-          })
-        );
-        cache[cacheKey][query] = highlighted;
-        callback(highlighted);
-      }
-    });
->>>>>>> ac90a174
   });
 }
 
