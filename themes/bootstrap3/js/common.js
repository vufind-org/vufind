--- conflicted
+++ resolved
@@ -21,17 +21,11 @@
       this[name].init();
     }
   };
-<<<<<<< HEAD
-  var init = function init() {
+  var init = function() {
     for (var i = 0; i < _submodules.length; i++) {
-      this[_submodules[i]].init();
-=======
-  var init = function() {
-    for (var i=0; i<_submodules.length; i++) {
       if (this[_submodules[i]].init) {
         this[_submodules[i]].init();
       }
->>>>>>> 2f533f86
     }
     _initialized = true;
   };
@@ -110,23 +104,14 @@
 
 // Sidebar
 function moreFacets(id) {
-<<<<<<< HEAD
   $('.' + id).removeClass('hidden');
   $('#more-' + id).addClass('hidden');
+  return false;
 }
 function lessFacets(id) {
   $('.' + id).addClass('hidden');
   $('#more-' + id).removeClass('hidden');
-=======
-  $('.'+id).removeClass('hidden');
-  $('#more-'+id).addClass('hidden');
   return false;
-}
-function lessFacets(id) {
-  $('.'+id).addClass('hidden');
-  $('#more-'+id).removeClass('hidden');
-  return false;
->>>>>>> 2f533f86
 }
 
 // Phone number validation
