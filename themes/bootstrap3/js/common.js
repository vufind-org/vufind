/*global grecaptcha, isPhoneNumberValid */
/*exported VuFind, htmlEncode, deparam, moreFacets, lessFacets, phoneNumberFormHandler, recaptchaOnLoad, bulkFormHandler */

// IE 9< console polyfill
window.console = window.console || {log: function polyfillLog() {}};

var VuFind = (function VuFind() {
  var defaultSearchBackend = null;
  var path = null;
  var _initialized = false;
  var _submodules = [];
  var _translations = {};

  var register = function register(name, module) {
    if (_submodules.indexOf(name) === -1) {
      _submodules.push(name);
      this[name] = typeof module == 'function' ? module() : module;
    }
    // If the object has already initialized, we should auto-init on register:
    if (_initialized && this[name].init) {
      this[name].init();
    }
  };
  var init = function init() {
    for (var i = 0; i < _submodules.length; i++) {
      if (this[_submodules[i]].init) {
        this[_submodules[i]].init();
      }
    }
    _initialized = true;
  };

  var addTranslations = function addTranslations(s) {
    for (var i in s) {
      if (s.hasOwnProperty(i)) {
        _translations[i] = s[i];
      }
    }
  };
  var translate = function translate(op) {
    return _translations[op] || op;
  };

  /**
   * Reload the page without causing trouble with POST parameters while keeping hash
   */
  var refreshPage = function refreshPage() {
    var parts = window.location.href.split('#');
    if (typeof parts[1] === 'undefined') {
      window.location.href = window.location.href;
    } else {
      var href = parts[0];
      // Force reload with a timestamp
      href += href.indexOf('?') === -1 ? '?_=' : '&_=';
      href += new Date().getTime() + '#' + parts[1];
      window.location.href = href;
    }
  };

  //Reveal
  return {
    defaultSearchBackend: defaultSearchBackend,
    path: path,

    addTranslations: addTranslations,
    init: init,
    refreshPage: refreshPage,
    register: register,
    translate: translate
  };
})();

/* --- GLOBAL FUNCTIONS --- */
function htmlEncode(value) {
  if (value) {
    return $('<div />').text(value).html();
  } else {
    return '';
  }
}
function extractClassParams(selector) {
  var str = $(selector).attr('class');
  if (typeof str === "undefined") {
    return [];
  }
  var params = {};
  var classes = str.split(/\s+/);
  for (var i = 0; i < classes.length; i++) {
    if (classes[i].indexOf(':') > 0) {
      var pair = classes[i].split(':');
      params[pair[0]] = pair[1];
    }
  }
  return params;
}
// Turn GET string into array
function deparam(url) {
  if (!url.match(/\?|&/)) {
    return [];
  }
  var request = {};
  var pairs = url.substring(url.indexOf('?') + 1).split('&');
  for (var i = 0; i < pairs.length; i++) {
    var pair = pairs[i].split('=');
    var name = decodeURIComponent(pair[0].replace(/\+/g, ' '));
    if (name.length === 0) {
      continue;
    }
    if (name.substring(name.length - 2) === '[]') {
      name = name.substring(0, name.length - 2);
      if (!request[name]) {
        request[name] = [];
      }
      request[name].push(decodeURIComponent(pair[1].replace(/\+/g, ' ')));
    } else {
      request[name] = decodeURIComponent(pair[1].replace(/\+/g, ' '));
    }
  }
  return request;
}

// Sidebar
function moreFacets(id) {
  $('.' + id).removeClass('hidden');
  $('#more-' + id).addClass('hidden');
  return false;
}
function lessFacets(id) {
  $('.' + id).addClass('hidden');
  $('#more-' + id).removeClass('hidden');
  return false;
}
function facetSessionStorage(e) {
  var source = $('#result0 .hiddenSource').val();
  var id = e.target.id;
  var key = 'sidefacet-' + source + id;
  if (!sessionStorage.getItem(key)) {
    sessionStorage.setItem(key, document.getElementById(id).className);
  } else {
    sessionStorage.removeItem(key);
  }
}

// Phone number validation
function phoneNumberFormHandler(numID, regionCode) {
  var phoneInput = document.getElementById(numID);
  var number = phoneInput.value;
  var valid = isPhoneNumberValid(number, regionCode);
  if (valid !== true) {
    if (typeof valid === 'string') {
      valid = VuFind.translate(valid);
    } else {
      valid = VuFind.translate('libphonenumber_invalid');
    }
    $(phoneInput).siblings('.help-block.with-errors').html(valid);
    $(phoneInput).closest('.form-group').addClass('sms-error');
    return false;
  } else {
    $(phoneInput).closest('.form-group').removeClass('sms-error');
    $(phoneInput).siblings('.help-block.with-errors').html('');
  }
}

// Setup captchas after Google script loads
function recaptchaOnLoad() {
  if (typeof grecaptcha !== 'undefined') {
    var captchas = $('.g-recaptcha:empty');
    for (var i = 0; i < captchas.length; i++) {
      captchas[i].dataset.captchaId = grecaptcha.render(captchas[i], captchas[i].dataset);
    }
  }
}

function bulkFormHandler(event, data) {
  if ($('.checkbox-select-item:checked,checkbox-select-all:checked').length === 0) {
    VuFind.lightbox.alert(VuFind.translate('bulk_noitems_advice'), 'danger');
    return false;
  }
  for (var i in data) {
    if ('print' === data[i].name) {
      return true;
    }
  }
}

// Ready functions
function setupOffcanvas() {
  if ($('.sidebar').length > 0) {
    $('[data-toggle="offcanvas"]').click(function offcanvasClick() {
      $('body.offcanvas').toggleClass('active');
      var active = $('body.offcanvas').hasClass('active');
      var right = $('body.offcanvas').hasClass('offcanvas-right');
      if ((active && !right) || (!active && right)) {
        $('.offcanvas-toggle .fa').removeClass('fa-chevron-right').addClass('fa-chevron-left');
      } else {
        $('.offcanvas-toggle .fa').removeClass('fa-chevron-left').addClass('fa-chevron-right');
      }
      $('.offcanvas-toggle .fa').attr('title', VuFind.translate(active ? 'sidebar_close' : 'sidebar_expand'));
    });
    $('[data-toggle="offcanvas"]').click().click();
  } else {
    $('[data-toggle="offcanvas"]').addClass('hidden');
  }
}

function setupAutocomplete() {
  // Search autocomplete
  $('.autocomplete').each(function autocompleteSetup(i, op) {
    $(op).autocomplete({
      maxResults: 10,
      loadingString: VuFind.translate('loading') + '...',
      handler: function vufindACHandler(input, cb) {
        var query = input.val();
        var searcher = extractClassParams(input);
        var hiddenFilters = [];
        $(input).closest('.searchForm').find('input[name="hiddenFilters[]"]').each(function hiddenFiltersEach() {
          hiddenFilters.push($(this).val());
        });
        $.fn.autocomplete.ajax({
          url: VuFind.path + '/AJAX/JSON',
          data: {
            q: query,
            method: 'getACSuggestions',
            searcher: searcher.searcher,
            type: searcher.type ? searcher.type : $(input).closest('.searchForm').find('.searchForm_type').val(),
            hiddenFilters: hiddenFilters
          },
          dataType: 'json',
          success: function autocompleteJSON(json) {
            if (json.data.length > 0) {
              var datums = [];
              for (var j = 0; j < json.data.length; j++) {
                datums.push(json.data[j]);
              }
              cb(datums);
            } else {
              cb([]);
            }
          }
        });
      }
    });
  });
  // Update autocomplete on type change
  $('.searchForm_type').change(function searchTypeChange() {
    var $lookfor = $(this).closest('.searchForm').find('.searchForm_lookfor[name]');
    $lookfor.autocomplete('clear cache');
  });
}

/**
 * Handle arrow keys to jump to next record
 * @returns {undefined}
 */
function keyboardShortcuts() {
  var $searchform = $('.searchForm_lookfor');
  if ($('.pager').length > 0) {
    $(window).keydown(function shortcutKeyDown(e) {
      if (!$searchform.is(':focus')) {
        var $target = null;
        switch (e.keyCode) {
        case 37: // left arrow key
          $target = $('.pager').find('a.previous');
          if ($target.length > 0) {
            $target[0].click();
            return;
          }
          break;
        case 38: // up arrow key
          if (e.ctrlKey) {
            $target = $('.pager').find('a.backtosearch');
            if ($target.length > 0) {
              $target[0].click();
              return;
            }
          }
          break;
        case 39: //right arrow key
          $target = $('.pager').find('a.next');
          if ($target.length > 0) {
            $target[0].click();
            return;
          }
          break;
        case 40: // down arrow key
          break;
        }
      }
    });
  }
}

$(document).ready(function commonDocReady() {
  // Start up all of our submodules
  VuFind.init();
  // Setup search autocomplete
  setupAutocomplete();
  // Off canvas
  setupOffcanvas();
  // Keyboard shortcuts in detail view
  keyboardShortcuts();

  // support "jump menu" dropdown boxes
  $('select.jumpMenu').change(function jumpMenu(){ $(this).parent('form').submit(); });

  // Checkbox select all
  $('.checkbox-select-all').change(function selectAllCheckboxes() {
    $(this).closest('form').find('.checkbox-select-item').prop('checked', this.checked);
  });
  $('.checkbox-select-item').change(function selectAllDisable() {
    $(this).closest('form').find('.checkbox-select-all').prop('checked', false);
  });

  // handle QR code links
  $('a.qrcodeLink').click(function qrcodeToggle() {
    if ($(this).hasClass("active")) {
      $(this).html(VuFind.translate('qrcode_show')).removeClass("active");
    } else {
      $(this).html(VuFind.translate('qrcode_hide')).addClass("active");
    }

    var holder = $(this).next('.qrcode');
    if (holder.find('img').length === 0) {
      // We need to insert the QRCode image
      var template = holder.find('.qrCodeImgTag').html();
      holder.html(template);
    }
    holder.toggleClass('hidden');
    return false;
  });

  // Print
  var url = window.location.href;
  if (url.indexOf('?' + 'print' + '=') !== -1 || url.indexOf('&' + 'print' + '=') !== -1) {
    $("link[media='print']").attr("media", "all");
    $(document).ajaxStop(function triggerPrint() {
      window.print();
    });
    // Make an ajax call to ensure that ajaxStop is triggered
    $.getJSON(VuFind.path + '/AJAX/JSON', {method: 'keepAlive'});
  }

  // Advanced facets
  $('.facetOR').click(function facetBlocking() {
    $(this).closest('.collapse').html('<div class="list-group-item">' + VuFind.translate('loading') + '...</div>');
    window.location.assign($(this).attr('href'));
  });

  // Side facet status saving
  $('.facet.list-group .collapse').each(function openStoredFacets(index, item) {
    var source = $('#result0 .hiddenSource').val();
    var storedItem = sessionStorage.getItem('sidefacet-' + source + item.id);
    if (storedItem) {
      item.className = storedItem;
      if (item.className.indexOf('in') < 0) {
        $(item).siblings('.title').addClass('collapsed');
      } else {
        $(item).siblings('.title').removeClass('collapsed');
      }
    }
  });
  $('.facet.list-group .collapse').on('shown.bs.collapse', facetSessionStorage);
  $('.facet.list-group .collapse').on('hidden.bs.collapse', facetSessionStorage);

  // retain filter sessionStorage
<<<<<<< HEAD
  $('.searchFormKeepFilters').click(function sessionRetainFilters() {
    sessionStorage.setItem('vufind_retain_filters', this.checked);
  });
  if (sessionStorage.getItem('vufind_retain_filters')) {
    $('.searchFormKeepFilters').prop('checked', sessionStorage.getItem('vufind_retain_filters') === 'true');
=======
  $('.searchFormKeepFilters').click(function retainFiltersInSessionStorage() {
    sessionStorage.setItem('vufind_retain_filters', this.checked ? 'true' : 'false');
  });
  if (sessionStorage.getItem('vufind_retain_filters')) {
    var state = (sessionStorage.getItem('vufind_retain_filters') === 'true');
    $('.searchFormKeepFilters').prop('checked', state);
    $('.applied-filter').prop('checked', state);
>>>>>>> 83619acb
  }
});<|MERGE_RESOLUTION|>--- conflicted
+++ resolved
@@ -363,13 +363,6 @@
   $('.facet.list-group .collapse').on('hidden.bs.collapse', facetSessionStorage);
 
   // retain filter sessionStorage
-<<<<<<< HEAD
-  $('.searchFormKeepFilters').click(function sessionRetainFilters() {
-    sessionStorage.setItem('vufind_retain_filters', this.checked);
-  });
-  if (sessionStorage.getItem('vufind_retain_filters')) {
-    $('.searchFormKeepFilters').prop('checked', sessionStorage.getItem('vufind_retain_filters') === 'true');
-=======
   $('.searchFormKeepFilters').click(function retainFiltersInSessionStorage() {
     sessionStorage.setItem('vufind_retain_filters', this.checked ? 'true' : 'false');
   });
@@ -377,6 +370,5 @@
     var state = (sessionStorage.getItem('vufind_retain_filters') === 'true');
     $('.searchFormKeepFilters').prop('checked', state);
     $('.applied-filter').prop('checked', state);
->>>>>>> 83619acb
   }
 });