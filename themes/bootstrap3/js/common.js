/*global Autocomplete, grecaptcha, isPhoneNumberValid, loadCovers */
/*exported VuFind, bulkFormHandler, deparam, escapeHtmlAttr, getFocusableNodes, getUrlRoot, htmlEncode, phoneNumberFormHandler, recaptchaOnLoad, resetCaptcha, setupMultiILSLoginFields, unwrapJQuery */

var VuFind = (function VuFind() {
  var defaultSearchBackend = null;
  var path = null;
  var _initialized = false;
  var _submodules = [];
  var _cspNonce = '';
  var _searchId = null;

  var _icons = {};
  var _translations = {};

  var _elementBase;
  var _iconsCache = {};

  // Emit a custom event
  // Recommendation: prefix with vf-
  var emit = function emit(name, detail) {
    if (typeof detail === 'undefined') {
      document.dispatchEvent(new Event(name));
    } else {
      var event = document.createEvent('CustomEvent');
      event.initCustomEvent(name, true, true, detail); // name, canBubble, cancelable, detail
      document.dispatchEvent(event);
    }
  };
  // Listen shortcut to put everyone on the same element
  var listen = function listen(name, func) {
    document.addEventListener(name, func, false);
  };

  var register = function register(name, module) {
    if (_submodules.indexOf(name) === -1) {
      _submodules.push(name);
      this[name] = typeof module == 'function' ? module() : module;

      // If the object has already initialized, we should auto-init on register:
      if (_initialized && this[name].init) {
        this[name].init();
      }
    }
  };

  /**
   * Evaluate a callback
   */
  var evalCallback = function evalCallback(callback, event, data) {
    if ('function' === typeof window[callback]) {
      return window[callback](event, data);
    }
    var parts = callback.split('.');
    if (typeof window[parts[0]] === 'object') {
      var obj = window[parts[0]];
      for (var i = 1; i < parts.length; i++) {
        if (typeof obj[parts[i]] === 'undefined') {
          obj = false;
          break;
        }
        obj = obj[parts[i]];
      }
      if ('function' === typeof obj) {
        return obj(event, data);
      }
    }
    console.error('Callback function ' + callback + ' not found.');
    return null;
  };

  var initDisableSubmitOnClick = () => {
    var forms = document.querySelectorAll("[data-disable-on-submit]");
    forms.forEach(form =>
      form.addEventListener("submit", () => {
        var submitButtons = form.querySelectorAll('[type="submit"]');
        // Disable submit elements via setTimeout so that the submit button value gets
        // included in the submitted data before being disabled:
        setTimeout(() => {
          submitButtons.forEach(button => button.disabled = true);
        }, 0);
      }));
  };

  var initClickHandlers = function initClickHandlers() {
    let checkClickHandlers = function (event, elem) {
      if (elem.hasAttribute('data-click-callback')) {
        return evalCallback(elem.dataset.clickCallback, event, {});
      }
      if (elem.hasAttribute('data-click-set-checked')) {
        document.getElementById(elem.dataset.clickSetChecked).checked = true;
        event.preventDefault();
      }
      if (elem.hasAttribute('data-toggle-aria-expanded')) {
        elem.setAttribute('aria-expanded', elem.getAttribute('aria-expanded') === 'true' ? 'false' : 'true');
        event.preventDefault();
      }
      // Check also parent node for spans (e.g. a button with icon)
      if (!event.defaultPrevented && elem.localName === 'span' && elem.parentNode) {
        checkClickHandlers(event, elem.parentNode);
      }
    };

    window.addEventListener(
      'click',
      function handleClick(event) {
        checkClickHandlers(event, event.target);
      }
    );
    window.addEventListener(
      'change',
      function handleChange(event) {
        let elem = event.target;
        if (elem.hasAttribute('data-submit-on-change')) {
          elem.form.requestSubmit();
        }
      }
    );
  };

  var addTranslations = function addTranslations(s) {
    for (var i in s) {
      if (Object.prototype.hasOwnProperty.call(s, i)) {
        _translations[i] = s[i];
      }
    }
  };
  var translate = function translate(op, _replacements) {
    var replacements = _replacements || {};
    var translation = _translations[op] || op;
    if (replacements) {
      for (var key in replacements) {
        if (Object.prototype.hasOwnProperty.call(replacements, key)) {
          translation = translation.replace(key, replacements[key]);
        }
      }
    }
    return translation;
  };

  var addIcons = function addIcons(s) {
    for (var i in s) {
      if (Object.prototype.hasOwnProperty.call(s, i)) {
        _icons[i] = s[i];
      }
    }
  };

  /**
   * Get an icon identified by a name.
   *
   * @param {String} name          Name of the icon to create
   * @param {Object} attrs         Object containing attributes,
   *                               key is the attribute of an HTMLElement,
   *                               value is the values to add for the attribute.
   * @param {Boolean}   returnElement [Optional] Should the function return an HTMLElement.
   *                               Default is false.
   *
   * @returns {String|HTMLElement}
   */
  var icon = function icon(name, attrs = {}, returnElement = false) {
    if (typeof _icons[name] == "undefined") {
      console.error("JS icon missing: " + name);
      return name;
    }
    // Create a template element for icon function
    if (!_elementBase) {
      _elementBase = document.createElement('div');
    }
    const cacheKey = `${name}||${JSON.stringify(attrs)}`;
    if (_iconsCache[cacheKey]) {
      return returnElement
        ? _iconsCache[cacheKey].cloneNode(true)
        : _iconsCache[cacheKey].outerHTML;
    }

    const clone = _elementBase.cloneNode();
    clone.insertAdjacentHTML('afterbegin', _icons[name]);
    let element = clone.firstChild;

    // Add additional attributes
    function addAttrs(_element, _attrs = {}) {
      Object.keys(_attrs).forEach(key => {
        if (key !== 'class') {
          _element.setAttribute(key, _attrs[key]);
          return;
        }
        let newAttrs = _attrs[key].split(" ");
        const oldAttrs = _element.getAttribute(key) || [];
        const newAttrsSet = new Set([...newAttrs, ...oldAttrs.split(" ")]);
        _element.className = Array.from(newAttrsSet).join(" ");
      });
    }

    if (typeof attrs == "string") {
      addAttrs(element, { class: attrs });
    } else if (Object.keys(attrs).length > 0) {
      addAttrs(element, attrs);
    }
    _iconsCache[cacheKey] = element;
    return returnElement ? element.cloneNode(true) : element.outerHTML;
  };
  // Icon shortcut methods
  var spinner = function spinner(extraClass = "") {
    let className = ("loading-spinner " + extraClass).trim();
    return '<span class="' + className + '">' + icon('spinner') + '</span>';
  };
  var loading = function loading(text = null, extraClass = "") {
    let className = ("loading-spinner " + extraClass).trim();
    let string = translate(text === null ? 'loading_ellipsis' : text);
    return '<span class="' + className + '">' + icon('spinner') + ' ' + string + '</span>';
  };

  /**
   * Reload the page without causing trouble with POST parameters while keeping hash
   */
  var refreshPage = function refreshPage() {
    var parts = window.location.href.split('#');
    if (typeof parts[1] === 'undefined') {
      window.location.reload();
    } else {
      var href = parts[0];
      // Force reload with a timestamp
      href += href.indexOf('?') === -1 ? '?_=' : '&_=';
      href += new Date().getTime() + '#' + parts[1];
      window.location.href = href;
    }
  };

  var getCspNonce = function getCspNonce() {
    return _cspNonce;
  };

  var setCspNonce = function setCspNonce(nonce) {
    _cspNonce = nonce;
  };

  var updateCspNonce = function updateCspNonce(html) {
    // Fix any inline script nonces
    return html.replace(/(<script[^>]*) nonce=["'].*?["']/ig, '$1 nonce="' + getCspNonce() + '"');
  };

  var loadHtml = function loadHtml(_element, url, data, success) {
    var $elem = $(_element);
    if ($elem.length === 0) {
      return;
    }
    $.get(url, typeof data !== 'undefined' ? data : {}, function onComplete(responseText, textStatus, jqXhr) {
      if ('success' === textStatus || 'notmodified' === textStatus) {
        $elem.html(updateCspNonce(responseText));
      }
      if (typeof success !== 'undefined') {
        success(responseText, textStatus, jqXhr);
      }
    });
  };

  var isPrinting = function() {
    return Boolean(window.location.search.match(/[?&]print=/));
  };

  var getCurrentSearchId = function getCurrentSearchId() {
    if (null !== _searchId) {
      return _searchId;
    }
    var match = location.href.match(/[&?]sid=(\d+)/);
    return match ? match[1] : '';
  };

  var setCurrentSearchId = function setCurrentSearchId(searchId) {
    _searchId = searchId;
  };

  function setupQRCodeLinks(_container) {
    var container = _container || document.body;
    var qrcodeLinks = container.querySelectorAll('a.qrcodeLink');
    qrcodeLinks.forEach((link) => {
      link.addEventListener('click', function toggleQRCode() {
        var holder = this.nextElementSibling;
        if (holder.querySelectorAll('img').length === 0) {
          // We need to insert the QRCode image
          var template = holder.querySelector('.qrCodeImgTag').innerHTML;
          holder.innerHTML = template;
        }
      });
    });
  }

  /**
   * Initialize result page scripts.
   *
   * @param {string|JQuery} container
   */
  var initResultScripts = function initResultScripts(container) {
    let jqContainer = typeof container === 'string' ? $(container) : container;
    if (typeof this.openurl !== 'undefined') {
      this.openurl.init(jqContainer);
    }
    if (typeof this.itemStatuses !== 'undefined') {
      this.itemStatuses.init(jqContainer);
    }
    if (typeof this.saveStatuses !== 'undefined') {
      this.saveStatuses.init(jqContainer);
    }
    if (typeof this.recordVersions !== 'undefined') {
      this.recordVersions.init(jqContainer);
    }
    if (typeof this.cart !== 'undefined') {
      this.cart.registerToggles(jqContainer);
    }
    if (typeof this.embedded !== 'undefined') {
      this.embedded.init(jqContainer);
    }
    this.lightbox.bind(jqContainer);
    setupQRCodeLinks(jqContainer[0]);
    if (typeof loadCovers === 'function') {
      loadCovers();
    }
  };

  var init = function init() {
    for (var i = 0; i < _submodules.length; i++) {
      if (this[_submodules[i]].init) {
        this[_submodules[i]].init();
      }
    }
    _initialized = true;

    initDisableSubmitOnClick();
    initClickHandlers();
    // handle QR code links
    setupQRCodeLinks();
  };

  //Reveal
  return {
    defaultSearchBackend: defaultSearchBackend,
    path: path,

    addIcons: addIcons,
    addTranslations: addTranslations,
    init: init,
    emit: emit,
    evalCallback: evalCallback,
    getCspNonce: getCspNonce,
    icon: icon,
    isPrinting: isPrinting,
    listen: listen,
    refreshPage: refreshPage,
    register: register,
    setCspNonce: setCspNonce,
    spinner: spinner,
    loadHtml: loadHtml,
    loading: loading,
    translate: translate,
    updateCspNonce: updateCspNonce,
    getCurrentSearchId: getCurrentSearchId,
    setCurrentSearchId: setCurrentSearchId,
    initResultScripts: initResultScripts,
    setupQRCodeLinks: setupQRCodeLinks
  };
})();

/* --- GLOBAL FUNCTIONS --- */
function htmlEncode(value) {
  return String(value)
    .replace(/&/g, "&amp;")
    .replace(/</g, "&lt;")
    .replace(/>/g, "&gt;")
    .replace(/"/g, "&quot;")
    .replace(/'/g, "&#39;");
}

/**
 * Keyboard and focus controllers
 * Adapted from Micromodal
 * - https://github.com/ghosh/Micromodal/blob/master/lib/src/index.js
 */
const FOCUSABLE_ELEMENTS = ['a[href]', 'area[href]', 'input:not([disabled]):not([type="hidden"]):not([aria-hidden])', 'select:not([disabled]):not([aria-hidden])', 'textarea:not([disabled]):not([aria-hidden])', 'button:not([disabled]):not([aria-hidden])', 'iframe', 'object', 'embed', '[contenteditable]', '[tabindex]:not([tabindex^="-"])'];
function getFocusableNodes(container) {
  const nodes = container.querySelectorAll(FOCUSABLE_ELEMENTS);
  return Array.from(nodes);
}

/**
 * Adapted from Laminas.
 * Source: https://github.com/laminas/laminas-escaper/blob/2.13.x/src/Escaper.php
 *
 * @param  {string} str Attribute
 * @return {string}
 */
function escapeHtmlAttr(str) {
  if (!str) {
    return str;
  }

  const namedEntities = {
    34: 'quot', // quotation mark
    38: 'amp', // ampersand
    60: 'lt', // less-than sign
    62: 'gt', // greater-than sign
  };

  const regexp = new RegExp(/[^a-z0-9,\\.\\-_]/giu);
  return str.replace(regexp, (char) => {
    const code = char.charCodeAt(0);

    // Named entities
    if (code in namedEntities) {
      return `&${namedEntities[code]};`;
    }

    /**
     * The following replaces characters undefined in HTML with the
     * hex entity for the Unicode replacement character.
     */
    if (
      (code >= 0x7f && code <= 0x9f) ||
      (code <= 0x1f && char !== "\t" && char !== "\n" && char !== "\r")
    ) {
      return '&#xFFFD;';
    }

    const hex = code.toString(16).toUpperCase();

    if (code > 255) {
      return `&#x${hex.padStart(4, 0)};`;
    }

    return `&#x${hex.padStart(2, 0)};`;
  });
}

function extractClassParams(selector) {
  var str = $(selector).attr('class');
  if (typeof str === "undefined") {
    return [];
  }
  var params = {};
  var classes = str.split(/\s+/);
  for (var i = 0; i < classes.length; i++) {
    if (classes[i].indexOf(':') > 0) {
      var pair = classes[i].split(':');
      params[pair[0]] = pair[1];
    }
  }
  return params;
}
// Turn GET string into array
function deparam(url) {
  if (!url.match(/\?|&/)) {
    return [];
  }
  var request = {};
  var pairs = url.substring(url.indexOf('?') + 1).split('&');
  for (var i = 0; i < pairs.length; i++) {
    var pair = pairs[i].split('=');
    var name = decodeURIComponent(pair[0].replace(/\+/g, ' '));
    if (name.length === 0) {
      continue;
    }
    if (name.endsWith('[]')) {
      name = name.substring(0, name.length - 2);
      if (!request[name]) {
        request[name] = [];
      }
      request[name].push(decodeURIComponent(pair[1].replace(/\+/g, ' ')));
    } else {
      request[name] = decodeURIComponent(pair[1].replace(/\+/g, ' '));
    }
  }
  return request;
}

function getUrlRoot(url) {
  // Parse out the base URL for the current record:
  var urlroot = null;
  var urlParts = url.split(/[?#]/);
  var urlWithoutFragment = urlParts[0];
  var slashSlash = urlWithoutFragment.indexOf('//');
  if (VuFind.path === '' || VuFind.path === '/') {
    // special case -- VuFind installed at site root:
    var chunks = urlWithoutFragment.split('/');
    // We need to extract different offsets if this is a full vs. relative URL:
    urlroot = slashSlash > -1
      ? ('/' + chunks[3] + '/' + chunks[4])
      : ('/' + chunks[1] + '/' + chunks[2]);
  } else {
    // standard case -- VuFind has its own path under site:
    var pathInUrl = slashSlash > -1
      ? urlWithoutFragment.indexOf(VuFind.path, slashSlash + 2)
      : urlWithoutFragment.indexOf(VuFind.path);
    var parts = urlWithoutFragment.substring(pathInUrl + VuFind.path.length + 1).split('/');
    urlroot = '/' + parts[0] + '/' + parts[1];
  }
  return urlroot;
}

// Phone number validation
function phoneNumberFormHandler(numID, regionCode) {
  var phoneInput = document.getElementById(numID);
  var number = phoneInput.value;
  var valid = isPhoneNumberValid(number, regionCode);
  if (valid !== true) {
    if (typeof valid === 'string') {
      valid = VuFind.translate(valid);
    } else {
      valid = VuFind.translate('libphonenumber_invalid');
    }
    $(phoneInput).siblings('.help-block.with-errors').html(valid);
    $(phoneInput).closest('.form-group').addClass('sms-error');
    return false;
  } else {
    $(phoneInput).closest('.form-group').removeClass('sms-error');
    $(phoneInput).siblings('.help-block.with-errors').html('');
  }
}

// Setup captchas after Google script loads
function recaptchaOnLoad() {
  if (typeof grecaptcha !== 'undefined') {
    var captchas = document.querySelectorAll('.g-recaptcha:empty');
    for (var i = 0; i < captchas.length; i++) {
      var captchaElement = captchas[i];
      var captchaData = captchaElement.dataset;
      var captchaId = grecaptcha.render(captchaElement, captchaData);
      captchaElement.dataset.captchaId = captchaId;
    }
  }
}

function resetCaptcha($form) {
  if (typeof grecaptcha !== 'undefined') {
    var captcha = $form.find('.g-recaptcha');
    if (captcha.length > 0) {
      grecaptcha.reset(captcha.data('captchaId'));
    }
  }
}

function bulkFormHandler(event, data) {
<<<<<<< HEAD
  if (VuFind.listItemSelection.getAllSelected(event.target).length === 0) {
=======
  let numberOfSelected = document.querySelectorAll('.checkbox-select-item:checked').length;

  if (numberOfSelected === 0) {
>>>>>>> 75c301fd
    VuFind.lightbox.alert(VuFind.translate('bulk_noitems_advice'), 'danger');
    return false;
  }
  if (event.originalEvent !== undefined) {
    let limit = event.originalEvent.submitter.dataset.itemLimit;
    if (numberOfSelected > limit) {
      VuFind.lightbox.alert(
        VuFind.translate('bulk_limit_exceeded', {'%%count%%': numberOfSelected, '%%limit%%': limit}),
        'danger'
      );
      return false;
    }
  }

  for (var i in data) {
    if ('print' === data[i].name) {
      return true;
    }
  }
}

// Ready functions
function setupOffcanvas() {
  if ($('.sidebar').length > 0 && $(document.body).hasClass("offcanvas")) {
    $('[data-toggle="offcanvas"]').on("click", function offcanvasClick(e) {
      e.preventDefault();
      $('body.offcanvas').toggleClass('active');
    });
  }
}

function setupAutocomplete() {
  // If .autocomplete class is missing, autocomplete is disabled and we should bail out.
  var $searchboxes = $('input.autocomplete');
  $searchboxes.each(function processAutocompleteForSearchbox(i, searchboxElement) {
    const $searchbox = $(searchboxElement);
    const formattingRules = $searchbox.data('autocompleteFormattingRules');
    const typeFieldSelector = $searchbox.data('autocompleteTypeFieldSelector');
    const typePrefix = $searchbox.data('autocompleteTypePrefix');
    const getFormattingRule = function getAutocompleteFormattingRule(type) {
      if (typeof(formattingRules) !== "undefined") {
        if (typeof(formattingRules[type]) !== "undefined") {
          return formattingRules[type];
        }
        // If we're using combined handlers, we may need to use a backend-specific wildcard:
        const typeParts = type.split("|");
        if (typeParts.length > 1) {
          const backendWildcard = typeParts[0] + "|*";
          if (typeof(formattingRules[backendWildcard]) !== "undefined") {
            return formattingRules[backendWildcard];
          }
        }
        // Special case: alphabrowse options in combined handlers:
        const alphabrowseRegex = /^External:.*\/Alphabrowse.*\?source=([^&]*)/;
        const alphabrowseMatches = alphabrowseRegex.exec(type);
        if (alphabrowseMatches && alphabrowseMatches.length > 1) {
          const alphabrowseKey = "VuFind:Solr|alphabrowse_" + alphabrowseMatches[1];
          if (typeof(formattingRules[alphabrowseKey]) !== "undefined") {
            return formattingRules[alphabrowseKey];
          }
        }
        // Global wildcard fallback:
        if (typeof(formattingRules["*"]) !== "undefined") {
          return formattingRules["*"];
        }
      }
      return "none";
    };
    const typeahead = new Autocomplete({
      rtl: $(document.body).hasClass("rtl"),
      maxResults: 10,
      loadingString: VuFind.translate('loading_ellipsis'),
    });

    let cache = {};
    const input = $searchbox[0];
    typeahead(input, function vufindACHandler(query, callback) {
      const classParams = extractClassParams(input);
      const searcher = classParams.searcher;
      const selectedType = classParams.type
        ? classParams.type
        : $(typeFieldSelector ? typeFieldSelector : '#searchForm_type').val();
      const type = (typePrefix ? typePrefix : "") + selectedType;
      const formattingRule = getFormattingRule(type);

      const cacheKey = searcher + "|" + type;
      if (typeof cache[cacheKey] === "undefined") {
        cache[cacheKey] = {};
      }

      if (typeof cache[cacheKey][query] !== "undefined") {
        callback(cache[cacheKey][query]);
        return;
      }

      var hiddenFilters = [];
      $('#searchForm').find('input[name="hiddenFilters[]"]').each(function hiddenFiltersEach() {
        hiddenFilters.push($(this).val());
      });

      $.ajax({
        url: VuFind.path + '/AJAX/JSON',
        data: {
          q: query,
          method: 'getACSuggestions',
          searcher: searcher,
          type: type,
          hiddenFilters,
        },
        dataType: 'json',
        success: function autocompleteJSON(json) {
          const highlighted = json.data.suggestions.map(
            (item) => ({
              text: item.replaceAll("&", "&amp;")
                .replaceAll("<", "&lt;")
                .replaceAll(">", "&gt;")
                .replaceAll(query, `<b>${query}</b>`),
              value: formattingRule === 'phrase'
                ? '"' + item.replaceAll('"', '\\"') + '"'
                : item,
            })
          );
          cache[cacheKey][query] = highlighted;
          callback(highlighted);
        }
      });
    });

    // Bind autocomplete auto submit
    if ($searchbox.hasClass("ac-auto-submit")) {
      input.addEventListener("ac-select", (event) => {
        const value = typeof event.detail === "string"
          ? event.detail
          : event.detail.value;
        input.value = value;
        input.form.submit();
      });
    }
  });
}

/**
 * Handle arrow keys to jump to next record
 */
function keyboardShortcuts() {
  var $searchform = $('#searchForm_lookfor');
  if ($('.pager').length > 0) {
    $(window).on("keydown", function shortcutKeyDown(e) {
      if (!$searchform.is(':focus')) {
        var $target = null;
        switch (e.keyCode) {
        case 37: // left arrow key
          $target = $('.pager').find('a.previous');
          if ($target.length > 0) {
            $target[0].click();
            return;
          }
          break;
        case 38: // up arrow key
          if (e.ctrlKey) {
            $target = $('.pager').find('a.backtosearch');
            if ($target.length > 0) {
              $target[0].click();
              return;
            }
          }
          break;
        case 39: //right arrow key
          $target = $('.pager').find('a.next');
          if ($target.length > 0) {
            $target[0].click();
            return;
          }
          break;
        case 40: // down arrow key
          break;
        }
      }
    });
  }
}

function unwrapJQuery(node) {
  return node instanceof Node ? node : node[0];
}

function setupJumpMenus(_container) {
  var container = _container || $('body');
  container.find('select.jumpMenu').on("change", function jumpMenu() {
    // Check if jumpMenu is still enabled (search.js may have disabled it):
    if ($(this).hasClass('jumpMenu')) {
      $(this).parent('form').trigger("submit");
    }
  });
}

function setupMultiILSLoginFields(loginMethods, idPrefix) {
  var searchPrefix = idPrefix ? '#' + idPrefix : '#';
  $(searchPrefix + 'target').on("change", function onChangeLoginTarget() {
    var target = $(this).val();
    var $username = $(searchPrefix + 'username');
    var $usernameGroup = $username.closest('.form-group');
    var $password = $(searchPrefix + 'password');
    if (loginMethods[target] === 'email') {
      $username.attr('type', 'email').attr('autocomplete', 'email');
      $usernameGroup.find('label.password-login').addClass('hidden');
      $usernameGroup.find('label.email-login').removeClass('hidden');
      $password.closest('.form-group').addClass('hidden');
      // Set password to a dummy value so that any checks for username+password work
      $password.val('****');
    } else {
      $username.attr('type', 'text').attr('autocomplete', 'username');
      $usernameGroup.find('label.password-login').removeClass('hidden');
      $usernameGroup.find('label.email-login').addClass('hidden');
      $password.closest('.form-group').removeClass('hidden');
      // Reset password from the dummy value in email login
      if ($password.val() === '****') {
        $password.val('');
      }
    }
  }).trigger("change");
}

$(function commonDocReady() {
  // Start up all of our submodules
  VuFind.init();
  // Setup search autocomplete
  setupAutocomplete();
  // Off canvas
  setupOffcanvas();
  // Keyboard shortcuts in detail view
  keyboardShortcuts();

  // support "jump menu" dropdown boxes
  setupJumpMenus();

<<<<<<< HEAD
  // handle QR code links
  setupQRCodeLinks();
=======
  // Checkbox select all
  $('.checkbox-select-all').on('change', function selectAllCheckboxes() {
    var $form = this.form ? $(this.form) : $(this).closest('form');
    if (this.checked) {
      $form.find('.checkbox-select-item:not(:checked)').trigger('click');
    } else {
      $form.find('.checkbox-select-item:checked').trigger('click');
    }
    $('[form="' + $form.attr('id') + '"]').prop('checked', this.checked);
    $form.find('.checkbox-select-all').prop('checked', this.checked);
    $('.checkbox-select-all[form="' + $form.attr('id') + '"]').prop('checked', this.checked);
  });
  $('.checkbox-select-item').on('change', function selectAllDisable() {
    var $form = this.form ? $(this.form) : $(this).closest('form');
    if ($form.length === 0) {
      return;
    }
    if (!$(this).prop('checked')) {
      $form.find('.checkbox-select-all').prop('checked', false);
      $('.checkbox-select-all[form="' + $form.attr('id') + '"]').prop('checked', false);
    }
  });
>>>>>>> 75c301fd

  // Print
  var url = window.location.href;
  if (url.indexOf('?print=') !== -1 || url.indexOf('&print=') !== -1) {
    $("link[media='print']").attr("media", "all");
  }
});<|MERGE_RESOLUTION|>--- conflicted
+++ resolved
@@ -538,13 +538,7 @@
 }
 
 function bulkFormHandler(event, data) {
-<<<<<<< HEAD
   if (VuFind.listItemSelection.getAllSelected(event.target).length === 0) {
-=======
-  let numberOfSelected = document.querySelectorAll('.checkbox-select-item:checked').length;
-
-  if (numberOfSelected === 0) {
->>>>>>> 75c301fd
     VuFind.lightbox.alert(VuFind.translate('bulk_noitems_advice'), 'danger');
     return false;
   }
@@ -781,33 +775,8 @@
   // support "jump menu" dropdown boxes
   setupJumpMenus();
 
-<<<<<<< HEAD
   // handle QR code links
   setupQRCodeLinks();
-=======
-  // Checkbox select all
-  $('.checkbox-select-all').on('change', function selectAllCheckboxes() {
-    var $form = this.form ? $(this.form) : $(this).closest('form');
-    if (this.checked) {
-      $form.find('.checkbox-select-item:not(:checked)').trigger('click');
-    } else {
-      $form.find('.checkbox-select-item:checked').trigger('click');
-    }
-    $('[form="' + $form.attr('id') + '"]').prop('checked', this.checked);
-    $form.find('.checkbox-select-all').prop('checked', this.checked);
-    $('.checkbox-select-all[form="' + $form.attr('id') + '"]').prop('checked', this.checked);
-  });
-  $('.checkbox-select-item').on('change', function selectAllDisable() {
-    var $form = this.form ? $(this.form) : $(this).closest('form');
-    if ($form.length === 0) {
-      return;
-    }
-    if (!$(this).prop('checked')) {
-      $form.find('.checkbox-select-all').prop('checked', false);
-      $('.checkbox-select-all[form="' + $form.attr('id') + '"]').prop('checked', false);
-    }
-  });
->>>>>>> 75c301fd
 
   // Print
   var url = window.location.href;
