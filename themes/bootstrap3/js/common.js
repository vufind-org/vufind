--- conflicted
+++ resolved
@@ -235,12 +235,7 @@
     if(e.value == 'Summon') {
       summon = true;
       // If summon, queue reload for when we close
-<<<<<<< HEAD
-      // No need to removeEventListener, since we're reloading all JS
-      document.addEventListener('Lightbox.close', function(){document.location.reload(true);}, false);
-=======
       Lightbox.open({onClose:function(){document.location.reload(true);}});
->>>>>>> 7c6a569d
     }
   });
 
@@ -272,36 +267,12 @@
   Lightbox.ajax({
     url: path + '/AJAX/JSON?method=getSalt',
     dataType: 'json',
-<<<<<<< HEAD
-    success: function(response) {
-      if (response.status == 'OK') {
-        // get salt
-        var salt = response.data;
-        // get the user entered password
-        var password = form.password.value;
-        // base-64 encode the password (to allow support for Unicode)
-        // and then encrypt the password with the salt
-        password = rc4Encrypt(salt, btoa(unescape(encodeURIComponent(password))));
-        // hex encode the encrypted password
-        password = hexEncode(password);
-
-        var params = {password:password};
-
-        // get any other form values
-        for (var i = 0; i < form.length; i++) {
-          if (form.elements[i].name == 'password') {
-            continue;
-          }
-          params[form.elements[i].name] = form.elements[i].value;
-        }
-=======
     success: function(salt) {
       if (salt.status == 'OK') {
         var params = getFormData(form);
         // base-64 encode the password (to allow support for Unicode)
         // and then encrypt the password with the salt
         params.password = hexEncode(rc4Encrypt(salt.data, btoa(unescape(encodeURIComponent(params.password)))));
->>>>>>> 7c6a569d
 
         // login via ajax
         Lightbox.ajax({
@@ -309,24 +280,6 @@
           url: path + '/AJAX/JSON?method=login',
           dataType: 'json',
           data: params,
-<<<<<<< HEAD
-          success: function(response) {
-            if (response.status == 'OK') {
-              // Emit login event
-              var evt = document.createEvent("Event");
-              evt.initEvent('vufind.login', true, false);
-              document.dispatchEvent(evt);
-              // Lightbox callback
-              var params = deparam(Lightbox.lastURL);
-              if (params['subaction'] != 'UserLogin') {
-                Lightbox.getByUrl(
-                  Lightbox.lastURL,
-                  Lightbox.lastPOST,
-                  Lightbox.changeContent
-                );
-              } else {
-                Lightbox.close();
-=======
           success: function(login) {
             if (login.status == 'OK') {
               updatePageForLogin();
@@ -336,7 +289,6 @@
               } else {
                 console.log(Lightbox.LAST);
                 Lightbox.getByUrl(Lightbox.LAST.url, Lightbox.LAST);
->>>>>>> 7c6a569d
               }
             } else {
               Lightbox.open({flash:login.data});
@@ -470,18 +422,14 @@
   /******************************
    * LIGHTBOX DEFAULT BEHAVIOUR *
    ******************************/
-<<<<<<< HEAD
-  document.addEventListener('Lightbox.ready', registerLightboxEvents, false);
-=======
   addEventListener('Lightbox.open', registerLightboxEvents, false);
->>>>>>> 7c6a569d
   Lightbox.addFormCallback('newList', Lightbox.changeContent);
   Lightbox.addFormCallback('accountForm', newAccountHandler);
   Lightbox.addFormCallback('bulkDelete', function(html) {
     location.reload();
   });
   Lightbox.addFormCallback('bulkRecord', function(html) {
-    Lightbox.close();
+    Lightbox.open({confirm:vufindString['bulk_save_success']});
     checkSaveStatuses();
   });
   Lightbox.addFormCallback('emailSearch', function(html) {
@@ -491,7 +439,6 @@
     Lightbox.open({confirm:vufindString['bulk_save_success']});
     checkSaveStatuses();
   });
-<<<<<<< HEAD
 
   Lightbox.addFormHandler('exportForm', function(evt) {
     $.ajax({
@@ -511,12 +458,6 @@
       }
     });
     return false;
-=======
-  Lightbox.addFormCallback('bulkRecord', function(html) {
-    Lightbox.open({confirm:vufindString['bulk_save_success']});
-    checkSaveStatuses();
->>>>>>> 7c6a569d
-  });
   Lightbox.addFormHandler('feedback', function(evt) {
     var $form = $(evt.target);
     // Grabs hidden inputs
