--- conflicted
+++ resolved
@@ -105,18 +105,10 @@
     VuFind.lightbox.alert(VuFind.translate('bulk_noitems_advice'), 'danger');
     return false;
   }
-<<<<<<< HEAD
   var keys = [];
   for (var i in data) {
     if ('print' == data[i].name) {
       return true;
-=======
-  if (submit == 'print') {
-    //redirect page
-    var url = VuFind.path + '/Records/Home?print=true';
-    for(var i=0;i<checks.length;i++) {
-      url += '&id[]='+checks[i].value;
->>>>>>> 20eb31af
     }
   }
 }
@@ -130,13 +122,8 @@
 
 // This is a full handler for the login form
 function ajaxLogin(form) {
-<<<<<<< HEAD
   $.ajax({
     url: VuFind.getPath() + '/AJAX/JSON?method=getSalt',
-=======
-  Lightbox.ajax({
-    url: VuFind.path + '/AJAX/JSON?method=getSalt',
->>>>>>> 20eb31af
     dataType: 'json'
   })
   .done(function(response) {
