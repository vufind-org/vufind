--- conflicted
+++ resolved
@@ -1,10 +1,6 @@
 /* global extractClassParams, VuFind */
 VuFind.register('openurl', function OpenUrl() {
-<<<<<<< HEAD
-  var _loadResolverLinks = function _loadResolverLinks($target, openUrl, searchClassId) {
-=======
   function _loadResolverLinks($target, openUrl, searchClassId) {
->>>>>>> 4bc331ec
     $target.addClass('ajax_availability');
     var url = VuFind.path + '/AJAX/JSON?' + $.param({
       method: 'getResolverLinks',
@@ -25,11 +21,7 @@
     });
   }
 
-<<<<<<< HEAD
-  var embedOpenUrlLinks = function embedOpenUrlLinks(element) {
-=======
   function embedOpenUrlLinks(element) {
->>>>>>> 4bc331ec
     // Extract the OpenURL associated with the clicked element:
     var openUrl = element.children('span.openUrl:first').attr('title');
 
@@ -49,15 +41,8 @@
 
   // Assign actions to the OpenURL links. This can be called with a container e.g. when
   // combined results fetched with AJAX are loaded.
-<<<<<<< HEAD
-  var init = function init(_container)
-  {
-    var container = _container || $('body');
-
-=======
   function init(_container) {
     var container = _container || $('body');
->>>>>>> 4bc331ec
      // assign action to the openUrlWindow link class
     container.find('a.openUrlWindow').unbind('click').click(function openUrlWindowClick() {
       var params = extractClassParams(this);
