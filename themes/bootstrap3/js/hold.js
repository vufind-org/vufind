/*global VuFind */
/*exported setUpHoldRequestForm */
function setUpHoldRequestForm(recordId) {
  $('#requestGroupId').change(function requestGroupChange() {
    var $emptyOption = $("#pickUpLocation option[value='']");
    $("#pickUpLocation option[value!='']").remove();
    if ($('#requestGroupId').val() === '') {
      $('#pickUpLocation').attr('disabled', 'disabled');
      return;
    }
    $('#pickUpLocationLabel i').addClass("fa fa-spinner icon-spin");
    var params = {
      method: 'getRequestGroupPickupLocations',
      id: recordId,
      requestGroupId: $('#requestGroupId').val()
    };
    $.ajax({
      data: params,
      dataType: 'json',
      cache: false,
      url: VuFind.path + '/AJAX/JSON'
    })
    .done(function holdPickupLocationsDone(response) {
      var defaultValue = $('#pickUpLocation').data('default');
      $.each(response.data.locations, function holdPickupLocationEach() {
        var option = $('<option></option>').attr('value', this.locationID).text(this.locationDisplay);
<<<<<<< HEAD
        // Weak comparison between locationID and defaultValue since locationID may be an integer
        if (this.locationID === defaultValue || (defaultValue === '' && this.isDefault && $emptyOption.length === 0)) {
=======
        // Make sure to compare locationID and defaultValue as Strings since locationID may be an integer
        if (String(this.locationID) === String(defaultValue) || (defaultValue === '' && this.isDefault && $emptyOption.length === 0)) {
>>>>>>> db34d3a3
          option.attr('selected', 'selected');
        }
        $('#pickUpLocation').append(option);
      });

      $('#pickUpLocationLabel i').removeClass("fa fa-spinner icon-spin");
      $('#pickUpLocation').removeAttr('disabled');
    })
    .fail(function holdPickupLocationsFail(/*response*/) {
      $('#pickUpLocationLabel i').removeClass("fa fa-spinner icon-spin");
      $('#pickUpLocation').removeAttr('disabled');
    });
  });
  $('#requestGroupId').change();
}<|MERGE_RESOLUTION|>--- conflicted
+++ resolved
@@ -24,13 +24,8 @@
       var defaultValue = $('#pickUpLocation').data('default');
       $.each(response.data.locations, function holdPickupLocationEach() {
         var option = $('<option></option>').attr('value', this.locationID).text(this.locationDisplay);
-<<<<<<< HEAD
-        // Weak comparison between locationID and defaultValue since locationID may be an integer
-        if (this.locationID === defaultValue || (defaultValue === '' && this.isDefault && $emptyOption.length === 0)) {
-=======
         // Make sure to compare locationID and defaultValue as Strings since locationID may be an integer
         if (String(this.locationID) === String(defaultValue) || (defaultValue === '' && this.isDefault && $emptyOption.length === 0)) {
->>>>>>> db34d3a3
           option.attr('selected', 'selected');
         }
         $('#pickUpLocation').append(option);
