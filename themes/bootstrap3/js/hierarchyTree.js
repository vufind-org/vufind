--- conflicted
+++ resolved
@@ -77,13 +77,8 @@
             tree._open_to(id);
           }
           for(i=data.results.length;i--;) {
-<<<<<<< HEAD
-            var id = htmlEncodeId(data.results[i]);
-            $('#hierarchyTree').find('#'+id).addClass('jstree-search');
-=======
             var tid = htmlEncodeId(data.results[i]);
             $('#hierarchyTree').find('#'+tid).addClass('jstree-search');
->>>>>>> 42a3e8e8
           }
           changeNoResultLabel(false);
           changeLimitReachedLabel(data.limitReached);
