--- conflicted
+++ resolved
@@ -66,17 +66,11 @@
     });
   }
 
-<<<<<<< HEAD
   function init(_container = null) {
     const container = _container ?? document;
 
-    if (typeof Hunt === "undefined") {
+    if (typeof Hunt === "undefined" || VuFind.isPrinting()) {
       checkRecordVersions(container);
-=======
-  function init(_container) {
-    if (typeof Hunt === 'undefined' || VuFind.isPrinting()) {
-      checkRecordVersions(_container);
->>>>>>> d00be0e7
     } else {
       new Hunt(container.querySelectorAll(".record-versions.ajax"), {
         enter: checkRecordVersions,
