/*global userIsLoggedIn, VuFind */
VuFind.register('account', function Account() {
  // Retrieved statuses
  var LOADING = -1 * Math.PI; // waiting for request
  var MISSING = -2 * Math.PI; // no data available
  var INACTIVE = -3 * Math.PI; // status element missing
  var _statuses = {};
  var _pendingNotifications = {};

  // Account Icons
  var ICON_LEVELS = {
    "NONE": 0,
    "GOOD": 1,
    "WARNING": 2,
    "DANGER": 3
  };
  var _accountIcons = {};
  //                                [icon, additional class]
  _accountIcons[ICON_LEVELS.NONE] = ["my-account", "account-status-none"];
  _accountIcons[ICON_LEVELS.GOOD] = ["my-account-notification", "account-status-good text-success"];
  _accountIcons[ICON_LEVELS.WARNING] = ["my-account-notification", "account-status-warning text-warning"];
  _accountIcons[ICON_LEVELS.DANGER] = ["my-account-warning", "account-status-danger text-danger"];

  var _submodules = [];

  var _sessionDataPrefix = "vf-account-status-";
  var _save = function _save(module) {
    sessionStorage.setItem(
      _sessionDataPrefix + module,
      JSON.stringify(_statuses[module])
    );
  };

  // Clearing save forces AJAX update next page load
  var clearCache = function clearCache(name) {
    if (typeof name === "undefined" || name === '') {
      for (var sub in _submodules) {
        if (Object.prototype.hasOwnProperty.call(_submodules, sub)) {
          clearCache(sub);
        }
      }
    } else {
      sessionStorage.removeItem(_sessionDataPrefix + name);
    }
  };

  var _getStatus = function _getStatus(module) {
    return (typeof _statuses[module] === "undefined") ? LOADING : _statuses[module];
  };

  var _render = function _render() {
    var accountStatus = ICON_LEVELS.NONE;
    for (var sub in _submodules) {
      if (Object.prototype.hasOwnProperty.call(_submodules, sub)) {
        var status = _getStatus(sub);
        if (status === INACTIVE) {
          continue;
        }
        var $element = $(_submodules[sub].selector);
        if ($element.length === 0) {
          // This could happen if the DOM is changed dynamically
          _statuses[sub] = INACTIVE;
          continue;
        }
        if (status === MISSING) {
          $element.addClass('hidden');
        } else {
          $element.removeClass('hidden');
          if (status === LOADING) {
            $element.html(VuFind.spinner());
          } else {
            var moduleStatus = _submodules[sub].render($element, _statuses[sub], ICON_LEVELS);
            if (moduleStatus > accountStatus) {
              accountStatus = moduleStatus;
            }
          }
        }
      }
    }
    $("#account-icon").html(VuFind.icon(..._accountIcons[accountStatus]));
    if (accountStatus > ICON_LEVELS.NONE) {
      $("#account-icon")
        .attr("data-toggle", "tooltip")
        .attr("data-placement", "bottom")
        .attr("title", VuFind.translate("account_has_alerts"))
        .tooltip();
    } else {
      $("#account-icon").tooltip("destroy");
    }
  };
  var _ajaxLookup = function _ajaxLookup(module) {
    $.ajax({
      url: VuFind.path + '/AJAX/JSON?method=' + _submodules[module].ajaxMethod,
      dataType: 'json'
    })
      .done(function ajaxLookupDone(response) {
        _statuses[module] = response.data;
      })
      .fail(function ajaxLookupFail() {
        _statuses[module] = MISSING;
      })
      .always(function ajaxLookupAlways() {
        _save(module);
        _render();
      });
  };

  var _load = function _load(module) {
    var $element = $(_submodules[module].selector);
    if (!$element) {
      _statuses[module] = INACTIVE;
    } else {
      var json = sessionStorage.getItem(_sessionDataPrefix + module);
      var session = typeof json === "undefined" ? null : JSON.parse(json);
      if (
        session === null ||
        session === LOADING ||
        session === MISSING
      ) {
        _statuses[module] = LOADING;
        _ajaxLookup(module);
      } else {
        _statuses[module] = session;
      }
      _render();
    }
  };

  var notify = function notify(module, status) {
    if (Object.prototype.hasOwnProperty.call(_submodules, module) && typeof _submodules[module].updateNeeded !== 'undefined') {
      if (_submodules[module].updateNeeded(_getStatus(module), status)) {
        clearCache(module);
        _load(module);
      }
    } else {
      // We currently support only a single pending notification for each module
      _pendingNotifications[module] = status;
    }
  };

  var init = function init() {
    // Update information when certain actions are performed
    $("form[data-clear-account-cache]").submit(function dataClearCacheForm() {
      clearCache($(this).attr("data-clear-account-cache"));
    });
    $("a[data-clear-account-cache]").click(function dataClearCacheLink() {
      clearCache($(this).attr("data-clear-account-cache"));
    });
    $("select[data-clear-account-cache]").change(function dataClearCacheSelect() {
      clearCache($(this).attr("data-clear-account-cache"));
    });
  };

  var register = function register(name, module) {
    if (typeof _submodules[name] === "undefined") {
      _submodules[name] = typeof module == 'function' ? module() : module;
    }
    var $el = $(_submodules[name].selector);
    if ($el.length > 0) {
      $el.removeClass("hidden");
      _statuses[name] = LOADING;
      _load(name);
    } else {
      _statuses[name] = INACTIVE;
    }
    if (typeof _pendingNotifications[name] !== 'undefined' && _pendingNotifications[name] !== null) {
      var status = _pendingNotifications[name];
      _pendingNotifications[name] = null;
      notify(name, status);
    }
  };

  return {
    init: init,
    clearCache: clearCache,
    notify: notify,
    // if user is logged out, clear cache instead of register
    register: userIsLoggedIn ? register : clearCache
  };
});

$(document).ready(function registerAccountAjax() {

  VuFind.account.register("fines", {
    selector: ".fines-status",
    ajaxMethod: "getUserFines",
    render: function render($element, status, ICON_LEVELS) {
      if (status.value === 0) {
        $element.addClass("hidden");
        return ICON_LEVELS.NONE;
      }
      $element.html('<span class="badge overdue">' + status.display + '</span>');
      return ICON_LEVELS.DANGER;
    },
    updateNeeded: function updateNeeded(currentStatus, status) {
      return status.total !== currentStatus.value;
    }
  });

  VuFind.account.register("checkedOut", {
    selector: ".checkedout-status",
    ajaxMethod: "getUserTransactions",
    render: function render($element, status, ICON_LEVELS) {
      var html = '';
      var level = ICON_LEVELS.NONE;
      if (status.ok > 0) {
        html += '<span class="badge ok" data-toggle="tooltip" title="' + VuFind.translate('account_normal_checkouts') + '">' + status.ok + '</span>';
      }
      if (status.warn > 0) {
        html += '<span class="badge warn" data-toggle="tooltip" title="' + VuFind.translate('account_checkouts_due') + '">' + status.warn + '</span>';
        level = ICON_LEVELS.WARNING;
      }
      if (status.overdue > 0) {
        html += '<span class="badge overdue" data-toggle="tooltip" title="' + VuFind.translate('account_checkouts_overdue') + '">' + status.overdue + '</span>';
        level = ICON_LEVELS.DANGER;
      }
      $element.html(html);
      $('[data-toggle="tooltip"]', $element).tooltip();
      return level;
    },
    updateNeeded: function updateNeeded(currentStatus, status) {
      return status.ok !== currentStatus.ok || status.warn !== currentStatus.warn || status.overdue !== currentStatus.overdue;
    }
  });

  function statusIcon(icon, className, title) {
    return VuFind.icon(icon, {
      class: className,
      "data-toggle": "tooltip",
      "title": VuFind.translate(title),
    });
  }

  VuFind.account.register("holds", {
    selector: ".holds-status",
    ajaxMethod: "getUserHolds",
    render: function render($element, status, ICON_LEVELS) {
      var level = ICON_LEVELS.NONE;
      if (status.available > 0) {
        $element.html(
<<<<<<< HEAD
          statusIcon("notification", "text-success", "account_requests_available")
=======
          statusIcon("my-account-notification", "text-success", "account_requests_available")
>>>>>>> b5ceb505
        );
        level = ICON_LEVELS.GOOD;
      } else if (status.in_transit > 0) {
        $element.html(
<<<<<<< HEAD
          statusIcon("warning", "text-warning", "account_requests_in_transit")
=======
          statusIcon("my-account-warning", "text-warning", "account_requests_in_transit")
>>>>>>> b5ceb505
        );
      } else {
        $element.addClass("holds-status hidden");
      }
      $('[data-toggle="tooltip"]', $element).tooltip();
      return level;
    },
    updateNeeded: function updateNeeded(currentStatus, status) {
      return status.available !== currentStatus.available || status.in_transit !== currentStatus.in_transit;
    }
  });

  VuFind.account.register("illRequests", {
    selector: ".illrequests-status",
    ajaxMethod: "getUserILLRequests",
    render: function render($element, status, ICON_LEVELS) {
      var level = ICON_LEVELS.NONE;
      if (status.available > 0) {
        $element.html(
<<<<<<< HEAD
          statusIcon("notification", "text-success", "account_requests_available")
=======
          statusIcon("my-account-notification", "text-success", "account_requests_available")
>>>>>>> b5ceb505
        );
        level = ICON_LEVELS.GOOD;
      } else if (status.in_transit > 0) {
        $element.html(
<<<<<<< HEAD
          statusIcon("warning", "text-warning", "account_requests_in_transit")
=======
          statusIcon("my-account-warning", "text-warning", "account_requests_in_transit")
>>>>>>> b5ceb505
        );
      } else {
        $element.addClass("holds-status hidden");
      }
      $('[data-toggle="tooltip"]', $element).tooltip();
      return level;
    },
    updateNeeded: function updateNeeded(currentStatus, status) {
      return status.available !== currentStatus.available || status.in_transit !== currentStatus.in_transit;
    }
  });

  VuFind.account.register("storageRetrievalRequests", {
    selector: ".storageretrievalrequests-status",
    ajaxMethod: "getUserStorageRetrievalRequests",
    render: function render($element, status, ICON_LEVELS) {
      var level = ICON_LEVELS.NONE;
      if (status.available > 0) {
        $element.html(
<<<<<<< HEAD
          statusIcon("notification", "text-success", "account_requests_available")
=======
          statusIcon("my-account-notification", "text-success", "account_requests_available")
>>>>>>> b5ceb505
        );
        level = ICON_LEVELS.GOOD;
      } else if (status.in_transit > 0) {
        $element.html(
<<<<<<< HEAD
          statusIcon("warning", "text-warning", "account_requests_in_transit")
=======
          statusIcon("my-account-warning", "text-warning", "account_requests_in_transit")
>>>>>>> b5ceb505
        );
      } else {
        $element.addClass("holds-status hidden");
      }
      $('[data-toggle="tooltip"]', $element).tooltip();
      return level;
    },
    updateNeeded: function updateNeeded(currentStatus, status) {
      return status.available !== currentStatus.available || status.in_transit !== currentStatus.in_transit;
    }
  });
});<|MERGE_RESOLUTION|>--- conflicted
+++ resolved
@@ -238,20 +238,12 @@
       var level = ICON_LEVELS.NONE;
       if (status.available > 0) {
         $element.html(
-<<<<<<< HEAD
-          statusIcon("notification", "text-success", "account_requests_available")
-=======
           statusIcon("my-account-notification", "text-success", "account_requests_available")
->>>>>>> b5ceb505
         );
         level = ICON_LEVELS.GOOD;
       } else if (status.in_transit > 0) {
         $element.html(
-<<<<<<< HEAD
-          statusIcon("warning", "text-warning", "account_requests_in_transit")
-=======
           statusIcon("my-account-warning", "text-warning", "account_requests_in_transit")
->>>>>>> b5ceb505
         );
       } else {
         $element.addClass("holds-status hidden");
@@ -271,20 +263,12 @@
       var level = ICON_LEVELS.NONE;
       if (status.available > 0) {
         $element.html(
-<<<<<<< HEAD
-          statusIcon("notification", "text-success", "account_requests_available")
-=======
           statusIcon("my-account-notification", "text-success", "account_requests_available")
->>>>>>> b5ceb505
         );
         level = ICON_LEVELS.GOOD;
       } else if (status.in_transit > 0) {
         $element.html(
-<<<<<<< HEAD
-          statusIcon("warning", "text-warning", "account_requests_in_transit")
-=======
           statusIcon("my-account-warning", "text-warning", "account_requests_in_transit")
->>>>>>> b5ceb505
         );
       } else {
         $element.addClass("holds-status hidden");
@@ -304,20 +288,12 @@
       var level = ICON_LEVELS.NONE;
       if (status.available > 0) {
         $element.html(
-<<<<<<< HEAD
-          statusIcon("notification", "text-success", "account_requests_available")
-=======
           statusIcon("my-account-notification", "text-success", "account_requests_available")
->>>>>>> b5ceb505
         );
         level = ICON_LEVELS.GOOD;
       } else if (status.in_transit > 0) {
         $element.html(
-<<<<<<< HEAD
-          statusIcon("warning", "text-warning", "account_requests_in_transit")
-=======
           statusIcon("my-account-warning", "text-warning", "account_requests_in_transit")
->>>>>>> b5ceb505
         );
       } else {
         $element.addClass("holds-status hidden");
