--- conflicted
+++ resolved
@@ -68,11 +68,7 @@
   var query = window.location.href.split('?')[1];
 
   if (inSidebar) {
-<<<<<<< HEAD
-    treeNode.prepend('<li class="facet"><i class="fa fa-spinner fa-spin" aria-hidden="true"></i></li>');
-=======
     treeNode.prepend('<div class="facet"><i class="fa fa-spinner fa-spin" aria-hidden="true"></i></div>');
->>>>>>> bdd00b6f
   } else {
     treeNode.prepend('<div><i class="fa fa-spinner fa-spin" aria-hidden="true"></i><div>');
   }
