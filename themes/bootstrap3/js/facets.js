/*global VuFind */
/*exported collapseTopFacets, initFacetTree */
function buildFacetNodes(data, currentPath, allowExclude, excludeTitle, counts)
{
  var json = [];

  $(data).each(function facetNodesEach() {
    var $html = $('<div/>').addClass('facet');
    var url = currentPath + this.href;
    var $item = $('<span/>')
      .addClass('main text' + (this.isApplied ? ' applied' : ''))
      .attr('role', 'menuitem')
      .attr('title', this.displayText);

    var $i = $('<i/>').addClass('fa');
    if (this.operator === 'OR') {
      if (this.isApplied) {
        $i.addClass('fa-check-square-o').attr('title', VuFind.translate('Selected'));
      } else {
        $i.addClass('fa-square-o').attr('aria-hidden', 'true');
      }
      $i.appendTo($item);
      $item.append(' ');
    } else if (this.isApplied) {
      $i.addClass('fa-check pull-right').attr('title', VuFind.translate('Selected'));
      $i.appendTo($item);
      $item.append(' ');
    }

    $item.append(this.displayText);
    $item.appendTo($html);

    if (!this.isApplied && counts) {
      $('<span/>')
        .addClass('badge')
        .html(
          this.count.toString().replace(/\B(?=(\d{3})+\b)/g, VuFind.translate('number_thousands_separator'))
        )
        .appendTo($html);

      if (allowExclude) {
        var excludeUrl = currentPath + this.exclude;
        var $a = $('<a/>')
          .addClass('exclude')
          .attr('href', excludeUrl)
          .attr('title', excludeTitle);
        $('<i/>').addClass('fa fa-times').appendTo($a);
        $a.appendTo($html);
      }
    }

    $html = $('<div/>').append($html);

    var children = null;
    if (typeof this.children !== 'undefined' && this.children.length > 0) {
      children = buildFacetNodes(this.children, currentPath, allowExclude, excludeTitle, counts);
    }
    json.push({
      'text': $html.html(),
      'children': children,
      'applied': this.isApplied,
      'state': {
        'opened': this.hasAppliedChildren
      },
      'li_attr': this.isApplied ? { 'class': 'active' } : {},
      'data': {
        'url': url.replace(/&amp;/g, '&')
      }
    });
  });

  return json;
}

function initFacetTree(treeNode, inSidebar)
{
  var loaded = treeNode.data('loaded');
  if (loaded) {
    return;
  }
  treeNode.data('loaded', true);

  // Enable keyboard navigation also when a screen reader is active
  treeNode.bind('select_node.jstree', function selectNode(event, data) {
    $(this).closest('.collapse').html('<div class="facet">' + VuFind.translate('loading') + '...</div>');
    window.location = data.node.data.url;
    event.preventDefault();
    return false;
  });

  var source = treeNode.data('source');
  var facet = treeNode.data('facet');
  var operator = treeNode.data('operator');
  var currentPath = treeNode.data('path');
  var allowExclude = treeNode.data('exclude');
  var excludeTitle = treeNode.data('exclude-title');
  var sort = treeNode.data('sort');
  var query = window.location.href.split('?')[1];

  if (inSidebar) {
    treeNode.prepend('<li class="list-group-item"><i class="fa fa-spinner fa-spin" aria-hidden="true"></i></li>');
  } else {
    treeNode.prepend('<div><i class="fa fa-spinner fa-spin" aria-hidden="true"></i><div>');
  }
  $.getJSON(VuFind.path + '/AJAX/JSON?' + query,
    {
      method: "getFacetData",
      source: source,
      facetName: facet,
      facetSort: sort,
      facetOperator: operator
    },
    function getFacetData(response/*, textStatus*/) {
      var results = buildFacetNodes(response.data.facets, currentPath, allowExclude, excludeTitle, inSidebar);
      treeNode.find('.fa-spinner').parent().remove();
      if (inSidebar) {
        treeNode.on('loaded.jstree open_node.jstree', function treeNodeOpen(/*e, data*/) {
          treeNode.find('ul.jstree-container-ul > li.jstree-node').addClass('list-group-item');
          treeNode.find('a.exclude').click(function excludeLinkClick(e) {
            $(this).closest('.collapse').html('<div class="facet">' + VuFind.translate('loading') + '...</div>');
            window.location = this.href;
            e.preventDefault();
            return false;
          });
        });
      }
      treeNode.jstree({
        'core': {
          'data': results
        }
      });
    }
  );
}

function collapseTopFacets() {
  $('.top-facets').each(function setupToCollapses() {
    $(this).find('.collapse').removeClass('in');
    $(this).on('show.bs.collapse', function toggleTopFacet() {
      $(this).find('.top-title .fa').removeClass('fa-caret-right');
      $(this).find('.top-title .fa').addClass('fa-caret-down');
    });
    $(this).on('hide.bs.collapse', function toggleTopFacet() {
      $(this).find('.top-title .fa').removeClass('fa-caret-down');
      $(this).find('.top-title .fa').addClass('fa-caret-right');
    });
  });
}

/* --- Side Facets --- */
VuFind.register('sideFacets', function SideFacets() {
<<<<<<< HEAD
  function addJSTreeListener(treeNode) {
    treeNode.bind('ready.jstree', function onReadyJstree() {
      var tree = $(this);
      // if hierarchical facet contains 2 or less top level items, it is opened by default
      if (tree.find('ul > li').length <= 2) {
        tree.find('ul > li.jstree-node.jstree-closed > i.jstree-ocl').each(function openNode() {
          tree.jstree('open_node', this, null, false);
        });
      }
      // open facet if it has children and it is selected
      $(tree.find('.jstree-node.active.jstree-closed')).each(function openNode() {
        tree.jstree('open_node', this, null, false);
      });
    });
  }

  function loadAjaxSideFacets() {
    var $container = $('.side-facets-container-ajax');
    if ($container.length === 0) {
      return;
    }

    var facetList = [];
    var $facets = $container.find('div.collapse.in[data-facet], .checkbox-filter[data-facet]');
    $facets.each(function addFacet() {
      if (!$(this).data('loaded')) {
        facetList.push($(this).data('facet'));
      }
    });
    if (facetList.length === 0) {
      return;
    }
    var urlParts = window.location.href.split('?');
    var query = urlParts.length > 1 ? urlParts[1] : '';
    var request = {
      method: 'getSideFacets',
      searchClassId: $container.data('searchClassId'),
      query: query,
      enabledFacets: facetList
    };
    $container.find('.facet-load-indicator').removeClass('hidden');
    $.getJSON(VuFind.path + '/AJAX/JSON?' + query, request)
      .done(function onGetSideFacetsDone(response) {
        $.each(response.data.facets, function initFacet(facet, facetData) {
          var containerSelector = typeof facetData.checkboxCount !== 'undefined'
            ? '.checkbox-filter' : ':not(.checkbox-filter)';
          var $facetContainer = $container.find(containerSelector + '[data-facet="' + facet + '"]');
          $facetContainer.data('loaded', 'true');
          if (typeof facetData.checkboxCount !== 'undefined') {
            if (facetData.checkboxCount !== null) {
              $facetContainer.find('.avail-count').text(
                facetData.checkboxCount.toString().replace(/\B(?=(\d{3})+\b)/g, VuFind.translate('number_thousands_separator'))
              );
            }
          } else if (typeof facetData.html !== 'undefined') {
            $facetContainer.html(facetData.html);
          } else {
            // TODO: this block copied from facets.js, refactor
            var treeNode = $facetContainer.find('.jstree-facet');

            // Enable keyboard navigation also when a screen reader is active
            treeNode.bind('select_node.jstree', function selectNode(event, data) {
              window.location = data.node.data.url;
              event.preventDefault();
              return false;
            });

            addJSTreeListener(treeNode);
            VuFind.emit('VuFind.sidefacets.treenodeloaded', {node: treeNode});

            var currentPath = treeNode.data('path');
            var allowExclude = treeNode.data('exclude');
            var excludeTitle = treeNode.data('exclude-title');

            var results = buildFacetNodes(facetData.list, currentPath, allowExclude, excludeTitle, true);
            treeNode.on('loaded.jstree open_node.jstree', function treeNodeOpen(/*e, data*/) {
              treeNode.find('ul.jstree-container-ul > li.jstree-node').addClass('list-group-item');
              treeNode.find('a.exclude').click(function excludeLinkClick(e) {
                window.location = this.href;
                e.preventDefault();
                return false;
              });
            });
            treeNode.jstree({
              'core': {
                'data': results
              }
            });
          }
          $facetContainer.find('.facet-load-indicator').remove();
        });
        VuFind.lightbox.bind($('.sidebar'));
        VuFind.emit('VuFind.sidefacets.loaded');
      })
      .fail(function onGetSideFacetsFail() {
        $container.find('.facet-load-indicator').remove();
        $container.find('.facet-load-failed').removeClass('hidden');
      });
  }

=======
>>>>>>> e4b94df5
  function facetSessionStorage(e) {
    var source = $('#result0 .hiddenSource').val();
    var id = e.target.id;
    var key = 'sidefacet-' + source + id;
    if (!sessionStorage.getItem(key)) {
      sessionStorage.setItem(key, document.getElementById(id).className);
    } else {
      sessionStorage.removeItem(key);
    }
  }

  function init() {
    // Advanced facets
<<<<<<< HEAD
    $('.facetAND a,.facetOR a').click(function facetBlocking() {
=======
    $('a.facet,.facet a').click(function facetBlocking() {
>>>>>>> e4b94df5
      $(this).closest('.collapse').html('<div class="facet">' + VuFind.translate('loading') + '...</div>');
      window.location.assign($(this).attr('href'));
    });

    // Side facet status saving
    $('.facet-group .collapse').each(function openStoredFacets(index, item) {
      var source = $('#result0 .hiddenSource').val();
      var storedItem = sessionStorage.getItem('sidefacet-' + source + item.id);
      if (storedItem) {
        var saveTransition = $.support.transition;
        try {
          $.support.transition = false;
          if ((' ' + storedItem + ' ').indexOf(' in ') > -1) {
            $(item).collapse('show');
          } else {
            $(item).collapse('hide');
          }
        } finally {
          $.support.transition = saveTransition;
        }
      }
    });
    $('.facet-group').on('shown.bs.collapse', facetSessionStorage);
    $('.facet-group').on('hidden.bs.collapse', facetSessionStorage);
<<<<<<< HEAD

    // Side facets loaded with AJAX
    $('.side-facets-container-ajax')
      .find('div.collapse[data-facet]:not(.in)')
      .on('shown.bs.collapse', function expandFacet() {
        loadAjaxSideFacets();
      });
    loadAjaxSideFacets();
=======
>>>>>>> e4b94df5
  }

  return { init: init };
});

/* --- Lightbox Facets --- */
VuFind.register('lightbox_facets', function LightboxFacets() {
  function lightboxFacetSorting() {
    var sortButtons = $('.js-facet-sort');
    function sortAjax(button) {
      var sort = $(button).data('sort');
      var list = $('#facet-list-' + sort);
      if (list.find('.js-facet-item').length === 0) {
        list.find('.js-facet-next-page').html(VuFind.translate('loading') + '...');
        $.ajax(button.href + '&layout=lightbox')
          .done(function facetSortTitleDone(data) {
            list.prepend($('<span>' + data + '</span>').find('.js-facet-item'));
            list.find('.js-facet-next-page').html(VuFind.translate('more') + ' ...');
          });
      }
      $('.full-facet-list').addClass('hidden');
      list.removeClass('hidden');
      sortButtons.removeClass('active');
    }
    sortButtons.click(function facetSortButton() {
      sortAjax(this);
      $(this).addClass('active');
      return false;
    });
  }

  function setup() {
    lightboxFacetSorting();
    $('.js-facet-next-page').click(function facetLightboxMore() {
      var button = $(this);
      var page = parseInt(button.attr('data-page'), 10);
      if (button.attr('disabled')) {
        return false;
      }
      button.attr('disabled', 1);
      button.html(VuFind.translate('loading') + '...');
      $.ajax(this.href + '&layout=lightbox')
        .done(function facetLightboxMoreDone(data) {
          var htmlDiv = $('<div>' + data + '</div>');
          var list = htmlDiv.find('.js-facet-item');
          button.before(list);
          if (list.length && htmlDiv.find('.js-facet-next-page').length) {
            button.attr('data-page', page + 1);
            button.attr('href', button.attr('href').replace(/facetpage=\d+/, 'facetpage=' + (page + 1)));
            button.html(VuFind.translate('more') + ' ...');
            button.removeAttr('disabled');
          } else {
            button.remove();
          }
        });
      return false;
    });
    var margin = 230;
    $('#modal').on('show.bs.modal', function facetListHeight() {
      $('#modal .lightbox-scroll').css('max-height', window.innerHeight - margin);
    });
    $(window).resize(function facetListResize() {
      $('#modal .lightbox-scroll').css('max-height', window.innerHeight - margin);
    });
  }

  return { setup: setup };
});<|MERGE_RESOLUTION|>--- conflicted
+++ resolved
@@ -149,7 +149,6 @@
 
 /* --- Side Facets --- */
 VuFind.register('sideFacets', function SideFacets() {
-<<<<<<< HEAD
   function addJSTreeListener(treeNode) {
     treeNode.bind('ready.jstree', function onReadyJstree() {
       var tree = $(this);
@@ -250,8 +249,6 @@
       });
   }
 
-=======
->>>>>>> e4b94df5
   function facetSessionStorage(e) {
     var source = $('#result0 .hiddenSource').val();
     var id = e.target.id;
@@ -265,11 +262,7 @@
 
   function init() {
     // Advanced facets
-<<<<<<< HEAD
-    $('.facetAND a,.facetOR a').click(function facetBlocking() {
-=======
     $('a.facet,.facet a').click(function facetBlocking() {
->>>>>>> e4b94df5
       $(this).closest('.collapse').html('<div class="facet">' + VuFind.translate('loading') + '...</div>');
       window.location.assign($(this).attr('href'));
     });
@@ -294,7 +287,6 @@
     });
     $('.facet-group').on('shown.bs.collapse', facetSessionStorage);
     $('.facet-group').on('hidden.bs.collapse', facetSessionStorage);
-<<<<<<< HEAD
 
     // Side facets loaded with AJAX
     $('.side-facets-container-ajax')
@@ -303,8 +295,6 @@
         loadAjaxSideFacets();
       });
     loadAjaxSideFacets();
-=======
->>>>>>> e4b94df5
   }
 
   return { init: init };
