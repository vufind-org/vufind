/*global VuFind */
/*exported initFacetTree */
<<<<<<< HEAD

/* --- Facet List --- */
VuFind.register('facetList', function FacetList() {
  function overrideHref(selector, overrideParams = {}) {
    $(selector).each(function overrideHrefEach() {
      let dummyDomain = 'https://www.example.org'; // we need this since the URL class cannot parse relative URLs
      let url = new URL(dummyDomain + VuFind.path + $(this).attr('href'));
      Object.entries(overrideParams).forEach(([key, value]) => {
        url.searchParams.set(key, value);
      });
      url = url.href;
      url = url.replaceAll(dummyDomain, '');
      $(this).attr('href', url);
    });
  }

  function updateHrefContains() {
    let overrideParams = { contains: $('.ajax_param[data-name="contains"]').val() };
    overrideHref('.js-facet-sort', overrideParams);
    overrideHref('.js-facet-next-page', overrideParams);
    overrideHref('.js-facet-prev-page', overrideParams);
  }

  function getContent(overrideParams = {}) {
    let ajaxParams = $('.ajax_params').data('params');
    let url = ajaxParams.urlBase;

    for (let [key, val] of Object.entries(ajaxParams)) {
      if (key in overrideParams) {
        val = overrideParams[key];
      }
      url += '&' + encodeURIComponent(key) + '=' + encodeURIComponent(val);
    }
    let contains = $('.ajax_param[data-name="contains"]').val();
    if (contains) {
      url += '&contains=' + encodeURIComponent(contains);
    }
    url += '&ajax=1';

    return Promise.resolve($.ajax({
      url: url
    }));
  }

  function updateContent() {
    $('#facet-info-result').html(VuFind.loading());
    getContent().then(html => {
      let htmlList = '';
      $(html).find('.full-facet-list').each(function itemEach() {
        htmlList += $(this).prop('outerHTML');
      });
      $('#facet-info-result').html(htmlList);
      updateHrefContains();
      VuFind.lightbox_facets.setup();
    });
  }

  // Useful function to delay callbacks, e.g. when using a keyup event
  // to detect when the user stops typing.
  // See also: https://stackoverflow.com/questions/1909441/how-to-delay-the-keyup-handler-until-the-user-stops-typing
  var keyupCallbackTimeout = null;
  function registerContentKeyupCallback() {
    $('.ajax_param[data-name="contains"]').on('keyup', function onKeyupChangeFacetList() {
      clearTimeout(keyupCallbackTimeout);
      keyupCallbackTimeout = setTimeout(function onKeyupTimeout() {
        updateContent();
      }, 500);
    });
  }

  function setup() {
    if ($.isReady) {
      registerContentKeyupCallback();
    } else {
      $(function ready() {
        registerContentKeyupCallback();
      });
    }
  }

  return { setup: setup, getContent: getContent };
});

function buildFacetNodes(data, currentPath, allowExclude, excludeTitle, counts)
=======
function buildFacetNodes(facetName, data, currentPath, allowExclude, excludeTitle, showCounts, counter, locale)
>>>>>>> b644ebd6
{
  // Helper function to create elements
  function el(tagName, className = null) {
    const node = document.createElement(tagName);

    if (className !== null) {
      node.className = className;
    }

    return node;
  }

  // Build a UL
  let facetList = el('ul');

  // Elements
  for (let i = 0; i < data.length; i++) {
    let facet = data[i];

    const hasChildren = typeof facet.children !== 'undefined' && facet.children.length > 0;

    // Create badge
    let badgeEl = null;
    if (showCounts && !facet.isApplied && facet.count) {
      badgeEl = el('span', 'badge');
      badgeEl.innerText = facet.count.toLocaleString(locale);
    }

    // Create exclude link
    let excludeEl = null;
    if (allowExclude && !facet.isApplied) {
      excludeEl = el('a', 'exclude');
      excludeEl.innerHTML = VuFind.icon('facet-exclude');
      excludeEl.setAttribute('href', currentPath + facet.exclude);
      excludeEl.setAttribute('title', excludeTitle);
    }

    // Create facet text element
    const orFacet = facet.operator === 'OR';
    let valueEl = el('span', 'facet-value');
    valueEl.innerText = facet.displayText;
    let textEl = el('span', 'text');
    if (orFacet) {
      valueEl.className += ' icon-link__label';
      textEl.innerHTML = facet.isApplied
        ? VuFind.icon('facet-checked', { title: VuFind.translate('Selected'), class: 'icon-link__icon' })
        : VuFind.icon('facet-unchecked', 'icon-link__icon');
    }
    textEl.append(valueEl);

    // Create link element
    const linkEl = el('a', (orFacet ? ' icon-link' : ''));
    linkEl.setAttribute('href', currentPath + facet.href);
    linkEl.setAttribute('title', facet.displayText);
    linkEl.append(textEl);

    // Create facet element
    const classes = 'facet js-facet-item'
      + (facet.isApplied ? ' active' : '')
      + (orFacet ? ' facetOR' : ' facetAND');
    let facetEl;
    if (excludeEl) {
      linkEl.className += ' text';
      facetEl = el('div', classes);
      facetEl.append(linkEl);
      if (badgeEl) {
        facetEl.append(badgeEl);
      }
      facetEl.append(excludeEl);
    } else {
      if (badgeEl) {
        linkEl.append(badgeEl);
      }
      linkEl.className = classes + ' ' + linkEl.className;
      facetEl = linkEl;
    }

    // Create toggle button
    const toggleButton = el('button', 'facet-tree__toggle-expanded');
    toggleButton.setAttribute('aria-expanded', facet.hasAppliedChildren ? 'true' : 'false');
    toggleButton.setAttribute('data-toggle-aria-expanded', '');
    toggleButton.setAttribute('aria-label', facet.displayText);

    let itemContainerEl = el('span', 'facet-tree__item-container' + (allowExclude ? ' facet-tree__item-container--exclude' : ''));
    itemContainerEl.append(facetEl);

    // Create an li node with or without children
    const liEl = el('li');
    if (hasChildren) {
      liEl.className = 'facet-tree__parent';
      const childUlId = 'facet_' + facetName + '_' + (++counter.count);

      toggleButton.setAttribute('aria-controls', childUlId);
      toggleButton.innerHTML = VuFind.icon('facet-expand', 'facet-tree__expand') + VuFind.icon('facet-collapse', 'facet-tree__collapse');

      const childrenEl = buildFacetNodes(facetName, facet.children, currentPath, allowExclude, excludeTitle, showCounts, counter, locale);
      childrenEl.id = childUlId;

      liEl.append(toggleButton, itemContainerEl, childrenEl);
    } else {
      toggleButton.innerHTML = VuFind.icon('facet-noncollapsible', 'facet-tree__noncollapsible');
      toggleButton.setAttribute('disabled', '');

      liEl.append(toggleButton, itemContainerEl);
    }

    // Append to the UL
    facetList.append(liEl);
  }

  return facetList;
}

function buildFacetTree(treeNode, facetData, inSidebar) {
  var currentPath = treeNode.data('path');
  var allowExclude = treeNode.data('exclude');
  var excludeTitle = treeNode.data('exclude-title');
  var facetName = treeNode.data('facet');
  var locale = $('html').attr('lang');
  if (locale) {
    locale = locale.replace('_', '-');
  }

  var facetList = buildFacetNodes(facetName, facetData, currentPath, allowExclude, excludeTitle, inSidebar, { count: 0 }, locale);
  treeNode[0].replaceChildren(facetList);

  if (inSidebar) {
    treeNode.find('a').click(VuFind.sideFacets.showLoadingOverlay);
    if (treeNode.parent().hasClass('truncate-hierarchy')) {
      VuFind.truncate.initTruncate(treeNode.parent(), 'div > ul > li');
    }
  }
}

function loadFacetTree(treeNode, inSidebar)
{
  var loaded = treeNode.data('loaded');
  if (loaded) {
    return;
  }
  treeNode.data('loaded', true);

  if (inSidebar) {
    treeNode.prepend('<li class="jstree-node list-group-item facet-load-indicator">' + VuFind.loading() + '</li>');
  } else {
    treeNode.prepend('<div>' + VuFind.loading() + '<div>');
  }
  var request = {
    method: "getFacetData",
    source: treeNode.data('source'),
    facetName: treeNode.data('facet'),
    facetSort: treeNode.data('sort'),
    facetOperator: treeNode.data('operator'),
    query: treeNode.data('query'),
    querySuppressed: treeNode.data('querySuppressed'),
    extraFields: treeNode.data('extraFields')
  };
  $.getJSON(VuFind.path + '/AJAX/JSON?' + request.query,
    request,
    function getFacetData(response/*, textStatus*/) {
      buildFacetTree(treeNode, response.data.facets, inSidebar);
    }
  );
}

function initFacetTree(treeNode, inSidebar)
{
  // Defer init if the facet is collapsed:
  let $collapse = treeNode.parents('.facet-group').find('.collapse');
  if (!$collapse.hasClass('in')) {
    $collapse.on('show.bs.collapse', function onExpand() {
      loadFacetTree(treeNode, inSidebar);
    });
    return;
  } else {
    loadFacetTree(treeNode, inSidebar);
  }
}

/* --- Side Facets --- */
VuFind.register('sideFacets', function SideFacets() {
  function showLoadingOverlay(e, data) {
    e.preventDefault();
    var overlay = '<div class="facet-loading-overlay">'
      + '<span class="facet-loading-overlay-label">'
      + VuFind.loading()
      + "</span></div>";
    $(this).closest(".collapse").append(overlay);
    if (typeof data !== "undefined") {
      // Remove jstree-clicked class from JSTree links to avoid the color change:
      data.instance.get_node(data.node, true).children().removeClass('jstree-clicked');
    }
    // This callback operates both as a click handler and a JSTree callback;
    // if the data element is undefined, we assume we are handling a click.
    var href = typeof data === "undefined" || typeof data.node.data.url === "undefined"
      ? $(this).attr('href') : data.node.data.url;
    window.location.assign(href);
    return false;
  }

  function activateFacetBlocking(context) {
    var finalContext = (typeof context === "undefined") ? $(document.body) : context;
    finalContext.find('a.facet:not(.narrow-toggle),.facet a').click(showLoadingOverlay);
  }

  function activateSingleAjaxFacetContainer() {
    var $container = $(this);
    var facetList = [];
    var $facets = $container.find('div.collapse.in[data-facet], .checkbox-filter[data-facet]');
    $facets.each(function addFacet() {
      if (!$(this).data('loaded')) {
        facetList.push($(this).data('facet'));
      }
    });
    if (facetList.length === 0) {
      return;
    }
    var request = {
      method: 'getSideFacets',
      searchClassId: $container.data('searchClassId'),
      location: $container.data('location'),
      configIndex: $container.data('configIndex'),
      query: $container.data('query'),
      querySuppressed: $container.data('querySuppressed'),
      extraFields: $container.data('extraFields'),
      enabledFacets: facetList
    };
    $container.find('.facet-load-indicator').removeClass('hidden');
    $.getJSON(VuFind.path + '/AJAX/JSON?' + request.query, request)
      .done(function onGetSideFacetsDone(response) {
        $.each(response.data.facets, function initFacet(facet, facetData) {
          var containerSelector = typeof facetData.checkboxCount !== 'undefined'
            ? '.checkbox-filter' : ':not(.checkbox-filter)';
          var $facetContainer = $container.find(containerSelector + '[data-facet="' + facet + '"]');
          $facetContainer.data('loaded', 'true');
          if (typeof facetData.checkboxCount !== 'undefined') {
            if (facetData.checkboxCount !== null) {
              $facetContainer.find('.avail-count').text(
                facetData.checkboxCount.toString().replace(/\B(?=(\d{3})+\b)/g, VuFind.translate('number_thousands_separator'))
              );
            }
          } else if (typeof facetData.html !== 'undefined') {
            $facetContainer.html(VuFind.updateCspNonce(facetData.html));
            activateFacetBlocking($facetContainer);
          } else {
            var treeNode = $facetContainer.find('.jstree-facet');
            VuFind.emit('VuFind.sidefacets.treenodeloaded', {node: treeNode});

            buildFacetTree(treeNode, facetData.list, true);
          }
          $facetContainer.find('.facet-load-indicator').remove();
        });
        VuFind.lightbox.bind($('.sidebar'));
        VuFind.emit('VuFind.sidefacets.loaded');
      })
      .fail(function onGetSideFacetsFail() {
        $container.find('.facet-load-indicator').remove();
        $container.find('.facet-load-failed').removeClass('hidden');
      });
  }

  function loadAjaxSideFacets() {
    $('.side-facets-container-ajax').each(activateSingleAjaxFacetContainer);
  }

  function facetSessionStorage(e) {
    var source = $('#result0 .hiddenSource').val();
    var id = e.target.id;
    var key = 'sidefacet-' + source + id;
    if (!sessionStorage.getItem(key)) {
      sessionStorage.setItem(key, document.getElementById(id).className);
    } else {
      sessionStorage.removeItem(key);
    }
  }

  function init() {
    // Display "loading" message after user clicks facet:
    activateFacetBlocking();

    // Side facet status saving
    $('.facet-group .collapse').each(function openStoredFacets(index, item) {
      var source = $('#result0 .hiddenSource').val();
      var storedItem = sessionStorage.getItem('sidefacet-' + source + item.id);
      if (storedItem) {
        var saveTransition = $.support.transition;
        try {
          $.support.transition = false;
          if ((' ' + storedItem + ' ').indexOf(' in ') > -1) {
            $(item).collapse('show');
          } else if (!$(item).data('forceIn')) {
            $(item).collapse('hide');
          }
        } finally {
          $.support.transition = saveTransition;
        }
      }
    });
    $('.facet-group').on('shown.bs.collapse', facetSessionStorage);
    $('.facet-group').on('hidden.bs.collapse', facetSessionStorage);

    // Side facets loaded with AJAX
    $('.side-facets-container-ajax')
      .find('div.collapse[data-facet]:not(.in)')
      .on('shown.bs.collapse', function expandFacet() {
        loadAjaxSideFacets();
      });
    loadAjaxSideFacets();

    // Keep filter dropdowns on screen
    $(".search-filter-dropdown").on("shown.bs.dropdown", function checkFilterDropdownWidth(e) {
      var $dropdown = $(e.target).find(".dropdown-menu");
      if ($(e.target).position().left + $dropdown.width() >= window.innerWidth) {
        $dropdown.addClass("dropdown-menu-right");
      } else {
        $dropdown.removeClass("dropdown-menu-right");
      }
    });
  }

  return { init: init, showLoadingOverlay: showLoadingOverlay };
});

/* --- Lightbox Facets --- */
VuFind.register('lightbox_facets', function LightboxFacets() {
  function lightboxFacetSorting() {
    var sortButtons = $('.js-facet-sort');
    function sortAjax(button) {
      var sort = $(button).data('sort');
      var list = $('#facet-list-' + sort);
      if (list.find('.js-facet-item').length === 0) {
        list.find('.js-facet-next-page').html(VuFind.translate('loading_ellipsis'));
        $.ajax(button.href + '&layout=lightbox')
          .done(function facetSortTitleDone(data) {
            list.prepend($('<span>' + data + '</span>').find('.js-facet-item'));
            list.find('.js-facet-next-page').html(VuFind.translate('more_ellipsis'));
          });
      }
      $('.full-facet-list').addClass('hidden');
      list.removeClass('hidden');
      sortButtons.removeClass('active');
    }
    sortButtons.click(function facetSortButton() {
      sortAjax(this);
      $(this).addClass('active');
      return false;
    });
  }

  function setup() {
    lightboxFacetSorting();
    $('.js-facet-next-page').on("click", function facetLightboxMore() {
      let button = $(this);
      let page = parseInt(button.attr('data-page'), 10);
      if (button.attr('disabled')) {
        return false;
      }
      button.attr('disabled', 1);
      button.html(VuFind.translate('loading_ellipsis'));

      let overrideParams = {facetpage: page, layout: 'lightbox', ajax: 1};
      VuFind.facetList.getContent(overrideParams).then(data => {
        $(data).find('.js-facet-item').each(function eachItem() {
          button.before($(this).prop('outerHTML'));
        });
        let list = $(data).find('.js-facet-item');
        if (list.length && $(data).find('.js-facet-next-page').length) {
          button.attr('data-page', page + 1);
          button.attr('href', button.attr('href').replace(/facetpage=\d+/, 'facetpage=' + (page + 1)));
          button.html(VuFind.translate('more_ellipsis'));
          button.removeAttr('disabled');
        } else {
          button.remove();
        }
      });
      return false;
    });
    let margin = 230;
    $('#modal').on('show.bs.modal', function facetListHeight() {
      $('#modal .lightbox-scroll').css('max-height', window.innerHeight - margin);
    });
    $(window).on("resize", function facetListResize() {
      $('#modal .lightbox-scroll').css('max-height', window.innerHeight - margin);
    });
  }

  return { setup: setup };
});

function registerSideFacetTruncation() {
  VuFind.truncate.initTruncate('.truncate-facets', '.facet');
}

VuFind.listen('VuFind.sidefacets.loaded', registerSideFacetTruncation);<|MERGE_RESOLUTION|>--- conflicted
+++ resolved
@@ -1,6 +1,5 @@
 /*global VuFind */
 /*exported initFacetTree */
-<<<<<<< HEAD
 
 /* --- Facet List --- */
 VuFind.register('facetList', function FacetList() {
@@ -84,10 +83,7 @@
   return { setup: setup, getContent: getContent };
 });
 
-function buildFacetNodes(data, currentPath, allowExclude, excludeTitle, counts)
-=======
 function buildFacetNodes(facetName, data, currentPath, allowExclude, excludeTitle, showCounts, counter, locale)
->>>>>>> b644ebd6
 {
   // Helper function to create elements
   function el(tagName, className = null) {
