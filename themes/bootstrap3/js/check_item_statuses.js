--- conflicted
+++ resolved
@@ -140,35 +140,11 @@
       if (typeof idMap[status.id] == "undefined") {
         return;
       }
-<<<<<<< HEAD
-=======
-      var ids = [];
-      var self = this;
-      $.each(this.items, function selectQueued() {
-        if ('queued' === this.state) {
-          self.items[this.id].state = 'running';
-          ids.push(this.id);
-        }
-      });
-      $.ajax({
-        dataType: this.dataType,
-        method: this.method,
-        url: VuFind.path + this.url,
-        context: this,
-        data: { 'id': ids }
-      })
-        .done(this.checkItemStatusDone)
-        .fail( this.itemStatusFail)
-        .always(function queueAjaxAlways() {
-          this.itemStatusRunning = false;
-          VuFind.emit("item-status-done");
-        });
-    }//end runItemAjaxForQueue
-  };
->>>>>>> d00be0e7
 
       idMap[status.id].forEach((el) => displayItemStatus(status, el));
     });
+
+    VuFind.emit("item-status-done");
   }
 
   function itemStatusAjaxFailure(items, response, textStatus) {
@@ -177,6 +153,8 @@
       textStatus === "abort" ||
       typeof response.responseJSON === "undefined"
     ) {
+      VuFind.emit("item-status-done");
+
       return;
     }
 
@@ -193,6 +171,8 @@
             : VuFind.translate("error_occurred")
         );
     });
+
+    VuFind.emit("item-status-done");
   }
 
   function makeItemStatusQueue({
@@ -237,7 +217,6 @@
     ) {
       return;
     }
-<<<<<<< HEAD
 
     let handlerName = "ils";
     if (el.dataset.handlerName) {
@@ -248,17 +227,6 @@
       if (handlerNameEl !== null) {
         handlerName = handlerNameEl.value;
       }
-=======
-    if ($item.find('.hiddenId').length === 0) {
-      return;
-    }
-    var id = $item.find('.hiddenId').val();
-    var handlerName = 'ils';
-    if ($item.data("handler-name")) {
-      handlerName = $item.data("handler-name");
-    } else if ($item.find('.handler-name').length > 0) {
-      handlerName = $item.find('.handler-name').val();
->>>>>>> d00be0e7
     }
 
     // update element to reflect lookup
@@ -279,18 +247,12 @@
       .querySelectorAll(".ajaxItem")
       .forEach(checkItemStatus);
   }
-<<<<<<< HEAD
 
   function init(_container = null) {
     const container = _container ?? document;
 
-    if (typeof Hunt === "undefined") {
+    if (typeof Hunt === "undefined" || VuFind.isPrinting()) {
       checkAllItemStatuses(container);
-=======
-  function init(_container) {
-    if (typeof Hunt === 'undefined' || VuFind.isPrinting()) {
-      checkItemStatuses(_container);
->>>>>>> d00be0e7
     } else {
       new Hunt(container.querySelectorAll(".ajaxItem"), {
         enter: checkItemStatus,
