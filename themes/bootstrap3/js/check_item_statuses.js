--- conflicted
+++ resolved
@@ -12,15 +12,24 @@
     return callnumber;
 }
 function displayItemStatus(result, $item) {
-<<<<<<< HEAD
     $item.removeClass('js-item-pending');
     $item.find('.status').empty().append(result.availability_message);
     $item.find('.ajax-availability').removeClass('ajax-availability hidden');
-    if (typeof(result.full_status) !== 'undefined'
+
+    if (typeof(result.error) != 'undefined'
+        && result.error.length > 0
+    ) {
+        // Only show error message if we also have a status indicator active:
+        if ($item.find('.status').length > 0) {
+            $item.find('.callnumAndLocation').empty().addClass('text-danger').append(result.error);
+        } else {
+            $item.find('.callnumAndLocation').addClass('hidden');
+        }
+        $item.find('.callnumber,.hideIfDetailed,.location').addClass('hidden');
+  } else if (typeof(result.full_status) != 'undefined'
         && result.full_status.length > 0
         && $item.find('.callnumAndLocation').length > 0
     ) {
-
         // Full status mode is on -- display the HTML and hide extraneous junk:
         $item.find('.callnumAndLocation').empty().append(result.full_status);
         $item.find('.callnumber,.hideIfDetailed,.location,.status').addClass('hidden');
@@ -54,48 +63,6 @@
             locationListHTML += (result.locationList[x].callnumbers)
                 ? linkCallnumbers(result.locationList[x].callnumbers, result.locationList[x].callnumber_handler) : '';
             locationListHTML += '</div>';
-=======
-  $item.removeClass('js-item-pending');
-  $item.find('.status').empty().append(result.availability_message);
-  $item.find('.ajax-availability').removeClass('ajax-availability hidden');
-  if (typeof(result.error) != 'undefined'
-    && result.error.length > 0
-  ) {
-    // Only show error message if we also have a status indicator active:
-    if ($item.find('.status').length > 0) {
-      $item.find('.callnumAndLocation').empty().addClass('text-danger').append(result.error);
-    } else {
-      $item.find('.callnumAndLocation').addClass('hidden');
-    }
-    $item.find('.callnumber,.hideIfDetailed,.location').addClass('hidden');
-  } else if (typeof(result.full_status) != 'undefined'
-    && result.full_status.length > 0
-    && $item.find('.callnumAndLocation').length > 0
-  ) {
-    // Full status mode is on -- display the HTML and hide extraneous junk:
-    $item.find('.callnumAndLocation').empty().append(result.full_status);
-    $item.find('.callnumber,.hideIfDetailed,.location,.status').addClass('hidden');
-  } else if (typeof(result.missing_data) != 'undefined'
-    && result.missing_data
-  ) {
-    // No data is available -- hide the entire status area:
-    $item.find('.callnumAndLocation,.status').addClass('hidden');
-  } else if (result.locationList) {
-    // We have multiple locations -- build appropriate HTML and hide unwanted labels:
-    $item.find('.callnumber,.hideIfDetailed,.location').addClass('hidden');
-    var locationListHTML = "";
-    for (var x = 0; x < result.locationList.length; x++) {
-      locationListHTML += '<div class="groupLocation">';
-      if (result.locationList[x].availability) {
-        locationListHTML += '<span class="text-success"><i class="fa fa-ok" aria-hidden="true"></i> '
-          + result.locationList[x].location + '</span> ';
-      } else if (typeof(result.locationList[x].status_unknown) !== 'undefined'
-          && result.locationList[x].status_unknown
-      ) {
-        if (result.locationList[x].location) {
-          locationListHTML += '<span class="text-warning"><i class="fa fa-status-unknown" aria-hidden="true"></i> '
-            + result.locationList[x].location + '</span> ';
->>>>>>> 1ffa0b2a
         }
         $item.find('.locationDetails').removeClass('hidden');
         $item.find('.locationDetails').html(locationListHTML);
@@ -122,7 +89,6 @@
     itemStatusTimer : null,
     itemStatusDelay : 200,
 
-<<<<<<< HEAD
     checkItemStatusDone: function(response) {
         var data = response.data;
         for (var j = 0; j < data.statuses.length; j++) {
@@ -145,6 +111,8 @@
         this.itemStatusEls[id] = el;
         this.itemStatusTimer = setTimeout(this.runItemAjaxForQueue.bind(this), this.itemStatusDelay);
         el.addClass('js-item-pending').removeClass('hidden');
+        el.find('.callnumAndLocation').removeClass('hidden');
+        el.find('.callnumAndLocation .ajax-availability').removeClass('hidden');
         el.find('.status').removeClass('hidden');
     },
 
@@ -173,21 +141,6 @@
 var handlers = {
     'ils':ItemStatusHandler,
     };
-=======
-function itemQueueAjax(id, el) {
-  if (el.hasClass('js-item-pending')) {
-    return;
-  }
-  clearTimeout(itemStatusTimer);
-  itemStatusIds.push(id);
-  itemStatusEls[id] = el;
-  itemStatusTimer = setTimeout(runItemAjaxForQueue, itemStatusDelay);
-  el.addClass('js-item-pending').removeClass('hidden');
-  el.find('.callnumAndLocation').removeClass('hidden');
-  el.find('.callnumAndLocation .ajax-availability').removeClass('hidden');
-  el.find('.status').removeClass('hidden');
-}
->>>>>>> 1ffa0b2a
 
 function checkItemStatus(el) {
     var $item = $(el);
