/*global AjaxRequestQueue, VuFind, unwrapJQuery */

VuFind.register('itemStatuses', function ItemStatuses() {
  function formatCallnumbers(callnumber, callnumber_handler) {
    var cns = callnumber.split(',\t');
    for (var i = 0; i < cns.length; i++) {
      // If the call number has a special delimiter, it indicates a prefix that
      // should be used for display but not for sorting/searching.
      var actualCallNumber = cns[i];
      var displayCallNumber = cns[i];
      var parts = cns[i].split('::::');
      if (parts.length > 1) {
        displayCallNumber = parts[0] + " " + parts[1];
        actualCallNumber = parts[1];
      }

      cns[i] = callnumber_handler
        ? '<a href="' + VuFind.path + '/Alphabrowse/Home?source=' + encodeURI(callnumber_handler) + '&amp;from=' + encodeURI(actualCallNumber) + '">' + displayCallNumber + '</a>'
        : displayCallNumber;
    }
    return cns.join(',\t');
  }

  function displayItemStatus(result, el) {
    const $item = $(el); // todo: remove jQuery

    $item.addClass('js-item-done').removeClass('js-item-pending');
    $item.find('.status').empty().append(result.availability_message);
    $item.find('.ajax-availability').removeClass('ajax-availability hidden');
    if (typeof(result.error) != 'undefined'
          && result.error.length > 0
    ) {
      $item.find('.callnumAndLocation').empty().addClass('text-danger').append(result.error);
      $item.find('.callnumber,.hideIfDetailed,.location').addClass('hidden');
    } else if (typeof(result.full_status) != 'undefined'
          && result.full_status.length > 0
          && $item.find('.callnumAndLocation').length > 0
    ) {
      // Full status mode is on -- display the HTML and hide extraneous junk:
      $item.find('.callnumAndLocation').empty().append(VuFind.updateCspNonce(result.full_status));
      $item.find('.callnumber,.hideIfDetailed,.location,.status').addClass('hidden');
    } else if (typeof(result.missing_data) !== 'undefined'
          && result.missing_data
    ) {
      // No data is available -- hide the entire status area:
      $item.find('.callnumAndLocation,.status').addClass('hidden');
    } else if (result.locationList) {
      // We have multiple locations -- build appropriate HTML and hide unwanted labels:
      $item.find('.callnumber,.hideIfDetailed,.location').addClass('hidden');
      var locationListHTML = "";
      for (var x = 0; x < result.locationList.length; x++) {
        locationListHTML += '<div class="groupLocation">';
        if (result.locationList[x].availability) {
          locationListHTML += '<span class="text-success">'
            + VuFind.icon("status-available")
            + result.locationList[x].location
            + '</span> ';
        } else if (typeof(result.locationList[x].status_unknown) !== 'undefined'
                  && result.locationList[x].status_unknown
        ) {
          if (result.locationList[x].location) {
            locationListHTML += '<span class="text-warning">'
              + VuFind.icon("status-unknown")
              + result.locationList[x].location
              + '</span> ';
          }
        } else {
          locationListHTML += '<span class="text-danger">'
            + VuFind.icon("status-unavailable")
            + result.locationList[x].location
            + '</span> ';
        }
        locationListHTML += '</div>';
        locationListHTML += '<div class="groupCallnumber">';
        locationListHTML += (result.locationList[x].callnumbers)
          ? formatCallnumbers(result.locationList[x].callnumbers, result.locationList[x].callnumber_handler) : '';
        locationListHTML += '</div>';
      }
      $item.find('.locationDetails').removeClass('hidden');
      $item.find('.locationDetails').html(locationListHTML);
    } else {
      // Default case -- load call number and location into appropriate containers:
      $item.find('.callnumber').empty().append(formatCallnumbers(result.callnumber, result.callnumber_handler) + '<br/>');
      $item.find('.location').empty().append(
        result.reserve === 'true'
          ? result.reserve_message
          : result.location
      );
    }
  }

  function itemStatusAjaxSuccess(items, response) {
    let idMap = {};

    // make map of ids to element arrays
    items.forEach(function mapItemId(item) {
      if (typeof idMap[item.id] === "undefined") {
        idMap[item.id] = [];
      }

      idMap[item.id].push(item.el);
    });

    // display data
    response.data.statuses.forEach(function displayItemStatusResponse(status) {
      if (typeof idMap[status.id] === "undefined") {
        return;
      }
<<<<<<< HEAD
=======
      var ids = [];
      var self = this;
      $.each(this.items, function selectQueued() {
        if ('queued' === this.state) {
          self.items[this.id].state = 'running';
          ids.push(this.id);
        }
      });
      $.ajax({
        dataType: this.dataType,
        method: this.method,
        url: VuFind.path + this.url,
        context: this,
        data: {
          'id': ids,
          'sid': VuFind.getCurrentSearchId()
        }
      })
        .done(this.checkItemStatusDone)
        .fail( this.itemStatusFail)
        .always(function queueAjaxAlways() {
          this.itemStatusRunning = false;
          VuFind.emit("item-status-done");
        });
    }//end runItemAjaxForQueue
  };
>>>>>>> 4feaeb93

      idMap[status.id].forEach((el) => displayItemStatus(status, el));
    });

    VuFind.emit("item-status-done");
  }

  function itemStatusAjaxFailure(items, response, textStatus) {
    if (
      textStatus === "error" ||
      textStatus === "abort" ||
      typeof response.responseJSON === "undefined"
    ) {
      VuFind.emit("item-status-done");

      return;
    }

    // display the error message on each of the ajax status place holder
    items.forEach(function displayItemStatusFailure(item) {
      $(item.el)
        .find(".callnumAndLocation")
        .addClass("text-danger")
        .empty()
        .removeClass("hidden")
        .append(
          typeof response.responseJSON.data === "string"
            ? response.responseJSON.data
            : VuFind.translate("error_occurred")
        );
    });

    VuFind.emit("item-status-done");
  }

  function makeItemStatusQueue({
    url = "/AJAX/JSON?method=getItemStatuses",
    dataType = "json",
    method = "POST",
    delay = 200,
  } = {}) {
    return new AjaxRequestQueue({
      run: function runItemAjaxQueue(items) {
        return new Promise(function runItemAjaxPromise(done, error) {
          $.ajax({
            // todo: replace with fetch
            url: VuFind.path + url,
            data: { id: items.map((item) => item.id) },
            dataType,
            method,
          })
            .done(done)
            .catch(error);
        });
      },
      success: itemStatusAjaxSuccess,
      failure: itemStatusAjaxFailure,
      delay,
    });
  }

  //store the handlers in a "hash" obj
  var checkItemHandlers = {
    ils: makeItemStatusQueue(),
    overdrive: makeItemStatusQueue({ url: "/Overdrive/getStatus" }),
  };

  function checkItemStatus(el) {
    const hiddenIdEl = el.querySelector(".hiddenId");

    if (
      hiddenIdEl === null ||
      el.classList.contains("js-item-pending") ||
      el.classList.contains("js-item-done")
    ) {
      return;
    }

    // update element to reflect lookup
    el.classList.add("js-item-pending");
    el.classList.remove("hidden");
    el.querySelector(".callnumAndLocation").classList.remove("hidden");
    el.querySelector(".callnumAndLocation .ajax-availability").classList.remove("hidden");
    const statusEl = el.querySelector(".status");
    if (statusEl) {
      statusEl.classList.remove("hidden");
    }

    // get proper handler
    let handlerName = "ils";
    if (el.dataset.handlerName) {
      handlerName = el.dataset.handlerName;
    } else {
      const handlerNameEl = el.querySelector(".handler-name");

      if (handlerNameEl !== null) {
        handlerName = handlerNameEl.value;
      }
    }

    // queue the element into the queue
    checkItemHandlers[handlerName].add({ el, id: hiddenIdEl.value });
  }

  function checkAllItemStatuses(container = document) {
    container.querySelectorAll(".ajaxItem").forEach(checkItemStatus);
  }

  function init($container = document) {
    const container = unwrapJQuery($container);

    if (VuFind.isPrinting()) {
      checkAllItemStatuses(container);
    } else {
      VuFind.observerManager.createIntersectionObserver(
        'itemStatuses',
        checkItemStatus,
        container.querySelectorAll('.ajaxItem')
      );
    }
  }

  return { init };
});<|MERGE_RESOLUTION|>--- conflicted
+++ resolved
@@ -106,35 +106,6 @@
       if (typeof idMap[status.id] === "undefined") {
         return;
       }
-<<<<<<< HEAD
-=======
-      var ids = [];
-      var self = this;
-      $.each(this.items, function selectQueued() {
-        if ('queued' === this.state) {
-          self.items[this.id].state = 'running';
-          ids.push(this.id);
-        }
-      });
-      $.ajax({
-        dataType: this.dataType,
-        method: this.method,
-        url: VuFind.path + this.url,
-        context: this,
-        data: {
-          'id': ids,
-          'sid': VuFind.getCurrentSearchId()
-        }
-      })
-        .done(this.checkItemStatusDone)
-        .fail( this.itemStatusFail)
-        .always(function queueAjaxAlways() {
-          this.itemStatusRunning = false;
-          VuFind.emit("item-status-done");
-        });
-    }//end runItemAjaxForQueue
-  };
->>>>>>> 4feaeb93
 
       idMap[status.id].forEach((el) => displayItemStatus(status, el));
     });
@@ -179,10 +150,12 @@
     return new AjaxRequestQueue({
       run: function runItemAjaxQueue(items) {
         return new Promise(function runItemAjaxPromise(done, error) {
+          const sid = VuFind.getCurrentSearchId();
+
           $.ajax({
             // todo: replace with fetch
             url: VuFind.path + url,
-            data: { id: items.map((item) => item.id) },
+            data: { id: items.map((item) => item.id), sid },
             dataType,
             method,
           })
