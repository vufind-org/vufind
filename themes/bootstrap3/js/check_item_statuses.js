/*global Hunt, VuFind */

VuFind.register('itemStatuses', function ItemStatuses() {
  function linkCallnumbers(callnumber, callnumber_handler) {
    if (callnumber_handler) {
      var cns = callnumber.split(',\t');
      for (var i = 0; i < cns.length; i++) {
        cns[i] = '<a href="' + VuFind.path + '/Alphabrowse/Home?source=' + encodeURI(callnumber_handler) + '&amp;from=' + encodeURI(cns[i]) + '">' + cns[i] + '</a>';
      }
      return cns.join(',\t');
    }
    return callnumber;
  }
  function displayItemStatus(result, $item) {
    $item.removeClass('js-item-pending');
    $item.find('.status').empty().append(result.availability_message);
    $item.find('.ajax-availability').removeClass('ajax-availability hidden');
    if (typeof(result.error) != 'undefined'
          && result.error.length > 0
    ) {
      // Only show error message if we also have a status indicator active:
      if ($item.find('.status').length > 0) {
        $item.find('.callnumAndLocation').empty().addClass('text-danger').append(result.error);
      } else {
        $item.find('.callnumAndLocation').addClass('hidden');
      }
      $item.find('.callnumber,.hideIfDetailed,.location').addClass('hidden');
    } else if (typeof(result.full_status) != 'undefined'
          && result.full_status.length > 0
          && $item.find('.callnumAndLocation').length > 0
    ) {
      // Full status mode is on -- display the HTML and hide extraneous junk:
      $item.find('.callnumAndLocation').empty().append(result.full_status);
      $item.find('.callnumber,.hideIfDetailed,.location,.status').addClass('hidden');
    } else if (typeof(result.missing_data) !== 'undefined'
          && result.missing_data
    ) {
      // No data is available -- hide the entire status area:
      $item.find('.callnumAndLocation,.status').addClass('hidden');
    } else if (result.locationList) {
      // We have multiple locations -- build appropriate HTML and hide unwanted labels:
      $item.find('.callnumber,.hideIfDetailed,.location').addClass('hidden');
      var locationListHTML = "";
      for (var x = 0; x < result.locationList.length; x++) {
        locationListHTML += '<div class="groupLocation">';
        if (result.locationList[x].availability) {
          locationListHTML += '<span class="text-success"><i class="fa fa-ok" aria-hidden="true"></i> '
                      + result.locationList[x].location + '</span> ';
        } else if (typeof(result.locationList[x].status_unknown) !== 'undefined'
                  && result.locationList[x].status_unknown
        ) {
          if (result.locationList[x].location) {
            locationListHTML += '<span class="text-warning"><i class="fa fa-status-unknown" aria-hidden="true"></i> '
                          + result.locationList[x].location + '</span> ';
          }
        } else {
          locationListHTML += '<span class="text-danger"><i class="fa fa-remove" aria-hidden="true"></i> '
                      + result.locationList[x].location + '</span> ';
        }
        locationListHTML += '</div>';
        locationListHTML += '<div class="groupCallnumber">';
        locationListHTML += (result.locationList[x].callnumbers)
          ? linkCallnumbers(result.locationList[x].callnumbers, result.locationList[x].callnumber_handler) : '';
        locationListHTML += '</div>';
      }
      $item.find('.locationDetails').removeClass('hidden');
      $item.find('.locationDetails').html(locationListHTML);
    } else {
      // Default case -- load call number and location into appropriate containers:
      $item.find('.callnumber').empty().append(linkCallnumbers(result.callnumber, result.callnumber_handler) + '<br/>');
      $item.find('.location').empty().append(
        result.reserve === 'true'
          ? result.reserve_message
          : result.location
      );
    }
  }

  var itemStatusObserver = null;
  var ItemStatusHandler = {
    name: "default",
    //array to hold IDs and elements
    itemStatusIds: [], itemStatusEls: [],
    url: '/AJAX/JSON?method=getItemStatuses',
    itemStatusRunning: false,
    dataType: 'json',
    method: 'POST',
    itemStatusTimer: null,
    itemStatusDelay: 200,

    checkItemStatusDone: function checkItemStatusDone(response) {
      var data = response.data;
      for (var j = 0; j < data.statuses.length; j++) {
        var status = data.statuses[j];
        displayItemStatus(status, this.itemStatusEls[status.id]);
        this.itemStatusIds.splice(this.itemStatusIds.indexOf(status.id), 1);
      }
    },
    itemStatusFail: function itemStatusFail(response, textStatus) {
      if (textStatus === 'error' || textStatus === 'abort' || typeof response.responseJSON === 'undefined') {
        return;
      }
      // display the error message on each of the ajax status place holder
      $('.js-item-pending .callnumAndLocation').addClass('text-danger').empty().removeClass('hidden')
        .append(typeof response.responseJSON.data === 'string' ? response.responseJSON.data : VuFind.translate('error_occurred'));
    },
    itemQueueAjax: function itemQueueAjax(id, el){
      clearTimeout(this.itemStatusTimer);
      this.itemStatusIds.push(id);
      this.itemStatusEls[id] = el;
      this.itemStatusTimer = setTimeout(this.runItemAjaxForQueue.bind(this), this.itemStatusDelay);
      el.addClass('js-item-pending').removeClass('hidden');
      el.find('.callnumAndLocation').removeClass('hidden');
      el.find('.callnumAndLocation .ajax-availability').removeClass('hidden');
      el.find('.status').removeClass('hidden');
    },

    runItemAjaxForQueue: function runItemAjaxForQueue(){
      if (this.itemStatusRunning) {
        this.itemStatusTimer = setTimeout(this.runItemAjaxForQueue.bind(this), this.itemStatusDelay);
        return;
      }
      $.ajax({
        dataType: this.dataType,
        method: this.method,
        url: VuFind.path + this.url,
        context: this,
        data: { 'id': this.itemStatusIds }
      })
        .done(this.checkItemStatusDone)
        .fail( this.itemStatusFail)
        .always(function queueAjaxAlways(){
          this.itemStatusRunning = false;
        });
    }//end runItemAjax
  };

  //store the handlers in a "hash" obj
  //add you own overridden handler here
<<<<<<< HEAD
    var OdItemStatusHandler=Object.create(ItemStatusHandler);
    OdItemStatusHandler.url = '/Overdrive/getStatus';
    OdItemStatusHandler.itemStatusDelay = 200;
    OdItemStatusHandler.name = "overdrive";
    OdItemStatusHandler.itemStatusIds = [];
    OdItemStatusHandler.itemStatusEls = [];

//store the handlers in a "hash" obj
var checkItemHandlers = {
    'ils': ItemStatusHandler,
    'overdrive': OdItemStatusHandler,
};

  function checkItemStatus(el) {
    var $item = $(el);
    if ($item.hasClass('js-item-pending')) {
      return;
    }
    if ($item.find('.hiddenId').length === 0) {
      return false;
    }
    var id = $item.find('.hiddenId').val();
    var handlerName = 'ils';
    if ($item.find('.handler-name').length > 0) {
      handlerName = $item.find('.handler-name').val();
    }
    
    //queue the element into the handler
    checkItemHandlers[handlerName].itemQueueAjax(id, $item);
  }

  function checkItemStatuses(_container) {
    var container = typeof _container === 'undefined'
      ? document.body
      : _container;

    var ajaxItems = $(container).find('.ajaxItem');
    for (var i = 0; i < ajaxItems.length; i++) {
      var id = $(ajaxItems[i]).find('.hiddenId').val();
      var handlerName = 'ils';
      if ($(ajaxItems[i]).find('.handler-name').length > 0) {
        handlerName = $(ajaxItems[i]).find('.handler-name').val();
      }
      if ($(ajaxItems[i]).data("handler-name")) {
        handlerName = $(ajaxItems[i]).data("handler-name");
      }
      checkItemHandlers[handlerName].itemQueueAjax(id, $(ajaxItems[i]));
    }
    // Stop looking for a scroll loader
    if (itemStatusObserver) {
      itemStatusObserver.disconnect();
    }
  }
  function init() {
    if (typeof Hunt === 'undefined') {
      checkItemStatuses();
    } else {
      itemStatusObserver = new Hunt(
        $('.ajaxItem').toArray(),
        { enter: checkItemStatus }
      );
    }
  };
=======
  var checkItemHandlers = {
    'ils': ItemStatusHandler,
  };

  function checkItemStatus(el) {
    var $item = $(el);
    if ($item.hasClass('js-item-pending')) {
      return;
    }
    if ($item.find('.hiddenId').length === 0) {
      return false;
    }
    var id = $item.find('.hiddenId').val();
    var handlerName = 'ils';
    if ($item.find('.handler-name').length > 0) {
      handlerName = $item.find('.handler-name').val();
    }

    //queue the element into the handler
    checkItemHandlers[handlerName].itemQueueAjax(id, $item);
  }

  function checkItemStatuses(_container) {
    var container = typeof _container === 'undefined'
      ? document.body
      : _container;

    var ajaxItems = $(container).find('.ajaxItem');
    for (var i = 0; i < ajaxItems.length; i++) {
      var id = $(ajaxItems[i]).find('.hiddenId').val();
      var handlerName = 'ils';
      if ($(ajaxItems[i]).find('.handler-name').length > 0) {
        handlerName = $(ajaxItems[i]).find('.handler-name').val();
      }
      if ($(ajaxItems[i]).data("handler-name")) {
        handlerName = $(ajaxItems[i]).data("handler-name");
      }
      checkItemHandlers[handlerName].itemQueueAjax(id, $(ajaxItems[i]));
    }
    // Stop looking for a scroll loader
    if (itemStatusObserver) {
      itemStatusObserver.disconnect();
    }
  }
  function init() {
    if (typeof Hunt === 'undefined') {
      checkItemStatuses();
    } else {
      itemStatusObserver = new Hunt(
        $('.ajaxItem').toArray(),
        { enter: checkItemStatus }
      );
    }
  }
>>>>>>> 99c88015

  return { init: init, check: checkItemStatuses };
});<|MERGE_RESOLUTION|>--- conflicted
+++ resolved
@@ -135,21 +135,19 @@
     }//end runItemAjax
   };
 
+  //add you own overridden handler here
+  var OdItemStatusHandler=Object.create(ItemStatusHandler);
+  OdItemStatusHandler.url = '/Overdrive/getStatus';
+  OdItemStatusHandler.itemStatusDelay = 200;
+  OdItemStatusHandler.name = "overdrive";
+  OdItemStatusHandler.itemStatusIds = [];
+  OdItemStatusHandler.itemStatusEls = [];
+
   //store the handlers in a "hash" obj
-  //add you own overridden handler here
-<<<<<<< HEAD
-    var OdItemStatusHandler=Object.create(ItemStatusHandler);
-    OdItemStatusHandler.url = '/Overdrive/getStatus';
-    OdItemStatusHandler.itemStatusDelay = 200;
-    OdItemStatusHandler.name = "overdrive";
-    OdItemStatusHandler.itemStatusIds = [];
-    OdItemStatusHandler.itemStatusEls = [];
-
-//store the handlers in a "hash" obj
-var checkItemHandlers = {
+  var checkItemHandlers = {
     'ils': ItemStatusHandler,
     'overdrive': OdItemStatusHandler,
-};
+  };
 
   function checkItemStatus(el) {
     var $item = $(el);
@@ -164,7 +162,7 @@
     if ($item.find('.handler-name').length > 0) {
       handlerName = $item.find('.handler-name').val();
     }
-    
+
     //queue the element into the handler
     checkItemHandlers[handlerName].itemQueueAjax(id, $item);
   }
@@ -200,63 +198,7 @@
         { enter: checkItemStatus }
       );
     }
-  };
-=======
-  var checkItemHandlers = {
-    'ils': ItemStatusHandler,
-  };
-
-  function checkItemStatus(el) {
-    var $item = $(el);
-    if ($item.hasClass('js-item-pending')) {
-      return;
-    }
-    if ($item.find('.hiddenId').length === 0) {
-      return false;
-    }
-    var id = $item.find('.hiddenId').val();
-    var handlerName = 'ils';
-    if ($item.find('.handler-name').length > 0) {
-      handlerName = $item.find('.handler-name').val();
-    }
-
-    //queue the element into the handler
-    checkItemHandlers[handlerName].itemQueueAjax(id, $item);
-  }
-
-  function checkItemStatuses(_container) {
-    var container = typeof _container === 'undefined'
-      ? document.body
-      : _container;
-
-    var ajaxItems = $(container).find('.ajaxItem');
-    for (var i = 0; i < ajaxItems.length; i++) {
-      var id = $(ajaxItems[i]).find('.hiddenId').val();
-      var handlerName = 'ils';
-      if ($(ajaxItems[i]).find('.handler-name').length > 0) {
-        handlerName = $(ajaxItems[i]).find('.handler-name').val();
-      }
-      if ($(ajaxItems[i]).data("handler-name")) {
-        handlerName = $(ajaxItems[i]).data("handler-name");
-      }
-      checkItemHandlers[handlerName].itemQueueAjax(id, $(ajaxItems[i]));
-    }
-    // Stop looking for a scroll loader
-    if (itemStatusObserver) {
-      itemStatusObserver.disconnect();
-    }
-  }
-  function init() {
-    if (typeof Hunt === 'undefined') {
-      checkItemStatuses();
-    } else {
-      itemStatusObserver = new Hunt(
-        $('.ajaxItem').toArray(),
-        { enter: checkItemStatus }
-      );
-    }
-  }
->>>>>>> 99c88015
+  }
 
   return { init: init, check: checkItemStatuses };
 });