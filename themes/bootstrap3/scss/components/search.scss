// Thumbnail sizes for media items: search results, list entries, record views
$thumbnail-width-small:   60px;
$thumbnail-width-medium: 100px;
$thumbnail-width-large:  160px;

// record result list ol, ul that contains li.result
.record-list {
  list-style: none;
  padding: 0;
  margin: 0;

  &.search-results-solr-auth {
    .media-left, .media-right {
      display: none;
    }
  }
}

// Hide these on mobile
@media (max-width: 767px) {
  #datevispublishDatexWrapper,
  .result .checkbox { display: none; }
}

.searchHomeContent { @include clearfix(); }
.home-facet-list {
  padding-left: 0;
  padding-right: 1rem;
  list-style: none;
}
// Reset styling of hierarchical facets on the home page:
.home-facet .facet-tree li {
  line-height: inherit;
  padding-top: 0;
  padding-bottom: 0;
  border: 0;

  .facet-tree__toggle-expanded {
    line-height: inherit;
    padding-top: 0;
    padding-bottom: 0;
  }

  .facet {
    padding: 0;
    line-height: inherit;
    .badge {
      display: none;
    }
  }
}

@media (min-width: 768px) {
  .search-home-facets,
  .home-facet-container { display: flex; }
  .home-facet {
    flex: 1 1 100%;
    flex-basis: auto;
  }
  .home-facet-list { flex: 0 1 100%; }
}

.searchForm {
  margin: 0;
  padding: 0;
}

header .container.navbar { margin-bottom: 0; }

.search-sort, .search-result-limit { display: flex; }
.search-sort label, .search-result-limit label {
  line-height: $input-height-base;
  padding-right: .5rem;
}
.search-stats {
  display: block;
  padding-top: 0.5rem;
  padding-bottom: 0.5rem;
}

@media (min-width: 768px) {
  .search-header { display: flex; }
  .search-stats { flex-grow: 1; }
  .search-controls { text-align: right; }
}

.versions-tab {
  .search-controls {
    padding-top: 0.5rem;
    padding-left: 1rem;
    text-align: left;
  }
  .search-header {
    .search-stats { flex-grow: 0; }
  }
}

.record-nav {
  @include clearfix();
  margin: 1rem 0;
  padding: 0;
}
.bulkActionButtons,
.action-toolbar {
  display: flex;
  flex-wrap: wrap;
  gap: 0.25rem;
  align-items: center;
}
.bulkActionButtons {
  margin-block: 1rem;
}
.bulk-checkbox {
  padding-inline-end: 1rem;
  /* wrap below */
  order: 1;
  flex-basis: 100%;
}
.bulkActionButtons label { display: inline-block; }
.bulkActionButtons label input { margin-top: 2px; }

@media (min-width: 1200px) {
  .bulk-checkbox {
    /* place inline */
    order: unset;
    flex-basis: auto;
  }
}

.action-toolbar {
  display: inline-block;
  margin: 0;
  padding: 0;
  list-style: none;

  .popover ul {
    list-style: disc;
    padding-left: 1em;
  }
}
.action-toolbar li {
  display: inline-block;

  .popover li {
    display: list-item;
    padding-left: 0.5em;
  }
}

@media (max-width: 767px) {
  .grid { min-height: 250px; }
}
.result {
  display: flex;
  padding-top: 1rem;

  .record-checkbox,
  .record-number { display: none; }

  .title,
  .result-author,
  .fulltext {
    display: inline-block;
  }

  .title {
    font-weight: bold;
  }

  .list-tab-content.record .img-col { display: none; }
  .list-tab-content.record .info-col { width: 100%; }
  .format {
    @extend .label;
    @extend .label-info;
  }

  .checkbox-select-item { float: left; }

  .dropdown-menu.qrcode {
    min-width: inherit;
  }

  @media (max-width: 767px) {
    a {
      max-width: 100%;
      text-decoration: underline;
    }
  }
  @media (min-width: 768px) {
    .record-checkbox {
      display: block;
      flex: 0;
      cursor: pointer;
    }
    .record-number {
      display: block;
      flex: 0 2rem;
      text-align: center;
    }
  }
}
.record,
.result {
  .media {
    display: flex;
    flex: 1;
    margin: 0;
    padding-right: 10px;
    padding-left: 10px;
    overflow: visible;
  }
  .media-left,
  .media-right {
    flex: none;
    max-width: 25%;
    text-align: center;

    a {
      display: inline-block;
      max-width: 100%;
      text-align: center;
      white-space: nowrap;
      text-decoration: underline;
    }
    .rating-summary a {
      white-space: normal;
    }

    img {
      display: inline-block;
      width: auto;
      max-width: 100%;
      max-height: 300px;
      object-fit: contain;
    }

    @media (min-width: 768px) {
      &.small  { width: $thumbnail-width-small; }
      &.medium { width: $thumbnail-width-medium; }
      &.large  { width: $thumbnail-width-large; }
      & > a { width: 100%; }
    }
  }
  .media-left { margin-right: 10px; }
  .media-right { margin-left: 10px; }
  .media-body {
    flex: 1;
    width: unset;
    overflow: visible;
  }
}

.ajaxcover .cover-container {
  display: none;
}
.recordcover {
  white-space: normal;
  line-height: 1.15;
}

.result-body {
  padding: 0;
  padding-bottom: .25rem;
}

.result-body,
.media-body {
  h2 {
    font-size: unset;
    line-height: $line-height-base;
    margin: 0;

    .authors {
      display: block;
    }
  }
}

.btn-bookbag-toggle,
.result-links a {
  line-height: 1.5;
}

.result-links .alert { margin: 0; }
.result-formats { margin-bottom: .5rem; }

.btn-bookbag-toggle form { display: inline; }

.savedLists {
  @extend .alert;
  @extend .alert-info;
  display: none;
}

@media (min-width: 768px) {
  .result-body {
    float: left;
    width: 75%;
  }
  .result-links {
    float: left;
    width: 25%;
    padding: 0;
  }
  .savedLists.loaded { display: block; }
}
body.rtl {
  @media (min-width: 768px) {
    .result-body,
    .result-links { float: right; }
  }
}
/* ------ EMBEDDED RESULTS STYLE ------ */
.result.embedded {
  .getFull {
    display: block;
    margin-left: -.5rem;
    padding-left: .5rem;
    border-left: 1px solid transparent;
  }
  .getFull.expanded {
    @extend .list-group-item;
    margin-top: -11px;
    padding-left: .5rem;
    border-top-left-radius: $border-radius-base;
    border-top-right-radius: $border-radius-base;
    &::before {
      content: '\25BC';
      position: absolute;
      right: 1rem;
      color: $gray;
    }
  }
  .loading {
    @extend .list-group-item;
    margin-left: .75rem;
    padding: 1rem;
    background: #fff;
  }
  .long-view {
    margin-left: -.5rem;
    padding: .5rem;
    border: 1px solid $list-group-border;
    background-color: #fff;
    border-bottom-left-radius: $border-radius-base;
    border-bottom-right-radius: $border-radius-base;
  }
  .long-view .tab-content { padding: 0; }
  .list-tabs { margin-bottom: 0; }
  .list-tab-toggle { cursor: pointer; }
  .list-tab-content { padding: 1rem; }
}

/* ------ GRID VIEW ------ */
.search-grid::after {
  display: table;
  clear: both;
  content: '';
}
.grid-result {
  display: flex;
  float: left;
  width: 50%;

  .grid-body {
    flex: 1;
    h2 {
      font-size: inherit;
      line-height: $line-height-base;
      margin: 0;

      .title {
        display: inline-block;
        font-weight: bold;
      }
    }
  }
  .grid-checkbox {
    flex: 0 0 30px;
    min-width: 0;
  }
  .label,
  .format {
    display: inline-block;
    white-space: normal;
  }
}
.grid-large-break,
.grid-small-break { clear: both; }
@media (min-width: 992px) {
  .grid-result{ width: 25%; }
  .grid-small-break { display: none; }
}

.searchtools {
  h2 {
    display: inline-block;
    margin: 0;
    font-size: inherit;
    font-weight: bold;
    vertical-align: middle;
  }
  ul {
    display: inline-block;
    margin: 0;
    padding-left: 0;
    li {
      display: inline;
      &:not(:first-child):before {
        content: '\2013'; // n-dash
      }
      a {
        padding: 0 .5rem;
        white-space: nowrap;
      }
    }  
  }
}

/* ------ COMBINED ------ */
// No sidebar in combined:
.template-dir-combined.template-name-results.offcanvas {
  margin: 0;
  padding: 0;
}

<<<<<<< HEAD
.combined-search-container.grid {
  margin-left: 1rem;
  margin-right: 1rem;
=======
.combined-jump-links {
  margin-left: 1rem;
  margin-right: 1rem;

  ul {
    display: inline;
    list-style: none;
    padding-left: 0;

    li {
      display: inline;
      white-space: nowrap;
      &:not(:first-child):before {
        content: '\2013'; // n-dash
      }
    }
  }
>>>>>>> ca5b8ac5
}

.combined-column {
  margin-left: 1rem;
  margin-right: 1rem;
  padding: 0;
}

@media (min-width: 768px) {
  .combined-search-container {
    display: flex;
    padding-left: 1rem;

    &.grid {
      display: grid;
      column-gap: 1rem;
      padding-right: 1rem;
      margin-left: 0;
      margin-right: 0;
      // grid-template-columns is set dynamically in stack-grid.phtml.
    }

    .result { margin-left: 0; }
    .result-body {
      float: none;
      width: auto;
    }
    .result-links { display: none; }
  }
  .combined-column {
    flex: 0 1 100%;
    margin-left: 0;
  }
}

.wikipedia img { margin-right: 1rem; }
.geoItem {
    font-size: .9em;
    margin: 0px 0px 10px;
}
.title-in-heading {
  font-size: inherit;
  font-style: italic;
}

/* ------ TOP FACETS ------ */
.top-title {
  display: inline-block;
  padding-top: .5rem;
  padding-left: .5rem;
  font-weight: bold;
  color: #000;
}
.top-title .fa {
  width: 1rem;
  text-align: center;
}
@media (min-width: 768px) {
  .top-title { padding-top: 0; }
  .top-title .fa { display: none; }
  .top-facets .collapse {
    display: block;
    height: auto !important;
  }
}

/* ------ CURRENT FILTERS ------ */
.active-filters {
  clear: both;
  display: flex;
  gap: 1rem;
  align-items: start;
  margin-block: 0.5rem;

  .retain-filters {
    float: right;
  }
  .checkbox {
    flex: 1;
    white-space: nowrap;
  }
  .filters-toggle {
    flex: 1;
    display: inline-block;
    margin-top: 10px;
    cursor: pointer;
    &::after {
      content: '\25B2';
    }
    &.collapsed::after {
      content: '\25BC';
    }
    @media (min-width: $screen-sm-min) {
      float: left;
    }
  }
  .filters {
    flex: 10 1 auto;

    .collapse {
      display: none;
      .in {
        display: inline-block;
      }
    }

    .checkbox label {
      display: inline-block;
      padding: 10px 0px;
      @media (max-width: $screen-sm-min) {
        float: right;
        padding: 0px;
      }
    }
    .filters-term {
      font-size: 0.8em
    }
    .filter-value {
      display: inline-block;
      margin: 5px;
      padding: 2px 8px;
      font-weight: 600;
      color: #fff;
      white-space: nowrap;
      text-decoration: none;
      background: $list-group-active-bg;

      &:focus {
        box-shadow: 0 0 0 2px #000;
      }
    }
    .checkbox {
      display: inline;
      padding-left: 0;
      padding-right: 0;
      @media (min-width: $screen-sm-min) {
        padding-right: 20px;
      }
    }
    .title-value-pair {
      display: inline-block;
    }
  }
}

.toolbar-btn,
.record-nav .cart-add,
.record-nav .cart-remove,
.reset-filters-btn {
  @extend .icon-link;
  gap: 0.25rem;

  margin-bottom: 4px;
  padding: .5rem 1rem;
  border: 0;
  color: #555;
  text-decoration: none;
  background-color: rgba(0,0,0,.05);
  border-radius: 4px;

  &:hover {
    background-color: rgba(0,0,0,.1);
  }
}
.reset-filters-btn {
  flex: none;
}

.active-filters .filters a.filter-value:hover,
.active-filters .filters a.filter-value:focus {
  color: #fff;
  text-decoration: line-through;
  background-color: $state-danger-text;
}
.search-filter-dropdown {
  display: inline-block;
  .btn {
    color: #fff;
    background: $list-group-active-bg;
    vertical-align: baseline;
  }
  .btn::after {
    content: "\f107";
    font-family: "FontAwesome";
  }

  .dropdown-menu {
    .filters-term {
      display: block;
      text-align: center;
    }
    .filter-value {
      display: flex;

      .text {
        flex-grow: 1;
        margin-right: 0.5em;
      }
      a {
        flex-shrink: 0;
        margin: 0;
      }
    }
  }
}

.search-schedule-header {
  text-decoration: underline;
  text-decoration-style: dotted;
  cursor: pointer;
}

.search-history-table {
  @extend .table;
  @extend .table-striped;
}
table.search-history-table {
  table-layout: auto;

  tbody > tr > td { vertical-align: middle; }
  .history_time {
    width: 20%;
  }
}

.searchForm-query {
  position: relative;
  display: inline-block;

  #searchForm_lookfor {
    padding-right: 28px;
  }

  #searchForm-reset {
    position: absolute;
    right: 3px;
    top: 3px;
    bottom: 0;
    width: 2em;
    height: 2em;
    border: none;
    border-radius: 50%;
    background-color: $gray-lighter;
    margin: 0;
    padding: 2px;
    font-size: 1em;
    cursor: pointer;
  }
}

/* Break early to prevent table overflow */
@media (max-width: 991px) {
  .template-dir-search.template-name-history {
    .mainbody,
    .sidebar {
      float: none;
      width: auto;
      padding: 0;
    }
  }
}<|MERGE_RESOLUTION|>--- conflicted
+++ resolved
@@ -424,11 +424,11 @@
   padding: 0;
 }
 
-<<<<<<< HEAD
 .combined-search-container.grid {
   margin-left: 1rem;
   margin-right: 1rem;
-=======
+}
+
 .combined-jump-links {
   margin-left: 1rem;
   margin-right: 1rem;
@@ -446,7 +446,6 @@
       }
     }
   }
->>>>>>> ca5b8ac5
 }
 
 .combined-column {
