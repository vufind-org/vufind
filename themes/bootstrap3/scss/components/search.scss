--- conflicted
+++ resolved
@@ -634,11 +634,7 @@
 }
 
 /* Simple pagination */
-<<<<<<< HEAD
-.js-pagination-simple {
-=======
 .pagination-simple {
->>>>>>> 7fe91094
   margin: 0;
   text-align: inherit;
   li {
