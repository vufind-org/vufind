--- conflicted
+++ resolved
@@ -253,13 +253,8 @@
       flex: 1;
       .facet {
         // Smaller padding to make the list a bit more condensed:
-<<<<<<< HEAD
-        padding-top: 0.2rem;
-        padding-bottom: 0.2rem;
-=======
         padding-top: 0.3rem;
         padding-bottom: 0.3rem;
->>>>>>> 28226c78
       }
     }
   }
@@ -276,10 +271,6 @@
   // Make the first child level start a bit higher to counter the padding of top
   // level items:
   & > ul > li > ul {
-<<<<<<< HEAD
-    margin-top: -0.3rem;
-=======
     margin-top: -0.2rem;
->>>>>>> 28226c78
   }
 }