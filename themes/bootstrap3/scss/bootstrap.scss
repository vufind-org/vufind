--- conflicted
+++ resolved
@@ -406,12 +406,6 @@
     padding-right: 0.5rem;
 }
 
-<<<<<<< HEAD
-.odbrand{
-  padding: 7px;
-}
-=======
 .odbrand {
   padding: 7px;
 }
->>>>>>> 43099fe8
