.hierarchy-tree,
.jstree-facet {
  /* jsTree arrows */
  .jstree-ocl:before {
    float: left;
    width: 10px;
    padding: 0;
    margin-left: -10px;
    font-family: 'FontAwesome';
    font-style: normal;
    font-weight: normal;
    cursor: pointer;
    text-decoration: inherit;
    speak: none;
  }
  .jstree-open > .jstree-ocl:before   {content: "\f0d7";} // .fa-caret-down
  .jstree-closed > .jstree-ocl:before {content: "\f0da";} // .fa-caret-right
  .jstree-leaf > .jstree-ocl:before   {content: " ";}
  .jstree-icon {
    width: 16px;
    color: #000;
  }
  .jstree-anchor {
    padding-left: 5px;
    white-space: nowrap;
  }
  .jstree-container-ul,
  .jstree-children {
    padding-left: 16px;
  }
  .jstree-initial-node {display: none;}
  .jstree-clicked {
    color: @list-group-active-color;
    background-color: @list-group-active-bg;
    .jstree-icon {
      color: #fff;
    }
  }
  .jstree-search a {
    font-style: italic;
    color: #8b0000;
    font-weight: bold;
  }
}
.jstree-node.list-group-item {
  margin-bottom: 0;
  border: 0;
  border-bottom: 1px solid @list-group-border;
  border-radius: 0;
}

/* --- Record --- */
#hierarchyTreeHolder {
  overflow-x: hidden;
  border-right: 1px solid @gray-lighter;
}
#hierarchyTree .currentHierarchy > a,
#hierarchyTree .currentRecord a {
  font-weight: bold;
  color: #000;
}

/* --- Facets --- */
.facet-group .jstree-anchor {
  &:extend(.facet all);
}
/*
.facet .jstree-ocl:before {
  float: left;
  width: 10px;
  padding: 0;
  margin-left: -10px;
  font-family: 'FontAwesome';
  font-weight: normal;
  font-style: normal;
  text-decoration:inherit;
  cursor: pointer;
  speak: none;
}
.facet .jstree-default {
  & .jstree-open > .jstree-ocl:before {content: "\f0d7";}
  & .jstree-closed > .jstree-ocl:before {content: "\f0da";}
  & .jstree-leaf > .jstree-ocl:before {content: " ";}
}
/* facet list styling * /
.jstree-facet li span.main {
  overflow: hidden;
  text-overflow: ellipsis;
  white-space: nowrap;
}
.jstree-facet .main.applied .fa-check {
  margin-top: 2px;
  margin-right: 4px;
}
.jstree-facet .jstree-container-ul {
  padding: 0;
  & > li.active,
  & > li.active a.jstree-anchor {
    background-color: #265680;
    color: #fff;
  }
}
li.jstree-facet,
li.jstree-node { list-style: none; }
li.jstree-facet .badge { cursor: text; }
li.jstree-facet ul { padding-left: 20px; }

.facet .jstree-node.list-group-item { padding-left: 19px; }
.facet .jstree-icon::before { margin-left: -12px; }
<<<<<<< HEAD
.facet .jstree-facet li span.main { padding: 1px; }
*/
=======
.facet .jstree-facet li span.main { padding: 1px; }
>>>>>>> 6d2a1bb6
<|MERGE_RESOLUTION|>--- conflicted
+++ resolved
@@ -107,9 +107,5 @@
 
 .facet .jstree-node.list-group-item { padding-left: 19px; }
 .facet .jstree-icon::before { margin-left: -12px; }
-<<<<<<< HEAD
 .facet .jstree-facet li span.main { padding: 1px; }
-*/
-=======
-.facet .jstree-facet li span.main { padding: 1px; }
->>>>>>> 6d2a1bb6
+*/