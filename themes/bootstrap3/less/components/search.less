--- conflicted
+++ resolved
@@ -6,7 +6,6 @@
 .bulkActionButtons label input {margin-top: 2px;}
 .grid { @media (max-width: 767px) {min-height: 250px;} }
 .result {
-<<<<<<< HEAD
   .checkbox { float: left; }
   .media,
   .media-body { overflow: visible; }
@@ -18,6 +17,10 @@
     margin-top: 0;
     margin-bottom: 1rem;
     .clearfix();
+  }
+  .toggle {
+    display: inline-block;
+    padding-bottom: .5rem;
   }
   .media-left,
   .media-right {
@@ -37,18 +40,6 @@
       width: @thumbnail-width-large;
       img { max-width: @thumbnail-width-large; }
     }
-=======
-  padding-top: 15px;
-  a.title { font-weight: bold; }
-  .title.getFull.toggle { padding-left: .75rem; }
-  .toggle {
-    display: inline-block;
-    padding-bottom: .5rem;
-  }
-  .left {
-    text-align: center;
-    img {max-width: 100%;}
->>>>>>> 43c270dc
   }
   .title {font-weight: bold;}
   @media (max-width: 767px) {
@@ -91,7 +82,6 @@
   }
 }
 
-
 .search-controls .alert {margin-bottom: 0;}
 .searchtools a {padding: 0 .5em;}
 .title-in-heading {
