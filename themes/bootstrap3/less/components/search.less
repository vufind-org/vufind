// Thumbnail sizes for media items: search results, list entries, record views
@thumbnail-width-small:   60px;
@thumbnail-width-medium: 100px;
@thumbnail-width-large:  160px;

// Hide these on mobile
@media (max-width: 767px) {
  .bulkActionButtons,
  #datevispublishDatexWrapper,
  .result .checkbox { display: none; }
}

.searchHomeContent { .clearfix(); }
.home-facet-list {
  padding-left: 0;
  padding-right: 1rem;
  list-style: none;
}
@media (min-width: 768px) {
  .search-home-facets,
  .home-facet-container { display: flex; }
  .home-facet {
    flex: 1 1 100%;
    flex-basis: auto;
  }
  .home-facet-list { flex: 0 1 100%; }
}

.searchForm {
  margin: 0;
  padding: 0;
}

header .container.navbar { margin-bottom: 0; }

.search-sort { display: flex; }
.search-sort label {
  line-height: @input-height-base;
  padding-right: .5rem;
}
.search-stats {
  display: block;
  padding-top: 1rem;
  padding-bottom: 1rem;
}

@media (min-width: 768px) {
  .search-header { display: flex; }
  .search-stats { flex-grow: 1; }
  .search-controls { text-align: right; }
}

.bulk-checkbox,
.bulkActionButtons label { display: inline-block; }
.bulkActionButtons label input { margin-top: 2px; }
.bulkActionButtons { .clearfix(); }
@media (max-width: 767px) {
  .grid { min-height: 250px; }
}
.result {
  display: flex;
  padding-top: 1rem;

  .record-checkbox,
  .record-number { display: none; }

  .title { font-weight: bold; }
  .list-tab-content.record .img-col { display: none; }
  .list-tab-content.record .info-col { width: 100%; }
  .format {
    &:extend(.label);
    &:extend(.label-info);
  }
<<<<<<< HEAD
  .media,
  .media-body { overflow: visible; }
  .media-body .row {
    margin-left: 0;
    margin-right: 0;
=======

  .checkbox-select-item { float: left; }

  @media (max-width: 767px) {
    a {
      max-width: 100%;
      text-decoration: underline;
    }
  }
  @media (min-width: 768px) {
    .record-checkbox {
      display: block;
      flex: 0;
      cursor: pointer;
    }
    .record-number {
      display: block;
      flex: 0 2rem;
      text-align: center;
    }
>>>>>>> 96ae6549
  }
}
.record,
.result {
  .media {
    flex: 1;
<<<<<<< HEAD
    margin-top: 0;
    margin-bottom: 1rem;
=======
    margin: 0;
>>>>>>> 96ae6549
  }
  .media-left,
  .media-right {
    text-align: center;
    img {
      max-width: 100%;
      max-height: 300px;
    }
    &.small img,
    &.medium img,
    &.large img {
      display: inline-block;
      width: @thumbnail-width-small;
      max-width: none;
    }
  }
<<<<<<< HEAD
  .title {font-weight: bold;}
  .list-tab-content.record .img-col { display: none; }
  .list-tab-content.record .info-col { width: 100%; }
  .format {
    &:extend(.label);
    &:extend(.label-info);
  }
=======
>>>>>>> 96ae6549

  @media (min-width: 768px) {
    .media-left,
    .media-right {
      max-width: 25%;
      padding-right: 10px;
      padding-left: 10px;
<<<<<<< HEAD
    }
  }
  @media (max-width: 767px) {
    border-bottom: 1px solid @btn-default-border;
    .media-left,
    .media-right {
      max-width: 25%;
    }
    a {
      max-width: 100%;
      text-decoration: underline;
    }
  }
}
.result-body { padding-left: .5rem; }
.result-links { padding: .5rem; }
@media (min-width: 768px) {
  .result-body {
    float: left;
    width: 75%;
    padding: 0;
  }
  .result-links {
    float: left;
    width: 25%;
    padding: 0;
  }
  .btn-bookbag-toggle {
    form { display: inline; }
    .fa {
      color: @text-color;
      /* .fa-fw */
      width: 1.28571429em;
      text-align: center;
=======

      a {
        display: inline-block;
        max-width: 100%;
        text-align: center;
        white-space: nowrap;
        text-decoration: underline;
      }

      &.small img,
      &.medium img,
      &.large img {
        width: auto;
        max-width: 100%;
      }
      &.small  > a,
      &.small  > img { width: @thumbnail-width-small; }
      &.medium > a,
      &.medium > img { width: @thumbnail-width-medium; }
      &.large  > a,
      &.large  > img { width: @thumbnail-width-large; }
>>>>>>> 96ae6549
    }
  }
}
.record .media-left,
.record .media-right {
  &.small img,
  &.medium img,
  &.large img { width: auto; }
}
.result-body {
  padding: 0;
  padding-bottom: .25rem;
}
.result-links .alert { margin: 0; }
.result-formats { margin-bottom: .5rem; }

.btn-bookbag-toggle form { display: inline; }
.btn-bookbag-toggle .fa { margin-right: .3rem; }
.result .btn-bookbag-toggle .fa {
  color: @text-color;
  /* .fa-fw */
  width: 1.28571429em;
  text-align: center;
}
@media (min-width: 768px) {
  .result-body {
    float: left;
    width: 75%;
  }
  .result-links {
    float: left;
    width: 25%;
    padding: 0;
  }
}
body.rtl {
  .result .btn-bookbag-toggle .fa {
    margin-left: .3rem;
    margin-right: 0;
  }
  @media (min-width: 768px) {
    .result-body,
    .result-links { float: right; }
  }
}
/* ------ EMBEDDED RESULTS STYLE ------ */
.result.embedded {
  .getFull {
    display: block;
    margin-left: -.5rem;
    padding-left: .5rem;
    border-left: 1px solid transparent;
  }
  .getFull.expanded {
    &:extend(.list-group-item);
    margin-top: -11px;
    padding-left: .5rem;
    border-top-left-radius: @border-radius-base;
    border-top-right-radius: @border-radius-base;
    &::before {
      content: '\25BC';
      position: absolute;
      right: 1rem;
      color: @gray;
    }
  }
  .loading {
    &:extend(.list-group-item);
    margin-left: .75rem;
    padding: 1rem;
    background: #fff;
  }
  .long-view {
    margin-left: -.5rem;
    padding: .5rem;
    border: 1px solid @list-group-border;
    background-color: #fff;
    border-bottom-left-radius: @border-radius-base;
    border-bottom-right-radius: @border-radius-base;
  }
  .long-view .tab-content { padding: 0; }
  .list-tabs { margin-bottom: 0; }
  .list-tab-toggle { cursor: pointer; }
  .list-tab-content { padding: 1rem; }
}

/* ------ GRID VIEW ------ */
.search-grid::after {
  display: table;
  clear: both;
  content: '';
}
.grid-result {
  display: flex;
  float: left;
  width: 50%;

  .grid-body { flex: 1; }
  .grid-checkbox {
    flex: 0 0 30px;
    min-width: 0;
  }
  .title { font-weight: bold; }
  .label,
  .format {
    display: inline-block;
    white-space: normal;
  }
}
.grid-large-break,
.grid-small-break { clear: both; }
@media (min-width: 992px) {
  .grid-result{ width: 25%; }
  .grid-small-break { display: none; }
}

.searchtools a {
  padding: 0 .5rem;
  white-space: nowrap;
}

/* ------ COMBINED ------ */
// No sidebar in combined:
.template-dir-combined.template-name-results.offcanvas {
  margin: 0;
  padding: 0;
}

@media (min-width: 768px) {
  .combined-search-container {
    display: flex;

    .result { margin-left: 0; }
    .result-body {
      float: none;
      width: auto;
    }
    .result-links { display: none; }
  }
  .combined-column {
    flex: 0 1 100%;
    padding-left: 1rem;
  }
  .combined-column:last-child { padding-right: 1rem; }
}

.wikipedia img { margin-right: 1rem; }
.geoItem {
    font-size: .9em;
    margin: 0px 0px 10px;
}
.title-in-heading {
  font-size: inherit;
  font-style: italic;
}<|MERGE_RESOLUTION|>--- conflicted
+++ resolved
@@ -71,13 +71,6 @@
     &:extend(.label);
     &:extend(.label-info);
   }
-<<<<<<< HEAD
-  .media,
-  .media-body { overflow: visible; }
-  .media-body .row {
-    margin-left: 0;
-    margin-right: 0;
-=======
 
   .checkbox-select-item { float: left; }
 
@@ -98,19 +91,13 @@
       flex: 0 2rem;
       text-align: center;
     }
->>>>>>> 96ae6549
   }
 }
 .record,
 .result {
   .media {
     flex: 1;
-<<<<<<< HEAD
-    margin-top: 0;
-    margin-bottom: 1rem;
-=======
     margin: 0;
->>>>>>> 96ae6549
   }
   .media-left,
   .media-right {
@@ -127,7 +114,6 @@
       max-width: none;
     }
   }
-<<<<<<< HEAD
   .title {font-weight: bold;}
   .list-tab-content.record .img-col { display: none; }
   .list-tab-content.record .info-col { width: 100%; }
@@ -135,8 +121,6 @@
     &:extend(.label);
     &:extend(.label-info);
   }
-=======
->>>>>>> 96ae6549
 
   @media (min-width: 768px) {
     .media-left,
@@ -144,42 +128,6 @@
       max-width: 25%;
       padding-right: 10px;
       padding-left: 10px;
-<<<<<<< HEAD
-    }
-  }
-  @media (max-width: 767px) {
-    border-bottom: 1px solid @btn-default-border;
-    .media-left,
-    .media-right {
-      max-width: 25%;
-    }
-    a {
-      max-width: 100%;
-      text-decoration: underline;
-    }
-  }
-}
-.result-body { padding-left: .5rem; }
-.result-links { padding: .5rem; }
-@media (min-width: 768px) {
-  .result-body {
-    float: left;
-    width: 75%;
-    padding: 0;
-  }
-  .result-links {
-    float: left;
-    width: 25%;
-    padding: 0;
-  }
-  .btn-bookbag-toggle {
-    form { display: inline; }
-    .fa {
-      color: @text-color;
-      /* .fa-fw */
-      width: 1.28571429em;
-      text-align: center;
-=======
 
       a {
         display: inline-block;
@@ -201,7 +149,6 @@
       &.medium > img { width: @thumbnail-width-medium; }
       &.large  > a,
       &.large  > img { width: @thumbnail-width-large; }
->>>>>>> 96ae6549
     }
   }
 }
