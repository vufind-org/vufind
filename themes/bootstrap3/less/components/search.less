// Thumbnail sizes for media items: search results, list entries, record views
@thumbnail-width-small:   60px;
@thumbnail-width-medium: 100px;
@thumbnail-width-large:  160px;

// Hide these on mobile
@media (max-width: 767px) {
  #datevispublishDatexWrapper,
  .result .checkbox { display: none; }
}

.searchHomeContent { .clearfix(); }
.home-facet-list {
  padding-left: 0;
  padding-right: 1rem;
  list-style: none;
}
@media (min-width: 768px) {
  .search-home-facets,
  .home-facet-container { display: flex; }
  .home-facet {
    flex: 1 1 100%;
    flex-basis: auto;
  }
  .home-facet-list { flex: 0 1 100%; }
}

.searchForm {
  margin: 0;
  padding: 0;
}

header .container.navbar { margin-bottom: 0; }

.search-sort, .search-result-limit { display: flex; }
.search-sort label, .search-result-limit label {
  line-height: @input-height-base;
  padding-right: .5rem;
}
.search-stats {
  display: block;
  padding-top: 0.5rem;
  padding-bottom: 0.5rem;
}

@media (min-width: 768px) {
  .search-header { display: flex; }
  .search-stats { flex-grow: 1; }
  .search-controls { text-align: right; }
}

.record-nav,
.bulkActionButtons {
  .clearfix();
  margin: 1rem 0;
  padding: 0;
}
.bulk-checkbox,
.bulkActionButtons label { display: inline-block; }
.bulkActionButtons label input { margin-top: 2px; }

.action-toolbar {
  display: inline-block;
  margin: 0;
  padding: 0;
  list-style: none;
}
.action-toolbar li {
  display: inline-block;
}

@media (max-width: 767px) {
  .grid { min-height: 250px; }
}
.result {
  display: flex;
  padding-top: 1rem;

  .record-checkbox,
  .record-number { display: none; }

  .title { font-weight: bold; }
  .list-tab-content.record .img-col { display: none; }
  .list-tab-content.record .info-col { width: 100%; }
  .format {
    &:extend(.label);
    &:extend(.label-info);
  }

  .checkbox-select-item { float: left; }

  @media (max-width: 767px) {
    a {
      max-width: 100%;
      text-decoration: underline;
    }
  }
  @media (min-width: 768px) {
    .record-checkbox {
      display: block;
      flex: 0;
      cursor: pointer;
    }
    .record-number {
      display: block;
      flex: 0 2rem;
      text-align: center;
    }
  }
}
.record,
.result {
  .media {
    display: flex;
    flex: 1;
    margin: 0;
    padding-right: 10px;
    padding-left: 10px;
  }
  .media-left,
  .media-right {
    flex: none;
    max-width: 25%;
    text-align: center;

    a {
      display: inline-block;
      max-width: 100%;
      text-align: center;
      white-space: nowrap;
      text-decoration: underline;
    }

    img {
      display: inline-block;
      width: auto;
      max-width: 100%;
      max-height: 300px;
      object-fit: contain;
    }

    @media (min-width: 768px) {
      &.small  { width: @thumbnail-width-small; }
      &.medium { width: @thumbnail-width-medium; }
      &.large  { width: @thumbnail-width-large; }
      & > a { width: 100%; }
    }
  }
  .media-left { margin-right: 10px; }
  .media-right { margin-left: 10px; }
<<<<<<< HEAD
  .media-body { flex: 1; }
=======

  @media (min-width: 768px) {
    .media-left,
    .media-right {
      max-width: 25%;

      a {
        display: inline-block;
        max-width: 100%;
        text-align: center;
        white-space: nowrap;
        text-decoration: underline;
      }

      &.small img,
      &.medium img,
      &.large img {
        width: auto;
        max-width: 100%;
      }
      &.small  a,
      &.small  .ajaxcover div,
      &.small  img { width: @thumbnail-width-small; }
      &.medium a,
      &.medium .ajaxcover div,
      &.medium img { width: @thumbnail-width-medium; }
      &.large  a,
      &.large .ajaxcover div,
      &.large  img { width: @thumbnail-width-large; }
    }
  }
}

.result {
  @media (min-width: 768px) {
    .media-left,
    .media-right {
      &.small img.ajax,
      &.medium img.ajax,
      &.large img.ajax {
        max-width: initial;
      }
    }
  }
}

.ajaxcover .cover-container {
  display: none;
}

.record .media-left,
.record .media-right {
  &.small img,
  &.medium img,
  &.large img { width: auto; }
>>>>>>> 4ac99532
}

.result-body {
  padding: 0;
  padding-bottom: .25rem;
}
.result-links .alert { margin: 0; }
.result-formats { margin-bottom: .5rem; }

.btn-bookbag-toggle form { display: inline; }
.cart-link-icon.fa { margin-right: .3rem; }
.result .cart-link-icon {
  color: @text-color;
  /* .fa-fw */
  width: 1.28571429em;
  text-align: center;
}
.savedLists {
  &:extend(.alert);
  &:extend(.alert-info);
  display: none;
}

@media (min-width: 768px) {
  .result-body {
    float: left;
    width: 75%;
  }
  .result-links {
    float: left;
    width: 25%;
    padding: 0;
  }
  .savedLists.loaded { display: block; }
}
body.rtl {
  .result .btn-bookbag-toggle .fa {
    margin-left: .3rem;
    margin-right: 0;
  }
  @media (min-width: 768px) {
    .result-body,
    .result-links { float: right; }
  }
}
/* ------ EMBEDDED RESULTS STYLE ------ */
.result.embedded {
  .getFull {
    display: block;
    margin-left: -.5rem;
    padding-left: .5rem;
    border-left: 1px solid transparent;
  }
  .getFull.expanded {
    &:extend(.list-group-item);
    margin-top: -11px;
    padding-left: .5rem;
    border-top-left-radius: @border-radius-base;
    border-top-right-radius: @border-radius-base;
    &::before {
      content: '\25BC';
      position: absolute;
      right: 1rem;
      color: @gray;
    }
  }
  .loading {
    &:extend(.list-group-item);
    margin-left: .75rem;
    padding: 1rem;
    background: #fff;
  }
  .long-view {
    margin-left: -.5rem;
    padding: .5rem;
    border: 1px solid @list-group-border;
    background-color: #fff;
    border-bottom-left-radius: @border-radius-base;
    border-bottom-right-radius: @border-radius-base;
  }
  .long-view .tab-content { padding: 0; }
  .list-tabs { margin-bottom: 0; }
  .list-tab-toggle { cursor: pointer; }
  .list-tab-content { padding: 1rem; }
}

/* ------ GRID VIEW ------ */
.search-grid::after {
  display: table;
  clear: both;
  content: '';
}
.grid-result {
  display: flex;
  float: left;
  width: 50%;

  .grid-body { flex: 1; }
  .grid-checkbox {
    flex: 0 0 30px;
    min-width: 0;
  }
  .title { font-weight: bold; }
  .label,
  .format {
    display: inline-block;
    white-space: normal;
  }
}
.grid-large-break,
.grid-small-break { clear: both; }
@media (min-width: 992px) {
  .grid-result{ width: 25%; }
  .grid-small-break { display: none; }
}

.searchtools a {
  padding: 0 .5rem;
  white-space: nowrap;
}

/* ------ COMBINED ------ */
// No sidebar in combined:
.template-dir-combined.template-name-results.offcanvas {
  margin: 0;
  padding: 0;
}

@media (min-width: 768px) {
  .combined-search-container {
    display: flex;

    .result { margin-left: 0; }
    .result-body {
      float: none;
      width: auto;
    }
    .result-links { display: none; }
  }
  .combined-column {
    flex: 0 1 100%;
    padding-left: 1rem;
  }
  .combined-column:last-child { padding-right: 1rem; }
}

.wikipedia img { margin-right: 1rem; }
.geoItem {
    font-size: .9em;
    margin: 0px 0px 10px;
}
.title-in-heading {
  font-size: inherit;
  font-style: italic;
}

/* ------ TOP FACETS ------ */
.top-title {
  display: inline-block;
  padding-top: .5rem;
  padding-left: .5rem;
  font-weight: bold;
  color: #000;
}
.top-title .fa {
  width: 1rem;
  text-align: center;
}
@media (min-width: 768px) {
  .top-title { padding-top: 0; }
  .top-title .fa { display: none; }
  .top-facets .collapse {
    display: block;
    height: auto !important;
  }
}

/* ------ CURRENT FILTERS ------ */
.active-filters {
  clear: both;
  display: flex;
  justify-content: flex-start;
  align-items: baseline;
  .retain-filters {
    float: right;
  }
  .checkbox {
    flex: 1;
    white-space: nowrap;
  }
  .filters-toggle {
    flex: 1;
    display: inline-block;
    margin-top: 10px;
    cursor: pointer;
    &::after {
      content: '\25B2';
    }
    &.collapsed::after {
      content: '\25BC';
    }
    @media (min-width: @screen-sm-min) {
      float: left;
    }
  }
  .filters {
    flex: 10 1 auto;
    padding: 5px 0 5px 10px;
    .collapse {
      display: none;
      .in {
        display: inline-block;
      }
    }

    .checkbox label {
      display: inline-block;
      padding: 10px 0px;
      @media (max-width: @screen-sm-min) {
        float: right;
        padding: 0px;
      }
    }
    .filters-term {
      font-size: 0.8em
    }
    .filter-value {
      padding: 2px 8px;
      margin: 5px;
      font-weight: 600;
      color: #fff;
      background: @list-group-active-bg;
      white-space: nowrap;
      display: inline-block;
    }
    .checkbox {
      display: inline;
      padding-left: 0;
      padding-right: 0;
      @media (min-width: @screen-sm-min) {
        padding-right: 20px;
      }
    }
    .title-value-pair {
      display: inline-block;
    }
  }
}

.toolbar-btn,
.record-nav .cart-add,
.record-nav .cart-remove,
.reset-filters-btn {
  display: inline-block;
  margin-bottom: 4px;
  padding: .5rem 1rem;
  border: 0;
  color: #555;
  background-color: rgba(0,0,0,.05);
  border-radius: 4px;

  &:hover {
    background-color: rgba(0,0,0,.1);
  }
}
.toolbar-btn:hover,
.record-nav .cart-add:hover,
.record-nav .cart-remove:hover,
.reset-filters-btn:hover {
  color: #555;
  text-decoration: none;
}
.search-filter-remove {
  margin: 4px 1px 4px 4px;
  font-weight: normal;
  color: #fff;
}
.active-filters .search-filter-remove:hover {
  color: red;
}
.search-filter-remove::after {
  content: "\f2d3"; /* fa-window-close */
  font-family: "FontAwesome";
}
.search-filter-dropdown {
  display: inline-block;
  .btn {
    color: #fff;
    background: @list-group-active-bg;
    vertical-align: baseline;
  }
  .btn::after {
    content: "\f107";
    font-family: "FontAwesome";
  }

  .dropdown-menu {
    .filters-term {
      display: block;
      text-align: center;
    }
    .filter-value {
      display: flex;

      .text {
        flex-grow: 1;
        margin-right: 0.5em;
      }
      a {
        flex-shrink: 0;
        margin: 0;
      }
    }
  }
}

.search-schedule-header {
  text-decoration: underline;
  text-decoration-style: dotted;
  cursor: pointer;
}

.search-history-table {
  &:extend(.table all);
  &:extend(.table-striped all);
}
table.search-history-table {
  table-layout: auto;

  tbody > tr > td { vertical-align: middle; }
}

/* Break early to prevent table overflow */
@media (max-width: 991px) {
  .template-dir-search.template-name-history {
    .mainbody,
    .sidebar {
      float: none;
      width: auto;
      padding: 0;
    }
  }
}<|MERGE_RESOLUTION|>--- conflicted
+++ resolved
@@ -148,65 +148,15 @@
   }
   .media-left { margin-right: 10px; }
   .media-right { margin-left: 10px; }
-<<<<<<< HEAD
   .media-body { flex: 1; }
-=======
-
-  @media (min-width: 768px) {
-    .media-left,
-    .media-right {
-      max-width: 25%;
-
-      a {
-        display: inline-block;
-        max-width: 100%;
-        text-align: center;
-        white-space: nowrap;
-        text-decoration: underline;
-      }
-
-      &.small img,
-      &.medium img,
-      &.large img {
-        width: auto;
-        max-width: 100%;
-      }
-      &.small  a,
-      &.small  .ajaxcover div,
-      &.small  img { width: @thumbnail-width-small; }
-      &.medium a,
-      &.medium .ajaxcover div,
-      &.medium img { width: @thumbnail-width-medium; }
-      &.large  a,
-      &.large .ajaxcover div,
-      &.large  img { width: @thumbnail-width-large; }
-    }
-  }
-}
-
-.result {
-  @media (min-width: 768px) {
-    .media-left,
-    .media-right {
-      &.small img.ajax,
-      &.medium img.ajax,
-      &.large img.ajax {
-        max-width: initial;
-      }
-    }
-  }
 }
 
 .ajaxcover .cover-container {
   display: none;
 }
-
-.record .media-left,
-.record .media-right {
-  &.small img,
-  &.medium img,
-  &.large img { width: auto; }
->>>>>>> 4ac99532
+.recordcover {
+  white-space: normal;
+  line-height: 1.15;
 }
 
 .result-body {
