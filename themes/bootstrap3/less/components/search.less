@thumbnail-width-small: 60px;
@thumbnail-width-medium: 100px;
@thumbnail-width-large: 160px;

@media (max-width: 767px) {
  .bulkActionButtons,
  #datevispublishDatexWrapper,
  .result .checkbox { display: none; }
}

.searchForm {
  margin: 0;
  padding: 0;
}

header .container.navbar { margin-bottom: 0; }

.top-facets {
  margin-left: -.5rem;
  margin-right: -.5rem;
}
.top-facets .facet,
.top-facets .narrow-toggle,
.top-facets > strong {
  display: inline-block;
  padding: .25rem .5rem;
  white-space: nowrap;
}
.top-facets .narrow-toggle { text-decoration: underline; }

<<<<<<< HEAD
.search-stats {
  padding-top: 1rem;
  padding-bottom: 1rem;
}
@media (min-width: 768px) {
  .search-header { .clearfix(); }
  .search-stats {
    float: left;
    padding: 0;
    line-height: 2;
  }
  .search-controls {
    float: right;
    text-align: right;
  }
}

.bulkActionButtons .checkbox {display: inline-block;}
.bulkActionButtons label input {margin-top: 2px;}
.grid { @media (max-width: 767px) {min-height: 250px;} }
.result {
  border-bottom: 1px solid @btn-default-border;
  .media {
    padding-top: 1rem;
    padding-bottom: 1rem;
  }
=======
.search-header { .clearfix(); }
.search-stats { float: left; }
.search-controls {
  float: right;
  text-align: right;
}
@media (min-width: 768px) {
  .search-stats { line-height: 2; }
}

.bulkActionButtons .checkbox,
.bulkActionButtons label { display: inline-block; }
.bulkActionButtons label input { margin-top: 2px; }
@media (max-width: 767px) {
  .grid { min-height: 250px; }
}
.result {
  padding-top: 1.5rem;
  .checkbox { float: left; }
>>>>>>> 4af4c9b5
  .media,
  .media-body {
    .clearfix();
    margin: 0;
    overflow: visible;
  }
  .media-left,
  .media-right {
    padding: 0;
    text-align: center;
<<<<<<< HEAD
    max-width: 25%;
    a {
      display: inline-block;
      max-width: 100%;
      text-align: center;
      text-decoration: underline;
    }
=======
>>>>>>> 4af4c9b5
    img {
      max-width: 100%;
      max-height: 300px;
    }
<<<<<<< HEAD
    &.small,
    &.medium,
    &.large {
      & > a,
      & > img { width: @thumbnail-width-small; }
=======
    &.small > a,
    &.small > img,
    &.medium > a,
    &.medium > img,
    &.large > a,
    &.large > img {
      display: inline-block;
      width: @thumbnail-width-small;
      max-width: none;
>>>>>>> 4af4c9b5
    }
    @media (min-width: 768px) {
      &.small > a,
      &.small > img { width: @thumbnail-width-small; }
      &.medium > a,
      &.medium > img { width: @thumbnail-width-medium; }
      &.large > a,
      &.large > img { width: @thumbnail-width-large; }
    }
  }
  .title {font-weight: bold;}
  .list-tab-content.record .img-col { display: none; }
  .list-tab-content.record .info-col { width: 100%; }
  .format {
    &:extend(.label);
    &:extend(.label-info);
  }

  .checkbox-select-item {
    float: left;
    margin-top: 1.5rem;
  }

  @media (min-width: 768px) {
    .media-left,
    .media-right {
<<<<<<< HEAD
      max-width: none;
=======
      padding-right: 10px;
      padding-left: 10px;
    }
  }
  @media (max-width: 767px) {
    border-bottom: 1px solid @btn-default-border;
    .media-left,
    .media-right {
      max-width: 25%;
    }
    a {
      max-width: 100%;
      text-decoration: underline;
>>>>>>> 4af4c9b5
    }
  }
}
.result-body { padding-left: .5rem; }
.result-links { padding: .5rem; }
@media (min-width: 768px) {
  .result-body {
    float: left;
    width: 75%;
    padding: 0;
  }
  .result-links {
    float: left;
    width: 25%;
    padding: 0;
  }
  .btn-bookbag-toggle {
    form { display: inline; }
    .fa {
      color: @text-color;
      /* .fa-fw */
      width: 1.28571429em;
      text-align: center;
    }
  }

  .format {
    &:extend(.label);
    &:extend(.label-info);
  }
}
<<<<<<< HEAD
=======
.result-body { padding-left: 1rem; }
.result-links { padding: 1rem; }
@media (min-width: 768px) {
  .result-body {
    float: left;
    width: 75%;
    padding: 0;
  }
  .result-links {
    float: left;
    width: 25%;
    padding: 0;
  }
}
>>>>>>> 4af4c9b5
.result.embedded {
  .getFull {
    display: block;
    margin-left: -.5rem;
    padding-left: .5rem;
    border-left: 1px solid transparent;
  }
  .getFull.expanded {
    &:extend(.list-group-item);
    margin-top: -11px;
    padding-left: .5rem;
    border-top-left-radius: @border-radius-base;
    border-top-right-radius: @border-radius-base;
    &::before {
      content: '\25BC';
      position: absolute;
      right: 1rem;
      color: @gray;
    }
  }
  .loading {
    &:extend(.list-group-item);
    margin-left: .75rem;
    padding: 1rem;
    background: #fff;
  }
  .long-view {
    margin-left: -.5rem;
    padding: .5rem;
    border: 1px solid @list-group-border;
    background-color: #fff;
    border-bottom-left-radius: @border-radius-base;
    border-bottom-right-radius: @border-radius-base;
  }
  .long-view .tab-content { padding: 0; }
  .list-tabs { margin-bottom: 0; }
  .list-tab-toggle { cursor: pointer; }
  .list-tab-content { padding: 1rem; }
}

<<<<<<< HEAD
.searchtools a {
  padding: 0 .5rem;
  white-space: nowrap;
}
=======
.search-grid::after {
  display: table;
  clear: both;
  content: '';
}
.grid-result {
  display: flex;
  float: left;
  width: 50%;

  .grid-body { flex: 1; }
  .grid-checkbox {
    flex: 0 0 30px;
    min-width: 0;
  }
  .title { font-weight: bold; }
  .label,
  .format {
    display: inline-block;
    white-space: normal;
  }
}
.grid-large-break,
.grid-small-break { clear: both; }
@media (min-width: 992px) {
  .grid-result{ width: 25%; }
  .grid-small-break { display: none; }
}

.searchtools a {padding: 0 .5rem;}
>>>>>>> 4af4c9b5
.title-in-heading {
  font-size: inherit;
  font-style: italic;
}

.wikipedia img { margin-right: 1rem; }

.geoItem {
    font-size: .9em;
    margin: 0px 0px 10px;
}<|MERGE_RESOLUTION|>--- conflicted
+++ resolved
@@ -28,34 +28,6 @@
 }
 .top-facets .narrow-toggle { text-decoration: underline; }
 
-<<<<<<< HEAD
-.search-stats {
-  padding-top: 1rem;
-  padding-bottom: 1rem;
-}
-@media (min-width: 768px) {
-  .search-header { .clearfix(); }
-  .search-stats {
-    float: left;
-    padding: 0;
-    line-height: 2;
-  }
-  .search-controls {
-    float: right;
-    text-align: right;
-  }
-}
-
-.bulkActionButtons .checkbox {display: inline-block;}
-.bulkActionButtons label input {margin-top: 2px;}
-.grid { @media (max-width: 767px) {min-height: 250px;} }
-.result {
-  border-bottom: 1px solid @btn-default-border;
-  .media {
-    padding-top: 1rem;
-    padding-bottom: 1rem;
-  }
-=======
 .search-header { .clearfix(); }
 .search-stats { float: left; }
 .search-controls {
@@ -75,7 +47,6 @@
 .result {
   padding-top: 1.5rem;
   .checkbox { float: left; }
->>>>>>> 4af4c9b5
   .media,
   .media-body {
     .clearfix();
@@ -86,7 +57,6 @@
   .media-right {
     padding: 0;
     text-align: center;
-<<<<<<< HEAD
     max-width: 25%;
     a {
       display: inline-block;
@@ -94,29 +64,19 @@
       text-align: center;
       text-decoration: underline;
     }
-=======
->>>>>>> 4af4c9b5
     img {
       max-width: 100%;
       max-height: 300px;
     }
-<<<<<<< HEAD
     &.small,
     &.medium,
     &.large {
       & > a,
-      & > img { width: @thumbnail-width-small; }
-=======
-    &.small > a,
-    &.small > img,
-    &.medium > a,
-    &.medium > img,
-    &.large > a,
-    &.large > img {
-      display: inline-block;
-      width: @thumbnail-width-small;
-      max-width: none;
->>>>>>> 4af4c9b5
+      & > img {
+        display: inline-block;
+        width: @thumbnail-width-small;
+        max-width: none;
+      }
     }
     @media (min-width: 768px) {
       &.small > a,
@@ -143,9 +103,6 @@
   @media (min-width: 768px) {
     .media-left,
     .media-right {
-<<<<<<< HEAD
-      max-width: none;
-=======
       padding-right: 10px;
       padding-left: 10px;
     }
@@ -159,12 +116,11 @@
     a {
       max-width: 100%;
       text-decoration: underline;
->>>>>>> 4af4c9b5
-    }
-  }
-}
-.result-body { padding-left: .5rem; }
-.result-links { padding: .5rem; }
+    }
+  }
+}
+.result-body { padding-left: 1rem; }
+.result-links { padding: 1rem; }
 @media (min-width: 768px) {
   .result-body {
     float: left;
@@ -185,29 +141,7 @@
       text-align: center;
     }
   }
-
-  .format {
-    &:extend(.label);
-    &:extend(.label-info);
-  }
-}
-<<<<<<< HEAD
-=======
-.result-body { padding-left: 1rem; }
-.result-links { padding: 1rem; }
-@media (min-width: 768px) {
-  .result-body {
-    float: left;
-    width: 75%;
-    padding: 0;
-  }
-  .result-links {
-    float: left;
-    width: 25%;
-    padding: 0;
-  }
-}
->>>>>>> 4af4c9b5
+}
 .result.embedded {
   .getFull {
     display: block;
@@ -248,12 +182,10 @@
   .list-tab-content { padding: 1rem; }
 }
 
-<<<<<<< HEAD
 .searchtools a {
   padding: 0 .5rem;
   white-space: nowrap;
 }
-=======
 .search-grid::after {
   display: table;
   clear: both;
@@ -283,8 +215,6 @@
   .grid-small-break { display: none; }
 }
 
-.searchtools a {padding: 0 .5rem;}
->>>>>>> 4af4c9b5
 .title-in-heading {
   font-size: inherit;
   font-style: italic;
