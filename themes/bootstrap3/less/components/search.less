--- conflicted
+++ resolved
@@ -15,7 +15,6 @@
 
 header .container.navbar { margin-bottom: 0; }
 
-<<<<<<< HEAD
 .top-facets {
   margin-left: -.5rem;
   margin-right: -.5rem;
@@ -45,10 +44,7 @@
   }
 }
 
-.bulkActionButtons label {display: inline-block;}
-=======
 .bulkActionButtons .checkbox {display: inline-block;}
->>>>>>> 0becf606
 .bulkActionButtons label input {margin-top: 2px;}
 .grid { @media (max-width: 767px) {min-height: 250px;} }
 .result {
@@ -121,13 +117,11 @@
     width: 75%;
     padding: 0;
   }
-<<<<<<< HEAD
   .result-links {
     float: left;
     width: 25%;
     padding: 0;
-=======
-
+  }
   .btn-bookbag-toggle {
     form { display: inline; }
     .fa {
@@ -141,7 +135,6 @@
   .format {
     &:extend(.label);
     &:extend(.label-info);
->>>>>>> 0becf606
   }
 }
 .result.embedded {
