.record h1 {
  font-size: 24px;
  line-height: 1.15;
}
.record .media-body h3 { margin-top: 0; } // Align title with top of image
.recordcover { max-height: 300px; } // Keep the image from getting out of control
.browzine .recordcover {
  margin-top: 2px;
  margin-bottom: 4px;
  box-shadow: 1px 1px 3px rgba(47,52,64,.72);
  max-height: 130px;
  width: 105px;
  height: auto;
}

.cover-source {
  font-size: 14px;
}

.record__biblio-value a:not(.icon-link),
.related__title {
  display: inline-block;
}
.related__title .related__icon {
  float: left;
  margin-right: 0.25rem;
  text-align: left;
  line-height: 1.4;
  background-position-x: left;

  .rtl & {
    margin-left: 0;
    margin-right: 0.25rem;
  }
}

.media-body h1 { margin-top: 0; }
@media (max-width: 767px) {
  .record .media-left,
  .record .media-right { display: block; }
  .record .media-body { // Add a gap between the thumbnail and the info
    display: block;
    width: auto;
    margin-top: 1rem;
  }
}
// Comma-separate formatting
.record .format::after { content: ", "; }
.record .format.badge::after,
.record .result-formats .format::after,
.record .format:last-child::after { content: ""; }
.record-previews { margin-top: .5rem; }

/* ------ Nav ------ */
.record-nav.nav { margin-bottom: 1rem; }
.record-nav > li,
.btn-bookbag-toggle { width: 100%; }
.record-nav > li > a { padding: .5rem; }
.record-nav > li > a,
.btn-bookbag-toggle { text-align: center; }
@media(min-width: 768px) {
  .record-nav > li,
  .btn-bookbag-toggle { width: auto; }
  .record-nav > li > a { padding: @nav-link-padding; }
  .record-nav > li > a,
  .btn-bookbag-toggle { text-align: left; }
}

/* ------ Comments ------ */
.comment-label,
.comment-name { font-style: italic; }
.comment { margin-bottom: 1rem; }
.comment-name .delete { color: @state-danger-text; }
@media (min-width: 768px) {
  .comment-form,
  .comment {
    display: flex;
    margin-bottom: 0;
  }
  .comment-label,
  .comment-name {
    min-width: 25%;
    font-style: unset;
  }
  .comment-form {
    .text-form {
      width: 100%;
    }
    & > label {
      flex: 0 0 auto;
    }
    textarea {
      display: block;
      width: 100%;
      float: left;
    }
    .comment-rating {
      float: left;
      margin: 0.5rem;
    }
    .btn {
      margin-top: 0.5rem;
    }
  }
}

/* ------ Tags ------ */
.tag-record {
  &:extend(.toolbar-btn);

  &:hover {
    text-decoration: none;
  }
}

.tagList button {
  margin-top: 0;
  padding-top: 0;
  padding-bottom: 4px;
  font-size: 95%;
  vertical-align: initial;
}
.tagList .tag .badge {
  margin: 0;
  padding: 3px 7px;
  font-weight: normal;
}
.tagList button .fa-close { margin-top: 3px; }
.tagList {
  .tag {
    display: inline-block;
    margin: 0 1px 1px;
    border-radius: 4px;
    // Use bootstrap mixin to make tags look like buttons
    .button-size(@padding-base-vertical; @padding-base-vertical; @font-size-base; @line-height-base; @border-radius-base);
    &.selected {
      background-color: @btn-primary-bg;
      a { color: #fff; }
      .badge {
        color: @gray-darker;
        background-color: #fff;
        &:hover { color: #a94442; }
      }
    }

    .badge .fa { width: 12px; }
    .icon--img { font-size: 0.625rem; }
  }
  button { border: 0; }
  .tag-form { display: inline; }
}
.tagList.loggedin .tag:not(.selected) .badge:hover { background-color: @brand-success; }


.staff-view .pace-car {
  th,
  td {
    border: 0;
    padding: 0;
  }
}
.staff-view {
  th { text-align: right; }
  td span.term { font-weight: bold; }
}
.staff-view--marc {
  .marc__tag {
    width: 15%;
  }
  .marc__ind {
    width: 5%;
  }
}

.item-notes ul { padding-left: 2rem; }

.subject-line:hover { color: #999; }
.subject-line:hover a { color: @link-hover-color; }
.subject-line a:hover ~ a {
  color: #999;
  text-decoration: none;
}

.marc-row-LEADER,
.marc-row-006,
.marc-row-007,
.marc-row-008 {
  white-space: pre-wrap;
}

/* ------ Relais ------ */
.relaisLink { display: inline-block; }

/* ------ Collection ------ */
.collection-list-controls {
  display: flex;
  flex-flow: row wrap;

  .collection-control {
    white-space: nowrap;
    margin: 0 0.5rem 0 0;
  }
}
.collectionDetails .active-filters .filters {
  padding: 0 0 5px 0;
}
.collection-list-results {
  margin-top: 0.5rem;
}

/* ------ Tabs ------ */
.tab-pane::after {
  display: table;
  clear: both;
  content: "";
}
.tab-pane .result {
  margin-left: 0;
}
<<<<<<< HEAD
.bound-with-records .direct-item {
  font-weight: bold;
=======
.holdings-tab .holdings-table {
  table-layout: auto;

  th, td {
    min-width: 10vw;
  }
>>>>>>> 3e2a7045
}

/* ------ OpenURL Links ------ */
.openurls {
  .openurl-notes {
    display: block;
    font-style: italic;
  }
  .openurl-authentication {
    display: block;
  }
}

/* ------ Star Rating ------ */
.record .media-left .rating {
  margin-top: 0.5rem;
  margin-bottom: 1rem;
}

.rating-breakdown {
  margin-bottom: 1rem;

  .rating-breakdown-stars {
    display: inline-block;
  }

  .rating-breakdown-percentage {
    display: inline-block;
    width: 3rem;
    text-align: right;
  }
}

.star-rating {
  /* Use display:inline-flex to prevent whitespace issues. Alternatively, you can put all the children of .rating-group on a single line. */
  display: inline-flex;

  /* Make hover effect work properly in IE, reset width */
  .rating__icon {
    pointer-events: none;
    width: initial;
  }

  /* Hide radio inputs, but keep them accessible by keyboard */
  .rating__input {
    position: absolute !important;
    left: -9999px !important;
  }

  /* Set icon padding and size */
  .rating__label {
    cursor: pointer;
    /* If you change the left/right padding, update the margin-right property of .rating__label--half as well. */
    padding: 0 0.1em;
    font-size: 1rem;
  }

  /* Add padding and positioning to half star labels */
  .rating__label--half {
    padding-right: 0;
    margin-right: -0.6em;
    z-index: 2;
  }

  /* Set default star color */
  .rating__icon--star {
    color: @brand-warning;
  }

  /* If any input is checked, make its following siblings grey */
  .rating__input:checked ~ .rating__label .rating__icon--star {
    color: #ddd;
  }

  /* Make all stars highlight on rating group hover */
  &:not(.readonly)
  {
    &:hover .rating__label .rating__icon--star,
    &:hover .rating__label--half .rating__icon--star {
      color: @brand-warning;
    }
    /* Make hovered input's following siblings grey on hover */
    .rating__input:hover ~ .rating__label .rating__icon--star,
    .rating__input:hover ~ .rating__label--half .rating__icon--star {
      color: #ddd;
    }
  }
}
<|MERGE_RESOLUTION|>--- conflicted
+++ resolved
@@ -217,17 +217,16 @@
 .tab-pane .result {
   margin-left: 0;
 }
-<<<<<<< HEAD
-.bound-with-records .direct-item {
-  font-weight: bold;
-=======
 .holdings-tab .holdings-table {
   table-layout: auto;
 
   th, td {
     min-width: 10vw;
   }
->>>>>>> 3e2a7045
+
+  .bound-with-records .direct-item {
+    font-weight: bold;
+  }
 }
 
 /* ------ OpenURL Links ------ */
