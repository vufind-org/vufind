.facet-group {
  display: block;
  margin-bottom: 1rem;

  .facet,
  .title {
    display: block;
    padding: 8px 15px;
    line-height: 1.5rem;

    .badge,
    .status {
      float: right;

      body.rtl & { float: left; }
    }
    .badge {
      max-height: 19px;
      line-height: 1.1rem;
    }
  }
  .facet { border-bottom: 1px solid @list-group-border; }
  .title {
    padding-right: 8px;
    border: 1px solid @list-group-border;
    font-weight: bold;
  }

  [data-toggle="collapse"] {
    cursor: pointer;

    &::after {
      content: '\25B2';
      float: right;

      body.rtl & { float: left; }
    }
  }
  .collapsed::after {content: '\25BC';}

  .collapse,
  .collapsing,
  & > .facet {
    border-left: 1px solid @list-group-border;
    border-right: 1px solid @list-group-border;
  }
  & > .facet:first-child { border-top: 1px solid @list-group-border; }

  .facetOR .text {
    display: inline-block;
    padding-left: 0.5rem;
    text-indent: -0.5rem;
  }

  .excludable {
    display: flex;
    flex-direction: row-reverse;
    padding-right: 0;

    .badge { flex-shrink: 0; }
    .text { flex-grow: 1; }
    .exclude {
      flex-basis: 2rem;
      flex-shrink: 0;
      text-align: center;
    }

    body.rtl & {
      padding-left: 0;
      padding-right: 15px;
    }
  }
}

.checkbox-filter {
  display: block;
  padding-bottom: 1rem;
  font-weight: bold;
  color: @text-color;
}
.facet-group > .checkbox,
.sidebar .facet.checkbox {
  margin: 0;
  padding-left: 2rem;
}

.active-filters .facet,
.facet-group .active {
  padding-right: .65rem;
  background-color: @brand-primary;
  color: #fff;

  a { color: #fff; }
}
<<<<<<< HEAD
.active-filters .facet { padding-right: .65rem; }
=======
>>>>>>> 6d2a1bb6
.facet.active .badge,
.jstree-node.active .badge,
.jstree-node.active .badge .fa {
  background-color: #fff;
  color: @brand-primary;
}

.narrow-toggle { text-align: center; }

.sidebar .format {
  &:extend(.label);
  &:extend(.label-info);
}
.top-row .applied {
  font-weight: bold;
  &:hover {
    color: @state-danger-text;
    .fa.fa-check:before {
      content: "\f00d";
    }
  }
}

.full-facet-list { margin-top: 1rem; }
.full-facet-list .active .fa {
  float: right;
  margin-top: .25rem;
  margin-right: 0.5rem;
  margin-left: 0.5rem;
}
body.rtl .full-facet-list .active .fa { float: left; }<|MERGE_RESOLUTION|>--- conflicted
+++ resolved
@@ -92,10 +92,7 @@
 
   a { color: #fff; }
 }
-<<<<<<< HEAD
 .active-filters .facet { padding-right: .65rem; }
-=======
->>>>>>> 6d2a1bb6
 .facet.active .badge,
 .jstree-node.active .badge,
 .jstree-node.active .badge .fa {
