.facet-group {
  display: block;
  margin-bottom: 1rem;
  padding-left: 0;

  [data-toggle="collapse"] {
    cursor: pointer;
  }

  .collapse,
  .collapsing,
  &.full-facet-list .facet {
    position: relative;
    border-left: 1px solid @list-group-border;
    border-right: 1px solid @list-group-border;
  }
  &.full-facet-list :first-child .facet { border-top: 1px solid @list-group-border; }
}

.facet__list {
  list-style: none;
  padding: 0;
  margin: 0;
}

.facet,
.facet-group .title,
.facet-load-indicator,
.facet-load-failed {
  padding: .5rem;
  line-height: 1.5rem;
  background-color: transparent;
}
.facet,
.facet-group .title,
.user-list-link {
  display: flex;
  align-items: center;

  .text {
    display: flex;
    gap: 0.25rem;
    align-items: center;
    flex-grow: 1;
  }

  .badge {
    flex-shrink: 0;
    max-height: 19px;
    line-height: 1.2;
    vertical-align: baseline;
  }

  .exclude {
    flex-shrink: 0;
    text-align: center;
    padding-left: 0.5rem;
  }
}
.facet-group .facet,
.facet-load-indicator,
.facet-load-failed {
  border-bottom: 1px solid @list-group-border;
}
.facet-group .title {
  display: flex;
  width: 100%;
  padding-right: 8px;
  border: 1px solid @list-group-border;
  font-weight: bold;
  text-align: inherit;
}
.facet-group .facet-title {
  flex: 1 1 0%;
}
.facet-group .facet-title-icon {
  flex: none;
}
.facet-loading-overlay {
  position: absolute;
  top: 0;
  left: 0;
  display: flex;
  width: 100%;
  height: 100%;
  align-items: center;
  justify-content: center;
  background-color: rgba(0,0,0,0.4);
}
.facet-loading-overlay-label {
  padding: 1px .5rem;
  color: #fff;
  background-color: #000;
}
.facet .text {
  overflow: hidden;
}

.top-facets-contents {
  display: block;
  margin: 2px 0;
  padding: 0;
  list-style: none;
}
.top-facets .facet,
.top-facets > strong {
  display: inline-block;
  width: auto;
  padding: 2px 0;
  border: 0;
  white-space: nowrap;
}
.top-facet-inner {
  display: inline-block;
  padding: .25rem;
  border: 1px solid @list-group-border;
}

.checkboxFilter {
  padding-bottom: 0.5rem;
}
.checkbox-filter {
  display: flex;
  width: 100%;
  font-weight: bold;
  color: @text-color;
}
.facet-group > .checkbox,
.sidebar .facet.checkbox {
  margin: 0;
  padding-left: 2rem;
}

.active-filters .facet,
.facet-group .active {
  background-color: @list-group-active-bg;
  color: #fff;

  a { color: #fff; }
}
.facet.active .badge {
  background-color: #fff;
  color: @brand-primary;
}

.narrow-toggle { text-align: center; }

.sidebar .format {
  &:extend(.label);
  &:extend(.label-info);
}
.top-row .applied {
  font-weight: bold;
  &:hover {
    color: @state-danger-text;
    .fa.fa-check:before {
      content: "\f00d";
    }
  }
}

.full-facet-list { margin-top: 1rem; }
.full-facet-list .active .fa.fa-times {
  float: right;
  margin-top: .25rem;
  margin-left: 0.5rem;
}
body.rtl .full-facet-list .active .fa.fa-times { float: left; }

.truncate-done {
  overflow: clip;
}
.more-less-btn-wrapper .fa {
  line-height: inherit;
}
.more-less-btn-wrapper .facet {
  display: block;
  width: 100%;
}

.facet-range-form {
  width: 100%;
}
.date-fields {
  display: flex;

  .date-from, .date-to { flex: 0 1 100%; }
  .date-from { padding-right: .25rem; }
  .date-to   { padding-left:  .25rem; }
}
h3.facet-title {
  font-size: @font-size-base;
  margin: 0;
}
@media (min-width: 768px) {
  .author-facets { display: flex; }
  .author-list { flex: 0 1 100%; }
<<<<<<< HEAD
}

.facet-tree {
  padding-left: 0;

  // Constrain the width of lower levels to avoid overflow:
  ul {
    padding: 0;
    width: 100%;
  }

  li {
    display: flex;
    flex-wrap: wrap;
    align-items: baseline;
    // Ensure that there is enough room for a button focus outline:
    padding-left: .2rem;

    .facet-tree__toggle-expanded {
      flex: 1 1;
      border: 0;
      background: none;
      max-width: 1.5em;
      padding: 0;

      &:hover {
        background-color: @list-group-hover-bg;
      }

      &[aria-expanded=false] {
        .facet-tree__collapse {
          display: none;
        }
        & ~ ul {
          display: none;
        }
      }
      &[aria-expanded=true] .facet-tree__expand {
        display: none;
      }
    }

    .facet-tree__item-container {
      // Leave space for the open/close icon (see above):
      width: calc(100% - 1.5em);

      .text {
        // Leave space for the badge:
        width: calc(100% - 1.5em);
      }

      &--exclude .text {
        // Leave space for the badge and exclude link:
        width: calc(100% - 3.0em);
      }

      .facet-value {
        overflow: hidden;
        white-space: nowrap;
        text-overflow: ellipsis;
        display: inline;
      }
    }

    // Child items:
    ul {
      padding-left: 1rem;
      flex: 1;
      .facet {
        // Smaller padding to make the list a bit more condensed:
        padding-top: 0.3rem;
        padding-bottom: 0.3rem;
      }
    }
  }

  .facet {
    border: 0;
    padding-left: .1rem;
  }

  // Top level bottom border:
  & > li, .more-less-btn-wrapper {
    border-bottom: 1px solid @list-group-border;
  }
  // Make the first child level start a bit higher to counter the padding of top
  // level items:
  & > li > ul {
    margin-top: -0.2rem;
  }
}

.facet-lightbox-filter {
  fieldset {
    display: flex;
    padding: 0;
    gap: 4px;
    width: auto;
    height: 2em;
    legend {
      margin-top: 2px;
      width: auto;
      display: inline;
      border: 0;
      font-size: inherit;
      font-weight: 700;
      float: left;
    }
  }
}

#btn-reset-contains {
  &:extend(.btn);
  &:extend(.btn-default);
=======
>>>>>>> a04424ca
}<|MERGE_RESOLUTION|>--- conflicted
+++ resolved
@@ -195,98 +195,8 @@
 @media (min-width: 768px) {
   .author-facets { display: flex; }
   .author-list { flex: 0 1 100%; }
-<<<<<<< HEAD
-}
-
-.facet-tree {
-  padding-left: 0;
-
-  // Constrain the width of lower levels to avoid overflow:
-  ul {
-    padding: 0;
-    width: 100%;
-  }
-
-  li {
-    display: flex;
-    flex-wrap: wrap;
-    align-items: baseline;
-    // Ensure that there is enough room for a button focus outline:
-    padding-left: .2rem;
-
-    .facet-tree__toggle-expanded {
-      flex: 1 1;
-      border: 0;
-      background: none;
-      max-width: 1.5em;
-      padding: 0;
-
-      &:hover {
-        background-color: @list-group-hover-bg;
-      }
-
-      &[aria-expanded=false] {
-        .facet-tree__collapse {
-          display: none;
-        }
-        & ~ ul {
-          display: none;
-        }
-      }
-      &[aria-expanded=true] .facet-tree__expand {
-        display: none;
-      }
-    }
-
-    .facet-tree__item-container {
-      // Leave space for the open/close icon (see above):
-      width: calc(100% - 1.5em);
-
-      .text {
-        // Leave space for the badge:
-        width: calc(100% - 1.5em);
-      }
-
-      &--exclude .text {
-        // Leave space for the badge and exclude link:
-        width: calc(100% - 3.0em);
-      }
-
-      .facet-value {
-        overflow: hidden;
-        white-space: nowrap;
-        text-overflow: ellipsis;
-        display: inline;
-      }
-    }
-
-    // Child items:
-    ul {
-      padding-left: 1rem;
-      flex: 1;
-      .facet {
-        // Smaller padding to make the list a bit more condensed:
-        padding-top: 0.3rem;
-        padding-bottom: 0.3rem;
-      }
-    }
-  }
-
-  .facet {
-    border: 0;
-    padding-left: .1rem;
-  }
-
-  // Top level bottom border:
-  & > li, .more-less-btn-wrapper {
-    border-bottom: 1px solid @list-group-border;
-  }
-  // Make the first child level start a bit higher to counter the padding of top
-  // level items:
-  & > li > ul {
-    margin-top: -0.2rem;
-  }
-}
+}
+
 
 .facet-lightbox-filter {
   fieldset {
@@ -310,6 +220,4 @@
 #btn-reset-contains {
   &:extend(.btn);
   &:extend(.btn-default);
-=======
->>>>>>> a04424ca
 }