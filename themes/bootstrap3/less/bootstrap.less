--- conflicted
+++ resolved
@@ -12,21 +12,18 @@
 .form-control {
   @media(min-width: 768px) {max-width: 400px;}
 }
-<<<<<<< HEAD
-.group [class^=col-] {padding-left: 0;}
 .has-error {margin-bottom: 0;}
-=======
-.has-error {margin-bottom:0;}
->>>>>>> aab86dd1
 .help-block.with-errors {
   padding-top: @padding-base-vertical;
   padding-bottom: @padding-base-vertical;
   &:empty {padding: 0;}
 }
-<<<<<<< HEAD
 .help-block.with-errors,
 .list-unstyled {margin: 0;}
-.highlight{&:extend(mark);}
+.highlight,mark {
+  background: lighten(#FF0, 20%);
+  padding: .1em .2em;
+}
 .icon-bar {background-color: #888;}
 img {max-width: 100%;}
 label.list-group-item {
@@ -38,18 +35,6 @@
 .list-group-item.title {font-weight: bold;}
 #modal .modal-body > h2:first-child {display: none;}
 .popover {width: 250px;}
-=======
-.highlight,mark {
-  background: lighten(#FF0, 20%);
-  padding: .1em .2em;
-}
-.icon-bar {background-color:#888}
-img {max-width:100%}
-label.list-group-item {border-radius:0;font-weight:normal;margin-top:0;padding-left:35px}
-.list-group-item.title {font-weight:bold}
-#modal .modal-body > h2:first-child {display:none}
-.popover {width:250px}
->>>>>>> aab86dd1
 .sub-breadcrumb {
   padding: 5px 10px;
   white-space: nowrap;
@@ -74,11 +59,8 @@
     display: inline-block;
     margin-top: 4px;
   }
-  [class^=col-] {
-    padding-left: 0;
-  }
-  .search {
-    margin-bottom:2px;
+  [class^=col-] {padding-left: 0;}
+  .search {    margin-bottom:2px;
   }
 }
 #groupPlaceHolder {
@@ -142,59 +124,59 @@
 
 /* --- Icons --- */
 // Search Icons
-.fa-grid:before   {content: "\f00a"} // .fa-th
-.fa-visual:before {content: "\f008"} // .fa-film
-.fa-mobile:before {content: "\f10a"} // .fa-tablet
+.fa-grid:before   {content: "\f00a";} // .fa-th
+.fa-visual:before {content: "\f008";} // .fa-film
+.fa-mobile:before {content: "\f10a";} // .fa-tablet
 // Type Icons
-.fa-x:before              {content: "\f0f6"} // .fa-file-text-o
-.fa-atlas:before          {content: "\f14e"} // .fa-compass
-.fa-book:before           {content: "\f02d"} // .fa-book
-.fa-braille:before        {content: "\f0a6"} // .fa-hand-o-up
-.fa-cdrom:before          {content: "\f109"} // .fa-laptop
-.fa-chart:before          {content: "\f012"} // .fa-signal
-.fa-chipcartridge:before  {content: "\f109"} // .fa-laptop
-.fa-collage:before        {content: "\f03e"} // .fa-picture-o
-.fa-disccartridge:before  {content: "\f109"} // .fa-laptop
-.fa-drawing:before        {content: "\f03e"} // .fa-picture-o
-.fa-ebook:before          {content: "\f0f6"} // .fa-file-text-o
-.fa-electronic:before     {content: "\f1c6"} // .fa-file-archive-o
-.fa-filmstrip:before      {content: "\f008"} // .fa-film
-.fa-flashcard:before      {content: "\f0e7"} // .fa-bolt
-.fa-floppydisk:before     {content: "\f0c7"} // .fa-save
-.fa-globe:before          {content: "\f0ac"} // .fa-globe
-.fa-journal:before        {content: "\f0f6"} // .fa-file-text-o
-.fa-kit:before            {content: "\f0b1"} // .fa-briefcase
-.fa-manuscript:before     {content: "\f0f6"} // .fa-file-text-o
-.fa-map:before            {content: "\f14e"} // .fa-compass
-.fa-microfilm:before      {content: "\f008"} // .fa-film
-.fa.fa-mobile:before      {content: "\f10a"} // .fa-table
-.fa-motionpicture:before  {content: "\f03d"} // .fa-video-camera
-.fa-musicalscore:before   {content: "\f001"} // .fa-music
-.fa-musicrecording:before {content: "\f001"} // .fa-music
-.fa-newspaper:before      {content: "\f0f6"} // .fa-file-text-o
-.fa-online:before         {content: "\f109"} // .fa-laptop
-.fa-painting:before       {content: "\f03e"} // .fa-picture-o
-.fa-photo:before          {content: "\f03e"} // .fa-picture-o
-.fa-photonegative:before  {content: "\f03e"} // .fa-picture-o
-.fa-physicalobject:before {content: "\f187"} // .fa-archive
-.fa-print:before          {content: "\f03e"} // .fa-picture-o
-.fa-sensorimage:before    {content: "\f03e"} // .fa-picture-o
-.fa-serial:before         {content: "\f0f6"} // .fa-file-text-o
-.fa-slide:before          {content: "\f008"} // .fa-film
-.fa-software:before       {content: "\f109"} // .fa-laptop
-.fa-soundcassette:before  {content: "\f025"} // .fa-headphones
-.fa-sounddisc:before      {content: "\f109"} // .fa-laptop
-.fa-soundrecording:before {content: "\f025"} // .fa-headphones
-.fa-tapecartridge:before  {content: "\f109"} // .fa-laptop
-.fa-tapecassette:before   {content: "\f025"} // .fa-headphones
-.fa-tapereel:before       {content: "\f008"} // .fa-film
-.fa-transparency:before   {content: "\f008"} // .fa-film
-.fa-unknown:before        {content: "\f128"} // .fa-question
-.fa-video:before          {content: "\f03d"} // .fa-video-camera
-.fa-videocartridge:before {content: "\f03d"} // .fa-video-camera
-.fa-videocassette:before  {content: "\f03d"} // .fa-video-camera
-.fa-videodisc:before      {content: "\f109"} // .fa-laptop
-.fa-videoreel:before      {content: "\f03d"} // .fa-video-camera
+.fa-x:before              {content: "\f0f6";} // .fa-file-text-o
+.fa-atlas:before          {content: "\f14e";} // .fa-compass
+.fa-book:before           {content: "\f02d";} // .fa-book
+.fa-braille:before        {content: "\f0a6";} // .fa-hand-o-up
+.fa-cdrom:before          {content: "\f109";} // .fa-laptop
+.fa-chart:before          {content: "\f012";} // .fa-signal
+.fa-chipcartridge:before  {content: "\f109";} // .fa-laptop
+.fa-collage:before        {content: "\f03e";} // .fa-picture-o
+.fa-disccartridge:before  {content: "\f109";} // .fa-laptop
+.fa-drawing:before        {content: "\f03e";} // .fa-picture-o
+.fa-ebook:before          {content: "\f0f6";} // .fa-file-text-o
+.fa-electronic:before     {content: "\f1c6";} // .fa-file-archive-o
+.fa-filmstrip:before      {content: "\f008";} // .fa-film
+.fa-flashcard:before      {content: "\f0e7";} // .fa-bolt
+.fa-floppydisk:before     {content: "\f0c7";} // .fa-save
+.fa-globe:before          {content: "\f0ac";} // .fa-globe
+.fa-journal:before        {content: "\f0f6";} // .fa-file-text-o
+.fa-kit:before            {content: "\f0b1";} // .fa-briefcase
+.fa-manuscript:before     {content: "\f0f6";} // .fa-file-text-o
+.fa-map:before            {content: "\f14e";} // .fa-compass
+.fa-microfilm:before      {content: "\f008";} // .fa-film
+.fa.fa-mobile:before      {content: "\f10a";} // .fa-table
+.fa-motionpicture:before  {content: "\f03d";} // .fa-video-camera
+.fa-musicalscore:before   {content: "\f001";} // .fa-music
+.fa-musicrecording:before {content: "\f001";} // .fa-music
+.fa-newspaper:before      {content: "\f0f6";} // .fa-file-text-o
+.fa-online:before         {content: "\f109";} // .fa-laptop
+.fa-painting:before       {content: "\f03e";} // .fa-picture-o
+.fa-photo:before          {content: "\f03e";} // .fa-picture-o
+.fa-photonegative:before  {content: "\f03e";} // .fa-picture-o
+.fa-physicalobject:before {content: "\f187";} // .fa-archive
+.fa-print:before          {content: "\f03e";} // .fa-picture-o
+.fa-sensorimage:before    {content: "\f03e";} // .fa-picture-o
+.fa-serial:before         {content: "\f0f6";} // .fa-file-text-o
+.fa-slide:before          {content: "\f008";} // .fa-film
+.fa-software:before       {content: "\f109";} // .fa-laptop
+.fa-soundcassette:before  {content: "\f025";} // .fa-headphones
+.fa-sounddisc:before      {content: "\f109";} // .fa-laptop
+.fa-soundrecording:before {content: "\f025";} // .fa-headphones
+.fa-tapecartridge:before  {content: "\f109";} // .fa-laptop
+.fa-tapecassette:before   {content: "\f025";} // .fa-headphones
+.fa-tapereel:before       {content: "\f008";} // .fa-film
+.fa-transparency:before   {content: "\f008";} // .fa-film
+.fa-unknown:before        {content: "\f128";} // .fa-question
+.fa-video:before          {content: "\f03d";} // .fa-video-camera
+.fa-videocartridge:before {content: "\f03d";} // .fa-video-camera
+.fa-videocassette:before  {content: "\f03d";} // .fa-video-camera
+.fa-videodisc:before      {content: "\f109";} // .fa-laptop
+.fa-videoreel:before      {content: "\f03d";} // .fa-video-camera
 
 /* --- Record --- */
 .citation .pace-car {
@@ -245,7 +227,7 @@
   a.title {font-weight: bold;}
   .left {
     text-align: center;
-    img {max-width: 100%}
+    img {max-width: 100%;}
   }
   @media (max-width: 767px) {
     a {text-decoration: underline;}
@@ -254,8 +236,8 @@
   }
   @media (max-width: 530px) {
     .checkbox {display: none !important;}
-    .left {width: 40%}
-    .middle {width: 60%}
+    .left {width: 40%;}
+    .middle {width: 60%;}
     .right {display: none;}
   }
 }
@@ -308,32 +290,6 @@
 
 /* --- Slider accessibility --- */
 .slider-container {
-<<<<<<< HEAD
-  padding: 4px 0;
-  text-align: center;
-  .slider .slider-track {
-    background-color: @gray-light;
-    box-shadow: inset 0 1px 0 rgba(0, 0, 0, 0.4);
-    .slider-handle {
-      background-color: @brand-primary;
-      background-image: none;
-      border: 1px solid @brand-primary;
-      box-shadow: none;
-      opacity: .9;
-      &:active,&:focus,&:hover {
-        background-color: #fff;
-        border-color: @gray-light;
-        opacity: 1;
-      }
-      &:active,&:focus {
-        border-color: @brand-primary;
-      }
-    }
-    .slider-selection {
-      background-color: @gray-lighter;
-      box-shadow: inset 0 -1px 0 rgba(0,0,0,0.3);
-    }
-=======
   padding:4px 10px;
   text-align:center;
   .slider.slider-horizontal {
@@ -361,7 +317,6 @@
   .slider-selection {
     background: #CCC;
     box-shadow:inset 0 -1px 0 rgba(0,0,0,0.3);
->>>>>>> aab86dd1
   }
 }
 
