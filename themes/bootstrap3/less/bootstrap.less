<<<<<<< HEAD
@import "bootstrap/bootstrap";
@import "bootstrap-accessibility/bootstrap-accessibility";
@import "a11y";

.alert.alert-info a {text-decoration: underline;}
.btn.disabled {
  &:active,
  &:focus,
  &:hover {color: #000;}
}
[data-toggle~="dropdown"] {cursor: pointer;}
.fa {cursor: default;}
.list-unstyled {margin: 0;}
.highlight,mark {
  background: lighten(#FF0, 20%);
  padding: .1em .2em;
}
.icon-bar {background-color: #888;}
img {max-width: 100%;}
label.list-group-item {
  margin-top: 0;
  padding-left: 35px;
  font-weight: normal;
  border-radius: 0;
}
.list-group-item.title {font-weight: bold;}
#modal {background-color: rgba(0,0,0,.2);}
#modal .modal-content > .close {
  position: absolute;
  right: -50px;
  top: 0;
  z-index: 2;
  font-size: 32pt;
  color: #fff;
  opacity: .7;
}
#modal .modal-content > .close:hover {opacity: 1;}
#modal .modal-body h1,
#modal .modal-body h2 {
  margin-top: 0.3rem;
  margin-bottom: 1.3rem;
}
.popover {width: 250px;}
.sub-breadcrumb {
  padding: 5px 10px;
  white-space: nowrap;
  li {display: inline-block;}
  li + li:before {
    padding-left: 5px;
    padding-right: 5px;
    color: @breadcrumb-color;
    content: "@{breadcrumb-separator}\00a0";
  }
}
.tab-content {padding: 4px;}

@media (max-width: 991px) {
  header .container.navbar {margin-bottom: 0;}
  .searchForm {margin-top: 0;}
}
@media (min-width: 768px) {
  h2 {
    font-size: 23px;
    font-weight: normal;
  }
  h3 {
    font-size: 20px;
    font-weight: normal;
  }
  .form-control { max-width: 400px; }
}
@media (max-width: 767px) {
  h2 { font-size: 20px; }
  h3 { font-size: 16px; }
  .searchForm {padding-top: 0;}
}

/* --- Form Errors --- */
.has-error {margin-bottom: 0;}
.sms-error {.has-error;}
.help-block.with-errors {
  margin: 0;
  padding-top: @padding-base-vertical;
  padding-bottom: @padding-base-vertical;
  &:empty {padding: 0;}
}

/* --- Advanced Search --- */
.group {
  position: relative;
  background: @gray-lighter;
  border-radius: @border-radius-base;
  border: 1px solid darken(@gray-lighter, 15%);
  margin-top: 0;
  margin-bottom: .5em !important;
  .add_search_link {
    display: inline-block;
    margin-top: 4px;
  }
  & .group-close {
    &:extend(.close);
    position: absolute;
    top: .3em;
    right: .5em;
    opacity: .4;
    z-index: 2;
  }
  .search {
    margin-bottom: 2px;
    .close {opacity: .8;}
  }
  @media (min-width: 768px) {
    padding: 10px 10px 10px 25px;
    [class^=col-] {padding-left: 0;}
  }
  @media (max-width: 767px) {
    .search  .middle {
      float: left;
      width: 90%;
    }
    & .group-close {
      top: .5em;
      right: 1em;
      opacity: .6;
    }
  }
  @media (max-width: 991px) {
    .form-control {max-width: none;}
  }
}
#groupPlaceHolder {
  display:block;
  padding:6px;
}
.template-dir-eds.template-name-advanced {
  legend {margin-bottom: 0;}
  .no-js .group:nth-child(n+3) {display: none;}
  .search .close a {margin-left: -2em;}
}

/* --- Alphabrowse --- */
.alphabrowse {
  border-collapse: separate;
  .lcc {width: 20%;}
  .titles {
    width: 10%;
    text-align: center;
  }
  /* highlighting the row makes ff bugs; operate on its children */
  tr.browse-match td {
    border-top: .2em solid @brand-primary;
    border-bottom: .2em solid @brand-primary;
    &:first-child {border-left: .2em solid @brand-primary;}
    &:last-child {border-right: .2em solid @brand-primary;}
  }
}

/* --- Autocomplete --- */
.autocomplete-results {
  margin-top: 2px;
  border: 1px solid @list-group-border;
  background-color: #fff;
  border-radius: @border-radius-base;
  overflow: hidden;

  .item {
    display: block;
    padding-top: .75rem;
    padding-right: 1rem;
    padding-bottom: .75rem;
    padding-left: 1.25rem;
    border-bottom: 1px solid @list-group-border;
    cursor: pointer;

    &:last-child {border: 0;}
    &.selected {
      background-color: @brand-primary;
      color: #fff;
    }
  }
}


/* --- Badges - blend the links in --- */
.badge a {color: #fff;}

/* --- Browse --- */
.browse.list-group .list-group-item {
  word-wrap: break-word;
  &.view-record {
    padding: 2px 4px;
    font-size: 85%;
    text-align: right;
    border-top: 0;
  }
}

/* --- Cart --- */
.cart-controls .checkbox {
  line-height: 2.5em;
  padding-right: 1em;
}
#modal .cart-controls .btn {margin-bottom: 4px;}
#modal .cart-controls .checkbox {padding-bottom: 1em;}
#modal .cart-controls ~ hr {margin-top: 0;}

/* --- Icons --- */
// Search Icons
.fa-grid:before   {content: "\f00a";} // .fa-th
.fa-visual:before {content: "\f008";} // .fa-film
// Type Icons
.fa-x:before              {content: "\f0f6";} // .fa-file-text-o
.fa-atlas:before          {content: "\f14e";} // .fa-compass
.fa-book:before           {content: "\f02d";} // .fa-book
.fa-braille:before        {content: "\f0a6";} // .fa-hand-o-up
.fa-cdrom:before          {content: "\f109";} // .fa-laptop
.fa-chart:before          {content: "\f012";} // .fa-signal
.fa-chipcartridge:before  {content: "\f109";} // .fa-laptop
.fa-collage:before        {content: "\f03e";} // .fa-picture-o
.fa-disccartridge:before  {content: "\f109";} // .fa-laptop
.fa-drawing:before        {content: "\f03e";} // .fa-picture-o
.fa-ebook:before          {content: "\f0f6";} // .fa-file-text-o
.fa-electronic:before     {content: "\f1c6";} // .fa-file-archive-o
.fa-filmstrip:before      {content: "\f008";} // .fa-film
.fa-flashcard:before      {content: "\f0e7";} // .fa-bolt
.fa-floppydisk:before     {content: "\f0c7";} // .fa-save
.fa-globe:before          {content: "\f0ac";} // .fa-globe
.fa-journal:before        {content: "\f0f6";} // .fa-file-text-o
.fa-kit:before            {content: "\f0b1";} // .fa-briefcase
.fa-manuscript:before     {content: "\f0f6";} // .fa-file-text-o
.fa-map:before            {content: "\f14e";} // .fa-compass
.fa-microfilm:before      {content: "\f008";} // .fa-film
.fa-motionpicture:before  {content: "\f03d";} // .fa-video-camera
.fa-musicalscore:before   {content: "\f001";} // .fa-music
.fa-musicrecording:before {content: "\f001";} // .fa-music
.fa-newspaper:before      {content: "\f0f6";} // .fa-file-text-o
.fa-online:before         {content: "\f109";} // .fa-laptop
.fa-painting:before       {content: "\f03e";} // .fa-picture-o
.fa-photo:before          {content: "\f03e";} // .fa-picture-o
.fa-photonegative:before  {content: "\f03e";} // .fa-picture-o
.fa-physicalobject:before {content: "\f187";} // .fa-archive
.fa-print:before          {content: "\f03e";} // .fa-picture-o
.fa-sensorimage:before    {content: "\f03e";} // .fa-picture-o
.fa-serial:before         {content: "\f0f6";} // .fa-file-text-o
.fa-slide:before          {content: "\f008";} // .fa-film
.fa-software:before       {content: "\f109";} // .fa-laptop
.fa-soundcassette:before  {content: "\f025";} // .fa-headphones
.fa-sounddisc:before      {content: "\f109";} // .fa-laptop
.fa-soundrecording:before {content: "\f025";} // .fa-headphones
.fa-tapecartridge:before  {content: "\f109";} // .fa-laptop
.fa-tapecassette:before   {content: "\f025";} // .fa-headphones
.fa-tapereel:before       {content: "\f008";} // .fa-film
.fa-transparency:before   {content: "\f008";} // .fa-film
.fa-unknown:before        {content: "\f128";} // .fa-question
.fa-video:before          {content: "\f03d";} // .fa-video-camera
.fa-videocartridge:before {content: "\f03d";} // .fa-video-camera
.fa-videocassette:before  {content: "\f03d";} // .fa-video-camera
.fa-videodisc:before      {content: "\f109";} // .fa-laptop
.fa-videoreel:before      {content: "\f03d";} // .fa-video-camera

/* --- PubDateVis --- */
#dateVisColorSettings {
  background-color: #fff; // background of box
  fill: rgb(234,234,234); // fillColor
  outline-color: #e8cfac; // selection color
  stroke: @brand-primary; // color
}

/* --- Record --- */
.citation .pace-car {
  th,
  td {
    border: 0;
    padding: 0;
  }
}
.citation th {text-align: right;}
#hierarchyTreeHolder {
  overflow-x: hidden;
  border-right: 1px solid @gray-lighter;
}
#hierarchyTree .currentHierarchy > a,
#hierarchyTree .currentRecord a {
  font-weight: bold;
  color: #000;
}
.item-notes ul { padding-left: 2rem; }
.recordcover {max-height: 300px;}
.tagList {
  .tag {
    display: inline-block;
    margin: 0 1px 1px;
    border-radius: 4px;
    &.selected {
      background-color: @btn-primary-bg;
      a {color: #fff;}
      .badge {
        color: @gray-darker;
        background-color: #fff;
        &:hover {color: #a94442;}
      }
    }

    .button-size(@padding-base-vertical; @padding-base-vertical; @font-size-base; @line-height-base; @border-radius-base);
    .badge .fa {width: 12px;}
  }
  button {border: 0;}
  .tag-form {display: inline;}
}
.tagList.loggedin .tag:not(.selected) .badge:hover {background-color: @brand-success;}

/* --- Search --- */
.bulkActionButtons label {display: inline-block;}
.bulkActionButtons label input {margin-top: 2px;}
.grid { @media (max-width: 767px) {min-height: 250px;} }
.result {
  a.title {font-weight: bold;}
  .left {
    text-align: center;
    img {max-width: 100%;}
  }
  @media (max-width: 767px) {
    a {text-decoration: underline;}
    .middle,
    .right {padding: 0;}
  }
  @media (max-width: 530px) {
    .checkbox {display: none !important;}
    .left {width: 40%;}
    .middle {width: 60%;}
    .right {display: none;}
  }
}
.search-controls .alert {margin-bottom: 0;}
.searchtools a {padding: 0 .5em;}
.title-in-heading {
  font-size: inherit;
  font-style: italic;
}

/* --- Sidebar --- */
/* Sidebar rounded corners */
.narrow-toggle { text-align: center; }
.sidebar {
  label:not(.list-group-item) {margin-left: 20px;}
  .list-group:not(.filters) .title {
    cursor: pointer;
    &.collapsed {
      border-radius: @border-radius-base;
      &:after {content: '\25BC';}
    }
    &:after {
      content: '\25B2';
      float: right;
    }
  }
  .collapse,.collapsing {
    .list-group-item {
      border-top-left-radius: 0px;
      border-top-right-radius: 0px;
      &[id^=more] {
        border-bottom-left-radius: @border-radius-base;
        border-bottom-right-radius: @border-radius-base;
      }
    }
  }
  #side-collapse-publishDate .list-group-item {
    border-bottom-left-radius: @border-radius-base;
    border-bottom-right-radius: @border-radius-base;
  }
}
.list-group-item, .badge {
  i.fa {
    cursor: inherit;
  }
}
.sidebar .facet a {text-decoration: none;}
.top-row .applied {
  font-weight: bold;
  &:hover {
    color: @state-danger-text;
    .fa.fa-check:before {
      content: "\f00d";
    }
  }
}

/* --- Slider accessibility --- */
.slider-container {
  padding:4px 10px;
  text-align:center;
  .slider.slider-horizontal {
    width: 100%;
  }
  .slider-track {
  background:@gray-light;
  box-shadow:inset 0 1px 0 rgba(0, 0, 0, 0.4);
  }
  .slider-handle {
    background:@brand-primary;
    background-image:none;
    border:1px solid @brand-primary;
    box-shadow:none;
    opacity:.9;
    &:hover,&:active,&:focus {
      opacity:1;
      background:#FFF;
      border-color:@gray-light;
    }
    &:active,&:focus {
      border-color:@brand-primary;
    }
  }
  .slider-selection {
    background: #CCC;
    box-shadow:inset 0 -1px 0 rgba(0,0,0,0.3);
  }
  input {display: none;}
}

/* --- Table wrapping to prevent horizontal overflow --- */
.table {
  table-layout: fixed;
  word-wrap: break-word;
}

/* --- Visualization View --- */
.node {
  position: absolute;
  box-sizing: content-box;
  margin: -1px;
  overflow: hidden;
  font: 10px sans-serif;
  line-height: 12px;
  border: 1px solid white;
}
.node div {margin-top: 0px;}
.toplevel {border: 2px solid black;}
.node .label {
  position: absolute;
  bottom: 0;
  left: 0;
  min-height: 1px;
  padding: 2px 4px;
  font-size: 85%;
  background-color: rgba(0,0,0,.5);
  border-radius: 0;
  text-shadow: none;
}
.notalabel {color: #000;}
#viz-instructions {padding-top: 600px;}

/* ----- HOVER OVERLAY ------ */
/* - similar items carousel - */
#similar-items-carousel {
  .carousel-indicators {
    bottom: 0px;
    li {
      width: 8px;
      height: 8px;
      margin: 2px;
      background-color: rgba(255,255,255,.3);
      border-color: @gray-darker;
    }
  }
  .hover-overlay {
    position: relative;
    display: block;
    min-width: 150px;
    min-height: 200px;
    margin: auto;
    text-align: center;
    img {
      max-width: 100%;
      margin: 10px 0;
    }
    .content {
      position: absolute;
      top: 0;
      left: 0;
      display: none;
      width: 100%;
      height: 100%;
      padding: .5em .5em 0;
      color: #fff;
      background-color: rgba(0,0,0,.5);
    }
    &:hover .content {display: block;}
  }
}
#similar-items-carousel .item {padding: 0 4em;}

/* --- Hierarchical facets --- */
/* jsTree arrows */
.facet .jstree-ocl:before {
  float: left;
  width: 10px;
  padding: 0;
  margin-left: -10px;
  font-family: 'FontAwesome';
  font-weight: normal;
  font-style: normal;
  text-decoration:inherit;
  cursor: pointer;
  speak: none;
}
.facet .jstree-default {
  & .jstree-open > .jstree-ocl:before {content: "\f0d7";}
  & .jstree-closed > .jstree-ocl:before {content: "\f0da";}
  & .jstree-leaf > .jstree-ocl:before {content: " ";}
}
/* facet list styling */
.jstree-facet li span.main {
  display: block;
  padding-left: 1px; /* Fix Firefox cutting the checkboxes */
  overflow: hidden;
  text-overflow: ellipsis;
  white-space: nowrap;
}
.jstree-facet .jstree-container-ul {
  padding: 0;
  & > li.active,
  & > li.active a.jstree-anchor {
    background-color: #265680;
    color: #fff;
  }
}
li.jstree-facet,
li.jstree-node {
  list-style: none;
}
li.jstree-facet .badge {cursor: text;}
li.jstree-facet ul {padding-left: 20px;}

/* --- Hierarchy tree --- */
/* jsTree arrows */
.hierarchy-tree {
  .jstree-ocl:before {
    float: left;
    width: 10px;
    padding: 0;
    margin-left: -10px;
    font-family: 'FontAwesome';
    font-style: normal;
    font-weight: normal;
    cursor: pointer;
    text-decoration: inherit;
    speak: none;
  }
  .jstree-open > .jstree-ocl:before {content: "\f0d7";}
  .jstree-closed > .jstree-ocl:before {content: "\f0da";}
  .jstree-leaf > .jstree-ocl:before {content: " ";}
  .jstree-icon {
    width: 16px;
    color: #000;
  }
  .jstree-anchor {
    padding: 2px 5px;
    white-space: nowrap;
  }
  .jstree-container-ul,
  .jstree-children {
    padding-left: 16px;
  }
  .jstree-initial-node {display: none;}
  .jstree-clicked {
    color: @list-group-active-color;
    background-color: @list-group-active-bg;
    .jstree-icon {
      color: #fff;
    }
  }
}

/* --- Offcanvas --- */
@offcanvas-offset: 75%;
@offcanvas-padding: 30px;

.offcanvas-overlay,
.offcanvas-toggle {display: none;}

@media screen and (max-width: 767px) {
  body.offcanvas {
    overflow-x: hidden; /* Prevent scroll on narrow devices */
    .sidebar {
      position: fixed;
      height: 100%;
      top: 0;
      width: @offcanvas-offset;
      padding-left: 0;
      padding-right: 0;
      overflow-y: auto;
      h4 {padding-left: @padding-base-horizontal;}
      .checkbox {margin-left: 20px + @padding-base-horizontal;}
      .list-group, .list-group-item {
        border-left: 0;
        border-right: 0;
        border-radius: 0 !important;
      }
    }
    &.active {overflow-y: hidden;}
    &.offcanvas-left {
      padding-left: @offcanvas-padding - @grid-gutter-width/2;
      & .main {background: #FFF;}
      &.active {
        margin-left: @offcanvas-offset;
        margin-right: -@offcanvas-offset;
        .sidebar {left: 0;}
        .offcanvas-overlay {right: -@offcanvas-offset;}
        .offcanvas-toggle {left: @offcanvas-offset;}
      }
      .sidebar {left: -@offcanvas-offset;}
      .offcanvas-overlay {right: -100%;}
      .offcanvas-toggle {
        border-radius: 0 @border-radius-small @border-radius-small 0; // top right and bottom right
        left: 0;
      }
    }
    &.offcanvas-right {
      padding-right: @offcanvas-padding - @grid-gutter-width/2;
      & .main > .container {background: #FFF;}
      &.active {
        margin-left: -@offcanvas-offset;
        margin-right: @offcanvas-offset;
        .sidebar {right: 0;}
        .offcanvas-overlay {left: -@offcanvas-offset;}
        .offcanvas-toggle {right: @offcanvas-offset;}
      }
      .sidebar {right: -@offcanvas-offset;}
      .offcanvas-overlay {left: -100%;}
      .offcanvas-toggle {
        border-radius: @border-radius-small 0 0 @border-radius-small; // top left and bottom left
        right: 0;
      }
    }
    .offcanvas-overlay {
      display: block;
      position: fixed;
      top: 0;
      width: 100%;
      height: 100%;
      background-color: rgba(0,0,0,.3);
      z-index: 3;
    }
    .offcanvas-toggle {
      display: block;
      position: fixed;
      top: 50%;
      width: calc(@offcanvas-padding - 5px);
      padding: 20px 0;
      background: @brand-primary;
      color: #EEE;
      text-align: center;
      z-index: 5;
    }
    .offcanvas-overlay,
    .offcanvas-toggle,
    .offcanvas-toggle * {cursor: pointer;}
    &,.sidebar,
    .offcanvas-overlay,
    .offcanvas-toggle {
      -webkit-transition: all .25s ease-out;
           -o-transition: all .25s ease-out;
              transition: all .25s ease-out;
    }
  }
}
=======
@import "bootstrap/bootstrap";
@import "bootstrap-accessibility/bootstrap-accessibility";
@import "a11y";

.alert.alert-info a {text-decoration: underline;}
.btn.disabled {
  &:active,
  &:focus,
  &:hover {color: #000;}
}
[data-toggle~="dropdown"] {cursor: pointer;}
.fa {cursor: default;}
.list-unstyled {margin: 0;}
.highlight,mark {
  background: lighten(#FF0, 20%);
  padding: .1em .2em;
}
.icon-bar {background-color: #888;}
img {max-width: 100%;}
label.list-group-item {
  margin-top: 0;
  padding-left: 35px;
  font-weight: normal;
  border-radius: 0;
}
.list-group-item.title {font-weight: bold;}
#modal {background-color: rgba(0,0,0,.2);}
#modal .modal-body > h2:first-child {display: none;}
.popover {width: 250px;}
.sub-breadcrumb {
  padding: 5px 10px;
  white-space: nowrap;
  li {display: inline-block;}
  li + li:before {
    padding-left: 5px;
    padding-right: 5px;
    color: @breadcrumb-color;
    content: "@{breadcrumb-separator}\00a0";
  }
}
.tab-content {padding: 4px;}

@media (max-width: 991px) {
  header .container.navbar {margin-bottom: 0;}
  .searchForm {margin-top: 0;}
}
@media (min-width: 768px) {
  h2 {
    font-size: 23px;
    font-weight: normal;
  }
  h3 {
    font-size: 20px;
    font-weight: normal;
  }
  .form-control { max-width: 400px; }
}
@media (max-width: 767px) {
  h2 { font-size: 20px; }
  h3 { font-size: 16px; }
  .searchForm {padding-top: 0;}
}

/* --- Form Errors --- */
.has-error {margin-bottom: 0;}
.sms-error {.has-error;}
.help-block.with-errors {
  margin: 0;
  padding-top: @padding-base-vertical;
  padding-bottom: @padding-base-vertical;
  &:empty {padding: 0;}
}

/* --- Advanced Search --- */
.group {
  position: relative;
  background: @gray-lighter;
  border-radius: @border-radius-base;
  border: 1px solid darken(@gray-lighter, 15%);
  margin-top: 0;
  margin-bottom: .5em !important;
  .add_search_link {
    display: inline-block;
    margin-top: 4px;
  }
  & .group-close {
    &:extend(.close);
    position: absolute;
    top: .3em;
    right: .5em;
    opacity: .4;
    z-index: 2;
  }
  .search {
    margin-bottom: 2px;
    .close {opacity: .8;}
  }
  @media (min-width: 768px) {
    padding: 10px 10px 10px 25px;
    [class^=col-] {padding-left: 0;}
  }
  @media (max-width: 767px) {
    .search  .middle {
      float: left;
      width: 90%;
    }
    & .group-close {
      top: .5em;
      right: 1em;
      opacity: .6;
    }
  }
  @media (max-width: 991px) {
    .form-control {max-width: none;}
  }
}
#groupPlaceHolder {
  display:block;
  padding:6px;
}
.template-dir-eds.template-name-advanced {
  legend {margin-bottom: 0;}
  .no-js .group:nth-child(n+3) {display: none;}
  .search .close a {margin-left: -2em;}
}

/* --- Alphabrowse --- */
.alphabrowse {
  border-collapse: separate;
  .lcc {width: 20%;}
  .titles {
    width: 10%;
    text-align: center;
  }
  /* highlighting the row makes ff bugs; operate on its children */
  tr.browse-match td {
    border-top: .2em solid @brand-primary;
    border-bottom: .2em solid @brand-primary;
    &:first-child {border-left: .2em solid @brand-primary;}
    &:last-child {border-right: .2em solid @brand-primary;}
  }
}

/* --- Autocomplete --- */
.autocomplete-results {
  margin-top: 2px;
  border: 1px solid @list-group-border;
  background-color: #fff;
  border-radius: @border-radius-base;
  overflow: hidden;

  .item {
    display: block;
    padding-top: .75rem;
    padding-right: 1rem;
    padding-bottom: .75rem;
    padding-left: 1.25rem;
    border-bottom: 1px solid @list-group-border;
    cursor: pointer;

    &:last-child {border: 0;}
    &.selected {
      background-color: @brand-primary;
      color: #fff;
    }
  }
}


/* --- Badges - blend the links in --- */
.badge a {color: #fff;}

/* --- Browse --- */
.browse.list-group .list-group-item {
  word-wrap: break-word;
  &.view-record {
    padding: 2px 4px;
    font-size: 85%;
    text-align: right;
    border-top: 0;
  }
}

/* --- Cart --- */
.cart-controls .checkbox {
  line-height: 2.5em;
  padding-right: 1em;
}
#modal .cart-controls .btn {margin-bottom: 4px;}
#modal .cart-controls .checkbox {padding-bottom: 1em;}
#modal .cart-controls ~ hr {margin-top: 0;}

/* --- Icons --- */
// Search Icons
.fa-grid:before   {content: "\f00a";} // .fa-th
.fa-visual:before {content: "\f008";} // .fa-film
// Type Icons
.fa-x:before              {content: "\f0f6";} // .fa-file-text-o
.fa-atlas:before          {content: "\f14e";} // .fa-compass
.fa-book:before           {content: "\f02d";} // .fa-book
.fa-braille:before        {content: "\f0a6";} // .fa-hand-o-up
.fa-cdrom:before          {content: "\f109";} // .fa-laptop
.fa-chart:before          {content: "\f012";} // .fa-signal
.fa-chipcartridge:before  {content: "\f109";} // .fa-laptop
.fa-collage:before        {content: "\f03e";} // .fa-picture-o
.fa-disccartridge:before  {content: "\f109";} // .fa-laptop
.fa-drawing:before        {content: "\f03e";} // .fa-picture-o
.fa-ebook:before          {content: "\f0f6";} // .fa-file-text-o
.fa-electronic:before     {content: "\f1c6";} // .fa-file-archive-o
.fa-filmstrip:before      {content: "\f008";} // .fa-film
.fa-flashcard:before      {content: "\f0e7";} // .fa-bolt
.fa-floppydisk:before     {content: "\f0c7";} // .fa-save
.fa-globe:before          {content: "\f0ac";} // .fa-globe
.fa-journal:before        {content: "\f0f6";} // .fa-file-text-o
.fa-kit:before            {content: "\f0b1";} // .fa-briefcase
.fa-manuscript:before     {content: "\f0f6";} // .fa-file-text-o
.fa-map:before            {content: "\f14e";} // .fa-compass
.fa-microfilm:before      {content: "\f008";} // .fa-film
.fa-motionpicture:before  {content: "\f03d";} // .fa-video-camera
.fa-musicalscore:before   {content: "\f001";} // .fa-music
.fa-musicrecording:before {content: "\f001";} // .fa-music
.fa-newspaper:before      {content: "\f0f6";} // .fa-file-text-o
.fa-online:before         {content: "\f109";} // .fa-laptop
.fa-painting:before       {content: "\f03e";} // .fa-picture-o
.fa-photo:before          {content: "\f03e";} // .fa-picture-o
.fa-photonegative:before  {content: "\f03e";} // .fa-picture-o
.fa-physicalobject:before {content: "\f187";} // .fa-archive
.fa-print:before          {content: "\f03e";} // .fa-picture-o
.fa-sensorimage:before    {content: "\f03e";} // .fa-picture-o
.fa-serial:before         {content: "\f0f6";} // .fa-file-text-o
.fa-slide:before          {content: "\f008";} // .fa-film
.fa-software:before       {content: "\f109";} // .fa-laptop
.fa-soundcassette:before  {content: "\f025";} // .fa-headphones
.fa-sounddisc:before      {content: "\f109";} // .fa-laptop
.fa-soundrecording:before {content: "\f025";} // .fa-headphones
.fa-tapecartridge:before  {content: "\f109";} // .fa-laptop
.fa-tapecassette:before   {content: "\f025";} // .fa-headphones
.fa-tapereel:before       {content: "\f008";} // .fa-film
.fa-transparency:before   {content: "\f008";} // .fa-film
.fa-unknown:before        {content: "\f128";} // .fa-question
.fa-video:before          {content: "\f03d";} // .fa-video-camera
.fa-videocartridge:before {content: "\f03d";} // .fa-video-camera
.fa-videocassette:before  {content: "\f03d";} // .fa-video-camera
.fa-videodisc:before      {content: "\f109";} // .fa-laptop
.fa-videoreel:before      {content: "\f03d";} // .fa-video-camera

/* --- PubDateVis --- */
#dateVisColorSettings {
  background-color: #fff; // background of box
  fill: rgb(234,234,234); // fillColor
  outline-color: #e8cfac; // selection color
  stroke: @brand-primary; // color
}

/* --- Record --- */
.citation .pace-car {
  th,
  td {
    border: 0;
    padding: 0;
  }
}
.citation th {text-align: right;}
#hierarchyTreeHolder {
  overflow-x: hidden;
  border-right: 1px solid @gray-lighter;
}
#hierarchyTree .currentHierarchy > a,
#hierarchyTree .currentRecord a {
  font-weight: bold;
  color: #000;
}
.item-notes ul { padding-left: 2rem; }
.recordcover {max-height: 300px;}
.tagList {
  .tag {
    display: inline-block;
    margin: 0 1px 1px;
    border-radius: 4px;
    &.selected {
      background-color: @btn-primary-bg;
      a {color: #fff;}
      .badge {
        color: @gray-darker;
        background-color: #fff;
        &:hover {color: #a94442;}
      }
    }

    .button-size(@padding-base-vertical; @padding-base-vertical; @font-size-base; @line-height-base; @border-radius-base);
    .badge .fa {width: 12px;}
  }
  button {border: 0;}
  .tag-form {display: inline;}
}
.tagList.loggedin .tag:not(.selected) .badge:hover {background-color: @brand-success;}

/* --- Search --- */
.bulkActionButtons label {display: inline-block;}
.bulkActionButtons label input {margin-top: 2px;}
.grid { @media (max-width: 767px) {min-height: 250px;} }
.result {
  a.title {font-weight: bold;}
  .left {
    text-align: center;
    img {max-width: 100%;}
  }
  @media (max-width: 767px) {
    a {text-decoration: underline;}
    .middle,
    .right {padding: 0;}
  }
  @media (max-width: 530px) {
    .checkbox {display: none !important;}
    .left {width: 40%;}
    .middle {width: 60%;}
    .right {display: none;}
  }
}
.search-controls .alert {margin-bottom: 0;}
.searchtools a {padding: 0 .5em;}
.title-in-heading {
  font-size: inherit;
  font-style: italic;
}

/* --- Sidebar --- */
/* Sidebar rounded corners */
.narrow-toggle { text-align: center; }
.sidebar {
  label:not(.list-group-item) {margin-left: 20px;}
  .list-group:not(.filters) .title {
    cursor: pointer;
    &.collapsed {
      border-radius: @border-radius-base;
      &:after {content: '\25BC';}
    }
    &:after {
      content: '\25B2';
      float: right;
    }
  }
  .collapse,.collapsing {
    .list-group-item {
      border-top-left-radius: 0px;
      border-top-right-radius: 0px;
      &[id^=more] {
        border-bottom-left-radius: @border-radius-base;
        border-bottom-right-radius: @border-radius-base;
      }
    }
  }
  #side-collapse-publishDate .list-group-item {
    border-bottom-left-radius: @border-radius-base;
    border-bottom-right-radius: @border-radius-base;
  }
}
.list-group-item, .badge {
  i.fa {
    cursor: inherit;
  }
}
.sidebar .facet a {text-decoration: none;}
.top-row .applied {
  font-weight: bold;
  &:hover {
    color: @state-danger-text;
    .fa.fa-check:before {
      content: "\f00d";
    }
  }
}

/* --- Slider accessibility --- */
.slider-container {
  padding:4px 10px;
  text-align:center;
  .slider.slider-horizontal {
    width: 100%;
  }
  .slider-track {
  background:@gray-light;
  box-shadow:inset 0 1px 0 rgba(0, 0, 0, 0.4);
  }
  .slider-handle {
    background:@brand-primary;
    background-image:none;
    border:1px solid @brand-primary;
    box-shadow:none;
    opacity:.9;
    &:hover,&:active,&:focus {
      opacity:1;
      background:#FFF;
      border-color:@gray-light;
    }
    &:active,&:focus {
      border-color:@brand-primary;
    }
  }
  .slider-selection {
    background: #CCC;
    box-shadow:inset 0 -1px 0 rgba(0,0,0,0.3);
  }
  input {display: none;}
}

/* --- Table wrapping to prevent horizontal overflow --- */
.table {
  table-layout: fixed;
  word-wrap: break-word;
}

/* --- Visualization View --- */
.node {
  position: absolute;
  box-sizing: content-box;
  margin: -1px;
  overflow: hidden;
  font: 10px sans-serif;
  line-height: 12px;
  border: 1px solid white;
}
.node div {margin-top: 0px;}
.toplevel {border: 2px solid black;}
.node .label {
  position: absolute;
  bottom: 0;
  left: 0;
  min-height: 1px;
  padding: 2px 4px;
  font-size: 85%;
  background-color: rgba(0,0,0,.5);
  border-radius: 0;
  text-shadow: none;
}
.notalabel {color: #000;}
#viz-instructions {padding-top: 600px;}

/* ----- HOVER OVERLAY ------ */
/* - similar items carousel - */
#similar-items-carousel {
  .carousel-indicators {
    bottom: 0px;
    li {
      width: 8px;
      height: 8px;
      margin: 2px;
      background-color: rgba(255,255,255,.3);
      border-color: @gray-darker;
    }
  }
  .hover-overlay {
    position: relative;
    display: block;
    min-width: 150px;
    min-height: 200px;
    margin: auto;
    text-align: center;
    img {
      max-width: 100%;
      margin: 10px 0;
    }
    .content {
      position: absolute;
      top: 0;
      left: 0;
      display: none;
      width: 100%;
      height: 100%;
      padding: .5em .5em 0;
      color: #fff;
      background-color: rgba(0,0,0,.5);
    }
    &:hover .content {display: block;}
  }
}
#similar-items-carousel .item {padding: 0 4em;}

/* --- Hierarchical facets --- */
/* jsTree arrows */
.facet .jstree-ocl:before {
  float: left;
  width: 10px;
  padding: 0;
  margin-left: -10px;
  font-family: 'FontAwesome';
  font-weight: normal;
  font-style: normal;
  text-decoration:inherit;
  cursor: pointer;
  speak: none;
}
.facet .jstree-default {
  & .jstree-open > .jstree-ocl:before {content: "\f0d7";}
  & .jstree-closed > .jstree-ocl:before {content: "\f0da";}
  & .jstree-leaf > .jstree-ocl:before {content: " ";}
}
/* facet list styling */
.jstree-facet li span.main {
  display: block;
  padding-left: 1px; /* Fix Firefox cutting the checkboxes */
  overflow: hidden;
  text-overflow: ellipsis;
  white-space: nowrap;
}
.jstree-facet .jstree-container-ul {
  padding: 0;
  & > li.active,
  & > li.active a.jstree-anchor {
    background-color: #265680;
    color: #fff;
  }
}
li.jstree-facet,
li.jstree-node {
  list-style: none;
}
li.jstree-facet .badge {cursor: text;}
li.jstree-facet ul {padding-left: 20px;}

/* --- Hierarchy tree --- */
/* jsTree arrows */
.hierarchy-tree {
  .jstree-ocl:before {
    float: left;
    width: 10px;
    padding: 0;
    margin-left: -10px;
    font-family: 'FontAwesome';
    font-style: normal;
    font-weight: normal;
    cursor: pointer;
    text-decoration: inherit;
    speak: none;
  }
  .jstree-open > .jstree-ocl:before {content: "\f0d7";}
  .jstree-closed > .jstree-ocl:before {content: "\f0da";}
  .jstree-leaf > .jstree-ocl:before {content: " ";}
  .jstree-icon {
    width: 16px;
    color: #000;
  }
  .jstree-anchor {
    padding: 2px 5px;
    white-space: nowrap;
  }
  .jstree-container-ul,
  .jstree-children {
    padding-left: 16px;
  }
  .jstree-initial-node {display: none;}
  .jstree-clicked {
    color: @list-group-active-color;
    background-color: @list-group-active-bg;
    .jstree-icon {
      color: #fff;
    }
  }
  .jstree-search a {
    font-style: italic;
    color: #8b0000 ;
    font-weight: bold;
  }
}

/* --- Offcanvas --- */
@offcanvas-offset: 75%;
@offcanvas-padding: 30px;

.offcanvas-overlay,
.offcanvas-toggle {display: none;}

@media screen and (max-width: 767px) {
  body.offcanvas {
    overflow-x: hidden; /* Prevent scroll on narrow devices */
    .sidebar {
      position: fixed;
      height: 100%;
      top: 0;
      width: @offcanvas-offset;
      padding-left: 0;
      padding-right: 0;
      overflow-y: auto;
      h4 {padding-left: @padding-base-horizontal;}
      .checkbox {margin-left: 20px + @padding-base-horizontal;}
      .list-group, .list-group-item {
        border-left: 0;
        border-right: 0;
        border-radius: 0 !important;
      }
    }
    &.active {overflow-y: hidden;}
    &.offcanvas-left {
      padding-left: @offcanvas-padding - @grid-gutter-width/2;
      & .main {background: #FFF;}
      &.active {
        margin-left: @offcanvas-offset;
        margin-right: -@offcanvas-offset;
        .sidebar {left: 0;}
        .offcanvas-overlay {right: -@offcanvas-offset;}
        .offcanvas-toggle {left: @offcanvas-offset;}
      }
      .sidebar {left: -@offcanvas-offset;}
      .offcanvas-overlay {right: -100%;}
      .offcanvas-toggle {
        border-radius: 0 @border-radius-small @border-radius-small 0; // top right and bottom right
        left: 0;
      }
    }
    &.offcanvas-right {
      padding-right: @offcanvas-padding - @grid-gutter-width/2;
      & .main > .container {background: #FFF;}
      &.active {
        margin-left: -@offcanvas-offset;
        margin-right: @offcanvas-offset;
        .sidebar {right: 0;}
        .offcanvas-overlay {left: -@offcanvas-offset;}
        .offcanvas-toggle {right: @offcanvas-offset;}
      }
      .sidebar {right: -@offcanvas-offset;}
      .offcanvas-overlay {left: -100%;}
      .offcanvas-toggle {
        border-radius: @border-radius-small 0 0 @border-radius-small; // top left and bottom left
        right: 0;
      }
    }
    .offcanvas-overlay {
      display: block;
      position: fixed;
      top: 0;
      width: 100%;
      height: 100%;
      background-color: rgba(0,0,0,.3);
      z-index: 3;
    }
    .offcanvas-toggle {
      display: block;
      position: fixed;
      top: 50%;
      width: calc(@offcanvas-padding - 5px);
      padding: 20px 0;
      background: @brand-primary;
      color: #EEE;
      text-align: center;
      z-index: 5;
    }
    .offcanvas-overlay,
    .offcanvas-toggle,
    .offcanvas-toggle * {cursor: pointer;}
    &,.sidebar,
    .offcanvas-overlay,
    .offcanvas-toggle {
      -webkit-transition: all .25s ease-out;
           -o-transition: all .25s ease-out;
              transition: all .25s ease-out;
    }
  }
}
>>>>>>> 8d8efdd5
<|MERGE_RESOLUTION|>--- conflicted
+++ resolved
@@ -1,4 +1,3 @@
-<<<<<<< HEAD
 @import "bootstrap/bootstrap";
 @import "bootstrap-accessibility/bootstrap-accessibility";
 @import "a11y";
@@ -571,6 +570,11 @@
       color: #fff;
     }
   }
+  .jstree-search a {
+    font-style: italic;
+    color: #8b0000 ;
+    font-weight: bold;
+  }
 }
 
 /* --- Offcanvas --- */
@@ -665,664 +669,4 @@
               transition: all .25s ease-out;
     }
   }
-}
-=======
-@import "bootstrap/bootstrap";
-@import "bootstrap-accessibility/bootstrap-accessibility";
-@import "a11y";
-
-.alert.alert-info a {text-decoration: underline;}
-.btn.disabled {
-  &:active,
-  &:focus,
-  &:hover {color: #000;}
-}
-[data-toggle~="dropdown"] {cursor: pointer;}
-.fa {cursor: default;}
-.list-unstyled {margin: 0;}
-.highlight,mark {
-  background: lighten(#FF0, 20%);
-  padding: .1em .2em;
-}
-.icon-bar {background-color: #888;}
-img {max-width: 100%;}
-label.list-group-item {
-  margin-top: 0;
-  padding-left: 35px;
-  font-weight: normal;
-  border-radius: 0;
-}
-.list-group-item.title {font-weight: bold;}
-#modal {background-color: rgba(0,0,0,.2);}
-#modal .modal-body > h2:first-child {display: none;}
-.popover {width: 250px;}
-.sub-breadcrumb {
-  padding: 5px 10px;
-  white-space: nowrap;
-  li {display: inline-block;}
-  li + li:before {
-    padding-left: 5px;
-    padding-right: 5px;
-    color: @breadcrumb-color;
-    content: "@{breadcrumb-separator}\00a0";
-  }
-}
-.tab-content {padding: 4px;}
-
-@media (max-width: 991px) {
-  header .container.navbar {margin-bottom: 0;}
-  .searchForm {margin-top: 0;}
-}
-@media (min-width: 768px) {
-  h2 {
-    font-size: 23px;
-    font-weight: normal;
-  }
-  h3 {
-    font-size: 20px;
-    font-weight: normal;
-  }
-  .form-control { max-width: 400px; }
-}
-@media (max-width: 767px) {
-  h2 { font-size: 20px; }
-  h3 { font-size: 16px; }
-  .searchForm {padding-top: 0;}
-}
-
-/* --- Form Errors --- */
-.has-error {margin-bottom: 0;}
-.sms-error {.has-error;}
-.help-block.with-errors {
-  margin: 0;
-  padding-top: @padding-base-vertical;
-  padding-bottom: @padding-base-vertical;
-  &:empty {padding: 0;}
-}
-
-/* --- Advanced Search --- */
-.group {
-  position: relative;
-  background: @gray-lighter;
-  border-radius: @border-radius-base;
-  border: 1px solid darken(@gray-lighter, 15%);
-  margin-top: 0;
-  margin-bottom: .5em !important;
-  .add_search_link {
-    display: inline-block;
-    margin-top: 4px;
-  }
-  & .group-close {
-    &:extend(.close);
-    position: absolute;
-    top: .3em;
-    right: .5em;
-    opacity: .4;
-    z-index: 2;
-  }
-  .search {
-    margin-bottom: 2px;
-    .close {opacity: .8;}
-  }
-  @media (min-width: 768px) {
-    padding: 10px 10px 10px 25px;
-    [class^=col-] {padding-left: 0;}
-  }
-  @media (max-width: 767px) {
-    .search  .middle {
-      float: left;
-      width: 90%;
-    }
-    & .group-close {
-      top: .5em;
-      right: 1em;
-      opacity: .6;
-    }
-  }
-  @media (max-width: 991px) {
-    .form-control {max-width: none;}
-  }
-}
-#groupPlaceHolder {
-  display:block;
-  padding:6px;
-}
-.template-dir-eds.template-name-advanced {
-  legend {margin-bottom: 0;}
-  .no-js .group:nth-child(n+3) {display: none;}
-  .search .close a {margin-left: -2em;}
-}
-
-/* --- Alphabrowse --- */
-.alphabrowse {
-  border-collapse: separate;
-  .lcc {width: 20%;}
-  .titles {
-    width: 10%;
-    text-align: center;
-  }
-  /* highlighting the row makes ff bugs; operate on its children */
-  tr.browse-match td {
-    border-top: .2em solid @brand-primary;
-    border-bottom: .2em solid @brand-primary;
-    &:first-child {border-left: .2em solid @brand-primary;}
-    &:last-child {border-right: .2em solid @brand-primary;}
-  }
-}
-
-/* --- Autocomplete --- */
-.autocomplete-results {
-  margin-top: 2px;
-  border: 1px solid @list-group-border;
-  background-color: #fff;
-  border-radius: @border-radius-base;
-  overflow: hidden;
-
-  .item {
-    display: block;
-    padding-top: .75rem;
-    padding-right: 1rem;
-    padding-bottom: .75rem;
-    padding-left: 1.25rem;
-    border-bottom: 1px solid @list-group-border;
-    cursor: pointer;
-
-    &:last-child {border: 0;}
-    &.selected {
-      background-color: @brand-primary;
-      color: #fff;
-    }
-  }
-}
-
-
-/* --- Badges - blend the links in --- */
-.badge a {color: #fff;}
-
-/* --- Browse --- */
-.browse.list-group .list-group-item {
-  word-wrap: break-word;
-  &.view-record {
-    padding: 2px 4px;
-    font-size: 85%;
-    text-align: right;
-    border-top: 0;
-  }
-}
-
-/* --- Cart --- */
-.cart-controls .checkbox {
-  line-height: 2.5em;
-  padding-right: 1em;
-}
-#modal .cart-controls .btn {margin-bottom: 4px;}
-#modal .cart-controls .checkbox {padding-bottom: 1em;}
-#modal .cart-controls ~ hr {margin-top: 0;}
-
-/* --- Icons --- */
-// Search Icons
-.fa-grid:before   {content: "\f00a";} // .fa-th
-.fa-visual:before {content: "\f008";} // .fa-film
-// Type Icons
-.fa-x:before              {content: "\f0f6";} // .fa-file-text-o
-.fa-atlas:before          {content: "\f14e";} // .fa-compass
-.fa-book:before           {content: "\f02d";} // .fa-book
-.fa-braille:before        {content: "\f0a6";} // .fa-hand-o-up
-.fa-cdrom:before          {content: "\f109";} // .fa-laptop
-.fa-chart:before          {content: "\f012";} // .fa-signal
-.fa-chipcartridge:before  {content: "\f109";} // .fa-laptop
-.fa-collage:before        {content: "\f03e";} // .fa-picture-o
-.fa-disccartridge:before  {content: "\f109";} // .fa-laptop
-.fa-drawing:before        {content: "\f03e";} // .fa-picture-o
-.fa-ebook:before          {content: "\f0f6";} // .fa-file-text-o
-.fa-electronic:before     {content: "\f1c6";} // .fa-file-archive-o
-.fa-filmstrip:before      {content: "\f008";} // .fa-film
-.fa-flashcard:before      {content: "\f0e7";} // .fa-bolt
-.fa-floppydisk:before     {content: "\f0c7";} // .fa-save
-.fa-globe:before          {content: "\f0ac";} // .fa-globe
-.fa-journal:before        {content: "\f0f6";} // .fa-file-text-o
-.fa-kit:before            {content: "\f0b1";} // .fa-briefcase
-.fa-manuscript:before     {content: "\f0f6";} // .fa-file-text-o
-.fa-map:before            {content: "\f14e";} // .fa-compass
-.fa-microfilm:before      {content: "\f008";} // .fa-film
-.fa-motionpicture:before  {content: "\f03d";} // .fa-video-camera
-.fa-musicalscore:before   {content: "\f001";} // .fa-music
-.fa-musicrecording:before {content: "\f001";} // .fa-music
-.fa-newspaper:before      {content: "\f0f6";} // .fa-file-text-o
-.fa-online:before         {content: "\f109";} // .fa-laptop
-.fa-painting:before       {content: "\f03e";} // .fa-picture-o
-.fa-photo:before          {content: "\f03e";} // .fa-picture-o
-.fa-photonegative:before  {content: "\f03e";} // .fa-picture-o
-.fa-physicalobject:before {content: "\f187";} // .fa-archive
-.fa-print:before          {content: "\f03e";} // .fa-picture-o
-.fa-sensorimage:before    {content: "\f03e";} // .fa-picture-o
-.fa-serial:before         {content: "\f0f6";} // .fa-file-text-o
-.fa-slide:before          {content: "\f008";} // .fa-film
-.fa-software:before       {content: "\f109";} // .fa-laptop
-.fa-soundcassette:before  {content: "\f025";} // .fa-headphones
-.fa-sounddisc:before      {content: "\f109";} // .fa-laptop
-.fa-soundrecording:before {content: "\f025";} // .fa-headphones
-.fa-tapecartridge:before  {content: "\f109";} // .fa-laptop
-.fa-tapecassette:before   {content: "\f025";} // .fa-headphones
-.fa-tapereel:before       {content: "\f008";} // .fa-film
-.fa-transparency:before   {content: "\f008";} // .fa-film
-.fa-unknown:before        {content: "\f128";} // .fa-question
-.fa-video:before          {content: "\f03d";} // .fa-video-camera
-.fa-videocartridge:before {content: "\f03d";} // .fa-video-camera
-.fa-videocassette:before  {content: "\f03d";} // .fa-video-camera
-.fa-videodisc:before      {content: "\f109";} // .fa-laptop
-.fa-videoreel:before      {content: "\f03d";} // .fa-video-camera
-
-/* --- PubDateVis --- */
-#dateVisColorSettings {
-  background-color: #fff; // background of box
-  fill: rgb(234,234,234); // fillColor
-  outline-color: #e8cfac; // selection color
-  stroke: @brand-primary; // color
-}
-
-/* --- Record --- */
-.citation .pace-car {
-  th,
-  td {
-    border: 0;
-    padding: 0;
-  }
-}
-.citation th {text-align: right;}
-#hierarchyTreeHolder {
-  overflow-x: hidden;
-  border-right: 1px solid @gray-lighter;
-}
-#hierarchyTree .currentHierarchy > a,
-#hierarchyTree .currentRecord a {
-  font-weight: bold;
-  color: #000;
-}
-.item-notes ul { padding-left: 2rem; }
-.recordcover {max-height: 300px;}
-.tagList {
-  .tag {
-    display: inline-block;
-    margin: 0 1px 1px;
-    border-radius: 4px;
-    &.selected {
-      background-color: @btn-primary-bg;
-      a {color: #fff;}
-      .badge {
-        color: @gray-darker;
-        background-color: #fff;
-        &:hover {color: #a94442;}
-      }
-    }
-
-    .button-size(@padding-base-vertical; @padding-base-vertical; @font-size-base; @line-height-base; @border-radius-base);
-    .badge .fa {width: 12px;}
-  }
-  button {border: 0;}
-  .tag-form {display: inline;}
-}
-.tagList.loggedin .tag:not(.selected) .badge:hover {background-color: @brand-success;}
-
-/* --- Search --- */
-.bulkActionButtons label {display: inline-block;}
-.bulkActionButtons label input {margin-top: 2px;}
-.grid { @media (max-width: 767px) {min-height: 250px;} }
-.result {
-  a.title {font-weight: bold;}
-  .left {
-    text-align: center;
-    img {max-width: 100%;}
-  }
-  @media (max-width: 767px) {
-    a {text-decoration: underline;}
-    .middle,
-    .right {padding: 0;}
-  }
-  @media (max-width: 530px) {
-    .checkbox {display: none !important;}
-    .left {width: 40%;}
-    .middle {width: 60%;}
-    .right {display: none;}
-  }
-}
-.search-controls .alert {margin-bottom: 0;}
-.searchtools a {padding: 0 .5em;}
-.title-in-heading {
-  font-size: inherit;
-  font-style: italic;
-}
-
-/* --- Sidebar --- */
-/* Sidebar rounded corners */
-.narrow-toggle { text-align: center; }
-.sidebar {
-  label:not(.list-group-item) {margin-left: 20px;}
-  .list-group:not(.filters) .title {
-    cursor: pointer;
-    &.collapsed {
-      border-radius: @border-radius-base;
-      &:after {content: '\25BC';}
-    }
-    &:after {
-      content: '\25B2';
-      float: right;
-    }
-  }
-  .collapse,.collapsing {
-    .list-group-item {
-      border-top-left-radius: 0px;
-      border-top-right-radius: 0px;
-      &[id^=more] {
-        border-bottom-left-radius: @border-radius-base;
-        border-bottom-right-radius: @border-radius-base;
-      }
-    }
-  }
-  #side-collapse-publishDate .list-group-item {
-    border-bottom-left-radius: @border-radius-base;
-    border-bottom-right-radius: @border-radius-base;
-  }
-}
-.list-group-item, .badge {
-  i.fa {
-    cursor: inherit;
-  }
-}
-.sidebar .facet a {text-decoration: none;}
-.top-row .applied {
-  font-weight: bold;
-  &:hover {
-    color: @state-danger-text;
-    .fa.fa-check:before {
-      content: "\f00d";
-    }
-  }
-}
-
-/* --- Slider accessibility --- */
-.slider-container {
-  padding:4px 10px;
-  text-align:center;
-  .slider.slider-horizontal {
-    width: 100%;
-  }
-  .slider-track {
-  background:@gray-light;
-  box-shadow:inset 0 1px 0 rgba(0, 0, 0, 0.4);
-  }
-  .slider-handle {
-    background:@brand-primary;
-    background-image:none;
-    border:1px solid @brand-primary;
-    box-shadow:none;
-    opacity:.9;
-    &:hover,&:active,&:focus {
-      opacity:1;
-      background:#FFF;
-      border-color:@gray-light;
-    }
-    &:active,&:focus {
-      border-color:@brand-primary;
-    }
-  }
-  .slider-selection {
-    background: #CCC;
-    box-shadow:inset 0 -1px 0 rgba(0,0,0,0.3);
-  }
-  input {display: none;}
-}
-
-/* --- Table wrapping to prevent horizontal overflow --- */
-.table {
-  table-layout: fixed;
-  word-wrap: break-word;
-}
-
-/* --- Visualization View --- */
-.node {
-  position: absolute;
-  box-sizing: content-box;
-  margin: -1px;
-  overflow: hidden;
-  font: 10px sans-serif;
-  line-height: 12px;
-  border: 1px solid white;
-}
-.node div {margin-top: 0px;}
-.toplevel {border: 2px solid black;}
-.node .label {
-  position: absolute;
-  bottom: 0;
-  left: 0;
-  min-height: 1px;
-  padding: 2px 4px;
-  font-size: 85%;
-  background-color: rgba(0,0,0,.5);
-  border-radius: 0;
-  text-shadow: none;
-}
-.notalabel {color: #000;}
-#viz-instructions {padding-top: 600px;}
-
-/* ----- HOVER OVERLAY ------ */
-/* - similar items carousel - */
-#similar-items-carousel {
-  .carousel-indicators {
-    bottom: 0px;
-    li {
-      width: 8px;
-      height: 8px;
-      margin: 2px;
-      background-color: rgba(255,255,255,.3);
-      border-color: @gray-darker;
-    }
-  }
-  .hover-overlay {
-    position: relative;
-    display: block;
-    min-width: 150px;
-    min-height: 200px;
-    margin: auto;
-    text-align: center;
-    img {
-      max-width: 100%;
-      margin: 10px 0;
-    }
-    .content {
-      position: absolute;
-      top: 0;
-      left: 0;
-      display: none;
-      width: 100%;
-      height: 100%;
-      padding: .5em .5em 0;
-      color: #fff;
-      background-color: rgba(0,0,0,.5);
-    }
-    &:hover .content {display: block;}
-  }
-}
-#similar-items-carousel .item {padding: 0 4em;}
-
-/* --- Hierarchical facets --- */
-/* jsTree arrows */
-.facet .jstree-ocl:before {
-  float: left;
-  width: 10px;
-  padding: 0;
-  margin-left: -10px;
-  font-family: 'FontAwesome';
-  font-weight: normal;
-  font-style: normal;
-  text-decoration:inherit;
-  cursor: pointer;
-  speak: none;
-}
-.facet .jstree-default {
-  & .jstree-open > .jstree-ocl:before {content: "\f0d7";}
-  & .jstree-closed > .jstree-ocl:before {content: "\f0da";}
-  & .jstree-leaf > .jstree-ocl:before {content: " ";}
-}
-/* facet list styling */
-.jstree-facet li span.main {
-  display: block;
-  padding-left: 1px; /* Fix Firefox cutting the checkboxes */
-  overflow: hidden;
-  text-overflow: ellipsis;
-  white-space: nowrap;
-}
-.jstree-facet .jstree-container-ul {
-  padding: 0;
-  & > li.active,
-  & > li.active a.jstree-anchor {
-    background-color: #265680;
-    color: #fff;
-  }
-}
-li.jstree-facet,
-li.jstree-node {
-  list-style: none;
-}
-li.jstree-facet .badge {cursor: text;}
-li.jstree-facet ul {padding-left: 20px;}
-
-/* --- Hierarchy tree --- */
-/* jsTree arrows */
-.hierarchy-tree {
-  .jstree-ocl:before {
-    float: left;
-    width: 10px;
-    padding: 0;
-    margin-left: -10px;
-    font-family: 'FontAwesome';
-    font-style: normal;
-    font-weight: normal;
-    cursor: pointer;
-    text-decoration: inherit;
-    speak: none;
-  }
-  .jstree-open > .jstree-ocl:before {content: "\f0d7";}
-  .jstree-closed > .jstree-ocl:before {content: "\f0da";}
-  .jstree-leaf > .jstree-ocl:before {content: " ";}
-  .jstree-icon {
-    width: 16px;
-    color: #000;
-  }
-  .jstree-anchor {
-    padding: 2px 5px;
-    white-space: nowrap;
-  }
-  .jstree-container-ul,
-  .jstree-children {
-    padding-left: 16px;
-  }
-  .jstree-initial-node {display: none;}
-  .jstree-clicked {
-    color: @list-group-active-color;
-    background-color: @list-group-active-bg;
-    .jstree-icon {
-      color: #fff;
-    }
-  }
-  .jstree-search a {
-    font-style: italic;
-    color: #8b0000 ;
-    font-weight: bold;
-  }
-}
-
-/* --- Offcanvas --- */
-@offcanvas-offset: 75%;
-@offcanvas-padding: 30px;
-
-.offcanvas-overlay,
-.offcanvas-toggle {display: none;}
-
-@media screen and (max-width: 767px) {
-  body.offcanvas {
-    overflow-x: hidden; /* Prevent scroll on narrow devices */
-    .sidebar {
-      position: fixed;
-      height: 100%;
-      top: 0;
-      width: @offcanvas-offset;
-      padding-left: 0;
-      padding-right: 0;
-      overflow-y: auto;
-      h4 {padding-left: @padding-base-horizontal;}
-      .checkbox {margin-left: 20px + @padding-base-horizontal;}
-      .list-group, .list-group-item {
-        border-left: 0;
-        border-right: 0;
-        border-radius: 0 !important;
-      }
-    }
-    &.active {overflow-y: hidden;}
-    &.offcanvas-left {
-      padding-left: @offcanvas-padding - @grid-gutter-width/2;
-      & .main {background: #FFF;}
-      &.active {
-        margin-left: @offcanvas-offset;
-        margin-right: -@offcanvas-offset;
-        .sidebar {left: 0;}
-        .offcanvas-overlay {right: -@offcanvas-offset;}
-        .offcanvas-toggle {left: @offcanvas-offset;}
-      }
-      .sidebar {left: -@offcanvas-offset;}
-      .offcanvas-overlay {right: -100%;}
-      .offcanvas-toggle {
-        border-radius: 0 @border-radius-small @border-radius-small 0; // top right and bottom right
-        left: 0;
-      }
-    }
-    &.offcanvas-right {
-      padding-right: @offcanvas-padding - @grid-gutter-width/2;
-      & .main > .container {background: #FFF;}
-      &.active {
-        margin-left: -@offcanvas-offset;
-        margin-right: @offcanvas-offset;
-        .sidebar {right: 0;}
-        .offcanvas-overlay {left: -@offcanvas-offset;}
-        .offcanvas-toggle {right: @offcanvas-offset;}
-      }
-      .sidebar {right: -@offcanvas-offset;}
-      .offcanvas-overlay {left: -100%;}
-      .offcanvas-toggle {
-        border-radius: @border-radius-small 0 0 @border-radius-small; // top left and bottom left
-        right: 0;
-      }
-    }
-    .offcanvas-overlay {
-      display: block;
-      position: fixed;
-      top: 0;
-      width: 100%;
-      height: 100%;
-      background-color: rgba(0,0,0,.3);
-      z-index: 3;
-    }
-    .offcanvas-toggle {
-      display: block;
-      position: fixed;
-      top: 50%;
-      width: calc(@offcanvas-padding - 5px);
-      padding: 20px 0;
-      background: @brand-primary;
-      color: #EEE;
-      text-align: center;
-      z-index: 5;
-    }
-    .offcanvas-overlay,
-    .offcanvas-toggle,
-    .offcanvas-toggle * {cursor: pointer;}
-    &,.sidebar,
-    .offcanvas-overlay,
-    .offcanvas-toggle {
-      -webkit-transition: all .25s ease-out;
-           -o-transition: all .25s ease-out;
-              transition: all .25s ease-out;
-    }
-  }
-}
->>>>>>> 8d8efdd5
+}