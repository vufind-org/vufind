@import "vendor/bootstrap/bootstrap";
@import "vendor/bootstrap-accessibility/bootstrap-accessibility";
@import "vendor/a11y";

@import "components/advanced-search";
@import "components/alphabrowse";
@import "components/autocomplete";
@import "components/icons";
@import "components/js-tree";
@import "components/lightbox";
@import "components/offcanvas";
@import "components/record";
@import "components/search";
@import "components/sidebar";
@import "components/similar-carousel";
@import "components/sliders";

.alert.alert-info a {text-decoration: underline;}
.btn.disabled {
  &:active,
  &:focus,
  &:hover {color: #000;}
}
[data-toggle~="dropdown"] {cursor: pointer;}
.fa {cursor: default;}
.list-unstyled {margin: 0;}
.highlight,mark {
  background: lighten(#FF0, 20%);
  padding: .1em .2em;
}
.icon-bar {background-color: #888;}
img {max-width: 100%;}
.popover {width: 250px;}
.sub-breadcrumb {
  padding: 5px 10px;
  white-space: nowrap;
  li {display: inline-block;}
  li + li:before {
    padding-left: 5px;
    padding-right: 5px;
    color: @breadcrumb-color;
    content: "@{breadcrumb-separator}\00a0";
  }
}
.tab-content {padding: 4px;}

@media (max-width: 991px) {
  header .container.navbar {margin-bottom: 0;}
  .searchForm {margin-top: 0;}
}
@media (min-width: 768px) {
  h2 {
    font-size: 23px;
    font-weight: normal;
  }
  h3 {
    font-size: 20px;
    font-weight: normal;
  }
  .form-control { max-width: 400px; }
}
@media (max-width: 767px) {
  h2 { font-size: 20px; }
  h3 { font-size: 16px; }
  .searchForm {padding-top: 0;}
}

/* --- Form Errors --- */
.has-error {margin-bottom: 0;}
.sms-error {.has-error;}
.help-block.with-errors {
  margin: 0;
  padding-top: @padding-base-vertical;
  padding-bottom: @padding-base-vertical;
  &:empty {padding: 0;}
}

/* --- Badges - blend the links in --- */
.badge a {color: #fff;}

/* --- Browse --- */
.browse.list-group .list-group-item {
  word-wrap: break-word;
  &.view-record {
    padding: 2px 4px;
    font-size: 85%;
    text-align: right;
    border-top: 0;
  }
}

/* --- Cart --- */
.cart-controls .checkbox {
  line-height: 2.5em;
  padding-right: 1em;
}

/* --- PubDateVis --- */
#dateVisColorSettings {
  background-color: #fff; // background of box
  fill: rgb(234,234,234); // fillColor
  outline-color: #e8cfac; // selection color
  stroke: @brand-primary; // color
}

<<<<<<< HEAD
/* --- Record --- */
.citation .pace-car {
  th,
  td {
    border: 0;
    padding: 0;
  }
}
.citation th {text-align: right;}
#hierarchyTreeHolder {
  overflow-x: hidden;
  border-right: 1px solid @gray-lighter;
}
#hierarchyTree .currentHierarchy > a,
#hierarchyTree .currentRecord a {
  font-weight: bold;
  color: #000;
}
.item-notes ul { padding-left: 2rem; }
.tagList {
  .tag {
    display: inline-block;
    margin: 0 1px 1px;
    border-radius: 4px;
    &.selected {
      background-color: @btn-primary-bg;
      a {color: #fff;}
      .badge {
        color: @gray-darker;
        background-color: #fff;
        &:hover {color: #a94442;}
      }
    }

    .button-size(@padding-base-vertical; @padding-base-vertical; @font-size-base; @line-height-base; @border-radius-base);
    .badge .fa {width: 12px;}
  }
  button {border: 0;}
  .tag-form {display: inline;}
}
.tagList.loggedin .tag:not(.selected) .badge:hover {background-color: @brand-success;}

/* --- Search --- */
.bulkActionButtons label {display: inline-block;}
.bulkActionButtons label input {margin-top: 2px;}
.grid { @media (max-width: 767px) {min-height: 250px;} }
.result {
  .checkbox {
    float: left;
    padding-right: 1rem;
  }
  .media {
    margin-top: 0;
    margin-bottom: 1rem;
  }
  .media-left {
    box-sizing: initial;
    display: inline-block;
    float: left;
    text-align: center;
    &.small {
      width: 60px;
      img { max-width: 60px; }
    }
    &.medium {
      width: 100px;
      img { max-width: 100px; }
    }
    &.large {
      width: 160px;
      img { max-width: 160px; }
    }
  }
  a.title {font-weight: bold;}
  @media (max-width: 767px) {
    a { text-decoration: underline; }
  }
  @media (max-width: 530px) {
    .checkbox { padding: 0; }
    .media-left { padding-right: 0; }
  }
}
.search-controls .alert {margin-bottom: 0;}
.searchtools a {padding: 0 .5em;}
.title-in-heading {
  font-size: inherit;
  font-style: italic;
}

/* --- Sidebar --- */
/* Sidebar rounded corners */
.narrow-toggle { text-align: center; }
.sidebar {
  label:not(.list-group-item) {margin-left: 20px;}
  .list-group:not(.filters) .title {
    cursor: pointer;
    &.collapsed {
      border-radius: @border-radius-base;
      &:after {content: '\25BC';}
    }
    &:after {
      content: '\25B2';
      float: right;
    }
  }
  .collapse,.collapsing {
    .list-group-item {
      border-top-left-radius: 0px;
      border-top-right-radius: 0px;
      &[id^=more] {
        border-bottom-left-radius: @border-radius-base;
        border-bottom-right-radius: @border-radius-base;
      }
    }
  }
  #side-collapse-publishDate .list-group-item {
    border-bottom-left-radius: @border-radius-base;
    border-bottom-right-radius: @border-radius-base;
  }
}
.list-group-item, .badge {
  i.fa {
    cursor: inherit;
  }
}
.sidebar .facet a {text-decoration: none;}
.top-row .applied {
  font-weight: bold;
  &:hover {
    color: @state-danger-text;
    .fa.fa-check:before {
      content: "\f00d";
    }
  }
}

/* --- Slider accessibility --- */
.slider-container {
  padding:4px 10px;
  text-align:center;
  .slider.slider-horizontal {
    width: 100%;
  }
  .slider-track {
  background:@gray-light;
  box-shadow:inset 0 1px 0 rgba(0, 0, 0, 0.4);
  }
  .slider-handle {
    background:@brand-primary;
    background-image:none;
    border:1px solid @brand-primary;
    box-shadow:none;
    opacity:.9;
    &:hover,&:active,&:focus {
      opacity:1;
      background:#FFF;
      border-color:@gray-light;
    }
    &:active,&:focus {
      border-color:@brand-primary;
    }
  }
  .slider-selection {
    background: #CCC;
    box-shadow:inset 0 -1px 0 rgba(0,0,0,0.3);
  }
  input {display: none;}
}

=======
>>>>>>> 0b0cc548
/* --- Table wrapping to prevent horizontal overflow --- */
.table {
  table-layout: fixed;
  word-wrap: break-word;
}

/* --- Visualization View --- */
.node {
  position: absolute;
  box-sizing: content-box;
  margin: -1px;
  overflow: hidden;
  font: 10px sans-serif;
  line-height: 12px;
  border: 1px solid white;
}
.node div {margin-top: 0px;}
.toplevel {border: 2px solid black;}
.node .label {
  position: absolute;
  bottom: 0;
  left: 0;
  min-height: 1px;
  padding: 2px 4px;
  font-size: 85%;
  background-color: rgba(0,0,0,.5);
  border-radius: 0;
  text-shadow: none;
}
.notalabel {color: #000;}
#viz-instructions {padding-top: 600px;}

span[class^="services-"], span[class*=" services-"] span::before {
  content: ", ";
}
span[class^="services-"], span[class*=" services-"] span:first-of-type::before {
  content: "";
}<|MERGE_RESOLUTION|>--- conflicted
+++ resolved
@@ -103,178 +103,6 @@
   stroke: @brand-primary; // color
 }
 
-<<<<<<< HEAD
-/* --- Record --- */
-.citation .pace-car {
-  th,
-  td {
-    border: 0;
-    padding: 0;
-  }
-}
-.citation th {text-align: right;}
-#hierarchyTreeHolder {
-  overflow-x: hidden;
-  border-right: 1px solid @gray-lighter;
-}
-#hierarchyTree .currentHierarchy > a,
-#hierarchyTree .currentRecord a {
-  font-weight: bold;
-  color: #000;
-}
-.item-notes ul { padding-left: 2rem; }
-.tagList {
-  .tag {
-    display: inline-block;
-    margin: 0 1px 1px;
-    border-radius: 4px;
-    &.selected {
-      background-color: @btn-primary-bg;
-      a {color: #fff;}
-      .badge {
-        color: @gray-darker;
-        background-color: #fff;
-        &:hover {color: #a94442;}
-      }
-    }
-
-    .button-size(@padding-base-vertical; @padding-base-vertical; @font-size-base; @line-height-base; @border-radius-base);
-    .badge .fa {width: 12px;}
-  }
-  button {border: 0;}
-  .tag-form {display: inline;}
-}
-.tagList.loggedin .tag:not(.selected) .badge:hover {background-color: @brand-success;}
-
-/* --- Search --- */
-.bulkActionButtons label {display: inline-block;}
-.bulkActionButtons label input {margin-top: 2px;}
-.grid { @media (max-width: 767px) {min-height: 250px;} }
-.result {
-  .checkbox {
-    float: left;
-    padding-right: 1rem;
-  }
-  .media {
-    margin-top: 0;
-    margin-bottom: 1rem;
-  }
-  .media-left {
-    box-sizing: initial;
-    display: inline-block;
-    float: left;
-    text-align: center;
-    &.small {
-      width: 60px;
-      img { max-width: 60px; }
-    }
-    &.medium {
-      width: 100px;
-      img { max-width: 100px; }
-    }
-    &.large {
-      width: 160px;
-      img { max-width: 160px; }
-    }
-  }
-  a.title {font-weight: bold;}
-  @media (max-width: 767px) {
-    a { text-decoration: underline; }
-  }
-  @media (max-width: 530px) {
-    .checkbox { padding: 0; }
-    .media-left { padding-right: 0; }
-  }
-}
-.search-controls .alert {margin-bottom: 0;}
-.searchtools a {padding: 0 .5em;}
-.title-in-heading {
-  font-size: inherit;
-  font-style: italic;
-}
-
-/* --- Sidebar --- */
-/* Sidebar rounded corners */
-.narrow-toggle { text-align: center; }
-.sidebar {
-  label:not(.list-group-item) {margin-left: 20px;}
-  .list-group:not(.filters) .title {
-    cursor: pointer;
-    &.collapsed {
-      border-radius: @border-radius-base;
-      &:after {content: '\25BC';}
-    }
-    &:after {
-      content: '\25B2';
-      float: right;
-    }
-  }
-  .collapse,.collapsing {
-    .list-group-item {
-      border-top-left-radius: 0px;
-      border-top-right-radius: 0px;
-      &[id^=more] {
-        border-bottom-left-radius: @border-radius-base;
-        border-bottom-right-radius: @border-radius-base;
-      }
-    }
-  }
-  #side-collapse-publishDate .list-group-item {
-    border-bottom-left-radius: @border-radius-base;
-    border-bottom-right-radius: @border-radius-base;
-  }
-}
-.list-group-item, .badge {
-  i.fa {
-    cursor: inherit;
-  }
-}
-.sidebar .facet a {text-decoration: none;}
-.top-row .applied {
-  font-weight: bold;
-  &:hover {
-    color: @state-danger-text;
-    .fa.fa-check:before {
-      content: "\f00d";
-    }
-  }
-}
-
-/* --- Slider accessibility --- */
-.slider-container {
-  padding:4px 10px;
-  text-align:center;
-  .slider.slider-horizontal {
-    width: 100%;
-  }
-  .slider-track {
-  background:@gray-light;
-  box-shadow:inset 0 1px 0 rgba(0, 0, 0, 0.4);
-  }
-  .slider-handle {
-    background:@brand-primary;
-    background-image:none;
-    border:1px solid @brand-primary;
-    box-shadow:none;
-    opacity:.9;
-    &:hover,&:active,&:focus {
-      opacity:1;
-      background:#FFF;
-      border-color:@gray-light;
-    }
-    &:active,&:focus {
-      border-color:@brand-primary;
-    }
-  }
-  .slider-selection {
-    background: #CCC;
-    box-shadow:inset 0 -1px 0 rgba(0,0,0,0.3);
-  }
-  input {display: none;}
-}
-
-=======
->>>>>>> 0b0cc548
 /* --- Table wrapping to prevent horizontal overflow --- */
 .table {
   table-layout: fixed;
