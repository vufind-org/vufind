@import "vendor/bootstrap/bootstrap";
@import "vendor/font-awesome/font-awesome";
@import "vendor/bootstrap-accessibility/bootstrap-accessibility";
@import "vendor/a11y";

@fa-font-path: "../../../../../../themes/bootstrap3/css/fonts";

@import "components/advanced-search";
@import "components/alphabrowse";
@import "components/autocomplete";
@import "components/channels";
@import "components/icons";
@import "components/js-tree";
@import "components/lightbox";
@import "components/offcanvas";
@import "components/record";
@import "components/search";
@import "components/sidebar";
@import "components/similar-carousel";
@import "components/sliders";

html { font-size: 14px; }
a { cursor: pointer; }
.alert.alert-info a {text-decoration: underline;}
.btn.disabled {
  &:active,
  &:focus,
  &:hover {color: #000;}
}
.con
header .dropdown form { display: none; }
.list-unstyled {margin: 0;}
.highlight,mark {
  background: lighten(#FF0, 20%);
  padding: .1em .2em;
}
.icon-bar {background-color: #888;}
img {max-width: 100%;}
.label {
  padding: .25rem .5rem;
  font-size: 12px;
}
.nav .btn-bookbag-toggle { float: left; }
.nav .btn-bookbag-toggle a {
  display: block;
  padding: @nav-link-padding;
  text-decoration: none;
  &:hover,
  &:focus {
    .outline(1px);
    text-decoration: none;
    background-color: @nav-link-hover-bg;
  }
}
.popover {width: 250px;}
.sub-breadcrumb {
  padding: 5px 10px;
  white-space: nowrap;
  li {display: inline-block;}
  li + li:before {
    padding-left: 5px;
    padding-right: 5px;
    color: @breadcrumb-color;
    content: "@{breadcrumb-separator}\00a0";
  }
}
.tab-content {padding: 4px;}

@media (min-width: 768px) {
  h2 {
    font-size: 23px;
    font-weight: normal;
  }
  h3 {
    font-size: 20px;
    font-weight: normal;
  }
<<<<<<< HEAD
=======
  .form-control { max-width: 400px; }
  #modal .form-control { max-width: none; }
>>>>>>> 4af4c9b5
}
@media (max-width: 767px) {
  h2 { font-size: 20px; }
  h3 { font-size: 16px; }
}
@media (max-width: 530px) {
  .label {
    display: inline-block;
    max-width: 60%;
    overflow: hidden;
    text-overflow: ellipsis;
  }
}

/* --- Layout --- */
@media (min-width: 768px) {
  .mainbody { width: 75%; }
  .sidebar { width: 25%; }
  .mainbody.left,
  .sidebar.left {
    float: left;
    padding-right: 1rem;
  }
  .mainbody.right,
  .sidebar.right {
    float: right;
    padding-left: 1rem;
  }
}

/* --- Form Errors --- */
.has-error {margin-bottom: 0;}
.sms-error {.has-error;}
.help-block.with-errors {
  margin: 0;
  padding-top: @padding-base-vertical;
  padding-bottom: @padding-base-vertical;
  &:empty {padding: 0;}
}

/* --- Badges - blend the links in --- */
.badge a {color: #fff;}

/* --- Browse --- */
.browse.list-group .list-group-item {
  word-wrap: break-word;
  &.view-record {
    padding: 2px 4px;
    font-size: 85%;
    text-align: right;
    border-top: 0;
  }
}

/* --- Cart --- */
.cart-controls .checkbox {
  line-height: 2.5em;
  padding-right: 1em;
}

/* --- Devtools --- */
.translation-output {
  width: 100%;
  max-width: none;
  font-family: @font-family-monospace;
  font-size: 12px;
  white-space: pre;
}

/* --- MyResearch --- */
.myresearch-menu a {
  &:extend(.nav>li>a all);
  .badge { float: right; }
}
.myresearch-menu a.active {
  &:extend(.nav-pills>li.active>a all);
  .badge {
    background-color: #fff;
    color: @gray-darker;
  }
}

/* --- PubDateVis --- */
#dateVisColorSettings {
  background-color: #fff; // background of box
  fill: rgb(234,234,234); // fillColor
  outline-color: #c38835; // selection color
  stroke: @brand-primary; // color
}

/* --- Table wrapping to prevent horizontal overflow --- */
.table {
  table-layout: fixed;
  word-wrap: break-word;
}

/* --- Visualization View --- */
.node {
  position: absolute;
  box-sizing: content-box;
  margin: -1px;
  overflow: hidden;
  font: 10px sans-serif;
  line-height: 12px;
  border: 1px solid white;
}
.node div {margin-top: 0px;}
.toplevel {border: 2px solid black;}
.node .label {
  position: absolute;
  bottom: 0;
  left: 0;
  min-height: 1px;
  padding: 2px 4px;
  font-size: 85%;
  background-color: rgba(0,0,0,.5);
  border-radius: 0;
  text-shadow: none;
}
.notalabel {color: #000;}
#viz-instructions {padding-top: 600px;}

span[class^="services-"], span[class*=" services-"] span::before {
  content: ", ";
}
span[class^="services-"], span[class*=" services-"] span:first-of-type::before {
  content: "";
}<|MERGE_RESOLUTION|>--- conflicted
+++ resolved
@@ -75,11 +75,8 @@
     font-size: 20px;
     font-weight: normal;
   }
-<<<<<<< HEAD
-=======
   .form-control { max-width: 400px; }
   #modal .form-control { max-width: none; }
->>>>>>> 4af4c9b5
 }
 @media (max-width: 767px) {
   h2 { font-size: 20px; }
