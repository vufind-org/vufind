@import "bootstrap/bootstrap";
@import "a11y";

.alert.alert-info a {text-decoration: underline;}
.btn.disabled {
  &:active,
  &:focus,
  &:hover {color: #000;}
}
[data-toggle~="dropdown"] {cursor: pointer;}
.fa {cursor: default;}
.form-control {
  @media(min-width: 768px) {max-width: 400px;}
}
.has-error {margin-bottom: 0;}
.help-block.with-errors {
  padding-top: @padding-base-vertical;
  padding-bottom: @padding-base-vertical;
  &:empty {padding: 0;}
}
.help-block.with-errors,
.list-unstyled {margin: 0;}
.highlight,mark {
  background: lighten(#FF0, 20%);
  padding: .1em .2em;
}
<<<<<<< HEAD
.icon-bar {background-color:#888}
img {max-width:100%}
label.list-group-item {border-radius:0;font-weight:normal;margin-top:0;padding-left:35px}
.list-group-item.title {font-weight:bold}
#modal .modal-body > h2:first-child {display:none}
.nav-tabs li a {cursor:pointer}
.popover {width:250px}
=======
.icon-bar {background-color: #888;}
img {max-width: 100%;}
label.list-group-item {
  margin-top: 0;
  padding-left: 35px;
  font-weight: normal;
  border-radius: 0;
}
.list-group-item.title {font-weight: bold;}
#modal .modal-body > h2:first-child {display: none;}
.popover {width: 250px;}
p.lead {
  @media (min-width: 768px) {
    font-size: 23px;
    font-weight: normal;
  }
  @media (max-width: 767px) {
    font-size: 20px;
  }
}
>>>>>>> 0b5fa242
.recordcover {max-height: 300px;}
.sub-breadcrumb {
  padding: 5px 10px;
  white-space: nowrap;
  li {display: inline-block;}
  li + li:before {
    padding-left: 5px;
    padding-right: 5px;
    color: @breadcrumb-color;
    content: "@{breadcrumb-separator}\00a0";
  }
}
.tab-content {padding: 4px;}

/* --- Advanced Search --- */
.group {
  position: relative;
  background: @gray-lighter;
  border-radius: @border-radius-base;
  border: 1px solid darken(@gray-lighter, 15%);
  margin-top: 0;
  margin-bottom: .5em !important;
  .add_search_link {
    display: inline-block;
    margin-top: 4px;
  }
  & .group-close {
    &:extend(.close);
    position: absolute;
    top: .3em;
    right: .5em;
    opacity: .4;
    z-index: 2;
  }
  .search {
    margin-bottom: 2px;
    .close {opacity: .8;}
  }
  @media (min-width: 768px) {
    padding: 10px 10px 10px 25px;
    [class^=col-] {padding-left: 0;}
  }
  @media (max-width: 767px) {
    .search  .middle {
      float: left;
      width: 90%;
    }
    & .group-close {
      top: .5em;
      right: 1em;
      opacity: .6;
    }
  }
  @media (max-width: 991px) {
    .form-control {max-width: none;}
  }
}
#groupPlaceHolder {
  float:left;
  display:block;
  padding:6px;
}
.template-dir-eds.template-name-advanced {
  legend {margin-bottom: 0;}
  .no-js .group:nth-child(n+3) {display: none;}
  .search .close a {margin-left: -2em;}
}

/* --- Alphabrowse --- */
.alphabrowse {
  border-collapse: separate;
  .lcc {width: 20%;}
  .titles {
    width: 10%;
    text-align: center;
  }
  /* highlighting the row makes ff bugs; operate on its children */
  tr.browse-match td {
    border-top: .2em solid @brand-primary;
    border-bottom: .2em solid @brand-primary;
    &:first-child {border-left: .2em solid @brand-primary;}
    &:last-child {border-right: .2em solid @brand-primary;}
  }
}

/* --- Autocomplete --- */
.twitter-typeahead {
  vertical-align: top;
  background-color: #fff;
  border-radius: @border-radius-base;
  @media (max-width: 767px) {width: 100%;}
}
.twitter-typeahead .tt-hint {display: none;}
.tt-dropdown-menu {&:extend(.list-group);}
.tt-suggestion {
  &:extend(.list-group-item);
  cursor: pointer;
  text-overflow: ellipsis;
  white-space: nowrap;
  &.active {white-space: inherit;}
  &.tt-cursor {
    background-color: @brand-primary;
    color: #fff;
  }

  p {margin: 0;}
}

/* --- Badges - blend the links in --- */
.badge a {color: #fff;}

/* --- Browse --- */
.browse.list-group .list-group-item {
  word-wrap: break-word;
  &.view-record {
    padding: 2px 4px;
    font-size: 85%;
    text-align: right;
    border-top: 0;
  }
}

/* --- Cart --- */
.cart-controls .checkbox {
  line-height: 2.5em;
  padding-right: 1em;
}
#modal .cart-controls .btn {margin-bottom: 4px;}
#modal .cart-controls .checkbox {padding-bottom: 1em;}
#modal .cart-controls ~ hr {margin-top: 0;}

/* --- Icons --- */
// Search Icons
.fa-grid:before   {content: "\f00a";} // .fa-th
.fa-visual:before {content: "\f008";} // .fa-film
.fa-mobile:before {content: "\f10a";} // .fa-tablet
// Type Icons
.fa-x:before              {content: "\f0f6";} // .fa-file-text-o
.fa-atlas:before          {content: "\f14e";} // .fa-compass
.fa-book:before           {content: "\f02d";} // .fa-book
.fa-braille:before        {content: "\f0a6";} // .fa-hand-o-up
.fa-cdrom:before          {content: "\f109";} // .fa-laptop
.fa-chart:before          {content: "\f012";} // .fa-signal
.fa-chipcartridge:before  {content: "\f109";} // .fa-laptop
.fa-collage:before        {content: "\f03e";} // .fa-picture-o
.fa-disccartridge:before  {content: "\f109";} // .fa-laptop
.fa-drawing:before        {content: "\f03e";} // .fa-picture-o
.fa-ebook:before          {content: "\f0f6";} // .fa-file-text-o
.fa-electronic:before     {content: "\f1c6";} // .fa-file-archive-o
.fa-filmstrip:before      {content: "\f008";} // .fa-film
.fa-flashcard:before      {content: "\f0e7";} // .fa-bolt
.fa-floppydisk:before     {content: "\f0c7";} // .fa-save
.fa-globe:before          {content: "\f0ac";} // .fa-globe
.fa-journal:before        {content: "\f0f6";} // .fa-file-text-o
.fa-kit:before            {content: "\f0b1";} // .fa-briefcase
.fa-manuscript:before     {content: "\f0f6";} // .fa-file-text-o
.fa-map:before            {content: "\f14e";} // .fa-compass
.fa-microfilm:before      {content: "\f008";} // .fa-film
.fa.fa-mobile:before      {content: "\f10a";} // .fa-table
.fa-motionpicture:before  {content: "\f03d";} // .fa-video-camera
.fa-musicalscore:before   {content: "\f001";} // .fa-music
.fa-musicrecording:before {content: "\f001";} // .fa-music
.fa-newspaper:before      {content: "\f0f6";} // .fa-file-text-o
.fa-online:before         {content: "\f109";} // .fa-laptop
.fa-painting:before       {content: "\f03e";} // .fa-picture-o
.fa-photo:before          {content: "\f03e";} // .fa-picture-o
.fa-photonegative:before  {content: "\f03e";} // .fa-picture-o
.fa-physicalobject:before {content: "\f187";} // .fa-archive
.fa-print:before          {content: "\f03e";} // .fa-picture-o
.fa-sensorimage:before    {content: "\f03e";} // .fa-picture-o
.fa-serial:before         {content: "\f0f6";} // .fa-file-text-o
.fa-slide:before          {content: "\f008";} // .fa-film
.fa-software:before       {content: "\f109";} // .fa-laptop
.fa-soundcassette:before  {content: "\f025";} // .fa-headphones
.fa-sounddisc:before      {content: "\f109";} // .fa-laptop
.fa-soundrecording:before {content: "\f025";} // .fa-headphones
.fa-tapecartridge:before  {content: "\f109";} // .fa-laptop
.fa-tapecassette:before   {content: "\f025";} // .fa-headphones
.fa-tapereel:before       {content: "\f008";} // .fa-film
.fa-transparency:before   {content: "\f008";} // .fa-film
.fa-unknown:before        {content: "\f128";} // .fa-question
.fa-video:before          {content: "\f03d";} // .fa-video-camera
.fa-videocartridge:before {content: "\f03d";} // .fa-video-camera
.fa-videocassette:before  {content: "\f03d";} // .fa-video-camera
.fa-videodisc:before      {content: "\f109";} // .fa-laptop
.fa-videoreel:before      {content: "\f03d";} // .fa-video-camera

/* --- PubDateVis --- */
#dateVisColorSettings {
  background-color: #fff; // background of box
  fill: rgb(234,234,234); // fillColor
  outline-color: #e8cfac; // selection color
  stroke: @brand-primary; // color
}

/* --- Record --- */
.citation .pace-car {
  th,
  td {
    border: 0;
    padding: 0;
  }
}
.citation th {text-align: right;}
#hierarchyTreeHolder {
  overflow-x: hidden;
  border-right: 1px solid @gray-lighter;
}
#hierarchyTree .currentHierarchy > a,
#hierarchyTree .currentRecord a {
  font-weight: bold;
  color: #000;
}
#tagList {
  .tag {
    display: inline-block;
    margin: 0 1px 1px;
    border-radius: 4px;
    &.selected {
      background-color: @btn-primary-bg;
      a {color: #fff;}
      .badge {
        color: @gray-darker;
        background-color: #fff;
        &:hover {color: #a94442;}
      }
    }

    .button-size(@padding-base-vertical; @padding-base-vertical; @font-size-base; @line-height-base; @border-radius-base);
    .badge .fa {width: 12px;}
  }
  .tag-form {display: inline;}
  .tag-form button {border: 0;}
}
#tagList.loggedin .tag:not(.selected) .badge:hover {background-color: @brand-success;}

/* --- Search --- */
.bulkActionButtons label {display: inline-block;}
.bulkActionButtons label input {margin-top: 2px;}
.grid { @media (max-width: 767px) {min-height: 250px;} }
.result {
  a.title {font-weight: bold;}
  .left {
    text-align: center;
    img {max-width: 100%;}
  }
  @media (max-width: 767px) {
    a {text-decoration: underline;}
    .middle,
    .right {padding: 0;}
  }
  @media (max-width: 530px) {
    .checkbox {display: none !important;}
    .left {width: 40%;}
    .middle {width: 60%;}
    .right {display: none;}
  }
}
.search-controls .alert {margin-bottom: 0;}
.searchtools a {padding: 0 .5em;}
.title-in-heading {
  font-size: inherit;
  font-style: italic;
}

/* --- Sidebar --- */
/* Sidebar rounded corners */
.sidebar {
  label {margin-left: 20px;}
  .list-group:not(.filters) .title {
    cursor: pointer;
    &.collapsed {
      border-radius: @border-radius-base;
      &:after {content: '\25BC';}
    }
    &:after {
      content: '\25B2';
      float: right;
    }
  }
  .collapse,.collapsing {
    .list-group-item {
      border-top-left-radius: 0px;
      border-top-right-radius: 0px;
      &[id^=more] {
        border-bottom-left-radius: @border-radius-base;
        border-bottom-right-radius: @border-radius-base;
      }
    }
  }
  #side-collapse-publishDate .list-group-item {
    border-bottom-left-radius: @border-radius-base;
    border-bottom-right-radius: @border-radius-base;
  }
}
.list-group-item, .badge i.fa {cursor: inherit;}
.sidebar .facet a {text-decoration: none;}
.top-row .applied {
  font-weight: bold;
  &:hover {
    color: @state-danger-text;
    .fa.fa-check:before {
      content: "\f00d";
    }
  }
}

/* --- Slider accessibility --- */
.slider-container {
  padding:4px 10px;
  text-align:center;
  .slider.slider-horizontal {
    width: 100%;
  }
  .slider-track {
  background:@gray-light;
  box-shadow:inset 0 1px 0 rgba(0, 0, 0, 0.4);
  }
  .slider-handle {
    background:@brand-primary;
    background-image:none;
    border:1px solid @brand-primary;
    box-shadow:none;
    opacity:.9;
    &:hover,&:active,&:focus {
      opacity:1;
      background:#FFF;
      border-color:@gray-light;
    }
    &:active,&:focus {
      border-color:@brand-primary;
    }
  }
  .slider-selection {
    background: #CCC;
    box-shadow:inset 0 -1px 0 rgba(0,0,0,0.3);
  }
  input {display: none;}
}

/* --- Table wrapping to prevent horizontal overflow --- */
.table {
  table-layout: fixed;
  word-wrap: break-word;
}

/* --- Visualization View --- */
.node {
  position: absolute;
  box-sizing: content-box;
  margin: -1px;
  overflow: hidden;
  font: 10px sans-serif;
  line-height: 12px;
  border: 1px solid white;
}
.node div {margin-top: 0px;}
.toplevel {border: 2px solid black;}
.node .label {
  position: absolute;
  bottom: 0;
  left: 0;
  min-height: 1px;
  padding: 2px 4px;
  font-size: 85%;
  background-color: rgba(0,0,0,.5);
  border-radius: 0;
  text-shadow: none;
}
.notalabel {color: #000;}
#viz-instructions {padding-top: 600px;}

/* ----- HOVER OVERLAY ------ */
/* - similar items carousel - */
#similar-items-carousel {
  .carousel-indicators {
    bottom: 0px;
    li {
      width: 8px;
      height: 8px;
      margin: 2px;
      background-color: rgba(255,255,255,.3);
      border-color: @gray-darker;
    }
  }
  .hover-overlay {
    position: relative;
    display: block;
    min-width: 150px;
    min-height: 200px;
    margin: auto;
    text-align: center;
    img {
      max-width: 100%;
      margin: 10px 0;
    }
    .content {
      position: absolute;
      top: 0;
      left: 0;
      display: none;
      width: 100%;
      height: 100%;
      padding: .5em .5em 0;
      color: #fff;
      background-color: rgba(0,0,0,.5);
    }
    &:hover .content {display: block;}
  }
}
#similar-items-carousel .item {padding: 0 4em;}

/* --- Hierarchical facets --- */
/* jsTree arrows */
.facet .jstree-ocl:before {
  float: left;
  width: 10px;
  padding: 0;
  margin-left: -10px;
  font-family: 'FontAwesome';
  font-weight: normal;
  font-style: normal;
  text-decoration:inherit;
  cursor: pointer;
  speak: none;
}
.facet .jstree-default {
  & .jstree-open > .jstree-ocl:before {content: "\f0d7";}
  & .jstree-closed > .jstree-ocl:before {content: "\f0da";}
  & .jstree-leaf > .jstree-ocl:before {content: " ";}
}
/* facet list styling */
.jstree-facet li span.main {
  display: block;
  padding-left: 1px; /* Fix Firefox cutting the checkboxes */
  overflow: hidden;
  text-overflow: ellipsis;
  white-space: nowrap;
}
.jstree-facet .jstree-container-ul {
  padding: 0;
  & > li.active,
  & > li.active a.jstree-anchor {
    background-color: #265680;
    color: #fff;
  }
}
li.jstree-facet,
li.jstree-node {
  list-style: none;
}
li.jstree-facet .badge {cursor: text;}
li.jstree-facet ul {padding-left: 20px;}

/* --- Hierarchy tree --- */
/* jsTree arrows */
.hierarchy-tree {
  .jstree-ocl:before {
    float: left;
    width: 10px;
    padding: 0;
    margin-left: -10px;
    font-family: 'FontAwesome';
    font-style: normal;
    font-weight: normal;
    cursor: pointer;
    text-decoration: inherit;
    speak: none;
  }
  .jstree-open > .jstree-ocl:before {content: "\f0d7";}
  .jstree-closed > .jstree-ocl:before {content: "\f0da";}
  .jstree-leaf > .jstree-ocl:before {content: " ";}
  .jstree-icon {
    width: 16px;
    color: #000;
  }
  .jstree-anchor {
    padding: 2px 5px;
    white-space: nowrap;
  }
  .jstree-container-ul,
  .jstree-children {
    padding-left: 16px;
  }
  .jstree-initial-node {display: none;}
  .jstree-clicked {
    color: @list-group-active-color;
    background-color: @list-group-active-bg;
    .jstree-icon {
      color: #fff;
    }
  }
}<|MERGE_RESOLUTION|>--- conflicted
+++ resolved
@@ -24,15 +24,6 @@
   background: lighten(#FF0, 20%);
   padding: .1em .2em;
 }
-<<<<<<< HEAD
-.icon-bar {background-color:#888}
-img {max-width:100%}
-label.list-group-item {border-radius:0;font-weight:normal;margin-top:0;padding-left:35px}
-.list-group-item.title {font-weight:bold}
-#modal .modal-body > h2:first-child {display:none}
-.nav-tabs li a {cursor:pointer}
-.popover {width:250px}
-=======
 .icon-bar {background-color: #888;}
 img {max-width: 100%;}
 label.list-group-item {
@@ -53,7 +44,6 @@
     font-size: 20px;
   }
 }
->>>>>>> 0b5fa242
 .recordcover {max-height: 300px;}
 .sub-breadcrumb {
   padding: 5px 10px;
