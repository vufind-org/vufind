@import "bootstrap/bootstrap";
@import "a11y";

.alert.alert-info a {text-decoration: underline;}
.btn.disabled {
  &:active,
  &:focus,
  &:hover {color: #000;}
}
[data-toggle~="dropdown"] {cursor: pointer;}
.fa {cursor: default;}
.form-control {
  @media(min-width: 768px) {max-width: 400px;}
}
.has-error {margin-bottom: 0;}
.help-block.with-errors {
  padding-top: @padding-base-vertical;
  padding-bottom: @padding-base-vertical;
  &:empty {padding: 0;}
}
.help-block.with-errors,
.list-unstyled {margin: 0;}
.highlight,mark {
  background: lighten(#FF0, 20%);
  padding: .1em .2em;
}
.icon-bar {background-color: #888;}
img {max-width: 100%;}
label.list-group-item {
  margin-top: 0;
  padding-left: 35px;
  font-weight: normal;
  border-radius: 0;
}
.list-group-item.title {font-weight: bold;}
#modal .modal-body > h2:first-child {display: none;}
.popover {width: 250px;}
.recordcover {max-height: 300px;}
.sub-breadcrumb {
  padding: 5px 10px;
  white-space: nowrap;
  li {display: inline-block;}
  li + li:before {
    padding-left: 5px;
    padding-right: 5px;
    color: @breadcrumb-color;
    content: "@{breadcrumb-separator}\00a0";
  }
}
.tab-content {padding: 4px;}

/* --- Advanced Search --- */
.group {
  position: relative;
  background: @gray-lighter;
  border-radius: @border-radius-base;
  border: 1px solid darken(@gray-lighter, 15%);
  margin-top: 0;
  margin-bottom: .5em !important;
  .add_search_link {
    display: inline-block;
    margin-top: 4px;
  }
<<<<<<< HEAD
  [class^=col-] {padding-left: 0;}
  .search {    margin-bottom:2px;
=======
  & .group-close {
    &:extend(.close);
    position: absolute;
    top: .3em;
    right: .5em;
    opacity: .4;
    z-index: 2;
  }
  .search {
    margin-bottom: 2px;
    .close {opacity: .8;}
  }
  @media (min-width: 768px) {
    padding: 10px 10px 10px 25px;
    [class^=col-] {padding-left: 0;}
  }
  @media (max-width: 767px) {
    .search  .middle {
      float: left;
      width: 90%;
    }
    & .group-close {
      top: .5em;
      right: 1em;
      opacity: .6;
    }
  }
  @media (max-width: 991px) {
    .form-control {max-width: none;}
>>>>>>> da0fae52
  }
}
#groupPlaceHolder {
  float:left;
  display:block;
  padding:6px;
}
.template-dir-eds.template-name-advanced {
  legend {margin-bottom: 0;}
  .no-js .group:nth-child(n+3) {display: none;}
  .search .close a {margin-left: -2em;}
}

/* --- Alphabrowse --- */
.alphabrowse {
  border-collapse: separate;
  .lcc {width: 20%;}
  .titles {
    width: 10%;
    text-align: center;
  }
  /* highlighting the row makes ff bugs; operate on its children */
  tr.browse-match td {
    border-top: .2em solid @brand-primary;
    border-bottom: .2em solid @brand-primary;
    &:first-child {border-left: .2em solid @brand-primary;}
    &:last-child {border-right: .2em solid @brand-primary;}
  }
}

/* --- Autocomplete --- */
.twitter-typeahead {
  vertical-align: top;
  background-color: #fff;
  border-radius: @border-radius-base;
  @media (max-width: 767px) {width: 100%;}
}
.twitter-typeahead .tt-hint {display: none;}
.tt-dropdown-menu {&:extend(.list-group);}
.tt-suggestion {
  &:extend(.list-group-item);
  cursor: pointer;
  text-overflow: ellipsis;
  white-space: nowrap;
  &.active {white-space: inherit;}
  &.tt-cursor {
    background-color: @brand-primary;
    color: #fff;
  }

  p {margin: 0;}
}

/* --- Badges - blend the links in --- */
.badge a {color: #fff;}

/* --- Browse --- */
.browse.list-group .list-group-item {
  word-wrap: break-word;
  &.view-record {
    padding: 2px 4px;
    font-size: 85%;
    text-align: right;
    border-top: 0;
  }
}

/* --- Icons --- */
// Search Icons
.fa-grid:before   {content: "\f00a";} // .fa-th
.fa-visual:before {content: "\f008";} // .fa-film
.fa-mobile:before {content: "\f10a";} // .fa-tablet
// Type Icons
.fa-x:before              {content: "\f0f6";} // .fa-file-text-o
.fa-atlas:before          {content: "\f14e";} // .fa-compass
.fa-book:before           {content: "\f02d";} // .fa-book
.fa-braille:before        {content: "\f0a6";} // .fa-hand-o-up
.fa-cdrom:before          {content: "\f109";} // .fa-laptop
.fa-chart:before          {content: "\f012";} // .fa-signal
.fa-chipcartridge:before  {content: "\f109";} // .fa-laptop
.fa-collage:before        {content: "\f03e";} // .fa-picture-o
.fa-disccartridge:before  {content: "\f109";} // .fa-laptop
.fa-drawing:before        {content: "\f03e";} // .fa-picture-o
.fa-ebook:before          {content: "\f0f6";} // .fa-file-text-o
.fa-electronic:before     {content: "\f1c6";} // .fa-file-archive-o
.fa-filmstrip:before      {content: "\f008";} // .fa-film
.fa-flashcard:before      {content: "\f0e7";} // .fa-bolt
.fa-floppydisk:before     {content: "\f0c7";} // .fa-save
.fa-globe:before          {content: "\f0ac";} // .fa-globe
.fa-journal:before        {content: "\f0f6";} // .fa-file-text-o
.fa-kit:before            {content: "\f0b1";} // .fa-briefcase
.fa-manuscript:before     {content: "\f0f6";} // .fa-file-text-o
.fa-map:before            {content: "\f14e";} // .fa-compass
.fa-microfilm:before      {content: "\f008";} // .fa-film
.fa.fa-mobile:before      {content: "\f10a";} // .fa-table
.fa-motionpicture:before  {content: "\f03d";} // .fa-video-camera
.fa-musicalscore:before   {content: "\f001";} // .fa-music
.fa-musicrecording:before {content: "\f001";} // .fa-music
.fa-newspaper:before      {content: "\f0f6";} // .fa-file-text-o
.fa-online:before         {content: "\f109";} // .fa-laptop
.fa-painting:before       {content: "\f03e";} // .fa-picture-o
.fa-photo:before          {content: "\f03e";} // .fa-picture-o
.fa-photonegative:before  {content: "\f03e";} // .fa-picture-o
.fa-physicalobject:before {content: "\f187";} // .fa-archive
.fa-print:before          {content: "\f03e";} // .fa-picture-o
.fa-sensorimage:before    {content: "\f03e";} // .fa-picture-o
.fa-serial:before         {content: "\f0f6";} // .fa-file-text-o
.fa-slide:before          {content: "\f008";} // .fa-film
.fa-software:before       {content: "\f109";} // .fa-laptop
.fa-soundcassette:before  {content: "\f025";} // .fa-headphones
.fa-sounddisc:before      {content: "\f109";} // .fa-laptop
.fa-soundrecording:before {content: "\f025";} // .fa-headphones
.fa-tapecartridge:before  {content: "\f109";} // .fa-laptop
.fa-tapecassette:before   {content: "\f025";} // .fa-headphones
.fa-tapereel:before       {content: "\f008";} // .fa-film
.fa-transparency:before   {content: "\f008";} // .fa-film
.fa-unknown:before        {content: "\f128";} // .fa-question
.fa-video:before          {content: "\f03d";} // .fa-video-camera
.fa-videocartridge:before {content: "\f03d";} // .fa-video-camera
.fa-videocassette:before  {content: "\f03d";} // .fa-video-camera
.fa-videodisc:before      {content: "\f109";} // .fa-laptop
.fa-videoreel:before      {content: "\f03d";} // .fa-video-camera

/* --- PubDateVis --- */
#dateVisColorSettings {
  background-color: #fff; // background of box
  fill: rgb(234,234,234); // fillColor
  outline-color: #e8cfac; // selection color
  stroke: @brand-primary; // color
}

/* --- Record --- */
.citation .pace-car {
  th,
  td {
    border: 0;
    padding: 0;
  }
}
.citation th {text-align: right;}
#hierarchyTreeHolder {
  overflow-x: hidden;
  border-right: 1px solid @gray-lighter;
}
#hierarchyTree .currentHierarchy > a,
#hierarchyTree .currentRecord a {
  font-weight: bold;
  color: #000;
}
#tagList {
  .tag {
    display: inline-block;
    margin: 0 1px 1px;
    border-radius: 4px;
    &.selected {
      background-color: @btn-primary-bg;
      a {color: #fff;}
      .badge {
        color: @gray-darker;
        background-color: #fff;
        &:hover {color: #a94442;}
      }
    }

    .button-size(@padding-base-vertical; @padding-base-vertical; @font-size-base; @line-height-base; @border-radius-base);
    .badge .fa {width: 12px;}
  }
  .tag-form {display: inline;}
  .tag-form button {border: 0;}
}
#tagList.loggedin .tag:not(.selected) .badge:hover {background-color: @brand-success;}

/* --- Search --- */
.bulkActionButtons label {display: inline-block;}
.bulkActionButtons label input {margin-top: 2px;}
.grid { @media (max-width: 767px) {min-height: 250px;} }
.result {
  a.title {font-weight: bold;}
  .left {
    text-align: center;
    img {max-width: 100%;}
  }
  @media (max-width: 767px) {
    a {text-decoration: underline;}
    .middle,
    .right {padding: 0;}
  }
  @media (max-width: 530px) {
    .checkbox {display: none !important;}
    .left {width: 40%;}
    .middle {width: 60%;}
    .right {display: none;}
  }
}
.search-controls .alert {margin-bottom: 0;}
.title-in-heading {
  font-size: inherit;
  font-style: italic;
}

/* --- Sidebar --- */
/* Sidebar rounded corners */
.sidebar {
  label {margin-left: 20px;}
  .list-group:not(.filters) .title {
    cursor: pointer;
    &.collapsed {
      border-radius: @border-radius-base;
      &:after {content: '\25BC';}
    }
    &:after {
      content: '\25B2';
      float: right;
    }
  }
  .collapse,.collapsing {
    .list-group-item {
      border-top-left-radius: 0px;
      border-top-right-radius: 0px;
      &[id^=more] {
        border-bottom-left-radius: @border-radius-base;
        border-bottom-right-radius: @border-radius-base;
      }
    }
  }
  #side-collapse-publishDate .list-group-item {
    border-bottom-left-radius: @border-radius-base;
    border-bottom-right-radius: @border-radius-base;
  }
}
.list-group-item, .badge i.fa {cursor: inherit;}
.sidebar .facet a {text-decoration: none;}
.top-row .applied {
  font-weight: bold;
  &:hover {
    color: @state-danger-text;
    .fa.fa-check:before {
      content: "\f00d";
    }
  }
}

/* --- Slider accessibility --- */
.slider-container {
  padding:4px 10px;
  text-align:center;
  .slider.slider-horizontal {
    width: 100%;
  }
  .slider-track {
  background:@gray-light;
  box-shadow:inset 0 1px 0 rgba(0, 0, 0, 0.4);
  }
  .slider-handle {
    background:@brand-primary;
    background-image:none;
    border:1px solid @brand-primary;
    box-shadow:none;
    opacity:.9;
    &:hover,&:active,&:focus {
      opacity:1;
      background:#FFF;
      border-color:@gray-light;
    }
    &:active,&:focus {
      border-color:@brand-primary;
    }
  }
  .slider-selection {
    background: #CCC;
    box-shadow:inset 0 -1px 0 rgba(0,0,0,0.3);
  }
  input {display: none;}
}

/* --- Table wrapping to prevent horizontal overflow --- */
.table {
  table-layout: fixed;
  word-wrap: break-word;
}

/* --- Visualization View --- */
.node {
  position: absolute;
  box-sizing: content-box;
  margin: -1px;
  overflow: hidden;
  font: 10px sans-serif;
  line-height: 12px;
  border: 1px solid white;
}
.node div {margin-top: 0px;}
.toplevel {border: 2px solid black;}
.node .label {
  position: absolute;
  bottom: 0;
  left: 0;
  min-height: 1px;
  padding: 2px 4px;
  font-size: 85%;
  background-color: rgba(0,0,0,.5);
  border-radius: 0;
  text-shadow: none;
}
.notalabel {color: #000;}
#viz-instructions {padding-top: 600px;}

/* ----- HOVER OVERLAY ------ */
/* - similar items carousel - */
#similar-items-carousel {
  .carousel-indicators {
    bottom: 0px;
    li {
      width: 8px;
      height: 8px;
      margin: 2px;
      background-color: rgba(255,255,255,.3);
      border-color: @gray-darker;
    }
  }
  .hover-overlay {
    position: relative;
    display: block;
    min-width: 150px;
    min-height: 200px;
    margin: auto;
    text-align: center;
    img {
      max-width: 100%;
      margin: 10px 0;
    }
    .content {
      position: absolute;
      top: 0;
      left: 0;
      display: none;
      width: 100%;
      height: 100%;
      padding: .5em .5em 0;
      color: #fff;
      background-color: rgba(0,0,0,.5);
    }
    &:hover .content {display: block;}
  }
}
#similar-items-carousel .item {padding: 0 4em;}

/* --- Hierarchical facets --- */
/* jsTree arrows */
.facet .jstree-ocl:before {
  float: left;
  width: 10px;
  padding: 0;
  margin-left: -10px;
  font-family: 'FontAwesome';
  font-weight: normal;
  font-style: normal;
  text-decoration:inherit;
  cursor: pointer;
  speak: none;
}
.facet .jstree-default {
  & .jstree-open > .jstree-ocl:before {content: "\f0d7";}
  & .jstree-closed > .jstree-ocl:before {content: "\f0da";}
  & .jstree-leaf > .jstree-ocl:before {content: " ";}
}
/* facet list styling */
.jstree-facet li span.main {
  display: block;
  padding-left: 1px; /* Fix Firefox cutting the checkboxes */
  overflow: hidden;
  text-overflow: ellipsis;
  white-space: nowrap;
}
.jstree-facet .jstree-container-ul {
  padding: 0;
  & > li.active,
  & > li.active a.jstree-anchor {
    background-color: #265680;
    color: #fff;
  }
}
li.jstree-facet,
li.jstree-node {
  list-style: none;
}
li.jstree-facet .badge {cursor: text;}
li.jstree-facet ul {padding-left: 20px;}

/* --- Hierarchy tree --- */
/* jsTree arrows */
.hierarchy-tree {
  .jstree-ocl:before {
    float: left;
    width: 10px;
    padding: 0;
    margin-left: -10px;
    font-family: 'FontAwesome';
    font-style: normal;
    font-weight: normal;
    cursor: pointer;
    text-decoration: inherit;
    speak: none;
  }
  .jstree-open > .jstree-ocl:before {content: "\f0d7";}
  .jstree-closed > .jstree-ocl:before {content: "\f0da";}
  .jstree-leaf > .jstree-ocl:before {content: " ";}
  .jstree-icon {
    width: 16px;
    color: #000;
  }
  .jstree-anchor {
    padding: 2px 5px;
    white-space: nowrap;
  }
  .jstree-container-ul,
  .jstree-children {
    padding-left: 16px;
  }
  .jstree-initial-node {display: none;}
  .jstree-clicked {
    color: @list-group-active-color;
    background-color: @list-group-active-bg;
    .jstree-icon {
      color: #fff;
    }
  }
}<|MERGE_RESOLUTION|>--- conflicted
+++ resolved
@@ -61,10 +61,6 @@
     display: inline-block;
     margin-top: 4px;
   }
-<<<<<<< HEAD
-  [class^=col-] {padding-left: 0;}
-  .search {    margin-bottom:2px;
-=======
   & .group-close {
     &:extend(.close);
     position: absolute;
@@ -94,7 +90,6 @@
   }
   @media (max-width: 991px) {
     .form-control {max-width: none;}
->>>>>>> da0fae52
   }
 }
 #groupPlaceHolder {
