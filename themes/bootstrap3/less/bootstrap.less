@import "vendor/bootstrap/bootstrap";
@import "vendor/font-awesome/font-awesome";
@import "vendor/bootstrap-accessibility/bootstrap-accessibility";
@import "vendor/a11y";

@import "components/variables";

@import "components/advanced-search";
@import "components/alphabrowse";
@import "components/autocomplete";
@import "components/channels";
@import "components/icons";
@import "components/js-tree";
@import "components/lightbox";
@import "components/offcanvas";
@import "components/record";
@import "components/search";
@import "components/sidebar";
@import "components/similar-carousel";
@import "components/sliders";

/**
 * Notes
 * = As of 4.0, code styles aren't enforced, but
 *   preferred styles are outlined here: http://codeguide.co/#css
 * = The preferred method for writing code is to put generic and mobile styles first
 *   and surround desktop styling with media min-width queries.
 * = Bootstrap 3 breakpoints: <768px, >=768px, >=992px, >=1200px
 *                                xs,      sm,      md,       lg
 * = Breakpoint of <=530px also used to target phones specifically
 */

html { font-size: 14px; } // Root font size from Bootstrap, allows consistent use of rem units
a,
label { cursor: pointer; }
.alert.alert-info a { text-decoration: underline; }

// Improve contrast
.btn.disabled:active,
.btn.disabled:focus,
.btn.disabled:hover { color: #000; }
.list-unstyled { margin: 0; }
.icon-bar { background-color: #888; }

// Normalize highlighting
.highlight,
mark {
  background: lighten(#FF0, 20%);
  padding: .1em .2em;
}

// Normalize
img { max-width: 100%; }

// Bootstrap overrides
.breadcrumb {
  margin-top: .5rem;
  margin-bottom: .5rem;
}
.label { display: inline-block; }
.popover { width: 250px; }
.resulthead { .clearfix(); }
.sub-breadcrumb {
  padding: 5px 10px;
  white-space: nowrap;
  li {display: inline-block;}
  li + li:before {
    padding-left: 5px;
    padding-right: 5px;
    color: @breadcrumb-color;
    content: "@{breadcrumb-separator}\00a0";
  }
}
.tab-content { padding: 4px; }

h2 { font-size: 20px; }
h3 { font-size: 16px; }
@media (min-width: 768px) {
  h2 {
    font-size: 23px;
    font-weight: normal;
  }
  h3 {
    font-size: 20px;
    font-weight: normal;
  }
  .form-control { max-width: 400px; }
  #modal .form-control { max-width: none; }
}

/* ------ Layout ------ */
footer {
  &:extend(.container);
  padding: 1rem;
}
@media (min-width: 768px) {
  .footer-container {
    display: flex;
    width: 100%;
  }
  .footer-column { flex: 0 1 100%; }

  // Main content and sidebar widths and float
  .mainbody { width: 75%; }
  .sidebar { width: 25%; }
  .mainbody.left,
  .sidebar.left {
    float: left;
    padding-right: 1rem;
  }
  .mainbody.right,
  .sidebar.right {
    float: right;
    padding-left: 1rem;
  }
}

/* ------ Form Errors ------ */
.has-error {margin-bottom: 0;}
.sms-error { &:extend(.has-error); }
.help-block.with-errors {
  margin: 0;
  padding-top: @padding-base-vertical;
  padding-bottom: @padding-base-vertical;
  &:empty {padding: 0;}
}

/* ------ Admin ------ */
.form-admin-maintenance .form-control {
  display: inline-block;
  width: 100px;
}

/* ------ Badges - blend the links in ------ */
.badge a { color: #fff; }

/* ------ Browse ------ */
// Layout
@media (min-width: 768px) {
  .browse-container { display: flex; }
  .browse-list {
    flex-basis: 25%;
    padding-left: .5rem;
    padding-right: .5rem;
  }
}
// List item styling
.browse-item {
  position: relative;
  display: block;
  padding: .5rem 1rem;
  border: 1px solid @list-group-border;
  border-bottom: 0;
  word-wrap: break-word;
}
.browse-item.active {
  background-color: @brand-primary;
  color: #fff;

  .badge {
    background-color: #fff;
    color: @gray-darker;
  }
}
.browse-item:hover { background-color: @nav-link-hover-bg; }
.browse-item:last-child { border-bottom: 1px solid @list-group-border; }

.browse-item.with-badge {
  padding-right: 3rem; // Prevent text from overlapping badge
  .badge {
    position: absolute;
    top: .5rem;
    right: .25rem;
  }
}
.browse-item.view-record {
  padding: 2px 4px;
  font-size: 85%;
  text-align: right;
  border-top: 0;
}

/* ------ Cart ------ */
.cart-controls .checkbox {
  line-height: 2.5rem;
  padding-right: 1rem;
}
.nav .btn-bookbag-toggle { float: left; }
.nav .btn-bookbag-toggle a {
  display: block;
  padding: @nav-link-padding;
  text-decoration: none;
  &:hover,
  &:focus {
    .outline(1px);
    text-decoration: none;
    background-color: @nav-link-hover-bg;
  }
}

/* ------ Collections ------ */
// Layout
@media (min-width: 768px) {
  .collection-hierarchytree { display: flex; }
  .collection-hierarchytree .tree-panel,
  #tree-preview {
    flex-basis: 50%;
    padding: 1rem;
  }
}

/* ------ Devtools ------ */
.translation-output {
  width: 100%;
  max-width: none;
  font-family: @font-family-monospace;
  font-size: 12px;
  white-space: pre;
}

<<<<<<< HEAD
/* --- Myresearch --- */
.myresearch-menu a {
  display: block;
  padding: 1rem;
}
.myresearch-menu a:hover {
  background-color: @gray-lighter;
  outline: dotted 1px #000;
}
.myresearch-menu a.active {
  color: #fff;
  background-color: @brand-primary;
=======
/* ------ Facets ------ */
.date-fields {
  display: flex;

  .date-from { padding-right: .25rem; }
  .date-to   { padding-left:  .25rem; }
}
.top-facets {
  margin-left: -.5rem;
  margin-right: -.5rem;
}
.top-facets .facet,
.top-facets .narrow-toggle,
.top-facets > strong {
  display: inline-block;
  padding: .25rem .5rem;
  white-space: nowrap;
}
.top-facets .narrow-toggle { text-decoration: underline; }
@media (min-width: 768px) {
  .author-facets { display: flex; }
  .author-list { flex: 0 1 100%; }
}

/* ------ MyResearch ------ */
.form-login .btn-link ~ .btn-link { padding-left: 0; } // Login link spacing
.myresearch-menu a {
  display: block;
  padding: 10px 15px;
  &:hover,
  &:focus { background-color: @nav-link-hover-bg; }

  .badge { float: right; }
}
.myresearch-menu a.active {
  background-color: @brand-primary;
  color: #fff;

>>>>>>> 1f1fb0f7
  .badge {
    background-color: #fff;
    color: @gray-darker;
  }
}
<<<<<<< HEAD
.myresearch-menu a > .badge { float: right; }
.myresearch-menu .status {
  float: right;
  display: block;
  line-height: 2rem;
}
.myresearch-menu .status {
  .ok,
  &.ok { color: @state-success-text; }
  .warn,
  &.warn { color: @state-warning-text; }
  .overdue,
  &.overdue { color: @state-danger-text; }
  .badge.ok { background-color: @state-success-bg; }
  .badge.warn { background-color: @state-warning-bg; }
  .badge.overdue { background-color: @state-danger-bg; }
}
.myresearch-menu .checkedout-status .badge { border-radius: 0; }
.myresearch-menu .active .status .badge {
  color: #fff;
  background-color: transparent;
  border: 1px solid #fff;
}
.myresearch-menu .checkedout-status .badge:first-child {
  padding-left: 1rem;
  border-top-left-radius: @badge-border-radius;
  border-bottom-left-radius: @badge-border-radius;
}
.myresearch-menu .checkedout-status .badge:last-child {
  padding-right: 1rem;
  border-top-right-radius: @badge-border-radius;
  border-bottom-right-radius: @badge-border-radius;
}

/* --- PubDateVis --- */
=======
.list-edit-container { .clearfix(); }

/* ------ PubDateVis ------ */
>>>>>>> 1f1fb0f7
#dateVisColorSettings {
  background-color: #fff; // background of box
  fill: #eee;             // fillColor
  outline-color: #c38835; // selection color
  stroke: @brand-primary; // color
}

/* ------ Table wrapping to prevent horizontal overflow ------ */
.table {
  table-layout: fixed;
  word-wrap: break-word;
}

/* ------ Visualization View ------ */
.node {
  position: absolute;
  box-sizing: content-box;
  margin: -1px;
  overflow: hidden;
  font: 10px sans-serif;
  line-height: 12px;
  border: 1px solid #fff;
}
.node div {margin-top: 0px;}
.toplevel {border: 2px solid #000;}
.node .label {
  position: absolute;
  bottom: 0;
  left: 0;
  min-height: 1px;
  padding: 2px 4px;
  font-size: 85%;
  background-color: rgba(0,0,0,.5);
  border-radius: 0;
  text-shadow: none;
}
.notalabel {color: #000;}
#viz-instructions {padding-top: 600px;}

span[class^="services-"],
span[class*=" services-"] span::before { content: ", "; }
span[class^="services-"],
span[class*=" services-"] span:first-of-type::before { content: ""; }<|MERGE_RESOLUTION|>--- conflicted
+++ resolved
@@ -218,20 +218,6 @@
   white-space: pre;
 }
 
-<<<<<<< HEAD
-/* --- Myresearch --- */
-.myresearch-menu a {
-  display: block;
-  padding: 1rem;
-}
-.myresearch-menu a:hover {
-  background-color: @gray-lighter;
-  outline: dotted 1px #000;
-}
-.myresearch-menu a.active {
-  color: #fff;
-  background-color: @brand-primary;
-=======
 /* ------ Facets ------ */
 .date-fields {
   display: flex;
@@ -260,23 +246,25 @@
 .form-login .btn-link ~ .btn-link { padding-left: 0; } // Login link spacing
 .myresearch-menu a {
   display: block;
-  padding: 10px 15px;
+  padding: 1rem;
   &:hover,
   &:focus { background-color: @nav-link-hover-bg; }
 
   .badge { float: right; }
+}
+.myresearch-menu a:hover {
+  background-color: @gray-lighter;
+  outline: dotted 1px #000;
 }
 .myresearch-menu a.active {
   background-color: @brand-primary;
   color: #fff;
 
->>>>>>> 1f1fb0f7
   .badge {
     background-color: #fff;
     color: @gray-darker;
   }
 }
-<<<<<<< HEAD
 .myresearch-menu a > .badge { float: right; }
 .myresearch-menu .status {
   float: right;
@@ -312,11 +300,9 @@
 }
 
 /* --- PubDateVis --- */
-=======
 .list-edit-container { .clearfix(); }
 
 /* ------ PubDateVis ------ */
->>>>>>> 1f1fb0f7
 #dateVisColorSettings {
   background-color: #fff; // background of box
   fill: #eee;             // fillColor
