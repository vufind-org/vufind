--- conflicted
+++ resolved
@@ -12,12 +12,8 @@
 .form-control {
   @media(min-width: 768px) {max-width: 400px;}
 }
-<<<<<<< HEAD
-.has-error {margin-bottom:0;}
+.has-error {margin-bottom: 0;}
 .sms-error {.has-error;}
-=======
-.has-error {margin-bottom: 0;}
->>>>>>> 0b5fa242
 .help-block.with-errors {
   padding-top: @padding-base-vertical;
   padding-bottom: @padding-base-vertical;
@@ -182,62 +178,8 @@
 
 /* --- Icons --- */
 // Search Icons
-<<<<<<< HEAD
-.fa-grid:before   {content:"\f00a"} // .fa-th
-.fa-visual:before {content:"\f008"} // .fa-film
-// Type Icons
-.fa-x:before              {content:"\f0f6"} // .fa-file-text-o
-.fa-atlas:before          {content:"\f14e"} // .fa-compass
-.fa-book:before           {content:"\f02d"} // .fa-book
-.fa-braille:before        {content:"\f0a6"} // .fa-hand-o-up
-.fa-cdrom                 {content:"\f109"} // .fa-laptop
-.fa-chart:before          {content:"\f012"} // .fa-signal
-.fa-chipcartridge:before  {content:"\f109"} // .fa-laptop
-.fa-collage:before        {content:"\f03e"} // .fa-picture-o
-.fa-disccartridge:before  {content:"\f109"} // .fa-laptop
-.fa-drawing:before        {content:"\f03e"} // .fa-picture-o
-.fa-ebook:before          {content:"\f0f6"} // .fa-file-text-o
-.fa-electronic:before     {content:"\f1c6"} // .fa-file-archive-o
-.fa-filmstrip:before      {content:"\f008"} // .fa-film
-.fa-flashcard:before      {content:"\f0e7"} // .fa-bolt
-.fa-floppydisk:before     {content:"\f0c7"} // .fa-save
-.fa-globe:before          {content:"\f0ac"} // .fa-globe
-.fa-journal:before        {content:"\f0f6"} // .fa-file-text-o
-.fa-kit:before            {content:"\f0b1"} // .fa-briefcase
-.fa-manuscript:before     {content:"\f0f6"} // .fa-file-text-o
-.fa-map:before            {content:"\f14e"} // .fa-compass
-.fa-microfilm:before      {content:"\f008"} // .fa-film
-.fa-motionpicture:before  {content:"\f03d"} // .fa-video-camera
-.fa-musicalscore:before   {content:"\f001"} // .fa-music
-.fa-musicrecording:before {content:"\f001"} // .fa-music
-.fa-newspaper:before      {content:"\f0f6"} // .fa-file-text-o
-.fa-online:before         {content:"\f109"} // .fa-laptop
-.fa-painting:before       {content:"\f03e"} // .fa-picture-o
-.fa-photo:before          {content:"\f03e"} // .fa-picture-o
-.fa-photonegative:before  {content:"\f03e"} // .fa-picture-o
-.fa-physicalobject:before {content:"\f187"} // .fa-archive
-.fa-print:before          {content:"\f03e"} // .fa-picture-o
-.fa-sensorimage:before    {content:"\f03e"} // .fa-picture-o
-.fa-serial:before         {content:"\f0f6"} // .fa-file-text-o
-.fa-slide:before          {content:"\f008"} // .fa-film
-.fa-software:before       {content:"\f109"} // .fa-laptop
-.fa-soundcassette:before  {content:"\f025"} // .fa-headphones
-.fa-sounddisc:before      {content:"\f109"} // .fa-laptop
-.fa-soundrecording:before {content:"\f025"} // .fa-headphones
-.fa-tapecartridge:before  {content:"\f109"} // .fa-laptop
-.fa-tapecassette:before   {content:"\f025"} // .fa-headphones
-.fa-tapereel:before       {content:"\f008"} // .fa-film
-.fa-transparency:before   {content:"\f008"} // .fa-film
-.fa-unknown:before        {content:"\f128"} // .fa-question
-.fa-video:before          {content:"\f03d"} // .fa-video-camera
-.fa-videocartridge:before {content:"\f03d"} // .fa-video-camera
-.fa-videocassette:before  {content:"\f03d"} // .fa-video-camera
-.fa-videodisc:before      {content:"\f109"} // .fa-laptop
-.fa-videoreel:before      {content:"\f03d"} // .fa-video-camera
-=======
 .fa-grid:before   {content: "\f00a";} // .fa-th
 .fa-visual:before {content: "\f008";} // .fa-film
-.fa-mobile:before {content: "\f10a";} // .fa-tablet
 // Type Icons
 .fa-x:before              {content: "\f0f6";} // .fa-file-text-o
 .fa-atlas:before          {content: "\f14e";} // .fa-compass
@@ -260,7 +202,6 @@
 .fa-manuscript:before     {content: "\f0f6";} // .fa-file-text-o
 .fa-map:before            {content: "\f14e";} // .fa-compass
 .fa-microfilm:before      {content: "\f008";} // .fa-film
-.fa.fa-mobile:before      {content: "\f10a";} // .fa-table
 .fa-motionpicture:before  {content: "\f03d";} // .fa-video-camera
 .fa-musicalscore:before   {content: "\f001";} // .fa-music
 .fa-musicrecording:before {content: "\f001";} // .fa-music
@@ -288,7 +229,6 @@
 .fa-videocassette:before  {content: "\f03d";} // .fa-video-camera
 .fa-videodisc:before      {content: "\f109";} // .fa-laptop
 .fa-videoreel:before      {content: "\f03d";} // .fa-video-camera
->>>>>>> 0b5fa242
 
 /* --- PubDateVis --- */
 #dateVisColorSettings {
