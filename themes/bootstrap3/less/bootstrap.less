@import "bootstrap/bootstrap";
@import "a11y";

.fa {cursor:default}
.form-control {
  @media(min-width:768px) {
    max-width:400px;
  }
}
.group [class^=col-] {padding-left:0}
.highlight{&:extend(mark);}
.icon-bar {background-color:#888}
img {max-width:100%}
label.list-group-item {border-radius:0;font-weight:normal;margin-top:0;padding-left:35px}
.list-group-item.title {font-weight:bold}
#modal .modal-body > h2:first-child {display:none}
.tab-content {padding:4px}

/* --- Autocomplete --- */
.twitter-typeahead {
  background: #FFF;
  padding: 8px 0 10px;
  border-radius: @border-radius-base;
  .tt-hint {display:none}
}
.tt-dropdown-menu {.list-group;margin-top:10px;}
.tt-suggestion {
  .list-group-item;
  text-overflow:ellipsis;
  white-space:nowrap;
  &.active {
    white-space:inherit;
  }
  &.tt-cursor {
    background-color:@brand-primary;
    color:#FFF;
  }
  p {margin:0}
}

/* --- Badges - blend the links in --- */
.badge a {color:#FFF}

/* --- Browse --- */
.browse.list-group .list-group-item {
  word-wrap:break-word;
  &.view-record {
    border-top:0;
    font-size:85%;
    padding:2px 4px;
    text-align:right;
  }
}

/* --- Icons --- */
// Search Icons
.fa-grid:before   {content:"\f00a"} // .fa-th
.fa-visual:before {content:"\f008"} // .fa-film
.fa-mobile:before {content:"\f10a"} // .fa-tablet
// Type Icons
.fa-x:before              {content:"\f0f6"} // .fa-file-text-o
.fa-atlas:before          {content:"\f14e"} // .fa-compass
.fa-book:before           {content:"\f02d"} // .fa-book
.fa-braille:before        {content:"\f0a6"} // .fa-hand-o-up
.fa-cdrom                 {content:"\f109"} // .fa-laptop
.fa-chart:before          {content:"\f012"} // .fa-signal
.fa-chipcartridge:before  {content:"\f109"} // .fa-laptop
.fa-collage:before        {content:"\f03e"} // .fa-picture-o
.fa-disccartridge:before  {content:"\f109"} // .fa-laptop
.fa-drawing:before        {content:"\f03e"} // .fa-picture-o
.fa-ebook:before          {content:"\f0f6"} // .fa-file-text-o
.fa-electronic:before     {content:"\f1c6"} // .fa-file-archive-o
.fa-filmstrip:before      {content:"\f008"} // .fa-film
.fa-flashcard:before      {content:"\f0e7"} // .fa-bolt
.fa-floppydisk:before     {content:"\f0c7"} // .fa-save
.fa-globe:before          {content:"\f0ac"} // .fa-globe
.fa-journal:before        {content:"\f0f6"} // .fa-file-text-o
.fa-kit:before            {content:"\f0b1"} // .fa-briefcase
.fa-manuscript:before     {content:"\f0f6"} // .fa-file-text-o
.fa-map:before            {content:"\f14e"} // .fa-compass
.fa-microfilm:before      {content:"\f008"} // .fa-film
.fa.fa-mobile:before      {content:"\f10a"} // .fa-table
.fa-motionpicture:before  {content:"\f03d"} // .fa-video-camera
.fa-musicalscore:before   {content:"\f001"} // .fa-music
.fa-musicrecording:before {content:"\f001"} // .fa-music
.fa-newspaper:before      {content:"\f0f6"} // .fa-file-text-o
.fa-online:before         {content:"\f109"} // .fa-laptop
.fa-painting:before       {content:"\f03e"} // .fa-picture-o
.fa-photo:before          {content:"\f03e"} // .fa-picture-o
.fa-photonegative:before  {content:"\f03e"} // .fa-picture-o
.fa-physicalobject:before {content:"\f187"} // .fa-archive
.fa-print:before          {content:"\f03e"} // .fa-picture-o
.fa-sensorimage:before    {content:"\f03e"} // .fa-picture-o
.fa-serial:before         {content:"\f0f6"} // .fa-file-text-o
.fa-slide:before          {content:"\f008"} // .fa-film
.fa-software:before       {content:"\f109"} // .fa-laptop
.fa-soundcassette:before  {content:"\f025"} // .fa-headphones
.fa-sounddisc:before      {content:"\f109"} // .fa-laptop
.fa-soundrecording:before {content:"\f025"} // .fa-headphones
.fa-tapecartridge:before  {content:"\f109"} // .fa-laptop
.fa-tapecassette:before   {content:"\f025"} // .fa-headphones
.fa-tapereel:before       {content:"\f008"} // .fa-film
.fa-transparency:before   {content:"\f008"} // .fa-film
.fa-unknown:before        {content:"\f128"} // .fa-question
.fa-video:before          {content:"\f03d"} // .fa-video-camera
.fa-videocartridge:before {content:"\f03d"} // .fa-video-camera
.fa-videocassette:before  {content:"\f03d"} // .fa-video-camera
.fa-videodisc:before      {content:"\f109"} // .fa-laptop
.fa-videoreel:before      {content:"\f03d"} // .fa-video-camera

/* --- Record --- */
.citation {
  .pace-car {
    th,td {
      border:0;
      padding:0;
    }
  }
  th {
    text-align:right;
  }
}
#hierarchyTreeHolder {
  border-right:1px solid @gray-lighter;
  overflow-x:hidden;
}

/* --- Search --- */
.bulkActionButtons {
  label {
    display:inline-block;
    input {
      margin-top:2px;
    }
  }
}
.grid {
  @media (max-width:767px) {
    min-height:250px;
  }
}
.result {
  a.title {font-weight:bold}
  .left img {max-width:100%}
  @media (max-width:767px) {
    a {text-decoration:underline}
    .middle,.right {padding:0}
  }
  @media (max-width:530px) {
    .checkbox {display: none !important;}
    .left {width:40%}
    .middle {width:60%}
    .right {display:none}
  }
}
.search-controls {
  .alert {
    margin-bottom:0;
  }
}

/* --- Sidebar --- */
/* Sidebar rounded corners */
.sidebar {
  .list-group:not(.filters) .title {
    cursor:pointer;
    &.collapsed {
      border-radius:@border-radius-base;
      &:after {
        content:'\25BC';
      }
    }
    &:after {
      content:'\25B2';
      float:right;
    }
  }
  .collapse,.collapsing {
    .list-group-item {
      border-top-left-radius:0px;
      border-top-right-radius:0px;
      &[id^=more] {
        border-bottom-left-radius:@border-radius-base;
        border-bottom-right-radius:@border-radius-base;
      }
    }
  }
  #side-collapse-publishDate .list-group-item {
    border-bottom-left-radius:@border-radius-base;
    border-bottom-right-radius:@border-radius-base;
  }
}
.list-group-item, .badge {
  i.fa {
    cursor:inherit;
  }
}
.sidebar .facet a {
  text-decoration: none;
}

/* --- Slider accessibility --- */
.slider {
  .slider-track {
    background:@gray-light;
    box-shadow:inset 0 1px 0 rgba(0, 0, 0, 0.4);
    .slider-handle {
      background:@brand-primary;
      background-image:none;
      border:1px solid @brand-primary;
      box-shadow:none;
      opacity:.8;
      &:hover,&:active,&:focus {
        opacity:1;
        background:#FFF;
        border-color:@gray-light;
      }
      &:active,&:focus {
        border-color:@brand-primary;
      }
    }
    .slider-selection {
      background:@gray-lighter;
      box-shadow:inset 0 -1px 0 rgba(0,0,0,0.3);
    }
  }
}

/* --- Table wrapping to prevent horizontal overflow --- */
.table {word-wrap:break-word;table-layout:fixed}

/* --- Visualization View --- */
.node {
  border:1px solid white;
  box-sizing:content-box;
  font: 10px sans-serif;
  line-height: 12px;
  overflow: hidden;
  position: absolute;
  margin:-1px;
}
.node div {
  margin-top: 0px;
}
.toplevel {
  border: 2px solid black;
}
.node .label {
  background:rgba(0,0,0,.5);
  border-radius:0;
  font-size:85%;
  position: absolute;
  bottom: 0;
  left: 0;
  text-shadow:none;
  min-height:1px;
  padding:2px 4px;
}
.notalabel {
  color: #000000;
}
#viz-instructions {
  padding-top:600px;
}

/* --- Hierarchical facets --- */
/* jsTree arrows */
<<<<<<< HEAD
.sidebar .jstree-ocl:before {
=======
.facet .jstree-ocl:before {
>>>>>>> 3094d77b
  font-family: 'FontAwesome';
  float: left;
  speak: none;
  font-weight: normal;
  font-style: normal;
  text-decoration:
  inherit;
  cursor: pointer;
  padding: 0;
  width: 10px;
  margin-left: -10px;
}
<<<<<<< HEAD
.sidebar .jstree-default .jstree-open > .jstree-ocl:before {
  content: "\f0d7";
}
.sidebar .jstree-default .jstree-closed > .jstree-ocl:before {
  content: "\f0da";
}
.sidebar .jstree-default .jstree-leaf > .jstree-ocl:before {
=======
.facet .jstree-default .jstree-open > .jstree-ocl:before {
  content: "\f0d7";
}
.facet .jstree-default .jstree-closed > .jstree-ocl:before {
  content: "\f0da";
}
.facet .jstree-default .jstree-leaf > .jstree-ocl:before {
>>>>>>> 3094d77b
  content: " ";
}
/* facet list styling */
li.jstree-facet ul {
  padding-left: 20px;
}
.jstree-facet li span.main {
  display: block;
  overflow: hidden;
  text-overflow: ellipsis;
  white-space: nowrap;
  padding-left: 1px; /* Fix Firefox cutting the checkboxes */
}
li.jstree-facet, li.jstree-node {
  list-style: none;
}
.jstree-facet .jstree-container-ul {
  padding: 0;
}
.jstree-facet .jstree-container-ul > li.active, .jstree-facet .jstree-container-ul > li.active a.jstree-anchor {
  background-color: #265680;
  color: #fff;
}
li.jstree-facet .badge {
  cursor: text;
}<|MERGE_RESOLUTION|>--- conflicted
+++ resolved
@@ -265,11 +265,7 @@
 
 /* --- Hierarchical facets --- */
 /* jsTree arrows */
-<<<<<<< HEAD
-.sidebar .jstree-ocl:before {
-=======
 .facet .jstree-ocl:before {
->>>>>>> 3094d77b
   font-family: 'FontAwesome';
   float: left;
   speak: none;
@@ -282,15 +278,6 @@
   width: 10px;
   margin-left: -10px;
 }
-<<<<<<< HEAD
-.sidebar .jstree-default .jstree-open > .jstree-ocl:before {
-  content: "\f0d7";
-}
-.sidebar .jstree-default .jstree-closed > .jstree-ocl:before {
-  content: "\f0da";
-}
-.sidebar .jstree-default .jstree-leaf > .jstree-ocl:before {
-=======
 .facet .jstree-default .jstree-open > .jstree-ocl:before {
   content: "\f0d7";
 }
@@ -298,7 +285,6 @@
   content: "\f0da";
 }
 .facet .jstree-default .jstree-leaf > .jstree-ocl:before {
->>>>>>> 3094d77b
   content: " ";
 }
 /* facet list styling */
