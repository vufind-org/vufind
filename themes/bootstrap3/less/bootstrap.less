--- conflicted
+++ resolved
@@ -19,40 +19,6 @@
 @import "components/similar-carousel";
 @import "components/sliders";
 
-<<<<<<< HEAD
-html { font-size: 14px; }
-a { cursor: pointer; }
-.alert.alert-info a {text-decoration: underline;}
-.btn.disabled {
-  &:active,
-  &:focus,
-  &:hover {color: #000;}
-}
-.con
-header .dropdown form { display: none; }
-.list-unstyled {margin: 0;}
-.highlight,mark {
-  background: lighten(#FF0, 20%);
-  padding: .1em .2em;
-}
-.icon-bar {background-color: #888;}
-img {max-width: 100%;}
-.label {
-  padding: .25rem .5rem;
-  font-size: 12px;
-}
-.nav .btn-bookbag-toggle { float: left; }
-.nav .btn-bookbag-toggle a {
-  display: block;
-  padding: @nav-link-padding;
-  text-decoration: none;
-  &:hover,
-  &:focus {
-    .outline(1px);
-    text-decoration: none;
-    background-color: @nav-link-hover-bg;
-  }
-=======
 /**
  * Notes
  * = As of 4.0, code styles aren't enforced, but
@@ -90,7 +56,6 @@
 .breadcrumb {
   margin-top: .5rem;
   margin-bottom: .5rem;
->>>>>>> 96ae6549
 }
 .label { display: inline-block; }
 .popover { width: 250px; }
@@ -253,15 +218,6 @@
   white-space: pre;
 }
 
-<<<<<<< HEAD
-/* --- MyResearch --- */
-.myresearch-menu a {
-  &:extend(.nav>li>a all);
-  .badge { float: right; }
-}
-.myresearch-menu a.active {
-  &:extend(.nav-pills>li.active>a all);
-=======
 /* ------ Facets ------ */
 .date-fields {
   display: flex;
@@ -300,20 +256,14 @@
   background-color: @brand-primary;
   color: #fff;
 
->>>>>>> 96ae6549
   .badge {
     background-color: #fff;
     color: @gray-darker;
   }
 }
-<<<<<<< HEAD
-
-/* --- PubDateVis --- */
-=======
 .list-edit-container { .clearfix(); }
 
 /* ------ PubDateVis ------ */
->>>>>>> 96ae6549
 #dateVisColorSettings {
   background-color: #fff; // background of box
   fill: #eee;             // fillColor
