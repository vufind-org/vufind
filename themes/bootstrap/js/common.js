--- conflicted
+++ resolved
@@ -1,8 +1,4 @@
-<<<<<<< HEAD
-/*global cartSubmit, lastCartSubmit, Lightbox, path, vufindString */
-=======
 /*global checkSaveStatuses, console, extractSource, hexEncode, Lightbox, path, rc4Encrypt, refreshCommentList, vufindString */
->>>>>>> 406bf56a
 
 /* --- GLOBAL FUNCTIONS --- */
 function htmlEncode(value){
