--- conflicted
+++ resolved
@@ -57,12 +57,6 @@
           'ILLRequestBlocked');
     }
   });
-<<<<<<< HEAD
-}
-
-function setUpCheckStorageRetrievalRequest() {
-=======
->>>>>>> 8faff182
 }
 
 function deleteRecordComment(element, recordId, recordSource, commentId) {
