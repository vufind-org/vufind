.block { display:block }
.centered-pills { text-align:center }
.centered-pills ul.nav-pills { display:inline-block }
.centered-pills li { display:inline }
.centered-pills a { float:left }
.front { position:absolute;top:0;left:0;width:100%;padding-top:20%;z-index:5 }
li a.hidden {display:none}
* html .centered-pills ul.nav-pills { display:inline } /* IE6 */
*+html .centered-pills ul.nav-pills { display:inline } /* IE7 */
.modal-body { max-height:600px }
.nav-list i[class^="icon-"] { margin:0;padding:0;text-align:center;width:16px }
.pad { padding:12px }
.pager { margin:0 0 8px 0 }
.pointer { cursor:pointer }
.sidebar { padding:4px 0 0 0 }
.sidebar h4 { margin:6px 8px }
.sidebar .checkbox { margin-left:10px }
.sidebar .small { color:#333;margin-top:1px }
.sidebar a.small { color:#08C }
.sidebar a.small .icon { color:transparent }
.sidebar a.small span { color:#333 }
.small { font-size:85% }
.switch-margins,.row .switch-margins,.row-fluid .switch-margins { display: inline-block; margin:auto 0 }
.tab-container { border:1px solid #DDD;border-top:0;border-radius:0 0 4px 4px;margin-top:-20px;padding:8px 12px;position:relative }
div.xml { display:block;font:10pt Courier;text-align:left;padding-left:1em }
<<<<<<< HEAD
div.xml.collapsed > div { display:none }
.xmlt { cursor:pointer;margin-left:-14px }
=======
div.xml.collapsed > div { display:none;margin-left:2px }
.xmlt { cursor:pointer;margin-left:-16px }
>>>>>>> f2b4aece
.xmlt:before { content:'- ' }
.collapsed .xmlt:before { content:'+ ' }<|MERGE_RESOLUTION|>--- conflicted
+++ resolved
@@ -17,18 +17,12 @@
 .sidebar .checkbox { margin-left:10px }
 .sidebar .small { color:#333;margin-top:1px }
 .sidebar a.small { color:#08C }
-.sidebar a.small .icon { color:transparent }
 .sidebar a.small span { color:#333 }
 .small { font-size:85% }
 .switch-margins,.row .switch-margins,.row-fluid .switch-margins { display: inline-block; margin:auto 0 }
 .tab-container { border:1px solid #DDD;border-top:0;border-radius:0 0 4px 4px;margin-top:-20px;padding:8px 12px;position:relative }
 div.xml { display:block;font:10pt Courier;text-align:left;padding-left:1em }
-<<<<<<< HEAD
-div.xml.collapsed > div { display:none }
-.xmlt { cursor:pointer;margin-left:-14px }
-=======
 div.xml.collapsed > div { display:none;margin-left:2px }
 .xmlt { cursor:pointer;margin-left:-16px }
->>>>>>> f2b4aece
 .xmlt:before { content:'- ' }
 .collapsed .xmlt:before { content:'+ ' }