--- conflicted
+++ resolved
@@ -152,11 +152,7 @@
       <? foreach ($trees as $hierarchyID => $hierarchyTitle): ?>
         <div class="hierarchyTreeLink">
           <input type="hidden" value="<?=$this->escapeHtml($hierarchyID)?>" class="hiddenHierarchyId" />
-<<<<<<< HEAD
-          <i class="icon-tree"></i>
-=======
           <i class="icon-sitemap"></i>
->>>>>>> 3e2de121
           <a class="hierarchyTreeLinkText modal-link" href="<?=$this->recordLink()->getTabUrl($this->driver, 'HierarchyTree')?>?hierarchy=<?=urlencode($hierarchyID)?>#tabnav" title="<?=$this->transEsc('hierarchy_tree')?>">
             <?=$this->transEsc('hierarchy_view_context')?><? if (count($trees) > 1): ?>: <?=$this->escapeHtml($hierarchyTitle)?><? endif; ?>
           </a>
