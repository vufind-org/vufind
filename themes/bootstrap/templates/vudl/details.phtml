--- conflicted
+++ resolved
@@ -1,107 +1,3 @@
-<<<<<<< HEAD
-<?php
-  $titles = array(
-    'dc:date' => 'Full Date',
-    'first_indexed' => 'Date Added',
-    'publishDate' => 'Publish Year',
-    'title_alt' => 'Alternate Title',
-    'topic' => 'Subject',
-    'dc_collection_str_mv' => 'Collection',
-    'dc_contributor_str_mv' => 'Contributor',
-    'dc_source_str_mv' => 'Source', 
-  );
-  $skip = array(
-    'license', 'special_license', 'description', 'title', 'title_alt'
-  );
-  $no_link = array('title', 'dc:date');
-?>
-<div class="accordion-group">
-  <div class="accordion-heading">
-    <a class="accordion-toggle" data-toggle="collapse" data-parent="#side-nav" href="#collapse0">
-      <?=$this->transEsc('Summary & Rights') ?>
-    </a>
-  </div>
-  <div id="collapse0" class="accordion-body collapse">
-    <table class="table table-striped small details">
-      <? foreach ($this->details as $attr=>$val):
-        // Skip items not placed in this table
-        if(in_array($attr, $skip)) continue; ?>
-        <tr><td><?=isset($titles[$attr]) ? $titles[$attr] : ucfirst($attr) ?>:</td><td>
-          <? // Special format for date ?>
-          <? if($attr == 'date'): $date = explode('-', $val, 2); ?>
-            <a href="<?=$this->url('search-results') ?>?filter[]=publishDate:<?=urlencode($date[0]) ?>"><?=$date[0] ?></a><? if(count($date) > 1): ?>-<?=$date[1] ?><? endif; ?>
-          
-          <? // Special format for first_indexed ?>
-          <? elseif($attr == 'first_indexed'): ?>
-            <?=date_create($val)->format('j F Y') ?>
-            
-          <? // If we need exploding and backlinking ?>
-          <? elseif($attr == 'topic' || $attr == 'series'): ?>
-            <? if(count($val) > 1): ?><ul class="unstyled"><? endif ?>
-            <? foreach($val as $v): ?>
-              <? if(count($val) > 1): ?><li><? endif ?>
-             <? $parts = explode(' -- ', $v);
-                $filter = '';
-                foreach($parts as $i=>$p):
-                  $filter .= ' '.$p; ?>
-                  <?=$i>0 ? ' &gt; ' : '' ?><a class="backlink" href="<?=$this->url('search-results') ?>?filter[]=<?=$attr ?>:<?=urlencode(trim($filter)) ?>"><?=$p ?></a>
-             <? endforeach; ?>
-              <? if(count($val) > 1): ?></li><? endif ?>
-            <? endforeach; ?>
-            <? if(count($val) > 1): ?></ul><? endif ?>
-            
-          <? // Items not useful to link ?>
-          <? elseif(in_array($attr, $no_link)): ?>
-            <?=is_array($val) ? implode('<br/>', $val) : $val ?>
-            
-          <? // Array handling ?>
-          <? elseif(is_array($val)): ?>
-            <? if(count($val) == 1): ?>
-              <a href="<?=$this->url('search-results') ?>?filter[]=<?=$attr ?>:<?=urlencode($val[0]) ?>"><?=$val[0] ?></a>
-            <? else: ?>
-              <ul class="unstyled">
-              <? foreach($val as $v): ?>
-                 <li><a href="<?=$this->url('search-results') ?>?filter[]=<?=$attr ?>:<?=urlencode($v) ?>"><?=$v ?></a></li>
-              <? endforeach; ?>
-              </ul>
-            <? endif; ?>
-          
-          <? // The rest are linked ?>
-          <? else: ?>
-            <a href="<?=$this->url('search-results') ?>?filter[]=<?=$attr ?>:<?=urlencode($val) ?>"><?=$val ?></a>
-          <? endif; ?>
-        </td></tr>
-      <? endforeach; ?>
-      <? if(isset($this->details['license'])): ?>
-        <? if(!$this->details['special_license']): ?>
-          <tr><td>License</td><td><a href="<?=$this->details['license'] ?>"><?=$this->details['license'] ?></a></td></tr>
-        <? endif; ?>
-      <? endif; ?>
-    </table>
-    <div class="pad text-center small">
-      <? if(isset($this->details['license'])): ?>
-        <div class="block text-center">
-        <?  switch($this->details['special_license']):
-            case 'CC': 
-                $cctype = array();
-                preg_match('/licenses\/([^\/]*)/', $this->details['license'], $cctype);
-                $cctype = $cctype[1];
-                ?>
-            This work is licensed under a <a target="_new" rel="license" href="<?=$this->details['license'] ?>deed.en_US">Creative Commons <?=strpos($cctype, 'by') == 0 ? 'Attribution-' : '' ?><?=strpos($cctype, 'nc') ? 'NonCommercial-' : '' ?><?=strpos($cctype, 'nd') ? 'NoDerivs' : '' ?><?=strpos($cctype, 'sa') ? 'ShareAlike' : '' ?> 3.0 Unported License</a>.<br/><br/><a target="_new" rel="license" href="<?=$this->details['license'] ?>deed.en_US"><img alt="Creative Commons License" style="border-width:0" src="http://i.creativecommons.org/l/<?=$cctype ?>/3.0/80x15.png" /></a>
-          <?  break;
-            case 'VU': ?>
-            This work is under <a target="_new" href="http://digital.library.villanova.edu/copyright.html">Villanova University Copyright License</a> of the original publisher.
-          <?  break;
-          endswitch; ?>
-        </div>
-        <br/><br/>
-      <? endif; ?>
-      <a href="<?=$this->url('vudl-record', array('id'=>$this->id))?>"><i class="icon-link"></i> Permanent Link</a>
-      <br/><br/>
-      <? if(isset($this->details['description'])): ?><p class="text-left"><?=$this->details['description'] ?></p><? endif ?>
-    </div>
-  </div>
-=======
 <?php
   $skip = array(
     'license', 'special_license', 'description', 'title', 'title_alt'
@@ -190,5 +86,4 @@
       <? if(isset($this->details['description'])): ?><p class="text-left"><?=$this->details['description']['value'] ?></p><? endif ?>
     </div>
   </div>
->>>>>>> b4421721
 </div>