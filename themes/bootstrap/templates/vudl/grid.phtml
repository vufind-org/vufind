--- conflicted
+++ resolved
@@ -1,91 +1,3 @@
-<<<<<<< HEAD
-<?
-  $this->headTitle($this->translate('VU Digital Library - ').$this->details['title']);
-  $this->layout()->breadcrumbs = str_replace('<a', '<li><a', str_replace('<li>&gt;', '<span class="divider">&gt;</span>', preg_replace('/<([\/]?)span/', '<\1li', $this->breadcrumbs)));
-
-  // Facebook image meta
-  $this->layout()->facebookImage = $this->outline['lists'][0][$this->page]['medium'];
-  $this->layout()->facebookTitle = $this->details['title'];
-
-  // HEADER FILES
-  $this->headLink()->appendStylesheet('vudl.css');
-  $this->headScript()->appendFile('vudl/grid.js');
-	
-  // Compact header
-  $this->layout()->headerType = 'grid';
-  $this->layout()->vudlID = $this->id;
-  $this->layout()->hierarchyID = $this->hierarchyID;
-  $this->layout()->siblings = $this->siblings;
-  $this->layout()->title = $this->details['title'];
-  $this->layout()->parents = $this->parents;
-
-  function json_php_encode($op, $quotes = false) {
-    if($quotes) {
-      return str_replace('"', "'", str_replace('\/', '/', json_encode($op)));
-    } else {
-      return str_replace('\/', '/', json_encode($op));
-    }
-  }
-?>
-<script>
-  var documentID = '<?=$this->id ?>';
-  var initPage = <?=isset($this->page) ? $this->page : 0 ?>;
-</script>
-<div class="inspector_container row-fluid">
-  <div class="span3">
-    <?=$this->context($this)->renderInContext('vudl/details.phtml', array())?>
-	</div>
-	<div class="span9">
-		<div class="row-fluid">
-			<? $index=0; foreach($this->outline['lists'] as $key=>$list): ?>
-				<!-- PRE LOADING PLACEHOLDERS -->
-				<? for($i=0;$i<current(array_keys($list))-1;$i++): ?>
-					<a class="span3 pull-left well text-center page-link pointer" id="item<?=$i ?>" title="<?=$i ?>">Loading...</a>
-					<? if((++$index)%4 == 0 && $index > 1): ?></div><div class="row-fluid"><? endif; ?>
-				<? endfor; ?>
-				<!-- LOADED ITEMS -->
-				<? foreach($list as $i=>$item): ?>
-					<a href="<?=$this->url('vudl-record', array('id'=>$item['id'])) ?>" class="span3 pull-left well text-center page-link pointer" title="<?=$item['id'] ?>" id="item<?=$j?>">
-					<? if(isset($item['thumbnail'])): ?>
-						<img class="img-polaroid" src="<?=$item['thumbnail'] ?>" alt="<?=$item['label'] ?>"/>
-					<? else: ?>
-						<img class="<?=$item['fulltype'] ?>" src="<?=$this->imageLink('vudl/'.$item['fulltype'].'.png') ?>"/>
-					<? endif; ?>
-						<br/><?=$this->transEsc($item['label']) ?>
-					</a>
-					<? if((++$index)%4 == 0 && $index > 1): ?></div><div class="row-fluid"><? endif; ?>
-				<? endforeach; ?>
-				<!-- POST LOADING PLACEHOLDERS -->
-				<? if(isset($this->outline['counts'][$key])): ?>
-					<? for($i=$this->page+count($list);$i<$this->outline['counts'][$key];$i++): ?>
-						<a class="span3 pull-left well text-center page-link pointer" id="item<?=$i ?>" title="<?=$i ?>">Loading...</a>
-						<? if((++$index)%4 == 0 && $index > 1): ?></div><div class="row-fluid"><? endif; ?>
-					<? endfor; ?>
-				<? endif; ?>
-			<? endforeach; ?>
-		</div>
-  </div>
-  <script>
-    $.ajax({dataType:'json',
-      url:'../VuDL/ajax?method=pageAjax&record=<?=$this->id ?>&start=0&end=16',       
-      success:ajaxLoadPages,
-      error:function(d,e){
-        console.log(d);console.log(e)
-      }
-    });
-    counts = $.parseJSON('<?=json_encode($this->outline['counts'], JSON_UNESCAPED_SLASHES | JSON_HEX_APOS | JSON_HEX_AMP) ?>');
-    metaData = {
-    <?  $i=0;foreach($this->details as $title=>$data):
-          if($i++>0):?>,<?endif?>
-          '<?=$title ?>':'<?=str_replace("\n", "<br>", str_replace("'", "\'", is_array($data) ? implode(',', $data) : $data)) ?>'
-    <?  endforeach; ?>
-      };
-    $('.accordion').show();
-		$('#collapse0').addClass('in');
-  </script>
-</div>
-<div class="bottom">&nbsp;</div>
-=======
 <?
   $this->headTitle($this->translate('VU Digital Library - ').$this->details['title']['value']);
   
@@ -169,5 +81,4 @@
     $('#collapse0').addClass('in');
   </script>
 </div>
-<div class="bottom">&nbsp;</div>
->>>>>>> b4421721
+<div class="bottom">&nbsp;</div>