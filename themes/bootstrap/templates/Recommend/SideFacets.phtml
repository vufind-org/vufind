<? $results = $this->recommend->getResults(); ?>
<? if ($results->getResultTotal() > 0): ?>
  <h4><?=$this->transEsc(isset($this->overrideSideFacetCaption) ? $this->overrideSideFacetCaption : 'Narrow Search')?></h4>
<? endif; ?>
<? $checkboxFilters = $results->getParams()->getCheckboxFacets(); if (count($checkboxFilters) > 0): ?>
  <? foreach ($checkboxFilters as $current): ?>
    <div class="checkboxFilter<?=($results->getResultTotal() < 1 && !$current['selected'] && !$current['alwaysVisible']) ? ' hide' : ''?>">
      <label class="checkbox">
        <input type="checkbox" name="filter[]" value="<?=$this->escapeHtml($current['filter'])?>"
        <?=$current['selected'] ? 'checked="checked"' : ''?> id="<?=$this->escapeHtml(str_replace(' ', '', $current['desc']))?>"
        onclick="document.location.href='<?=$current['selected'] ? $results->getUrlQuery()->removeFilter($current['filter']) : $results->getUrlQuery()->addFilter($current['filter'])?>';" />
        <?=$this->transEsc($current['desc'])?>
      </label>
    </div>
  <? endforeach; ?>
<? endif; ?>
<? $extraFilters = isset($this->extraSideFacetFilters) ? $this->extraSideFacetFilters : array(); ?>
<? $filterList = array_merge($results->getParams()->getFilterList(true), $extraFilters); if (!empty($filterList)): ?>
  <ul class="nav nav-list">
    <li class="nav-header"><?=$this->transEsc('Remove Filters')?></li>
    <? foreach ($filterList as $field => $filters): ?>
      <? foreach ($filters as $i => $filter): ?>
        <? if (isset($filter['specialType']) && $filter['specialType'] == 'keyword') {
            $removeLink = $this->currentPath().$results->getUrlQuery()->replaceTerm($filter['value'], '');
          } else {
            $removeLink = $this->currentPath().$results->getUrlQuery()->removeFacet($filter['field'], $filter['value'], true, $filter['operator']);
          }
          if ($filter['displayText'] == '[* TO *]') {
            $filter['displayText'] = $this->translate('filter_wildcard');
          }
        ?>
        <li class="active">
          <a href="<?=$removeLink?>" class="text-error"><i class="icon-remove"></i> <? if ($filter['operator'] == 'NOT') echo $this->transEsc('NOT') . ' '; if ($filter['operator'] == 'OR' && $i > 0) echo $this->transEsc('OR') . ' '; ?><?=$this->transEsc($field)?>: <?=$this->escapeHtml($filter['displayText'])?></a>
        </li>
      <? endforeach; ?>
    <? endforeach; ?>
  </ul>
<? endif; ?>
<?= isset($this->sideFacetExtraControls) ? $this->sideFacetExtraControls : '' ?>
<? $sideFacetSet = $this->recommend->getFacetSet(); $dateFacets = $this->recommend->getDateFacets(); ?>
<? if (!empty($sideFacetSet) && $results->getResultTotal() > 0): ?>
  <? foreach ($sideFacetSet as $title => $cluster): ?>
    <? $allowExclude = $this->recommend->excludeAllowed($title); ?>
    <ul class="nav nav-list">
      <? if (isset($dateFacets[$title])): ?>
        <li class="nav-header"><?=$this->transEsc($cluster['label'])?></dt>
        <li>
          <form class="form-inline text-center" action="" name="<?=$this->escapeHtml($title)?>Filter" id="<?=$this->escapeHtml($title)?>Filter">
            <?=$results->getUrlQuery()->asHiddenFields(array('filter' => "/^{$title}:.*/"))?>
            <input type="hidden" name="daterange[]" value="<?=$this->escapeHtml($title)?>"/>
            <div class="row-fluid">
              <label class="span6" for="<?=$this->escapeHtml($title)?>from">
                <?=$this->transEsc('date_from')?>:<br/>
                <input type="text" maxlength="4" class="span12" name="<?=$this->escapeHtml($title)?>from" id="<?=$this->escapeHtml($title)?>from" value="<?=isset($dateFacets[$title][0])?$dateFacets[$title][0]:''?>" />
              </label>
              <label class="span6" for="<?=$this->escapeHtml($title)?>to">
                <?=$this->transEsc('date_to')?>:<br/>
                <input type="text" maxlength="4" class="span12" name="<?=$this->escapeHtml($title)?>to" id="<?=$this->escapeHtml($title)?>to" value="<?=isset($dateFacets[$title][1])?$dateFacets[$title][1]:''?>" />
              </label>
            </div>
            <div class="row-fluid"><input type="text" class="span10 hidden" id="dateSlider"/></div>
            <input class="btn" type="submit" value="<?=$this->transEsc('Set')?>"/>
          </form>
        </li>
        <? $this->headScript()->appendFile('bootstrap-slider.js'); ?>
        <?
          $min = !empty($dateFacets[$title][0]) ? $dateFacets[$title][0] : 1400;
          $max = !empty($dateFacets[$title][1]) ? $dateFacets[$title][1] : date('Y', time()+31536000);
          $script = <<<JS
          $(document).ready(function() {
            var fillTexts = function() {
              var v = dateSlider.getValue();
              $('#{$this->escapeHtml($title)}from').val(v[0]);
              $('#{$this->escapeHtml($title)}to').val(v[1]);
            };
            var min = {$min};
            var max = {$max}; // Next year
            var dateSlider = $('#dateSlider')
              .slider({
                 'min':min,
                 'max':max,
                 'handle':"square",
                 'tooltip':"hide",
                 'value':[min,max]
              })
              .on('slide', fillTexts)
              .data('slider');
          });
JS;
        ?>
        <?=$this->inlineScript(\Zend\View\Helper\HeadScript::SCRIPT, $script, 'SET'); ?>
      <? else: ?>
        <li class="nav-header"><?=$this->transEsc($cluster['label'])?></li>
        <? foreach ($cluster['list'] as $i=>$thisFacet): ?>
          <?
            if(strlen($thisFacet['displayText']) == 0) {
              $thisFacet['displayText'] = "-";
            }
          ?>
<<<<<<< HEAD
          <? $moreClass = ' class="narrowGroupHidden_'.$this->escapeHtml($title).' hidden"'; ?>
          <? if ($i == 6): ?>
            <li id="more<?=$this->escapeHtml($title)?>"><a href="javascript:moreFacets('<?=$title ?>')"><?=$this->transEsc('more')?> ...</a></li>
          <? endif; ?>
          <? if ($thisFacet['isApplied']): ?>
            <li class="applied<? if($i>5) echo ' narrowGroupHidden_'.$this->escapeHtml($title).' hidden' ?>">
              <i class="icon-ok pull-right small"></i>
=======
          <? $moreClass = 'narrowGroupHidden_'.$this->escapeHtml($title).' hidden'; ?>
        <? if ($i == 6): ?>
          <li id="more<?=$this->escapeHtml($title)?>"><a href="javascript:moreFacets('<?=$title ?>')"><?=$this->transEsc('more')?> ...</a></li>
        <? endif; ?>
        <? if ($thisFacet['isApplied']): ?>
          <li class="<? if ($i>5): ?><?=$moreClass ?><?endif ?><? if ($thisFacet['operator'] == 'OR'): ?> facetOR applied" href="<?=$this->currentPath().$results->getUrlQuery()->removeFacet($title, $thisFacet['value'], true, $thisFacet['operator']) ?><? endif ?>">
            <? if ($allowExclude): ?>
              <span class="pull-right small">
                <a href="<?=$this->currentPath().$results->getUrlQuery()->addFacet($title, $thisFacet['value'], 'NOT') ?>" title="<?=$this->transEsc('exclude_facet') ?>"><i class="icon-remove"></i></a>
              </span>
            <? else: ?>
              <i class="icon-ok pull-right"></i>
            <? endif; ?>
            <span class="main"><?=$this->escapeHtml($thisFacet['displayText'])?></span>
          </li>
        <? else: ?>
          <li class="facet<?=$thisFacet['operator'] ?><? if ($i>5): ?> <?=$moreClass ?><?endif ?>">
            <span class="pull-right small">
              <? if ($allowExclude): ?>
                <?=number_format($thisFacet['count'])?><a href="<?=$this->currentPath().$results->getUrlQuery()->addFacet($title, $thisFacet['value'], 'NOT') ?>" title="<?=$this->transEsc('exclude_facet') ?>"><i class="icon-remove"></i></a>
              <? else: ?>
                <?=number_format($thisFacet['count'])?>
              <? endif; ?>
            </span>
            <a class="main" href="<?=$this->currentPath().$results->getUrlQuery()->addFacet($title, $thisFacet['value'], $thisFacet['operator'])?>">
>>>>>>> b4421721
              <?=$this->escapeHtml($thisFacet['displayText'])?>
            </a>
          </li>
        <? endif; ?>
      <? endforeach; ?>
        <? if ($i > 5): ?><li class="<?=$moreClass ?>"><a href="javascript:lessFacets('<?=$title ?>')"><?=$this->transEsc('less')?> ...</a></li><? endif; ?>
      <? endif; ?>
      <li class="divider"></li>
    </ul>
  <? endforeach; ?>
<? endif; ?><|MERGE_RESOLUTION|>--- conflicted
+++ resolved
@@ -97,15 +97,6 @@
               $thisFacet['displayText'] = "-";
             }
           ?>
-<<<<<<< HEAD
-          <? $moreClass = ' class="narrowGroupHidden_'.$this->escapeHtml($title).' hidden"'; ?>
-          <? if ($i == 6): ?>
-            <li id="more<?=$this->escapeHtml($title)?>"><a href="javascript:moreFacets('<?=$title ?>')"><?=$this->transEsc('more')?> ...</a></li>
-          <? endif; ?>
-          <? if ($thisFacet['isApplied']): ?>
-            <li class="applied<? if($i>5) echo ' narrowGroupHidden_'.$this->escapeHtml($title).' hidden' ?>">
-              <i class="icon-ok pull-right small"></i>
-=======
           <? $moreClass = 'narrowGroupHidden_'.$this->escapeHtml($title).' hidden'; ?>
         <? if ($i == 6): ?>
           <li id="more<?=$this->escapeHtml($title)?>"><a href="javascript:moreFacets('<?=$title ?>')"><?=$this->transEsc('more')?> ...</a></li>
@@ -131,7 +122,6 @@
               <? endif; ?>
             </span>
             <a class="main" href="<?=$this->currentPath().$results->getUrlQuery()->addFacet($title, $thisFacet['value'], $thisFacet['operator'])?>">
->>>>>>> b4421721
               <?=$this->escapeHtml($thisFacet['displayText'])?>
             </a>
           </li>
