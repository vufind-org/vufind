--- conflicted
+++ resolved
@@ -1,11 +1,6 @@
 <?php
 return [
     'extends' => 'bootstrap3',
-<<<<<<< HEAD
-    'mixins' => [
-        'local_mixin_example'
-    ],
-=======
 
     /**
      * The following is all custom attributes for this theme
@@ -18,5 +13,8 @@
         ],
     ],
     'header-nav' => parse_ini_file('header-nav.ini', true),
->>>>>>> 97ef8f7d
+    'extends' => 'bootstrap3',
+    'mixins' => [
+        'local_mixin_example'
+    ],
 ];