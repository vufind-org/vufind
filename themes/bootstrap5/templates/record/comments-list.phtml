<?php $comments = $this->record($this->driver)->getComments(); ?>
<?php if (empty($comments)): ?>
  <div class="alert alert-info"><?=$this->transEsc('Be the first to leave a comment')?>!</div>
<?php else: ?>
  <?php foreach ($comments as $comment): ?>
    <div class="comment">
      <div class="comment-name">
        <strong><?=null === $comment->getUser()->getId() ? $this->transEsc('comment_anonymous_user') : $this->escapeHtml(trim($comment->getUser()->getFirstName() . ' ' . $comment->getUser()->getLastName()))?></strong><br>
        <small>
<<<<<<< HEAD
          <?=$this->escapeHtml($comment->getCreated()->format($this->config()->dateTimeFormat()))?>
          <?php if (($user = $this->auth()->getUserObject()) && $comment->getUser()->getId() == $user->id): ?>
=======
          <?=$this->escapeHtml($comment->getCreated()->format('Y-m-d H:i:s'))?>
          <?php if (($user = $this->auth()->getUserObject()) && $comment->getUser()->getId() == $user->getId()): ?>
>>>>>>> 60aef1a9
            <a href="<?=$this->escapeHtmlAttr($this->recordLinker()->getActionUrl($this->driver, 'DeleteComment', ['delete' => $comment->getId()]))?>" id="recordComment<?=$this->escapeHtml($comment->getId())?>" class="delete"><?=$this->transEsc('Delete')?></a>
          <?php endif; ?>
        </small>
      </div>
      <div class="comment-text">
        <?=$this->escapeHtml($comment->getComment())?>
      </div>
      <?php if ($this->driver->isRatingAllowed()): ?>
        <div class="comment-rating">
          <?php $ratingData = $this->ratings()->getRatingData($this->driver, $comment->getUser()->getId()); ?>
          <?php if ($ratingData['count']): ?>
            <?=$this->render('Helpers/star-rating.phtml', ['readonly' => true, 'ratingData' => $ratingData]);?>
          <?php endif; ?>
        </div>
      <?php endif; ?>
    </div>
  <?php endforeach; ?>
<?php endif; ?><|MERGE_RESOLUTION|>--- conflicted
+++ resolved
@@ -7,13 +7,8 @@
       <div class="comment-name">
         <strong><?=null === $comment->getUser()->getId() ? $this->transEsc('comment_anonymous_user') : $this->escapeHtml(trim($comment->getUser()->getFirstName() . ' ' . $comment->getUser()->getLastName()))?></strong><br>
         <small>
-<<<<<<< HEAD
           <?=$this->escapeHtml($comment->getCreated()->format($this->config()->dateTimeFormat()))?>
-          <?php if (($user = $this->auth()->getUserObject()) && $comment->getUser()->getId() == $user->id): ?>
-=======
-          <?=$this->escapeHtml($comment->getCreated()->format('Y-m-d H:i:s'))?>
           <?php if (($user = $this->auth()->getUserObject()) && $comment->getUser()->getId() == $user->getId()): ?>
->>>>>>> 60aef1a9
             <a href="<?=$this->escapeHtmlAttr($this->recordLinker()->getActionUrl($this->driver, 'DeleteComment', ['delete' => $comment->getId()]))?>" id="recordComment<?=$this->escapeHtml($comment->getId())?>" class="delete"><?=$this->transEsc('Delete')?></a>
           <?php endif; ?>
         </small>
