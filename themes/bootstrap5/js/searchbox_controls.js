/*global Autocomplete, VuFind, extractClassParams */

VuFind.register('searchbox_controls', function SearchboxControls() {
  let _KeyboardClass;
  let _KeyboardLayoutClass;

  let _textInput;
  let _resetButton;

  let _enabled = false;
  let _keyboard;
  const _defaultTheme = "hg-theme-default";
  const _display = {
    "{bksp}": "&#10229;",
    "{enter}": "&#8626;",
    "{shift}": "&#8679;",
    "{tab}": "&#8633;",
    "{lock}": "&#8681;",
  };

  function _showKeyboard() {
    if (_enabled) {
      _keyboard.setOptions({
        theme: `${_defaultTheme} show-keyboard`
      });
    }
  }

  function _hideKeyboard() {
    _keyboard.setOptions({
      theme: _defaultTheme
    });
  }

  function _onChange(input) {
    _textInput.value = input;
    _textInput.dispatchEvent(new Event("input"));
  }

  function _onKeyPress(button) {
    if (button === "{shift}" || button === "{lock}") {
      let currentLayoutType = _keyboard.options.layoutName;
      _keyboard.setOptions({
        layoutName: currentLayoutType === "default" ? "shift" : "default"
      });
    }

    if (button === "{enter}") {
      document.getElementById("searchForm").submit();
    }

    requestAnimationFrame(() => {
      let caretPos = _keyboard.getCaretPosition();
      if (caretPos) {
        _textInput.setSelectionRange(caretPos, caretPos);
      }
    });
  }

  function _updateKeyboardLayout(layoutName) {
<<<<<<< HEAD
    $('.keyboard-selection-item').each(function deactivateItems() {
      $(this).parent().removeClass("active");
    });
    $(".keyboard-selection-item[data-value='" + layoutName + "']").parent().addClass("active");
=======
    if (VuFind.getBootstrapMajorVersion() === 3) {
      $('.keyboard-selection-item').each(function deactivateItems() {
        $(this).parent().removeClass("active");
      });
      $(".keyboard-selection-item[data-value='" + layoutName + "']").parent().addClass("active");
    } else {
      $('.keyboard-selection-item').each(function deactivateItems() {
        $(this).removeClass("active");
        $(this).addClass("dropdown-item");
      });
      $(".keyboard-selection-item[data-value='" + layoutName + "']").addClass("active");
    }
    window.Cookies.set("keyboard", layoutName);
>>>>>>> a2fc6be4
    if (layoutName === "none") {
      VuFind.cookie.remove("keyboard");
      $("#keyboard-selection-button").removeClass("activated");
      _enabled = false;
      _hideKeyboard();
    } else {
      VuFind.cookie.set("keyboard", layoutName);
      $("#keyboard-selection-button").addClass("activated");
      _enabled = true;
      const keyboardLayout = new _KeyboardLayoutClass().get(layoutName);
      _keyboard.setOptions({layout: keyboardLayout.layout});
      _showKeyboard();
    }
  }

  function setupKeyboard() {
    if (!_textInput) {
      return;
    }

    _KeyboardClass = window.SimpleKeyboard.default;
    _KeyboardLayoutClass = window.SimpleKeyboardLayouts.default;

    $('.keyboard-selection-item').on("click", function updateLayoutOnClick(ev) {
      _updateKeyboardLayout($(this).data("value"));
      ev.preventDefault();
    });

    _textInput.addEventListener("focus", () => {
      _showKeyboard();
    });
    _textInput.addEventListener("click", () => {
      _showKeyboard();
    });
    _textInput.addEventListener("input", (event) => {
      _keyboard.setInput(event.target.value);
    });
    _textInput.addEventListener("keydown", (event) => {
      if (event.shiftKey) {
        _keyboard.setOptions({
          layoutName: "shift"
        });
      }
    });
    _textInput.addEventListener("keyup", (event) => {
      if (!event.shiftKey) {
        _keyboard.setOptions({
          layoutName: "default"
        });
      }
    });

    document.addEventListener("click", (event) => {
      if (!_keyboard.options.theme.includes('show-keyboard')) {
        return;
      }
      function hasClass(el, className) {
        return el.className !== undefined && el.className.includes(className);
      }
      function hasId(el, id) {
        return el.id === id;
      }
      if (
        event.target.parentNode == null ||
        event.target.parentNode.parentNode == null || (
          !hasClass(event.target, 'searchForm_lookfor')
          && !hasClass(event.target, 'keyboard-selection')
          && !hasClass(event.target, 'hg-button')
          && !hasClass(event.target, 'hg-row')
          && !hasClass(event.target, 'simple-keyboard')
          && !hasClass(event.target, 'searchForm-reset')
          && !hasClass(event.target.parentNode, 'keyboard-selection')
          && !hasClass(event.target.parentNode, 'searchForm-reset')
          && !hasClass(event.target.parentNode.parentNode, 'keyboard-selection')
        )
      ) {
        _hideKeyboard();
      } else if (
        event.target.parentNode == null || (
          !hasId(event.target, 'keyboard-selection-button')
          && !hasId(event.target.parentNode, 'keyboard-selection-button')
        )
      ) {
        _textInput.focus();
      }
    });

    _keyboard = new _KeyboardClass({
      onChange: input => _onChange(input),
      onKeyPress: button => _onKeyPress(button),
      display: _display,
      syncInstanceInputs: true,
      mergeDisplay: true,
      physicalKeyboardHighlight: true,
      preventMouseDownDefault: true,
    });

    _keyboard.setInput(_textInput.value);

    let layout = VuFind.cookie.get("keyboard");
    if (layout == null) {
      layout = "none";
    }
    _updateKeyboardLayout(layout);
    _hideKeyboard();
  }

  function setupAutocomplete() {
    // If .autocomplete class is missing, autocomplete is disabled and we should bail out.
    var $searchboxes = $('input.autocomplete');
    $searchboxes.each(function processAutocompleteForSearchbox(i, searchboxElement) {
      const $searchbox = $(searchboxElement);
      const formattingRules = $searchbox.data('autocompleteFormattingRules');
      const typeFieldSelector = $searchbox.data('autocompleteTypeFieldSelector');
      const typePrefix = $searchbox.data('autocompleteTypePrefix');
      const getFormattingRule = function getAutocompleteFormattingRule(type) {
        if (typeof(formattingRules) !== "undefined") {
          if (typeof(formattingRules[type]) !== "undefined") {
            return formattingRules[type];
          }
          // If we're using combined handlers, we may need to use a backend-specific wildcard:
          const typeParts = type.split("|");
          if (typeParts.length > 1) {
            const backendWildcard = typeParts[0] + "|*";
            if (typeof(formattingRules[backendWildcard]) !== "undefined") {
              return formattingRules[backendWildcard];
            }
          }
          // Special case: alphabrowse options in combined handlers:
          const alphabrowseRegex = /^External:.*\/Alphabrowse.*\?source=([^&]*)/;
          const alphabrowseMatches = alphabrowseRegex.exec(type);
          if (alphabrowseMatches && alphabrowseMatches.length > 1) {
            const alphabrowseKey = "VuFind:Solr|alphabrowse_" + alphabrowseMatches[1];
            if (typeof(formattingRules[alphabrowseKey]) !== "undefined") {
              return formattingRules[alphabrowseKey];
            }
          }
          // Global wildcard fallback:
          if (typeof(formattingRules["*"]) !== "undefined") {
            return formattingRules["*"];
          }
        }
        return "none";
      };
      const typeahead = new Autocomplete({
        rtl: $(document.body).hasClass("rtl"),
        maxResults: 10,
        loadingString: VuFind.translate('loading_ellipsis'),
      });

      let cache = {};
      const input = $searchbox[0];
      typeahead(input, function vufindACHandler(query, callback) {
        const classParams = extractClassParams(input);
        const searcher = classParams.searcher;
        const selectedType = classParams.type
          ? classParams.type
          : $(typeFieldSelector ? typeFieldSelector : '#searchForm_type').val();
        const type = (typePrefix ? typePrefix : "") + selectedType;
        const formattingRule = getFormattingRule(type);

        const cacheKey = searcher + "|" + type;
        if (typeof cache[cacheKey] === "undefined") {
          cache[cacheKey] = {};
        }

        if (typeof cache[cacheKey][query] !== "undefined") {
          callback(cache[cacheKey][query]);
          return;
        }

        var hiddenFilters = [];
        $('#searchForm').find('input[name="hiddenFilters[]"]').each(function hiddenFiltersEach() {
          hiddenFilters.push($(this).val());
        });

        $.ajax({
          url: VuFind.path + '/AJAX/JSON',
          data: {
            q: query,
            method: 'getACSuggestions',
            searcher: searcher,
            type: type,
            hiddenFilters,
          },
          dataType: 'json',
          success: function autocompleteJSON(json) {
            const highlighted = json.data.suggestions.map(
              (item) => ({
                text: item.replaceAll("&", "&amp;")
                  .replaceAll("<", "&lt;")
                  .replaceAll(">", "&gt;")
                  .replaceAll(query, `<b>${query}</b>`),
                value: formattingRule === 'phrase'
                  ? '"' + item.replaceAll('"', '\\"') + '"'
                  : item,
              })
            );
            cache[cacheKey][query] = highlighted;
            callback(highlighted);
          }
        });
      });

      // Bind autocomplete auto submit
      if ($searchbox.hasClass("ac-auto-submit")) {
        input.addEventListener("ac-select", (event) => {
          const value = typeof event.detail === "string"
            ? event.detail
            : event.detail.value;
          input.value = value;
          input.form.submit();
        });
      }
    });
  }

  function setupSearchResetButton() {
    _resetButton = document.getElementById("searchForm-reset");

    if (!_resetButton || !_textInput) {
      return;
    }

    if (_textInput.value !== "") {
      _resetButton.classList.remove("hidden");
    }

    _textInput.addEventListener("input", function resetOnInput() {
      _resetButton.classList.toggle("hidden", _textInput.value === "");
    });

    _resetButton.addEventListener("click", function resetOnClick() {
      requestAnimationFrame(() => {
        _textInput.value = "";
        _textInput.dispatchEvent(new Event("input"));
        _textInput.focus();
      });
    });
  }

  function init() {
    _textInput = document.getElementById("searchForm_lookfor");

    setupAutocomplete();
    setupSearchResetButton();

    // Setup keyboard
    if (typeof window.SimpleKeyboard !== 'undefined') {
      setupKeyboard();
    }
  }

  return {
    init: init
  };
});<|MERGE_RESOLUTION|>--- conflicted
+++ resolved
@@ -58,12 +58,6 @@
   }
 
   function _updateKeyboardLayout(layoutName) {
-<<<<<<< HEAD
-    $('.keyboard-selection-item').each(function deactivateItems() {
-      $(this).parent().removeClass("active");
-    });
-    $(".keyboard-selection-item[data-value='" + layoutName + "']").parent().addClass("active");
-=======
     if (VuFind.getBootstrapMajorVersion() === 3) {
       $('.keyboard-selection-item').each(function deactivateItems() {
         $(this).parent().removeClass("active");
@@ -76,8 +70,6 @@
       });
       $(".keyboard-selection-item[data-value='" + layoutName + "']").addClass("active");
     }
-    window.Cookies.set("keyboard", layoutName);
->>>>>>> a2fc6be4
     if (layoutName === "none") {
       VuFind.cookie.remove("keyboard");
       $("#keyboard-selection-button").removeClass("activated");
