--- conflicted
+++ resolved
@@ -18,10 +18,6 @@
 #commentList .comment:nth-child(even) { background: @gray-lighter; }
 #dateVisColorSettings { stroke: @brand-primary; }
 #hierarchyRecord { background: #fff; }
-<<<<<<< HEAD
-h2 { margin: 0 8px 8px; }
-=======
->>>>>>> 4af4c9b5
 
 /* --- Layout --- */
 @media (min-width: 768px) {
@@ -168,41 +164,6 @@
 }
 .tagList button .fa-close { margin-top: 3px; }
 
-<<<<<<< HEAD
-=======
-/* --- Search --- */
-.bulkActionButtons { padding-bottom: 1rem; }
-.top-facets .facet a { vertical-align: middle; }
-.result {
-  padding: 1rem;
-  margin-left: -1rem; // Bring result to the edge of the container
-  &:nth-child(even) { background-color: @gray-lighter; }
-  &.embedded .getFull.expanded {
-    margin-top: -6px;
-    padding-top: .5rem;
-    padding-bottom: .5rem;
-  }
-}
-.result > p {padding:0 1em;}
-.result .label {
-  display: inline-block;
-  margin-bottom: 4px;
-}
-.result .long-view .tab-content {background: #fff;}
-.result .media { margin: 0; }
-.result .row { padding: 0; }
-.result .savedLists {
-  margin: 0 0 4px;
-  padding: 4px 0 4px 6px;
-}
-.result .savedLists ul { padding-left: 18px; }
-.search-controls label {
-  margin: 0;
-  vertical-align: middle;
-}
-.search-stats { color: @gray; }
-
->>>>>>> 4af4c9b5
 /* --- Sidebar --- */
 .sidebar {
   .list-group { margin-bottom: 5px; }
