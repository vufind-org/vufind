--- conflicted
+++ resolved
@@ -182,15 +182,8 @@
 .top-row .badge a {
   color: #fff;
   &:hover { color: @brand-danger; }
-<<<<<<< HEAD
-}
-
-.jstree-facet .active > .jstree-anchor .facet {
-  background-color: @active-orange;
 }
 
 .facet-lightbox-filter fieldset legend {
   margin-top: 3px;
-=======
->>>>>>> a04424ca
 }