--- conflicted
+++ resolved
@@ -128,31 +128,6 @@
   margin: 5px 10px 5px 0;
 }
 
-<<<<<<< HEAD
-/* --- Record --- */
-.record-nav > li,
-.btn-bookbag-toggle { width: 100%; }
-.record-nav > li > a { padding: .5rem; }
-.record-nav > li > a,
-.btn-bookbag-toggle { text-align: center; }
-@media(min-width: 768px) {
-  .record-nav > li,
-  .btn-bookbag-toggle { width: auto; }
-  .record-nav > li > a { padding: @nav-link-padding; }
-  .record-nav > li > a,
-  .btn-bookbag-toggle { text-align: left; }
-}
-.tagList button {
-  margin-top: 0;
-  padding-top: 0;
-  padding-bottom: 4px;
-  font-size: 95%;
-  vertical-align: initial;
-}
-.tagList button .fa-close { margin-top: 3px; }
-
-=======
->>>>>>> 96ae6549
 /* --- Sidebar --- */
 .sidebar {
   .list-group { margin-bottom: 5px; }
