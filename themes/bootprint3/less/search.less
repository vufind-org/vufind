.searchHomeContent {
  float: none;
  margin: 1em auto;
  width: 90%;
}
#advSearchForm .search { margin: 0; }
.group .match { margin-top: .5em; }

/* --- Search form --- */
.searchForm_lookfor,
.searchForm_type { border-color: @brand-primary; }
.searchForm {
  margin: 6px 8px 8px;
  padding: 0;

  .clear-btn,
  .btn-primary,
  .form-control {
    font-size: 14px;
    height: 32px;
    padding: 5px 8px;
  }
  .clear-btn,
  .btn-primary[multiple],
  .form-control[multiple] { height: auto; }
  @media (min-width: 768px) {
    .search-query { width: 400px; }
  }
  .nav-tabs {
    border-bottom: 0;
    padding: 0 6px;
  }
  .nav-tabs li a {
    margin-bottom: -1px;
    border-bottom: 0;
    padding-bottom: 6px;
    &:hover {
      background: 0 0;
      border-color: transparent;
      text-decoration: underline;
    }
  }
  .nav-tabs li.active a,
  .nav-tabs li.active a:hover {
    background: #FFF;
    border-color: @brand-primary;
    border-bottom: 0;
    text-decoration: none;
    z-index: 5;
  }
}

<<<<<<< HEAD
.bulkActionButtons {
  padding: 1rem .5rem;
}
.top-facets,
.search-header {
  margin: 0;
  padding-left: .5rem;
  padding-right: .5rem;
}
.top-facets { margin-top: .5rem; }
.top-facets .facet { padding: .25rem 0; }
.top-facets .facet a { vertical-align: middle; }
.search-header { margin-bottom: .5rem; }
.search-controls label {
  margin: 0;
  vertical-align: middle;
}
.search-stats { color: @gray; }

.result:nth-child(even) { background-color: @gray-lighter; }
.result.embedded .getFull.expanded {
  margin-top: -6px;
  padding-top: .5rem;
  padding-bottom: .5rem;
}
.result > p {padding:0 1em;}
.result .label {
  display: inline-block;
  margin-bottom: 4px;
}
.result .long-view .tab-content {background: #fff;}
.result .media { margin: 0; }
.result .row { padding: 0; }
.result .savedLists {
  margin: 0 0 4px;
  padding: 4px 0 4px 6px;
}
.result .savedLists ul { padding-left: 18px; }

/* --- Advanced --- */
legend {
  margin-top: 2rem;
  margin-bottom: 0;
}
=======
.grid-result { padding-top: 1rem; }
.grid-checkbox {
  text-align: right;
  cursor: pointer;
}
.grid-body {
  text-align: center;

  .status {
    margin-top: .5rem;
    margin-bottom: .5rem;
  }
}

.template-dir-eds.template-name-advanced h2,
.template-dir-search.template-name-advanced h2 { margin-top: 3px; }
>>>>>>> 4af4c9b5
<|MERGE_RESOLUTION|>--- conflicted
+++ resolved
@@ -50,31 +50,17 @@
   }
 }
 
-<<<<<<< HEAD
-.bulkActionButtons {
-  padding: 1rem .5rem;
-}
-.top-facets,
-.search-header {
-  margin: 0;
-  padding-left: .5rem;
-  padding-right: .5rem;
-}
-.top-facets { margin-top: .5rem; }
-.top-facets .facet { padding: .25rem 0; }
+.bulkActionButtons { padding-bottom: 1rem; }
 .top-facets .facet a { vertical-align: middle; }
-.search-header { margin-bottom: .5rem; }
-.search-controls label {
-  margin: 0;
-  vertical-align: middle;
-}
-.search-stats { color: @gray; }
-
-.result:nth-child(even) { background-color: @gray-lighter; }
-.result.embedded .getFull.expanded {
-  margin-top: -6px;
-  padding-top: .5rem;
-  padding-bottom: .5rem;
+.result {
+  padding: 1rem;
+  margin-left: -1rem; // Bring result to the edge of the container
+  &:nth-child(even) { background-color: @gray-lighter; }
+  &.embedded .getFull.expanded {
+    margin-top: -6px;
+    padding-top: .5rem;
+    padding-bottom: .5rem;
+  }
 }
 .result > p {padding:0 1em;}
 .result .label {
@@ -89,13 +75,18 @@
   padding: 4px 0 4px 6px;
 }
 .result .savedLists ul { padding-left: 18px; }
+.search-controls label {
+  margin: 0;
+  vertical-align: middle;
+}
+.search-stats { color: @gray; }
 
 /* --- Advanced --- */
 legend {
   margin-top: 2rem;
   margin-bottom: 0;
 }
-=======
+
 .grid-result { padding-top: 1rem; }
 .grid-checkbox {
   text-align: right;
@@ -111,5 +102,4 @@
 }
 
 .template-dir-eds.template-name-advanced h2,
-.template-dir-search.template-name-advanced h2 { margin-top: 3px; }
->>>>>>> 4af4c9b5
+.template-dir-search.template-name-advanced h2 { margin-top: 3px; }