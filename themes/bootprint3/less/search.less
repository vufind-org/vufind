.searchHomeContent {
  float: none;
  margin: 1em auto;
  width: 90%;
}
.group .match { margin-top: .5em; }

/* --- Search form --- */
.searchForm_lookfor,
.searchForm_type { border-color: @brand-primary; }
.searchForm {
  padding: 0;

  .clear-btn,
  .btn-primary,
  .form-control {
    font-size: 14px;
    height: 32px;
    padding: 5px 8px;
  }
  .clear-btn,
  .btn-primary[multiple],
  .form-control[multiple] { height: auto; }
  @media (min-width: 768px) {
    .search-query { width: 400px; }
  }
  .nav-tabs {
    border-bottom: 0;
    padding: 0 6px;
  }
  .nav-tabs li a {
    margin-bottom: -1px;
    border-bottom: 0;
    padding-bottom: 6px;
    &:hover {
      background: 0 0;
      border-color: transparent;
      text-decoration: underline;
    }
  }
  .nav-tabs li.active a,
  .nav-tabs li.active a:hover {
    background: #FFF;
    border-color: @brand-primary;
    border-bottom: 0;
    text-decoration: none;
    z-index: 5;
  }
}

<<<<<<< HEAD
.bulkActionButtons {
  padding: 1rem .5rem;
}
.top-facets,
.search-header {
  margin: 0;
  padding-left: .5rem;
  padding-right: .5rem;
}
.top-facets { margin-top: .5rem; }
.top-facets .facet { padding: .25rem 0; }
.top-facets .facet a { vertical-align: middle; }
.search-header { margin-bottom: .5rem; }
.search-controls label {
  margin: 0;
  vertical-align: middle;
}
.search-stats { color: @gray; }

.result:nth-child(even) { background-color: @gray-lighter; }
.result.embedded .getFull.expanded {
  margin-top: -6px;
  padding-top: .5rem;
  padding-bottom: .5rem;
}
.result > p {padding:0 1em;}
.result .label {
  display: inline-block;
  margin-bottom: 4px;
}
.result .long-view .tab-content {background: #fff;}
=======
.bulkActionButtons { padding-bottom: 1rem; }
.top-facets .facet a { vertical-align: middle; }
.result {
  padding: 1rem;
  margin-left: -1rem; // Bring result to the edge of the container
  &:nth-child(even) { background-color: @gray-lighter; }
  &.embedded .getFull.expanded {
    margin-top: -6px;
    padding-top: .5rem;
    padding-bottom: .5rem;
  }
}
.result > p { padding:0 1em; }
.result .long-view .tab-content { background: #fff; }
>>>>>>> 96ae6549
.result .media { margin: 0; }
.result .row { padding: 0; }
.result .savedLists {
  margin: 0 0 4px;
  padding: 4px 0 4px 6px;
}
.result .savedLists ul { padding-left: 18px; }
<<<<<<< HEAD
=======
.search-controls label {
  margin: 0;
  vertical-align: middle;
}
.search-stats { color: @gray; }

/* --- Advanced --- */
legend {
  margin-top: 2rem;
  margin-bottom: 0;
}
>>>>>>> 96ae6549

.grid-result { padding-top: 1rem; }
.grid-checkbox {
  text-align: right;
  cursor: pointer;
}
.grid-body {
  text-align: center;

  .status {
    margin-top: .5rem;
    margin-bottom: .5rem;
  }
}

.template-dir-eds.template-name-advanced h2,
.template-dir-search.template-name-advanced h2 { margin-top: 3px; }

<<<<<<< HEAD
/* --- Advanced --- */
legend {
  margin-top: 2rem;
  margin-bottom: 0;
=======
/* --- Combined --- */
.combined-column {
  padding-left: 1rem;
  padding-right: 1rem;

  .result {
    margin-right: -1rem;
    padding-right: .5rem;
  }
}
.template-dir-combined.template-name-results {
  &.offcanvas {
    margin-left: .5rem;
    margin-right: .5rem;
  }
  .main .container {
    width: 100%;
    padding-left: 0;
    padding-right: 0;
  }

  header,
  .breadcrumbs,
  .main,
  footer { background-color: #fff; }

  header { border-radius: 5px 5px 0 0; }
  footer {
    width: 100%;
    padding: 1rem;
    border-radius: 0 0 5px 5px;

    .footer-container,
    .poweredby { &:extend(.container); }
  }

  .breadcrumbs {
    border-top: 1px solid #ddd;
    border-bottom: 1px solid #ddd;
  }
  .breadcrumbs .container { border: 0; }

  .bulkActionButtons { padding-left: 1rem; }

}
@media (min-width: 768px) {
  .template-dir-combined.template-name-results {
    &,
    &.offcanvas { // overcoming specificity
      margin-left: 1rem;
      margin-right: 1rem;
    }
  }
>>>>>>> 96ae6549
}<|MERGE_RESOLUTION|>--- conflicted
+++ resolved
@@ -48,39 +48,6 @@
   }
 }
 
-<<<<<<< HEAD
-.bulkActionButtons {
-  padding: 1rem .5rem;
-}
-.top-facets,
-.search-header {
-  margin: 0;
-  padding-left: .5rem;
-  padding-right: .5rem;
-}
-.top-facets { margin-top: .5rem; }
-.top-facets .facet { padding: .25rem 0; }
-.top-facets .facet a { vertical-align: middle; }
-.search-header { margin-bottom: .5rem; }
-.search-controls label {
-  margin: 0;
-  vertical-align: middle;
-}
-.search-stats { color: @gray; }
-
-.result:nth-child(even) { background-color: @gray-lighter; }
-.result.embedded .getFull.expanded {
-  margin-top: -6px;
-  padding-top: .5rem;
-  padding-bottom: .5rem;
-}
-.result > p {padding:0 1em;}
-.result .label {
-  display: inline-block;
-  margin-bottom: 4px;
-}
-.result .long-view .tab-content {background: #fff;}
-=======
 .bulkActionButtons { padding-bottom: 1rem; }
 .top-facets .facet a { vertical-align: middle; }
 .result {
@@ -95,7 +62,6 @@
 }
 .result > p { padding:0 1em; }
 .result .long-view .tab-content { background: #fff; }
->>>>>>> 96ae6549
 .result .media { margin: 0; }
 .result .row { padding: 0; }
 .result .savedLists {
@@ -103,8 +69,6 @@
   padding: 4px 0 4px 6px;
 }
 .result .savedLists ul { padding-left: 18px; }
-<<<<<<< HEAD
-=======
 .search-controls label {
   margin: 0;
   vertical-align: middle;
@@ -116,7 +80,6 @@
   margin-top: 2rem;
   margin-bottom: 0;
 }
->>>>>>> 96ae6549
 
 .grid-result { padding-top: 1rem; }
 .grid-checkbox {
@@ -135,12 +98,6 @@
 .template-dir-eds.template-name-advanced h2,
 .template-dir-search.template-name-advanced h2 { margin-top: 3px; }
 
-<<<<<<< HEAD
-/* --- Advanced --- */
-legend {
-  margin-top: 2rem;
-  margin-bottom: 0;
-=======
 /* --- Combined --- */
 .combined-column {
   padding-left: 1rem;
@@ -194,5 +151,4 @@
       margin-right: 1rem;
     }
   }
->>>>>>> 96ae6549
 }