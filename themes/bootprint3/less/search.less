.searchHomeContent {
  float: none;
  margin: 1em auto;
  width: 90%;
}
#advSearchForm .search { margin: 0; }
.group .match { margin-top: .5em; }

/* --- Search form --- */
.searchForm_lookfor,
.searchForm_type { border-color: @brand-primary; }
.searchForm {
  margin: 6px 8px 8px;
  padding: 0;

  .clear-btn,
  .btn-primary,
  .form-control {
    font-size: 14px;
    height: 32px;
    padding: 5px 8px;
  }
  .clear-btn,
  .btn-primary[multiple],
  .form-control[multiple] { height: auto; }
  @media (min-width: 768px) {
    .search-query { width: 400px; }
  }
  .nav-tabs {
    border-bottom: 0;
    padding: 0 6px;
  }
  .nav-tabs li a {
    margin-bottom: -1px;
    border-bottom: 0;
    padding-bottom: 6px;
    &:hover {
      background: 0 0;
      border-color: transparent;
      text-decoration: underline;
    }
  }
  .nav-tabs li.active a,
  .nav-tabs li.active a:hover {
    background: #FFF;
    border-color: @brand-primary;
    border-bottom: 0;
    text-decoration: none;
    z-index: 5;
  }
}

<<<<<<< HEAD
.bulkActionButtons {
  padding: 1rem .5rem;
}
.top-facets,
.search-header {
  margin: 0;
  padding-left: .5rem;
  padding-right: .5rem;
}
.top-facets { margin-top: .5rem; }
.top-facets .facet { padding: .25rem 0; }
.top-facets .facet a { vertical-align: middle; }
.search-header { margin-bottom: .5rem; }
.search-controls label {
  margin: 0;
  vertical-align: middle;
}
.search-stats { color: @gray; }

.result:nth-child(even) { background-color: @gray-lighter; }
.result.embedded .getFull.expanded {
  margin-top: -6px;
  padding-top: .5rem;
  padding-bottom: .5rem;
}
.result > p {padding:0 1em;}
.result .label {
  display: inline-block;
  margin-bottom: 4px;
}
.result .long-view .tab-content {background: #fff;}
.result .media { margin: 0; }
.result .row { padding: 0; }
.result .savedLists {
  margin: 0 0 4px;
  padding: 4px 0 4px 6px;
}
.result .savedLists ul { padding-left: 18px; }

/* --- Advanced --- */
legend {
  margin-top: 2rem;
  margin-bottom: 0;
}
=======
.grid-result { padding-top: 1rem; }
.grid-checkbox {
  text-align: right;
  cursor: pointer;
}
.grid-body {
  text-align: center;

  .status {
    margin-top: .5rem;
    margin-bottom: .5rem;
  }
}

.template-dir-eds.template-name-advanced h2,
.template-dir-search.template-name-advanced h2 { margin-top: 3px; }
>>>>>>> 4af4c9b5
<|MERGE_RESOLUTION|>--- conflicted
+++ resolved
@@ -50,7 +50,6 @@
   }
 }
 
-<<<<<<< HEAD
 .bulkActionButtons {
   padding: 1rem .5rem;
 }
@@ -90,12 +89,6 @@
 }
 .result .savedLists ul { padding-left: 18px; }
 
-/* --- Advanced --- */
-legend {
-  margin-top: 2rem;
-  margin-bottom: 0;
-}
-=======
 .grid-result { padding-top: 1rem; }
 .grid-checkbox {
   text-align: right;
@@ -112,4 +105,9 @@
 
 .template-dir-eds.template-name-advanced h2,
 .template-dir-search.template-name-advanced h2 { margin-top: 3px; }
->>>>>>> 4af4c9b5
+
+/* --- Advanced --- */
+legend {
+  margin-top: 2rem;
+  margin-bottom: 0;
+}