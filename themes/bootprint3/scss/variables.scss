$primary: #619144;

<<<<<<< HEAD
//$font-size-base: 13px;

=======
>>>>>>> 6cf0c7c2
$padding-base-vertical   : 3px;
$padding-base-horizontal : 5px;
$padding-large-vertical  : 8px;
$padding-large-horizontal: 5px;
$padding-small-vertical  : 1px;
$padding-small-horizontal: 2px;
$padding-xs-horizontal   : 1px;

$border-radius-base : 3px;
$border-radius-large: 5px;
$border-radius-small: 2px;

$input-border-focus: $primary;

$legend-border-color: #777; // $gray-light

$grid-gutter-width: 14px;

$container-desktop      : 952px;
$container-large-desktop: 952px;

$navbar-height       : 65px;
$navbar-margin-bottom: 0px;
$nav-link-padding    : 5px;

$pagination-active-bg    : #5bc0de; // $brand-info
$pagination-active-border: #5bc0de; // $brand-info

$panel-body-padding: 5px;

$breadcrumb-padding-vertical  : 6px;
$breadcrumb-padding-horizontal: 20px;
$breadcrumb-bg                : #FFF;
$breadcrumb-color             : #777; // $gray-light
$breadcrumb-active-color      : #333; // $gray-dark<|MERGE_RESOLUTION|>--- conflicted
+++ resolved
@@ -1,10 +1,5 @@
-$primary: #619144;
+$brand-primary: #619144;
 
-<<<<<<< HEAD
-//$font-size-base: 13px;
-
-=======
->>>>>>> 6cf0c7c2
 $padding-base-vertical   : 3px;
 $padding-base-horizontal : 5px;
 $padding-large-vertical  : 8px;
@@ -17,7 +12,7 @@
 $border-radius-large: 5px;
 $border-radius-small: 2px;
 
-$input-border-focus: $primary;
+$input-border-focus: $brand-primary;
 
 $legend-border-color: #777; // $gray-light
 
