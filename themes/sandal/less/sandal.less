--- conflicted
+++ resolved
@@ -208,20 +208,13 @@
   .facet .badge {
     max-height: 15px;
     margin-top: 5px;
-<<<<<<< HEAD
-    line-height: 0.85;
-=======
->>>>>>> 15447626
+     background-color: @sidebar-item-badge;
   }
 }
 
 .facet .badge {
   flex-shrink: 0;
   max-height: 19px;
-<<<<<<< HEAD
-=======
-  line-height: .8;
->>>>>>> 15447626
   background-color: @sidebar-item-badge;
 }
 
