--- conflicted
+++ resolved
@@ -1,11 +1,7 @@
 <?php
 return [
     'extends' => 'bootstrap3',
-<<<<<<< HEAD
     'js' => [
         'sandal.js'
     ]
-);
-=======
-];
->>>>>>> d6cd1df5
+];