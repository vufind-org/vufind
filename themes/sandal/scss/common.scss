--- conflicted
+++ resolved
@@ -53,16 +53,7 @@
   outline: 4px solid var(--outline-color);
 }
 .form-control:focus {
-<<<<<<< HEAD
-  /* #LESS>
-  --outline-color: $gold;
-  <#LESS */
-  /* #SCSS> */
   --outline-color: #{$gold};
-  /* <#SCSS */
-=======
-  --outline-color: #{$gold};
->>>>>>> 2ddce725
 }
 
 .breadcrumb a { color: $dark-gray; }
