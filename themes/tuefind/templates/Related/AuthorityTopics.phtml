<<<<<<< HEAD
<?php $responseTopicsDataAndSettings = $this->authority()->getTopicsData($this->driver, $this->layout()->userLang);
=======
<?php
$responseTopicsDataAndSettings = $this->authority()->getTopicsData($this->driver); if(!empty($responseTopicsDataAndSettings[0])) :
>>>>>>> 60a67fae

if(!empty($responseTopicsDataAndSettings[0])) :

  $this->headLink()->appendStylesheet('vendor/jqcloud.css');
  $this->headScript()->appendFile("vendor/jqcloud-1.0.4.min.js");

<<<<<<< HEAD
  $responseTopicsData = $responseTopicsDataAndSettings[0];
  $responseTopicsSettings = $responseTopicsDataAndSettings[1];
=======
$jsData = '';
$itopic = 1;
foreach($responseTopicsData as $topic) {
    if($itopic <= $responseTopicsSettings['maxTopicRows']) {
        $jsData .= '{text: "'.$topic['topicTitle'].'", weight: '.$topic['topicNumber'].', html: {title: "'.$topic['topicTitle'].'", "class": "custom-class"}, link: {href: '. json_encode($topic['topicLink']).', target: "_self"}},';
    }
    $itopic++;
}
>>>>>>> 60a67fae

  $jsData = '';
  $itopic = 1;
  foreach($responseTopicsData as $topic) {
      if($itopic <= $responseTopicsSettings['maxTopicRows']) {
          $jsData .= '{text: "'.$topic['topicTitle'].'", weight: '.$topic['topicNumber'].', html: {title: "'.$topic['topicTitle'].'", "class": "custom-class"}, link: {href: '. json_encode($topic['topicLink']).', target: "_blank"}},';
      }
      $itopic++;
  }

  $ascSortingTopicsData = $responseTopicsData;
  $toptitle = array();
  foreach ($ascSortingTopicsData as $key => $row) {
      $toptitle[$key]  = $row['topicTitle'];
  }
  array_multisort($toptitle, SORT_ASC,SORT_LOCALE_STRING, $ascSortingTopicsData);


  $countSortingTopicsData = $responseTopicsData;
  array_multisort(array_column($countSortingTopicsData, 'topicCount'), SORT_DESC, $countSortingTopicsData);

<<<<<<< HEAD
  $jsSnippetTags = <<<EOD
  $(function () {
      let word_list = [
          $jsData
      ];
      $("#topic_cloud").jQCloud(word_list);
      $(window).on('resize',function(){
        $('#topic_cloud').css("width", "100%");
        $('#topic_cloud').empty().jQCloud(word_list);
      });
  });
  EOD;
  ?>
  <?=$this->inlineScript(\Laminas\View\Helper\HeadScript::SCRIPT, $jsSnippetTags, 'SET')?>

  <div class="col-md-12 tf-cloud-block">
    <h4><?=$this->transEsc('Suggested Topics')?></h4>
    <div>
      <!-- Nav tabs -->
      <ul class="nav nav-tabs" role="tablist">
        <li role="presentation" class="active"><a href="#authorityCloudFirst" aria-controls="home" role="tab" data-toggle="tab">Cloud</a></li>
        <li role="presentation"><a href="#authorityCloudSecond" aria-controls="profile" role="tab" data-toggle="tab"><?=$this->transEsc('By Alphabetical')?></a></li>
        <li role="presentation"><a href="#authorityCloudThird" aria-controls="messages" role="tab" data-toggle="tab"><?=$this->transEsc('By Popularity')?></a></li>
      </ul>
      <!-- Tab panes -->
      <div class="tab-content tf-p-0">
        <div role="tabpanel" class="tab-pane active" id="authorityCloudFirst">
          <div id="topic_cloud" class="tf-cloud-block-background"></div>
        </div>
        <div role="tabpanel" class="tab-pane" id="authorityCloudSecond">
          <div class="lightbox-scroll full-facets" style="max-height: 350px;">
            <div class="facet-group" id="facet-list-count">
              <?php foreach($ascSortingTopicsData as $topic): ?>
              <a href='<?=$topic['topicLink'];?>' class="facet js-facet-item facetAND">
                <span class="text">
                  <span class="facet-value"><?php echo $topic['topicTitle'];?></span>
                </span>
                <span class="badge"><?php echo $topic['topicCount'];?></span>
              </a>
              <?php endforeach; ?>
            </div>
=======
<div class="col-md-12 tf-cloud-block">
  <h4><?=$this->transEsc('Suggested Topics')?></h4>
  <div>
    <!-- Nav tabs -->
    <ul class="nav nav-tabs" role="tablist">
      <li role="presentation" class="active"><a href="#authorityCloudFirst" aria-controls="home" role="tab" data-toggle="tab">Cloud</a></li>
      <li role="presentation"><a href="#authorityCloudSecond" aria-controls="profile" role="tab" data-toggle="tab"><?=$this->transEsc('By Alphabetical')?></a></li>
      <li role="presentation"><a href="#authorityCloudThird" aria-controls="messages" role="tab" data-toggle="tab"><?=$this->transEsc('By Popularity')?></a></li>
    </ul>
    <!-- Tab panes -->
    <div class="tab-content tf-p-0">
      <div role="tabpanel" class="tab-pane active" id="authorityCloudFirst">
        <div id="topic_cloud" class="tf-cloud-block-background"></div>
      </div>
      <div role="tabpanel" class="tab-pane" id="authorityCloudSecond">
        <div class="lightbox-scroll full-facets" style="max-height: 350px;">
          <div class="facet-group" id="facet-list-count">
            <?php foreach($ascSortingTopicsData as $topic): ?>
              <a href='<?=$topic['topicLink'];?>' class="facet js-facet-item facetAND">
                <span class="text">
                  <span class="facet-value" ><?php echo $topic['topicTitle'];?></span>
                </span>
                <span class="badge"><?php echo $topic['topicCount'];?></span>
              </a>
            <?php endforeach; ?>
>>>>>>> 60a67fae
          </div>
        </div>
        <div role="tabpanel" class="tab-pane" id="authorityCloudThird">
          <div class="lightbox-scroll full-facets" style="max-height: 350px;">
            <div class="facet-group" id="facet-list-count">
              <?php foreach($countSortingTopicsData as $topic): ?>
              <a href='<?=$topic['topicLink'];?>' class="facet js-facet-item facetAND">
                <span class="text">
                  <span class="facet-value"><?php echo $topic['topicTitle'];?></span>
                </span>
                <span class="badge"><?php echo $topic['topicCount'];?></span>
              </a>
              <?php endforeach; ?>
            </div>
          </div>
        </div>
      </div>
    </div>
  </div>
<?php endif;?><|MERGE_RESOLUTION|>--- conflicted
+++ resolved
@@ -1,52 +1,36 @@
-<<<<<<< HEAD
-<?php $responseTopicsDataAndSettings = $this->authority()->getTopicsData($this->driver, $this->layout()->userLang);
-=======
-<?php
-$responseTopicsDataAndSettings = $this->authority()->getTopicsData($this->driver); if(!empty($responseTopicsDataAndSettings[0])) :
->>>>>>> 60a67fae
+<?php $responseTopicsDataAndSettings = $this->authority()->getTopicsData($this->driver, $this->layout()->userLang); ?>
+<?php if(!empty($responseTopicsDataAndSettings[0])): ?>
+  <?php
 
-if(!empty($responseTopicsDataAndSettings[0])) :
+    $this->headLink()->appendStylesheet('vendor/jqcloud.css');
+    $this->headScript()->appendFile("vendor/jqcloud-1.0.4.min.js");
 
-  $this->headLink()->appendStylesheet('vendor/jqcloud.css');
-  $this->headScript()->appendFile("vendor/jqcloud-1.0.4.min.js");
+    $responseTopicsData = $responseTopicsDataAndSettings[0];
+    $responseTopicsSettings = $responseTopicsDataAndSettings[1];
 
-<<<<<<< HEAD
-  $responseTopicsData = $responseTopicsDataAndSettings[0];
-  $responseTopicsSettings = $responseTopicsDataAndSettings[1];
-=======
-$jsData = '';
-$itopic = 1;
-foreach($responseTopicsData as $topic) {
-    if($itopic <= $responseTopicsSettings['maxTopicRows']) {
-        $jsData .= '{text: "'.$topic['topicTitle'].'", weight: '.$topic['topicNumber'].', html: {title: "'.$topic['topicTitle'].'", "class": "custom-class"}, link: {href: '. json_encode($topic['topicLink']).', target: "_self"}},';
-    }
-    $itopic++;
-}
->>>>>>> 60a67fae
 
-  $jsData = '';
-  $itopic = 1;
-  foreach($responseTopicsData as $topic) {
+    $jsData = '';
+    $itopic = 1;
+    foreach($responseTopicsData as $topic) {
       if($itopic <= $responseTopicsSettings['maxTopicRows']) {
-          $jsData .= '{text: "'.$topic['topicTitle'].'", weight: '.$topic['topicNumber'].', html: {title: "'.$topic['topicTitle'].'", "class": "custom-class"}, link: {href: '. json_encode($topic['topicLink']).', target: "_blank"}},';
+        $jsData .= '{text: "'.$topic['topicTitle'].'", weight: '.$topic['topicNumber'].', html: {title: "'.$topic['topicTitle'].'", "class": "custom-class"}, link: {href: '. json_encode($topic['topicLink']).', target: "_blank"}},';
       }
       $itopic++;
-  }
+    }
 
-  $ascSortingTopicsData = $responseTopicsData;
-  $toptitle = array();
-  foreach ($ascSortingTopicsData as $key => $row) {
-      $toptitle[$key]  = $row['topicTitle'];
-  }
-  array_multisort($toptitle, SORT_ASC,SORT_LOCALE_STRING, $ascSortingTopicsData);
+    $ascSortingTopicsData = $responseTopicsData;
+    $toptitle = array();
+    foreach ($ascSortingTopicsData as $key => $row) {
+        $toptitle[$key]  = $row['topicTitle'];
+    }
+    array_multisort($toptitle, SORT_ASC,SORT_LOCALE_STRING, $ascSortingTopicsData);
 
 
-  $countSortingTopicsData = $responseTopicsData;
-  array_multisort(array_column($countSortingTopicsData, 'topicCount'), SORT_DESC, $countSortingTopicsData);
+    $countSortingTopicsData = $responseTopicsData;
+    array_multisort(array_column($countSortingTopicsData, 'topicCount'), SORT_DESC, $countSortingTopicsData);
 
-<<<<<<< HEAD
-  $jsSnippetTags = <<<EOD
-  $(function () {
+    $jsSnippetTags = <<<EOD
+    $(function () {
       let word_list = [
           $jsData
       ];
@@ -55,8 +39,8 @@
         $('#topic_cloud').css("width", "100%");
         $('#topic_cloud').empty().jQCloud(word_list);
       });
-  });
-  EOD;
+    });
+EOD;
   ?>
   <?=$this->inlineScript(\Laminas\View\Helper\HeadScript::SCRIPT, $jsSnippetTags, 'SET')?>
 
@@ -86,33 +70,6 @@
               </a>
               <?php endforeach; ?>
             </div>
-=======
-<div class="col-md-12 tf-cloud-block">
-  <h4><?=$this->transEsc('Suggested Topics')?></h4>
-  <div>
-    <!-- Nav tabs -->
-    <ul class="nav nav-tabs" role="tablist">
-      <li role="presentation" class="active"><a href="#authorityCloudFirst" aria-controls="home" role="tab" data-toggle="tab">Cloud</a></li>
-      <li role="presentation"><a href="#authorityCloudSecond" aria-controls="profile" role="tab" data-toggle="tab"><?=$this->transEsc('By Alphabetical')?></a></li>
-      <li role="presentation"><a href="#authorityCloudThird" aria-controls="messages" role="tab" data-toggle="tab"><?=$this->transEsc('By Popularity')?></a></li>
-    </ul>
-    <!-- Tab panes -->
-    <div class="tab-content tf-p-0">
-      <div role="tabpanel" class="tab-pane active" id="authorityCloudFirst">
-        <div id="topic_cloud" class="tf-cloud-block-background"></div>
-      </div>
-      <div role="tabpanel" class="tab-pane" id="authorityCloudSecond">
-        <div class="lightbox-scroll full-facets" style="max-height: 350px;">
-          <div class="facet-group" id="facet-list-count">
-            <?php foreach($ascSortingTopicsData as $topic): ?>
-              <a href='<?=$topic['topicLink'];?>' class="facet js-facet-item facetAND">
-                <span class="text">
-                  <span class="facet-value" ><?php echo $topic['topicTitle'];?></span>
-                </span>
-                <span class="badge"><?php echo $topic['topicCount'];?></span>
-              </a>
-            <?php endforeach; ?>
->>>>>>> 60a67fae
           </div>
         </div>
         <div role="tabpanel" class="tab-pane" id="authorityCloudThird">
