--- conflicted
+++ resolved
@@ -2,6 +2,7 @@
     $this->layout()->breadcrumbs = false;
     $this->backgroundTabs = $this->BackgroundTabs ?? [];
     $schemaOrgType = $this->authority()->getSchemaOrgType($this->driver);
+
     // TueFind:
     // - record.js is needed for AJAX tab logic
     // - disabled, because we use the non-ajax-version.
@@ -32,103 +33,6 @@
     <p><?=$this->transEsc('authority_note_name_record')?></p>
   <?php endif; ?>
 
-<<<<<<< HEAD
-          <?php $birth = $this->authority()->getBirth($this->driver); ?>
-          <?php if ($birth != ''): ?>
-            <tr>
-              <th>Born:</th>
-              <td><?=$birth?></td>
-            </tr>
-          <?php endif; ?>
-
-          <?php $death = $this->authority()->getDeath($this->driver); ?>
-          <?php if ($death != ''): ?>
-            <tr>
-              <th>Died:</th>
-              <td><?=$death?></td>
-            </tr>
-          <?php endif; ?>
-
-          <?php $relations = $this->authority()->getPersonalRelations($this->driver); ?>
-          <?php if ($relations != ''): ?>
-            <tr>
-              <th>Personal relations:</th>
-              <td><?=$relations?></td>
-            </tr>
-          <?php endif; ?>
-
-          <?php $relations = $this->authority()->getCorporateRelations($this->driver); ?>
-          <?php if ($relations != ''): ?>
-            <tr>
-              <th>Corporate relations:</th>
-              <td><?=$relations?></td>
-            </tr>
-          <?php endif; ?>
-
-          <?php $externalReferences = $this->authority()->getExternalReferences($this->driver); ?>
-          <?php if ($externalReferences != ''): ?>
-            <tr>
-              <th>External references:</th>
-              <td><?=$externalReferences?></td>
-            </tr>
-          <?php endif; ?>
-        </tbody>
-      </table>
-      <?=$this->context($this)->renderInContext('Related/AuthorityTitlesBy', ['driver' => $this->driver])?>
-      <?=$this->context($this)->renderInContext('Related/AuthorityTitlesAbout', ['driver' => $this->driver])?>
-      <?=$this->context($this)->renderInContext('Related/AuthorityAuthors', ['driver' => $this->driver])?>
-      <?=$this->context($this)->renderInContext('Related/AuthorityTopics', ['driver' => $this->driver])?>
-      <?=$this->context($this)->renderInContext('Related/AuthorityTimeline', ['driver' => $this->driver])?>
-    </div>
-    <?php if ($this->driver->getType() == 'person' && !in_array('Familie', $this->driver->getPersonalTitles())): ?>
-      <div class="col-sm-4">
-        <?php
-          // Image (partially rendered by JS)
-          $imgUrl = '/wikidataproxy/load';
-          $wikidataId = $this->driver->getWikidataId();
-          if ($wikidataId != null) {
-            $imgUrl .= '?id=' . $wikidataId;
-          } else {
-            $imgUrl .= '?search[]=';
-            $names = $this->driver->getNameAliases();
-            $encodedNames = [];
-            foreach ($names as $name) {
-              $encodedNames[] = urlencode($name);
-            }
-            $imgUrl .= implode('&search[]=', $encodedNames);
-            $params = ['birthYear' => $this->driver->getBirthYear(),
-                       'deathYear' => $this->driver->getDeathYear()];
-            foreach ($params as $key => $value) {
-              if ($value)
-                $imgUrl .= '&' . urlencode($key) . '=' . urlencode($value);
-            }
-          }
-        ?>
-        <!-- onload didn't work, so we use a separate script snippet -->
-        <div class="tf-wikidata-image" data-url="<?=htmlspecialchars($imgUrl)?>"></div>
-        <?=$this->inlineScript(\Laminas\View\Helper\HeadScript::SCRIPT, 'TueFind.GetImagesFromWikidata();', 'SET')?>
-      </div>
-    <?php endif; ?>
-  </div>
-</div>
-
-<?php
-  // Pick a tab to display -- Details if available, otherwise first option (if any):
-  $tab = $this->tabs['Details'] ?? current($this->tabs) ?? null;
-?>
-<?php /*
-<h1><?=$this->escapeHtml($this->driver->getBreadcrumb())?></h1>
-<p><?=empty($tab) ? $this->transEsc('no_description') :  $this->record($this->driver)->getTab($tab)?></p>
- */?>
-<?php /* TueFind: Use similar tab logic as for title data (without AJAX!)*/?>
-<div class="record-tabs">
-  <ul class="nav nav-tabs">
-    <?php foreach ($this->tabs as $tab => $obj): ?>
-      <?php // add current tab to breadcrumbs if applicable:
-        $desc = $obj->getDescription();
-        $tabName = preg_replace("/\W/", "-", strtolower($tab));
-        $tabClasses = [ 'record-tab', $tabName ];
-=======
   <!-- Here sidebar-right is before mainbody-left, because we want to show the image before the details in responsive behaviour -->
   <div class="sidebar right hidden-print">
     <?php if ($this->driver->getType() == 'person' && !$this->driver->isFamily()): ?>
@@ -138,7 +42,6 @@
   <div class="mainbody left">
     <?=$this->context($this)->renderInContext('authority/record/details', ['driver' => $this->driver])?>
   </div>
->>>>>>> 3c490f14
 
   <div class="mainbody left">
     <?=$this->context($this)->renderInContext('Related/AuthorityTitlesBy', ['driver' => $this->driver])?>
