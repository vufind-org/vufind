function triggerVirtualKeyboard(accept, enter) {
    $('.virtual-keyboard-greek').off().click(function() {
       showKb('el', false, accept, enter);
    });
    $('.virtual-keyboard-hebrew').off().click(function() {
       showKb('he', true, accept, enter);
    });
}


function showKb(layout, right_to_left, accept, enter) {
<<<<<<< HEAD
    var accept_label =  accept + ':' + accept;
    var enter_label =  enter + ':' + enter;
    var kb = $('.searchForm_lookfor:visible').keyboard(
              { position :  { of : null,
                              my : 'center top',
                              at : 'center top',
                              // used when "usePreview" is false
                              // (centers keyboard at bottom of the input/textarea)
                              at2: 'center bottom'
                            },
                display:    { 'accept' : accept_label,
                              'enter'  : enter_label},
                autoAccept: false,
                usePreview: false,
              }).getkeyboard();
    kb.options.layout = layout;
    kb.options.rtl = right_to_left;
    kb.redraw();
    // Make sure we do open the keyboard again on focus the standard search field
    $.extend($.keyboard.keyaction, {
        accept : function(base) {
            base.close(true);
            kb.destroy();
            return false;
        },
        enter : function(base) {
            if (base.el.nodeName === "INPUT") {
=======
        var accept_label =  accept + ':' + accept;
        var enter_label =  enter + ':' + enter;
        var kb = $('.searchForm_lookfor:visible').keyboard(
                  { position :  { of : null,
                                  my : 'center top',
                                  at : 'center top',
                                  // used when "usePreview" is false
                                  // (centers keyboard at bottom of the input/textarea)
                                  at2: 'center bottom'
                                },
                    display:    { 'accept' : accept_label,
                                  'enter'  : enter_label},
                    autoAccept: false,
                    usePreview: false,
                  }).getkeyboard();
        kb.options.layout = layout;
        kb.options.rtl = right_to_left;
        kb.redraw();
        // Make sure we do open the keyboard again on focus the standard search field
        $.extend($.keyboard.keyaction, {
            accept : function(base) {
>>>>>>> cf4ca5fa
                base.close(true);
                kb.destroy();
                return false;
            }
        }
    });
}<|MERGE_RESOLUTION|>--- conflicted
+++ resolved
@@ -9,7 +9,6 @@
 
 
 function showKb(layout, right_to_left, accept, enter) {
-<<<<<<< HEAD
     var accept_label =  accept + ':' + accept;
     var enter_label =  enter + ':' + enter;
     var kb = $('.searchForm_lookfor:visible').keyboard(
@@ -37,29 +36,6 @@
         },
         enter : function(base) {
             if (base.el.nodeName === "INPUT") {
-=======
-        var accept_label =  accept + ':' + accept;
-        var enter_label =  enter + ':' + enter;
-        var kb = $('.searchForm_lookfor:visible').keyboard(
-                  { position :  { of : null,
-                                  my : 'center top',
-                                  at : 'center top',
-                                  // used when "usePreview" is false
-                                  // (centers keyboard at bottom of the input/textarea)
-                                  at2: 'center bottom'
-                                },
-                    display:    { 'accept' : accept_label,
-                                  'enter'  : enter_label},
-                    autoAccept: false,
-                    usePreview: false,
-                  }).getkeyboard();
-        kb.options.layout = layout;
-        kb.options.rtl = right_to_left;
-        kb.redraw();
-        // Make sure we do open the keyboard again on focus the standard search field
-        $.extend($.keyboard.keyaction, {
-            accept : function(base) {
->>>>>>> cf4ca5fa
                 base.close(true);
                 kb.destroy();
                 return false;
