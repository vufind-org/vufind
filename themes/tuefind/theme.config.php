<?php
return [
    'extends' => 'bootstrap3',
    'helpers' => [
        'factories' => [
<<<<<<< HEAD
            'helptext' => 'TueFind\View\Helper\Root\HelpTextFactory',
            'HelpText' => 'TueFind\View\Helper\Root\HelpTextFactory',
            'tuefind' => 'TueFind\View\Helper\TueFind\Factory',
=======
            'helptext' => 'TueFind\View\Helper\Root\Factory::getHelpText',
            'piwik' => 'TueFind\View\Helper\Root\Factory::getPiwik',
            'tuefind' => 'TueFind\View\Helper\TueFind\Factory::getTueFind',
>>>>>>> 11de9cae
        ],
    ],
    'css' => [
        'vendor/jquery-ui.min.css',
        'vendor/keyboard-basic.css',
        'vendor/keyboard.css',
        'vendor/keyboard-dark.css',
        'vendor/keyboard-previewkeyset.css',
        'keyboard-tuefind.css'
    ],
    'js' => [
        'tuefind.js',
        'vendor/jquery-ui.min.js',
        'vendor/jquery.keyboard.js',
        'vendor/keyboard-layouts-greywyvern.js',
        'virtualkeyboard.js'
    ],
];<|MERGE_RESOLUTION|>--- conflicted
+++ resolved
@@ -3,15 +3,10 @@
     'extends' => 'bootstrap3',
     'helpers' => [
         'factories' => [
-<<<<<<< HEAD
             'helptext' => 'TueFind\View\Helper\Root\HelpTextFactory',
             'HelpText' => 'TueFind\View\Helper\Root\HelpTextFactory',
+            'piwik' => 'TueFind\View\Helper\Root\PiwikFactory',
             'tuefind' => 'TueFind\View\Helper\TueFind\Factory',
-=======
-            'helptext' => 'TueFind\View\Helper\Root\Factory::getHelpText',
-            'piwik' => 'TueFind\View\Helper\Root\Factory::getPiwik',
-            'tuefind' => 'TueFind\View\Helper\TueFind\Factory::getTueFind',
->>>>>>> 11de9cae
         ],
     ],
     'css' => [
