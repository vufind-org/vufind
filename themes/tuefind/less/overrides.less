--- conflicted
+++ resolved
@@ -143,22 +143,22 @@
   display: none !important;
 }
 
-<<<<<<< HEAD
+
 .tf-favorite-list .dropdown {
-    background-color: #d9edf7;
-    border-color: #bce8f1;
-    padding: 15px;
-    margin-bottom: 20px;
-    border: 1px solid transparent;
-    border-radius: 4px;
-    list-style: none;
+  background-color: #d9edf7;
+  border-color: #bce8f1;
+  padding: 15px;
+  margin-bottom: 20px;
+  border: 1px solid transparent;
+  border-radius: 4px;
+  list-style: none;
 }
 
 .tf-favorite-list  .dropdown .dropdown-toggle {
-    color: #214c62;
-    font-weight: bold;
-=======
+  color: #214c62;
+  font-weight: bold;
+}
+
 .tf-nopadding {
   padding: 0px;
->>>>>>> 60a67fae
 }