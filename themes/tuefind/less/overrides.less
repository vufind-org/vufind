a {
  text-decoration: initial;
}

.active-filters {
  justify-content: flex-end;

  .filters {
    display: none;
  }
}

.facet .text {
  hyphens: auto;
}

.myresearch-menu a {
  border: #eee solid 1px;
  margin-bottom: -1px;
}

.myresearch-menu a:hover {
  text-decoration: none;
  outline: #eee solid 1px;
}

.search-result-limit {
  white-space: nowrap;
}

#tf-imprint .changed {
  /*
  * color should be set to "inherit" for the end user.
  * use e.g. "blue" to see what has changed, and compare against the original.
  */
  color: inherit;
}

.tf-schema-org-only {
  display: none;
}

@media (min-width: @screen-sm-min) {
  table.alphabrowse .title {
      width: 40%;
  }
}

/* not possible to set "tf-"-prefix, else bootstrap3's "btn-type-*" directive won't work */
.btn-type-subscribe::before { content: "\f0f3"; } // .fa-bell
.btn-type-unsubscribe::before { content: "\f1f6"; } // .fa-bell-slash
.btn-type-publish::before { content: "\f093"; } // .fa-upload

.snippet-separator {
  border-top: 1px solid darkgrey;
  padding-top: 0.5em;
  padding-bottom: 0.5em;
}

p + br { display : none; }

.savedLists ul {
  list-style: none;
  padding: 0;
  padding-left: 10px;
  text-align: left;
}

.savedLists .tf-favoritesListMoreButton {
  cursor: pointer;
  float: right;
  text-decoration: underline;
}

.tf-result-link-block {
  text-align: right;
}

.tf-modal-favorite-sidebar h3:first-of-type {
  display: none;
}

.tf-modal-favorite-sidebar .account-menu {
  display: none;
}

.snippet-div {
  border-top: 1px;
  border-bottom: 1px;
  padding-top: 0.5em;
  padding-bottom: 0.5em;
  overflow: scroll;
  -ms-overflow-style: none;  /* IE and Edge */
  scrollbar-width: none;  /* Firefox */
}

/* Hide scrollbar for Chrome, Safari and Opera */
.snippet-div::-webkit-scrollbar {
  display: none;
}

.snippet-text-type {
<<<<<<< HEAD
    z-index : 1;
    position: relative;
}

.tf-favorite-list .dropdown {
    background-color: #d9edf7;
    border-color: #bce8f1;
    padding: 15px;
    margin-bottom: 20px;
    border: 1px solid transparent;
    border-radius: 4px;
    list-style: none;
}

.tf-favorite-list  .dropdown .dropdown-toggle {
    color: #214c62;
    font-weight: bold;
=======
  z-index : 1;
  position: relative;
}

.tf-cursor-pointer {
  cursor: pointer;
}

.tf-p-0 {
  padding: 0 !important;
}

.tf-cloud-block {
  padding:20px;
  margin-bottom: 20px;
  border: 1px solid #ddd;
  border-radius: 4px;
}

.tf-cloud-block-background {
  width: 100%;
  height: 350px;
  border: 1px solid #ccc;
  background-color:#fafafa;
  font-family:'Roboto';
}

.tf-list-topics-block {
  overflow: auto;
}

div#topic_cloud span {
  padding: 2px;
}

#searchForm .nav-tabs {
  border-bottom: none;
}

.tf-d-none {
  display: none !important;
>>>>>>> 3c490f14
}<|MERGE_RESOLUTION|>--- conflicted
+++ resolved
@@ -100,25 +100,6 @@
 }
 
 .snippet-text-type {
-<<<<<<< HEAD
-    z-index : 1;
-    position: relative;
-}
-
-.tf-favorite-list .dropdown {
-    background-color: #d9edf7;
-    border-color: #bce8f1;
-    padding: 15px;
-    margin-bottom: 20px;
-    border: 1px solid transparent;
-    border-radius: 4px;
-    list-style: none;
-}
-
-.tf-favorite-list  .dropdown .dropdown-toggle {
-    color: #214c62;
-    font-weight: bold;
-=======
   z-index : 1;
   position: relative;
 }
@@ -160,5 +141,19 @@
 
 .tf-d-none {
   display: none !important;
->>>>>>> 3c490f14
+}
+
+.tf-favorite-list .dropdown {
+    background-color: #d9edf7;
+    border-color: #bce8f1;
+    padding: 15px;
+    margin-bottom: 20px;
+    border: 1px solid transparent;
+    border-radius: 4px;
+    list-style: none;
+}
+
+.tf-favorite-list  .dropdown .dropdown-toggle {
+    color: #214c62;
+    font-weight: bold;
 }