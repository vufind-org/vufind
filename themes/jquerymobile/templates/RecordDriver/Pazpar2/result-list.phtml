<b>
  <div class="result source<?=$this->escapeHtmlAttr($this->driver->getResourceSource())?> recordId<?=$this->driver->supportsAjaxStatus()?' ajaxItemId':''?>">
    <input type="hidden" value="<?=$this->escapeHtmlAttr($this->driver->getUniqueID())?>" class="hiddenId" />
<<<<<<< HEAD
    <h3><?
      $summHighlightedTitle = $this->driver->getHighlightedTitle();
      $summTitle = $this->driver->getTitle();
      if (!empty($summHighlightedTitle)) {
          echo $this->highlight($this->addEllipsis($summHighlightedTitle, $summTitle));
      } else if (!empty($summTitle)) {
          echo $this->escapeHtml($this->truncate($summTitle, 180));
      } else {
          echo $this->transEsc('Title not available');
      }
    ?></h3>
    <? $summAuthors = $this->driver->getPrimaryAuthorsWithHighlighting(); if (!empty($summAuthors)): ?>
      <p><?=$this->transEsc('by')?>
      <? $authorCount = count($summAuthors); foreach ($summAuthors as $i => $summAuthor): ?>
        <?=$this->highlight($summAuthor)?><?=$i + 1 < $authorCount ? ';' : ''?>
      <? endforeach; ?></p>
=======
    <h3><?=$this->record($this->driver)->getTitleHtml()?></h3>
    <? $summAuthor = $this->driver->getPrimaryAuthor(); if (!empty($summAuthor)): ?>
      <p><?=$this->transEsc('by')?> <?
      $summHighlightedAuthor = $this->driver->getHighlightedAuthor();
      echo !empty($summHighlightedAuthor)
          ? $this->highlight($summHighlightedAuthor)
          : $this->escapeHtml($summAuthor);
      ?>
>>>>>>> 3335c908
    <? endif; ?>
    <? $locations = $this->driver->getProviders(); if (!empty($locations)): ?>
      <p><strong><?=$this->transEsc('Provider')?>:</strong> <?=$this->escapeHtml(implode(', ', $locations))?></p>
    <? endif; ?>
    <? $summCallNo = $this->driver->getCallNumber(); if (!empty($summCallNo)): ?>
      <p><strong><?=$this->transEsc('Call Number')?>:</strong> <?=$this->escapeHtml($summCallNo)?></p>
    <? endif; ?>
    <?=$this->record($this->driver)->getFormatList()?>
  </div>
</b><|MERGE_RESOLUTION|>--- conflicted
+++ resolved
@@ -1,33 +1,12 @@
 <b>
   <div class="result source<?=$this->escapeHtmlAttr($this->driver->getResourceSource())?> recordId<?=$this->driver->supportsAjaxStatus()?' ajaxItemId':''?>">
     <input type="hidden" value="<?=$this->escapeHtmlAttr($this->driver->getUniqueID())?>" class="hiddenId" />
-<<<<<<< HEAD
-    <h3><?
-      $summHighlightedTitle = $this->driver->getHighlightedTitle();
-      $summTitle = $this->driver->getTitle();
-      if (!empty($summHighlightedTitle)) {
-          echo $this->highlight($this->addEllipsis($summHighlightedTitle, $summTitle));
-      } else if (!empty($summTitle)) {
-          echo $this->escapeHtml($this->truncate($summTitle, 180));
-      } else {
-          echo $this->transEsc('Title not available');
-      }
-    ?></h3>
+    <h3><?=$this->record($this->driver)->getTitleHtml()?></h3>
     <? $summAuthors = $this->driver->getPrimaryAuthorsWithHighlighting(); if (!empty($summAuthors)): ?>
       <p><?=$this->transEsc('by')?>
       <? $authorCount = count($summAuthors); foreach ($summAuthors as $i => $summAuthor): ?>
         <?=$this->highlight($summAuthor)?><?=$i + 1 < $authorCount ? ';' : ''?>
       <? endforeach; ?></p>
-=======
-    <h3><?=$this->record($this->driver)->getTitleHtml()?></h3>
-    <? $summAuthor = $this->driver->getPrimaryAuthor(); if (!empty($summAuthor)): ?>
-      <p><?=$this->transEsc('by')?> <?
-      $summHighlightedAuthor = $this->driver->getHighlightedAuthor();
-      echo !empty($summHighlightedAuthor)
-          ? $this->highlight($summHighlightedAuthor)
-          : $this->escapeHtml($summAuthor);
-      ?>
->>>>>>> 3335c908
     <? endif; ?>
     <? $locations = $this->driver->getProviders(); if (!empty($locations)): ?>
       <p><strong><?=$this->transEsc('Provider')?>:</strong> <?=$this->escapeHtml(implode(', ', $locations))?></p>
