--- conflicted
+++ resolved
@@ -1,8 +1,5 @@
 <ul class="rb-news-list text-justify">
     <li>
-<<<<<<< HEAD
-        <h1 id="06_2021">RelBib Alerting-Service: Jetzt neu auch Zeitschriftenpakete abonnieren!</h1>
-=======
         <h1 id="12_2021">Neu in RelBib: Normdatensuche und Personenseiten</h1>
         <p class="rb-news-date">(Dezember 2021)</p>
         <p>Mit der Einführung der Normdatensuche und Personenseiten auf RelBib wird ein neuer Meilenstein erreicht. Neben der RelBib-Titel-Suche und der Volltextsuche steht nun über dem RelBib-Suchschlitz auch der Reiter <b>Personen / Körperschaften</b> zur Verfügung. In diesem Reiter können Sie gezielt nach Autorinnen und Autoren, nach Körperschaften und Tagungen bzw. Tagungsbänden suchen, die in RelBib nachgewiesen sind.</p>
@@ -36,7 +33,6 @@
     </li>
     <li>
         <h1 id="11_2021">RelBib Alerting-Service: Jetzt neu auch Zeitschriftenpakete abonnieren!</h1>
->>>>>>> c4d54e97
         <p class="rb-news-date">(November 2021)</p>
         <p>Wir haben den RelBib Alerting-Service ausgebaut: Nun können Sie mit einem RelBib-Konto auch thematische Zeitschriftenpakete abonnieren. Wollen Sie beispielsweise darüber auf dem Laufenden bleiben, welche Aufsätze in Fachzeitschriften mit Asienbezug neu publiziert worden sind? Dann wählen Sie das Alertpaket „Asien“ usw. Bei neuen Inhalten aus Zeitschriften dieses Pakets in RelBib erhalten Sie eine automatische E-Mail-Benachrichtigung. Eine genaue Beschreibung des RelBib Alerting-Services finden Sie auf unserer Hilfeseite:</p>
         <p><a href="https://www.relbib.de/Content/features_personalised?expand#alerting" target="_blank">RelBib Alerting</a></p>
@@ -64,102 +60,6 @@
         </ul>
         </p>
         <p>Wir freuen uns, nun den Großteil der Präsentationen vom Workshop hier veröffentlichen zu können. Zugleich danken wir noch einmal allen Vortragenden ganz herzlich für Ihr Mitwirken: Fachwissenschaftler *innen, Projektpartnern, Kolleg*innen benachbarter FID und Mitarbeiter*innen der Universitätsbibliothek Tübingen. Wie immer freuen wir uns über Ihr Feedback an <a href="mailto:relbib@ub.uni-tuebingen.de">relbib@ub.uni-tuebingen.de</a>.</p>
-<<<<<<< HEAD
-        <p>
-        <h4>Programm</h4>
-        <table  style="width: 100%">
-            <thead>
-                <tr>
-                    <th style="width: 10%"></th>
-                    <th style="width: 80%"></th>
-                </tr>
-            </thead>
-            <tbody>
-                <tr class="bold">
-                    <td>09:30 - 10:00</td><td>Begrüßung, Vorstellung der Mitwirkenden und Organisatorisches</td>
-                </tr>
-                <tr class="bold">
-                    <td>10:00 - 11:00</td><td>Open-Access-Modelle und die Aktivitäten des FID Religionswissenschaft</td>
-                </tr>
-                <tr>
-                    <td></td>
-                    <td>
-                        <ol class="list-group workshop-list">
-                            <li>Open Access - alles kostenlos oder was? Ein Überblick über verschiedene Open-Access-Modelle (Dr. Johanna Dammeier, UB Tübingen)
-                                <a href="/relbib_docs/workshop_2020_files/Vortrag_Dammeier_20201120_CCBY.pdf" target="_blank"><em>Präsentation</em></a>
-                            </li>
-                            <li>Universitätsverlage als kostengünstige Alternative für Open-Access-Publikationen (Dr. Marianne Dörr, UB Tübingen)
-                                <a href="/relbib_docs/workshop_2020_files/Vortrag_Binder_Doerr_20201120_CCBY.pdf" target="_blank"><em>Präsentation</em></a>
-                            </li>
-                            <li>Grüner Weg des Open Access: das Zweitveröffentlichungsprojekt des FID Religionswissenschaft (Mareike Heinritz, FID Religionswissenschaft/UB Tübingen)
-                                <a href="/relbib_docs/workshop_2020_files/Vortrag_Heinritz_1_20201120_CCBY.pdf" target="_blank"><em>Präsentation</em></a>
-                            </li>
-                        </ol>
-                    </td>
-                </tr>
-                <tr class="bold">
-                    <td>11:15 - 12:15</td><td>Open-Access-Transformation - ein Thema für die Religionswissenschaft?</td>
-                </tr>
-                <tr>
-                    <td></td>
-                    <td>
-                        <ol class="list-group workshop-list">
-                            <li>Digitalisierungsprojekt des FID Theologie: ein Beispiel für Open-Access-Kooperation mit Verlagen (Dr. Martin Faßnacht, FID Theologie/UB Tübingen)
-                                <a href="/relbib_docs/workshop_2020_files/Vortrag_Fassnacht_20201120_CCBY.pdf" target="_blank"><em>Präsentation</em></a>
-                            </li>
-                            <li>Open-Access-Transformation von Zeitschriften in Kooperation mit Herausgebern am Beispiel der Zeitschrift <em>Internationales Asienforum/International Quarterly for Asian Studies</em> (Nicole Merkel-Hilf, FID Asien, UB/CATS Heidelberg)
-                                <a href="/relbib_docs/workshop_2020_files/Vortrag_Merkel_20201120_CCBY.pdf" target="_blank"><em>Präsentation</em></a>
-                            </li>
-                            <li>Impuls: Die OJS-Plattform der UB Tübingen (Dr. Axel Braun, UB Tübingen)<br/>
-                                Diskussion: Open-Access-Transformation - ein Thema für die Religionswissenschaft?
-                            </li>
-                        </ol>
-                    </td>
-                </tr>
-                <tr class="bold">
-                    <td>12:15 - 13:15</td><td>Mittagspause</td>
-                </tr>
-                <tr class="bold">
-                    <td>13:15 - 14:15</td><td>Relevanz der Nationalen Forschungsdateninfrastruktur (NFDI) für die Religionswissenschaft</td>
-                </tr>
-                <tr>
-                    <td></td>
-                    <td>
-                        <ol class="list-group workshop-list">
-                            <li>Impuls: Forschungsdatenmanagement und Religionswissenschaft (Mareike Heinritz, FID Religionswissenschaft/UB Tübingen)
-                                <a href="/relbib_docs/workshop_2020_files/Vortrag_Heinritz_2_20201120_CCBY.pdf" target="_blank"><em>Präsentation</em></a>
-                            </li>
-                            <li>Der FID Nahost als Partner im Konsortium NFDI4Culture (Dr. Volker Adam, FID Nahost-, Nordafrika- und Islamstudien/ULB Sachsen-Anhalt)</li>
-                            <li>Das CERES als Participant im geplanten Konsortium NFDI4Memory (Dr. Frederik Elwert, CERES/RUB) Präsentation
-                                <a href="/relbib_docs/workshop_2020_files/Vortrag_Elwert_1_20201120_CCBY.pdf" target="_blank"><em>Präsentation</em></a>
-                            </li>
-                        </ol>
-                    </td>
-                </tr>
-                <tr class="bold">
-                    <td>14:30 - 15:30</td><td>Alte und neue Aufgaben für den FID Religionswissenschaft</td>
-                </tr>
-                <tr>
-                    <td></td>
-                    <td>
-                        <ol class="list-group workshop-list">
-                            <li>REMID-Archiv und UB Marburg: ein Kooperationsprojekt des FID Religionswissenschaft (Renate Stegerhoff-Raab, UB Marburg)
-                                <a href="/relbib_docs/workshop_2020_files/Vortrag_Stegerhoff_20201120_CCBY.pdf" target="_blank"><em>Präsentation</em></a>
-                            </li>
-                            <li>Digital-Humanities-Projekte als Betätigungsfelder für Fachinformationsdienste: ein Digitalisierungsprojekt zu buddhistischer Kunst als Beispiel (Dr. Frederik Elwert, CERES/RUB)
-                                <a href="/relbib_docs/workshop_2020_files/Vortrag_Elwert_2_20201120_CCBY.pdf" target="_blank"><em>Präsentation</em></a>
-                            </li>
-                            <li>Impuls und Diskussion: Internationale Projekte mit Relevanz für den FID und das Fach Religionswissenschaft (Dr. Martin Faßnacht, FID Theologie/UB Tübingen)
-                            </li>
-                        </ol>
-                    </td>
-                </tr>
-                <tr class="bold">
-                    <td>15:30 - 16:00</td><td>Abschlussdiskussion - Ideen und Wünsche an den FID Religionswissenschaft</td>
-                </tr>
-        </table>
-        </p>
-=======
         <div>
             <h4>Programm</h4>
             <table  style="width: 100%">
@@ -254,12 +154,7 @@
                     </tr>
             </table>
         </div>
->>>>>>> c4d54e97
-    </li>
-
-    <!-- anchor for "archive" link on start page -->
-    <div id="archive" />
-
+    </li>
     <li>
         <h1 id="01_2021">FID-Lizenzen: Tester*innen für Datenbank "Jewish Life in America" gesucht!</h1>
         <p class="rb-news-date">(Januar 2021)</p>
@@ -275,10 +170,6 @@
         <p>Wir freuen uns auf Ihre Teilnahme!</p>
     </li>
     <li>
-<<<<<<< HEAD
-
-=======
->>>>>>> c4d54e97
         <h1 id="08_2020">Volltextsuche jetzt freigeschaltet!</h1>
         <p class="rb-news-date">(August 2020)</p>
         <p class="text-justify">In RelBib gibt es nun auch die Möglichkeit in religionswissenschaftlich relevanten <strong>Volltexten</strong> zu recherchieren. Wechseln Sie einfach den Suchmodus, indem Sie oberhalb des Suchschlitzes auf den Reiter „Volltexte“ klicken. Hier können Sie eine Suche nach einzelnen Wörtern, Wortgruppen oder auch Synonymen, die sogar in verschiedene Sprachen übersetzt vorliegen, durchführen. Der digitale Korpus, in dem recherchiert werden kann, umfasst Volltexte, Inhaltsverzeichnisse und Abstracts. Aktuell bieten wir die Volltextsuche hauptsächlich für die in RelBib enthaltenen Open-Access-Titel an, z. B. aus unserem <strong>Zweitveröffentlichungsprojekt</strong>. Sehr bald werden aber auch Texte kommerzieller Verlage für eine rechtlich zulässige Recherche verfügbar gemacht werden. Pilotpartner sind hier die Verlage Brill und Mohr Siebeck.  Das Projekt wurde von IxTheo initiiert und wird von RelBib nachgenutzt. Wir laden Sie herzlich ein, das neue Angebot in RelBib zu nutzen und uns Ihr <strong>Feedback</strong> zu schicken. Da wir uns noch in der erweiterten Testphase der Volltextsuche befinden, freuen wir uns insbesondere über Vorschläge für Verbesserungen, die das Sucherlebnis noch optimaler gestalten können. Weiteres dazu <a href="/relbib_docs/Volltextsuche_RelBib_deutsch_aktuell.pdf" target="_blank">hier</a>.</p>
