--- conflicted
+++ resolved
@@ -1,15 +1,9 @@
 <div id="searchbox_news">
     <h2><?=$this->transEsc('RelBib News')?></h2>
     <ul>
-<<<<<<< HEAD
-        <li><a href="<?=$this->url('content-page', ['page' => 'news'])?>#11_2021"><b>RelBib Alerting service: Now also subscribe to journal bundles!</b></a></li>
-        <li><a href="<?=$this->url('content-page', ['page' => 'news'])?>#07_2021"><b>Articles from collective works in RelBib</b></a></li>
-        <li><a href="<?=$this->url('content-page', ['page' => 'news'])?>#08_2020"><b>Full text search now available!</b></a></li>
-=======
         <li><a href="<?=$this->url('content-page', ['page' => 'news'])?>#12_2021"><b>New feature: RelBib authority search and persons' websites</b></a></li>
         <li><a href="<?=$this->url('content-page', ['page' => 'news'])?>#11_2021"><b>RelBib Alerting service: Now also subscribe to journal bundles!</b></a></li>
         <li><a href="<?=$this->url('content-page', ['page' => 'news'])?>#07_2021"><b>Articles from collective works in RelBib</b></a></li>
->>>>>>> c4d54e97
     </ul>
     <a href="<?=$this->url('content-page', ['page' => 'news'])?>#archive">archive</a>
 </div>