<?
    // Set page title.
    $this->headTitle($this->translate('Email Record'));

    // Set up breadcrumbs:
    $this->layout()->breadcrumbs = $this->getLastSearchLink($this->transEsc('Search'), '', '<span>&gt;</span>') .
        $this->recordLink()->getBreadcrumb($this->driver) . '<span>&gt;</span><em>' . $this->transEsc('Email Record') . '</em>';
?>
<?=$this->flashmessages()?>
<form action="" method="post"  name="emailRecord">
  <input type="hidden" name="id" value="<?=$this->escapeHtml($this->driver->getUniqueId())?>" />
  <input type="hidden" name="source" value="<?=$this->escapeHtml($this->driver->getResourceSource())?>" />
  <label class="displayBlock" for="email_to"><?=$this->transEsc('To')?>:</label>
  <input id="email_to" type="text" name="to" value="<?=isset($this->to) ? $this->to : ''?>" size="40" class="mainFocus <?=$this->jqueryValidation(array('required'=>'This field is required', 'email'=>'Email address is invalid'))?>"/>
  <? if (!$this->disableFrom): ?>
    <label class="displayBlock" for="email_from"><?=$this->transEsc('From')?>:</label>
    <input id="email_from" type="text" name="from" value="<?=isset($this->from) ? $this->from : ''?>" size="40" class="<?=$this->jqueryValidation(array('required'=>'This field is required', 'email'=>'Email address is invalid'))?>"/>
  <? endif; ?>
  <label class="displayBlock" for="email_message"><?=$this->transEsc('Message')?>:</label>
  <textarea id="email_message" name="message" rows="3" cols="40"><?=isset($this->message) ? $this->message : ''?></textarea>
  <br/>
    <? if(isset($this->useRecaptcha) && $this->useRecaptcha): ?>
      <?=$this->recaptcha(); ?>
    <? endif; ?>
<<<<<<< HEAD
  <input class="button" type="submit" name="submit" value="<?=$this->transEsc('Send')?>"/>
=======
    <label class="displayBlock" for="email_message"><?=$this->transEsc('Message')?>:</label>
    <textarea id="email_message" name="message" rows="3" cols="40"><?=isset($this->message) ? $this->message : ''?></textarea>
    <br/>
    <input class="button" type="submit" name="submit" value="<?=$this->transEsc('Send')?>"/>
    <? if (!$this->disableFrom): ?>
      <input type="checkbox" id="ccself" name="ccself"/><label for="ccself"><?=$this->translate('Send a copy to me'); ?></label>
    <? endif; ?>
>>>>>>> 563b37ff
</form><|MERGE_RESOLUTION|>--- conflicted
+++ resolved
@@ -19,18 +19,11 @@
   <label class="displayBlock" for="email_message"><?=$this->transEsc('Message')?>:</label>
   <textarea id="email_message" name="message" rows="3" cols="40"><?=isset($this->message) ? $this->message : ''?></textarea>
   <br/>
-    <? if(isset($this->useRecaptcha) && $this->useRecaptcha): ?>
-      <?=$this->recaptcha(); ?>
-    <? endif; ?>
-<<<<<<< HEAD
+  <? if(isset($this->useRecaptcha) && $this->useRecaptcha): ?>
+    <?=$this->recaptcha(); ?>
+  <? endif; ?>
   <input class="button" type="submit" name="submit" value="<?=$this->transEsc('Send')?>"/>
-=======
-    <label class="displayBlock" for="email_message"><?=$this->transEsc('Message')?>:</label>
-    <textarea id="email_message" name="message" rows="3" cols="40"><?=isset($this->message) ? $this->message : ''?></textarea>
-    <br/>
-    <input class="button" type="submit" name="submit" value="<?=$this->transEsc('Send')?>"/>
-    <? if (!$this->disableFrom): ?>
-      <input type="checkbox" id="ccself" name="ccself"/><label for="ccself"><?=$this->translate('Send a copy to me'); ?></label>
-    <? endif; ?>
->>>>>>> 563b37ff
+  <? if (!$this->disableFrom): ?>
+    <input type="checkbox" id="ccself" name="ccself"/><label for="ccself"><?=$this->translate('Send a copy to me'); ?></label>
+  <? endif; ?>
 </form>