--- conflicted
+++ resolved
@@ -8,7 +8,6 @@
 ?>
 <?=$this->flashmessages()?>
 <form action="" method="post"  name="emailRecord">
-<<<<<<< HEAD
   <input type="hidden" name="id" value="<?=$this->escapeHtml($this->driver->getUniqueId())?>" />
   <input type="hidden" name="source" value="<?=$this->escapeHtml($this->driver->getResourceSource())?>" />
   <label class="displayBlock" for="email_to"><?=$this->transEsc('To')?>:</label>
@@ -24,25 +23,7 @@
     <?=$this->recaptcha(); ?>
   <? endif; ?>
   <input class="button" type="submit" name="submit" value="<?=$this->transEsc('Send')?>"/>
-  <? if (!$this->disableFrom): ?>
-    <input type="checkbox" id="ccself" name="ccself"/><label for="ccself"><?=$this->translate('Send a copy to me'); ?></label>
+  <? if ($this->disableFrom && $this->userEmailInFrom): ?>
+    <input type="checkbox" id="ccme" name="ccself"/><label for="ccme"><?=$this->translate('send_email_copy_to_me'); ?></label>
   <? endif; ?>
-=======
-    <input type="hidden" name="id" value="<?=$this->escapeHtml($this->driver->getUniqueId())?>" />
-    <input type="hidden" name="source" value="<?=$this->escapeHtml($this->driver->getResourceSource())?>" />
-    <label class="displayBlock" for="email_to"><?=$this->transEsc('To')?>:</label>
-    <input id="email_to" type="text" name="to" value="<?=isset($this->to) ? $this->to : ''?>" size="40" class="mainFocus <?=$this->jqueryValidation(array('required'=>'This field is required', 'email'=>'Email address is invalid'))?>"/>
-    <? if (!$this->disableFrom): ?>
-      <label class="displayBlock" for="email_from"><?=$this->transEsc('From')?>:</label>
-      <input id="email_from" type="text" name="from" value="<?=isset($this->from) ? $this->from : ''?>" size="40" class="<?=$this->jqueryValidation(array('required'=>'This field is required', 'email'=>'Email address is invalid'))?>"/>
-      <input type="checkbox" id="ccself" name="ccself"/><label for="ccself"><?=$this->translate('send_an_email_copy'); ?></label>
-    <? endif; ?>
-    <label class="displayBlock" for="email_message"><?=$this->transEsc('Message')?>:</label>
-    <textarea id="email_message" name="message" rows="3" cols="40"><?=isset($this->message) ? $this->message : ''?></textarea>
-    <br/>
-    <input class="button" type="submit" name="submit" value="<?=$this->transEsc('Send')?>"/>
-    <? if ($this->disableFrom && $this->userEmailInFrom): ?>
-      <input type="checkbox" id="ccme" name="ccself"/><label for="ccme"><?=$this->translate('send_email_copy_to_me'); ?></label>
-    <? endif; ?>
->>>>>>> be347559
 </form>