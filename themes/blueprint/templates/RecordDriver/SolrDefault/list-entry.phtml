--- conflicted
+++ resolved
@@ -18,23 +18,12 @@
      <?=$cover?>
    </div>
   <div class="span-10">
-<<<<<<< HEAD
   <? else: ?>
   <div class="span-12">
   <? endif; ?>
-    <a href="<?=$this->recordLink()->getUrl($this->driver)?>" class="title"><?
-      $listTitle = $this->driver->getTitle();
-      if (!empty($listTitle)) {
-          echo $this->escapeHtml($this->truncate($listTitle, 180));
-      } else {
-          echo $this->transEsc('Title not available');
-      }
-    ?></a><br/>
-=======
     <a href="<?=$this->recordLink()->getUrl($this->driver)?>" class="title">
       <?=$this->record($this->driver)->getTitleHtml()?>
     </a><br/>
->>>>>>> a2d43c90
     <? $listAuthor = $this->driver->getPrimaryAuthor(); if (!empty($listAuthor)): ?>
       <?=$this->transEsc('by')?>:
       <a href="<?=$this->record($this->driver)->getLink('author', $listAuthor)?>"><?=$this->escapeHtml($listAuthor)?></a><br/>
