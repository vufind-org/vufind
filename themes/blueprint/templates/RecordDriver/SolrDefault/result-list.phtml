<? $displayTitle = "";
   $summHighlightedTitle = $this->driver->getHighlightedTitle();
   $summTitle = $this->driver->getTitle();
   if (!empty($summHighlightedTitle)) {
     $displayTitle .= $this->highlight($this->addEllipsis($summHighlightedTitle, $summTitle));
   } else if (!empty($summTitle)) {
     $displayTitle .= $this->escapeHtml($this->truncate($summTitle, 180));
   } else {
     $displaytitle .=  $this->transEsc('Title not available');
   }
?>

<? if($this->params->getOptions()->getListViewOption()!="full"): ?>
  <div>
    <a href="<?=$this->recordLink()->getUrl($this->driver)?>" class="title getFull" data-view="<?=$this->params->getOptions()->getListViewOption()?>">
     <? echo $displayTitle ?>
  </a>
<? endif;?>
<div id="loading_<?=preg_replace("/\W/", "_", $this->driver->getUniqueID())?>" class="hide"><p><?=$this->transEsc("Loading")?>... <img src="<?=$this->imageLink('ajax_loading.gif')?>" /></p></div>
  <div id="short_<?=preg_replace("/\W/", "_", $this->driver->getUniqueID())?>" class="result source<?=$this->escapeHtmlAttr($this->driver->getResourceSource())?> recordId<?=$this->driver->supportsAjaxStatus()?' ajaxItemId':''?>">
  <input type="hidden" value="<?=$this->escapeHtmlAttr($this->driver->getUniqueID())?>" class="hiddenId" />
  <input type="hidden" value="<?=$this->escapeHtmlAttr($this->driver->getResourceSource())?>" class="hiddenSource" />
  <div class="span-2">
    <a href="<?=$this->recordLink()->getUrl($this->driver)?>">
      <? if ($summThumb = $this->record($this->driver)->getThumbnail()): ?>
        <img src="<?=$this->escapeHtmlAttr($summThumb)?>" class="summcover" alt="<?=$this->transEsc('Cover Image')?>"/>
      <? else: ?>
        <img src="<?=$this->url('cover-unavailable')?>" class="summcover" alt="<?=$this->transEsc('No Cover Image')?>"/>
      <? endif; ?>
    </a>
  </div>
  <div class="span-9">
<<<<<<< HEAD
    <? if ($this->params->getOptions()->getListViewOption()=="full"): ?>
      <div class="resultItemLine1">
        <a href="<?=$this->recordLink()->getUrl($this->driver)?>" class="title"><?
          echo $displayTitle;
        ?></a>
      </div>
    <? endif; ?>
=======
    <div class="resultItemLine1">
      <a href="<?=$this->recordLink()->getUrl($this->driver)?>" class="title">
        <?=$this->record($this->driver)->getTitleHtml()?>
      </a>
    </div>
>>>>>>> 0707e863

    <div class="resultItemLine2">
      <? $summAuthor = $this->driver->getPrimaryAuthor(); if (!empty($summAuthor)): ?>
      <?=$this->transEsc('by')?>
      <a href="<?=$this->record($this->driver)->getLink('author', $summAuthor)?>"><?
        $summHighlightedAuthor = $this->driver->getHighlightedAuthor();
        echo !empty($summHighlightedAuthor)
            ? $this->highlight($summHighlightedAuthor)
            : $this->escapeHtml($summAuthor);
      ?></a>
      <? endif; ?>

      <? $journalTitle = $this->driver->getContainerTitle(); $summDate = $this->driver->getPublicationDates(); ?>
      <? if (!empty($journalTitle)): ?>
        <?=!empty($summAuthor) ? '<br />' : ''?>
        <?=$this->transEsc('Published in')?>
        <? $containerID = $this->driver->getContainerRecordID(); ?>
        <? /* TODO: handle highlighting more elegantly here: */?>
        <a href="<?=($containerID ? $this->recordLink()->getUrl("VuFind|$containerID") : $this->record($this->driver)->getLink('journaltitle', str_replace(array('{{{{START_HILITE}}}}', '{{{{END_HILITE}}}}'), '', $journalTitle)))?>"><?=$this->highlight($journalTitle) ?></a>
        <?=!empty($summDate) ? ' (' . $this->escapeHtml($summDate[0]) . ')' : ''?>
      <? elseif (!empty($summDate)): ?>
        <?=!empty($summAuthor) ? '<br />' : ''?>
        <?=$this->transEsc('Published') . ' ' . $this->escapeHtml($summDate[0])?>
      <? endif; ?>
      <? $summInCollection = $this->driver->getContainingCollections(); if (!empty($summInCollection)): ?>
        <? foreach ($summInCollection as $collId => $collText): ?>
          <div>
            <b><?=$this->transEsc("in_collection_label")?></b>
            <a class="collectionLinkText" href="<?=$this->url('collection', array('id' => $collId))?>?recordID=<?=urlencode($this->driver->getUniqueID())?>">
               <?=$this->escapeHtml($collText)?>
            </a>
          </div>
        <? endforeach; ?>
      <? endif; ?>
    </div>

    <div class="last">
      <? if ($snippet = $this->driver->getHighlightedSnippet()) {
           if (!empty($snippet['caption'])) {
             echo '<strong>' . $this->transEsc($snippet['caption']) . ':</strong> ';
           }
           if (!empty($snippet['snippet'])) {
             echo '<span class="quotestart">&#8220;</span>...' . $this->highlight($snippet['snippet']) . '...<span class="quoteend">&#8221;</span><br/>';
           }
         }
      ?>

      <?
      /* Display information on duplicate records if available */
      $dedupData = $this->driver->getDedupData();
      if ($dedupData): ?>
      <div class="dedupInformation">
      <?
        $i = 0;
        foreach ($dedupData as $source => $current) {
          if (++$i == 1) {
            ?><span class="currentSource"><a href="<?=$this->recordLink()->getUrl($this->driver)?>"><?=$this->transEsc("source_$source", array(), $source)?></a></span><?
          } else {
            if ($i == 2) {
              ?> <span class="otherSources">(<?=$this->transEsc('Other Sources')?>: <?
            } else {
              ?>, <?
            }
            ?><a href="<?=$this->recordLink()->getUrl($current['id'])?>"><?=$this->transEsc("source_$source", array(), $source)?></a><?
          }
        }
        if ($i > 1) {
          ?>)</span><?
        }?>
      </div>
      <? endif; ?>


      <div class="callnumAndLocation">
        <? if ($this->driver->supportsAjaxStatus()): ?>
          <strong class="hideIfDetailed"><?=$this->transEsc('Call Number')?>:</strong>
          <span class="callnumber ajax_availability hide">
            <?=$this->transEsc('Loading')?>...
          </span><br class="hideIfDetailed"/>
          <strong><?=$this->transEsc('Located')?>:</strong>
          <span class="location ajax_availability hide">
            <?=$this->transEsc('Loading')?>...
          </span>
          <div class="locationDetails hide"></div>
        <? else: ?>
          <? $summCallNo = $this->driver->getCallNumber(); if (!empty($summCallNo)): ?>
            <strong><?=$this->transEsc('Call Number')?>:</strong> <?=$this->escapeHtml($summCallNo)?>
          <? endif; ?>
        <? endif; ?>
      </div>

      <? /* We need to find out if we're supposed to display an OpenURL link ($openUrlActive),
            but even if we don't plan to display the link, we still want to get the $openUrl
            value for use in generating a COinS (Z3988) tag -- see bottom of file.
          */
         $openUrl = $this->driver->getOpenURL();
         $openUrlActive = $this->driver->openURLActive('results');
         $urls = $this->record($this->driver)->getLinkDetails();
         if ($openUrlActive || !empty($urls)): ?>
        <? if ($openUrlActive): ?>
          <br/>
          <?=$this->openUrl($openUrl)?>
          <? if ($this->driver->replaceURLsWithOpenURL()) $urls = array(); // clear URL list if replace setting is active ?>
        <? endif; ?>
        <? if (!is_array($urls)) $urls = array(); foreach ($urls as $current): ?>
          <br/>
          <a href="<?=$this->escapeHtmlAttr($this->proxyUrl($current['url']))?>" class="fulltext" target="new"><?=($current['url'] == $current['desc']) ? $this->transEsc('Get full text') : $this->escapeHtml($current['desc'])?></a>
        <? endforeach; ?>
      <? endif; ?>

      <br class="hideIfDetailed"/>
      <?=$this->record($this->driver)->getFormatList()?>

      <? if (!$openUrlActive && empty($urls) && $this->driver->supportsAjaxStatus()): ?>
      <div class="status ajax_availability hide"><?=$this->transEsc('Loading')?>...</div>
      <? endif; ?>
      <?=$this->record($this->driver)->getPreviews()?>
    </div>
  </div>

  <div class="span-4 last">

    <? /* Display qrcode if appropriate: */ ?>
    <? if ($QRCode = $this->record($this->driver)->getQRCode("results")): ?>
      <?
        // Add JS Variables for QrCode
        $this->jsTranslations()->addStrings(array('qrcode_hide' => 'qrcode_hide', 'qrcode_show' => 'qrcode_show'));
      ?>
      <a href="<?=$this->escapeHtmlAttr($QRCode);?>" class="qrcodeLink"><?=$this->transEsc('qrcode_show')?></a>
      <div class="qrcodeHolder">
        <script type="text/template" class="qrCodeImgTag">
          <img alt="<?=$this->transEsc('QR Code')?>" class="qrcode" src="<?=$this->escapeHtmlAttr($QRCode);?>"/>
        </script>
      </div>
    <? endif; ?>

    <? if ($this->userlist()->getMode() !== 'disabled'): ?>
      <a href="<?=$this->recordLink()->getActionUrl($this->driver, 'Save')?>" class="fav tool saveRecord controller<?=$this->record($this->driver)->getController()?>" title="<?=$this->transEsc('Add to favorites')?>"><?=$this->transEsc('Add to favorites')?></a>

      <div class="savedLists info hide">
        <strong><?=$this->transEsc("Saved in")?>:</strong>
      </div>
    <? endif; ?>

    <? $trees = $this->driver->tryMethod('getHierarchyTrees'); if (!empty($trees)): ?>
      <? $this->headScript()->appendFile('search_hierarchyTree.js'); ?>
      <? foreach ($trees as $hierarchyID => $hierarchyTitle): ?>
        <div class="hierarchyTreeLink">
          <input type="hidden" value="<?=$this->escapeHtmlAttr($hierarchyID)?>" class="hiddenHierarchyId" />
          <a class="hierarchyTreeLinkText" href="<?=$this->recordLink()->getTabUrl($this->driver, 'HierarchyTree')?>?hierarchy=<?=urlencode($hierarchyID)?>#tabnav" title="<?=$this->transEsc('hierarchy_tree')?>">
            <?=$this->transEsc('hierarchy_view_context')?><? if (count($trees) > 1): ?>: <?=$this->escapeHtml($hierarchyTitle)?><? endif; ?>
          </a>
        </div>
      <? endforeach; ?>
    <? endif; ?>
  </div>

  <div class="clear"></div>
</div>

<?=$openUrl?'<span class="Z3988" title="'.$this->escapeHtmlAttr($openUrl).'"></span>':''?>

<? if ($this->params->getOptions()->getListViewOption()!="full"): ?>
    <div id="long_<?=preg_replace("/\W/", "_", $this->driver->getUniqueID())?>" class="hidden"></div>
  </div>
<?endif?><|MERGE_RESOLUTION|>--- conflicted
+++ resolved
@@ -1,20 +1,8 @@
-<? $displayTitle = "";
-   $summHighlightedTitle = $this->driver->getHighlightedTitle();
-   $summTitle = $this->driver->getTitle();
-   if (!empty($summHighlightedTitle)) {
-     $displayTitle .= $this->highlight($this->addEllipsis($summHighlightedTitle, $summTitle));
-   } else if (!empty($summTitle)) {
-     $displayTitle .= $this->escapeHtml($this->truncate($summTitle, 180));
-   } else {
-     $displaytitle .=  $this->transEsc('Title not available');
-   }
-?>
-
 <? if($this->params->getOptions()->getListViewOption()!="full"): ?>
   <div>
     <a href="<?=$this->recordLink()->getUrl($this->driver)?>" class="title getFull" data-view="<?=$this->params->getOptions()->getListViewOption()?>">
-     <? echo $displayTitle ?>
-  </a>
+     <?=$this->record($this->driver)->getTitleHtml()?>
+    </a>
 <? endif;?>
 <div id="loading_<?=preg_replace("/\W/", "_", $this->driver->getUniqueID())?>" class="hide"><p><?=$this->transEsc("Loading")?>... <img src="<?=$this->imageLink('ajax_loading.gif')?>" /></p></div>
   <div id="short_<?=preg_replace("/\W/", "_", $this->driver->getUniqueID())?>" class="result source<?=$this->escapeHtmlAttr($this->driver->getResourceSource())?> recordId<?=$this->driver->supportsAjaxStatus()?' ajaxItemId':''?>">
@@ -30,21 +18,13 @@
     </a>
   </div>
   <div class="span-9">
-<<<<<<< HEAD
     <? if ($this->params->getOptions()->getListViewOption()=="full"): ?>
       <div class="resultItemLine1">
         <a href="<?=$this->recordLink()->getUrl($this->driver)?>" class="title"><?
-          echo $displayTitle;
+          <?=$this->record($this->driver)->getTitleHtml()?>
         ?></a>
       </div>
     <? endif; ?>
-=======
-    <div class="resultItemLine1">
-      <a href="<?=$this->recordLink()->getUrl($this->driver)?>" class="title">
-        <?=$this->record($this->driver)->getTitleHtml()?>
-      </a>
-    </div>
->>>>>>> 0707e863
 
     <div class="resultItemLine2">
       <? $summAuthor = $this->driver->getPrimaryAuthor(); if (!empty($summAuthor)): ?>
