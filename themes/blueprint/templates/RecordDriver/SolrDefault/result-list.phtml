--- conflicted
+++ resolved
@@ -12,26 +12,7 @@
   <div class="short-view source<?=$this->escapeHtmlAttr($this->driver->getResourceSource())?> recordId<?=$this->driver->supportsAjaxStatus()?' ajaxItemId':''?>">
 <? endif;?>
   <input type="hidden" value="<?=$this->escapeHtmlAttr($this->driver->getUniqueID())?>" class="hiddenId" />
-<<<<<<< HEAD
   <input type="hidden" value="<?=$this->escapeHtmlAttr($this->driver->getResourceSource())?>" class="hiddenSource" />
-  <div class="span-2">
-    <a href="<?=$this->recordLink()->getUrl($this->driver)?>">
-      <? if ($summThumb = $this->record($this->driver)->getThumbnail()): ?>
-        <img src="<?=$this->escapeHtmlAttr($summThumb)?>" class="summcover" alt="<?=$this->transEsc('Cover Image')?>"/>
-      <? else: ?>
-        <img src="<?=$this->url('cover-unavailable')?>" class="summcover" alt="<?=$this->transEsc('No Cover Image')?>"/>
-      <? endif; ?>
-    </a>
-  </div>
-  <div class="span-9">
-    <? if ('full' == $dataView): ?>
-      <div class="resultItemLine1">
-        <a href="<?=$this->recordLink()->getUrl($this->driver)?>" class="title">
-          <?=$this->record($this->driver)->getTitleHtml()?>
-        </a>
-      </div>
-    <? endif; ?>
-=======
   <? $cover = $this->record($this->driver)->getCover('result-list', 'medium', $this->recordLink()->getUrl($this->driver)); ?>
   <? if ($cover): ?>
    <div class="span-2">
@@ -41,12 +22,13 @@
   <? else: ?>
   <div class="span-11">
   <? endif; ?>
-    <div class="resultItemLine1">
-      <a href="<?=$this->recordLink()->getUrl($this->driver)?>" class="title">
-        <?=$this->record($this->driver)->getTitleHtml()?>
-      </a>
-    </div>
->>>>>>> 810f2b3b
+    <? if ('full' == $dataView): ?>
+      <div class="resultItemLine1">
+        <a href="<?=$this->recordLink()->getUrl($this->driver)?>" class="title">
+          <?=$this->record($this->driver)->getTitleHtml()?>
+        </a>
+      </div>
+    <? endif; ?>
 
     <div class="resultItemLine2">
       <? $summAuthor = $this->driver->getPrimaryAuthor(); if (!empty($summAuthor)): ?>
