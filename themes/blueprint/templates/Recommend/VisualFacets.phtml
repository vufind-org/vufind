<?
    $this->headScript()->appendFile("d3.js");

    $visualFacetSet = $this->recommend->getPivotFacetSet();

    $flarechildren = array();

    foreach ($visualFacetSet->children as $toplevelfacet) {
          $toplevelinfo = array();
          $toplevelchildren = array();
          $toplevelinfo['name'] = $toplevelfacet['value'];
          $toplevelinfo['field'] = $toplevelfacet['field'];
          $toplevelinfo['size'] = $toplevelfacet['count'];
          foreach($toplevelfacet['pivot'] as $secondlevelfacet) {
               $secondlevelinfo = array();
               $secondlevelinfo['name'] = $secondlevelfacet['value'];
               $secondlevelinfo['size'] = $secondlevelfacet['count'];
               $secondlevelinfo['field'] = $secondlevelfacet['field'];
               $secondlevelinfo['parentlevel'] = $toplevelinfo['name'];
               array_push($toplevelchildren, $secondlevelinfo);
          }
          $toplevelinfo['children'] = $toplevelchildren;
          array_push($flarechildren, $toplevelinfo);
     }

    $visualFacetSet->children = $flarechildren;
?>

<? if (isset($visualFacetSet)): ?>

    <script type="text/javascript">

    <? $pivotdata = json_encode($visualFacetSet);

    echo "var pivotdata = " . $pivotdata . ";"; ?>

    jQuery(document).ready(function(data) {

    if (!d3.select("#visualResults").empty()) {

        $('.limitSelect').css('display', 'none');

        $('.sortSelector').css('display', 'none');

        $('.pagination').css('display', 'none');

        $('.bulkActionButtons').css('display', 'none');

        //  Color scheme developed using the awesome site
        //  http://colorschemedesigner.com
        //  Hue degrees (in order) -- 90, 105, 120, 135, 150
        //  Even numbered degrees are 100% brightness, 50% saturation
        //  Odd numbered degrees are 100% brightness, 25% saturation

        var color = d3.scale.ordinal()
          .range([
            "#A385FF", "#FF7975", "#C2FFE7", "#FFE775",
            "#75FF7E", "#FFD4C2", "#E0C7FF", "#D1FF75",
            "#D17DFF", "#FFB475", "#FFFF75", "#FF75C3",
            "#FFD175", "#C6E6FF", "#FFE5C2", "#FFC2FF",
            "#FFFF75", "#84A9FF", "#F5FFC2", "#FFFAC2",
            "#AAAAAA"])
          .domain(["A", "B", "C", "D", "E", "F", "G", "H", "J", "K", "L", "M", "N", "P", "Q", "R", "S", "T", "U", "V", "Z"]);

        var div = d3.select("#visualResults")
          .style("width", "710px")
          .style("height", "575px")
          .style("position", "absolute");

        var treemap = d3.layout.treemap()
          .size([710, 575])
          .sticky(true)
          .mode("squarify")
          .padding(0,0,0,18)
          .value(function(d) { return d.size; });

        // Total count of items matching the search;
        // will be used below to do math to size the boxes properly.

        var totalbooks = pivotdata.total;

        $.each(pivotdata.children, function(facetindex, facetdata) {
            //Saving the original size in a "count" variable
            //that won't be resized.

            facetdata.count = facetdata.size;

            // If a first-level container contains less than 10%
            // of the total results, don't show any child containers
            // within that first-level container. You won't be able
            // to read them and they'll just clutter up the display.

            if (facetdata.size < totalbooks * .1) {
                var onechild = new Object();
                onechild.name = facetdata.name;
                onechild.size = facetdata.size;
                onechild.count = facetdata.count;
                onechild.field = facetdata.field;
                delete pivotdata.children[facetindex].children;
                pivotdata.children[facetindex].children = new Array();
                pivotdata.children[facetindex].children.push(onechild);
            } else {

                // Used to keep count of the total number of child
                // facets under a first-level facet. Used for
                // properly sizing multi-valued data.

                var totalbyfirstpivot = 0;
                $.each(facetdata.children, function(childindex, childdata) {
                    totalbyfirstpivot += childdata.size;
                });

                // Now we roll back through the "facetdata.children"
                // object (which contains all of the child facets in
                // a top-level facet) and combine the smallest X% of
                // squares into a "More topics" box.
                //
                // And then size the child boxes based on facetdata.size,
                // which, as long as our top-level field is not
                // multi-valued, is accurately sized for the number of
                // items in the first-level container.
                //
                // If a single child facet contains less than 5% of the
                // child facet results in a top-level container, roll it
                // into a "More topics" box. Unless the top-level container
                // is between 15% and 30% of the entire results; in that
                // case, only roll up topic facets that are less than 2% of
                // the box. If the top-level container is more than 30% but
                // less than 100% of the entire results, only roll up child
                // facets that are less than 1% of the facet results in that
                // container. If the top-level container is 100% of the
                // entire results, don't roll up any child facets.

                var morefacet = 0;
                var morecount = 0;
                var resizedData = new Array();
                $.each(facetdata.children, function(childindex, childdata) {
                    if (childdata && (childdata.size < totalbyfirstpivot * .05 && facetdata.size < totalbooks * .15 || childdata.size < totalbyfirstpivot * .02 && facetdata.size < totalbooks * .3 || childdata.size < totalbyfirstpivot * .01 && facetdata.size != totalbooks)) {
                    morefacet += childdata.size;
                    morecount++;
                } else if (childdata) {

                    //If it's not going into the "more" facet, save the
                    //count in a new variable, scale the size properly,
                    //and add it to a new array

                    var childobject = childdata;
                    childobject.count = childdata.size;
                    childobject.size = childdata.size/totalbyfirstpivot * facetdata.size;
                    resizedData.push(childobject);
                }
            });

            delete pivotdata.children[facetindex].children;

            // Stop! Using this algorithm, sometimes all of the topics wind
            // up in a "More" facet, which leads to a confusing display. If
            // that happens, just display the top level, with no topic
            // boxes inside the callnumber-first box.

            if (morefacet == totalbyfirstpivot) {
                var onechild = new Object();
                onechild.name = facetdata.name;
                onechild.size = facetdata.size;
                onechild.count = facetdata.count;
                onechild.field = facetdata.field;
                pivotdata.children[facetindex].children = new Array();
                pivotdata.children[facetindex].children.push(onechild);
            } else {

                //If we're keeping the "More" facet, let's size it properly

                pivotdata.children[facetindex].children = resizedData;
                var more = new Object();
                more.name = "<?=$this->transEsc('More Topics')?>";
                more.size = morefacet/totalbyfirstpivot * facetdata.size;
                more.field = "topic_facet";
                more.count = morecount;
                more.parentlevel = facetdata.name;
                pivotdata.children[facetindex].children.push(more);
            }
        }
    });

      var node = div.datum(pivotdata).selectAll(".node")
          .data(treemap.nodes)
              .enter().append("a")
          .attr("href", function(d) {
            if (d.parentlevel && d.name != "<?=$this->transEsc('More Topics')?>") {
                return window.location + "&filter[]=" + d.field + ":\"" + d.name + "\"&filter[]=callnumber-first:\"" + d.parentlevel + "\"&view=list";
                } else if (d.name == "<?=$this->transEsc('More Topics')?>") {
                return window.location + "&filter[]=callnumber-first:\"" + d.parentlevel + "\"";
            } else if (d.name != "theData") {
                return window.location + "&filter[]=" + d.field + ":\"" + d.name + "\"";
            }
        })
          .append("div")
          .attr("class", function(d) { return d.field == "callnumber-first" ? "node toplevel" : "node secondlevel" })
          .attr("id", function(d) { return  d.name.replace(/\s+/g, ''); })
          .call(position)
          .style("background", function(d) { return d.children ? color(d.name.substr(0,1)) : null; })
          .call(settitle)
              .style("z-index", function(d) { return d.field == "topic_facet" ? "1" : "0" })
          .attr("tabindex", 0)
          .append("div")
          .call(settext)
          .attr("class", function(d) { return d.children ? "label" : "notalabel";} )
          .insert("div")
	  .call(setscreenreader);
    }

});

function position() {
  this.style("left", function(d) { return d.parentlevel ? d.x + 3 + "px" : d.x + "px"; })
      .style("top", function(d) { return d.parentlevel ? d.y + 3 + "px" : d.y + "px"; })
      .style("width", function(d) { return d.parentlevel ? Math.max(0, d.dx - 4) + "px" : Math.max(0, d.dx - 1) + "px"; })
      .style("height", function(d) { return d.parentlevel ? Math.max(0, d.dy - 4) + "px" : Math.max(0, d.dy -1) + "px"; });
}

function settext() {
    this.text(function(d) {
        if (!d.children && d.field == "callnumber-first") {return "";}
        if (d.field == "callnumber-first") {return d.name + " (" + d.count + ")"; }
        if (d.field == "topic_facet" && d.name == "<?=$this->transEsc('More Topics')?>") {var topics = "<?=$this->translate('more_topics')?>"; return topics.replace("%%count%%", d.count); }
        if (d.field == "topic_facet") {return d.name + " (" + d.count + ")"; }
    });
}

function setscreenreader() {
    this.attr("class", "offscreen")
 	.text(function(d) {
	    if (d.field == "topic_facet") {
<<<<<<< HEAD
	        return "<?=$this->transEsc('From')?> " + d.parentlevel;
=======
	        return "<?=$this->transEsc('visual_facet_parent')?> " + d.parentlevel;
>>>>>>> e11fa044
            } else {
                return "";
	    }
	});
}

function settitle() {
  this.attr("title", function(d) {
    if (d.field == "callnumber-first") {return d.name + " (" + d.count + " <?=$this->transEsc('items')?>)"; }
    if (d.field == "topic_facet" && d.name == "<?=$this->transEsc('More Topics')?>") {var topics = "<?=$this->translate('more_topics')?>"; return topics.replace("%%count%%", d.count); }
    if (d.field == "topic_facet") {var on_topic = "<?=$this->translate('on_topic')?>"; return d.name + " (" + on_topic.replace("%%count%%", d.count) + ")"; }
  });
}

</script>

<? endif; ?><|MERGE_RESOLUTION|>--- conflicted
+++ resolved
@@ -231,11 +231,7 @@
     this.attr("class", "offscreen")
  	.text(function(d) {
 	    if (d.field == "topic_facet") {
-<<<<<<< HEAD
-	        return "<?=$this->transEsc('From')?> " + d.parentlevel;
-=======
 	        return "<?=$this->transEsc('visual_facet_parent')?> " + d.parentlevel;
->>>>>>> e11fa044
             } else {
                 return "";
 	    }
