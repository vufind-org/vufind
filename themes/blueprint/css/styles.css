@CHARSET "UTF-8";

/** General ***/
body {
    margin: 1.5em 0;
    /*background:url("../images/bg_body.jpg") no-repeat scroll center top;*/
    background: #619144;
}

.ui-widget {
    font-family: inherit;
    font-size: inherit;
}

.sidebarOnLeft .sidegroup {
    margin-left: 10px;
}

/* adjust some default blueprint styles */
p,ul,dl,form,input,textarea,select,label { margin-bottom: 0.2em; }
h1 { font-size: 1.5em; margin-top: 0.5em; margin-bottom: 0.5em; }
h2 { font-size: 1.4em; margin-top: 0.5em; margin-bottom: 0.5em; }
h3 { font-size: 1.3em; margin-top: 0.5em; margin-bottom: 0.5em; }
h4 { font-size: 1.2em; margin-top: 0.5em; margin-bottom: 0.5em; }
h5 { font-size: 1.1em; font-weight: bold; margin-bottom: 0.5em; }
h6 { font-size: 1em; font-weight: bold; margin-bottom: 0.4em; }
fieldset { padding:0 .4em .8em 1em;}
legend { font-size:100%;}
fieldset, #IE8#HACK { padding-top:0.4em; }

.container {
    border-radius: 5px 5px 5px 5px;
    -moz-border-radius: 5px 5px 5px 5px;
    -webkit-border-radius: 5px 5px 5px 5px;
    border: 1px solid #ddd;
    background: none repeat scroll 0 0 #FFFFFF;
    box-shadow:0 4px 8px #111;
}

.searchbox,.breadcrumbs,.main,.footer {
    border-top: 1px solid #ddd;
}

.header,.searchbox,.breadcrumbs,.main,.footer {
    padding: .8em;
}

.clearer {
    clear: both;
}

#logo {
    background:url("../images/vufind_logo.png") no-repeat scroll left center transparent;
    float:left;
    height:65px;
    width:300px;
}

#headerRight {
    width: 400px;
    float: right;
    text-align: right;
}

#langForm {
    margin-top: .3em;
}

label.invalid {
    background:url("../images/unchecked.gif") no-repeat scroll 0 0 transparent;
    color:#EA5200;
    font-weight:bold;
    padding-bottom:2px;
    padding-left:16px;
    margin-left: 5px;
}

/** class to make stuff "invisible" but still readable by screen readers */
.offscreen {
    position:absolute;
    left:-10000px;
    top:auto;
    width:1px;
    height:1px;
    overflow:hidden;
    display:inline;
}

div.dialogLoading {
    background: url(../images/dialog_loading.gif) no-repeat center center;
    height:100%;
}

.ajax_availability, .ajax_hold_availability, .ajax_storage_retrieval_request_availability, .ajax_ill_request_availability, .ajax_ill_request_loading, .ajax_hold_request_loading {
    background: url(../images/ajax_loading.gif) no-repeat left top;
    padding:0 .5em .5em 20px;
}
.highlight {
    font-weight: bold;
    background: none;
}
.floatleft { float:left; }
.floatright { float:right; }
img.alignright {
    float: right;
    margin: 0 0 0 10px;
}
img.alignleft {
    float: left;
    margin: 0 10px 0 0;
}

p.listDescription {
    padding: .4em .4em 1em .4em;
}

/** Buttons to do "bulk" actions **/

div.bulkActionButtons {
    border-bottom: 1px solid #eee;
    padding: 1em 0;
}

div.bulkActionButtons a {
    padding-bottom: 0.2em;
}

div.bulkActionButtons input.button {
    background-color:transparent;
    background-position: 2px center;
    text-decoration: underline;
    border:0 none;
    cursor:pointer;
    padding:0 0 0 20px;
    vertical-align: top;
    color: #06C;
}
div.bulkActionButtons input.button:hover {
    color: #09D;
}

div.bulkActionButtons input.button {
    width: 0;  /* IE table-cell margin fix */
    overflow: visible;
    margin-left: .5em;
    margin-right: .25em;
}

div.bulkActionButtons input.button[class] {  /* IE < 7 ignores [class] */
    width: auto;  /* cancel margin fix for other browsers */
}

div.bulkActionButtons input.checkbox {
    vertical-align: top;
}
input.smallButton {
    background-position: 2px center;
    padding: 2px 2px 2px 22px;
}
a.smallButton {
    background-color:#EEE;
    background-position: 2px center;
    border:2px outset #DDD;
    color:#000;
    display:inline-block;
    font-size:10pt;
    padding: 1px 4px 1px 26px;
    text-decoration:none;
}
a.smallButton:active {
    border:2px inset #EEE;
}

/** Cart **/
.cartSummary {
    float:left;
}
.header .cartSummary {
    float:right;
}
ul.cartContent {
    list-style-type:none;
    margin:0;
    padding:0;
}

/** Alphabetic browse **/
.alphaBrowseResult {
    padding: 0 0.5em 0.5em 0.5em;
}

.alphaBrowseEntry {
    padding: 0.25em 0.5em;
    background-color: #eee;
    zoom: 1;
}

.alphaBrowseEntry.alt, .alphaBrowseEntry.alt * {
    background-color: #fff;
}

.alphaBrowseExtra {
    display: block;
    float: left;
    padding-left: .75em;
    line-height: 1.31em;
}

.alphaBrowseForm {
    zoom: 1;
}

.alphaBrowseHeading {
    float: left;
    width: 650px;
    line-height: 1.31em;
}

.alphaBrowseSource_dewey .alphaBrowseHeading {
    width: 200px;
    padding-right: .5em;
}

.alphaBrowseSource_dewey .alphaBrowseColumn_title {
    width: 450px;
}

.alphaBrowseSource_lcc .alphaBrowseHeading {
    width: 200px;
    padding-right: .5em;
}

.alphaBrowseSource_lcc .alphaBrowseColumn_title {
    width: 450px;
}

.alphaBrowseSource_title .alphaBrowseHeading {
    width: 300px;
    padding-right: .5em;
}

.alphaBrowseSource_title .alphaBrowseColumn_author {
    width: 200px;
}

.alphaBrowseSource_title .alphaBrowseColumn_format {
    width: 100px;
}

.alphaBrowseSource_title .alphaBrowseColumn_publishDate {
    width: 45px;
}

.alphaBrowseCount {
    float: right;
}

.alphaBrowseHeader {
    text-align: right;
    clear: both;
    font-weight: bold;
    zoom: 1;
}

.alphaBrowsePageLinks {
    margin: 1em;
    font-weight: bold;
    background-color: #fff;
}

.alphaBrowsePrevLink {
    float: left;
}

.alphaBrowseNextLink {
    float: right;
}

.alphaBrowseRelatedHeading {
    clear: left;
}

.alphaBrowseRelatedHeading .title {
    font-weight: bold;
    font-size: 90%;
    margin-left: 2em;
}

.alphaBrowseRelatedHeading li {
    margin-left: 4em;
}

.alphaBrowseEntry.browse-match {
    border:.2em solid #619144;
}

.browseAlphabetSelectorItem {
    float: left;
    margin-right:5px;
    margin-left:5px;
}

.browseJumpTo {
    float: right;
    margin-right:5px;
    margin-left:5px;
}

/** Autocomplete */
.ui-autocomplete {
    max-width: 500px;
    max-height: 300px;
    overflow: hidden;
}

/** Publication Year facet */
fieldset.pubyearLimit {
    padding: 0;
    border: 0;
}
fieldset.publishDateLimit .ui-slider {
    clear: both;
    margin: .5em;
}


/*****************Breadcrumbs*******************/
div.breadcrumbs {
    overflow:hidden;
    padding:0;
    height:30px;
    line-height:30px;
    /* background-color:#ddd; */
}
div.breadcrumbs a, div.breadcrumbs em, div.breadcrumbs span {
    float:left;
    overflow:hidden;
    height:30px;
    padding:0 8px;
    font-style:normal;
    font-size: 90%;
}
div.breadcrumbs span {
    background:url(../images/bg_breadcrumb.png) no-repeat left center;
    overflow:hidden;
    padding:0;
    width:10px;
    font-size: 0pt;
    line-height: 0px;

    filter:alpha(opacity=40);
    opacity:0.4;
}
div.breadcrumbinner {
    margin:0 .4em;
}

/*****************Homepage*******************/
.searchHomeContent {
    padding:5em 0;
    margin:0 auto;
    width:800px;
    text-align:left;
}
.searchHomeForm {
    background-color: #E6EFC2;
    padding:2em;
    text-align:left;
    margin-top:.5em;
    font-size: 12pt;
    border-radius: 5px 5px 5px 5px;
    -moz-border-radius: 5px 5px 5px 5px;
    -webkit-border-radius: 5px 5px 5px 5px;
    border: 2px solid #C6D880;
    color: #264409;
}
div.searchHomeForm div.searchform {
    width:600px;
    margin-left: auto;
    margin-right: auto;
}

.searchHomeForm a, .searchHomeForm a:hover {
    color:#264409;
}
.searchHomeBrowse {
    margin-left:auto;
    margin-right:auto;
    padding: .4em;
    width:800px;
}
.searchHomeBrowse h2 {
    border-bottom: 1px solid #94c632;
}

.searchHomeBrowse ul {
    list-style-type: none;
    padding:0;
}

#searchForm_type {
    padding:2px;
}

/******** Result List ***/

ul.recordSet {
    margin: 0;
    padding: 0;
    list-style-type: none;
}
ul.recordSet li {
    padding: .4em;
}

ul.recordSet li.alt {
    background-color: #eee;
}
ul.recordSet input.checkbox {
    display:block;
    float: left;
    margin-top: .2em;
    margin-left: 0;
    margin-right: .4em;
}
ul.recordSet .recordNumber {
    display:table;
    float: left;
    font-weight: bold;
    margin: 0;
    min-width:40px;
    text-align:right;
}
ul.recordSet .recordNumber .checkbox_ui {
    vertical-align:bottom;
    margin:0 3px 3px 2px;
}
ul.recordSet .addToFavLink {
    float: right;
    text-align: right;
}
.summcover {
    min-height: 1px; /* Chrome display glitch workaround */
    max-width: 70px;
    padding:0;
    margin:0;
}
.authorbox, .authorbio, .authoritybox {
    padding:0 0 .4em .4em;
    border-bottom: 1px #eee solid;
    margin-bottom:.5em;
    background-image:url(../images/bg_authorbox.jpg);
    background-repeat: repeat-x;
    background-position: bottom;
}
.authorbox .applied {color:#000;}
.authorbox .applied img {vertical-align:sub;}
.authorbox .span-5 {white-space:nowrap;}
.authorbox .span-5 a {white-space:normal;}
.authorbio .providerLink {
    margin-top: 1em;
    margin-bottom: .4em;
}
.searchtools {
    /*background-color: #f5f5f5;*/
    border-top: #eee solid 1px;
    padding: 1em;
    font-size: 90%;
}
.resulthead {
    padding:.4em .4em 0em .4em;
    border-bottom: 1px #eee solid;
    position: relative;
}
.savedLists {
    margin-top: .4em;
    padding-bottom:0.4em;
    padding-top:0.4em;
}
.savedLists ul { margin-top: 0; }
.savedLists ul li { padding:0; }

li.result blockquote {
  margin:0;
}
.groupCallnumber {
    margin-left: 18px;
}
.result .qrcodeHolder, .recordsubcontent  .qrcodeHolder {
    border: 1px solid #cfcfcf;
    position: absolute;
    display: none;
}

/** Side facets */

ul.filters {
    background-color: orange;
    color: white;
    list-style-type:none;
    margin:0;
    padding:0.2em 0.4em;
}
ul.filters img {
    vertical-align: top;
}
ul.filters a {
    color: white;
    text-decoration: none;
}
div.sidegroup h4 {
    border-bottom:2px solid #ddd;
}
dl.narrowList img {
    vertical-align: top;
}
dl.narrowList a:hover {
    /*text-decoration: underline;*/
}
dl.narrowList a {
    text-decoration: none;
}
.keywordFilterForm {
    margin: 5px 0px 5px 0px;
}
.navmenu dd {
    padding: 0.1em 0 0.1em 0.4em;
    list-style-type: none;
    border-bottom: 1px solid #e3e3e3;
    margin: 0;
}
.navmenu dt {
    cursor:pointer;
    margin-top:.75em;
    font-weight:bold;
    padding:0.2em 0.4em;
    background-color: #eee;
}
.navmenu dt:before {
    content:'\25BC';
    display:block;
    float:right;
    width:10px;
    margin:1px 3px 0 0;
    text-align:center;
    font-size:8pt;
}
.navmenu dd {display:none}
.navmenu.open dt:before {content:'\25B2'}
.navmenu.open dd {display:block}

dd input[type="checkbox"] {
    margin:0 4px 0 0;
    vertical-align:text-bottom;
}

/* Icon Classes */

.bookbag {
    background-image:url(../images/fugue/bookbag.png);
    background-repeat:no-repeat;
    background-position: left top;
    padding:0 .5em .5em 20px;
    margin-right:1em;
}

input.bookbagView,
input.bookbagAdd,
input.bookbagDelete,
input.bookbagEmpty {
    background-color:transparent;
    display:inline;
    border:0;
    color:#06C;
    font:8pt Arial;
    text-decoration:underline;
    cursor:pointer;
    padding:0 .5em .5em 16px;
}
.bulkActionButtons input.bookbagView,
.bulkActionButtons input.bookbagAdd,
.bulkActionButtons input.bookbagDelete,
.bulkActionButtons input.bookbagEmpty {
    font-size:10pt;
}
.bookbagView:hover,
.bookbagAdd:hover,
.bookbagDelete:hover,
.bookbagEmpty:hover {
    color:#09f;
}

.bookbagView {
    background-image:url(../images/fugue/bookbag.png);
    background-repeat:no-repeat;
    background-position: left top;
    padding:0 .5em .5em 20px;
    margin-right:1em;
}

.bookbagAdd {
    background-image:url(../images/fugue/bookbagAdd.png);
    background-repeat:no-repeat;
    background-position: left top;
    padding:0 .5em .5em 20px;
    margin-right:1em;
}
.bookbagDelete {
    background-image:url(../images/fugue/bookbagDelete.png);
    background-repeat:no-repeat;
    background-position: left top;
    padding:0 .5em .5em 20px;
    margin-right:1em;
}

.bookbagEmpty {
    background-image:url(../images/fugue/bookbagEmpty.png);
    background-repeat:no-repeat;
    background-position: left top;
    padding:0 .5em .5em 20px;
    margin-right:1em;
}

.print {
    background-image:url(../images/silk/printer.png);
    background-repeat:no-repeat;
    background-position: left top;
    padding:0 .5em .5em 20px;
    margin-right:1em;
}

.login {
    background-image:url(../images/silk/user.png);
    background-repeat:no-repeat;
    background-position: left;
    padding:.5em .5em .5em 20px;
}
.logout {
    background-image:url(../images/silk/door_out.png);
    background-repeat:no-repeat;
    background-position: left;
    padding:.5em .5em .5em 20px;
}
.account {
    background-image:url(../images/silk/user.png);
    background-repeat:no-repeat;
    background-position: left;
    padding:.5em .5em .5em 20px;
}
.new_account {
    background-image:url(../images/silk/user_add.png);
    background-repeat:no-repeat;
    background-position: left;
    padding:.5em .5em .5em 20px;
}
.forgot_password {
    background-image:url(../images/silk/key_go.png);
    background-repeat:no-repeat;
    background-position: left;
    padding:.5em .5em .5em 20px;
}
.lock {
    background-image:url(../images/silk/lock.png);
    background-repeat:no-repeat;
    background-position: left;
    padding:.5em .5em .5em 20px;
}
.cite {
    background-image:url(../images/silk/report.png);
    background-repeat:no-repeat;
    background-position: left;
    padding:.5em .5em .5em 20px;
    margin-right:1em;
}
.export {
    background-image:url(../images/silk/application_add.png);
    background-repeat:no-repeat;
    background-position: left;
    padding:.5em .5em .5em 20px;
    margin-right:1em;
}
.sms {
    background-image:url(../images/silk/phone.png);
    background-repeat:no-repeat;
    background-position: left;
    padding:.5em .5em .5em 20px;
    margin-right:1em;
}
.tag {
    background-image:url(../images/silk/tag_blue.png);
    background-repeat:no-repeat;
    background-position: left;
    padding:.5em .5em .5em 20px;
    margin-right:1em;
}
.mail {
    background-image:url(../images/silk/email.png);
    background-repeat:no-repeat;
    background-position: left;
    padding:.5em .5em .5em 20px;
    margin-right:1em;
}
.fav {
    background-image:url(../images/silk/heart.png);
    background-repeat:no-repeat;
    background-position: left;
    padding:.5em .5em .5em 20px;
    margin-right:1em;
}
.edit {
    background-image:url(../images/silk/edit.png);
    background-repeat:no-repeat;
    background-position: left;
    padding:.5em 0 .5em 18px;
    margin-right:.7em;
}
.save {
    background-image:url(../images/silk/disk-black.png);
    background-repeat:no-repeat;
    background-position: left;
    padding:.5em 0 .5em 18px;
    margin-right:.7em;
}
.delete {
    background-image:url(../images/silk/delete.png);
    background-repeat:no-repeat;
    background-position: left;
    padding:.5em .5em .5em 18px;
    margin-right:0;
}
.feed {
    background-image:url(../images/silk/feed.png);
    background-repeat:no-repeat;
    background-position: left;
    padding:.5em .5em .5em 20px;
    margin-left:1em;
}
.list {
    background-image:url(../images/silk/list.png);
    background-repeat:no-repeat;
    background-position: left;
    padding:.5em .5em .5em 20px;
    /*margin-left:1em;*/
}
.gear {
    background-image:url(../images/silk/cog.png);
    background-repeat:no-repeat;
    background-position: left;
    padding:.6em .5em .5em 20px;
    /*margin-left:1em;*/
}
h3.list {
    padding-bottom:0;
    margin-bottom:0;
}
.add {
    background-image:url(../images/silk/add.png);
    background-repeat:no-repeat;
    background-position: left;
    padding:.5em .5em .5em 18px;
    margin-right:0;
}
.available {
    background-image:url(../images/silk/bullet_green.png);
    background-repeat:no-repeat;
    color:#009900;
    padding-left:18px
}
.availableLoc {
    background-image:url(../images/fugue/tick-small.png);
    background-repeat:no-repeat;
    padding-left:18px
}
.checkedout {
    background-image:url(../images/silk/bullet_red.png);
    background-repeat:no-repeat;
    color:#cc0000;
    padding-left:18px
}
.checkedoutLoc {
    background-image:url(../images/fugue/cross-small.png);
    background-repeat:no-repeat;
    padding-left:18px
}
.cd {
    background-image:url(../images/silk/cd.png);
    background-repeat:no-repeat;
    background-position: left top;
    padding:0 .5em .5em 20px;
    margin-right:1em;
}
.dvd {
    background-image:url(../images/silk/dvd.png);
    background-repeat:no-repeat;
    background-position: left top;
    padding:0 .5em .5em 20px;
    margin-right:1em;
}
.electronic {
    background-image:url(../images/tango/www.png);
    background-repeat:no-repeat;
    background-position: left top;
    padding:0 .5em .5em 20px;
    margin-right:1em;
}
.map {
    background-image:url(../images/silk/map.png);
    background-repeat:no-repeat;
    background-position: left top;
    padding:0 .5em .5em 20px;
    margin-right:1em;
}
.globe {
    background-image:url(../images/silk/world.png);
    background-repeat:no-repeat;
    background-position: left top;
    padding:0 .5em .5em 20px;
    margin-right:1em;
}
.slide {
    background-image:url(../images/silk/photo.png);
    background-repeat:no-repeat;
    background-position: left top;
    padding:0 .5em .5em 20px;
    margin-right:1em;
}
.microfilm {
    background-image:url(../images/silk/film.png);
    background-repeat:no-repeat;
    background-position: left top;
    padding:0 .5em .5em 20px;
    margin-right:1em;
}
.photo {
    background-image:url(../images/silk/picture.png);
    background-repeat:no-repeat;
    background-position: left top;
    padding:0 .5em .5em 20px;
    margin-right:1em;
}
.video {
    background-image:url(../images/tango/video.png);
    background-repeat:no-repeat;
    background-position: left top;
    padding:0 .5em .5em 20px;
    margin-right:1em;
}
.kit {
    background-image:url(../images/silk/package.png);
    background-repeat:no-repeat;
    background-position: left top;
    padding:0 .5em .5em 20px;
    margin-right:1em;
}
.musicalscore {
    background-image:url(../images/silk/music.png);
    background-repeat:no-repeat;
    background-position: left top;
    padding:0 .5em .5em 20px;
    margin-right:1em;
}
.sensorimage {
}
.audio {
    background-image:url(../images/tango/audio-volume-high.png);
    background-repeat:no-repeat;
    background-position: left top;
    padding:0 .5em .5em 20px;
    margin-right:1em;
}
.physicalobject {
}
.manuscript {
    background-image:url(../images/silk/report_edit.png);
    background-repeat:no-repeat;
    background-position: left top;
    padding:0 .5em .5em 20px;
    margin-right:1em;
}
.ebook {
    background-image:url(../images/ebook.png);
    background-repeat:no-repeat;
    background-position: left top;
    padding:0 .5em .5em 20px;
    margin-right:1em;
}
.book {
    background-image:url(../images/silk/book.png);
    background-repeat:no-repeat;
    background-position: left top;
    padding:0 .5em .5em 20px;
    margin-right:1em;
}
.journal {
    background-image:url(../images/silk/report.png);
    background-repeat:no-repeat;
    background-position: left top;
    padding:0 .5em .5em 20px;
    margin-right:1em;
}
.newspaper {
    background-image:url(../images/silk/newspaper.png);
    background-repeat:no-repeat;
    background-position: left top;
    padding:0 .5em .5em 20px;
    margin-right:1em;
}
.qrcodeLink {
    background-image:url(../images/fugue/qrcode.png);
    background-repeat:no-repeat;
    padding:0 .5em .5em 20px;
    display: block;
}
.software {
    background-image:url(../images/silk/disk_multiple.png);
    background-repeat:no-repeat;
    background-position: left top;
    padding:0 .5em .5em 20px;
    margin-right:1em;
}
.iconlabel {
    line-height: 16px;
    font-size: 8pt;
    font-weight: bold;
}
.addThis {
    background-image:url(../images/silk/tag_yellow.png);
    background-repeat:no-repeat;
    background-position: left;
    padding:.5em .5em .5em 20px;
    margin-right:1em;
}
.holdPlace, .storageRetrievalRequestPlace, .ILLRequestPlace {
    background-image:url(../images/fugue/holdPlace.png);
    background-repeat:no-repeat;
    background-position: left;
    padding:.5em .5em .5em 20px;
    margin-right:1em;
}
.holdCancel, .storageRetrievalRequestCancel, .ILLRequestCancel {
    background-image:url(../images/fugue/holdCancel.png);
    background-repeat:no-repeat;
    background-position: left;
    padding:.5em .5em .5em 20px;
    margin-right:1em;
}
.holdCancelAll, .storageRetrievalRequestCancelAll, .ILLRequestCancelAll {
    background-image:url(../images/fugue/holdCancelAll.png);
    background-repeat:no-repeat;
    background-position: left;
    padding:.5em .5em .5em 20px;
    margin-right:1em;
}
.renew {
    background-image:url(../images/fugue/renew.png);
    background-repeat:no-repeat;
    background-position: left;
    padding:.5em .5em .5em 20px;
    margin-right:1em;
}
.renewAll {
    background-image:url(../images/fugue/renewAll.png);
    background-repeat:no-repeat;
    background-position: left;
    padding:.5em .5em .5em 20px;
    margin-right:1em;
}
.checkRequest, .checkStorageRetrievalRequest, .checkILLRequest {
    background-image:url(../images/fugue/checkRequest.png);
    background-repeat:no-repeat;
    padding-left:18px;
}
.holdBlocked {
    background-image:url(../images/fugue/holdBlocked.png);
    background-repeat:no-repeat;
    padding-left:18px;
}
.unknown {
    background-image:url(../images/silk/bullet_orange.png);
    background-repeat:no-repeat;
    color:#ff890f;
    padding-left:18px;
}

/***** Pagination *****/

.pagination {
    font-size:90%;
    padding:1em 0 1em 0;
    margin:1.5em 0;
    text-align:center;
}
.pagination a {
    padding: .2em .3em;
    margin-right:.5em;
    border: 1px solid #fff;
}
.pagination a:hover {
    border: 1px solid #cccccc;
}
.pagination span {
    padding: .2em .3em;
    margin-right:.5em;
    font-weight:bold;
}

/*** Record Page */
div.record {
    padding:0 1.5em;
}
div.recordsubcontent {
    padding:1em 1.5em 1em 1.5em;
}
.recordcover {
    display: block;
    padding:3px;
    background-color:#eee;
    border:1px solid #cfcfcf;
    margin: 1em auto 0;
    max-width: 120px;
}

div.record img.qrcode {
    display: block;
    margin: 1em auto 0;
    border:1px solid #cfcfcf;
}
.holdsMessage {
    margin-top: 1em;
}
<<<<<<< HEAD
.phone-error {
    color:red;
    margin-left:80px;
=======
#tagRecord {
    display: inline-block;
    padding-top: 4px;
}
.record-tag,
.record-tag * {
    display: inline-block;
    vertical-align: top;
}
.record-tag {
    float: left;
    margin: 0 4px;
    padding-top: 4px;
    padding-right: 1px;
    padding-bottom: 0;
    padding-left: 6px;
}
.record-tag .badge {
    background-color: #DDD;
    border: 0;
    border-radius: 1em;
    cursor: pointer;
    display: inline-block;
    font-size: 8pt;
    margin-top: -2px;
    background-position: 85%;
    padding-top: 4px;
    padding-left: .5em;
    padding-bottom: 4px;
    padding-right: 20px;
}
.record-tag span.badge {
    padding-top: 2px;
    padding-left: 4px;
    padding-bottom: 2px;
    padding-right: 4px;
}
.record-tag.selected {
    background: #619144;
    border-radius: 3px;
}
.record-tag.selected a {
    color: #FFF;
>>>>>>> 0b5fa242
}

/* hack to hide redundant titles introduced by syndetics plus */
#syn_nyreview .syn_title,
#syn_chreview .syn_title,
#syn_dbchapter .syn_title,
#syn_anotes .syn_title,
#syn_video_clip .syn_title {
    display:none;
}

/***** Citation Table *****/
.citation {
    font-size:90%;
}
.citation th {
    text-align:left;
    color:#666;
    padding:.3em 0 .3em 0;
    border-bottom: 1px solid #f3f3f3;
    vertical-align: top;
}
.citation tr {
    border-collapse: collapse;
}
.citation td {
    padding:.3em 0 .3em 1em;
    border-bottom: 1px solid #f3f3f3;
}
.citation tr, .citation td {
    vertical-align:top;
}

.citation tbody tr td {
    background:none repeat scroll 0 0 white;
}

div.recordsubcontent table.citation {
    width: auto;
}

table.authors th {
    font-size:120%;
    padding:0 0.8em;
}

/************* Tabs (Record Page) *****************/

#tabnav {
    font-size:90%;
    margin-top:1em;
    padding:0 0 0 1em;
    background-color:#fafafa;
    border-top:1px #eee solid;
    border-bottom: 1px #dcdcdc solid;
}
#tabnav ul {
float: left;
    margin:0;
    padding:0px 5px 0 0;
    list-style:none;
}
#tabnav li {
    float:left;
    margin:0 0 0 0px;
    padding:0 0 0 10px;
}
#tabnav a {
    float:left;
    display:block;
    padding:18px 10px 10px 5px;
    text-decoration:none;
    font-weight:normal;
    color:#000;
}
/* Commented Backslash Hack
    hides rule from IE5-Mac \*/
#tabnav a {float:none;}
/* End IE5-Mac hack */
#tabnav a:hover {
    color:#000;
}
#tabnav .active {
    background:url(../images/subnavTab_left.jpg) no-repeat left top;
    margin-bottom:-1px;
}
#tabnav .active a {
    background:url(../images/subnavTab_right.jpg) no-repeat right top;
    color:#000;
    padding:18px 10px 12px 0px;
}

/** Similar Items (record view) **/

ul.similar {
    list-style: none;
    padding: 0 13px 0 0;
    margin: 0px;
    text-align:justified;
}

ul.similar li {
    padding-bottom:10px;
}

/** Random Items (results view) **/

ul.random {
    list-style: none;
    padding: 0;
    margin: 0px;
    text-align:justified;
}

ul.random li {
    padding-bottom:10px;
}

ul.random li img {
    margin: 0 auto 1em auto;
}

ul.random.image, ul.random.mixed {
    text-align: center;
}

ul.random.image li img {
    margin: 0 auto;
}

/*********** Toolbar (Record View) ************/
.toolbar {
    border-bottom:1px solid #eee;
    text-align:right;
    font-size:90%;
    min-height:2em;
    padding-left:1em;
    margin-bottom:1em;
}
.toolbar ul {
    display:inline;
    height:23px;
    list-style-type:none;
}
.toolbar ul li {
    float:left;
    margin-left:.5em;
}
.toolbar ul.menu {
    display:block;
    margin-top: 0;
    border-right: 1px solid #cccccc;
    border-left: 1px solid #cccccc;
    position:absolute;
    background:white;
    height:auto;
    padding: 0;
}
.toolbar ul.menu li {
    border-bottom: 1px solid #cccccc;
    padding:5px;
    clear: left;
    position:block;
    width:100px;
    text-align: left;
    background:white;
    margin: 0px;
}

/*********** Storage Retrieval Request Form ************/
.storageRetrievalRequestForm .label {
    width: 70px;
    text-align: right;
    float: left;
    margin-right: 12px;
}
.storageRetrievalRequestReference {
    margin-left: 12px;
}

/*********** Toolbar (Favorites View) ************/
.toolbar ul li input.button {
    background-color:transparent;
    background-position: 2px center;
    border:0 none;
    cursor:pointer;
    margin-right:0;
    padding:0 0 0 23px;
    vertical-align: top;
    color: #06C;
}

.toolbar ul li input.button {
    width: 0;  /* IE table-cell margin fix */
    overflow: visible;
}

.toolbar ul li input.button[class] {  /* IE < 7 ignores [class] */
    width: auto;  /* cancel margin fix for other browsers */
}

.toolbar ul li input.checkbox {
    vertical-align: top;
}

/*** MARC view (Record page) **/

table.marc th {
    text-align: right;
    vertical-align: top;
}

/** tag list */
#tagList {
    width: 350px;
}

/***** Data Grid (Holdings) ******/

table.datagrid {
    width:100%;/*oringinally set to auto*/
    border-collapse: collapse;
    margin-bottom:1.5em;
}

table.datagrid th {
    color: #003366;
    background-color: #DDEEFF;
    border: solid 1px #99CCFF;
    text-align: left;
    border-left: 1px solid #FFFFFF;
    border-right: 1px solid #FFFFFF;
    padding: 5px 15px 5px 15px;
}

table.datagrid th a {
    color: #336699;
}

table.datagrid td {
    border-left: 1px solid #FFFFFF;
    border-right: 1px solid #FFFFFF;
    padding: 5px 10px 5px 10px;
}

table.datagrid td a {
    color: #003366;
}

table.datagrid tr.evenrow {
    background-color: #EEEEEE;
}

table.datagrid tr.oddrow {
    background-color: #DDDDDD;
}

.qrcodeHoldings {
    float: right;
    text-align: left;
}

.qrcodeHoldings a {
    float: none;
}

/* Comments */

ul.commentList {
    margin-bottom: 1em;
    list-style-type:none;
}
ul.commentList li {
    border-bottom: 1px solid #eee;
    padding-bottom: 1em;
    margin-bottom:1em;
}
ul.commentList li div.posted {
    color:#666;
    font-size: 80%;
    margin-top:1em;
    width:100%;
}

form#commentRecord {
    padding-left: 1.5em;
}
form#commentRecord #comment {
    vertical-align: middle;
}

/** Forms **/

label.displayBlock {
    display:block;
    font-weight:bold;
}
input.button {
}
#listForm fieldset {
    width: 400px
}

/** Citation **/

p.citationText {
    padding-left:25px;
    text-indent:-25px;
    width:95%;
}

/* Tag cloud */

.cloud1 {
    font-size: .8em;
}
.cloud2 {
    font-size: 1em;
}
.cloud3 {
    font-size: 1.2em;
}
.cloud4 {
    font-size: 1.4em;
}
.cloud5 {
    font-size: 1.6em;
}

/* New advanced search screen stuff */
.advSearchContent {
    /* Needed for IE7 compatibility: */
    width: 96%;
}
.advSearchContent div[class*="span-"] select {
    display:block;
    width:100%;
}
.groupSearchHolder {
    clear: both;
    padding: 10px 10px 5px;
}
.groupSearchHolder .advRow {
    padding: 1px 0px;
    clear:both;
}
.groupSearchHolder .advRow div {
    float: left;
    padding: 0px 5px;
}
.groupSearchHolder span.clearer {
    display: block;
    clear: left;
}
.groupSearchDetails .join {
    padding-right: 5px;
    float: left;
}
.groupSearchHolder .label, .groupSearchHolder .join {
    width: 140px;
    text-align: right;
}
.addSearch {
    padding: 0px 0px 4px 165px;
}
.groupSearchHolder .terms {
    width: 250px;
}
.groupSearchHolder .terms input {
    width: 100%;
}
.groupSearchHolder .field {
}
.group .groupSearchDetails {
    float: right;
    text-align: right;
    padding: 3px 5px;
}
.group0 .groupSearchDetails {
    border: 1px solid #D8D7D8;
    border-top: 0px;
}
.group1 .groupSearchDetails {
    border: 1px solid #94C632;
    border-top: 0px;
}
#searchHolder .group0 {
    border-top : 1px solid #D8D7D8;
    background:url(../images/gradient_grey.gif) repeat-y;
}
#searchHolder .group1 {
    border-top: 1px solid #94C632;
    background:url(../images/gradient_green.gif) repeat-y;
}
#searchHolder .group {
    margin-bottom: 10px;
}
.searchGroups {
    margin-bottom: 10px;
    font-size: 125%;
}
.searchGroups .searchGroupDetails {
    float: right;
}


/* Browse Lists */
.browseNav {
    font-size:90%;
    background-color:#fff;
    width: 215px;
    border: 1px solid;
    height: 300px;
    overflow: scroll;
}
.browseNav ul {
    width: 100%;
    display:block;
    list-style:none;
    margin: 0;
    padding: 0;
}
.browseNav li {
    width: 100%;
    display:block;
}
.browseNav a {
    display:block;
    background:url(../images/tabs_bg.jpg) repeat-x right top;
    padding:.7em 1em .7em 1em;
    text-decoration:none;
    /*
    border-top: 1px solid #ccc;
    border-left: 1px solid #eee;
    border-right: 1px solid #ccc;
    */
    color:#333;
}
.browseNav a:hover {
    color: #0066CC;
    background:url(../images/tabs_hover_bg.jpg) repeat-x right top;
}
.browseNav .active a:hover {
    background:url(../images/tab_active_bg.jpg) repeat-x right top;
}
.browseNav a.first {
 border-left: 1px solid #ccc;
}
.browseNav .active a {
    background-image:url(../images/tab_active_bg.jpg);
    color:#000;
}
.browseNav a.viewRecords {
    float:right;
    display:table;
    font-size:80%;
    height:100%;
    padding:5px 8px;
    background:rgba(255,255,255,.3);
    margin-left:3px;
}
.browseNav a.viewRecords:hover {
    background:rgba(255,255,255,.6);
}

/** Google search **/
#searchcontrol .gsc-control {
    width: 100%;
}

/** Solr record editor */
div.fieldValue {
    width: 500px;
    overflow: auto;
}

/** system unavailable and other fatal error pages */
div.unavailable, div.fatalError {
    width: 65%;
    margin:5em auto 5em auto;
    padding: 2em 5em;
    border-radius: 5px 5px 5px 5px;
    -moz-border-radius: 5px 5px 5px 5px;
    -webkit-border-radius: 5px 5px 5px 5px;
    font-size:125%;
}
div.debug code {
    font-size: x-small;
}

/** Open Library Subjects **/
.olSubjectImage {
    width:36px;
    border: 1px solid black
}

.olSubjectCover {
    float:left;
    margin-right: 10px;
}

.olSubjectAuthor {
    color:black;
    display:block;
}

.olSubjectMore {
    text-align:right;
    text-decoration:none;
}

/* Grid View */

.hitCount {
    position: absolute;
    bottom: 0px;
}

.viewButtons {
    text-align: right;
    margin-bottom: 2px;
}
.viewButtons a {
    text-decoration:none;
}
.viewButtons span {
    padding: 2px;
}
.viewButtons img, .viewButtons span {
    border:1px solid transparent;
    border-radius:3px;
}
.viewButtons .selected {
    border-color:orange;
}

.gridImageBox {
    text-align:center;
    width:155px;
    height:130px;
    overflow:hidden;
    display:block;
}

.gridImage{
    height:130px;
}

.gridTitleBox {
    height:55px;
    display:block;
    text-align:center;
    font-size:86%;
    width:155px;
}

.gridTitle {
    display:block;
    height:40px;
    overflow:hidden;
    line-height:1.2em;
}

td.gridCell {
    width: 25%;
}

tr:nth-child(even) td.gridCell {background-color:white;}

/* These two separate styles cannot be combined; they are both needed for
   cross-browser support. */
tr:nth-child(even) td.gridMouseOver {
    background-color:#f5f5f5;
}
.gridMouseOver {
    background-color:#f5f5f5;
}

/* Result Limit */
#limit {
    margin-bottom: 2px;
}

.limitSelect {
    text-align: right;
}

/* Lightbox-specific tweaks */
#modalDialog div.record {
    padding:0;
}
#modalDialog .hideinlightbox {
    display: none;
}

/************************* COLLECTIONS PAGE ************************/
.disambiguationDiv {
    background-color: #FFF;
    padding: 20px;
}

.disambiguationDiv h1 {
    font-size: 2em;
}

#disambiguationItemsDiv {
    padding: 5px;
    margin-bottom: 30px;
}

.disambiguationItem {
     background-color: #EEEEEE;
}

.disambiguationItem.alt {
     background-color: #FFF;
}

.collectionDetails {
    background-color: #FFF;
    padding:20px 1em 1em 1em;
    border: 2px solid #EEEEEE;
    margin-top: -2px;
    margin-bottom: 20px;
}

.collectionDetails form {
    border: 1px solid #EEEEEE;
}

.collectionDetails .sortSelector {
    border: 0px solid #FFF;
    float: right;
}

.collectionDetails li.result {
    background-color: #EEEEEE;
    margin-bottom: 0px;
}

.collectionDetails li.result.alt {
    background-color: #FFF;
    margin-bottom: 0px;
}

.collectionDetails .pagination span {
    border: 1px solid #EEEEEE;
    padding-left: 4px;
    padding-right: 4px;
}

.collectionDetails .paginationTop .pagination {
    text-align: center;
    margin-top: 5px;
    margin-bottom: 8px;
    padding-bottom: 0;
    padding-top: 0;
}

.collectionDetails .paginationTop .pagination span {
    border: 1px solid #EEEEEE;
    font-weight: bold;
    padding-left: 4px;
    padding-right: 4px;
    margin-left: 3px;
}

.collectionDetails .paginationTop .pagination a:hover {
    border: 1px solid #EEEEEE;
}

.collectionDetails .paginationTop .pagination a {
    border: 1px solid #FFF;
    padding-left: 4px;
    padding-right: 4px;
    margin-left: 3px;
}

.collectionDetails .viewButtons {
    float:right;
    margin-right:10px;
}

.collectionBrowseResult {
    padding: 0 0.5em 0.5em;
    border-top: solid 1px #EEEEEE;
}

.collectionBrowseEntry.listBrowse.alt {
    background-color:#EEEEEE;
}

.collectionBrowseHeading {
    float: left;
    width: 80%;
    padding: 0.5em;
}

.collectionBrowseCount {
    padding: 0.5em;
    float: right;
}

/* Rss Recommendations */
div.suggestionHeader {
    min-height:30px;
    padding-top: 5px;
    border: 2px solid #EEE;
}

div.submenuSuggestion {
    margin-top: 10px;
}

.submenuSuggestion h4 {
    font-family: Georgia,"Times New Roman",Serif;
    color: #7c1416;
    padding-top:12px;
}

.suggestionLogo {
    float:right;
    margin-bottom:2px;
}
.suggestionWhatsThis {
    color: #7C1416;
    font-family: Georgia,"Times New Roman",Serif;
    font-size: 10px;
    float:right;
    clear:right;
}
.suggestedResult {
    background-color:#EEEEEE;
    padding:10px 0px 10px 0px;
}
.suggestedResult.alt {
    background-color:#FFF;
}

ul.suggestion {
    border: 0px solid #EEE;
    list-style: none;
    margin: 0px;
    padding-left: 0px;
    padding-right: 0px;
}
ul.suggestion li{
    padding-left: 4px;
    padding-right: 4px;
}

/* Europeana recommendation images */
.europeanaImage {
    width:65px;
    border: 1px solid white;
}

.europeanaImg {
    float:left;
    margin-right: 10px;
}

/* Google map */
.mapClusterToggle{
    position: relative;
    float: right;
    top: -474px;
  left: -92px;
    width: 63px;
    height: 19px;
  background-color: #FFF;
    padding: 0px 4px 0px 4px;
  border:1px solid #CDF;
  border-radius:1px;
  box-shadow:2px 2px 3px #788;
  background-image: linear-gradient(bottom, rgb(238,238,238) 0%, rgb(255,255,255) 100%);
  background-image: -o-linear-gradient(bottom, rgb(238,238,238) 0%, rgb(255,255,255) 100%);
  background-image: -moz-linear-gradient(bottom, rgb(238,238,238) 0%, rgb(255,255,255) 100%);
  background-image: -webkit-linear-gradient(bottom, rgb(238,238,238) 0%, rgb(255,255,255) 100%);
  background-image: -ms-linear-gradient(bottom, rgb(238,238,238) 0%, rgb(255,255,255) 100%);
}
.mapClusterToggle input {
  vertical-align:top;
}
.mapClusterToggle label {
  vertical-align:middle;
}
.mapInfoWrapper{
    min-width: 450px;
    max-width: 450px;
    overflow: hidden;
    display: block;
    max-height: 275px;
}
.mapInfoResult {
    min-width: 440px;
    max-width: 440px;
    background-color:#EEEEEE;
    padding:2px 2px 2px 2px;
}
.mapInfoResult.alt {
    background-color:#FFF;
}
.mapSeeAllDiv{
    font-size:1.2em;
    font-weight: bold;
    text-align:center;
}
.mapInfoResults{
    float: left;
    border:1px solid #EEEEEE;
}
.mapInfoResultThumb {
    float: right;
}
.mapInfoResultThumbImg {
    height: 32px;
    width: 32px;
}
/************pubdate_vis timeline**********/
.dateVisClear {
    background-color: #FFF;
    border: 2px solid #545454;
    position: absolute;
    left: 6px; top: 6px;
    height: 20px;
    padding-left: 5px;
    padding-right: 5px;
}

/* table for displaying full status in result list */
table.summHoldings {
    font-size: smaller;
    margin-bottom: .5em;
}
table.summHoldings th {
    padding: 0;
    color: #666666;
    border-bottom: 1px solid #999999;
}
table.summHoldings td {
    background: inherit !important;
    padding: 0;
}
table.summHoldings .locationColumn {
    width: 50%;
}
table.summHoldings .callnumColumn {
    width: 30%;
}
table.summHoldings .statusColumn {
    width: 20%;
}
a.summHoldings {
    font-size: smaller;
}
/*****************contextHelp*******************/

table#contextHelp td, table#contextHelp tr {
    padding: 0;
}

table#contextHelp {
    z-index: 1;
    display: none;
    position: absolute;
    border-spacing: 0;
    border-collapse: collapse;
    max-width: 400px;
    top: 0;
}
table#contextHelp tr.top td, table#contextHelp tr.bottom td {
    background-image: url(../images/contextHelp.png);
    background-repeat: repeat-x;
    height: 9px;
}
table#contextHelp tr.top td.left {
    background-position: 0 0;
    width: 4px;
}
table#contextHelp tr.top td.center {
    background-position: 0 100%;
}
table#contextHelp tr.top td.right {
    background-position: -4px 0;
    width: 4px;
}
table#contextHelp tr.bottom td.left {
    background-position: -12px 0;
    width: 4px;
}
table#contextHelp tr.bottom td.center {
    background-position: 0 -9px;
}
table#contextHelp tr.bottom td.right {
    background-position: -8px 0;
    width: 4px;
}
table#contextHelp tr.middle td{
    background: #ededed;
}
table#contextHelp td.body {
    padding: 12px 10px;
    background: #ededed;
}
table#contextHelp td.body h2 {
    font-size: 1.4em;
    margin-bottom: 5px;
    color: #2D4687;
    font-weight: bold;
}
table#contextHelp a {
    color: #04778E;
    /*border-bottom: solid 1px #ACD4DB;*/
    text-decoration: underline;
    font-weight: bold;
}
table#contextHelp a:hover {
    color: #024A59;
    /*border-color: #82A1A5;*/
}
table#contextHelp div.arrow {
    height: 6px;
    background-image: url(../images/contextHelp-arrow.png);
    background-repeat: no-repeat;
    margin: 0 15px;
}
table#contextHelp div.arrow.down {
    background-position: 0 -6px;
    margin-top: 3px;
}
table#contextHelp div.arrow.up {
    background-position: 0 0;
    margin-bottom: 3px;
}
table#contextHelp p {
    font-size: 0.9em;
    text-align: left;
    font-weight: bold;
}
table#contextHelp p.separator {
    background: url(../images/dashed-line-grey.gif) 0 top repeat-x scroll;
    margin-top:15px;
    padding-top:15px;
}
div#closeContextHelp {
    float: right;
    width: 16px;
    height: 16px;
    margin-top: -6px;
    margin-right:-4px;
    background: url(../images/cross-stack.png) 0 0;
    cursor: pointer;
}
div#closeContextHelp:hover {
    background-position: 0 -16px;
}
div#closeContextHelp:active {
    background-position: 0 -32px;
}

.sysInfo {
    margin: 0 auto;
    padding: 1em;
    background-color: #FFEF8F;
    border: 2px solid #F9DD34;
    border-radius: 5px 5px 5px 5px;
}
.confirmDialog {
    margin: auto;
}
.confirmDialog form {
    display:inline-block;
    float: center;
}

.mobileViewLink {
    width:100%;
    padding:10px;
    background-color: #FDD5A3;
    border: solid 2px #E77825;
    font-size:24px;
}

/* Make sure COinS information is invisible */
.Z3988 {
    display: none;
}

#hierarchyTreeHolder, #hierarchyRecordHolder {
    background-color: #FFF;
    padding: 0.5em;
}

#hierarchyTreeHolder {
    border: 1px solid #DCDCDC;
}

.collectionDetailsTree #hierarchyTreeHolder, .collectionDetailsTree #hierarchyRecordHolder {
    border-top: 0;
}

#hierarchyTree, #hierarchyRecord {
    padding: 0.5em 0.5em 0.5em 0;
    max-height:375px;
    min-height:375px;
    overflow: hidden;
    overflow-y: auto;
}

#hierarchyRecord {
    overflow: auto;
}

#hierarchyRecord th {
   width: 12em;
}

#treeSearch {
    display:none;
    float: right;
    width: 100%;
    border: 1px solid  #DCDCDC;
}

#treeSearch #treeSearchText{
    display:block;
    float:right;
    margin: 1px 0px 0px 0px;
}

#treeSearch #search {
    display:block;
    float:right;
    margin-bottom: 0px;
}

#treeSearch #treeSearchType {
    display:block;
    float:right;
    margin:2px 4px 0px 4px;
}

#treeSearch #treeSearchNoResults {
    display:none;
    float:left;
    color: #AF1B0A;
    margin:3px 0px 0px 5px;
}

#treeSearch #treeSearchLoadingImg {
    display:none;
    float:right;
    margin:3px 4px 4px 5px;
}

#treeSearchLimitReached {
    display:none;
    color: #AF1B0A;
    margin:3px 0px 0px 5px;
}

#modalDialog #hierarchyTree {
    max-height: 100%;
    min-height: 100%;
    overflow: auto;
    overflow-y: auto;
}

#hierarchyTree ul {
    list-style-type: none;
    margin: 0;
    padding: 0;
}

.tree {
    background-image:url(../images/fugue/tree.png);
    background-repeat:no-repeat;
    background-position: left;
    padding:.5em .5em .5em 20px;
    margin-right:1em;
}

.currentTree, .hierarchyTreeLinkText {
    background-image:url(../images/fugue/treeCurrent.png);
    background-repeat:no-repeat;
    background-position: left;
    padding:.5em .5em .5em 20px;
    margin-right:1em;
}

#hierarchyTree #treeList li {
    background-image:url(../images/fugue/treeItem.png);
    background-repeat: no-repeat;
    padding: 0.25em 0 0 23px;
    background-position: 0 0.25em;
}

#hierarchyTree #treeList li.currentRecord {
    background-image:url(../images/fugue/treeItemCurrent.png);
    background-repeat: no-repeat;
    padding: 0.25em 0 0 23px;
    background-position: 0 0.25em;
}

#hierarchyTree #treeList li.hierarchy {
    background-image:url(../images/fugue/collection.png);
    background-repeat: no-repeat;
    padding: 0.25em 0 0 23px;
    background-position: 0 0.25em;
}

#hierarchyTree #treeList li.currentHierarchy {
    background-image:url(../images/fugue/collectionCurrent.png);
    background-repeat: no-repeat;
    padding: 0.25em 0 0 23px;
    background-position: 0 0.25em;
}

#hierarchyTree #treeList li.currentHierarchy > a, #hierarchyTree #treeList li.currentRecord > a {
    color: #000;
    font-weight: bold;
}

#toggleTree {
    background-image:url(../images/fugue/treeCurrent.png);
    background-repeat: no-repeat;
    padding: 0.25em 0 0 23px;
    background-position: 0 0.25em;
}

#treeSelector {
    background-color: #FAFAFA;
    border: 1px solid #DCDCDC;
    border-bottom: 0 none;
    padding: 0.25em;
}

.collectionDetailsTree #treeSelector {
    background-color: #FAFAFA;
    border: 1px solid #DCDCDC;
    border-top: 0 none;
    padding: 0.25em;
}

#treeSelector a {
    margin-right: 1em;
}

.jstree-highlight {
    font-weight: bold;
}

/* hides the div so that only people with JavaScript will see the tab */
div.slideOutForm {
    display: none;
}

/* stylizes the feedback tab div */
.slide-out-div {
  padding: 20px;
  width: 270px;
  height: 300px;
  background: #6B8F25;
  border: 1px solid #000000;
  z-index: 9;
  color: white;
}

/* larger font size for "send us your feedback" */
p.feedbackHeader {
    font-size: 1.4em;
}

/* this is used to change the properties of errors in the feedback tab */
#contact_form .error {
  padding: .1em;
  line-height: 2.5;
}

#contact_form .invalid {
  background-color: white;
}

/* changes the text on the feedback home page */
.feedbackPageLabel {
    color: black;
}

/* These two sections change the colors of the selected and unselected text fields */
.feedbackSelect {
    background: #D6FFAD;
}

.feedbackDeselect {
    background: #FFFFFF;
}

/* Creates and positions the new handle on the feedback form */
div.handle {
    cursor:pointer;
    text-decoration: none;
}

#feedbackTabBox {
    margin-top: 0px;
    margin-left: 0px;

    width:30px;
    height:86px;
    background-color:#6B8F25;
    overflow: visible;
    border-right: solid 1px black;
    border-bottom: solid 1px black;
    border-top: solid 1px black;

    padding: 0;
    position: relative;
}

#feedbackTabText {
    transform:rotate(-90deg);
    -ms-transform:rotate(-90deg); /* IE 9 */
    -webkit-transform:rotate(-90deg); /* Safari and Chrome */
    -o-transform: rotate(-90deg); /* Opera */
    -moz-transform: rotate(-90deg); /*Firefox*/
    width: 86px;
    height: 30px;
    margin-top: -58px;
    margin-left: -28px;
    position: relative;
    text-indent: 0;
    text-align: center;
    color: white;
    font: bold 15px/30px 'lucida sans', 'trebuchet MS', 'Tahoma';
    z-index: 10;
}

.searchTabNav {
    border-bottom:1px solid #619144;
    display:table;
    list-style:none;
    padding:0 10px 1px 10px;
}
.searchTabNav li {
    background:#EFD;
    border:1px solid #619144;
    display:inline;
    font-size:10pt;
    margin:0 1px;
    padding:3px 6px;
    text-align:center;
    width:60px;
}
.searchTabNav li.active {
    background:#FFF;
    border-bottom:1px solid #FFF;
}
.searchTabNav li.active a {
    color:#000;
    text-decoration:none;
}

.combinedResult {
    width: 47%;
    margin: 5px;
    padding: 5px;
    float: left;
    border: 1px solid #eee;
}

.combinedResult .span-4, .combinedResult ul.recordSet .recordNumber {
    display: none;
}

.combinedResult .span-9 {
    width: 330px;
}

.combinedResult .span-2 {
    clear: left;
    float: left;
}

.combinedResult .more_link {
    text-align: center;
    border-top: 1px solid #eee;
}

.authmethod0 {
  width:47%;
  float:left;
  padding:1%;
  border-right:1px solid rgb(204, 204, 204);
}

.authmethod1 {
  width:47%;
  float:left;
  padding:1%;
  border-left:1px solid rgb(204, 204, 204);
  margin:-1px; /* keep the borders on top of one another; longest one will win */
}

#authcontainer {
  float:left;
  width:100%;
}

/* Admin styling */
.tagForm select {
  width:200px;
}

/********** Styles for results visualizations **********/

#visualResults .node {
  border: solid 1px white;
  font: 10px sans-serif;
  line-height: 12px;
  overflow: hidden;
  position: absolute;
  margin:-1px;
}

#visualResults .node div {
  margin-left: 3px;
  margin-top: 0px;
}

#visualResults .toplevel {border: 2px solid black;}

#visualResults .label {
  display: block;
  line-height: 1;
  padding: 2px;
  background: rgba(0, 0, 0, 0.2);
  color: #000000;
  border-radius: 2px;
  z-index: 200;
  position: absolute;
  bottom: 0;
  right: 0;
}

#visualResults .notalabel {color: #000000;}

#viz-instructions {padding-top:600px;}

#gbsViewer {
  margin:25px 0px 50px 25px;
  width: 90%;
  height: 600px;
}<|MERGE_RESOLUTION|>--- conflicted
+++ resolved
@@ -1028,11 +1028,10 @@
 .holdsMessage {
     margin-top: 1em;
 }
-<<<<<<< HEAD
 .phone-error {
     color:red;
     margin-left:80px;
-=======
+}
 #tagRecord {
     display: inline-block;
     padding-top: 4px;
@@ -1076,7 +1075,6 @@
 }
 .record-tag.selected a {
     color: #FFF;
->>>>>>> 0b5fa242
 }
 
 /* hack to hide redundant titles introduced by syndetics plus */
