--- conflicted
+++ resolved
@@ -70,13 +70,8 @@
         "laminas/laminas-text": "2.10.0",
         "laminas/laminas-validator": "2.30.1",
         "laminas/laminas-view": "2.27.0",
-<<<<<<< HEAD
-        "league/commonmark": "2.3.9",
-        "league/oauth2-server": "8.5.3",
-=======
         "league/commonmark": "2.4.1",
         "league/oauth2-server": "8.5.4",
->>>>>>> 25e62f5a
         "lm-commons/lmc-rbac-mvc": "3.3.2",
         "matthiasmullie/minify": "1.3.71",
         "ocramius/proxy-manager": "2.14.1",
