{
    "name": "vufind/vufind",
    "description": "A flexible discovery layer.",
    "authors": [
        {
            "name": "Demian Katz",
            "email": "demian.katz@villanova.edu"
        }
    ],
    "license": "GPL-2.0",
    "config": {
        "platform": {
            "php": "7.2"
        }
    },
    "require": {
        "php": ">=7.2",
        "ahand/mobileesp": "dev-master",
        "cap60552/php-sip2": "1.0.0",
        "colinmollenhour/credis": "1.11.1",
        "endroid/qr-code": "3.5.9",
        "jasig/phpcas": "1.3.8",
        "laminas/laminas-cache": "2.9.0",
        "laminas/laminas-captcha": "2.9.0",
        "laminas/laminas-code": "3.4.1",
        "laminas/laminas-config": "3.3.0",
        "laminas/laminas-crypt": "3.3.1",
        "laminas/laminas-db": "2.11.2",
        "laminas/laminas-dependency-plugin": "^1.0",
        "laminas/laminas-dom": "2.7.2",
        "laminas/laminas-escaper": "2.6.1",
        "laminas/laminas-eventmanager": "3.2.1",
        "laminas/laminas-feed": "2.12.0",
        "laminas/laminas-filter": "2.9.2",
        "laminas/laminas-form": "2.14.3",
        "laminas/laminas-http": "2.11.2",
        "laminas/laminas-i18n": "2.10.1",
        "laminas/laminas-loader": "2.6.0",
        "laminas/laminas-log": "2.10.0",
        "laminas/laminas-mail": "2.10.0",
        "laminas/laminas-modulemanager": "2.8.4",
        "laminas/laminas-mvc": "3.1.1",
        "laminas/laminas-mvc-i18n": "1.1.1",
        "laminas/laminas-mvc-plugin-flashmessenger": "1.2.0",
        "laminas/laminas-paginator": "2.8.2",
        "laminas/laminas-recaptcha": "3.2.0",
        "laminas/laminas-serializer": "2.9.1",
        "laminas/laminas-servicemanager": "3.4.0",
        "laminas/laminas-session": "2.9.1",
        "laminas/laminas-soap": "2.8.0",
        "laminas/laminas-stdlib": "3.2.1",
        "laminas/laminas-text": "2.7.1",
        "laminas/laminas-validator": "2.13.0",
        "laminas/laminas-view": "2.11.2",
        "league/commonmark": "1.4.3",
        "matthiasmullie/minify": "1.3.62",
        "misd/linkify": "1.1.4",
        "ocramius/proxy-manager": "2.1.1",
        "pear/archive_tar": "^1.4",
        "pear/file_marc": "1.4.1",
        "pear/http_request2": "2.3.0",
        "pear/validate_ispn": "dev-master",
        "phing/phing": "2.16.3",
        "ppito/laminas-whoops": "2.0.0",
        "scssphp/scssphp": "1.1.0",
        "serialssolutions/summon": "1.3.0",
        "symfony/console": "4.4.4",
        "symfony/yaml": "3.4.36",
        "swagger-api/swagger-ui": "3.25.0",
        "vufind-org/vufindcode": "1.2",
        "vufind-org/vufinddate": "1.0.0",
        "vufind-org/vufindharvest": "4.0.1",
        "vufind-org/vufindhttp": "3.0.0",
        "wikimedia/composer-merge-plugin": "1.4.1",
        "wikimedia/less.php": "2.0.0",
        "yajra/laravel-pdo-via-oci8": "2.1.1",
<<<<<<< HEAD
        "zendframework/zendrest": "2.0.2",
        "zendframework/zendservice-amazon": "2.3.1",
        "zf-commons/zfc-rbac": "2.6.3",
        "league/commonmark": "^1.3",
        "webfontkit/open-sans": "^1.0"
=======
        "zf-commons/zfc-rbac": "2.6.3"
>>>>>>> c37dd8d0
    },
    "require-dev": {
        "behat/mink": "1.7.1",
        "behat/mink-selenium2-driver": "1.3.1",
        "friendsofphp/php-cs-fixer": "2.16.1",
        "phploc/phploc": "5.0.0",
        "phpmd/phpmd": "2.8.2",
        "phpunit/phpunit": "8.5.4",
        "sebastian/phpcpd": "4.1.0",
        "squizlabs/php_codesniffer": "3.5.5",
        "dmore/chrome-mink-driver": "^2.7"
    },
    "extra": {
        "merge-plugin": {
            "include": [
                "composer.local.json"
            ],
            "recurse": true,
            "replace": true,
            "ignore-duplicates": false,
            "merge-dev": true,
            "merge-extra": false,
            "merge-extra-deep": false,
            "merge-scripts": true
        }
    },
    "scripts": {
        "phing-install-dependencies": "phing installsolr installswaggerui",
        "post-install-cmd": "@phing-install-dependencies",
        "post-update-cmd": "@phing-install-dependencies"
    }
}<|MERGE_RESOLUTION|>--- conflicted
+++ resolved
@@ -71,18 +71,11 @@
         "vufind-org/vufinddate": "1.0.0",
         "vufind-org/vufindharvest": "4.0.1",
         "vufind-org/vufindhttp": "3.0.0",
+        "webfontkit/open-sans": "^1.0",
         "wikimedia/composer-merge-plugin": "1.4.1",
         "wikimedia/less.php": "2.0.0",
         "yajra/laravel-pdo-via-oci8": "2.1.1",
-<<<<<<< HEAD
-        "zendframework/zendrest": "2.0.2",
-        "zendframework/zendservice-amazon": "2.3.1",
-        "zf-commons/zfc-rbac": "2.6.3",
-        "league/commonmark": "^1.3",
-        "webfontkit/open-sans": "^1.0"
-=======
         "zf-commons/zfc-rbac": "2.6.3"
->>>>>>> c37dd8d0
     },
     "require-dev": {
         "behat/mink": "1.7.1",
