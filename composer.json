--- conflicted
+++ resolved
@@ -86,15 +86,9 @@
         "dmore/chrome-mink-driver": "2.8.0",
         "friendsofphp/php-cs-fixer": "2.19.0",
         "phploc/phploc": "7.0.2",
-<<<<<<< HEAD
         "phpmd/phpmd": "2.10.2",
-        "phpstan/phpstan": "0.12.85",
+        "phpstan/phpstan": "0.12.94",
         "phpunit/phpunit": "9.5.8",
-=======
-        "phpmd/phpmd": "2.10.0",
-        "phpstan/phpstan": "0.12.94",
-        "phpunit/phpunit": "9.5.4",
->>>>>>> c2b5aa1a
         "sebastian/phpcpd": "6.0.3",
         "squizlabs/php_codesniffer": "3.6.0"
     },
