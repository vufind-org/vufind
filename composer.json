--- conflicted
+++ resolved
@@ -101,12 +101,7 @@
         "behat/mink-selenium2-driver": "1.6.0",
         "dmore/chrome-mink-driver": "2.9.2",
         "firebase/php-jwt": "6.5.0",
-<<<<<<< HEAD
         "friendsofphp/php-cs-fixer": "3.24.0",
-        "phploc/phploc": "7.0.2",
-=======
-        "friendsofphp/php-cs-fixer": "3.22.0",
->>>>>>> ac1817b8
         "phpmd/phpmd": "2.13.0",
         "phpstan/phpstan": "1.10.26",
         "phpunit/php-code-coverage": "9.2.27",
