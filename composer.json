{
    "name": "vufind/vufind",
    "description": "A flexible discovery layer.",
    "authors": [
        {
            "name": "Demian Katz",
            "email": "demian.katz@villanova.edu"
        }
    ],
    "license": "GPL-2.0",
    "config": {
        "platform": {
            "php": "8.1"
        },
        "process-timeout": 0,
        "allow-plugins": {
            "composer/package-versions-deprecated": true,
            "wikimedia/composer-merge-plugin": true
        }
    },
    "provide": {
        "ext-memcached": "*",
        "ext-oci8": "*",
        "ext-soap": "*",
        "ext-sodium": "*"
    },
    "require": {
        "php": ">=8.1",
        "ahand/mobileesp": "dev-master",
        "apereo/phpcas": "1.6.1",
        "browscap/browscap-php": "^7.2",
        "cap60552/php-sip2": "1.0.0",
        "colinmollenhour/credis": "1.16.0",
        "composer/package-versions-deprecated": "1.11.99.5",
        "composer/semver": "3.4.0",
<<<<<<< HEAD
        "doctrine/doctrine-orm-module": "^6.0",
        "doctrine/orm": "^2.10.2",
        "endroid/qr-code": "4.8.2",
=======
        "endroid/qr-code": "5.0.7",
>>>>>>> cac2facf
        "guzzlehttp/guzzle": "7.8.1",
        "laminas/laminas-cache": "3.12.1",
        "laminas/laminas-cache-storage-adapter-blackhole": "^2.0",
        "laminas/laminas-cache-storage-adapter-filesystem": "^2.0",
        "laminas/laminas-cache-storage-adapter-memcached": "^2.0",
        "laminas/laminas-cache-storage-adapter-memory": "^2.0",
        "laminas/laminas-captcha": "2.17.0",
        "laminas/laminas-code": "4.13.0",
        "laminas/laminas-config": "3.9.0",
        "laminas/laminas-crypt": "3.11.0",
        "laminas/laminas-db": "2.19.0",
        "laminas/laminas-diactoros": "3.3.1",
        "laminas/laminas-dom": "2.14.0",
        "laminas/laminas-escaper": "2.13.0",
        "laminas/laminas-eventmanager": "3.13.0",
        "laminas/laminas-feed": "2.22.0",
        "laminas/laminas-filter": "2.34.0",
        "laminas/laminas-form": "3.19.2",
        "laminas/laminas-http": "2.19.0",
        "laminas/laminas-i18n": "2.26.0",
        "laminas/laminas-loader": "2.10.0",
        "laminas/laminas-log": "2.17.0",
        "laminas/laminas-mail": "2.25.1",
        "laminas/laminas-modulemanager": "2.15.0",
        "laminas/laminas-mvc": "3.7.0",
        "laminas/laminas-mvc-i18n": "1.8.0",
        "laminas/laminas-mvc-plugin-flashmessenger": "1.10.1",
        "laminas/laminas-paginator": "2.18.1",
        "laminas/laminas-paginator-adapter-laminasdb": "1.4.0",
        "laminas/laminas-psr7bridge": "1.11.0",
        "laminas/laminas-recaptcha": "3.7.0",
        "laminas/laminas-serializer": "2.17.0",
        "laminas/laminas-servicemanager": "3.22.1",
        "laminas/laminas-session": "2.20.0",
        "laminas/laminas-stdlib": "3.19.0",
        "laminas/laminas-text": "2.11.0",
        "laminas/laminas-validator": "2.50.0",
        "laminas/laminas-view": "2.27.0",
        "league/commonmark": "2.4.2",
        "league/oauth2-server": "8.5.4",
        "lm-commons/lmc-rbac-mvc": "3.3.2",
        "matthiasmullie/minify": "1.3.71",
        "pear/archive_tar": "^1.4",
        "pear/http_request2": "2.6.0",
        "phing/phing": "2.17.4",
        "ppito/laminas-whoops": "2.2.0",
        "scssphp/scssphp": "1.12.1",
        "serialssolutions/summon": "1.3.1",
        "slm/locale": "1.1.0",
        "steverhoades/oauth2-openid-connect-server": "2.6.1",
        "swagger-api/swagger-ui": "5.11.10",
        "symfony/console": "5.4.28",
        "symfony/yaml": "6.4.3",
        "vstelmakh/url-highlight": "3.0.3",
        "vufind-org/vufindcode": "1.2",
        "vufind-org/vufinddate": "1.2.0",
        "vufind-org/vufindharvest": "5.3.0",
        "vufind-org/vufindhttp": "3.3.0",
        "vufind-org/vufind-marc": "1.1.0",
        "webfontkit/open-sans": "^1.0",
        "webmozart/glob": "^4.7",
        "wikimedia/composer-merge-plugin": "2.1.0",
        "yajra/laravel-pdo-via-oci8": "3.4.2"
    },
    "require-dev": {
        "behat/mink": "1.11.0",
        "behat/mink-selenium2-driver": "1.7.0",
        "dmore/chrome-mink-driver": "2.9.2",
        "firebase/php-jwt": "6.10.0",
        "friendsofphp/php-cs-fixer": "3.51.0",
        "phpmd/phpmd": "2.15.0",
        "phpstan/phpstan": "1.10.59",
        "phpunit/php-code-coverage": "10.1.11",
        "phpunit/phpcov": "^9.0",
        "phpunit/phpunit": "10.5.11",
        "pietercolpaert/hardf": "0.4.0",
        "squizlabs/php_codesniffer": "3.9.0"
    },
    "extra": {
        "merge-plugin": {
            "include": [
                "composer.local.json"
            ],
            "recurse": true,
            "replace": true,
            "ignore-duplicates": false,
            "merge-dev": true,
            "merge-extra": false,
            "merge-extra-deep": false,
            "merge-scripts": true
        }
    },
    "scripts": {
        "fix": "phing fix-php",
        "phing-install-dependencies": ["phing patch-dependencies", "phing installsolr installswaggerui"],
        "post-install-cmd": "@phing-install-dependencies",
        "post-update-cmd": "@phing-install-dependencies",
        "qa": "phing qa-console -Ddefaultconfigs=true",
        "show-outdated": "composer show -oD --ignore-platform-req=ext-oci8",
        "update-npm-dependencies": [
            "npm update",
            "cd themes/bootstrap3 && npm run updateDeps"
        ]
    }
}<|MERGE_RESOLUTION|>--- conflicted
+++ resolved
@@ -33,13 +33,9 @@
         "colinmollenhour/credis": "1.16.0",
         "composer/package-versions-deprecated": "1.11.99.5",
         "composer/semver": "3.4.0",
-<<<<<<< HEAD
         "doctrine/doctrine-orm-module": "^6.0",
         "doctrine/orm": "^2.10.2",
-        "endroid/qr-code": "4.8.2",
-=======
         "endroid/qr-code": "5.0.7",
->>>>>>> cac2facf
         "guzzlehttp/guzzle": "7.8.1",
         "laminas/laminas-cache": "3.12.1",
         "laminas/laminas-cache-storage-adapter-blackhole": "^2.0",
