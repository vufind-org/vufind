--- conflicted
+++ resolved
@@ -63,15 +63,11 @@
         "zendframework/zendframework": "2.2.7",
         "zendframework/zendrest": "2.*",
         "zendframework/zendservice-amazon": "2.*",
-<<<<<<< HEAD
         "zendframework/zendservice-recaptcha": "2.*",
         "zf-commons/zfc-rbac": "~2.4"
-=======
-        "zendframework/zendservice-recaptcha": "2.*"
     },
     "require-dev": {
         "behat/mink": "1.6.*",
         "behat/mink-zombie-driver": "*"
->>>>>>> 97d8a194
     }
 }