{
    "name": "vufind/vufind",
    "description": "A flexible discovery layer.",
    "authors": [
        {
            "name": "Demian Katz",
            "email": "demian.katz@villanova.edu"
        }
    ],
    "license": "GPL-2.0",
    "config": {
        "platform": {
            "php": "7.4.0"
        },
        "process-timeout": 0,
        "allow-plugins": {
            "composer/package-versions-deprecated": true,
            "wikimedia/composer-merge-plugin": true
        }
    },
    "provide": {
        "ext-memcached": "*",
        "ext-soap": "*"
    },
    "require": {
        "php": ">=7.4.0",
        "ahand/mobileesp": "dev-master",
        "pcrov/jsonreader": "1.0.2",
        "cap60552/php-sip2": "1.0.0",
        "colinmollenhour/credis": "1.12.1",
        "composer/package-versions-deprecated": "1.11.99.2",
        "composer/semver": "3.2.5",
        "endroid/qr-code": "4.2.2",
        "jasig/phpcas": "1.4.0",
        "laminas/laminas-cache": "3.1.2",
        "laminas/laminas-cache-storage-adapter-blackhole": "^2.0",
        "laminas/laminas-cache-storage-adapter-filesystem": "^2.0",
        "laminas/laminas-cache-storage-adapter-memcached": "^2.0",
        "laminas/laminas-cache-storage-adapter-memory": "^2.0",
        "laminas/laminas-captcha": "2.11.0",
        "laminas/laminas-code": "3.5.1",
        "laminas/laminas-config": "3.7.0",
        "laminas/laminas-crypt": "3.6.0",
        "laminas/laminas-db": "2.13.4",
        "laminas/laminas-dom": "2.11.0",
        "laminas/laminas-escaper": "2.9.0",
        "laminas/laminas-eventmanager": "3.4.0",
        "laminas/laminas-feed": "2.16.0",
        "laminas/laminas-filter": "2.12.0",
        "laminas/laminas-form": "3.0.2",
        "laminas/laminas-http": "2.15.1",
        "laminas/laminas-i18n": "2.13.0",
        "laminas/laminas-loader": "2.8.0",
        "laminas/laminas-log": "2.14.0",
        "laminas/laminas-mail": "2.15.1",
        "laminas/laminas-modulemanager": "2.11.0",
        "laminas/laminas-mvc": "3.3.0",
        "laminas/laminas-mvc-i18n": "1.3.0",
        "laminas/laminas-mvc-plugin-flashmessenger": "1.6.0",
        "laminas/laminas-paginator": "2.11.0",
        "laminas/laminas-paginator-adapter-laminasdb": "1.0.0",
        "laminas/laminas-recaptcha": "3.4.0",
        "laminas/laminas-serializer": "2.12.0",
        "laminas/laminas-servicemanager": "3.7.0",
        "laminas/laminas-session": "2.12.0",
        "laminas/laminas-soap": "2.9.0",
<<<<<<< HEAD
        "laminas/laminas-stdlib": "3.5.0",
        "laminas/laminas-text": "2.8.1",
        "laminas/laminas-validator": "2.14.5",
        "laminas/laminas-view": "2.12.0",
        "league/commonmark": "2.0.1",
=======
        "laminas/laminas-stdlib": "3.7.1",
        "laminas/laminas-text": "2.9.0",
        "laminas/laminas-validator": "2.16.0",
        "laminas/laminas-view": "2.16.0",
        "league/commonmark": "1.6.6",
>>>>>>> fbcca8f9
        "lm-commons/lmc-rbac-mvc": "3.3.0",
        "matthiasmullie/minify": "1.3.66",
        "ocramius/proxy-manager": "2.2.3",
        "pear/archive_tar": "^1.4",
        "pear/http_request2": "2.5.0",
<<<<<<< HEAD
        "pear/validate": "dev-master",
        "pear/validate_ispn": "0.8.0",
=======
>>>>>>> fbcca8f9
        "phing/phing": "2.17.0",
        "ppito/laminas-whoops": "2.2.0",
        "scssphp/scssphp": "1.6.0",
        "serialssolutions/summon": "1.3.1",
        "slm/locale": "0.5.0",
        "symfony/console": "5.3.6",
        "symfony/yaml": "5.3.6",
        "swagger-api/swagger-ui": "4.5.2",
        "vstelmakh/url-highlight": "3.0.0",
        "vufind-org/vufindcode": "1.2",
        "vufind-org/vufinddate": "1.0.0",
        "vufind-org/vufindharvest": "4.1.0",
        "vufind-org/vufindhttp": "3.1.0",
        "webfontkit/open-sans": "^1.0",
        "wikimedia/composer-merge-plugin": "2.0.1",
        "wikimedia/less.php": "3.1.0",
        "yajra/laravel-pdo-via-oci8": "2.2.0 || 3.0.0"
    },
    "require-dev": {
        "behat/mink": "1.9.0",
        "behat/mink-selenium2-driver": "1.5.0",
        "dmore/chrome-mink-driver": "2.8.0",
        "friendsofphp/php-cs-fixer": "3.4.0",
        "opis/json-schema": "2.3.0",
        "phploc/phploc": "7.0.2",
        "phpmd/phpmd": "2.11.1",
        "phpstan/phpstan": "1.2.0",
        "phpunit/phpunit": "9.5.10",
        "sebastian/phpcpd": "6.0.3",
        "squizlabs/php_codesniffer": "3.6.2"
    },
    "extra": {
        "merge-plugin": {
            "include": [
                "composer.local.json"
            ],
            "recurse": true,
            "replace": true,
            "ignore-duplicates": false,
            "merge-dev": true,
            "merge-extra": false,
            "merge-extra-deep": false,
            "merge-scripts": true
        }
    },
    "scripts": {
        "phing-install-dependencies": ["phing patch-dependencies", "phing installsolr installswaggerui"],
        "post-install-cmd": "@phing-install-dependencies",
        "post-update-cmd": "@phing-install-dependencies",
        "qa": "phing qa-console -Ddefaultconfigs=true"
    }
}<|MERGE_RESOLUTION|>--- conflicted
+++ resolved
@@ -64,29 +64,16 @@
         "laminas/laminas-servicemanager": "3.7.0",
         "laminas/laminas-session": "2.12.0",
         "laminas/laminas-soap": "2.9.0",
-<<<<<<< HEAD
-        "laminas/laminas-stdlib": "3.5.0",
-        "laminas/laminas-text": "2.8.1",
-        "laminas/laminas-validator": "2.14.5",
-        "laminas/laminas-view": "2.12.0",
-        "league/commonmark": "2.0.1",
-=======
         "laminas/laminas-stdlib": "3.7.1",
         "laminas/laminas-text": "2.9.0",
         "laminas/laminas-validator": "2.16.0",
         "laminas/laminas-view": "2.16.0",
-        "league/commonmark": "1.6.6",
->>>>>>> fbcca8f9
+        "league/commonmark": "2.0.1",
         "lm-commons/lmc-rbac-mvc": "3.3.0",
         "matthiasmullie/minify": "1.3.66",
         "ocramius/proxy-manager": "2.2.3",
         "pear/archive_tar": "^1.4",
         "pear/http_request2": "2.5.0",
-<<<<<<< HEAD
-        "pear/validate": "dev-master",
-        "pear/validate_ispn": "0.8.0",
-=======
->>>>>>> fbcca8f9
         "phing/phing": "2.17.0",
         "ppito/laminas-whoops": "2.2.0",
         "scssphp/scssphp": "1.6.0",
