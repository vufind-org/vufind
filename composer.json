{
    "name": "vufind/vufind",
    "description": "A flexible discovery layer.",
    "authors": [
        {
            "name": "Demian Katz",
            "email": "demian.katz@villanova.edu"
        }
    ],
    "license": "GPL-2.0",
    "config": {
        "platform": {
            "php": "7.3.0"
        },
        "process-timeout": 0
    },
    "require": {
        "php": ">=7.3.0",
        "ahand/mobileesp": "dev-master",
        "cap60552/php-sip2": "1.0.0",
        "colinmollenhour/credis": "1.12.1",
        "endroid/qr-code": "3.9.6",
        "jasig/phpcas": "1.3.8",
        "laminas/laminas-cache": "2.10.0",
        "laminas/laminas-captcha": "2.9.0",
        "laminas/laminas-code": "3.5.1",
        "laminas/laminas-config": "3.5.0",
        "laminas/laminas-crypt": "3.4.0",
        "laminas/laminas-db": "2.12.0",
        "laminas/laminas-dom": "2.8.0",
        "laminas/laminas-escaper": "2.7.0",
        "laminas/laminas-eventmanager": "3.3.0",
        "laminas/laminas-feed": "2.13.1",
        "laminas/laminas-filter": "2.10.0",
        "laminas/laminas-form": "2.15.0",
        "laminas/laminas-http": "2.14.3",
        "laminas/laminas-i18n": "2.11.0",
        "laminas/laminas-loader": "2.7.0",
        "laminas/laminas-log": "2.13.1",
        "laminas/laminas-mail": "2.13.1",
        "laminas/laminas-modulemanager": "2.10.1",
        "laminas/laminas-mvc": "3.2.0",
        "laminas/laminas-mvc-i18n": "1.1.1",
        "laminas/laminas-mvc-plugin-flashmessenger": "1.2.0",
        "laminas/laminas-paginator": "2.9.0",
        "laminas/laminas-recaptcha": "3.2.0",
        "laminas/laminas-serializer": "2.10.1",
        "laminas/laminas-servicemanager": "3.6.4",
        "laminas/laminas-session": "2.10.0",
        "laminas/laminas-soap": "2.9.0",
        "laminas/laminas-stdlib": "3.3.1",
        "laminas/laminas-text": "2.8.1",
        "laminas/laminas-validator": "2.14.4",
        "laminas/laminas-view": "2.12.0",
        "league/commonmark": "1.5.7",
        "lm-commons/lmc-rbac-mvc": "3.1.2",
        "matthiasmullie/minify": "1.3.66",
        "misd/linkify": "1.1.4",
        "ocramius/proxy-manager": "2.2.3",
        "pear/archive_tar": "^1.4",
        "pear/file_marc": "1.4.1",
        "pear/http_request2": "2.4.2",
        "pear/validate_ispn": "dev-master",
        "phing/phing": "2.16.4",
        "ppito/laminas-whoops": "2.0.0",
        "scssphp/scssphp": "1.4.1",
        "serialssolutions/summon": "1.3.0",
        "symfony/console": "4.4.18",
        "symfony/yaml": "4.4.18",
        "swagger-api/swagger-ui": "3.40.0",
        "vufind-org/vufindcode": "1.2",
        "vufind-org/vufinddate": "1.0.0",
        "vufind-org/vufindharvest": "4.0.1",
        "vufind-org/vufindhttp": "3.1.0",
        "webfontkit/open-sans": "^1.0",
        "wikimedia/composer-merge-plugin": "1.4.1",
        "wikimedia/less.php": "3.1.0",
        "yajra/laravel-pdo-via-oci8": "2.2.0"
    },
    "require-dev": {
        "behat/mink": "1.8.1",
        "behat/mink-selenium2-driver": "1.4.0",
<<<<<<< HEAD
        "dmore/chrome-mink-driver": "^2.7",
        "friendsofphp/php-cs-fixer": "2.16.4",
        "phploc/phploc": "5.0.0",
        "phpmd/phpmd": "2.8.2",
        "phpunit/phpunit": "8.5.8",
        "sebastian/phpcpd": "4.1.0",
        "squizlabs/php_codesniffer": "3.5.5",
        "vimeo/psalm": "3.18"
=======
        "friendsofphp/php-cs-fixer": "2.18.2",
        "phploc/phploc": "7.0.2",
        "phpmd/phpmd": "2.9.1",
        "phpunit/phpunit": "9.5.2",
        "sebastian/phpcpd": "6.0.3",
        "squizlabs/php_codesniffer": "3.5.8",
        "dmore/chrome-mink-driver": "^2.7"
>>>>>>> 12ad75ed
    },
    "extra": {
        "merge-plugin": {
            "include": [
                "composer.local.json"
            ],
            "recurse": true,
            "replace": true,
            "ignore-duplicates": false,
            "merge-dev": true,
            "merge-extra": false,
            "merge-extra-deep": false,
            "merge-scripts": true
        }
    },
    "scripts": {
        "phing-install-dependencies": ["phing patch-dependencies", "phing installsolr installswaggerui"],
        "post-install-cmd": "@phing-install-dependencies",
        "post-update-cmd": "@phing-install-dependencies"
    }
}<|MERGE_RESOLUTION|>--- conflicted
+++ resolved
@@ -80,24 +80,14 @@
     "require-dev": {
         "behat/mink": "1.8.1",
         "behat/mink-selenium2-driver": "1.4.0",
-<<<<<<< HEAD
         "dmore/chrome-mink-driver": "^2.7",
-        "friendsofphp/php-cs-fixer": "2.16.4",
-        "phploc/phploc": "5.0.0",
-        "phpmd/phpmd": "2.8.2",
-        "phpunit/phpunit": "8.5.8",
-        "sebastian/phpcpd": "4.1.0",
-        "squizlabs/php_codesniffer": "3.5.5",
-        "vimeo/psalm": "3.18"
-=======
         "friendsofphp/php-cs-fixer": "2.18.2",
         "phploc/phploc": "7.0.2",
         "phpmd/phpmd": "2.9.1",
         "phpunit/phpunit": "9.5.2",
         "sebastian/phpcpd": "6.0.3",
         "squizlabs/php_codesniffer": "3.5.8",
-        "dmore/chrome-mink-driver": "^2.7"
->>>>>>> 12ad75ed
+        "vimeo/psalm": "3.18"
     },
     "extra": {
         "merge-plugin": {
