{
    "name": "vufind/vufind",
    "description": "A flexible discovery layer.",
    "authors": [
        {
            "name": "Demian Katz",
            "email": "demian.katz@villanova.edu"
        }
    ],
    "license": "GPL-2.0",
    "config": {
        "platform": {
            "php": "7.4.0"
        },
        "process-timeout": 0
    },
    "require": {
        "php": ">=7.4.0",
        "ahand/mobileesp": "dev-master",
        "cap60552/php-sip2": "1.0.0",
        "colinmollenhour/credis": "1.12.1",
        "composer/package-versions-deprecated": "1.11.99.2",
        "composer/semver": "3.2.5",
        "endroid/qr-code": "4.2.2",
        "jasig/phpcas": "1.4.0",
        "laminas/laminas-cache": "2.13.0",
        "laminas/laminas-cache-storage-adapter-blackhole": "^1.0",
        "laminas/laminas-cache-storage-adapter-filesystem": "^1.0",
        "laminas/laminas-cache-storage-adapter-memory": "^1.0",
        "laminas/laminas-captcha": "2.10.0",
        "laminas/laminas-code": "3.5.1",
        "laminas/laminas-config": "3.5.0",
        "laminas/laminas-crypt": "3.4.0",
        "laminas/laminas-db": "2.12.0",
        "laminas/laminas-dom": "2.8.0",
        "laminas/laminas-escaper": "2.8.0",
        "laminas/laminas-eventmanager": "3.3.1",
        "laminas/laminas-feed": "2.14.1",
        "laminas/laminas-filter": "2.11.1",
        "laminas/laminas-form": "3.0.1",
        "laminas/laminas-http": "2.14.3",
        "laminas/laminas-i18n": "2.11.2",
        "laminas/laminas-loader": "2.7.0",
        "laminas/laminas-log": "2.13.1",
        "laminas/laminas-mail": "2.14.1",
        "laminas/laminas-modulemanager": "2.10.2",
        "laminas/laminas-mvc": "3.2.0",
        "laminas/laminas-mvc-i18n": "1.2.0",
        "laminas/laminas-mvc-plugin-flashmessenger": "1.3.0",
        "laminas/laminas-paginator": "2.10.0",
        "laminas/laminas-paginator-adapter-laminasdb": "1.0.0",
        "laminas/laminas-recaptcha": "3.3.0",
        "laminas/laminas-serializer": "2.10.1",
        "laminas/laminas-servicemanager": "3.7.0",
        "laminas/laminas-session": "2.11.0",
        "laminas/laminas-soap": "2.9.0",
        "laminas/laminas-stdlib": "3.5.0",
        "laminas/laminas-text": "2.8.1",
        "laminas/laminas-validator": "2.14.5",
        "laminas/laminas-view": "2.12.0",
<<<<<<< HEAD
        "league/commonmark": "2.0.1",
        "lm-commons/lmc-rbac-mvc": "3.2.0",
=======
        "league/commonmark": "1.6.6",
        "lm-commons/lmc-rbac-mvc": "3.3.0",
>>>>>>> f1f52db6
        "matthiasmullie/minify": "1.3.66",
        "ocramius/proxy-manager": "2.2.3",
        "pear/archive_tar": "^1.4",
        "pear/file_marc": "1.4.1",
        "pear/http_request2": "2.5.0",
        "pear/validate_ispn": "0.8.0",
        "phing/phing": "2.17.0",
        "ppito/laminas-whoops": "2.2.0",
        "scssphp/scssphp": "1.6.0",
        "serialssolutions/summon": "1.3.1",
        "slm/locale": "0.5.0",
        "symfony/console": "5.3.6",
        "symfony/yaml": "5.3.6",
        "swagger-api/swagger-ui": "3.52.0",
        "vstelmakh/url-highlight": "3.0.0",
        "vufind-org/vufindcode": "1.2",
        "vufind-org/vufinddate": "1.0.0",
        "vufind-org/vufindharvest": "4.1.0",
        "vufind-org/vufindhttp": "3.1.0",
        "webfontkit/open-sans": "^1.0",
        "wikimedia/composer-merge-plugin": "2.0.1",
        "wikimedia/less.php": "3.1.0",
        "yajra/laravel-pdo-via-oci8": "2.2.0 || 3.0.0"
    },
    "require-dev": {
        "behat/mink": "1.8.1",
        "behat/mink-selenium2-driver": "1.4.0",
        "dmore/chrome-mink-driver": "2.8.0",
        "friendsofphp/php-cs-fixer": "3.1.0",
        "phploc/phploc": "7.0.2",
        "phpmd/phpmd": "2.10.2",
        "phpstan/phpstan": "0.12.98",
        "phpunit/phpunit": "9.5.9",
        "sebastian/phpcpd": "6.0.3",
        "squizlabs/php_codesniffer": "3.6.0"
    },
    "replace": {
        "laminas/laminas-cache-storage-adapter-apc": "*",
        "laminas/laminas-cache-storage-adapter-dba": "*",
        "laminas/laminas-cache-storage-adapter-memcache": "*",
        "laminas/laminas-cache-storage-adapter-mongodb": "*",
        "laminas/laminas-cache-storage-adapter-wincache": "*",
        "laminas/laminas-cache-storage-adapter-xcache": "*"
    },
    "extra": {
        "merge-plugin": {
            "include": [
                "composer.local.json"
            ],
            "recurse": true,
            "replace": true,
            "ignore-duplicates": false,
            "merge-dev": true,
            "merge-extra": false,
            "merge-extra-deep": false,
            "merge-scripts": true
        }
    },
    "scripts": {
        "phing-install-dependencies": ["phing patch-dependencies", "phing installsolr installswaggerui"],
        "post-install-cmd": "@phing-install-dependencies",
        "post-update-cmd": "@phing-install-dependencies",
        "qa": "phing qa-console"
    }
}<|MERGE_RESOLUTION|>--- conflicted
+++ resolved
@@ -58,13 +58,8 @@
         "laminas/laminas-text": "2.8.1",
         "laminas/laminas-validator": "2.14.5",
         "laminas/laminas-view": "2.12.0",
-<<<<<<< HEAD
         "league/commonmark": "2.0.1",
-        "lm-commons/lmc-rbac-mvc": "3.2.0",
-=======
-        "league/commonmark": "1.6.6",
         "lm-commons/lmc-rbac-mvc": "3.3.0",
->>>>>>> f1f52db6
         "matthiasmullie/minify": "1.3.66",
         "ocramius/proxy-manager": "2.2.3",
         "pear/archive_tar": "^1.4",
