{
    "name": "vufind/vufind",
    "description": "A flexible discovery layer.",
    "authors": [
        {
            "name": "Demian Katz",
            "email": "demian.katz@villanova.edu"
        }
    ],
    "license": "GPL-2.0",
    "config": {
        "platform": {
            "php": "7.4.1"
        },
        "process-timeout": 0,
        "allow-plugins": {
            "composer/package-versions-deprecated": true,
            "wikimedia/composer-merge-plugin": true
        }
    },
    "provide": {
        "ext-memcached": "*",
        "ext-soap": "*",
        "ext-sodium": "*"
    },
    "require": {
        "php": ">=7.4.1",
        "ahand/mobileesp": "dev-master",
        "cap60552/php-sip2": "1.0.0",
        "colinmollenhour/credis": "1.13.0",
        "composer/package-versions-deprecated": "1.11.99.5",
        "composer/semver": "3.3.2",
        "endroid/qr-code": "4.4.9",
        "jasig/phpcas": "1.5.0",
        "laminas/laminas-cache": "3.1.3",
        "laminas/laminas-cache-storage-adapter-blackhole": "^2.0",
        "laminas/laminas-cache-storage-adapter-filesystem": "^2.0",
        "laminas/laminas-cache-storage-adapter-memcached": "^2.0",
        "laminas/laminas-cache-storage-adapter-memory": "^2.0",
        "laminas/laminas-captcha": "2.12.0",
        "laminas/laminas-code": "4.5.1",
        "laminas/laminas-config": "3.7.0",
        "laminas/laminas-crypt": "3.8.0",
        "laminas/laminas-db": "2.15.0",
        "laminas/laminas-diactoros": "2.11.1",
        "laminas/laminas-dom": "2.12.0",
        "laminas/laminas-escaper": "2.10.0",
        "laminas/laminas-eventmanager": "3.5.0",
        "laminas/laminas-feed": "2.17.0",
        "laminas/laminas-filter": "2.14.0",
        "laminas/laminas-form": "3.1.1",
        "laminas/laminas-http": "2.15.1",
        "laminas/laminas-i18n": "2.15.0",
        "laminas/laminas-loader": "2.8.0",
        "laminas/laminas-log": "2.15.1",
        "laminas/laminas-mail": "2.16.0",
        "laminas/laminas-modulemanager": "2.11.0",
        "laminas/laminas-mvc": "3.3.3",
        "laminas/laminas-mvc-i18n": "1.3.1",
        "laminas/laminas-mvc-plugin-flashmessenger": "1.7.0",
        "laminas/laminas-paginator": "2.12.2",
        "laminas/laminas-paginator-adapter-laminasdb": "1.2.0",
        "laminas/laminas-psr7bridge": "1.6.0",
        "laminas/laminas-recaptcha": "3.4.0",
        "laminas/laminas-serializer": "2.13.0",
        "laminas/laminas-servicemanager": "3.11.2",
        "laminas/laminas-session": "2.12.1",
        "laminas/laminas-stdlib": "3.7.1",
        "laminas/laminas-text": "2.9.0",
        "laminas/laminas-validator": "2.17.0",
        "laminas/laminas-view": "2.20.0",
        "league/commonmark": "2.3.1",
        "league/oauth2-server": "8.3.5",
        "lm-commons/lmc-rbac-mvc": "3.3.0",
        "matthiasmullie/minify": "1.3.68",
        "ocramius/proxy-manager": "2.13.1",
        "pear/archive_tar": "^1.4",
        "pear/http_request2": "2.5.1",
        "phing/phing": "2.17.4",
        "ppito/laminas-whoops": "2.2.0",
        "scssphp/scssphp": "1.10.3",
        "serialssolutions/summon": "1.3.1",
        "slm/locale": "0.5.0",
        "steverhoades/oauth2-openid-connect-server": "2.4.0",
        "swagger-api/swagger-ui": "4.11.1",
        "symfony/console": "5.4.8",
        "symfony/yaml": "5.4.3",
        "vstelmakh/url-highlight": "3.0.1",
        "vufind-org/vufindcode": "1.2",
        "vufind-org/vufinddate": "1.2.0",
        "vufind-org/vufindharvest": "4.1.0",
        "vufind-org/vufindhttp": "3.2.0",
        "vufind-org/vufind-marc": "1.0.0",
        "webfontkit/open-sans": "^1.0",
        "wikimedia/composer-merge-plugin": "2.0.1",
        "yajra/laravel-pdo-via-oci8": "2.4.0 || 3.0.0"
    },
    "require-dev": {
        "behat/mink": "1.10.0",
        "behat/mink-selenium2-driver": "1.6.0",
        "dmore/chrome-mink-driver": "2.8.1",
        "firebase/php-jwt": "6.3.0",
        "friendsofphp/php-cs-fixer": "3.8.0",
        "phploc/phploc": "7.0.2",
<<<<<<< HEAD
        "phpmd/phpmd": "2.12.0",
        "phpstan/phpstan": "1.9.17",
        "phpunit/phpunit": "9.6.3",
=======
        "phpmd/phpmd": "2.13.0",
        "phpstan/phpstan": "1.10.1",
        "phpunit/phpunit": "9.5.20",
>>>>>>> 73b20fa6
        "sebastian/phpcpd": "6.0.3",
        "squizlabs/php_codesniffer": "3.7.2"
    },
    "extra": {
        "merge-plugin": {
            "include": [
                "composer.local.json"
            ],
            "recurse": true,
            "replace": true,
            "ignore-duplicates": false,
            "merge-dev": true,
            "merge-extra": false,
            "merge-extra-deep": false,
            "merge-scripts": true
        }
    },
    "scripts": {
        "phing-install-dependencies": ["phing patch-dependencies", "phing installsolr installswaggerui"],
        "post-install-cmd": "@phing-install-dependencies",
        "post-update-cmd": "@phing-install-dependencies",
        "qa": "phing qa-console -Ddefaultconfigs=true",
        "install-npm-dependencies": "npm install && phing copynodemodules"
    }
}<|MERGE_RESOLUTION|>--- conflicted
+++ resolved
@@ -102,15 +102,9 @@
         "firebase/php-jwt": "6.3.0",
         "friendsofphp/php-cs-fixer": "3.8.0",
         "phploc/phploc": "7.0.2",
-<<<<<<< HEAD
-        "phpmd/phpmd": "2.12.0",
-        "phpstan/phpstan": "1.9.17",
-        "phpunit/phpunit": "9.6.3",
-=======
         "phpmd/phpmd": "2.13.0",
         "phpstan/phpstan": "1.10.1",
-        "phpunit/phpunit": "9.5.20",
->>>>>>> 73b20fa6
+        "phpunit/phpunit": "9.6.3",
         "sebastian/phpcpd": "6.0.3",
         "squizlabs/php_codesniffer": "3.7.2"
     },
