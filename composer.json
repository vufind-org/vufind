{
    "name": "vufind/vufind",
    "description": "A flexible discovery layer.",
    "authors": [
        {
            "name": "Demian Katz",
            "email": "demian.katz@villanova.edu"
        }
    ],
    "license": "GPL-2.0",
    "config": {
        "platform": {
            "php": "7.3.0"
        },
        "process-timeout": 0
    },
    "require": {
        "php": ">=7.3.0",
        "ahand/mobileesp": "dev-master",
        "cap60552/php-sip2": "1.0.0",
        "colinmollenhour/credis": "1.12.1",
        "endroid/qr-code": "3.9.6",
        "jasig/phpcas": "1.3.8",
        "laminas/laminas-cache": "2.10.0",
        "laminas/laminas-captcha": "2.9.0",
        "laminas/laminas-code": "3.5.1",
        "laminas/laminas-config": "3.5.0",
        "laminas/laminas-crypt": "3.4.0",
        "laminas/laminas-db": "2.12.0",
        "laminas/laminas-dom": "2.8.0",
        "laminas/laminas-escaper": "2.7.0",
        "laminas/laminas-eventmanager": "3.3.0",
        "laminas/laminas-feed": "2.13.1",
        "laminas/laminas-filter": "2.10.0",
        "laminas/laminas-form": "2.15.0",
        "laminas/laminas-http": "2.14.3",
        "laminas/laminas-i18n": "2.11.0",
        "laminas/laminas-loader": "2.7.0",
        "laminas/laminas-log": "2.13.1",
        "laminas/laminas-mail": "2.13.1",
        "laminas/laminas-modulemanager": "2.10.1",
        "laminas/laminas-mvc": "3.2.0",
        "laminas/laminas-mvc-i18n": "1.1.1",
        "laminas/laminas-mvc-plugin-flashmessenger": "1.2.0",
        "laminas/laminas-paginator": "2.9.0",
        "laminas/laminas-recaptcha": "3.2.0",
        "laminas/laminas-serializer": "2.10.1",
        "laminas/laminas-servicemanager": "3.6.4",
        "laminas/laminas-session": "2.10.0",
        "laminas/laminas-soap": "2.9.0",
        "laminas/laminas-stdlib": "3.3.1",
        "laminas/laminas-text": "2.8.1",
        "laminas/laminas-validator": "2.14.4",
        "laminas/laminas-view": "2.12.0",
        "league/commonmark": "1.5.7",
        "lm-commons/lmc-rbac-mvc": "3.1.2",
        "matthiasmullie/minify": "1.3.66",
        "misd/linkify": "1.1.4",
        "ocramius/proxy-manager": "2.2.3",
        "pear/archive_tar": "^1.4",
        "pear/file_marc": "1.4.1",
        "pear/http_request2": "2.4.2",
        "pear/validate_ispn": "dev-master",
        "phing/phing": "2.16.4",
        "ppito/laminas-whoops": "2.0.0",
        "scssphp/scssphp": "1.4.1",
        "serialssolutions/summon": "1.3.0",
<<<<<<< HEAD
        "slm/locale": "^0.3.0",
=======
        "slm/locale": "0.5.0",
>>>>>>> bcf90bf8
        "symfony/console": "4.4.18",
        "symfony/yaml": "4.4.18",
        "swagger-api/swagger-ui": "3.40.0",
        "vufind-org/vufindcode": "1.2",
        "vufind-org/vufinddate": "1.0.0",
        "vufind-org/vufindharvest": "4.0.1",
        "vufind-org/vufindhttp": "3.1.0",
        "webfontkit/open-sans": "^1.0",
        "wikimedia/composer-merge-plugin": "2.0.1",
        "wikimedia/less.php": "3.1.0",
        "yajra/laravel-pdo-via-oci8": "2.2.0"
    },
    "require-dev": {
        "behat/mink": "1.8.1",
        "behat/mink-selenium2-driver": "1.4.0",
        "dmore/chrome-mink-driver": "^2.7",
        "friendsofphp/php-cs-fixer": "2.18.2",
        "phploc/phploc": "7.0.2",
        "phpmd/phpmd": "2.9.1",
        "phpstan/phpstan": "0.12.82",
        "phpunit/phpunit": "9.5.2",
        "sebastian/phpcpd": "6.0.3",
        "squizlabs/php_codesniffer": "3.5.8"
    },
    "extra": {
        "merge-plugin": {
            "include": [
                "composer.local.json"
            ],
            "recurse": true,
            "replace": true,
            "ignore-duplicates": false,
            "merge-dev": true,
            "merge-extra": false,
            "merge-extra-deep": false,
            "merge-scripts": true
        }
    },
    "scripts": {
        "phing-install-dependencies": ["phing patch-dependencies", "phing installsolr installswaggerui"],
        "post-install-cmd": "@phing-install-dependencies",
        "post-update-cmd": "@phing-install-dependencies"
    }
}<|MERGE_RESOLUTION|>--- conflicted
+++ resolved
@@ -65,11 +65,7 @@
         "ppito/laminas-whoops": "2.0.0",
         "scssphp/scssphp": "1.4.1",
         "serialssolutions/summon": "1.3.0",
-<<<<<<< HEAD
-        "slm/locale": "^0.3.0",
-=======
         "slm/locale": "0.5.0",
->>>>>>> bcf90bf8
         "symfony/console": "4.4.18",
         "symfony/yaml": "4.4.18",
         "swagger-api/swagger-ui": "3.40.0",
