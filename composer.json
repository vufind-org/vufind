{
    "name": "vufind/vufind",
    "description": "A flexible discovery layer.",
    "authors": [
        {
            "name": "Demian Katz",
            "email": "demian.katz@villanova.edu"
        }
    ],
    "license": "GPL-2.0",
    "repositories": [
        {
            "type": "composer",
            "url": "https://packages.zendframework.com/"
        },
        {
            "type": "pear",
            "url": "http://pear.php.net"
        },
        {
            "type": "package",
            "package": {
                "name": "mobileesp/mdetect",
                "version": "dev-master",
                "dist": {
                    "url": "http://mobileesp.googlecode.com/svn/PHP/mdetect.php",
                    "type": "file"
                },
                "autoload": {
                    "classmap": ["/"]
                }
            }
        },
        {
            "type": "package",
            "package": {
                "name": "johnwohlers/sip2",
                "version": "dev-master",
                "dist": {
                    "url": "https://php-sip2.googlecode.com/svn/trunk/sip2.class.php",
                    "type": "file"
                },
                "autoload": {
                    "classmap": ["/"]
                }
            }
        }
    ],
    "require": {
        "aferrandini/phpqrcode": "1.0.1",
        "jasig/phpcas": "*",
        "johnwohlers/sip2": "dev-master",
        "mobileesp/mdetect": "dev-master",
        "ocramius/proxy-manager": "*",
        "oyejorge/less.php": "*",
        "pear-pear.php.net/file_marc": "*",
        "pear-pear.php.net/pear": "*",
        "pear-pear.php.net/validate_ispn": "*",
        "serialssolutions/summon": "*",
        "symfony/yaml": "*",
        "vufind-org/vufindcode": "*",
        "vufind-org/vufindhttp": "*",
        "zendframework/zendframework": "2.3.5",
        "zendframework/zendrest": "2.*",
<<<<<<< HEAD
        "zendframework/zendservice-amazon": "2.*"
=======
        "zendframework/zendservice-amazon": "2.*",
        "zendframework/zendservice-recaptcha": "2.*",
        "zf-commons/zfc-rbac": "~2.4"
>>>>>>> 01bb9105
    },
    "require-dev": {
        "behat/mink": "1.6.*",
        "behat/mink-zombie-driver": "*"
    }
}<|MERGE_RESOLUTION|>--- conflicted
+++ resolved
@@ -62,13 +62,8 @@
         "vufind-org/vufindhttp": "*",
         "zendframework/zendframework": "2.3.5",
         "zendframework/zendrest": "2.*",
-<<<<<<< HEAD
         "zendframework/zendservice-amazon": "2.*"
-=======
-        "zendframework/zendservice-amazon": "2.*",
-        "zendframework/zendservice-recaptcha": "2.*",
         "zf-commons/zfc-rbac": "~2.4"
->>>>>>> 01bb9105
     },
     "require-dev": {
         "behat/mink": "1.6.*",
