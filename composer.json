--- conflicted
+++ resolved
@@ -103,13 +103,7 @@
         "friendsofphp/php-cs-fixer": "3.15.1",
         "phploc/phploc": "7.0.2",
         "phpmd/phpmd": "2.13.0",
-<<<<<<< HEAD
-        "phpstan/phpstan": "1.10.3",
-        "phpunit/php-code-coverage": "9.2.26",
-        "phpunit/phpcov": "^8.2",
-=======
         "phpstan/phpstan": "1.10.15",
->>>>>>> 8e924565
         "phpunit/phpunit": "9.6.4",
         "sebastian/phpcpd": "6.0.3",
         "squizlabs/php_codesniffer": "3.7.2"
