{
    "name": "vufind/vufind",
    "description": "A flexible discovery layer.",
    "authors": [
        {
            "name": "Demian Katz",
            "email": "demian.katz@villanova.edu"
        }
    ],
    "license": "GPL-2.0",
    "config": {
        "platform": {
            "php": "7.2"
        }
    },
    "require": {
        "php": ">=7.2",
        "ahand/mobileesp": "dev-master",
        "cap60552/php-sip2": "1.0.0",
        "colinmollenhour/credis": "1.11.1",
        "endroid/qr-code": "3.5.9",
        "jasig/phpcas": "1.3.8",
        "laminas/laminas-cache": "2.9.0",
        "laminas/laminas-captcha": "2.9.0",
        "laminas/laminas-code": "3.4.1",
        "laminas/laminas-config": "3.3.0",
        "laminas/laminas-crypt": "3.3.1",
        "laminas/laminas-db": "2.11.2",
        "laminas/laminas-dependency-plugin": "^1.0",
        "laminas/laminas-dom": "2.7.2",
        "laminas/laminas-escaper": "2.6.1",
        "laminas/laminas-eventmanager": "3.2.1",
        "laminas/laminas-feed": "2.12.0",
        "laminas/laminas-filter": "2.9.2",
        "laminas/laminas-form": "2.14.3",
        "laminas/laminas-http": "2.11.2",
        "laminas/laminas-i18n": "2.10.1",
        "laminas/laminas-loader": "2.6.0",
        "laminas/laminas-log": "2.10.0",
        "laminas/laminas-mail": "2.10.0",
        "laminas/laminas-modulemanager": "2.8.4",
        "laminas/laminas-mvc": "3.1.1",
        "laminas/laminas-mvc-i18n": "1.1.1",
        "laminas/laminas-mvc-plugin-flashmessenger": "1.2.0",
        "laminas/laminas-paginator": "2.8.2",
        "laminas/laminas-recaptcha": "3.2.0",
        "laminas/laminas-serializer": "2.9.1",
        "laminas/laminas-servicemanager": "3.4.0",
        "laminas/laminas-session": "2.9.1",
        "laminas/laminas-soap": "2.8.0",
        "laminas/laminas-stdlib": "3.2.1",
        "laminas/laminas-text": "2.7.1",
        "laminas/laminas-validator": "2.13.0",
        "laminas/laminas-view": "2.11.2",
        "league/commonmark": "1.4.3",
        "matthiasmullie/minify": "1.3.62",
        "misd/linkify": "1.1.4",
        "ocramius/proxy-manager": "2.1.1",
        "pear/archive_tar": "^1.4",
        "pear/file_marc": "1.4.1",
        "pear/http_request2": "2.3.0",
        "pear/validate_ispn": "dev-master",
        "phing/phing": "2.16.3",
        "ppito/laminas-whoops": "2.0.0",
        "scssphp/scssphp": "1.1.0",
        "serialssolutions/summon": "1.3.0",
        "symfony/console": "4.4.4",
        "symfony/yaml": "3.4.36",
        "swagger-api/swagger-ui": "3.25.0",
        "vufind-org/vufindcode": "1.2",
        "vufind-org/vufinddate": "1.0.0",
        "vufind-org/vufindharvest": "4.0.1",
        "vufind-org/vufindhttp": "3.0.0",
        "wikimedia/composer-merge-plugin": "1.4.1",
        "wikimedia/less.php": "2.0.0",
        "yajra/laravel-pdo-via-oci8": "2.1.1",
        "zendframework/zendrest": "2.0.2",
        "zendframework/zendservice-amazon": "2.3.1",
<<<<<<< HEAD
        "zf-commons/zfc-rbac": "2.6.3",
        "league/commonmark": "^1.3",
        "webfontkit/open-sans": "^1.0"
=======
        "zf-commons/zfc-rbac": "2.6.3"
>>>>>>> 73f90775
    },
    "require-dev": {
        "behat/mink": "1.7.1",
        "behat/mink-selenium2-driver": "1.3.1",
        "friendsofphp/php-cs-fixer": "2.16.1",
        "phploc/phploc": "5.0.0",
        "phpmd/phpmd": "2.8.2",
        "phpunit/phpunit": "8.5.4",
        "sebastian/phpcpd": "4.1.0",
        "squizlabs/php_codesniffer": "3.5.5",
        "dmore/chrome-mink-driver": "^2.7"
    },
    "extra": {
        "merge-plugin": {
            "include": [
                "composer.local.json"
            ],
            "recurse": true,
            "replace": true,
            "ignore-duplicates": false,
            "merge-dev": true,
            "merge-extra": false,
            "merge-extra-deep": false,
            "merge-scripts": true
        }
    },
    "scripts": {
        "phing-install-dependencies": "phing installsolr installswaggerui",
        "post-install-cmd": "@phing-install-dependencies",
        "post-update-cmd": "@phing-install-dependencies"
    }
}<|MERGE_RESOLUTION|>--- conflicted
+++ resolved
@@ -76,13 +76,9 @@
         "yajra/laravel-pdo-via-oci8": "2.1.1",
         "zendframework/zendrest": "2.0.2",
         "zendframework/zendservice-amazon": "2.3.1",
-<<<<<<< HEAD
         "zf-commons/zfc-rbac": "2.6.3",
         "league/commonmark": "^1.3",
         "webfontkit/open-sans": "^1.0"
-=======
-        "zf-commons/zfc-rbac": "2.6.3"
->>>>>>> 73f90775
     },
     "require-dev": {
         "behat/mink": "1.7.1",
