--- conflicted
+++ resolved
@@ -75,14 +75,9 @@
         "yajra/laravel-pdo-via-oci8": "2.1.1",
         "zendframework/zendrest": "2.0.2",
         "zendframework/zendservice-amazon": "2.3.1",
-<<<<<<< HEAD
         "zendframework/zendservice-recaptcha": "3.2.0",
-        "zf-commons/zfc-rbac": "2.6.3",
-        "scssphp/scssphp": "^1.0"
-=======
-        "zf-commons/zfc-rbac": "2.6.3",
+        "scssphp/scssphp": "^1.0",
         "league/commonmark": "^1.3"
->>>>>>> 2f15a08c
     },
     "require-dev": {
         "behat/mink": "1.7.1",
