{
    "name": "vufind/vufind",
    "description": "A flexible discovery layer.",
    "authors": [
        {
            "name": "Demian Katz",
            "email": "demian.katz@villanova.edu"
        }
    ],
    "license": "GPL-2.0",
    "config": {
        "platform": {
            "php": "8.0"
        },
        "process-timeout": 0,
        "allow-plugins": {
            "composer/package-versions-deprecated": true,
            "wikimedia/composer-merge-plugin": true
        }
    },
    "provide": {
        "ext-memcached": "*",
        "ext-oci8": "*",
        "ext-soap": "*",
        "ext-sodium": "*"
    },
    "require": {
        "php": ">=8.0",
        "ahand/mobileesp": "dev-master",
        "apereo/phpcas": "1.6.1",
        "cap60552/php-sip2": "1.0.0",
        "colinmollenhour/credis": "1.15.0",
        "composer/package-versions-deprecated": "1.11.99.5",
<<<<<<< HEAD
        "composer/semver": "3.3.2",
        "doctrine/doctrine-orm-module": "^6.0",
        "doctrine/orm": "^2.10.2",
=======
        "composer/semver": "3.4.0",
>>>>>>> 5ff6385e
        "endroid/qr-code": "4.8.2",
        "laminas/laminas-cache": "3.10.1",
        "laminas/laminas-cache-storage-adapter-blackhole": "^2.0",
        "laminas/laminas-cache-storage-adapter-filesystem": "^2.0",
        "laminas/laminas-cache-storage-adapter-memcached": "^2.0",
        "laminas/laminas-cache-storage-adapter-memory": "^2.0",
        "laminas/laminas-captcha": "2.16.0",
        "laminas/laminas-code": "4.7.1",
        "laminas/laminas-config": "3.9.0",
        "laminas/laminas-crypt": "3.10.0",
        "laminas/laminas-db": "2.18.0",
        "laminas/laminas-diactoros": "2.25.2",
        "laminas/laminas-dom": "2.13.0",
        "laminas/laminas-escaper": "2.12.0",
        "laminas/laminas-eventmanager": "3.10.0",
        "laminas/laminas-feed": "2.20.0",
        "laminas/laminas-filter": "2.31.0",
        "laminas/laminas-form": "3.9.0",
        "laminas/laminas-http": "2.18.0",
        "laminas/laminas-i18n": "2.22.1",
        "laminas/laminas-loader": "2.9.0",
        "laminas/laminas-log": "2.16.1",
        "laminas/laminas-mail": "2.22.0",
        "laminas/laminas-modulemanager": "2.14.0",
        "laminas/laminas-mvc": "3.6.1",
        "laminas/laminas-mvc-i18n": "1.7.0",
        "laminas/laminas-mvc-plugin-flashmessenger": "1.9.0",
        "laminas/laminas-paginator": "2.17.0",
        "laminas/laminas-paginator-adapter-laminasdb": "1.3.0",
        "laminas/laminas-psr7bridge": "1.9.0",
        "laminas/laminas-recaptcha": "3.6.0",
        "laminas/laminas-serializer": "2.17.0",
        "laminas/laminas-servicemanager": "3.20.0",
        "laminas/laminas-session": "2.16.0",
        "laminas/laminas-stdlib": "3.16.1",
        "laminas/laminas-text": "2.10.0",
        "laminas/laminas-validator": "2.30.1",
        "laminas/laminas-view": "2.27.0",
        "league/commonmark": "2.4.1",
        "league/oauth2-server": "8.5.4",
        "lm-commons/lmc-rbac-mvc": "3.3.2",
        "matthiasmullie/minify": "1.3.71",
        "ocramius/proxy-manager": "2.14.1",
        "pear/archive_tar": "^1.4",
        "pear/http_request2": "2.5.1",
        "phing/phing": "2.17.4",
        "ppito/laminas-whoops": "2.2.0",
        "scssphp/scssphp": "1.11.1",
        "serialssolutions/summon": "1.3.1",
        "slm/locale": "1.1.0",
        "steverhoades/oauth2-openid-connect-server": "2.6.1",
        "swagger-api/swagger-ui": "5.9.0",
        "symfony/console": "5.4.28",
        "symfony/yaml": "5.4.23",
        "vstelmakh/url-highlight": "3.0.2",
        "vufind-org/vufindcode": "1.2",
        "vufind-org/vufinddate": "1.2.0",
        "vufind-org/vufindharvest": "5.2.0",
        "vufind-org/vufindhttp": "3.2.0",
        "vufind-org/vufind-marc": "1.0.2",
        "webfontkit/open-sans": "^1.0",
        "wikimedia/composer-merge-plugin": "2.1.0",
        "yajra/laravel-pdo-via-oci8": "3.4.0"
    },
    "require-dev": {
        "behat/mink": "1.10.0",
        "behat/mink-selenium2-driver": "1.6.0",
        "dmore/chrome-mink-driver": "2.9.2",
        "firebase/php-jwt": "6.8.1",
        "friendsofphp/php-cs-fixer": "3.26.1",
        "phpmd/phpmd": "2.13.0",
        "phpstan/phpstan": "1.10.34",
        "phpunit/php-code-coverage": "9.2.28",
        "phpunit/phpcov": "^8.2",
        "phpunit/phpunit": "9.6.12",
        "squizlabs/php_codesniffer": "3.7.2"
    },
    "extra": {
        "merge-plugin": {
            "include": [
                "composer.local.json"
            ],
            "recurse": true,
            "replace": true,
            "ignore-duplicates": false,
            "merge-dev": true,
            "merge-extra": false,
            "merge-extra-deep": false,
            "merge-scripts": true
        }
    },
    "scripts": {
        "phing-install-dependencies": ["phing patch-dependencies", "phing installsolr installswaggerui"],
        "post-install-cmd": "@phing-install-dependencies",
        "post-update-cmd": "@phing-install-dependencies",
        "qa": "phing qa-console -Ddefaultconfigs=true",
        "install-npm-dependencies": "npm install && phing copynodemodules",
        "update-npm-dependencies": "npm update && phing copynodemodules"
    }
}<|MERGE_RESOLUTION|>--- conflicted
+++ resolved
@@ -31,13 +31,9 @@
         "cap60552/php-sip2": "1.0.0",
         "colinmollenhour/credis": "1.15.0",
         "composer/package-versions-deprecated": "1.11.99.5",
-<<<<<<< HEAD
-        "composer/semver": "3.3.2",
+        "composer/semver": "3.4.0",
         "doctrine/doctrine-orm-module": "^6.0",
         "doctrine/orm": "^2.10.2",
-=======
-        "composer/semver": "3.4.0",
->>>>>>> 5ff6385e
         "endroid/qr-code": "4.8.2",
         "laminas/laminas-cache": "3.10.1",
         "laminas/laminas-cache-storage-adapter-blackhole": "^2.0",
