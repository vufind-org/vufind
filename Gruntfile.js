module.exports = function(grunt) {
  require('jit-grunt')(grunt); // Just in time library loading

  var fs = require('fs');

  function getLoadPaths(file) {
    var config;
    var parts = file.split('/');
    parts.pop(); // eliminate filename

    // initialize search path with directory containing LESS file
    var retVal = [];
    retVal.push(parts.join('/'));

    // Iterate through theme.config.php files collecting parent themes in search path:
    while (config = fs.readFileSync("themes/" + parts[1] + "/theme.config.php", "UTF-8")) {
      var matches = config.match(/["']extends["']\s*=>\s*['"](\w+)['"]/);

      // "extends" set to "false" or missing entirely? We've hit the end of the line:
      if (matches === null || matches[1] === 'false') {
        break;
      }

      parts[1] = matches[1];
      retVal.push(parts.join('/') + '/');
    }
    return retVal;
  }

  var fontAwesomePath = '"../../bootstrap3/css/fonts"';
  var lessFileSettings = [{
    expand: true,
    src: "themes/*/less/compiled.less",
    rename: function (dest, src) {
      return src.replace('/less/', '/css/').replace('.less', '.css');
    }
  }];

  grunt.initConfig({
    // LESS compilation
    less: {
      compile: {
        files: lessFileSettings,
        options: {
          paths: getLoadPaths,
          compress: true,
          modifyVars: {
            'fa-font-path': fontAwesomePath
          }
        }
      }
    },
    // Less with maps
    lessdev: {
      less: {
      }
    },
    // Less with maps
    lessdev: {
      less: {
      }
    },
    // SASS compilation
    scss: {
      sass: {
        options: {
          style: 'compress'
        }
      }
    },
    // Convert LESS to SASS, mostly for development team use
    lessToSass: {
      convert: {
        files: [
          {
            expand: true,
            cwd: 'themes/bootstrap3/less',
            src: ['*.less', 'components/*.less'],
            ext: '.scss',
            dest: 'themes/bootstrap3/scss'
          },
          {
            expand: true,
            cwd: 'themes/bootprint3/less',
            src: ['*.less'],
            ext: '.scss',
            dest: 'themes/bootprint3/scss'
          }
        ],
        options: {
          replacements: [
            { // Replace ; in include with ,
              pattern: /(\s+)@include ([^\(]+)\(([^\)]+)\);/gi,
              replacement: function mixinCommas(match, space, $1, $2) {
                return space + '@include ' + $1 + '(' + $2.replace(/;/g, ',') + ');';
              },
              order: 3
            },
            { // Inline &:extends converted
              pattern: /&:extend\(([^\)]+)\)/gi,
              replacement: '@extend $1',
              order: 3
            },
            { // Inline variables not default
              pattern: / !default; }/gi,
              replacement: '; }',
              order: 3
            },
            {  // VuFind: Correct paths
              pattern: 'vendor/bootstrap/bootstrap',
              replacement: 'vendor/bootstrap',
              order: 4
            },
            {
              pattern: '$fa-font-path: "../../../fonts" !default;\n',
              replacement: '',
              order: 4
            },
            {
              pattern: '@import "vendor/font-awesome/font-awesome";',
              replacement: '$fa-font-path: ' + fontAwesomePath + ';\n@import "vendor/font-awesome/font-awesome";',
              order: 4
            },
            { // VuFind: Bootprint fixes
              pattern: '@import "bootstrap";\n@import "variables";',
              replacement: '@import "variables", "bootstrap";',
              order: 4
            },
            {
              pattern: '$brand-primary: #619144 !default;',
              replacement: '$brand-primary: #619144;',
              order: 4
            }
          ]
        }
      }
    },
    watch: {
      options: {
        atBegin: true
      },
      less: {
        files: 'themes/*/less/**/*.less',
        tasks: ['less']
      },
      lessdev: {
        files: 'themes/*/less/**/*.less',
        tasks: ['lessdev']
      },
      scss: {
        files: 'themes/*/scss/**/*.scss',
        tasks: ['scss']
      }
    }
  });

  grunt.registerMultiTask('lessdev', function lessWithMaps() {
    grunt.config.set('less', {
      dev: {
<<<<<<< HEAD
=======
        files: lessFileSettings,
>>>>>>> 4af4c9b5
        options: {
          paths: getLoadPaths,
          sourceMap: true,
          sourceMapFileInline: true,
          modifyVars: {
            'fa-font-path': fontAwesomePath
          }
<<<<<<< HEAD
        },
        files: [{
          expand: true,
          src: "themes/*/less/compiled.less",
          rename: function (dest, src) {
            return src.replace('/less/', '/css/').replace('.less', '.css');
          }
        }]
=======
        }
>>>>>>> 4af4c9b5
      }
    });
    grunt.task.run('less');
  });

  grunt.registerMultiTask('scss', function sassScan() {
    var sassConfig = {},
      path = require('path'),
      themeList = fs.readdirSync(path.resolve('themes')).filter(function (theme) {
        return fs.existsSync(path.resolve('themes/' + theme + '/scss/compiled.scss'));
      });

    for (var i in themeList) {
      var config = {
        options: {
          outputStyle: 'compressed'
        },
        files: [{
          expand: true,
          cwd: path.join('themes', themeList[i], 'scss'),
          src: ['compiled.scss'],
          dest: path.join('themes', themeList[i], 'css'),
          ext: '.css'
        }]
      };
      for (var key in this.data.options) {
        config.options[key] = this.data.options[key] + '';
      }
      config.options.includePaths = getLoadPaths('themes/' + themeList[i] + '/scss/compiled.scss');

      sassConfig[themeList[i]] = config;
    }

    grunt.config.set('sass', sassConfig);
    grunt.task.run('sass');
  });
};<|MERGE_RESOLUTION|>--- conflicted
+++ resolved
@@ -48,11 +48,6 @@
             'fa-font-path': fontAwesomePath
           }
         }
-      }
-    },
-    // Less with maps
-    lessdev: {
-      less: {
       }
     },
     // Less with maps
@@ -157,10 +152,7 @@
   grunt.registerMultiTask('lessdev', function lessWithMaps() {
     grunt.config.set('less', {
       dev: {
-<<<<<<< HEAD
-=======
         files: lessFileSettings,
->>>>>>> 4af4c9b5
         options: {
           paths: getLoadPaths,
           sourceMap: true,
@@ -168,18 +160,7 @@
           modifyVars: {
             'fa-font-path': fontAwesomePath
           }
-<<<<<<< HEAD
-        },
-        files: [{
-          expand: true,
-          src: "themes/*/less/compiled.less",
-          rename: function (dest, src) {
-            return src.replace('/less/', '/css/').replace('.less', '.css');
-          }
-        }]
-=======
-        }
->>>>>>> 4af4c9b5
+        }
       }
     });
     grunt.task.run('less');
