{
    "_readme": [
        "This file locks the dependencies of your project to a known state",
        "Read more about it at https://getcomposer.org/doc/01-basic-usage.md#installing-dependencies",
        "This file is @generated automatically"
    ],
    "content-hash": "174ff6fb46494671a616059ec1af1efd",
    "packages": [
        {
            "name": "ahand/mobileesp",
            "version": "dev-master",
            "source": {
                "type": "git",
                "url": "https://github.com/ahand/mobileesp.git",
                "reference": "c02055dbe9baee63aab11438f4d7b5d25075d347"
            },
            "dist": {
                "type": "zip",
                "url": "https://api.github.com/repos/ahand/mobileesp/zipball/c02055dbe9baee63aab11438f4d7b5d25075d347",
                "reference": "c02055dbe9baee63aab11438f4d7b5d25075d347",
                "shasum": ""
            },
            "default-branch": true,
            "type": "library",
            "autoload": {
                "classmap": [
                    "PHP"
                ]
            },
            "notification-url": "https://packagist.org/downloads/",
            "license": [
                "Apache-2.0"
            ],
            "authors": [
                {
                    "name": "Anthony Hand",
                    "email": "anthony.hand@gmail.com",
                    "role": "Maintainer"
                }
            ],
            "description": "Since 2008, MobileESP provides web site developers an easy-to-use and lightweight API for detecting whether visitors are using a mobile device, and if so, what kind. The APIs provide simple boolean results ('true' or 'false') for identifying individual device categories (such as iPhone, BlackBerry, Android, and Windows Mobile), device capabilities (e.g., J2ME), and broad classes of devices, such as 'iPhone Tier' (iPhone/Android/Tizen) or 'Tablet Tier.' APIs are available in PHP, JavaScript, Java, C#, Ruby Python, and more.",
            "homepage": "http://www.mobileesp.org",
            "keywords": [
                "Mobile-Detect",
                "browser",
                "detect android",
                "detect ipad",
                "detect iphone",
                "detect tablet",
                "mobile",
                "mobile detect",
                "mobile detector",
                "mobile device",
                "mobile esp",
                "mobile redirect",
                "mobile view managing",
                "mobiledetect",
                "responsive web",
                "user agent",
                "useragent"
            ],
            "support": {
                "issues": "https://github.com/ahand/mobileesp/issues",
                "source": "https://github.com/ahand/mobileesp/"
            },
            "time": "2017-06-06T22:20:56+00:00"
        },
        {
            "name": "apereo/phpcas",
            "version": "1.6.1",
            "source": {
                "type": "git",
                "url": "https://github.com/apereo/phpCAS.git",
                "reference": "c129708154852656aabb13d8606cd5b12dbbabac"
            },
            "dist": {
                "type": "zip",
                "url": "https://api.github.com/repos/apereo/phpCAS/zipball/c129708154852656aabb13d8606cd5b12dbbabac",
                "reference": "c129708154852656aabb13d8606cd5b12dbbabac",
                "shasum": ""
            },
            "require": {
                "ext-curl": "*",
                "ext-dom": "*",
                "php": ">=7.1.0",
                "psr/log": "^1.0 || ^2.0 || ^3.0"
            },
            "require-dev": {
                "monolog/monolog": "^1.0.0 || ^2.0.0",
                "phpstan/phpstan": "^1.5",
                "phpunit/phpunit": ">=7.5"
            },
            "type": "library",
            "extra": {
                "branch-alias": {
                    "dev-master": "1.3.x-dev"
                }
            },
            "autoload": {
                "files": [
                    "source/CAS.php"
                ],
                "classmap": [
                    "source/"
                ]
            },
            "notification-url": "https://packagist.org/downloads/",
            "license": [
                "Apache-2.0"
            ],
            "authors": [
                {
                    "name": "Joachim Fritschi",
                    "email": "jfritschi@freenet.de",
                    "homepage": "https://github.com/jfritschi"
                },
                {
                    "name": "Adam Franco",
                    "homepage": "https://github.com/adamfranco"
                },
                {
                    "name": "Henry Pan",
                    "homepage": "https://github.com/phy25"
                }
            ],
            "description": "Provides a simple API for authenticating users against a CAS server",
            "homepage": "https://wiki.jasig.org/display/CASC/phpCAS",
            "keywords": [
                "apereo",
                "cas",
                "jasig"
            ],
            "support": {
                "issues": "https://github.com/apereo/phpCAS/issues",
                "source": "https://github.com/apereo/phpCAS/tree/1.6.1"
            },
            "time": "2023-02-19T19:52:35+00:00"
        },
        {
            "name": "bacon/bacon-qr-code",
            "version": "2.0.8",
            "source": {
                "type": "git",
                "url": "https://github.com/Bacon/BaconQrCode.git",
                "reference": "8674e51bb65af933a5ffaf1c308a660387c35c22"
            },
            "dist": {
                "type": "zip",
                "url": "https://api.github.com/repos/Bacon/BaconQrCode/zipball/8674e51bb65af933a5ffaf1c308a660387c35c22",
                "reference": "8674e51bb65af933a5ffaf1c308a660387c35c22",
                "shasum": ""
            },
            "require": {
                "dasprid/enum": "^1.0.3",
                "ext-iconv": "*",
                "php": "^7.1 || ^8.0"
            },
            "require-dev": {
                "phly/keep-a-changelog": "^2.1",
                "phpunit/phpunit": "^7 | ^8 | ^9",
                "spatie/phpunit-snapshot-assertions": "^4.2.9",
                "squizlabs/php_codesniffer": "^3.4"
            },
            "suggest": {
                "ext-imagick": "to generate QR code images"
            },
            "type": "library",
            "autoload": {
                "psr-4": {
                    "BaconQrCode\\": "src/"
                }
            },
            "notification-url": "https://packagist.org/downloads/",
            "license": [
                "BSD-2-Clause"
            ],
            "authors": [
                {
                    "name": "Ben Scholzen 'DASPRiD'",
                    "email": "mail@dasprids.de",
                    "homepage": "https://dasprids.de/",
                    "role": "Developer"
                }
            ],
            "description": "BaconQrCode is a QR code generator for PHP.",
            "homepage": "https://github.com/Bacon/BaconQrCode",
            "support": {
                "issues": "https://github.com/Bacon/BaconQrCode/issues",
                "source": "https://github.com/Bacon/BaconQrCode/tree/2.0.8"
            },
            "time": "2022-12-07T17:46:57+00:00"
        },
        {
            "name": "brick/varexporter",
            "version": "0.3.8",
            "source": {
                "type": "git",
                "url": "https://github.com/brick/varexporter.git",
                "reference": "b5853edea6204ff8fa10633c3a4cccc4058410ed"
            },
            "dist": {
                "type": "zip",
                "url": "https://api.github.com/repos/brick/varexporter/zipball/b5853edea6204ff8fa10633c3a4cccc4058410ed",
                "reference": "b5853edea6204ff8fa10633c3a4cccc4058410ed",
                "shasum": ""
            },
            "require": {
                "nikic/php-parser": "^4.0",
                "php": "^7.2 || ^8.0"
            },
            "require-dev": {
                "php-coveralls/php-coveralls": "^2.2",
                "phpunit/phpunit": "^8.5 || ^9.0",
                "vimeo/psalm": "4.23.0"
            },
            "type": "library",
            "autoload": {
                "psr-4": {
                    "Brick\\VarExporter\\": "src/"
                }
            },
            "notification-url": "https://packagist.org/downloads/",
            "license": [
                "MIT"
            ],
            "description": "A powerful alternative to var_export(), which can export closures and objects without __set_state()",
            "keywords": [
                "var_export"
            ],
            "support": {
                "issues": "https://github.com/brick/varexporter/issues",
                "source": "https://github.com/brick/varexporter/tree/0.3.8"
            },
            "funding": [
                {
                    "url": "https://github.com/BenMorel",
                    "type": "github"
                }
            ],
            "time": "2023-01-21T23:05:38+00:00"
        },
        {
            "name": "cap60552/php-sip2",
            "version": "v1.0.0",
            "source": {
                "type": "git",
                "url": "https://github.com/cap60552/php-sip2.git",
                "reference": "9904f94e857b7d4d4fd494f2d6634dcaf0d6e2c1"
            },
            "dist": {
                "type": "zip",
                "url": "https://api.github.com/repos/cap60552/php-sip2/zipball/9904f94e857b7d4d4fd494f2d6634dcaf0d6e2c1",
                "reference": "9904f94e857b7d4d4fd494f2d6634dcaf0d6e2c1",
                "shasum": ""
            },
            "type": "library",
            "autoload": {
                "classmap": [
                    "/"
                ]
            },
            "notification-url": "https://packagist.org/downloads/",
            "license": [
                "GPL-3.0"
            ],
            "authors": [
                {
                    "name": "John Wohlers",
                    "email": "john@wohlershome.net",
                    "role": "Maintainer"
                }
            ],
            "description": "PHP class library to facilitate communication with Integrated Library System (ILS) servers via 3M's SIP2.",
            "homepage": "https://github.com/cap60552/php-sip2",
            "support": {
                "issues": "https://github.com/cap60552/php-sip2/issues",
                "source": "https://github.com/cap60552/php-sip2/tree/v1.0.0"
            },
            "time": "2015-11-03T04:42:39+00:00"
        },
        {
            "name": "colinmollenhour/credis",
            "version": "v1.15.0",
            "source": {
                "type": "git",
                "url": "https://github.com/colinmollenhour/credis.git",
                "reference": "28810439de1d9597b7ba11794ed9479fb6f3de7c"
            },
            "dist": {
                "type": "zip",
                "url": "https://api.github.com/repos/colinmollenhour/credis/zipball/28810439de1d9597b7ba11794ed9479fb6f3de7c",
                "reference": "28810439de1d9597b7ba11794ed9479fb6f3de7c",
                "shasum": ""
            },
            "require": {
                "php": ">=5.6.0"
            },
            "suggest": {
                "ext-redis": "Improved performance for communicating with redis"
            },
            "type": "library",
            "autoload": {
                "classmap": [
                    "Client.php",
                    "Cluster.php",
                    "Sentinel.php",
                    "Module.php"
                ]
            },
            "notification-url": "https://packagist.org/downloads/",
            "license": [
                "MIT"
            ],
            "authors": [
                {
                    "name": "Colin Mollenhour",
                    "email": "colin@mollenhour.com"
                }
            ],
            "description": "Credis is a lightweight interface to the Redis key-value store which wraps the phpredis library when available for better performance.",
            "homepage": "https://github.com/colinmollenhour/credis",
            "support": {
                "issues": "https://github.com/colinmollenhour/credis/issues",
                "source": "https://github.com/colinmollenhour/credis/tree/v1.15.0"
            },
            "time": "2023-04-18T15:34:23+00:00"
        },
        {
            "name": "composer/package-versions-deprecated",
            "version": "1.11.99.5",
            "source": {
                "type": "git",
                "url": "https://github.com/composer/package-versions-deprecated.git",
                "reference": "b4f54f74ef3453349c24a845d22392cd31e65f1d"
            },
            "dist": {
                "type": "zip",
                "url": "https://api.github.com/repos/composer/package-versions-deprecated/zipball/b4f54f74ef3453349c24a845d22392cd31e65f1d",
                "reference": "b4f54f74ef3453349c24a845d22392cd31e65f1d",
                "shasum": ""
            },
            "require": {
                "composer-plugin-api": "^1.1.0 || ^2.0",
                "php": "^7 || ^8"
            },
            "replace": {
                "ocramius/package-versions": "1.11.99"
            },
            "require-dev": {
                "composer/composer": "^1.9.3 || ^2.0@dev",
                "ext-zip": "^1.13",
                "phpunit/phpunit": "^6.5 || ^7"
            },
            "type": "composer-plugin",
            "extra": {
                "class": "PackageVersions\\Installer",
                "branch-alias": {
                    "dev-master": "1.x-dev"
                }
            },
            "autoload": {
                "psr-4": {
                    "PackageVersions\\": "src/PackageVersions"
                }
            },
            "notification-url": "https://packagist.org/downloads/",
            "license": [
                "MIT"
            ],
            "authors": [
                {
                    "name": "Marco Pivetta",
                    "email": "ocramius@gmail.com"
                },
                {
                    "name": "Jordi Boggiano",
                    "email": "j.boggiano@seld.be"
                }
            ],
            "description": "Composer plugin that provides efficient querying for installed package versions (no runtime IO)",
            "support": {
                "issues": "https://github.com/composer/package-versions-deprecated/issues",
                "source": "https://github.com/composer/package-versions-deprecated/tree/1.11.99.5"
            },
            "funding": [
                {
                    "url": "https://packagist.com",
                    "type": "custom"
                },
                {
                    "url": "https://github.com/composer",
                    "type": "github"
                },
                {
                    "url": "https://tidelift.com/funding/github/packagist/composer/composer",
                    "type": "tidelift"
                }
            ],
            "time": "2022-01-17T14:14:24+00:00"
        },
        {
            "name": "composer/semver",
            "version": "3.4.0",
            "source": {
                "type": "git",
                "url": "https://github.com/composer/semver.git",
                "reference": "35e8d0af4486141bc745f23a29cc2091eb624a32"
            },
            "dist": {
                "type": "zip",
                "url": "https://api.github.com/repos/composer/semver/zipball/35e8d0af4486141bc745f23a29cc2091eb624a32",
                "reference": "35e8d0af4486141bc745f23a29cc2091eb624a32",
                "shasum": ""
            },
            "require": {
                "php": "^5.3.2 || ^7.0 || ^8.0"
            },
            "require-dev": {
                "phpstan/phpstan": "^1.4",
                "symfony/phpunit-bridge": "^4.2 || ^5"
            },
            "type": "library",
            "extra": {
                "branch-alias": {
                    "dev-main": "3.x-dev"
                }
            },
            "autoload": {
                "psr-4": {
                    "Composer\\Semver\\": "src"
                }
            },
            "notification-url": "https://packagist.org/downloads/",
            "license": [
                "MIT"
            ],
            "authors": [
                {
                    "name": "Nils Adermann",
                    "email": "naderman@naderman.de",
                    "homepage": "http://www.naderman.de"
                },
                {
                    "name": "Jordi Boggiano",
                    "email": "j.boggiano@seld.be",
                    "homepage": "http://seld.be"
                },
                {
                    "name": "Rob Bast",
                    "email": "rob.bast@gmail.com",
                    "homepage": "http://robbast.nl"
                }
            ],
            "description": "Semver library that offers utilities, version constraint parsing and validation.",
            "keywords": [
                "semantic",
                "semver",
                "validation",
                "versioning"
            ],
            "support": {
                "irc": "ircs://irc.libera.chat:6697/composer",
                "issues": "https://github.com/composer/semver/issues",
                "source": "https://github.com/composer/semver/tree/3.4.0"
            },
            "funding": [
                {
                    "url": "https://packagist.com",
                    "type": "custom"
                },
                {
                    "url": "https://github.com/composer",
                    "type": "github"
                },
                {
                    "url": "https://tidelift.com/funding/github/packagist/composer/composer",
                    "type": "tidelift"
                }
            ],
            "time": "2023-08-31T09:50:34+00:00"
        },
        {
            "name": "dasprid/enum",
            "version": "1.0.5",
            "source": {
                "type": "git",
                "url": "https://github.com/DASPRiD/Enum.git",
                "reference": "6faf451159fb8ba4126b925ed2d78acfce0dc016"
            },
            "dist": {
                "type": "zip",
                "url": "https://api.github.com/repos/DASPRiD/Enum/zipball/6faf451159fb8ba4126b925ed2d78acfce0dc016",
                "reference": "6faf451159fb8ba4126b925ed2d78acfce0dc016",
                "shasum": ""
            },
            "require": {
                "php": ">=7.1 <9.0"
            },
            "require-dev": {
                "phpunit/phpunit": "^7 | ^8 | ^9",
                "squizlabs/php_codesniffer": "*"
            },
            "type": "library",
            "autoload": {
                "psr-4": {
                    "DASPRiD\\Enum\\": "src/"
                }
            },
            "notification-url": "https://packagist.org/downloads/",
            "license": [
                "BSD-2-Clause"
            ],
            "authors": [
                {
                    "name": "Ben Scholzen 'DASPRiD'",
                    "email": "mail@dasprids.de",
                    "homepage": "https://dasprids.de/",
                    "role": "Developer"
                }
            ],
            "description": "PHP 7.1 enum implementation",
            "keywords": [
                "enum",
                "map"
            ],
            "support": {
                "issues": "https://github.com/DASPRiD/Enum/issues",
                "source": "https://github.com/DASPRiD/Enum/tree/1.0.5"
            },
            "time": "2023-08-25T16:18:39+00:00"
        },
        {
            "name": "defuse/php-encryption",
            "version": "v2.4.0",
            "source": {
                "type": "git",
                "url": "https://github.com/defuse/php-encryption.git",
                "reference": "f53396c2d34225064647a05ca76c1da9d99e5828"
            },
            "dist": {
                "type": "zip",
                "url": "https://api.github.com/repos/defuse/php-encryption/zipball/f53396c2d34225064647a05ca76c1da9d99e5828",
                "reference": "f53396c2d34225064647a05ca76c1da9d99e5828",
                "shasum": ""
            },
            "require": {
                "ext-openssl": "*",
                "paragonie/random_compat": ">= 2",
                "php": ">=5.6.0"
            },
            "require-dev": {
                "phpunit/phpunit": "^5|^6|^7|^8|^9|^10",
                "yoast/phpunit-polyfills": "^2.0.0"
            },
            "bin": [
                "bin/generate-defuse-key"
            ],
            "type": "library",
            "autoload": {
                "psr-4": {
                    "Defuse\\Crypto\\": "src"
                }
            },
            "notification-url": "https://packagist.org/downloads/",
            "license": [
                "MIT"
            ],
            "authors": [
                {
                    "name": "Taylor Hornby",
                    "email": "taylor@defuse.ca",
                    "homepage": "https://defuse.ca/"
                },
                {
                    "name": "Scott Arciszewski",
                    "email": "info@paragonie.com",
                    "homepage": "https://paragonie.com"
                }
            ],
            "description": "Secure PHP Encryption Library",
            "keywords": [
                "aes",
                "authenticated encryption",
                "cipher",
                "crypto",
                "cryptography",
                "encrypt",
                "encryption",
                "openssl",
                "security",
                "symmetric key cryptography"
            ],
            "support": {
                "issues": "https://github.com/defuse/php-encryption/issues",
                "source": "https://github.com/defuse/php-encryption/tree/v2.4.0"
            },
            "time": "2023-06-19T06:10:36+00:00"
        },
        {
            "name": "dflydev/dot-access-data",
            "version": "v3.0.2",
            "source": {
                "type": "git",
                "url": "https://github.com/dflydev/dflydev-dot-access-data.git",
                "reference": "f41715465d65213d644d3141a6a93081be5d3549"
            },
            "dist": {
                "type": "zip",
                "url": "https://api.github.com/repos/dflydev/dflydev-dot-access-data/zipball/f41715465d65213d644d3141a6a93081be5d3549",
                "reference": "f41715465d65213d644d3141a6a93081be5d3549",
                "shasum": ""
            },
            "require": {
                "php": "^7.1 || ^8.0"
            },
            "require-dev": {
                "phpstan/phpstan": "^0.12.42",
                "phpunit/phpunit": "^7.5 || ^8.5 || ^9.3",
                "scrutinizer/ocular": "1.6.0",
                "squizlabs/php_codesniffer": "^3.5",
                "vimeo/psalm": "^4.0.0"
            },
            "type": "library",
            "extra": {
                "branch-alias": {
                    "dev-main": "3.x-dev"
                }
            },
            "autoload": {
                "psr-4": {
                    "Dflydev\\DotAccessData\\": "src/"
                }
            },
            "notification-url": "https://packagist.org/downloads/",
            "license": [
                "MIT"
            ],
            "authors": [
                {
                    "name": "Dragonfly Development Inc.",
                    "email": "info@dflydev.com",
                    "homepage": "http://dflydev.com"
                },
                {
                    "name": "Beau Simensen",
                    "email": "beau@dflydev.com",
                    "homepage": "http://beausimensen.com"
                },
                {
                    "name": "Carlos Frutos",
                    "email": "carlos@kiwing.it",
                    "homepage": "https://github.com/cfrutos"
                },
                {
                    "name": "Colin O'Dell",
                    "email": "colinodell@gmail.com",
                    "homepage": "https://www.colinodell.com"
                }
            ],
            "description": "Given a deep data structure, access data by dot notation.",
            "homepage": "https://github.com/dflydev/dflydev-dot-access-data",
            "keywords": [
                "access",
                "data",
                "dot",
                "notation"
            ],
            "support": {
                "issues": "https://github.com/dflydev/dflydev-dot-access-data/issues",
                "source": "https://github.com/dflydev/dflydev-dot-access-data/tree/v3.0.2"
            },
            "time": "2022-10-27T11:44:00+00:00"
        },
        {
            "name": "doctrine/cache",
            "version": "2.2.0",
            "source": {
                "type": "git",
                "url": "https://github.com/doctrine/cache.git",
                "reference": "1ca8f21980e770095a31456042471a57bc4c68fb"
            },
            "dist": {
                "type": "zip",
                "url": "https://api.github.com/repos/doctrine/cache/zipball/1ca8f21980e770095a31456042471a57bc4c68fb",
                "reference": "1ca8f21980e770095a31456042471a57bc4c68fb",
                "shasum": ""
            },
            "require": {
                "php": "~7.1 || ^8.0"
            },
            "conflict": {
                "doctrine/common": ">2.2,<2.4"
            },
            "require-dev": {
                "cache/integration-tests": "dev-master",
                "doctrine/coding-standard": "^9",
                "phpunit/phpunit": "^7.5 || ^8.5 || ^9.5",
                "psr/cache": "^1.0 || ^2.0 || ^3.0",
                "symfony/cache": "^4.4 || ^5.4 || ^6",
                "symfony/var-exporter": "^4.4 || ^5.4 || ^6"
            },
            "type": "library",
            "autoload": {
                "psr-4": {
                    "Doctrine\\Common\\Cache\\": "lib/Doctrine/Common/Cache"
                }
            },
            "notification-url": "https://packagist.org/downloads/",
            "license": [
                "MIT"
            ],
            "authors": [
                {
                    "name": "Guilherme Blanco",
                    "email": "guilhermeblanco@gmail.com"
                },
                {
                    "name": "Roman Borschel",
                    "email": "roman@code-factory.org"
                },
                {
                    "name": "Benjamin Eberlei",
                    "email": "kontakt@beberlei.de"
                },
                {
                    "name": "Jonathan Wage",
                    "email": "jonwage@gmail.com"
                },
                {
                    "name": "Johannes Schmitt",
                    "email": "schmittjoh@gmail.com"
                }
            ],
            "description": "PHP Doctrine Cache library is a popular cache implementation that supports many different drivers such as redis, memcache, apc, mongodb and others.",
            "homepage": "https://www.doctrine-project.org/projects/cache.html",
            "keywords": [
                "abstraction",
                "apcu",
                "cache",
                "caching",
                "couchdb",
                "memcached",
                "php",
                "redis",
                "xcache"
            ],
            "support": {
                "issues": "https://github.com/doctrine/cache/issues",
                "source": "https://github.com/doctrine/cache/tree/2.2.0"
            },
            "funding": [
                {
                    "url": "https://www.doctrine-project.org/sponsorship.html",
                    "type": "custom"
                },
                {
                    "url": "https://www.patreon.com/phpdoctrine",
                    "type": "patreon"
                },
                {
                    "url": "https://tidelift.com/funding/github/packagist/doctrine%2Fcache",
                    "type": "tidelift"
                }
            ],
            "time": "2022-05-20T20:07:39+00:00"
        },
        {
            "name": "doctrine/collections",
            "version": "1.8.0",
            "source": {
                "type": "git",
                "url": "https://github.com/doctrine/collections.git",
                "reference": "2b44dd4cbca8b5744327de78bafef5945c7e7b5e"
            },
            "dist": {
                "type": "zip",
                "url": "https://api.github.com/repos/doctrine/collections/zipball/2b44dd4cbca8b5744327de78bafef5945c7e7b5e",
                "reference": "2b44dd4cbca8b5744327de78bafef5945c7e7b5e",
                "shasum": ""
            },
            "require": {
                "doctrine/deprecations": "^0.5.3 || ^1",
                "php": "^7.1.3 || ^8.0"
            },
            "require-dev": {
                "doctrine/coding-standard": "^9.0 || ^10.0",
                "phpstan/phpstan": "^1.4.8",
                "phpunit/phpunit": "^7.5 || ^8.5 || ^9.1.5",
                "vimeo/psalm": "^4.22"
            },
            "type": "library",
            "autoload": {
                "psr-4": {
                    "Doctrine\\Common\\Collections\\": "lib/Doctrine/Common/Collections"
                }
            },
            "notification-url": "https://packagist.org/downloads/",
            "license": [
                "MIT"
            ],
            "authors": [
                {
                    "name": "Guilherme Blanco",
                    "email": "guilhermeblanco@gmail.com"
                },
                {
                    "name": "Roman Borschel",
                    "email": "roman@code-factory.org"
                },
                {
                    "name": "Benjamin Eberlei",
                    "email": "kontakt@beberlei.de"
                },
                {
                    "name": "Jonathan Wage",
                    "email": "jonwage@gmail.com"
                },
                {
                    "name": "Johannes Schmitt",
                    "email": "schmittjoh@gmail.com"
                }
            ],
            "description": "PHP Doctrine Collections library that adds additional functionality on top of PHP arrays.",
            "homepage": "https://www.doctrine-project.org/projects/collections.html",
            "keywords": [
                "array",
                "collections",
                "iterators",
                "php"
            ],
            "support": {
                "issues": "https://github.com/doctrine/collections/issues",
                "source": "https://github.com/doctrine/collections/tree/1.8.0"
            },
            "time": "2022-09-01T20:12:10+00:00"
        },
        {
            "name": "doctrine/deprecations",
            "version": "1.1.3",
            "source": {
                "type": "git",
                "url": "https://github.com/doctrine/deprecations.git",
                "reference": "dfbaa3c2d2e9a9df1118213f3b8b0c597bb99fab"
            },
            "dist": {
                "type": "zip",
                "url": "https://api.github.com/repos/doctrine/deprecations/zipball/dfbaa3c2d2e9a9df1118213f3b8b0c597bb99fab",
                "reference": "dfbaa3c2d2e9a9df1118213f3b8b0c597bb99fab",
                "shasum": ""
            },
            "require": {
                "php": "^7.1 || ^8.0"
            },
            "require-dev": {
                "doctrine/coding-standard": "^9",
                "phpstan/phpstan": "1.4.10 || 1.10.15",
                "phpstan/phpstan-phpunit": "^1.0",
                "phpunit/phpunit": "^7.5 || ^8.5 || ^9.5",
                "psalm/plugin-phpunit": "0.18.4",
                "psr/log": "^1 || ^2 || ^3",
                "vimeo/psalm": "4.30.0 || 5.12.0"
            },
            "suggest": {
                "psr/log": "Allows logging deprecations via PSR-3 logger implementation"
            },
            "type": "library",
            "autoload": {
                "psr-4": {
                    "Doctrine\\Deprecations\\": "lib/Doctrine/Deprecations"
                }
            },
            "notification-url": "https://packagist.org/downloads/",
            "license": [
                "MIT"
            ],
            "description": "A small layer on top of trigger_error(E_USER_DEPRECATED) or PSR-3 logging with options to disable all deprecations or selectively for packages.",
            "homepage": "https://www.doctrine-project.org/",
            "support": {
                "issues": "https://github.com/doctrine/deprecations/issues",
                "source": "https://github.com/doctrine/deprecations/tree/1.1.3"
            },
            "time": "2024-01-30T19:34:25+00:00"
        },
        {
            "name": "doctrine/event-manager",
            "version": "2.0.0",
            "source": {
                "type": "git",
                "url": "https://github.com/doctrine/event-manager.git",
                "reference": "750671534e0241a7c50ea5b43f67e23eb5c96f32"
            },
            "dist": {
                "type": "zip",
                "url": "https://api.github.com/repos/doctrine/event-manager/zipball/750671534e0241a7c50ea5b43f67e23eb5c96f32",
                "reference": "750671534e0241a7c50ea5b43f67e23eb5c96f32",
                "shasum": ""
            },
            "require": {
                "php": "^8.1"
            },
            "conflict": {
                "doctrine/common": "<2.9"
            },
            "require-dev": {
                "doctrine/coding-standard": "^10",
                "phpstan/phpstan": "^1.8.8",
                "phpunit/phpunit": "^9.5",
                "vimeo/psalm": "^4.28"
            },
            "type": "library",
            "autoload": {
                "psr-4": {
                    "Doctrine\\Common\\": "src"
                }
            },
            "notification-url": "https://packagist.org/downloads/",
            "license": [
                "MIT"
            ],
            "authors": [
                {
                    "name": "Guilherme Blanco",
                    "email": "guilhermeblanco@gmail.com"
                },
                {
                    "name": "Roman Borschel",
                    "email": "roman@code-factory.org"
                },
                {
                    "name": "Benjamin Eberlei",
                    "email": "kontakt@beberlei.de"
                },
                {
                    "name": "Jonathan Wage",
                    "email": "jonwage@gmail.com"
                },
                {
                    "name": "Johannes Schmitt",
                    "email": "schmittjoh@gmail.com"
                },
                {
                    "name": "Marco Pivetta",
                    "email": "ocramius@gmail.com"
                }
            ],
            "description": "The Doctrine Event Manager is a simple PHP event system that was built to be used with the various Doctrine projects.",
            "homepage": "https://www.doctrine-project.org/projects/event-manager.html",
            "keywords": [
                "event",
                "event dispatcher",
                "event manager",
                "event system",
                "events"
            ],
            "support": {
                "issues": "https://github.com/doctrine/event-manager/issues",
                "source": "https://github.com/doctrine/event-manager/tree/2.0.0"
            },
            "funding": [
                {
                    "url": "https://www.doctrine-project.org/sponsorship.html",
                    "type": "custom"
                },
                {
                    "url": "https://www.patreon.com/phpdoctrine",
                    "type": "patreon"
                },
                {
                    "url": "https://tidelift.com/funding/github/packagist/doctrine%2Fevent-manager",
                    "type": "tidelift"
                }
            ],
            "time": "2022-10-12T20:59:15+00:00"
        },
        {
            "name": "doctrine/persistence",
            "version": "2.5.7",
            "source": {
                "type": "git",
                "url": "https://github.com/doctrine/persistence.git",
                "reference": "e36f22765f4d10a7748228babbf73da5edfeed3c"
            },
            "dist": {
                "type": "zip",
                "url": "https://api.github.com/repos/doctrine/persistence/zipball/e36f22765f4d10a7748228babbf73da5edfeed3c",
                "reference": "e36f22765f4d10a7748228babbf73da5edfeed3c",
                "shasum": ""
            },
            "require": {
                "doctrine/cache": "^1.11 || ^2.0",
                "doctrine/collections": "^1.0",
                "doctrine/deprecations": "^0.5.3 || ^1",
                "doctrine/event-manager": "^1 || ^2",
                "php": "^7.1 || ^8.0",
                "psr/cache": "^1.0 || ^2.0 || ^3.0"
            },
            "conflict": {
                "doctrine/annotations": "<1.0 || >=3.0",
                "doctrine/common": "<2.10"
            },
            "require-dev": {
                "composer/package-versions-deprecated": "^1.11",
                "doctrine/annotations": "^1 || ^2",
                "doctrine/coding-standard": "^9 || ^11",
                "doctrine/common": "^3.0",
                "phpstan/phpstan": "~1.4.10 || 1.9.4",
                "phpunit/phpunit": "^7.5.20 || ^8.5 || ^9.5",
                "symfony/cache": "^4.4 || ^5.4 || ^6.0",
                "vimeo/psalm": "4.30.0 || 5.3.0"
            },
            "type": "library",
            "autoload": {
                "psr-4": {
                    "Doctrine\\Common\\": "src/Common",
                    "Doctrine\\Persistence\\": "src/Persistence"
                }
            },
            "notification-url": "https://packagist.org/downloads/",
            "license": [
                "MIT"
            ],
            "authors": [
                {
                    "name": "Guilherme Blanco",
                    "email": "guilhermeblanco@gmail.com"
                },
                {
                    "name": "Roman Borschel",
                    "email": "roman@code-factory.org"
                },
                {
                    "name": "Benjamin Eberlei",
                    "email": "kontakt@beberlei.de"
                },
                {
                    "name": "Jonathan Wage",
                    "email": "jonwage@gmail.com"
                },
                {
                    "name": "Johannes Schmitt",
                    "email": "schmittjoh@gmail.com"
                },
                {
                    "name": "Marco Pivetta",
                    "email": "ocramius@gmail.com"
                }
            ],
            "description": "The Doctrine Persistence project is a set of shared interfaces and functionality that the different Doctrine object mappers share.",
            "homepage": "https://doctrine-project.org/projects/persistence.html",
            "keywords": [
                "mapper",
                "object",
                "odm",
                "orm",
                "persistence"
            ],
            "support": {
                "issues": "https://github.com/doctrine/persistence/issues",
                "source": "https://github.com/doctrine/persistence/tree/2.5.7"
            },
            "funding": [
                {
                    "url": "https://www.doctrine-project.org/sponsorship.html",
                    "type": "custom"
                },
                {
                    "url": "https://www.patreon.com/phpdoctrine",
                    "type": "patreon"
                },
                {
                    "url": "https://tidelift.com/funding/github/packagist/doctrine%2Fpersistence",
                    "type": "tidelift"
                }
            ],
            "time": "2023-02-03T15:51:16+00:00"
        },
        {
            "name": "endroid/qr-code",
            "version": "4.8.2",
            "source": {
                "type": "git",
                "url": "https://github.com/endroid/qr-code.git",
                "reference": "2436c2333a3931c95e2b96eb82f16f53143d6bba"
            },
            "dist": {
                "type": "zip",
                "url": "https://api.github.com/repos/endroid/qr-code/zipball/2436c2333a3931c95e2b96eb82f16f53143d6bba",
                "reference": "2436c2333a3931c95e2b96eb82f16f53143d6bba",
                "shasum": ""
            },
            "require": {
                "bacon/bacon-qr-code": "^2.0.5",
                "php": "^8.0"
            },
            "conflict": {
                "khanamiryan/qrcode-detector-decoder": "^1.0.6"
            },
            "require-dev": {
                "endroid/quality": "dev-master",
                "ext-gd": "*",
                "khanamiryan/qrcode-detector-decoder": "^1.0.4||^2.0.2",
                "setasign/fpdf": "^1.8.2"
            },
            "suggest": {
                "ext-gd": "Enables you to write PNG images",
                "khanamiryan/qrcode-detector-decoder": "Enables you to use the image validator",
                "roave/security-advisories": "Makes sure package versions with known security issues are not installed",
                "setasign/fpdf": "Enables you to use the PDF writer"
            },
            "type": "library",
            "extra": {
                "branch-alias": {
                    "dev-master": "4.x-dev"
                }
            },
            "autoload": {
                "psr-4": {
                    "Endroid\\QrCode\\": "src/"
                }
            },
            "notification-url": "https://packagist.org/downloads/",
            "license": [
                "MIT"
            ],
            "authors": [
                {
                    "name": "Jeroen van den Enden",
                    "email": "info@endroid.nl"
                }
            ],
            "description": "Endroid QR Code",
            "homepage": "https://github.com/endroid/qr-code",
            "keywords": [
                "code",
                "endroid",
                "php",
                "qr",
                "qrcode"
            ],
            "support": {
                "issues": "https://github.com/endroid/qr-code/issues",
                "source": "https://github.com/endroid/qr-code/tree/4.8.2"
            },
            "funding": [
                {
                    "url": "https://github.com/endroid",
                    "type": "github"
                }
            ],
            "time": "2023-03-30T18:46:02+00:00"
        },
        {
            "name": "filp/whoops",
            "version": "2.15.4",
            "source": {
                "type": "git",
                "url": "https://github.com/filp/whoops.git",
                "reference": "a139776fa3f5985a50b509f2a02ff0f709d2a546"
            },
            "dist": {
                "type": "zip",
                "url": "https://api.github.com/repos/filp/whoops/zipball/a139776fa3f5985a50b509f2a02ff0f709d2a546",
                "reference": "a139776fa3f5985a50b509f2a02ff0f709d2a546",
                "shasum": ""
            },
            "require": {
                "php": "^5.5.9 || ^7.0 || ^8.0",
                "psr/log": "^1.0.1 || ^2.0 || ^3.0"
            },
            "require-dev": {
                "mockery/mockery": "^0.9 || ^1.0",
                "phpunit/phpunit": "^4.8.36 || ^5.7.27 || ^6.5.14 || ^7.5.20 || ^8.5.8 || ^9.3.3",
                "symfony/var-dumper": "^2.6 || ^3.0 || ^4.0 || ^5.0"
            },
            "suggest": {
                "symfony/var-dumper": "Pretty print complex values better with var-dumper available",
                "whoops/soap": "Formats errors as SOAP responses"
            },
            "type": "library",
            "extra": {
                "branch-alias": {
                    "dev-master": "2.7-dev"
                }
            },
            "autoload": {
                "psr-4": {
                    "Whoops\\": "src/Whoops/"
                }
            },
            "notification-url": "https://packagist.org/downloads/",
            "license": [
                "MIT"
            ],
            "authors": [
                {
                    "name": "Filipe Dobreira",
                    "homepage": "https://github.com/filp",
                    "role": "Developer"
                }
            ],
            "description": "php error handling for cool kids",
            "homepage": "https://filp.github.io/whoops/",
            "keywords": [
                "error",
                "exception",
                "handling",
                "library",
                "throwable",
                "whoops"
            ],
            "support": {
                "issues": "https://github.com/filp/whoops/issues",
                "source": "https://github.com/filp/whoops/tree/2.15.4"
            },
            "funding": [
                {
                    "url": "https://github.com/denis-sokolov",
                    "type": "github"
                }
            ],
            "time": "2023-11-03T12:00:00+00:00"
        },
        {
            "name": "laminas/laminas-cache",
            "version": "3.10.1",
            "source": {
                "type": "git",
                "url": "https://github.com/laminas/laminas-cache.git",
                "reference": "7bda6c5b500b916cbb03d0504069865d31b3efa5"
            },
            "dist": {
                "type": "zip",
                "url": "https://api.github.com/repos/laminas/laminas-cache/zipball/7bda6c5b500b916cbb03d0504069865d31b3efa5",
                "reference": "7bda6c5b500b916cbb03d0504069865d31b3efa5",
                "shasum": ""
            },
            "require": {
                "laminas/laminas-cache-storage-implementation": "1.0",
                "laminas/laminas-eventmanager": "^3.4",
                "laminas/laminas-servicemanager": "^3.18.0",
                "laminas/laminas-stdlib": "^3.6",
                "php": "~8.0.0 || ~8.1.0 || ~8.2.0",
                "psr/cache": "^1.0",
                "psr/simple-cache": "^1.0",
                "stella-maris/clock": "^0.1.5",
                "webmozart/assert": "^1.9"
            },
            "conflict": {
                "symfony/console": "<5.1"
            },
            "provide": {
                "psr/cache-implementation": "1.0",
                "psr/simple-cache-implementation": "1.0"
            },
            "require-dev": {
                "laminas/laminas-cache-storage-adapter-apcu": "^2.4",
                "laminas/laminas-cache-storage-adapter-blackhole": "^2.3",
                "laminas/laminas-cache-storage-adapter-filesystem": "^2.3",
                "laminas/laminas-cache-storage-adapter-memory": "^2.2",
                "laminas/laminas-cache-storage-adapter-test": "^2.4",
                "laminas/laminas-cli": "^1.7",
                "laminas/laminas-coding-standard": "~2.5.0",
                "laminas/laminas-config-aggregator": "^1.13",
                "laminas/laminas-feed": "^2.20",
                "laminas/laminas-serializer": "^2.14",
                "phpbench/phpbench": "^1.2.7",
                "phpunit/phpunit": "^9.5.27",
                "psalm/plugin-phpunit": "^0.18.4",
                "vimeo/psalm": "^5.4"
            },
            "suggest": {
                "laminas/laminas-cache-storage-adapter-apcu": "APCu implementation",
                "laminas/laminas-cache-storage-adapter-blackhole": "Blackhole/Void implementation",
                "laminas/laminas-cache-storage-adapter-ext-mongodb": "MongoDB implementation",
                "laminas/laminas-cache-storage-adapter-filesystem": "Filesystem implementation",
                "laminas/laminas-cache-storage-adapter-memcached": "Memcached implementation",
                "laminas/laminas-cache-storage-adapter-memory": "Memory implementation",
                "laminas/laminas-cache-storage-adapter-redis": "Redis implementation",
                "laminas/laminas-cache-storage-adapter-session": "Session implementation",
                "laminas/laminas-cli": "The laminas-cli binary can be used to consume commands provided by this component",
                "laminas/laminas-serializer": "Laminas\\Serializer component"
            },
            "type": "library",
            "extra": {
                "laminas": {
                    "component": "Laminas\\Cache",
                    "config-provider": "Laminas\\Cache\\ConfigProvider"
                }
            },
            "autoload": {
                "psr-4": {
                    "Laminas\\Cache\\": "src/"
                }
            },
            "notification-url": "https://packagist.org/downloads/",
            "license": [
                "BSD-3-Clause"
            ],
            "description": "Caching implementation with a variety of storage options, as well as codified caching strategies for callbacks, classes, and output",
            "homepage": "https://laminas.dev",
            "keywords": [
                "cache",
                "laminas",
                "psr-16",
                "psr-6"
            ],
            "support": {
                "chat": "https://laminas.dev/chat",
                "docs": "https://docs.laminas.dev/laminas-cache/",
                "forum": "https://discourse.laminas.dev",
                "issues": "https://github.com/laminas/laminas-cache/issues",
                "rss": "https://github.com/laminas/laminas-cache/releases.atom",
                "source": "https://github.com/laminas/laminas-cache"
            },
            "funding": [
                {
                    "url": "https://funding.communitybridge.org/projects/laminas-project",
                    "type": "community_bridge"
                }
            ],
            "time": "2023-03-31T18:59:17+00:00"
        },
        {
            "name": "laminas/laminas-cache-storage-adapter-blackhole",
            "version": "2.4.0",
            "source": {
                "type": "git",
                "url": "https://github.com/laminas/laminas-cache-storage-adapter-blackhole.git",
                "reference": "8b64e61f91d6e06a8f6e8e86d5c6ea14042ae983"
            },
            "dist": {
                "type": "zip",
                "url": "https://api.github.com/repos/laminas/laminas-cache-storage-adapter-blackhole/zipball/8b64e61f91d6e06a8f6e8e86d5c6ea14042ae983",
                "reference": "8b64e61f91d6e06a8f6e8e86d5c6ea14042ae983",
                "shasum": ""
            },
            "require": {
                "laminas/laminas-cache": "^3.0",
                "php": "~8.1.0 || ~8.2.0 || ~8.3.0"
            },
            "conflict": {
                "laminas/laminas-servicemanager": "<3.11"
            },
            "provide": {
                "laminas/laminas-cache-storage-implementation": "1.0"
            },
            "require-dev": {
                "laminas/laminas-cache-storage-adapter-test": "^2.4",
                "laminas/laminas-coding-standard": "~2.5.0",
                "psalm/plugin-phpunit": "^0.18.4",
                "vimeo/psalm": "^5.2"
            },
            "type": "library",
            "extra": {
                "laminas": {
                    "config-provider": "Laminas\\Cache\\Storage\\Adapter\\BlackHole\\ConfigProvider",
                    "module": "Laminas\\Cache\\Storage\\Adapter\\BlackHole"
                }
            },
            "autoload": {
                "psr-4": {
                    "Laminas\\Cache\\Storage\\Adapter\\": "src/"
                }
            },
            "notification-url": "https://packagist.org/downloads/",
            "license": [
                "BSD-3-Clause"
            ],
            "description": "Laminas cache adapter for blackhole",
            "keywords": [
                "cache",
                "laminas"
            ],
            "support": {
                "docs": "https://docs.laminas.dev/laminas-cache-storage-adapter-blackhole/",
                "forum": "https://discourse.laminas.dev/",
                "issues": "https://github.com/laminas/laminas-cache-storage-adapter-blackhole/issues",
                "rss": "https://github.com/laminas/laminas-cache-storage-adapter-blackhole/releases.atom",
                "source": "https://github.com/laminas/laminas-cache-storage-adapter-blackhole"
            },
            "funding": [
                {
                    "url": "https://funding.communitybridge.org/projects/laminas-project",
                    "type": "community_bridge"
                }
            ],
            "time": "2024-01-07T17:13:07+00:00"
        },
        {
            "name": "laminas/laminas-cache-storage-adapter-filesystem",
            "version": "2.4.0",
            "source": {
                "type": "git",
                "url": "https://github.com/laminas/laminas-cache-storage-adapter-filesystem.git",
                "reference": "924a6ab5f760aa83576e600a83bb7d93d0b15ee6"
            },
            "dist": {
                "type": "zip",
                "url": "https://api.github.com/repos/laminas/laminas-cache-storage-adapter-filesystem/zipball/924a6ab5f760aa83576e600a83bb7d93d0b15ee6",
                "reference": "924a6ab5f760aa83576e600a83bb7d93d0b15ee6",
                "shasum": ""
            },
            "require": {
                "laminas/laminas-cache": "^3.10.0",
                "php": "~8.1.0 || ~8.2.0 || ~8.3.0"
            },
            "provide": {
                "laminas/laminas-cache-storage-implementation": "1.0"
            },
            "require-dev": {
                "ext-pcntl": "*",
                "ext-posix": "*",
                "laminas/laminas-cache-storage-adapter-benchmark": "^1.1.0",
                "laminas/laminas-cache-storage-adapter-test": "^2.0 || 2.0.x-dev",
                "laminas/laminas-coding-standard": "~2.4",
                "laminas/laminas-serializer": "^2.14.0",
                "phpunit/phpunit": "^9.5.26",
                "psalm/plugin-phpunit": "^0.18.0",
                "vimeo/psalm": "^5.18"
            },
            "type": "library",
            "extra": {
                "laminas": {
                    "config-provider": "Laminas\\Cache\\Storage\\Adapter\\Filesystem\\ConfigProvider",
                    "module": "Laminas\\Cache\\Storage\\Adapter\\Filesystem"
                }
            },
            "autoload": {
                "psr-4": {
                    "Laminas\\Cache\\Storage\\Adapter\\": "src/"
                }
            },
            "notification-url": "https://packagist.org/downloads/",
            "license": [
                "BSD-3-Clause"
            ],
            "description": "Laminas cache adapter for filesystem",
            "keywords": [
                "cache",
                "laminas"
            ],
            "support": {
                "docs": "https://docs.laminas.dev/laminas-cache-storage-adapter-filesystem/",
                "forum": "https://discourse.laminas.dev/",
                "issues": "https://github.com/laminas/laminas-cache-storage-adapter-filesystem/issues",
                "rss": "https://github.com/laminas/laminas-cache-storage-adapter-filesystem/releases.atom",
                "source": "https://github.com/laminas/laminas-cache-storage-adapter-filesystem"
            },
            "funding": [
                {
                    "url": "https://funding.communitybridge.org/projects/laminas-project",
                    "type": "community_bridge"
                }
            ],
            "time": "2024-01-08T08:50:38+00:00"
        },
        {
            "name": "laminas/laminas-cache-storage-adapter-memcached",
            "version": "2.5.0",
            "source": {
                "type": "git",
                "url": "https://github.com/laminas/laminas-cache-storage-adapter-memcached.git",
                "reference": "320f73d3f0fbf733ac4d504950a7bd5bc7e72fd8"
            },
            "dist": {
                "type": "zip",
                "url": "https://api.github.com/repos/laminas/laminas-cache-storage-adapter-memcached/zipball/320f73d3f0fbf733ac4d504950a7bd5bc7e72fd8",
                "reference": "320f73d3f0fbf733ac4d504950a7bd5bc7e72fd8",
                "shasum": ""
            },
            "require": {
                "ext-memcached": "^3.1.5",
                "laminas/laminas-cache": "^3.10",
                "php": "~8.1.0 || ~8.2.0 || ~8.3.0"
            },
            "conflict": {
                "laminas/laminas-servicemanager": "<3.11"
            },
            "provide": {
                "laminas/laminas-cache-storage-implementation": "1.0"
            },
            "require-dev": {
                "laminas/laminas-cache-storage-adapter-benchmark": "^1.0",
                "laminas/laminas-cache-storage-adapter-test": "^2.0",
                "laminas/laminas-coding-standard": "~2.5.0",
                "phpunit/phpunit": "^9.5.8",
                "psalm/plugin-phpunit": "^0.18.0",
                "vimeo/psalm": "^5.18"
            },
            "type": "library",
            "extra": {
                "laminas": {
                    "config-provider": "Laminas\\Cache\\Storage\\Adapter\\Memcached\\ConfigProvider",
                    "module": "Laminas\\Cache\\Storage\\Adapter\\Memcached"
                }
            },
            "autoload": {
                "psr-4": {
                    "Laminas\\Cache\\Storage\\Adapter\\": "src/"
                }
            },
            "notification-url": "https://packagist.org/downloads/",
            "license": [
                "BSD-3-Clause"
            ],
            "description": "Laminas cache adapter for memcached",
            "keywords": [
                "cache",
                "laminas",
                "memcached"
            ],
            "support": {
                "docs": "https://docs.laminas.dev/laminas-cache-storage-adapter-memcached/",
                "forum": "https://discourse.laminas.dev/",
                "issues": "https://github.com/laminas/laminas-cache-storage-adapter-memcached/issues",
                "rss": "https://github.com/laminas/laminas-cache-storage-adapter-memcached/releases.atom",
                "source": "https://github.com/laminas/laminas-cache-storage-adapter-memcached"
            },
            "funding": [
                {
                    "url": "https://funding.communitybridge.org/projects/laminas-project",
                    "type": "community_bridge"
                }
            ],
            "time": "2024-01-08T19:56:25+00:00"
        },
        {
            "name": "laminas/laminas-cache-storage-adapter-memory",
            "version": "2.3.0",
            "source": {
                "type": "git",
                "url": "https://github.com/laminas/laminas-cache-storage-adapter-memory.git",
                "reference": "d2c357a8b839ceb0e0781d5e9aebe46642dbf0b2"
            },
            "dist": {
                "type": "zip",
                "url": "https://api.github.com/repos/laminas/laminas-cache-storage-adapter-memory/zipball/d2c357a8b839ceb0e0781d5e9aebe46642dbf0b2",
                "reference": "d2c357a8b839ceb0e0781d5e9aebe46642dbf0b2",
                "shasum": ""
            },
            "require": {
                "laminas/laminas-cache": "^3.0",
                "php": "~8.0.0 || ~8.1.0 || ~8.2.0 || ~8.3.0"
            },
            "conflict": {
                "laminas/laminas-servicemanager": "<3.11"
            },
            "provide": {
                "laminas/laminas-cache-storage-implementation": "1.0"
            },
            "require-dev": {
                "laminas/laminas-cache-storage-adapter-benchmark": "^1.1.0",
                "laminas/laminas-cache-storage-adapter-test": "^2.3.0",
                "laminas/laminas-coding-standard": "~2.5.0",
                "psalm/plugin-phpunit": "^0.18.0",
                "vimeo/psalm": "^4.29.0"
            },
            "type": "library",
            "extra": {
                "laminas": {
                    "config-provider": "Laminas\\Cache\\Storage\\Adapter\\Memory\\ConfigProvider",
                    "module": "Laminas\\Cache\\Storage\\Adapter\\Memory"
                }
            },
            "autoload": {
                "psr-4": {
                    "Laminas\\Cache\\Storage\\Adapter\\": "src/"
                }
            },
            "notification-url": "https://packagist.org/downloads/",
            "license": [
                "BSD-3-Clause"
            ],
            "description": "Laminas cache adapter for memory",
            "keywords": [
                "cache",
                "laminas"
            ],
            "support": {
                "docs": "https://docs.laminas.dev/laminas-cache-storage-adapter-memory/",
                "forum": "https://discourse.laminas.dev/",
                "issues": "https://github.com/laminas/laminas-cache-storage-adapter-memory/issues",
                "rss": "https://github.com/laminas/laminas-cache-storage-adapter-memory/releases.atom",
                "source": "https://github.com/laminas/laminas-cache-storage-adapter-memory"
            },
            "funding": [
                {
                    "url": "https://funding.communitybridge.org/projects/laminas-project",
                    "type": "community_bridge"
                }
            ],
            "time": "2023-10-18T09:43:33+00:00"
        },
        {
            "name": "laminas/laminas-captcha",
            "version": "2.16.0",
            "source": {
                "type": "git",
                "url": "https://github.com/laminas/laminas-captcha.git",
                "reference": "8623619b1b634ba3672f91a9fb610deffec9c932"
            },
            "dist": {
                "type": "zip",
                "url": "https://api.github.com/repos/laminas/laminas-captcha/zipball/8623619b1b634ba3672f91a9fb610deffec9c932",
                "reference": "8623619b1b634ba3672f91a9fb610deffec9c932",
                "shasum": ""
            },
            "require": {
                "laminas/laminas-recaptcha": "^3.4.0",
                "laminas/laminas-session": "^2.12",
                "laminas/laminas-stdlib": "^3.10.1",
                "laminas/laminas-text": "^2.9.0",
                "laminas/laminas-validator": "^2.19.0",
                "php": "~8.0.0 || ~8.1.0 || ~8.2.0"
            },
            "conflict": {
                "zendframework/zend-captcha": "*"
            },
            "require-dev": {
                "ext-gd": "*",
                "laminas/laminas-coding-standard": "~2.4.0",
                "phpunit/phpunit": "^9.5.26",
                "psalm/plugin-phpunit": "^0.18.4",
                "vimeo/psalm": "^5.1"
            },
            "suggest": {
                "laminas/laminas-i18n-resources": "Translations of captcha messages"
            },
            "type": "library",
            "autoload": {
                "psr-4": {
                    "Laminas\\Captcha\\": "src/"
                }
            },
            "notification-url": "https://packagist.org/downloads/",
            "license": [
                "BSD-3-Clause"
            ],
            "description": "Generate and validate CAPTCHAs using Figlets, images, ReCaptcha, and more",
            "homepage": "https://laminas.dev",
            "keywords": [
                "captcha",
                "laminas"
            ],
            "support": {
                "chat": "https://laminas.dev/chat",
                "docs": "https://docs.laminas.dev/laminas-captcha/",
                "forum": "https://discourse.laminas.dev",
                "issues": "https://github.com/laminas/laminas-captcha/issues",
                "rss": "https://github.com/laminas/laminas-captcha/releases.atom",
                "source": "https://github.com/laminas/laminas-captcha"
            },
            "funding": [
                {
                    "url": "https://funding.communitybridge.org/projects/laminas-project",
                    "type": "community_bridge"
                }
            ],
            "time": "2023-01-01T13:12:40+00:00"
        },
        {
            "name": "laminas/laminas-code",
            "version": "4.7.1",
            "source": {
                "type": "git",
                "url": "https://github.com/laminas/laminas-code.git",
                "reference": "91aabc066d5620428120800c0eafc0411e441a62"
            },
            "dist": {
                "type": "zip",
                "url": "https://api.github.com/repos/laminas/laminas-code/zipball/91aabc066d5620428120800c0eafc0411e441a62",
                "reference": "91aabc066d5620428120800c0eafc0411e441a62",
                "shasum": ""
            },
            "require": {
                "php": ">=7.4, <8.2"
            },
            "require-dev": {
                "doctrine/annotations": "^1.13.2",
                "ext-phar": "*",
                "laminas/laminas-coding-standard": "^2.3.0",
                "laminas/laminas-stdlib": "^3.6.1",
                "phpunit/phpunit": "^9.5.10",
                "psalm/plugin-phpunit": "^0.17.0",
                "vimeo/psalm": "^4.13.1"
            },
            "suggest": {
                "doctrine/annotations": "Doctrine\\Common\\Annotations >=1.0 for annotation features",
                "laminas/laminas-stdlib": "Laminas\\Stdlib component"
            },
            "type": "library",
            "autoload": {
                "files": [
                    "polyfill/ReflectionEnumPolyfill.php"
                ],
                "psr-4": {
                    "Laminas\\Code\\": "src/"
                }
            },
            "notification-url": "https://packagist.org/downloads/",
            "license": [
                "BSD-3-Clause"
            ],
            "description": "Extensions to the PHP Reflection API, static code scanning, and code generation",
            "homepage": "https://laminas.dev",
            "keywords": [
                "code",
                "laminas",
                "laminasframework"
            ],
            "support": {
                "chat": "https://laminas.dev/chat",
                "docs": "https://docs.laminas.dev/laminas-code/",
                "forum": "https://discourse.laminas.dev",
                "issues": "https://github.com/laminas/laminas-code/issues",
                "rss": "https://github.com/laminas/laminas-code/releases.atom",
                "source": "https://github.com/laminas/laminas-code"
            },
            "funding": [
                {
                    "url": "https://funding.communitybridge.org/projects/laminas-project",
                    "type": "community_bridge"
                }
            ],
            "time": "2022-11-21T01:32:31+00:00"
        },
        {
            "name": "laminas/laminas-config",
            "version": "3.9.0",
            "source": {
                "type": "git",
                "url": "https://github.com/laminas/laminas-config.git",
                "reference": "e53717277f6c22b1c697a46473b9a5ec9a438efa"
            },
            "dist": {
                "type": "zip",
                "url": "https://api.github.com/repos/laminas/laminas-config/zipball/e53717277f6c22b1c697a46473b9a5ec9a438efa",
                "reference": "e53717277f6c22b1c697a46473b9a5ec9a438efa",
                "shasum": ""
            },
            "require": {
                "ext-json": "*",
                "laminas/laminas-stdlib": "^3.6",
                "php": "~8.0.0 || ~8.1.0 || ~8.2.0 || ~8.3.0",
                "psr/container": "^1.0"
            },
            "conflict": {
                "container-interop/container-interop": "<1.2.0",
                "zendframework/zend-config": "*"
            },
            "require-dev": {
                "laminas/laminas-coding-standard": "~2.4.0",
                "laminas/laminas-filter": "~2.23.0",
                "laminas/laminas-i18n": "~2.19.0",
                "laminas/laminas-servicemanager": "~3.19.0",
                "phpunit/phpunit": "~9.5.25"
            },
            "suggest": {
                "laminas/laminas-filter": "^2.7.2; install if you want to use the Filter processor",
                "laminas/laminas-i18n": "^2.7.4; install if you want to use the Translator processor",
                "laminas/laminas-servicemanager": "^2.7.8 || ^3.3; if you need an extensible plugin manager for use with the Config Factory"
            },
            "type": "library",
            "autoload": {
                "psr-4": {
                    "Laminas\\Config\\": "src/"
                }
            },
            "notification-url": "https://packagist.org/downloads/",
            "license": [
                "BSD-3-Clause"
            ],
            "description": "provides a nested object property based user interface for accessing this configuration data within application code",
            "homepage": "https://laminas.dev",
            "keywords": [
                "config",
                "laminas"
            ],
            "support": {
                "chat": "https://laminas.dev/chat",
                "docs": "https://docs.laminas.dev/laminas-config/",
                "forum": "https://discourse.laminas.dev",
                "issues": "https://github.com/laminas/laminas-config/issues",
                "rss": "https://github.com/laminas/laminas-config/releases.atom",
                "source": "https://github.com/laminas/laminas-config"
            },
            "funding": [
                {
                    "url": "https://funding.communitybridge.org/projects/laminas-project",
                    "type": "community_bridge"
                }
            ],
            "time": "2023-09-19T12:02:54+00:00"
        },
        {
            "name": "laminas/laminas-crypt",
            "version": "3.10.0",
            "source": {
                "type": "git",
                "url": "https://github.com/laminas/laminas-crypt.git",
                "reference": "588375caf4d505fee90d1449e9714c912ceb5051"
            },
            "dist": {
                "type": "zip",
                "url": "https://api.github.com/repos/laminas/laminas-crypt/zipball/588375caf4d505fee90d1449e9714c912ceb5051",
                "reference": "588375caf4d505fee90d1449e9714c912ceb5051",
                "shasum": ""
            },
            "require": {
                "ext-mbstring": "*",
                "laminas/laminas-math": "^3.4",
                "laminas/laminas-servicemanager": "^3.11.2",
                "laminas/laminas-stdlib": "^3.6",
                "php": "~8.0.0 || ~8.1.0 || ~8.2.0",
                "psr/container": "^1.1"
            },
            "conflict": {
                "zendframework/zend-crypt": "*"
            },
            "require-dev": {
                "laminas/laminas-coding-standard": "~2.4.0",
                "phpunit/phpunit": "^9.5.25"
            },
            "suggest": {
                "ext-openssl": "Required for most features of Laminas\\Crypt"
            },
            "type": "library",
            "autoload": {
                "psr-4": {
                    "Laminas\\Crypt\\": "src/"
                }
            },
            "notification-url": "https://packagist.org/downloads/",
            "license": [
                "BSD-3-Clause"
            ],
            "description": "Strong cryptography tools and password hashing",
            "homepage": "https://laminas.dev",
            "keywords": [
                "crypt",
                "laminas"
            ],
            "support": {
                "chat": "https://laminas.dev/chat",
                "docs": "https://docs.laminas.dev/laminas-crypt/",
                "forum": "https://discourse.laminas.dev",
                "issues": "https://github.com/laminas/laminas-crypt/issues",
                "rss": "https://github.com/laminas/laminas-crypt/releases.atom",
                "source": "https://github.com/laminas/laminas-crypt"
            },
            "funding": [
                {
                    "url": "https://funding.communitybridge.org/projects/laminas-project",
                    "type": "community_bridge"
                }
            ],
            "time": "2023-03-03T15:57:57+00:00"
        },
        {
            "name": "laminas/laminas-db",
            "version": "2.18.0",
            "source": {
                "type": "git",
                "url": "https://github.com/laminas/laminas-db.git",
                "reference": "4df7a3f7ffe268e8683306fcec125c269408b295"
            },
            "dist": {
                "type": "zip",
                "url": "https://api.github.com/repos/laminas/laminas-db/zipball/4df7a3f7ffe268e8683306fcec125c269408b295",
                "reference": "4df7a3f7ffe268e8683306fcec125c269408b295",
                "shasum": ""
            },
            "require": {
                "laminas/laminas-stdlib": "^3.7.1",
                "php": "~8.0.0 || ~8.1.0|| ~8.2.0"
            },
            "conflict": {
                "zendframework/zend-db": "*"
            },
            "require-dev": {
                "laminas/laminas-coding-standard": "^2.4.0",
                "laminas/laminas-eventmanager": "^3.6.0",
                "laminas/laminas-hydrator": "^4.7",
                "laminas/laminas-servicemanager": "^3.19.0",
                "phpunit/phpunit": "^9.5.25"
            },
            "suggest": {
                "laminas/laminas-eventmanager": "Laminas\\EventManager component",
                "laminas/laminas-hydrator": "(^3.2 || ^4.3) Laminas\\Hydrator component for using HydratingResultSets",
                "laminas/laminas-servicemanager": "Laminas\\ServiceManager component"
            },
            "type": "library",
            "extra": {
                "laminas": {
                    "component": "Laminas\\Db",
                    "config-provider": "Laminas\\Db\\ConfigProvider"
                }
            },
            "autoload": {
                "psr-4": {
                    "Laminas\\Db\\": "src/"
                }
            },
            "notification-url": "https://packagist.org/downloads/",
            "license": [
                "BSD-3-Clause"
            ],
            "description": "Database abstraction layer, SQL abstraction, result set abstraction, and RowDataGateway and TableDataGateway implementations",
            "homepage": "https://laminas.dev",
            "keywords": [
                "db",
                "laminas"
            ],
            "support": {
                "chat": "https://laminas.dev/chat",
                "docs": "https://docs.laminas.dev/laminas-db/",
                "forum": "https://discourse.laminas.dev",
                "issues": "https://github.com/laminas/laminas-db/issues",
                "rss": "https://github.com/laminas/laminas-db/releases.atom",
                "source": "https://github.com/laminas/laminas-db"
            },
            "funding": [
                {
                    "url": "https://funding.communitybridge.org/projects/laminas-project",
                    "type": "community_bridge"
                }
            ],
            "time": "2023-05-05T16:22:28+00:00"
        },
        {
            "name": "laminas/laminas-diactoros",
            "version": "2.25.2",
            "source": {
                "type": "git",
                "url": "https://github.com/laminas/laminas-diactoros.git",
                "reference": "9f3f4bf5b99c9538b6f1dbcc20f6fec357914f9e"
            },
            "dist": {
                "type": "zip",
                "url": "https://api.github.com/repos/laminas/laminas-diactoros/zipball/9f3f4bf5b99c9538b6f1dbcc20f6fec357914f9e",
                "reference": "9f3f4bf5b99c9538b6f1dbcc20f6fec357914f9e",
                "shasum": ""
            },
            "require": {
                "php": "~8.0.0 || ~8.1.0 || ~8.2.0",
                "psr/http-factory": "^1.0",
                "psr/http-message": "^1.1"
            },
            "conflict": {
                "zendframework/zend-diactoros": "*"
            },
            "provide": {
                "psr/http-factory-implementation": "1.0",
                "psr/http-message-implementation": "1.0"
            },
            "require-dev": {
                "ext-curl": "*",
                "ext-dom": "*",
                "ext-gd": "*",
                "ext-libxml": "*",
                "http-interop/http-factory-tests": "^0.9.0",
                "laminas/laminas-coding-standard": "^2.5",
                "php-http/psr7-integration-tests": "^1.2",
                "phpunit/phpunit": "^9.5.28",
                "psalm/plugin-phpunit": "^0.18.4",
                "vimeo/psalm": "^5.6"
            },
            "type": "library",
            "extra": {
                "laminas": {
                    "config-provider": "Laminas\\Diactoros\\ConfigProvider",
                    "module": "Laminas\\Diactoros"
                }
            },
            "autoload": {
                "files": [
                    "src/functions/create_uploaded_file.php",
                    "src/functions/marshal_headers_from_sapi.php",
                    "src/functions/marshal_method_from_sapi.php",
                    "src/functions/marshal_protocol_version_from_sapi.php",
                    "src/functions/marshal_uri_from_sapi.php",
                    "src/functions/normalize_server.php",
                    "src/functions/normalize_uploaded_files.php",
                    "src/functions/parse_cookie_header.php",
                    "src/functions/create_uploaded_file.legacy.php",
                    "src/functions/marshal_headers_from_sapi.legacy.php",
                    "src/functions/marshal_method_from_sapi.legacy.php",
                    "src/functions/marshal_protocol_version_from_sapi.legacy.php",
                    "src/functions/marshal_uri_from_sapi.legacy.php",
                    "src/functions/normalize_server.legacy.php",
                    "src/functions/normalize_uploaded_files.legacy.php",
                    "src/functions/parse_cookie_header.legacy.php"
                ],
                "psr-4": {
                    "Laminas\\Diactoros\\": "src/"
                }
            },
            "notification-url": "https://packagist.org/downloads/",
            "license": [
                "BSD-3-Clause"
            ],
            "description": "PSR HTTP Message implementations",
            "homepage": "https://laminas.dev",
            "keywords": [
                "http",
                "laminas",
                "psr",
                "psr-17",
                "psr-7"
            ],
            "support": {
                "chat": "https://laminas.dev/chat",
                "docs": "https://docs.laminas.dev/laminas-diactoros/",
                "forum": "https://discourse.laminas.dev",
                "issues": "https://github.com/laminas/laminas-diactoros/issues",
                "rss": "https://github.com/laminas/laminas-diactoros/releases.atom",
                "source": "https://github.com/laminas/laminas-diactoros"
            },
            "funding": [
                {
                    "url": "https://funding.communitybridge.org/projects/laminas-project",
                    "type": "community_bridge"
                }
            ],
            "time": "2023-04-17T15:44:17+00:00"
        },
        {
            "name": "laminas/laminas-dom",
            "version": "2.13.0",
            "source": {
                "type": "git",
                "url": "https://github.com/laminas/laminas-dom.git",
                "reference": "d30cbc41b970363afb66391ade3dab911487e3c0"
            },
            "dist": {
                "type": "zip",
                "url": "https://api.github.com/repos/laminas/laminas-dom/zipball/d30cbc41b970363afb66391ade3dab911487e3c0",
                "reference": "d30cbc41b970363afb66391ade3dab911487e3c0",
                "shasum": ""
            },
            "require": {
                "ext-dom": "*",
                "ext-libxml": "*",
                "php": "~8.0.0 || ~8.1.0 || ~8.2.0"
            },
            "conflict": {
                "zendframework/zend-dom": "*"
            },
            "require-dev": {
                "laminas/laminas-coding-standard": "^2.4.0",
                "phpunit/phpunit": "^9.5.25"
            },
            "type": "library",
            "extra": {
                "branch-alias": {
                    "dev-master": "2.7.x-dev",
                    "dev-develop": "2.8.x-dev"
                }
            },
            "autoload": {
                "psr-4": {
                    "Laminas\\Dom\\": "src/"
                }
            },
            "notification-url": "https://packagist.org/downloads/",
            "license": [
                "BSD-3-Clause"
            ],
            "description": "provides tools for working with DOM documents and structures",
            "homepage": "https://laminas.dev",
            "keywords": [
                "dom",
                "laminas"
            ],
            "support": {
                "chat": "https://laminas.dev/chat",
                "docs": "https://docs.laminas.dev/laminas-dom/",
                "forum": "https://discourse.laminas.dev",
                "issues": "https://github.com/laminas/laminas-dom/issues",
                "rss": "https://github.com/laminas/laminas-dom/releases.atom",
                "source": "https://github.com/laminas/laminas-dom"
            },
            "funding": [
                {
                    "url": "https://funding.communitybridge.org/projects/laminas-project",
                    "type": "community_bridge"
                }
            ],
            "time": "2022-10-16T14:25:01+00:00"
        },
        {
            "name": "laminas/laminas-escaper",
            "version": "2.12.0",
            "source": {
                "type": "git",
                "url": "https://github.com/laminas/laminas-escaper.git",
                "reference": "ee7a4c37bf3d0e8c03635d5bddb5bb3184ead490"
            },
            "dist": {
                "type": "zip",
                "url": "https://api.github.com/repos/laminas/laminas-escaper/zipball/ee7a4c37bf3d0e8c03635d5bddb5bb3184ead490",
                "reference": "ee7a4c37bf3d0e8c03635d5bddb5bb3184ead490",
                "shasum": ""
            },
            "require": {
                "ext-ctype": "*",
                "ext-mbstring": "*",
                "php": "^7.4 || ~8.0.0 || ~8.1.0 || ~8.2.0"
            },
            "conflict": {
                "zendframework/zend-escaper": "*"
            },
            "require-dev": {
                "infection/infection": "^0.26.6",
                "laminas/laminas-coding-standard": "~2.4.0",
                "maglnet/composer-require-checker": "^3.8.0",
                "phpunit/phpunit": "^9.5.18",
                "psalm/plugin-phpunit": "^0.17.0",
                "vimeo/psalm": "^4.22.0"
            },
            "type": "library",
            "autoload": {
                "psr-4": {
                    "Laminas\\Escaper\\": "src/"
                }
            },
            "notification-url": "https://packagist.org/downloads/",
            "license": [
                "BSD-3-Clause"
            ],
            "description": "Securely and safely escape HTML, HTML attributes, JavaScript, CSS, and URLs",
            "homepage": "https://laminas.dev",
            "keywords": [
                "escaper",
                "laminas"
            ],
            "support": {
                "chat": "https://laminas.dev/chat",
                "docs": "https://docs.laminas.dev/laminas-escaper/",
                "forum": "https://discourse.laminas.dev",
                "issues": "https://github.com/laminas/laminas-escaper/issues",
                "rss": "https://github.com/laminas/laminas-escaper/releases.atom",
                "source": "https://github.com/laminas/laminas-escaper"
            },
            "funding": [
                {
                    "url": "https://funding.communitybridge.org/projects/laminas-project",
                    "type": "community_bridge"
                }
            ],
            "time": "2022-10-10T10:11:09+00:00"
        },
        {
            "name": "laminas/laminas-eventmanager",
            "version": "3.10.0",
            "source": {
                "type": "git",
                "url": "https://github.com/laminas/laminas-eventmanager.git",
                "reference": "5a5114ab2d3fa4424faa46a2fb0a4e49a61f6eba"
            },
            "dist": {
                "type": "zip",
                "url": "https://api.github.com/repos/laminas/laminas-eventmanager/zipball/5a5114ab2d3fa4424faa46a2fb0a4e49a61f6eba",
                "reference": "5a5114ab2d3fa4424faa46a2fb0a4e49a61f6eba",
                "shasum": ""
            },
            "require": {
                "php": "~8.0.0 || ~8.1.0 || ~8.2.0"
            },
            "conflict": {
                "container-interop/container-interop": "<1.2",
                "zendframework/zend-eventmanager": "*"
            },
            "require-dev": {
                "laminas/laminas-coding-standard": "~2.5.0",
                "laminas/laminas-stdlib": "^3.15",
                "phpbench/phpbench": "^1.2.7",
                "phpunit/phpunit": "^9.5.26",
                "psalm/plugin-phpunit": "^0.18.0",
                "psr/container": "^1.1.2 || ^2.0.2",
                "vimeo/psalm": "^5.0.0"
            },
            "suggest": {
                "laminas/laminas-stdlib": "^2.7.3 || ^3.0, to use the FilterChain feature",
                "psr/container": "^1.1.2 || ^2.0.2, to use the lazy listeners feature"
            },
            "type": "library",
            "autoload": {
                "psr-4": {
                    "Laminas\\EventManager\\": "src/"
                }
            },
            "notification-url": "https://packagist.org/downloads/",
            "license": [
                "BSD-3-Clause"
            ],
            "description": "Trigger and listen to events within a PHP application",
            "homepage": "https://laminas.dev",
            "keywords": [
                "event",
                "eventmanager",
                "events",
                "laminas"
            ],
            "support": {
                "chat": "https://laminas.dev/chat",
                "docs": "https://docs.laminas.dev/laminas-eventmanager/",
                "forum": "https://discourse.laminas.dev",
                "issues": "https://github.com/laminas/laminas-eventmanager/issues",
                "rss": "https://github.com/laminas/laminas-eventmanager/releases.atom",
                "source": "https://github.com/laminas/laminas-eventmanager"
            },
            "funding": [
                {
                    "url": "https://funding.communitybridge.org/projects/laminas-project",
                    "type": "community_bridge"
                }
            ],
            "time": "2023-01-11T19:52:45+00:00"
        },
        {
            "name": "laminas/laminas-feed",
            "version": "2.20.0",
            "source": {
                "type": "git",
                "url": "https://github.com/laminas/laminas-feed.git",
                "reference": "508ebef6e622f2f2ce3dd0559739ffd0dfa3b938"
            },
            "dist": {
                "type": "zip",
                "url": "https://api.github.com/repos/laminas/laminas-feed/zipball/508ebef6e622f2f2ce3dd0559739ffd0dfa3b938",
                "reference": "508ebef6e622f2f2ce3dd0559739ffd0dfa3b938",
                "shasum": ""
            },
            "require": {
                "ext-dom": "*",
                "ext-libxml": "*",
                "laminas/laminas-escaper": "^2.9",
                "laminas/laminas-servicemanager": "^3.14.0",
                "laminas/laminas-stdlib": "^3.6",
                "php": "~8.0.0 || ~8.1.0 || ~8.2.0"
            },
            "conflict": {
                "laminas/laminas-servicemanager": "<3.3",
                "zendframework/zend-feed": "*"
            },
            "require-dev": {
                "laminas/laminas-cache": "^2.13.2 || ^3.6",
                "laminas/laminas-cache-storage-adapter-memory": "^1.1.0 || ^2.1",
                "laminas/laminas-coding-standard": "~2.4.0",
                "laminas/laminas-db": "^2.15",
                "laminas/laminas-http": "^2.17.0",
                "laminas/laminas-validator": "^2.26",
                "phpunit/phpunit": "^9.5.25",
                "psalm/plugin-phpunit": "^0.18.0",
                "psr/http-message": "^1.0.1",
                "vimeo/psalm": "^5.1.0"
            },
            "suggest": {
                "laminas/laminas-cache": "Laminas\\Cache component, for optionally caching feeds between requests",
                "laminas/laminas-db": "Laminas\\Db component, for use with PubSubHubbub",
                "laminas/laminas-http": "Laminas\\Http for PubSubHubbub, and optionally for use with Laminas\\Feed\\Reader",
                "laminas/laminas-servicemanager": "Laminas\\ServiceManager component, for easily extending ExtensionManager implementations",
                "laminas/laminas-validator": "Laminas\\Validator component, for validating email addresses used in Atom feeds and entries when using the Writer subcomponent",
                "psr/http-message": "PSR-7 ^1.0.1, if you wish to use Laminas\\Feed\\Reader\\Http\\Psr7ResponseDecorator"
            },
            "type": "library",
            "autoload": {
                "psr-4": {
                    "Laminas\\Feed\\": "src/"
                }
            },
            "notification-url": "https://packagist.org/downloads/",
            "license": [
                "BSD-3-Clause"
            ],
            "description": "provides functionality for creating and consuming RSS and Atom feeds",
            "homepage": "https://laminas.dev",
            "keywords": [
                "atom",
                "feed",
                "laminas",
                "rss"
            ],
            "support": {
                "chat": "https://laminas.dev/chat",
                "docs": "https://docs.laminas.dev/laminas-feed/",
                "forum": "https://discourse.laminas.dev",
                "issues": "https://github.com/laminas/laminas-feed/issues",
                "rss": "https://github.com/laminas/laminas-feed/releases.atom",
                "source": "https://github.com/laminas/laminas-feed"
            },
            "funding": [
                {
                    "url": "https://funding.communitybridge.org/projects/laminas-project",
                    "type": "community_bridge"
                }
            ],
            "time": "2022-12-03T19:40:30+00:00"
        },
        {
            "name": "laminas/laminas-filter",
            "version": "2.31.0",
            "source": {
                "type": "git",
                "url": "https://github.com/laminas/laminas-filter.git",
                "reference": "548a6597d357b0b0b139cc7bffea4dfbc50eb5a8"
            },
            "dist": {
                "type": "zip",
                "url": "https://api.github.com/repos/laminas/laminas-filter/zipball/548a6597d357b0b0b139cc7bffea4dfbc50eb5a8",
                "reference": "548a6597d357b0b0b139cc7bffea4dfbc50eb5a8",
                "shasum": ""
            },
            "require": {
                "ext-mbstring": "*",
                "laminas/laminas-servicemanager": "^3.14.0",
                "laminas/laminas-stdlib": "^3.13.0",
                "php": "~8.0.0 || ~8.1.0 || ~8.2.0"
            },
            "conflict": {
                "laminas/laminas-validator": "<2.10.1",
                "zendframework/zend-filter": "*"
            },
            "require-dev": {
                "laminas/laminas-coding-standard": "~2.5.0",
                "laminas/laminas-crypt": "^3.9",
                "laminas/laminas-uri": "^2.10",
                "pear/archive_tar": "^1.4.14",
                "phpunit/phpunit": "^9.5.27",
                "psalm/plugin-phpunit": "^0.18.4",
                "psr/http-factory": "^1.0.1",
                "vimeo/psalm": "^5.3"
            },
            "suggest": {
                "laminas/laminas-crypt": "Laminas\\Crypt component, for encryption filters",
                "laminas/laminas-i18n": "Laminas\\I18n component for filters depending on i18n functionality",
                "laminas/laminas-uri": "Laminas\\Uri component, for the UriNormalize filter",
                "psr/http-factory-implementation": "psr/http-factory-implementation, for creating file upload instances when consuming PSR-7 in file upload filters"
            },
            "type": "library",
            "extra": {
                "laminas": {
                    "component": "Laminas\\Filter",
                    "config-provider": "Laminas\\Filter\\ConfigProvider"
                }
            },
            "autoload": {
                "psr-4": {
                    "Laminas\\Filter\\": "src/"
                }
            },
            "notification-url": "https://packagist.org/downloads/",
            "license": [
                "BSD-3-Clause"
            ],
            "description": "Programmatically filter and normalize data and files",
            "homepage": "https://laminas.dev",
            "keywords": [
                "filter",
                "laminas"
            ],
            "support": {
                "chat": "https://laminas.dev/chat",
                "docs": "https://docs.laminas.dev/laminas-filter/",
                "forum": "https://discourse.laminas.dev",
                "issues": "https://github.com/laminas/laminas-filter/issues",
                "rss": "https://github.com/laminas/laminas-filter/releases.atom",
                "source": "https://github.com/laminas/laminas-filter"
            },
            "funding": [
                {
                    "url": "https://funding.communitybridge.org/projects/laminas-project",
                    "type": "community_bridge"
                }
            ],
            "time": "2023-01-12T06:17:48+00:00"
        },
        {
            "name": "laminas/laminas-form",
            "version": "3.9.0",
            "source": {
                "type": "git",
                "url": "https://github.com/laminas/laminas-form.git",
                "reference": "843056ab671477be0204ceb7f13feaab41193b52"
            },
            "dist": {
                "type": "zip",
                "url": "https://api.github.com/repos/laminas/laminas-form/zipball/843056ab671477be0204ceb7f13feaab41193b52",
                "reference": "843056ab671477be0204ceb7f13feaab41193b52",
                "shasum": ""
            },
            "require": {
                "laminas/laminas-hydrator": "^4.3.1",
                "laminas/laminas-inputfilter": "^2.19.1",
                "laminas/laminas-stdlib": "^3.7.1",
                "php": "~8.0.0 || ~8.1.0 || ~8.2.0"
            },
            "conflict": {
                "doctrine/annotations": "<1.12.0",
                "laminas/laminas-captcha": "<2.13.0",
                "laminas/laminas-eventmanager": "<3.6.0",
                "laminas/laminas-i18n": "<2.19.0",
                "laminas/laminas-recaptcha": "<3.4.0",
                "laminas/laminas-servicemanager": "<3.19.0",
                "laminas/laminas-view": "<2.24.0"
            },
            "require-dev": {
                "doctrine/annotations": "^1.13.3",
                "ext-intl": "*",
                "laminas/laminas-captcha": "^2.15",
                "laminas/laminas-coding-standard": "^2.4",
                "laminas/laminas-db": "^2.16",
                "laminas/laminas-escaper": "^2.12",
                "laminas/laminas-eventmanager": "^3.8",
                "laminas/laminas-filter": "^2.29",
                "laminas/laminas-i18n": "^2.21",
                "laminas/laminas-modulemanager": "^2.14.0",
                "laminas/laminas-recaptcha": "^3.5",
                "laminas/laminas-servicemanager": "^3.20",
                "laminas/laminas-session": "^2.16",
                "laminas/laminas-text": "^2.9.0",
                "laminas/laminas-validator": "^2.28",
                "laminas/laminas-view": "^2.25",
                "phpunit/phpunit": "^9.5.26",
                "psalm/plugin-phpunit": "^0.18.4",
                "vimeo/psalm": "^5.1"
            },
            "suggest": {
                "doctrine/annotations": "^1.12, required to use laminas-form annotations support",
                "laminas/laminas-captcha": "^2.11, required for using CAPTCHA form elements",
                "laminas/laminas-eventmanager": "^3.4, reuired for laminas-form annotations support",
                "laminas/laminas-i18n": "^2.12, required when using laminas-form view helpers",
                "laminas/laminas-recaptcha": "^3.4, in order to use the ReCaptcha form element",
                "laminas/laminas-servicemanager": "^3.10, required to use the form factories or provide services",
                "laminas/laminas-view": "^2.14, required for using the laminas-form view helpers"
            },
            "type": "library",
            "extra": {
                "laminas": {
                    "component": "Laminas\\Form",
                    "config-provider": "Laminas\\Form\\ConfigProvider"
                }
            },
            "autoload": {
                "psr-4": {
                    "Laminas\\Form\\": "src/"
                }
            },
            "notification-url": "https://packagist.org/downloads/",
            "license": [
                "BSD-3-Clause"
            ],
            "description": "Validate and display simple and complex forms, casting forms to business objects and vice versa",
            "homepage": "https://laminas.dev",
            "keywords": [
                "form",
                "laminas"
            ],
            "support": {
                "chat": "https://laminas.dev/chat",
                "docs": "https://docs.laminas.dev/laminas-form/",
                "forum": "https://discourse.laminas.dev",
                "issues": "https://github.com/laminas/laminas-form/issues",
                "rss": "https://github.com/laminas/laminas-form/releases.atom",
                "source": "https://github.com/laminas/laminas-form"
            },
            "funding": [
                {
                    "url": "https://funding.communitybridge.org/projects/laminas-project",
                    "type": "community_bridge"
                }
            ],
            "time": "2023-03-13T17:53:17+00:00"
        },
        {
            "name": "laminas/laminas-http",
            "version": "2.18.0",
            "source": {
                "type": "git",
                "url": "https://github.com/laminas/laminas-http.git",
                "reference": "76de9008f889bc7088f85a41d0d2b06c2b59c53d"
            },
            "dist": {
                "type": "zip",
                "url": "https://api.github.com/repos/laminas/laminas-http/zipball/76de9008f889bc7088f85a41d0d2b06c2b59c53d",
                "reference": "76de9008f889bc7088f85a41d0d2b06c2b59c53d",
                "shasum": ""
            },
            "require": {
                "laminas/laminas-loader": "^2.8",
                "laminas/laminas-stdlib": "^3.6",
                "laminas/laminas-uri": "^2.9.1",
                "laminas/laminas-validator": "^2.15",
                "php": "~8.0.0 || ~8.1.0 || ~8.2.0"
            },
            "conflict": {
                "zendframework/zend-http": "*"
            },
            "require-dev": {
                "ext-curl": "*",
                "laminas/laminas-coding-standard": "~2.4.0",
                "phpunit/phpunit": "^9.5.25"
            },
            "suggest": {
                "paragonie/certainty": "For automated management of cacert.pem"
            },
            "type": "library",
            "autoload": {
                "psr-4": {
                    "Laminas\\Http\\": "src/"
                }
            },
            "notification-url": "https://packagist.org/downloads/",
            "license": [
                "BSD-3-Clause"
            ],
            "description": "Provides an easy interface for performing Hyper-Text Transfer Protocol (HTTP) requests",
            "homepage": "https://laminas.dev",
            "keywords": [
                "http",
                "http client",
                "laminas"
            ],
            "support": {
                "chat": "https://laminas.dev/chat",
                "docs": "https://docs.laminas.dev/laminas-http/",
                "forum": "https://discourse.laminas.dev",
                "issues": "https://github.com/laminas/laminas-http/issues",
                "rss": "https://github.com/laminas/laminas-http/releases.atom",
                "source": "https://github.com/laminas/laminas-http"
            },
            "funding": [
                {
                    "url": "https://funding.communitybridge.org/projects/laminas-project",
                    "type": "community_bridge"
                }
            ],
            "time": "2022-11-23T15:45:41+00:00"
        },
        {
            "name": "laminas/laminas-hydrator",
            "version": "4.15.0",
            "source": {
                "type": "git",
                "url": "https://github.com/laminas/laminas-hydrator.git",
                "reference": "43ccca88313fdcceca37865109dffc69ecd2cf8f"
            },
            "dist": {
                "type": "zip",
                "url": "https://api.github.com/repos/laminas/laminas-hydrator/zipball/43ccca88313fdcceca37865109dffc69ecd2cf8f",
                "reference": "43ccca88313fdcceca37865109dffc69ecd2cf8f",
                "shasum": ""
            },
            "require": {
                "laminas/laminas-stdlib": "^3.3",
                "php": "~8.1.0 || ~8.2.0 || ~8.3.0",
                "webmozart/assert": "^1.10"
            },
            "conflict": {
                "laminas/laminas-servicemanager": "<3.14.0",
                "zendframework/zend-hydrator": "*"
            },
            "require-dev": {
                "laminas/laminas-coding-standard": "~2.5.0",
                "laminas/laminas-eventmanager": "^3.12",
                "laminas/laminas-modulemanager": "^2.15.0",
                "laminas/laminas-serializer": "^2.17.0",
                "laminas/laminas-servicemanager": "^3.22.1",
                "phpbench/phpbench": "^1.2.14",
                "phpunit/phpunit": "^10.4.2",
                "psalm/plugin-phpunit": "^0.18.4",
                "vimeo/psalm": "^5.15"
            },
            "suggest": {
                "laminas/laminas-eventmanager": "^3.2, to support aggregate hydrator usage",
                "laminas/laminas-serializer": "^2.9, to use the SerializableStrategy",
                "laminas/laminas-servicemanager": "^3.14, to support hydrator plugin manager usage"
            },
            "type": "library",
            "extra": {
                "laminas": {
                    "component": "Laminas\\Hydrator",
                    "config-provider": "Laminas\\Hydrator\\ConfigProvider"
                }
            },
            "autoload": {
                "psr-4": {
                    "Laminas\\Hydrator\\": "src/"
                }
            },
            "notification-url": "https://packagist.org/downloads/",
            "license": [
                "BSD-3-Clause"
            ],
            "description": "Serialize objects to arrays, and vice versa",
            "homepage": "https://laminas.dev",
            "keywords": [
                "hydrator",
                "laminas"
            ],
            "support": {
                "chat": "https://laminas.dev/chat",
                "docs": "https://docs.laminas.dev/laminas-hydrator/",
                "forum": "https://discourse.laminas.dev",
                "issues": "https://github.com/laminas/laminas-hydrator/issues",
                "rss": "https://github.com/laminas/laminas-hydrator/releases.atom",
                "source": "https://github.com/laminas/laminas-hydrator"
            },
            "funding": [
                {
                    "url": "https://funding.communitybridge.org/projects/laminas-project",
                    "type": "community_bridge"
                }
            ],
            "time": "2023-11-08T11:11:45+00:00"
        },
        {
            "name": "laminas/laminas-i18n",
            "version": "2.22.1",
            "source": {
                "type": "git",
                "url": "https://github.com/laminas/laminas-i18n.git",
                "reference": "075bec49f777698c6fc229eecefbe7a2364cd18e"
            },
            "dist": {
                "type": "zip",
                "url": "https://api.github.com/repos/laminas/laminas-i18n/zipball/075bec49f777698c6fc229eecefbe7a2364cd18e",
                "reference": "075bec49f777698c6fc229eecefbe7a2364cd18e",
                "shasum": ""
            },
            "require": {
                "ext-intl": "*",
                "laminas/laminas-servicemanager": "^3.14.0",
                "laminas/laminas-stdlib": "^2.7 || ^3.0",
                "php": "~8.0.0 || ~8.1.0 || ~8.2.0"
            },
            "conflict": {
                "laminas/laminas-view": "<2.20.0",
                "phpspec/prophecy": "<1.9.0",
                "zendframework/zend-i18n": "*"
            },
            "require-dev": {
                "laminas/laminas-cache": "^3.8",
                "laminas/laminas-cache-storage-adapter-memory": "^2.2.0",
                "laminas/laminas-cache-storage-deprecated-factory": "^1.0.1",
                "laminas/laminas-coding-standard": "~2.5.0",
                "laminas/laminas-config": "^3.8.0",
                "laminas/laminas-eventmanager": "^3.7",
                "laminas/laminas-filter": "^2.28.1",
                "laminas/laminas-validator": "^2.28",
                "laminas/laminas-view": "^2.25",
                "phpunit/phpunit": "^9.5.26",
                "psalm/plugin-phpunit": "^0.18.3",
                "vimeo/psalm": "^5.0.0"
            },
            "suggest": {
                "laminas/laminas-cache": "You should install this package to cache the translations",
                "laminas/laminas-config": "You should install this package to use the INI translation format",
                "laminas/laminas-eventmanager": "You should install this package to use the events in the translator",
                "laminas/laminas-filter": "You should install this package to use the provided filters",
                "laminas/laminas-i18n-resources": "This package provides validator and captcha translations",
                "laminas/laminas-validator": "You should install this package to use the provided validators",
                "laminas/laminas-view": "You should install this package to use the provided view helpers"
            },
            "type": "library",
            "extra": {
                "laminas": {
                    "component": "Laminas\\I18n",
                    "config-provider": "Laminas\\I18n\\ConfigProvider"
                }
            },
            "autoload": {
                "psr-4": {
                    "Laminas\\I18n\\": "src/"
                }
            },
            "notification-url": "https://packagist.org/downloads/",
            "license": [
                "BSD-3-Clause"
            ],
            "description": "Provide translations for your application, and filter and validate internationalized values",
            "homepage": "https://laminas.dev",
            "keywords": [
                "i18n",
                "laminas"
            ],
            "support": {
                "chat": "https://laminas.dev/chat",
                "docs": "https://docs.laminas.dev/laminas-i18n/",
                "forum": "https://discourse.laminas.dev",
                "issues": "https://github.com/laminas/laminas-i18n/issues",
                "rss": "https://github.com/laminas/laminas-i18n/releases.atom",
                "source": "https://github.com/laminas/laminas-i18n"
            },
            "funding": [
                {
                    "url": "https://funding.communitybridge.org/projects/laminas-project",
                    "type": "community_bridge"
                }
            ],
            "time": "2023-03-31T12:31:38+00:00"
        },
        {
            "name": "laminas/laminas-inputfilter",
            "version": "2.24.1",
            "source": {
                "type": "git",
                "url": "https://github.com/laminas/laminas-inputfilter.git",
                "reference": "c5a53b1e72a2270b441391728291f7136e9461d1"
            },
            "dist": {
                "type": "zip",
                "url": "https://api.github.com/repos/laminas/laminas-inputfilter/zipball/c5a53b1e72a2270b441391728291f7136e9461d1",
                "reference": "c5a53b1e72a2270b441391728291f7136e9461d1",
                "shasum": ""
            },
            "require": {
                "laminas/laminas-filter": "^2.13",
                "laminas/laminas-servicemanager": "^3.16.0",
                "laminas/laminas-stdlib": "^3.0",
                "laminas/laminas-validator": "^2.15",
                "php": "~8.0.0 || ~8.1.0 || ~8.2.0"
            },
            "conflict": {
                "zendframework/zend-inputfilter": "*"
            },
            "require-dev": {
                "ext-json": "*",
                "laminas/laminas-coding-standard": "~2.5.0",
                "phpunit/phpunit": "^9.5.27",
                "psalm/plugin-phpunit": "^0.18.4",
                "psr/http-message": "^1.0.1",
                "vimeo/psalm": "^5.4",
                "webmozart/assert": "^1.11"
            },
            "suggest": {
                "psr/http-message-implementation": "PSR-7 is required if you wish to validate PSR-7 UploadedFileInterface payloads"
            },
            "type": "library",
            "extra": {
                "laminas": {
                    "component": "Laminas\\InputFilter",
                    "config-provider": "Laminas\\InputFilter\\ConfigProvider"
                }
            },
            "autoload": {
                "psr-4": {
                    "Laminas\\InputFilter\\": "src/"
                }
            },
            "notification-url": "https://packagist.org/downloads/",
            "license": [
                "BSD-3-Clause"
            ],
            "description": "Normalize and validate input sets from the web, APIs, the CLI, and more, including files",
            "homepage": "https://laminas.dev",
            "keywords": [
                "inputfilter",
                "laminas"
            ],
            "support": {
                "chat": "https://laminas.dev/chat",
                "docs": "https://docs.laminas.dev/laminas-inputfilter/",
                "forum": "https://discourse.laminas.dev",
                "issues": "https://github.com/laminas/laminas-inputfilter/issues",
                "rss": "https://github.com/laminas/laminas-inputfilter/releases.atom",
                "source": "https://github.com/laminas/laminas-inputfilter"
            },
            "funding": [
                {
                    "url": "https://funding.communitybridge.org/projects/laminas-project",
                    "type": "community_bridge"
                }
            ],
            "time": "2023-04-05T08:44:05+00:00"
        },
        {
            "name": "laminas/laminas-json",
            "version": "3.6.0",
            "source": {
                "type": "git",
                "url": "https://github.com/laminas/laminas-json.git",
                "reference": "53ff787b20b77197f38680c737e8dfffa846b85b"
            },
            "dist": {
                "type": "zip",
                "url": "https://api.github.com/repos/laminas/laminas-json/zipball/53ff787b20b77197f38680c737e8dfffa846b85b",
                "reference": "53ff787b20b77197f38680c737e8dfffa846b85b",
                "shasum": ""
            },
            "require": {
                "php": "~8.1.0 || ~8.2.0 || ~8.3.0"
            },
            "conflict": {
                "zendframework/zend-json": "*"
            },
            "require-dev": {
                "laminas/laminas-coding-standard": "~2.4.0",
                "laminas/laminas-stdlib": "^2.7.7 || ^3.8",
                "phpunit/phpunit": "^9.5.25"
            },
            "suggest": {
                "laminas/laminas-json-server": "For implementing JSON-RPC servers",
                "laminas/laminas-xml2json": "For converting XML documents to JSON"
            },
            "type": "library",
            "autoload": {
                "psr-4": {
                    "Laminas\\Json\\": "src/"
                }
            },
            "notification-url": "https://packagist.org/downloads/",
            "license": [
                "BSD-3-Clause"
            ],
            "description": "provides convenience methods for serializing native PHP to JSON and decoding JSON to native PHP",
            "homepage": "https://laminas.dev",
            "keywords": [
                "json",
                "laminas"
            ],
            "support": {
                "chat": "https://laminas.dev/chat",
                "docs": "https://docs.laminas.dev/laminas-json/",
                "forum": "https://discourse.laminas.dev",
                "issues": "https://github.com/laminas/laminas-json/issues",
                "rss": "https://github.com/laminas/laminas-json/releases.atom",
                "source": "https://github.com/laminas/laminas-json"
            },
            "funding": [
                {
                    "url": "https://funding.communitybridge.org/projects/laminas-project",
                    "type": "community_bridge"
                }
            ],
            "time": "2023-10-18T09:54:55+00:00"
        },
        {
            "name": "laminas/laminas-loader",
            "version": "2.9.0",
            "source": {
                "type": "git",
                "url": "https://github.com/laminas/laminas-loader.git",
                "reference": "51ed9c3fa42d1098a9997571730c0cbf42d078d3"
            },
            "dist": {
                "type": "zip",
                "url": "https://api.github.com/repos/laminas/laminas-loader/zipball/51ed9c3fa42d1098a9997571730c0cbf42d078d3",
                "reference": "51ed9c3fa42d1098a9997571730c0cbf42d078d3",
                "shasum": ""
            },
            "require": {
                "php": "~8.0.0 || ~8.1.0 || ~8.2.0"
            },
            "conflict": {
                "zendframework/zend-loader": "*"
            },
            "require-dev": {
                "laminas/laminas-coding-standard": "~2.4.0",
                "phpunit/phpunit": "~9.5.25"
            },
            "type": "library",
            "autoload": {
                "psr-4": {
                    "Laminas\\Loader\\": "src/"
                }
            },
            "notification-url": "https://packagist.org/downloads/",
            "license": [
                "BSD-3-Clause"
            ],
            "description": "Autoloading and plugin loading strategies",
            "homepage": "https://laminas.dev",
            "keywords": [
                "laminas",
                "loader"
            ],
            "support": {
                "chat": "https://laminas.dev/chat",
                "docs": "https://docs.laminas.dev/laminas-loader/",
                "forum": "https://discourse.laminas.dev",
                "issues": "https://github.com/laminas/laminas-loader/issues",
                "rss": "https://github.com/laminas/laminas-loader/releases.atom",
                "source": "https://github.com/laminas/laminas-loader"
            },
            "funding": [
                {
                    "url": "https://funding.communitybridge.org/projects/laminas-project",
                    "type": "community_bridge"
                }
            ],
            "time": "2022-10-16T12:50:49+00:00"
        },
        {
            "name": "laminas/laminas-log",
            "version": "2.16.1",
            "source": {
                "type": "git",
                "url": "https://github.com/laminas/laminas-log.git",
                "reference": "a9c16bb161311553238b8989aa587bed4b518a7e"
            },
            "dist": {
                "type": "zip",
                "url": "https://api.github.com/repos/laminas/laminas-log/zipball/a9c16bb161311553238b8989aa587bed4b518a7e",
                "reference": "a9c16bb161311553238b8989aa587bed4b518a7e",
                "shasum": ""
            },
            "require": {
                "laminas/laminas-servicemanager": "^3.3.0",
                "laminas/laminas-stdlib": "^3.0",
                "php": "~8.0.0 || ~8.1.0 || ~8.2.0",
                "psr/log": "^1.1.2"
            },
            "conflict": {
                "zendframework/zend-log": "*"
            },
            "provide": {
                "psr/log-implementation": "1.0.0"
            },
            "require-dev": {
                "ext-dom": "*",
                "ext-json": "*",
                "ext-xml": "*",
                "firephp/firephp-core": "^0.5.3",
                "laminas/laminas-coding-standard": "~2.3.0",
                "laminas/laminas-db": "^2.6",
                "laminas/laminas-escaper": "^2.5",
                "laminas/laminas-filter": "^2.5",
                "laminas/laminas-mail": "^2.6.1",
                "laminas/laminas-validator": "^2.10.1",
                "mikey179/vfsstream": "^1.6.7",
                "phpspec/prophecy-phpunit": "^2.0",
                "phpunit/phpunit": "^9.5.10"
            },
            "suggest": {
                "ext-mongo": "mongo extension to use Mongo writer",
                "ext-mongodb": "mongodb extension to use MongoDB writer",
                "laminas/laminas-db": "Laminas\\Db component to use the database log writer",
                "laminas/laminas-escaper": "Laminas\\Escaper component, for use in the XML log formatter",
                "laminas/laminas-mail": "Laminas\\Mail component to use the email log writer",
                "laminas/laminas-validator": "Laminas\\Validator component to block invalid log messages"
            },
            "type": "library",
            "extra": {
                "laminas": {
                    "component": "Laminas\\Log",
                    "config-provider": "Laminas\\Log\\ConfigProvider"
                }
            },
            "autoload": {
                "psr-4": {
                    "Laminas\\Log\\": "src/"
                }
            },
            "notification-url": "https://packagist.org/downloads/",
            "license": [
                "BSD-3-Clause"
            ],
            "description": "Robust, composite logger with filtering, formatting, and PSR-3 support",
            "homepage": "https://laminas.dev",
            "keywords": [
                "laminas",
                "log",
                "logging"
            ],
            "support": {
                "chat": "https://laminas.dev/chat",
                "docs": "https://docs.laminas.dev/laminas-log/",
                "forum": "https://discourse.laminas.dev",
                "issues": "https://github.com/laminas/laminas-log/issues",
                "rss": "https://github.com/laminas/laminas-log/releases.atom",
                "source": "https://github.com/laminas/laminas-log"
            },
            "funding": [
                {
                    "url": "https://funding.communitybridge.org/projects/laminas-project",
                    "type": "community_bridge"
                }
            ],
            "time": "2022-12-19T16:38:15+00:00"
        },
        {
            "name": "laminas/laminas-mail",
            "version": "2.22.0",
            "source": {
                "type": "git",
                "url": "https://github.com/laminas/laminas-mail.git",
                "reference": "1d307ff65328c00117c6d90ba0084fdd0fc2bd5c"
            },
            "dist": {
                "type": "zip",
                "url": "https://api.github.com/repos/laminas/laminas-mail/zipball/1d307ff65328c00117c6d90ba0084fdd0fc2bd5c",
                "reference": "1d307ff65328c00117c6d90ba0084fdd0fc2bd5c",
                "shasum": ""
            },
            "require": {
                "ext-iconv": "*",
                "laminas/laminas-loader": "^2.8.0",
                "laminas/laminas-mime": "^2.10.0",
                "laminas/laminas-stdlib": "^3.11.0",
                "laminas/laminas-validator": "^2.23.0",
                "php": "~8.0.0 || ~8.1.0 || ~8.2.0",
                "symfony/polyfill-intl-idn": "^1.26.0",
                "symfony/polyfill-mbstring": "^1.16.0",
                "webmozart/assert": "^1.11.0"
            },
            "require-dev": {
                "laminas/laminas-coding-standard": "~2.5.0",
                "laminas/laminas-crypt": "^3.9.0",
                "laminas/laminas-db": "^2.16",
                "laminas/laminas-servicemanager": "^3.20",
                "phpunit/phpunit": "^9.5.26",
                "psalm/plugin-phpunit": "^0.18.4",
                "symfony/process": "^6.0.11",
                "vimeo/psalm": "^5.1"
            },
            "suggest": {
                "laminas/laminas-crypt": "^3.8 Crammd5 support in SMTP Auth",
                "laminas/laminas-servicemanager": "^3.16 when using SMTP to deliver messages"
            },
            "type": "library",
            "extra": {
                "laminas": {
                    "component": "Laminas\\Mail",
                    "config-provider": "Laminas\\Mail\\ConfigProvider"
                }
            },
            "autoload": {
                "psr-4": {
                    "Laminas\\Mail\\": "src/"
                }
            },
            "notification-url": "https://packagist.org/downloads/",
            "license": [
                "BSD-3-Clause"
            ],
            "description": "Provides generalized functionality to compose and send both text and MIME-compliant multipart e-mail messages",
            "homepage": "https://laminas.dev",
            "keywords": [
                "laminas",
                "mail"
            ],
            "support": {
                "chat": "https://laminas.dev/chat",
                "docs": "https://docs.laminas.dev/laminas-mail/",
                "forum": "https://discourse.laminas.dev",
                "issues": "https://github.com/laminas/laminas-mail/issues",
                "rss": "https://github.com/laminas/laminas-mail/releases.atom",
                "source": "https://github.com/laminas/laminas-mail"
            },
            "funding": [
                {
                    "url": "https://funding.communitybridge.org/projects/laminas-project",
                    "type": "community_bridge"
                }
            ],
            "time": "2023-01-18T08:33:48+00:00"
        },
        {
            "name": "laminas/laminas-math",
            "version": "3.7.0",
            "source": {
                "type": "git",
                "url": "https://github.com/laminas/laminas-math.git",
                "reference": "3e90445828fd64308de2a600b48c3df051b3b17a"
            },
            "dist": {
                "type": "zip",
                "url": "https://api.github.com/repos/laminas/laminas-math/zipball/3e90445828fd64308de2a600b48c3df051b3b17a",
                "reference": "3e90445828fd64308de2a600b48c3df051b3b17a",
                "shasum": ""
            },
            "require": {
                "ext-mbstring": "*",
                "php": "~8.0.0 || ~8.1.0 || ~8.2.0 || ~8.3.0"
            },
            "conflict": {
                "zendframework/zend-math": "*"
            },
            "require-dev": {
                "laminas/laminas-coding-standard": "~2.4.0",
                "phpunit/phpunit": "~9.5.25"
            },
            "suggest": {
                "ext-bcmath": "If using the bcmath functionality",
                "ext-gmp": "If using the gmp functionality"
            },
            "type": "library",
            "extra": {
                "branch-alias": {
                    "dev-master": "3.2.x-dev",
                    "dev-develop": "3.3.x-dev"
                }
            },
            "autoload": {
                "psr-4": {
                    "Laminas\\Math\\": "src/"
                }
            },
            "notification-url": "https://packagist.org/downloads/",
            "license": [
                "BSD-3-Clause"
            ],
            "description": "Create cryptographically secure pseudo-random numbers, and manage big integers",
            "homepage": "https://laminas.dev",
            "keywords": [
                "laminas",
                "math"
            ],
            "support": {
                "chat": "https://laminas.dev/chat",
                "docs": "https://docs.laminas.dev/laminas-math/",
                "forum": "https://discourse.laminas.dev",
                "issues": "https://github.com/laminas/laminas-math/issues",
                "rss": "https://github.com/laminas/laminas-math/releases.atom",
                "source": "https://github.com/laminas/laminas-math"
            },
            "funding": [
                {
                    "url": "https://funding.communitybridge.org/projects/laminas-project",
                    "type": "community_bridge"
                }
            ],
            "time": "2023-10-18T09:53:37+00:00"
        },
        {
            "name": "laminas/laminas-mime",
            "version": "2.12.0",
            "source": {
                "type": "git",
                "url": "https://github.com/laminas/laminas-mime.git",
                "reference": "08cc544778829b7d68d27a097885bd6e7130135e"
            },
            "dist": {
                "type": "zip",
                "url": "https://api.github.com/repos/laminas/laminas-mime/zipball/08cc544778829b7d68d27a097885bd6e7130135e",
                "reference": "08cc544778829b7d68d27a097885bd6e7130135e",
                "shasum": ""
            },
            "require": {
                "laminas/laminas-stdlib": "^2.7 || ^3.0",
                "php": "~8.0.0 || ~8.1.0 || ~8.2.0 || ~8.3.0"
            },
            "conflict": {
                "zendframework/zend-mime": "*"
            },
            "require-dev": {
                "laminas/laminas-coding-standard": "~2.4.0",
                "laminas/laminas-mail": "^2.19.0",
                "phpunit/phpunit": "~9.5.25"
            },
            "suggest": {
                "laminas/laminas-mail": "Laminas\\Mail component"
            },
            "type": "library",
            "autoload": {
                "psr-4": {
                    "Laminas\\Mime\\": "src/"
                }
            },
            "notification-url": "https://packagist.org/downloads/",
            "license": [
                "BSD-3-Clause"
            ],
            "description": "Create and parse MIME messages and parts",
            "homepage": "https://laminas.dev",
            "keywords": [
                "laminas",
                "mime"
            ],
            "support": {
                "chat": "https://laminas.dev/chat",
                "docs": "https://docs.laminas.dev/laminas-mime/",
                "forum": "https://discourse.laminas.dev",
                "issues": "https://github.com/laminas/laminas-mime/issues",
                "rss": "https://github.com/laminas/laminas-mime/releases.atom",
                "source": "https://github.com/laminas/laminas-mime"
            },
            "funding": [
                {
                    "url": "https://funding.communitybridge.org/projects/laminas-project",
                    "type": "community_bridge"
                }
            ],
            "time": "2023-11-02T16:47:19+00:00"
        },
        {
            "name": "laminas/laminas-modulemanager",
            "version": "2.14.0",
            "source": {
                "type": "git",
                "url": "https://github.com/laminas/laminas-modulemanager.git",
                "reference": "fb0a2c34423f7d3321dd7c42dc5fc4db905a99ac"
            },
            "dist": {
                "type": "zip",
                "url": "https://api.github.com/repos/laminas/laminas-modulemanager/zipball/fb0a2c34423f7d3321dd7c42dc5fc4db905a99ac",
                "reference": "fb0a2c34423f7d3321dd7c42dc5fc4db905a99ac",
                "shasum": ""
            },
            "require": {
                "brick/varexporter": "^0.3.2",
                "laminas/laminas-config": "^3.7",
                "laminas/laminas-eventmanager": "^3.4",
                "laminas/laminas-stdlib": "^3.6",
                "php": "~8.0.0 || ~8.1.0 || ~8.2.0",
                "webimpress/safe-writer": "^1.0.2 || ^2.1"
            },
            "conflict": {
                "zendframework/zend-modulemanager": "*"
            },
            "require-dev": {
                "laminas/laminas-coding-standard": "^2.3",
                "laminas/laminas-loader": "^2.9.0",
                "laminas/laminas-mvc": "^3.5.0",
                "laminas/laminas-servicemanager": "^3.19.0",
                "phpunit/phpunit": "^9.5.25",
                "psalm/plugin-phpunit": "^0.17.0",
                "vimeo/psalm": "^4.29"
            },
            "suggest": {
                "laminas/laminas-console": "Laminas\\Console component",
                "laminas/laminas-loader": "Laminas\\Loader component if you are not using Composer autoloading for your modules",
                "laminas/laminas-mvc": "Laminas\\Mvc component",
                "laminas/laminas-servicemanager": "Laminas\\ServiceManager component"
            },
            "type": "library",
            "autoload": {
                "psr-4": {
                    "Laminas\\ModuleManager\\": "src/"
                }
            },
            "notification-url": "https://packagist.org/downloads/",
            "license": [
                "BSD-3-Clause"
            ],
            "description": "Modular application system for laminas-mvc applications",
            "homepage": "https://laminas.dev",
            "keywords": [
                "laminas",
                "modulemanager"
            ],
            "support": {
                "chat": "https://laminas.dev/chat",
                "docs": "https://docs.laminas.dev/laminas-modulemanager/",
                "forum": "https://discourse.laminas.dev",
                "issues": "https://github.com/laminas/laminas-modulemanager/issues",
                "rss": "https://github.com/laminas/laminas-modulemanager/releases.atom",
                "source": "https://github.com/laminas/laminas-modulemanager"
            },
            "funding": [
                {
                    "url": "https://funding.communitybridge.org/projects/laminas-project",
                    "type": "community_bridge"
                }
            ],
            "time": "2022-10-28T09:21:04+00:00"
        },
        {
            "name": "laminas/laminas-mvc",
            "version": "3.6.1",
            "source": {
                "type": "git",
                "url": "https://github.com/laminas/laminas-mvc.git",
                "reference": "f12e801c31c04a4b35017354ff84070f5573879f"
            },
            "dist": {
                "type": "zip",
                "url": "https://api.github.com/repos/laminas/laminas-mvc/zipball/f12e801c31c04a4b35017354ff84070f5573879f",
                "reference": "f12e801c31c04a4b35017354ff84070f5573879f",
                "shasum": ""
            },
            "require": {
                "container-interop/container-interop": "^1.2",
                "laminas/laminas-eventmanager": "^3.4",
                "laminas/laminas-http": "^2.15",
                "laminas/laminas-modulemanager": "^2.8",
                "laminas/laminas-router": "^3.11.1",
                "laminas/laminas-servicemanager": "^3.20.0",
                "laminas/laminas-stdlib": "^3.6",
                "laminas/laminas-view": "^2.14",
                "php": "~8.0.0 || ~8.1.0 || ~8.2.0"
            },
            "conflict": {
                "zendframework/zend-mvc": "*"
            },
            "require-dev": {
                "laminas/laminas-coding-standard": "^2.4.0",
                "laminas/laminas-json": "^3.3",
                "phpspec/prophecy": "^1.15.0",
                "phpspec/prophecy-phpunit": "^2.0.1",
                "phpunit/phpunit": "^9.5.25",
                "webmozart/assert": "^1.11"
            },
            "suggest": {
                "laminas/laminas-json": "(^2.6.1 || ^3.0) To auto-deserialize JSON body content in AbstractRestfulController extensions, when json_decode is unavailable",
                "laminas/laminas-log": "^2.9.1  To provide log functionality via LogFilterManager, LogFormatterManager, and LogProcessorManager",
                "laminas/laminas-mvc-console": "laminas-mvc-console provides the ability to expose laminas-mvc as a console application",
                "laminas/laminas-mvc-i18n": "laminas-mvc-i18n provides integration with laminas-i18n, including a translation bridge and translatable route segments",
                "laminas/laminas-mvc-middleware": "To dispatch middleware in your laminas-mvc application",
                "laminas/laminas-mvc-plugin-fileprg": "To provide Post/Redirect/Get functionality around forms that container file uploads",
                "laminas/laminas-mvc-plugin-flashmessenger": "To provide flash messaging capabilities between requests",
                "laminas/laminas-mvc-plugin-identity": "To access the authenticated identity (per laminas-authentication) in controllers",
                "laminas/laminas-mvc-plugin-prg": "To provide Post/Redirect/Get functionality within controllers",
                "laminas/laminas-paginator": "^2.7 To provide pagination functionality via PaginatorPluginManager",
                "laminas/laminas-servicemanager-di": "laminas-servicemanager-di provides utilities for integrating laminas-di and laminas-servicemanager in your laminas-mvc application"
            },
            "type": "library",
            "autoload": {
                "psr-4": {
                    "Laminas\\Mvc\\": "src/"
                }
            },
            "notification-url": "https://packagist.org/downloads/",
            "license": [
                "BSD-3-Clause"
            ],
            "description": "Laminas's event-driven MVC layer, including MVC Applications, Controllers, and Plugins",
            "homepage": "https://laminas.dev",
            "keywords": [
                "laminas",
                "mvc"
            ],
            "support": {
                "chat": "https://laminas.dev/chat",
                "docs": "https://docs.laminas.dev/laminas-mvc/",
                "forum": "https://discourse.laminas.dev",
                "issues": "https://github.com/laminas/laminas-mvc/issues",
                "rss": "https://github.com/laminas/laminas-mvc/releases.atom",
                "source": "https://github.com/laminas/laminas-mvc"
            },
            "funding": [
                {
                    "url": "https://funding.communitybridge.org/projects/laminas-project",
                    "type": "community_bridge"
                }
            ],
            "time": "2023-03-15T10:21:03+00:00"
        },
        {
            "name": "laminas/laminas-mvc-i18n",
            "version": "1.7.0",
            "source": {
                "type": "git",
                "url": "https://github.com/laminas/laminas-mvc-i18n.git",
                "reference": "571f3e34afbff14351677c450f872a0dd19f9d28"
            },
            "dist": {
                "type": "zip",
                "url": "https://api.github.com/repos/laminas/laminas-mvc-i18n/zipball/571f3e34afbff14351677c450f872a0dd19f9d28",
                "reference": "571f3e34afbff14351677c450f872a0dd19f9d28",
                "shasum": ""
            },
            "require": {
                "container-interop/container-interop": "^1.1",
                "ext-intl": "*",
                "laminas/laminas-i18n": "^2.13.0",
                "laminas/laminas-router": "^3.5.0",
                "laminas/laminas-servicemanager": "^3.15.1",
                "laminas/laminas-stdlib": "^3.10.1",
                "laminas/laminas-validator": "^2.19.0",
                "php": "~8.0.0 || ~8.1.0 || ~8.2.0"
            },
            "conflict": {
                "laminas/laminas-mvc": "<3.0.0",
                "phpspec/prophecy": "<1.8.0",
                "zendframework/zend-mvc-i18n": "*"
            },
            "require-dev": {
                "laminas/laminas-coding-standard": "~2.4.0",
                "phpspec/prophecy-phpunit": "^2.0.1",
                "phpunit/phpunit": "^9.5.26",
                "psalm/plugin-phpunit": "^0.18.0",
                "vimeo/psalm": "^5.0.0"
            },
            "suggest": {
                "laminas/laminas-cache": "To enable caching of translation strings"
            },
            "type": "library",
            "extra": {
                "laminas": {
                    "component": "Laminas\\Mvc\\I18n",
                    "config-provider": "Laminas\\Mvc\\I18n\\ConfigProvider"
                }
            },
            "autoload": {
                "psr-4": {
                    "Laminas\\Mvc\\I18n\\": "src/"
                }
            },
            "notification-url": "https://packagist.org/downloads/",
            "license": [
                "BSD-3-Clause"
            ],
            "description": "Integration between laminas-mvc and laminas-i18n",
            "homepage": "https://laminas.dev",
            "keywords": [
                "i18n",
                "laminas",
                "mvc"
            ],
            "support": {
                "chat": "https://laminas.dev/chat",
                "docs": "https://docs.laminas.dev/laminas-mvc-i18n/",
                "forum": "https://discourse.laminas.dev",
                "issues": "https://github.com/laminas/laminas-mvc-i18n/issues",
                "rss": "https://github.com/laminas/laminas-mvc-i18n/releases.atom",
                "source": "https://github.com/laminas/laminas-mvc-i18n"
            },
            "funding": [
                {
                    "url": "https://funding.communitybridge.org/projects/laminas-project",
                    "type": "community_bridge"
                }
            ],
            "time": "2022-12-02T15:45:50+00:00"
        },
        {
            "name": "laminas/laminas-mvc-plugin-flashmessenger",
            "version": "1.9.0",
            "source": {
                "type": "git",
                "url": "https://github.com/laminas/laminas-mvc-plugin-flashmessenger.git",
                "reference": "dc73bb6b56a0d74f9fdc0d24ec55a5f8c87c4cfa"
            },
            "dist": {
                "type": "zip",
                "url": "https://api.github.com/repos/laminas/laminas-mvc-plugin-flashmessenger/zipball/dc73bb6b56a0d74f9fdc0d24ec55a5f8c87c4cfa",
                "reference": "dc73bb6b56a0d74f9fdc0d24ec55a5f8c87c4cfa",
                "shasum": ""
            },
            "require": {
                "laminas/laminas-mvc": "^3.3",
                "laminas/laminas-session": "^2.12.0",
                "laminas/laminas-stdlib": "^3.6.4",
                "laminas/laminas-view": "^2.13.1",
                "php": "~8.0.0 || ~8.1.0 || ~8.2.0"
            },
            "conflict": {
                "laminas/laminas-mvc": "<3.0.0",
                "zendframework/zend-mvc-plugin-flashmessenger": "*"
            },
            "require-dev": {
                "laminas/laminas-coding-standard": "~2.4.0",
                "laminas/laminas-i18n": "^2.19.0",
                "phpunit/phpunit": "^9.5.25",
                "psalm/plugin-phpunit": "^0.17.0",
                "vimeo/psalm": "^4.29.0"
            },
            "type": "library",
            "extra": {
                "laminas": {
                    "component": "Laminas\\Mvc\\Plugin\\FlashMessenger"
                }
            },
            "autoload": {
                "psr-4": {
                    "Laminas\\Mvc\\Plugin\\FlashMessenger\\": "src/"
                }
            },
            "notification-url": "https://packagist.org/downloads/",
            "license": [
                "BSD-3-Clause"
            ],
            "description": "Plugin for creating and exposing flash messages via laminas-mvc controllers",
            "homepage": "https://laminas.dev",
            "keywords": [
                "laminas",
                "mvc"
            ],
            "support": {
                "chat": "https://laminas.dev/chat",
                "docs": "https://docs.laminas.dev/laminas-mvc-plugin-flashmessenger/",
                "forum": "https://discourse.laminas.dev",
                "issues": "https://github.com/laminas/laminas-mvc-plugin-flashmessenger/issues",
                "rss": "https://github.com/laminas/laminas-mvc-plugin-flashmessenger/releases.atom",
                "source": "https://github.com/laminas/laminas-mvc-plugin-flashmessenger"
            },
            "funding": [
                {
                    "url": "https://funding.communitybridge.org/projects/laminas-project",
                    "type": "community_bridge"
                }
            ],
            "time": "2022-10-22T12:47:30+00:00"
        },
        {
            "name": "laminas/laminas-paginator",
            "version": "2.17.0",
            "source": {
                "type": "git",
                "url": "https://github.com/laminas/laminas-paginator.git",
                "reference": "d0fca60a32656fe095045d76af7ad3a3bfc297f9"
            },
            "dist": {
                "type": "zip",
                "url": "https://api.github.com/repos/laminas/laminas-paginator/zipball/d0fca60a32656fe095045d76af7ad3a3bfc297f9",
                "reference": "d0fca60a32656fe095045d76af7ad3a3bfc297f9",
                "shasum": ""
            },
            "require": {
                "ext-json": "*",
                "laminas/laminas-stdlib": "^3.10.1",
                "php": "~8.0.0 || ~8.1.0 || ~8.2.0"
            },
            "conflict": {
                "zendframework/zend-paginator": "*"
            },
            "require-dev": {
                "laminas/laminas-cache": "^3.6.0",
                "laminas/laminas-cache-storage-adapter-memory": "^2.2.0",
                "laminas/laminas-coding-standard": "^2.4.0",
                "laminas/laminas-config": "^3.8.0",
                "laminas/laminas-filter": "^2.23.0",
                "laminas/laminas-servicemanager": "^3.19.0",
                "laminas/laminas-view": "^2.24.0",
                "phpunit/phpunit": "^9.5.25",
                "psalm/plugin-phpunit": "^0.18.0",
                "vimeo/psalm": "^5.0.0"
            },
            "suggest": {
                "laminas/laminas-cache": "Laminas\\Cache component to support cache features",
                "laminas/laminas-filter": "Laminas\\Filter component",
                "laminas/laminas-paginator-adapter-laminasdb": "Provides pagination adapters for Select statements and TableGateway instances",
                "laminas/laminas-servicemanager": "Laminas\\ServiceManager component",
                "laminas/laminas-view": "Laminas\\View component"
            },
            "type": "library",
            "extra": {
                "laminas": {
                    "component": "Laminas\\Paginator",
                    "config-provider": "Laminas\\Paginator\\ConfigProvider"
                }
            },
            "autoload": {
                "psr-4": {
                    "Laminas\\Paginator\\": "src/"
                }
            },
            "notification-url": "https://packagist.org/downloads/",
            "license": [
                "BSD-3-Clause"
            ],
            "description": "Paginate collections of data from arbitrary sources",
            "homepage": "https://laminas.dev",
            "keywords": [
                "laminas",
                "paginator"
            ],
            "support": {
                "chat": "https://laminas.dev/chat",
                "docs": "https://docs.laminas.dev/laminas-paginator/",
                "forum": "https://discourse.laminas.dev",
                "issues": "https://github.com/laminas/laminas-paginator/issues",
                "rss": "https://github.com/laminas/laminas-paginator/releases.atom",
                "source": "https://github.com/laminas/laminas-paginator"
            },
            "funding": [
                {
                    "url": "https://funding.communitybridge.org/projects/laminas-project",
                    "type": "community_bridge"
                }
            ],
            "time": "2022-12-05T16:02:38+00:00"
        },
        {
            "name": "laminas/laminas-paginator-adapter-laminasdb",
            "version": "1.3.0",
            "source": {
                "type": "git",
                "url": "https://github.com/laminas/laminas-paginator-adapter-laminasdb.git",
                "reference": "bbed386f6eec03ce776d798d150c456c7ab10c48"
            },
            "dist": {
                "type": "zip",
                "url": "https://api.github.com/repos/laminas/laminas-paginator-adapter-laminasdb/zipball/bbed386f6eec03ce776d798d150c456c7ab10c48",
                "reference": "bbed386f6eec03ce776d798d150c456c7ab10c48",
                "shasum": ""
            },
            "require": {
                "laminas/laminas-db": "^2.13.4",
                "laminas/laminas-paginator": "^2.12.1",
                "php": "^7.4 || ~8.0.0 || ~8.1.0 || ~8.2.0"
            },
            "require-dev": {
                "laminas/laminas-coding-standard": "~2.4.0",
                "phpunit/phpunit": "^9.5.26",
                "psalm/plugin-phpunit": "^0.18.0",
                "vimeo/psalm": "^5.0.0"
            },
            "type": "library",
            "extra": {
                "laminas": {
                    "component": "Laminas\\Paginator\\Adapter\\LaminasDb",
                    "config-provider": "Laminas\\Paginator\\Adapter\\LaminasDb\\ConfigProvider"
                }
            },
            "autoload": {
                "psr-4": {
                    "Laminas\\Paginator\\Adapter\\LaminasDb\\": "src//"
                }
            },
            "notification-url": "https://packagist.org/downloads/",
            "license": [
                "BSD-3-Clause"
            ],
            "description": "laminas-db adapters for laminas-paginator",
            "keywords": [
                "db",
                "laminas",
                "pagination"
            ],
            "support": {
                "docs": "https://docs.laminas.dev/laminas-laminas-paginator-adapter-db/",
                "forum": "https://discourse.laminas.dev/",
                "issues": "https://github.com/laminas/laminas-laminas-paginator-adapter-db/issues",
                "rss": "https://github.com/laminas/laminas-laminas-paginator-adapter-db/releases.atom",
                "source": "https://github.com/laminas/laminas-laminas-paginator-adapter-db"
            },
            "funding": [
                {
                    "url": "https://funding.communitybridge.org/projects/laminas-project",
                    "type": "community_bridge"
                }
            ],
            "time": "2022-12-07T01:20:31+00:00"
        },
        {
            "name": "laminas/laminas-psr7bridge",
            "version": "1.9.0",
            "source": {
                "type": "git",
                "url": "https://github.com/laminas/laminas-psr7bridge.git",
                "reference": "fa4bdcc88727e37d51dedb7ddd0c5e9803d792b4"
            },
            "dist": {
                "type": "zip",
                "url": "https://api.github.com/repos/laminas/laminas-psr7bridge/zipball/fa4bdcc88727e37d51dedb7ddd0c5e9803d792b4",
                "reference": "fa4bdcc88727e37d51dedb7ddd0c5e9803d792b4",
                "shasum": ""
            },
            "require": {
                "laminas/laminas-diactoros": "^2.0",
                "laminas/laminas-http": "^2.18",
                "php": "~8.0.0 || ~8.1.0 || ~8.2.0",
                "psr/http-message": "^1.0"
            },
            "conflict": {
                "laminas/laminas-stdlib": "< 3.2.1",
                "zendframework/zend-psr7bridge": "*"
            },
            "require-dev": {
                "laminas/laminas-coding-standard": "~2.4.0",
                "phpunit/phpunit": "^9.5.27",
                "psalm/plugin-phpunit": "^0.18.4",
                "vimeo/psalm": "^5.4"
            },
            "type": "library",
            "autoload": {
                "psr-4": {
                    "Laminas\\Psr7Bridge\\": "src/"
                }
            },
            "notification-url": "https://packagist.org/downloads/",
            "license": [
                "BSD-3-Clause"
            ],
            "description": "Bidirectional conversions between PSR-7 and laminas-http messages",
            "homepage": "https://laminas.dev",
            "keywords": [
                "http",
                "laminas",
                "psr",
                "psr-7"
            ],
            "support": {
                "chat": "https://laminas.dev/chat",
                "docs": "https://docs.laminas.dev/laminas-psr7bridge/",
                "forum": "https://discourse.laminas.dev",
                "issues": "https://github.com/laminas/laminas-psr7bridge/issues",
                "rss": "https://github.com/laminas/laminas-psr7bridge/releases.atom",
                "source": "https://github.com/laminas/laminas-psr7bridge"
            },
            "funding": [
                {
                    "url": "https://funding.communitybridge.org/projects/laminas-project",
                    "type": "community_bridge"
                }
            ],
            "time": "2022-12-20T12:37:06+00:00"
        },
        {
            "name": "laminas/laminas-recaptcha",
            "version": "3.6.0",
            "source": {
                "type": "git",
                "url": "https://github.com/laminas/laminas-recaptcha.git",
                "reference": "ead14136a0ded44d1a72f4885df0f3333065d919"
            },
            "dist": {
                "type": "zip",
                "url": "https://api.github.com/repos/laminas/laminas-recaptcha/zipball/ead14136a0ded44d1a72f4885df0f3333065d919",
                "reference": "ead14136a0ded44d1a72f4885df0f3333065d919",
                "shasum": ""
            },
            "require": {
                "ext-json": "*",
                "laminas/laminas-http": "^2.15",
                "laminas/laminas-stdlib": "^3.10.1",
                "php": "~8.0.0 || ~8.1.0 || ~8.2.0"
            },
            "conflict": {
                "zendframework/zendservice-recaptcha": "*"
            },
            "require-dev": {
                "laminas/laminas-coding-standard": "~2.4.0",
                "laminas/laminas-config": "^3.7",
                "laminas/laminas-validator": "^2.15",
                "phpunit/phpunit": "^9.5.26",
                "psalm/plugin-phpunit": "^0.18.0",
                "vimeo/psalm": "^5.0.0"
            },
            "suggest": {
                "laminas/laminas-validator": "~2.0, if using ReCaptcha's Mailhide API"
            },
            "type": "library",
            "autoload": {
                "psr-4": {
                    "Laminas\\ReCaptcha\\": "src/"
                }
            },
            "notification-url": "https://packagist.org/downloads/",
            "license": [
                "BSD-3-Clause"
            ],
            "description": "OOP wrapper for the ReCaptcha web service",
            "homepage": "https://laminas.dev",
            "keywords": [
                "laminas",
                "recaptcha"
            ],
            "support": {
                "chat": "https://laminas.dev/chat",
                "docs": "https://docs.laminas.dev/laminas-recaptcha/",
                "forum": "https://discourse.laminas.dev",
                "issues": "https://github.com/laminas/laminas-recaptcha/issues",
                "rss": "https://github.com/laminas/laminas-recaptcha/releases.atom",
                "source": "https://github.com/laminas/laminas-recaptcha"
            },
            "funding": [
                {
                    "url": "https://funding.communitybridge.org/projects/laminas-project",
                    "type": "community_bridge"
                }
            ],
            "time": "2022-12-05T21:28:54+00:00"
        },
        {
            "name": "laminas/laminas-router",
            "version": "3.12.0",
            "source": {
                "type": "git",
                "url": "https://github.com/laminas/laminas-router.git",
                "reference": "e8f1a9ecd63d123c38de3519fe7ca9013da4f8d2"
            },
            "dist": {
                "type": "zip",
                "url": "https://api.github.com/repos/laminas/laminas-router/zipball/e8f1a9ecd63d123c38de3519fe7ca9013da4f8d2",
                "reference": "e8f1a9ecd63d123c38de3519fe7ca9013da4f8d2",
                "shasum": ""
            },
            "require": {
                "laminas/laminas-http": "^2.15",
                "laminas/laminas-servicemanager": "^3.14.0",
                "laminas/laminas-stdlib": "^3.10.1",
                "php": "~8.1.0 || ~8.2.0 || ~8.3.0"
            },
            "conflict": {
                "zendframework/zend-router": "*"
            },
            "require-dev": {
                "laminas/laminas-coding-standard": "~2.5.0",
                "laminas/laminas-i18n": "^2.23.1",
                "phpunit/phpunit": "^10.4.2",
                "psalm/plugin-phpunit": "^0.18.4",
                "vimeo/psalm": "^5.15.0"
            },
            "suggest": {
                "laminas/laminas-i18n": "^2.15.0 if defining translatable HTTP path segments"
            },
            "type": "library",
            "extra": {
                "laminas": {
                    "component": "Laminas\\Router",
                    "config-provider": "Laminas\\Router\\ConfigProvider"
                }
            },
            "autoload": {
                "psr-4": {
                    "Laminas\\Router\\": "src/"
                }
            },
            "notification-url": "https://packagist.org/downloads/",
            "license": [
                "BSD-3-Clause"
            ],
            "description": "Flexible routing system for HTTP and console applications",
            "homepage": "https://laminas.dev",
            "keywords": [
                "laminas",
                "routing"
            ],
            "support": {
                "chat": "https://laminas.dev/chat",
                "docs": "https://docs.laminas.dev/laminas-router/",
                "forum": "https://discourse.laminas.dev",
                "issues": "https://github.com/laminas/laminas-router/issues",
                "rss": "https://github.com/laminas/laminas-router/releases.atom",
                "source": "https://github.com/laminas/laminas-router"
            },
            "funding": [
                {
                    "url": "https://funding.communitybridge.org/projects/laminas-project",
                    "type": "community_bridge"
                }
            ],
            "time": "2023-11-02T17:21:39+00:00"
        },
        {
            "name": "laminas/laminas-serializer",
            "version": "2.17.0",
            "source": {
                "type": "git",
                "url": "https://github.com/laminas/laminas-serializer.git",
                "reference": "9641dee4208078ff8dfbcdd74048adb0b3ee517e"
            },
            "dist": {
                "type": "zip",
                "url": "https://api.github.com/repos/laminas/laminas-serializer/zipball/9641dee4208078ff8dfbcdd74048adb0b3ee517e",
                "reference": "9641dee4208078ff8dfbcdd74048adb0b3ee517e",
                "shasum": ""
            },
            "require": {
                "laminas/laminas-json": "^3.1",
                "laminas/laminas-stdlib": "^3.2",
                "php": "~8.0.0 || ~8.1.0 || ~8.2.0 || ~8.3.0"
            },
            "conflict": {
                "zendframework/zend-serializer": "*"
            },
            "require-dev": {
                "laminas/laminas-coding-standard": "~2.4.0",
                "laminas/laminas-math": "^3.6",
                "laminas/laminas-servicemanager": "~3.19.0",
                "phpunit/phpunit": "~9.6.0"
            },
            "suggest": {
                "laminas/laminas-math": "(^3.3) To support Python Pickle serialization",
                "laminas/laminas-servicemanager": "(^3.6) To support plugin manager support"
            },
            "type": "library",
            "extra": {
                "laminas": {
                    "component": "Laminas\\Serializer",
                    "config-provider": "Laminas\\Serializer\\ConfigProvider"
                }
            },
            "autoload": {
                "psr-4": {
                    "Laminas\\Serializer\\": "src/"
                }
            },
            "notification-url": "https://packagist.org/downloads/",
            "license": [
                "BSD-3-Clause"
            ],
            "description": "Serialize and deserialize PHP structures to a variety of representations",
            "homepage": "https://laminas.dev",
            "keywords": [
                "laminas",
                "serializer"
            ],
            "support": {
                "chat": "https://laminas.dev/chat",
                "docs": "https://docs.laminas.dev/laminas-serializer/",
                "forum": "https://discourse.laminas.dev",
                "issues": "https://github.com/laminas/laminas-serializer/issues",
                "rss": "https://github.com/laminas/laminas-serializer/releases.atom",
                "source": "https://github.com/laminas/laminas-serializer"
            },
            "funding": [
                {
                    "url": "https://funding.communitybridge.org/projects/laminas-project",
                    "type": "community_bridge"
                }
            ],
            "time": "2023-10-01T15:38:34+00:00"
        },
        {
            "name": "laminas/laminas-servicemanager",
            "version": "3.20.0",
            "source": {
                "type": "git",
                "url": "https://github.com/laminas/laminas-servicemanager.git",
                "reference": "bc2c2cbe2dd90db8b9d16b0618f542692b76ab59"
            },
            "dist": {
                "type": "zip",
                "url": "https://api.github.com/repos/laminas/laminas-servicemanager/zipball/bc2c2cbe2dd90db8b9d16b0618f542692b76ab59",
                "reference": "bc2c2cbe2dd90db8b9d16b0618f542692b76ab59",
                "shasum": ""
            },
            "require": {
                "laminas/laminas-stdlib": "^3.2.1",
                "php": "~8.0.0 || ~8.1.0 || ~8.2.0",
                "psr/container": "^1.0"
            },
            "conflict": {
                "ext-psr": "*",
                "laminas/laminas-code": "<3.3.1",
                "zendframework/zend-code": "<3.3.1",
                "zendframework/zend-servicemanager": "*"
            },
            "provide": {
                "psr/container-implementation": "^1.0"
            },
            "replace": {
                "container-interop/container-interop": "^1.2.0"
            },
            "require-dev": {
                "composer/package-versions-deprecated": "^1.11.99.5",
                "laminas/laminas-coding-standard": "~2.4.0",
                "laminas/laminas-container-config-test": "^0.8",
                "laminas/laminas-dependency-plugin": "^2.2",
                "mikey179/vfsstream": "^1.6.11@alpha",
                "ocramius/proxy-manager": "^2.14.1",
                "phpbench/phpbench": "^1.2.7",
                "phpunit/phpunit": "^9.5.26",
                "psalm/plugin-phpunit": "^0.18.0",
                "vimeo/psalm": "^5.0.0"
            },
            "suggest": {
                "ocramius/proxy-manager": "ProxyManager ^2.1.1 to handle lazy initialization of services"
            },
            "bin": [
                "bin/generate-deps-for-config-factory",
                "bin/generate-factory-for-class"
            ],
            "type": "library",
            "autoload": {
                "files": [
                    "src/autoload.php"
                ],
                "psr-4": {
                    "Laminas\\ServiceManager\\": "src/"
                }
            },
            "notification-url": "https://packagist.org/downloads/",
            "license": [
                "BSD-3-Clause"
            ],
            "description": "Factory-Driven Dependency Injection Container",
            "homepage": "https://laminas.dev",
            "keywords": [
                "PSR-11",
                "dependency-injection",
                "di",
                "dic",
                "laminas",
                "service-manager",
                "servicemanager"
            ],
            "support": {
                "chat": "https://laminas.dev/chat",
                "docs": "https://docs.laminas.dev/laminas-servicemanager/",
                "forum": "https://discourse.laminas.dev",
                "issues": "https://github.com/laminas/laminas-servicemanager/issues",
                "rss": "https://github.com/laminas/laminas-servicemanager/releases.atom",
                "source": "https://github.com/laminas/laminas-servicemanager"
            },
            "funding": [
                {
                    "url": "https://funding.communitybridge.org/projects/laminas-project",
                    "type": "community_bridge"
                }
            ],
            "time": "2022-12-01T17:03:38+00:00"
        },
        {
            "name": "laminas/laminas-session",
            "version": "2.16.0",
            "source": {
                "type": "git",
                "url": "https://github.com/laminas/laminas-session.git",
                "reference": "9c845a0361625d5775cad6f043716196201ad41f"
            },
            "dist": {
                "type": "zip",
                "url": "https://api.github.com/repos/laminas/laminas-session/zipball/9c845a0361625d5775cad6f043716196201ad41f",
                "reference": "9c845a0361625d5775cad6f043716196201ad41f",
                "shasum": ""
            },
            "require": {
                "laminas/laminas-eventmanager": "^3.5",
                "laminas/laminas-servicemanager": "^3.15.1",
                "laminas/laminas-stdlib": "^3.10.1",
                "php": "~8.0.0 || ~8.1.0 || ~8.2.0"
            },
            "conflict": {
                "zendframework/zend-session": "*"
            },
            "require-dev": {
                "laminas/laminas-cache": "^3.8",
                "laminas/laminas-cache-storage-adapter-memory": "^2.2",
                "laminas/laminas-coding-standard": "~2.4.0",
                "laminas/laminas-db": "^2.15",
                "laminas/laminas-http": "^2.17.1",
                "laminas/laminas-validator": "^2.28",
                "mongodb/mongodb": "~1.13.0",
                "phpunit/phpunit": "^9.5.26",
                "psalm/plugin-phpunit": "^0.18.0",
                "vimeo/psalm": "^5.0"
            },
            "suggest": {
                "laminas/laminas-cache": "Laminas\\Cache component",
                "laminas/laminas-db": "Laminas\\Db component",
                "laminas/laminas-http": "Laminas\\Http component",
                "laminas/laminas-servicemanager": "Laminas\\ServiceManager component",
                "laminas/laminas-validator": "Laminas\\Validator component",
                "mongodb/mongodb": "If you want to use the MongoDB session save handler"
            },
            "type": "library",
            "extra": {
                "laminas": {
                    "component": "Laminas\\Session",
                    "config-provider": "Laminas\\Session\\ConfigProvider"
                }
            },
            "autoload": {
                "psr-4": {
                    "Laminas\\Session\\": "src/"
                }
            },
            "notification-url": "https://packagist.org/downloads/",
            "license": [
                "BSD-3-Clause"
            ],
            "description": "Object-oriented interface to PHP sessions and storage",
            "homepage": "https://laminas.dev",
            "keywords": [
                "laminas",
                "session"
            ],
            "support": {
                "chat": "https://laminas.dev/chat",
                "docs": "https://docs.laminas.dev/laminas-session/",
                "forum": "https://discourse.laminas.dev",
                "issues": "https://github.com/laminas/laminas-session/issues",
                "rss": "https://github.com/laminas/laminas-session/releases.atom",
                "source": "https://github.com/laminas/laminas-session"
            },
            "funding": [
                {
                    "url": "https://funding.communitybridge.org/projects/laminas-project",
                    "type": "community_bridge"
                }
            ],
            "time": "2022-12-04T11:15:36+00:00"
        },
        {
            "name": "laminas/laminas-stdlib",
            "version": "3.16.1",
            "source": {
                "type": "git",
                "url": "https://github.com/laminas/laminas-stdlib.git",
                "reference": "f4f773641807c7ccee59b758bfe4ac4ba33ecb17"
            },
            "dist": {
                "type": "zip",
                "url": "https://api.github.com/repos/laminas/laminas-stdlib/zipball/f4f773641807c7ccee59b758bfe4ac4ba33ecb17",
                "reference": "f4f773641807c7ccee59b758bfe4ac4ba33ecb17",
                "shasum": ""
            },
            "require": {
                "php": "~8.0.0 || ~8.1.0 || ~8.2.0"
            },
            "conflict": {
                "zendframework/zend-stdlib": "*"
            },
            "require-dev": {
                "laminas/laminas-coding-standard": "^2.4.0",
                "phpbench/phpbench": "^1.2.7",
                "phpunit/phpunit": "^9.5.26",
                "psalm/plugin-phpunit": "^0.18.0",
                "vimeo/psalm": "^5.0.0"
            },
            "type": "library",
            "autoload": {
                "psr-4": {
                    "Laminas\\Stdlib\\": "src/"
                }
            },
            "notification-url": "https://packagist.org/downloads/",
            "license": [
                "BSD-3-Clause"
            ],
            "description": "SPL extensions, array utilities, error handlers, and more",
            "homepage": "https://laminas.dev",
            "keywords": [
                "laminas",
                "stdlib"
            ],
            "support": {
                "chat": "https://laminas.dev/chat",
                "docs": "https://docs.laminas.dev/laminas-stdlib/",
                "forum": "https://discourse.laminas.dev",
                "issues": "https://github.com/laminas/laminas-stdlib/issues",
                "rss": "https://github.com/laminas/laminas-stdlib/releases.atom",
                "source": "https://github.com/laminas/laminas-stdlib"
            },
            "funding": [
                {
                    "url": "https://funding.communitybridge.org/projects/laminas-project",
                    "type": "community_bridge"
                }
            ],
            "time": "2022-12-03T18:48:01+00:00"
        },
        {
            "name": "laminas/laminas-text",
            "version": "2.10.0",
            "source": {
                "type": "git",
                "url": "https://github.com/laminas/laminas-text.git",
                "reference": "40f7acdb284d41553d32db811e704d6e15e415b4"
            },
            "dist": {
                "type": "zip",
                "url": "https://api.github.com/repos/laminas/laminas-text/zipball/40f7acdb284d41553d32db811e704d6e15e415b4",
                "reference": "40f7acdb284d41553d32db811e704d6e15e415b4",
                "shasum": ""
            },
            "require": {
                "laminas/laminas-servicemanager": "^3.19.0",
                "laminas/laminas-stdlib": "^3.7.1",
                "php": "~8.0.0 || ~8.1.0 || ~8.2.0"
            },
            "conflict": {
                "zendframework/zend-text": "*"
            },
            "require-dev": {
                "laminas/laminas-coding-standard": "~2.4.0",
                "phpunit/phpunit": "^9.5",
                "psalm/plugin-phpunit": "^0.18.4",
                "vimeo/psalm": "^5.1"
            },
            "type": "library",
            "autoload": {
                "psr-4": {
                    "Laminas\\Text\\": "src/"
                }
            },
            "notification-url": "https://packagist.org/downloads/",
            "license": [
                "BSD-3-Clause"
            ],
            "description": "Create FIGlets and text-based tables",
            "homepage": "https://laminas.dev",
            "keywords": [
                "laminas",
                "text"
            ],
            "support": {
                "chat": "https://laminas.dev/chat",
                "docs": "https://docs.laminas.dev/laminas-text/",
                "forum": "https://discourse.laminas.dev",
                "issues": "https://github.com/laminas/laminas-text/issues",
                "rss": "https://github.com/laminas/laminas-text/releases.atom",
                "source": "https://github.com/laminas/laminas-text"
            },
            "funding": [
                {
                    "url": "https://funding.communitybridge.org/projects/laminas-project",
                    "type": "community_bridge"
                }
            ],
            "time": "2022-12-11T15:36:27+00:00"
        },
        {
            "name": "laminas/laminas-uri",
            "version": "2.10.0",
            "source": {
                "type": "git",
                "url": "https://github.com/laminas/laminas-uri.git",
                "reference": "663b050294945c7345cc3a61f3ca661d5f9e1f80"
            },
            "dist": {
                "type": "zip",
                "url": "https://api.github.com/repos/laminas/laminas-uri/zipball/663b050294945c7345cc3a61f3ca661d5f9e1f80",
                "reference": "663b050294945c7345cc3a61f3ca661d5f9e1f80",
                "shasum": ""
            },
            "require": {
                "laminas/laminas-escaper": "^2.9",
                "laminas/laminas-validator": "^2.15",
                "php": "~8.0.0 || ~8.1.0 || ~8.2.0"
            },
            "conflict": {
                "zendframework/zend-uri": "*"
            },
            "require-dev": {
                "laminas/laminas-coding-standard": "~2.4.0",
                "phpunit/phpunit": "^9.5.25"
            },
            "type": "library",
            "autoload": {
                "psr-4": {
                    "Laminas\\Uri\\": "src/"
                }
            },
            "notification-url": "https://packagist.org/downloads/",
            "license": [
                "BSD-3-Clause"
            ],
            "description": "A component that aids in manipulating and validating » Uniform Resource Identifiers (URIs)",
            "homepage": "https://laminas.dev",
            "keywords": [
                "laminas",
                "uri"
            ],
            "support": {
                "chat": "https://laminas.dev/chat",
                "docs": "https://docs.laminas.dev/laminas-uri/",
                "forum": "https://discourse.laminas.dev",
                "issues": "https://github.com/laminas/laminas-uri/issues",
                "rss": "https://github.com/laminas/laminas-uri/releases.atom",
                "source": "https://github.com/laminas/laminas-uri"
            },
            "funding": [
                {
                    "url": "https://funding.communitybridge.org/projects/laminas-project",
                    "type": "community_bridge"
                }
            ],
            "time": "2022-10-16T15:02:45+00:00"
        },
        {
            "name": "laminas/laminas-validator",
            "version": "2.30.1",
            "source": {
                "type": "git",
                "url": "https://github.com/laminas/laminas-validator.git",
                "reference": "b7d217b5e4951955fda9a3a5ada91b717b5c8d5c"
            },
            "dist": {
                "type": "zip",
                "url": "https://api.github.com/repos/laminas/laminas-validator/zipball/b7d217b5e4951955fda9a3a5ada91b717b5c8d5c",
                "reference": "b7d217b5e4951955fda9a3a5ada91b717b5c8d5c",
                "shasum": ""
            },
            "require": {
                "laminas/laminas-servicemanager": "^3.12.0",
                "laminas/laminas-stdlib": "^3.13",
                "php": "~8.0.0 || ~8.1.0 || ~8.2.0",
                "psr/http-message": "^1.0.1"
            },
            "conflict": {
                "zendframework/zend-validator": "*"
            },
            "require-dev": {
                "laminas/laminas-coding-standard": "^2.4.0",
                "laminas/laminas-db": "^2.16",
                "laminas/laminas-filter": "^2.28.1",
                "laminas/laminas-http": "^2.18",
                "laminas/laminas-i18n": "^2.19",
                "laminas/laminas-session": "^2.15",
                "laminas/laminas-uri": "^2.10.0",
                "phpunit/phpunit": "^9.5.26",
                "psalm/plugin-phpunit": "^0.18.3",
                "psr/http-client": "^1.0.1",
                "psr/http-factory": "^1.0.1",
                "vimeo/psalm": "^5.0"
            },
            "suggest": {
                "laminas/laminas-db": "Laminas\\Db component, required by the (No)RecordExists validator",
                "laminas/laminas-filter": "Laminas\\Filter component, required by the Digits validator",
                "laminas/laminas-i18n": "Laminas\\I18n component to allow translation of validation error messages",
                "laminas/laminas-i18n-resources": "Translations of validator messages",
                "laminas/laminas-servicemanager": "Laminas\\ServiceManager component to allow using the ValidatorPluginManager and validator chains",
                "laminas/laminas-session": "Laminas\\Session component, ^2.8; required by the Csrf validator",
                "laminas/laminas-uri": "Laminas\\Uri component, required by the Uri and Sitemap\\Loc validators",
                "psr/http-message": "psr/http-message, required when validating PSR-7 UploadedFileInterface instances via the Upload and UploadFile validators"
            },
            "type": "library",
            "extra": {
                "laminas": {
                    "component": "Laminas\\Validator",
                    "config-provider": "Laminas\\Validator\\ConfigProvider"
                }
            },
            "autoload": {
                "psr-4": {
                    "Laminas\\Validator\\": "src/"
                }
            },
            "notification-url": "https://packagist.org/downloads/",
            "license": [
                "BSD-3-Clause"
            ],
            "description": "Validation classes for a wide range of domains, and the ability to chain validators to create complex validation criteria",
            "homepage": "https://laminas.dev",
            "keywords": [
                "laminas",
                "validator"
            ],
            "support": {
                "chat": "https://laminas.dev/chat",
                "docs": "https://docs.laminas.dev/laminas-validator/",
                "forum": "https://discourse.laminas.dev",
                "issues": "https://github.com/laminas/laminas-validator/issues",
                "rss": "https://github.com/laminas/laminas-validator/releases.atom",
                "source": "https://github.com/laminas/laminas-validator"
            },
            "funding": [
                {
                    "url": "https://funding.communitybridge.org/projects/laminas-project",
                    "type": "community_bridge"
                }
            ],
            "time": "2023-01-30T22:41:19+00:00"
        },
        {
            "name": "laminas/laminas-view",
            "version": "2.27.0",
            "source": {
                "type": "git",
                "url": "https://github.com/laminas/laminas-view.git",
                "reference": "b7e66e148ccd55c815b9626ee0cfd358dbb28be4"
            },
            "dist": {
                "type": "zip",
                "url": "https://api.github.com/repos/laminas/laminas-view/zipball/b7e66e148ccd55c815b9626ee0cfd358dbb28be4",
                "reference": "b7e66e148ccd55c815b9626ee0cfd358dbb28be4",
                "shasum": ""
            },
            "require": {
                "ext-dom": "*",
                "ext-filter": "*",
                "ext-json": "*",
                "laminas/laminas-escaper": "^2.5",
                "laminas/laminas-eventmanager": "^3.4",
                "laminas/laminas-json": "^3.3",
                "laminas/laminas-servicemanager": "^3.14.0",
                "laminas/laminas-stdlib": "^3.10.1",
                "php": "~8.0.0 || ~8.1.0 || ~8.2.0",
                "psr/container": "^1 || ^2"
            },
            "conflict": {
                "container-interop/container-interop": "<1.2",
                "laminas/laminas-router": "<3.0.1",
                "laminas/laminas-session": "<2.12",
                "zendframework/zend-view": "*"
            },
            "require-dev": {
                "laminas/laminas-authentication": "^2.13",
                "laminas/laminas-coding-standard": "~2.5.0",
                "laminas/laminas-feed": "^2.20",
                "laminas/laminas-filter": "^2.31",
                "laminas/laminas-http": "^2.18",
                "laminas/laminas-i18n": "^2.21",
                "laminas/laminas-modulemanager": "^2.14",
                "laminas/laminas-mvc": "^3.6",
                "laminas/laminas-mvc-i18n": "^1.7",
                "laminas/laminas-mvc-plugin-flashmessenger": "^1.9",
                "laminas/laminas-navigation": "^2.18.1",
                "laminas/laminas-paginator": "^2.17",
                "laminas/laminas-permissions-acl": "^2.13",
                "laminas/laminas-router": "^3.11.1",
                "laminas/laminas-uri": "^2.10",
                "phpunit/phpunit": "^9.5.28",
                "psalm/plugin-phpunit": "^0.18.4",
                "vimeo/psalm": "^5.4"
            },
            "suggest": {
                "laminas/laminas-authentication": "Laminas\\Authentication component",
                "laminas/laminas-feed": "Laminas\\Feed component",
                "laminas/laminas-filter": "Laminas\\Filter component",
                "laminas/laminas-http": "Laminas\\Http component",
                "laminas/laminas-i18n": "Laminas\\I18n component",
                "laminas/laminas-mvc": "Laminas\\Mvc component",
                "laminas/laminas-mvc-plugin-flashmessenger": "laminas-mvc-plugin-flashmessenger component, if you want to use the FlashMessenger view helper with laminas-mvc versions 3 and up",
                "laminas/laminas-navigation": "Laminas\\Navigation component",
                "laminas/laminas-paginator": "Laminas\\Paginator component",
                "laminas/laminas-permissions-acl": "Laminas\\Permissions\\Acl component",
                "laminas/laminas-uri": "Laminas\\Uri component"
            },
            "bin": [
                "bin/templatemap_generator.php"
            ],
            "type": "library",
            "autoload": {
                "psr-4": {
                    "Laminas\\View\\": "src/"
                }
            },
            "notification-url": "https://packagist.org/downloads/",
            "license": [
                "BSD-3-Clause"
            ],
            "description": "Flexible view layer supporting and providing multiple view layers, helpers, and more",
            "homepage": "https://laminas.dev",
            "keywords": [
                "laminas",
                "view"
            ],
            "support": {
                "chat": "https://laminas.dev/chat",
                "docs": "https://docs.laminas.dev/laminas-view/",
                "forum": "https://discourse.laminas.dev",
                "issues": "https://github.com/laminas/laminas-view/issues",
                "rss": "https://github.com/laminas/laminas-view/releases.atom",
                "source": "https://github.com/laminas/laminas-view"
            },
            "funding": [
                {
                    "url": "https://funding.communitybridge.org/projects/laminas-project",
                    "type": "community_bridge"
                }
            ],
            "time": "2023-02-09T16:07:15+00:00"
        },
        {
            "name": "lcobucci/clock",
            "version": "3.0.0",
            "source": {
                "type": "git",
                "url": "https://github.com/lcobucci/clock.git",
                "reference": "039ef98c6b57b101d10bd11d8fdfda12cbd996dc"
            },
            "dist": {
                "type": "zip",
                "url": "https://api.github.com/repos/lcobucci/clock/zipball/039ef98c6b57b101d10bd11d8fdfda12cbd996dc",
                "reference": "039ef98c6b57b101d10bd11d8fdfda12cbd996dc",
                "shasum": ""
            },
            "require": {
                "php": "~8.1.0 || ~8.2.0",
                "psr/clock": "^1.0"
            },
            "provide": {
                "psr/clock-implementation": "1.0"
            },
            "require-dev": {
                "infection/infection": "^0.26",
                "lcobucci/coding-standard": "^9.0",
                "phpstan/extension-installer": "^1.2",
                "phpstan/phpstan": "^1.9.4",
                "phpstan/phpstan-deprecation-rules": "^1.1.1",
                "phpstan/phpstan-phpunit": "^1.3.2",
                "phpstan/phpstan-strict-rules": "^1.4.4",
                "phpunit/phpunit": "^9.5.27"
            },
            "type": "library",
            "autoload": {
                "psr-4": {
                    "Lcobucci\\Clock\\": "src"
                }
            },
            "notification-url": "https://packagist.org/downloads/",
            "license": [
                "MIT"
            ],
            "authors": [
                {
                    "name": "Luís Cobucci",
                    "email": "lcobucci@gmail.com"
                }
            ],
            "description": "Yet another clock abstraction",
            "support": {
                "issues": "https://github.com/lcobucci/clock/issues",
                "source": "https://github.com/lcobucci/clock/tree/3.0.0"
            },
            "funding": [
                {
                    "url": "https://github.com/lcobucci",
                    "type": "github"
                },
                {
                    "url": "https://www.patreon.com/lcobucci",
                    "type": "patreon"
                }
            ],
            "time": "2022-12-19T15:00:24+00:00"
        },
        {
            "name": "lcobucci/jwt",
            "version": "5.2.0",
            "source": {
                "type": "git",
                "url": "https://github.com/lcobucci/jwt.git",
                "reference": "0ba88aed12c04bd2ed9924f500673f32b67a6211"
            },
            "dist": {
                "type": "zip",
                "url": "https://api.github.com/repos/lcobucci/jwt/zipball/0ba88aed12c04bd2ed9924f500673f32b67a6211",
                "reference": "0ba88aed12c04bd2ed9924f500673f32b67a6211",
                "shasum": ""
            },
            "require": {
                "ext-openssl": "*",
                "ext-sodium": "*",
                "php": "~8.1.0 || ~8.2.0 || ~8.3.0",
                "psr/clock": "^1.0"
            },
            "require-dev": {
                "infection/infection": "^0.27.0",
                "lcobucci/clock": "^3.0",
                "lcobucci/coding-standard": "^11.0",
                "phpbench/phpbench": "^1.2.9",
                "phpstan/extension-installer": "^1.2",
                "phpstan/phpstan": "^1.10.7",
                "phpstan/phpstan-deprecation-rules": "^1.1.3",
                "phpstan/phpstan-phpunit": "^1.3.10",
                "phpstan/phpstan-strict-rules": "^1.5.0",
                "phpunit/phpunit": "^10.2.6"
            },
            "suggest": {
                "lcobucci/clock": ">= 3.0"
            },
            "type": "library",
            "autoload": {
                "psr-4": {
                    "Lcobucci\\JWT\\": "src"
                }
            },
            "notification-url": "https://packagist.org/downloads/",
            "license": [
                "BSD-3-Clause"
            ],
            "authors": [
                {
                    "name": "Luís Cobucci",
                    "email": "lcobucci@gmail.com",
                    "role": "Developer"
                }
            ],
            "description": "A simple library to work with JSON Web Token and JSON Web Signature",
            "keywords": [
                "JWS",
                "jwt"
            ],
            "support": {
                "issues": "https://github.com/lcobucci/jwt/issues",
                "source": "https://github.com/lcobucci/jwt/tree/5.2.0"
            },
            "funding": [
                {
                    "url": "https://github.com/lcobucci",
                    "type": "github"
                },
                {
                    "url": "https://www.patreon.com/lcobucci",
                    "type": "patreon"
                }
            ],
            "time": "2023-11-20T21:17:42+00:00"
        },
        {
            "name": "league/commonmark",
            "version": "2.4.1",
            "source": {
                "type": "git",
                "url": "https://github.com/thephpleague/commonmark.git",
                "reference": "3669d6d5f7a47a93c08ddff335e6d945481a1dd5"
            },
            "dist": {
                "type": "zip",
                "url": "https://api.github.com/repos/thephpleague/commonmark/zipball/3669d6d5f7a47a93c08ddff335e6d945481a1dd5",
                "reference": "3669d6d5f7a47a93c08ddff335e6d945481a1dd5",
                "shasum": ""
            },
            "require": {
                "ext-mbstring": "*",
                "league/config": "^1.1.1",
                "php": "^7.4 || ^8.0",
                "psr/event-dispatcher": "^1.0",
                "symfony/deprecation-contracts": "^2.1 || ^3.0",
                "symfony/polyfill-php80": "^1.16"
            },
            "require-dev": {
                "cebe/markdown": "^1.0",
                "commonmark/cmark": "0.30.0",
                "commonmark/commonmark.js": "0.30.0",
                "composer/package-versions-deprecated": "^1.8",
                "embed/embed": "^4.4",
                "erusev/parsedown": "^1.0",
                "ext-json": "*",
                "github/gfm": "0.29.0",
                "michelf/php-markdown": "^1.4 || ^2.0",
                "nyholm/psr7": "^1.5",
                "phpstan/phpstan": "^1.8.2",
                "phpunit/phpunit": "^9.5.21",
                "scrutinizer/ocular": "^1.8.1",
                "symfony/finder": "^5.3 | ^6.0",
                "symfony/yaml": "^2.3 | ^3.0 | ^4.0 | ^5.0 | ^6.0",
                "unleashedtech/php-coding-standard": "^3.1.1",
                "vimeo/psalm": "^4.24.0 || ^5.0.0"
            },
            "suggest": {
                "symfony/yaml": "v2.3+ required if using the Front Matter extension"
            },
            "type": "library",
            "extra": {
                "branch-alias": {
                    "dev-main": "2.5-dev"
                }
            },
            "autoload": {
                "psr-4": {
                    "League\\CommonMark\\": "src"
                }
            },
            "notification-url": "https://packagist.org/downloads/",
            "license": [
                "BSD-3-Clause"
            ],
            "authors": [
                {
                    "name": "Colin O'Dell",
                    "email": "colinodell@gmail.com",
                    "homepage": "https://www.colinodell.com",
                    "role": "Lead Developer"
                }
            ],
            "description": "Highly-extensible PHP Markdown parser which fully supports the CommonMark spec and GitHub-Flavored Markdown (GFM)",
            "homepage": "https://commonmark.thephpleague.com",
            "keywords": [
                "commonmark",
                "flavored",
                "gfm",
                "github",
                "github-flavored",
                "markdown",
                "md",
                "parser"
            ],
            "support": {
                "docs": "https://commonmark.thephpleague.com/",
                "forum": "https://github.com/thephpleague/commonmark/discussions",
                "issues": "https://github.com/thephpleague/commonmark/issues",
                "rss": "https://github.com/thephpleague/commonmark/releases.atom",
                "source": "https://github.com/thephpleague/commonmark"
            },
            "funding": [
                {
                    "url": "https://www.colinodell.com/sponsor",
                    "type": "custom"
                },
                {
                    "url": "https://www.paypal.me/colinpodell/10.00",
                    "type": "custom"
                },
                {
                    "url": "https://github.com/colinodell",
                    "type": "github"
                },
                {
                    "url": "https://tidelift.com/funding/github/packagist/league/commonmark",
                    "type": "tidelift"
                }
            ],
            "time": "2023-08-30T16:55:00+00:00"
        },
        {
            "name": "league/config",
            "version": "v1.2.0",
            "source": {
                "type": "git",
                "url": "https://github.com/thephpleague/config.git",
                "reference": "754b3604fb2984c71f4af4a9cbe7b57f346ec1f3"
            },
            "dist": {
                "type": "zip",
                "url": "https://api.github.com/repos/thephpleague/config/zipball/754b3604fb2984c71f4af4a9cbe7b57f346ec1f3",
                "reference": "754b3604fb2984c71f4af4a9cbe7b57f346ec1f3",
                "shasum": ""
            },
            "require": {
                "dflydev/dot-access-data": "^3.0.1",
                "nette/schema": "^1.2",
                "php": "^7.4 || ^8.0"
            },
            "require-dev": {
                "phpstan/phpstan": "^1.8.2",
                "phpunit/phpunit": "^9.5.5",
                "scrutinizer/ocular": "^1.8.1",
                "unleashedtech/php-coding-standard": "^3.1",
                "vimeo/psalm": "^4.7.3"
            },
            "type": "library",
            "extra": {
                "branch-alias": {
                    "dev-main": "1.2-dev"
                }
            },
            "autoload": {
                "psr-4": {
                    "League\\Config\\": "src"
                }
            },
            "notification-url": "https://packagist.org/downloads/",
            "license": [
                "BSD-3-Clause"
            ],
            "authors": [
                {
                    "name": "Colin O'Dell",
                    "email": "colinodell@gmail.com",
                    "homepage": "https://www.colinodell.com",
                    "role": "Lead Developer"
                }
            ],
            "description": "Define configuration arrays with strict schemas and access values with dot notation",
            "homepage": "https://config.thephpleague.com",
            "keywords": [
                "array",
                "config",
                "configuration",
                "dot",
                "dot-access",
                "nested",
                "schema"
            ],
            "support": {
                "docs": "https://config.thephpleague.com/",
                "issues": "https://github.com/thephpleague/config/issues",
                "rss": "https://github.com/thephpleague/config/releases.atom",
                "source": "https://github.com/thephpleague/config"
            },
            "funding": [
                {
                    "url": "https://www.colinodell.com/sponsor",
                    "type": "custom"
                },
                {
                    "url": "https://www.paypal.me/colinpodell/10.00",
                    "type": "custom"
                },
                {
                    "url": "https://github.com/colinodell",
                    "type": "github"
                }
            ],
            "time": "2022-12-11T20:36:23+00:00"
        },
        {
            "name": "league/event",
            "version": "2.2.0",
            "source": {
                "type": "git",
                "url": "https://github.com/thephpleague/event.git",
                "reference": "d2cc124cf9a3fab2bb4ff963307f60361ce4d119"
            },
            "dist": {
                "type": "zip",
                "url": "https://api.github.com/repos/thephpleague/event/zipball/d2cc124cf9a3fab2bb4ff963307f60361ce4d119",
                "reference": "d2cc124cf9a3fab2bb4ff963307f60361ce4d119",
                "shasum": ""
            },
            "require": {
                "php": ">=5.4.0"
            },
            "require-dev": {
                "henrikbjorn/phpspec-code-coverage": "~1.0.1",
                "phpspec/phpspec": "^2.2"
            },
            "type": "library",
            "extra": {
                "branch-alias": {
                    "dev-master": "2.2-dev"
                }
            },
            "autoload": {
                "psr-4": {
                    "League\\Event\\": "src/"
                }
            },
            "notification-url": "https://packagist.org/downloads/",
            "license": [
                "MIT"
            ],
            "authors": [
                {
                    "name": "Frank de Jonge",
                    "email": "info@frenky.net"
                }
            ],
            "description": "Event package",
            "keywords": [
                "emitter",
                "event",
                "listener"
            ],
            "support": {
                "issues": "https://github.com/thephpleague/event/issues",
                "source": "https://github.com/thephpleague/event/tree/master"
            },
            "time": "2018-11-26T11:52:41+00:00"
        },
        {
            "name": "league/oauth2-server",
            "version": "8.5.4",
            "source": {
                "type": "git",
                "url": "https://github.com/thephpleague/oauth2-server.git",
                "reference": "ab7714d073844497fd222d5d0a217629089936bc"
            },
            "dist": {
                "type": "zip",
                "url": "https://api.github.com/repos/thephpleague/oauth2-server/zipball/ab7714d073844497fd222d5d0a217629089936bc",
                "reference": "ab7714d073844497fd222d5d0a217629089936bc",
                "shasum": ""
            },
            "require": {
                "defuse/php-encryption": "^2.3",
                "ext-openssl": "*",
                "lcobucci/clock": "^2.2 || ^3.0",
                "lcobucci/jwt": "^4.3 || ^5.0",
                "league/event": "^2.2",
                "league/uri": "^6.7 || ^7.0",
                "php": "^8.0",
                "psr/http-message": "^1.0.1 || ^2.0"
            },
            "replace": {
                "league/oauth2server": "*",
                "lncd/oauth2": "*"
            },
            "require-dev": {
                "laminas/laminas-diactoros": "^3.0.0",
                "phpstan/phpstan": "^0.12.57",
                "phpstan/phpstan-phpunit": "^0.12.16",
                "phpunit/phpunit": "^9.6.6",
                "roave/security-advisories": "dev-master"
            },
            "type": "library",
            "autoload": {
                "psr-4": {
                    "League\\OAuth2\\Server\\": "src/"
                }
            },
            "notification-url": "https://packagist.org/downloads/",
            "license": [
                "MIT"
            ],
            "authors": [
                {
                    "name": "Alex Bilbie",
                    "email": "hello@alexbilbie.com",
                    "homepage": "http://www.alexbilbie.com",
                    "role": "Developer"
                },
                {
                    "name": "Andy Millington",
                    "email": "andrew@noexceptions.io",
                    "homepage": "https://www.noexceptions.io",
                    "role": "Developer"
                }
            ],
            "description": "A lightweight and powerful OAuth 2.0 authorization and resource server library with support for all the core specification grants. This library will allow you to secure your API with OAuth and allow your applications users to approve apps that want to access their data from your API.",
            "homepage": "https://oauth2.thephpleague.com/",
            "keywords": [
                "Authentication",
                "api",
                "auth",
                "authorisation",
                "authorization",
                "oauth",
                "oauth 2",
                "oauth 2.0",
                "oauth2",
                "protect",
                "resource",
                "secure",
                "server"
            ],
            "support": {
                "issues": "https://github.com/thephpleague/oauth2-server/issues",
                "source": "https://github.com/thephpleague/oauth2-server/tree/8.5.4"
            },
            "funding": [
                {
                    "url": "https://github.com/sephster",
                    "type": "github"
                }
            ],
            "time": "2023-08-25T22:35:12+00:00"
        },
        {
            "name": "league/uri",
            "version": "7.4.0",
            "source": {
                "type": "git",
                "url": "https://github.com/thephpleague/uri.git",
                "reference": "bf414ba956d902f5d98bf9385fcf63954f09dce5"
            },
            "dist": {
                "type": "zip",
                "url": "https://api.github.com/repos/thephpleague/uri/zipball/bf414ba956d902f5d98bf9385fcf63954f09dce5",
                "reference": "bf414ba956d902f5d98bf9385fcf63954f09dce5",
                "shasum": ""
            },
            "require": {
                "league/uri-interfaces": "^7.3",
                "php": "^8.1"
            },
            "conflict": {
                "league/uri-schemes": "^1.0"
            },
            "suggest": {
                "ext-bcmath": "to improve IPV4 host parsing",
                "ext-fileinfo": "to create Data URI from file contennts",
                "ext-gmp": "to improve IPV4 host parsing",
                "ext-intl": "to handle IDN host with the best performance",
                "jeremykendall/php-domain-parser": "to resolve Public Suffix and Top Level Domain",
                "league/uri-components": "Needed to easily manipulate URI objects components",
                "php-64bit": "to improve IPV4 host parsing",
                "symfony/polyfill-intl-idn": "to handle IDN host via the Symfony polyfill if ext-intl is not present"
            },
            "type": "library",
            "extra": {
                "branch-alias": {
                    "dev-master": "7.x-dev"
                }
            },
            "autoload": {
                "psr-4": {
                    "League\\Uri\\": ""
                }
            },
            "notification-url": "https://packagist.org/downloads/",
            "license": [
                "MIT"
            ],
            "authors": [
                {
                    "name": "Ignace Nyamagana Butera",
                    "email": "nyamsprod@gmail.com",
                    "homepage": "https://nyamsprod.com"
                }
            ],
            "description": "URI manipulation library",
            "homepage": "https://uri.thephpleague.com",
            "keywords": [
                "data-uri",
                "file-uri",
                "ftp",
                "hostname",
                "http",
                "https",
                "middleware",
                "parse_str",
                "parse_url",
                "psr-7",
                "query-string",
                "querystring",
                "rfc3986",
                "rfc3987",
                "rfc6570",
                "uri",
                "uri-template",
                "url",
                "ws"
            ],
            "support": {
                "docs": "https://uri.thephpleague.com",
                "forum": "https://thephpleague.slack.com",
                "issues": "https://github.com/thephpleague/uri-src/issues",
                "source": "https://github.com/thephpleague/uri/tree/7.4.0"
            },
            "funding": [
                {
                    "url": "https://github.com/sponsors/nyamsprod",
                    "type": "github"
                }
            ],
            "time": "2023-12-01T06:24:25+00:00"
        },
        {
            "name": "league/uri-interfaces",
            "version": "7.4.0",
            "source": {
                "type": "git",
                "url": "https://github.com/thephpleague/uri-interfaces.git",
                "reference": "bd8c487ec236930f7bbc42b8d374fa882fbba0f3"
            },
            "dist": {
                "type": "zip",
                "url": "https://api.github.com/repos/thephpleague/uri-interfaces/zipball/bd8c487ec236930f7bbc42b8d374fa882fbba0f3",
                "reference": "bd8c487ec236930f7bbc42b8d374fa882fbba0f3",
                "shasum": ""
            },
            "require": {
                "ext-filter": "*",
                "php": "^8.1",
                "psr/http-factory": "^1",
                "psr/http-message": "^1.1 || ^2.0"
            },
            "suggest": {
                "ext-bcmath": "to improve IPV4 host parsing",
                "ext-gmp": "to improve IPV4 host parsing",
                "ext-intl": "to handle IDN host with the best performance",
                "php-64bit": "to improve IPV4 host parsing",
                "symfony/polyfill-intl-idn": "to handle IDN host via the Symfony polyfill if ext-intl is not present"
            },
            "type": "library",
            "extra": {
                "branch-alias": {
                    "dev-master": "7.x-dev"
                }
            },
            "autoload": {
                "psr-4": {
                    "League\\Uri\\": ""
                }
            },
            "notification-url": "https://packagist.org/downloads/",
            "license": [
                "MIT"
            ],
            "authors": [
                {
                    "name": "Ignace Nyamagana Butera",
                    "email": "nyamsprod@gmail.com",
                    "homepage": "https://nyamsprod.com"
                }
            ],
            "description": "Common interfaces and classes for URI representation and interaction",
            "homepage": "https://uri.thephpleague.com",
            "keywords": [
                "data-uri",
                "file-uri",
                "ftp",
                "hostname",
                "http",
                "https",
                "parse_str",
                "parse_url",
                "psr-7",
                "query-string",
                "querystring",
                "rfc3986",
                "rfc3987",
                "rfc6570",
                "uri",
                "url",
                "ws"
            ],
            "support": {
                "docs": "https://uri.thephpleague.com",
                "forum": "https://thephpleague.slack.com",
                "issues": "https://github.com/thephpleague/uri-src/issues",
                "source": "https://github.com/thephpleague/uri-interfaces/tree/7.4.0"
            },
            "funding": [
                {
                    "url": "https://github.com/sponsors/nyamsprod",
                    "type": "github"
                }
            ],
            "time": "2023-11-24T15:40:42+00:00"
        },
        {
            "name": "lm-commons/lmc-rbac-mvc",
            "version": "v3.3.2",
            "source": {
                "type": "git",
                "url": "https://github.com/LM-Commons/LmcRbacMvc.git",
                "reference": "1b40c3255cda749151f212bb6a3db83d92469b8c"
            },
            "dist": {
                "type": "zip",
                "url": "https://api.github.com/repos/LM-Commons/LmcRbacMvc/zipball/1b40c3255cda749151f212bb6a3db83d92469b8c",
                "reference": "1b40c3255cda749151f212bb6a3db83d92469b8c",
                "shasum": ""
            },
            "require": {
                "doctrine/persistence": "^2.1",
                "laminas/laminas-config": "^3.1",
                "laminas/laminas-eventmanager": "^3.0",
                "laminas/laminas-mvc": "^3.0",
                "laminas/laminas-servicemanager": "^3.0",
                "php": "^7.4 || ^8.0",
                "zfr/rbac": "~1.2"
            },
            "replace": {
                "laminas-commons/lmc-rbac-mvc": "3.0.1"
            },
            "require-dev": {
                "doctrine/doctrine-orm-module": "^4.1",
                "laminas/laminas-authentication": "^2.2",
                "laminas/laminas-developer-tools": "^2.1",
                "laminas/laminas-http": "^2.2",
                "laminas/laminas-i18n": "^2.7",
                "laminas/laminas-log": "^2.2",
                "laminas/laminas-serializer": "^2.2",
                "laminas/laminas-view": "^2.12",
                "php-coveralls/php-coveralls": "^2.2",
                "phpspec/prophecy-phpunit": "^2.0",
                "phpunit/phpunit": "9.5.21",
                "squizlabs/php_codesniffer": "^3.5.5"
            },
            "suggest": {
                "doctrine/doctrine-module": "if you want to use Doctrine role provider",
                "laminas/laminas-developer-tools": "if you want to show information about the roles"
            },
            "type": "library",
            "autoload": {
                "psr-4": {
                    "LmcRbacMvc\\": "src"
                }
            },
            "notification-url": "https://packagist.org/downloads/",
            "license": [
                "MIT"
            ],
            "authors": [
                {
                    "name": "Kyle Spraggs",
                    "email": "theman@spiffyjr.me",
                    "homepage": "http://www.spiffyjr.me/"
                },
                {
                    "name": "Michaël Gallego",
                    "email": "mic.gallego@gmail.com",
                    "homepage": "http://www.michaelgallego.fr"
                },
                {
                    "name": "Jean-Marie Leroux",
                    "email": "jmleroux.pro@gmail.com"
                }
            ],
            "description": "Laminas Framework MVC Module that provides a layer of features of Laminas\\Permissions\\Rbac",
            "homepage": "http://www.github.com/Laminas-Commons/LmcRbacMvc",
            "keywords": [
                "laminas",
                "module",
                "permissions",
                "rbac"
            ],
            "support": {
                "issues": "https://github.com/LM-Commons/LmcRbacMvc/issues",
                "source": "https://github.com/LM-Commons/LmcRbacMvc/tree/v3.3.2"
            },
            "time": "2023-03-09T17:58:48+00:00"
        },
        {
            "name": "matthiasmullie/minify",
            "version": "1.3.71",
            "source": {
                "type": "git",
                "url": "https://github.com/matthiasmullie/minify.git",
                "reference": "ae42a47d7fecc1fbb7277b2f2d84c37a33edc3b1"
            },
            "dist": {
                "type": "zip",
                "url": "https://api.github.com/repos/matthiasmullie/minify/zipball/ae42a47d7fecc1fbb7277b2f2d84c37a33edc3b1",
                "reference": "ae42a47d7fecc1fbb7277b2f2d84c37a33edc3b1",
                "shasum": ""
            },
            "require": {
                "ext-pcre": "*",
                "matthiasmullie/path-converter": "~1.1",
                "php": ">=5.3.0"
            },
            "require-dev": {
                "friendsofphp/php-cs-fixer": ">=2.0",
                "matthiasmullie/scrapbook": ">=1.3",
                "phpunit/phpunit": ">=4.8",
                "squizlabs/php_codesniffer": ">=3.0"
            },
            "suggest": {
                "psr/cache-implementation": "Cache implementation to use with Minify::cache"
            },
            "bin": [
                "bin/minifycss",
                "bin/minifyjs"
            ],
            "type": "library",
            "autoload": {
                "psr-4": {
                    "MatthiasMullie\\Minify\\": "src/"
                }
            },
            "notification-url": "https://packagist.org/downloads/",
            "license": [
                "MIT"
            ],
            "authors": [
                {
                    "name": "Matthias Mullie",
                    "email": "minify@mullie.eu",
                    "homepage": "https://www.mullie.eu",
                    "role": "Developer"
                }
            ],
            "description": "CSS & JavaScript minifier, in PHP. Removes whitespace, strips comments, combines files (incl. @import statements and small assets in CSS files), and optimizes/shortens a few common programming patterns.",
            "homepage": "https://github.com/matthiasmullie/minify",
            "keywords": [
                "JS",
                "css",
                "javascript",
                "minifier",
                "minify"
            ],
            "support": {
                "issues": "https://github.com/matthiasmullie/minify/issues",
                "source": "https://github.com/matthiasmullie/minify/tree/1.3.71"
            },
            "funding": [
                {
                    "url": "https://github.com/matthiasmullie",
                    "type": "github"
                }
            ],
            "time": "2023-04-25T20:33:03+00:00"
        },
        {
            "name": "matthiasmullie/path-converter",
            "version": "1.1.3",
            "source": {
                "type": "git",
                "url": "https://github.com/matthiasmullie/path-converter.git",
                "reference": "e7d13b2c7e2f2268e1424aaed02085518afa02d9"
            },
            "dist": {
                "type": "zip",
                "url": "https://api.github.com/repos/matthiasmullie/path-converter/zipball/e7d13b2c7e2f2268e1424aaed02085518afa02d9",
                "reference": "e7d13b2c7e2f2268e1424aaed02085518afa02d9",
                "shasum": ""
            },
            "require": {
                "ext-pcre": "*",
                "php": ">=5.3.0"
            },
            "require-dev": {
                "phpunit/phpunit": "~4.8"
            },
            "type": "library",
            "autoload": {
                "psr-4": {
                    "MatthiasMullie\\PathConverter\\": "src/"
                }
            },
            "notification-url": "https://packagist.org/downloads/",
            "license": [
                "MIT"
            ],
            "authors": [
                {
                    "name": "Matthias Mullie",
                    "email": "pathconverter@mullie.eu",
                    "homepage": "http://www.mullie.eu",
                    "role": "Developer"
                }
            ],
            "description": "Relative path converter",
            "homepage": "http://github.com/matthiasmullie/path-converter",
            "keywords": [
                "converter",
                "path",
                "paths",
                "relative"
            ],
            "support": {
                "issues": "https://github.com/matthiasmullie/path-converter/issues",
                "source": "https://github.com/matthiasmullie/path-converter/tree/1.1.3"
            },
            "time": "2019-02-05T23:41:09+00:00"
        },
        {
            "name": "nette/schema",
            "version": "v1.3.0",
            "source": {
                "type": "git",
                "url": "https://github.com/nette/schema.git",
                "reference": "a6d3a6d1f545f01ef38e60f375d1cf1f4de98188"
            },
            "dist": {
                "type": "zip",
                "url": "https://api.github.com/repos/nette/schema/zipball/a6d3a6d1f545f01ef38e60f375d1cf1f4de98188",
                "reference": "a6d3a6d1f545f01ef38e60f375d1cf1f4de98188",
                "shasum": ""
            },
            "require": {
                "nette/utils": "^4.0",
                "php": "8.1 - 8.3"
            },
            "require-dev": {
                "nette/tester": "^2.4",
                "phpstan/phpstan-nette": "^1.0",
                "tracy/tracy": "^2.8"
            },
            "type": "library",
            "extra": {
                "branch-alias": {
                    "dev-master": "1.3-dev"
                }
            },
            "autoload": {
                "classmap": [
                    "src/"
                ]
            },
            "notification-url": "https://packagist.org/downloads/",
            "license": [
                "BSD-3-Clause",
                "GPL-2.0-only",
                "GPL-3.0-only"
            ],
            "authors": [
                {
                    "name": "David Grudl",
                    "homepage": "https://davidgrudl.com"
                },
                {
                    "name": "Nette Community",
                    "homepage": "https://nette.org/contributors"
                }
            ],
            "description": "📐 Nette Schema: validating data structures against a given Schema.",
            "homepage": "https://nette.org",
            "keywords": [
                "config",
                "nette"
            ],
            "support": {
                "issues": "https://github.com/nette/schema/issues",
                "source": "https://github.com/nette/schema/tree/v1.3.0"
            },
            "time": "2023-12-11T11:54:22+00:00"
        },
        {
            "name": "nette/utils",
            "version": "v4.0.4",
            "source": {
                "type": "git",
                "url": "https://github.com/nette/utils.git",
                "reference": "d3ad0aa3b9f934602cb3e3902ebccf10be34d218"
            },
            "dist": {
                "type": "zip",
                "url": "https://api.github.com/repos/nette/utils/zipball/d3ad0aa3b9f934602cb3e3902ebccf10be34d218",
                "reference": "d3ad0aa3b9f934602cb3e3902ebccf10be34d218",
                "shasum": ""
            },
            "require": {
                "php": ">=8.0 <8.4"
            },
            "conflict": {
                "nette/finder": "<3",
                "nette/schema": "<1.2.2"
            },
            "require-dev": {
                "jetbrains/phpstorm-attributes": "dev-master",
                "nette/tester": "^2.5",
                "phpstan/phpstan": "^1.0",
                "tracy/tracy": "^2.9"
            },
            "suggest": {
                "ext-gd": "to use Image",
                "ext-iconv": "to use Strings::webalize(), toAscii(), chr() and reverse()",
                "ext-intl": "to use Strings::webalize(), toAscii(), normalize() and compare()",
                "ext-json": "to use Nette\\Utils\\Json",
                "ext-mbstring": "to use Strings::lower() etc...",
                "ext-tokenizer": "to use Nette\\Utils\\Reflection::getUseStatements()"
            },
            "type": "library",
            "extra": {
                "branch-alias": {
                    "dev-master": "4.0-dev"
                }
            },
            "autoload": {
                "classmap": [
                    "src/"
                ]
            },
            "notification-url": "https://packagist.org/downloads/",
            "license": [
                "BSD-3-Clause",
                "GPL-2.0-only",
                "GPL-3.0-only"
            ],
            "authors": [
                {
                    "name": "David Grudl",
                    "homepage": "https://davidgrudl.com"
                },
                {
                    "name": "Nette Community",
                    "homepage": "https://nette.org/contributors"
                }
            ],
            "description": "🛠  Nette Utils: lightweight utilities for string & array manipulation, image handling, safe JSON encoding/decoding, validation, slug or strong password generating etc.",
            "homepage": "https://nette.org",
            "keywords": [
                "array",
                "core",
                "datetime",
                "images",
                "json",
                "nette",
                "paginator",
                "password",
                "slugify",
                "string",
                "unicode",
                "utf-8",
                "utility",
                "validation"
            ],
            "support": {
                "issues": "https://github.com/nette/utils/issues",
                "source": "https://github.com/nette/utils/tree/v4.0.4"
            },
            "time": "2024-01-17T16:50:36+00:00"
        },
        {
            "name": "nikic/php-parser",
            "version": "v4.18.0",
            "source": {
                "type": "git",
                "url": "https://github.com/nikic/PHP-Parser.git",
                "reference": "1bcbb2179f97633e98bbbc87044ee2611c7d7999"
            },
            "dist": {
                "type": "zip",
                "url": "https://api.github.com/repos/nikic/PHP-Parser/zipball/1bcbb2179f97633e98bbbc87044ee2611c7d7999",
                "reference": "1bcbb2179f97633e98bbbc87044ee2611c7d7999",
                "shasum": ""
            },
            "require": {
                "ext-tokenizer": "*",
                "php": ">=7.0"
            },
            "require-dev": {
                "ircmaxell/php-yacc": "^0.0.7",
                "phpunit/phpunit": "^6.5 || ^7.0 || ^8.0 || ^9.0"
            },
            "bin": [
                "bin/php-parse"
            ],
            "type": "library",
            "extra": {
                "branch-alias": {
                    "dev-master": "4.9-dev"
                }
            },
            "autoload": {
                "psr-4": {
                    "PhpParser\\": "lib/PhpParser"
                }
            },
            "notification-url": "https://packagist.org/downloads/",
            "license": [
                "BSD-3-Clause"
            ],
            "authors": [
                {
                    "name": "Nikita Popov"
                }
            ],
            "description": "A PHP parser written in PHP",
            "keywords": [
                "parser",
                "php"
            ],
            "support": {
                "issues": "https://github.com/nikic/PHP-Parser/issues",
                "source": "https://github.com/nikic/PHP-Parser/tree/v4.18.0"
            },
            "time": "2023-12-10T21:03:43+00:00"
        },
        {
            "name": "opis/json-schema",
            "version": "2.3.0",
            "source": {
                "type": "git",
                "url": "https://github.com/opis/json-schema.git",
                "reference": "c48df6d7089a45f01e1c82432348f2d5976f9bfb"
            },
            "dist": {
                "type": "zip",
                "url": "https://api.github.com/repos/opis/json-schema/zipball/c48df6d7089a45f01e1c82432348f2d5976f9bfb",
                "reference": "c48df6d7089a45f01e1c82432348f2d5976f9bfb",
                "shasum": ""
            },
            "require": {
                "ext-json": "*",
                "opis/string": "^2.0",
                "opis/uri": "^1.0",
                "php": "^7.4 || ^8.0"
            },
            "require-dev": {
                "ext-bcmath": "*",
                "ext-intl": "*",
                "phpunit/phpunit": "^9.0"
            },
            "type": "library",
            "extra": {
                "branch-alias": {
                    "dev-master": "2.x-dev"
                }
            },
            "autoload": {
                "psr-4": {
                    "Opis\\JsonSchema\\": "src/"
                }
            },
            "notification-url": "https://packagist.org/downloads/",
            "license": [
                "Apache-2.0"
            ],
            "authors": [
                {
                    "name": "Sorin Sarca",
                    "email": "sarca_sorin@hotmail.com"
                },
                {
                    "name": "Marius Sarca",
                    "email": "marius.sarca@gmail.com"
                }
            ],
            "description": "Json Schema Validator for PHP",
            "homepage": "https://opis.io/json-schema",
            "keywords": [
                "json",
                "json-schema",
                "schema",
                "validation",
                "validator"
            ],
            "support": {
                "issues": "https://github.com/opis/json-schema/issues",
                "source": "https://github.com/opis/json-schema/tree/2.3.0"
            },
            "time": "2022-01-08T20:38:03+00:00"
        },
        {
            "name": "opis/string",
            "version": "2.0.1",
            "source": {
                "type": "git",
                "url": "https://github.com/opis/string.git",
                "reference": "9ebf1a1f873f502f6859d11210b25a4bf5d141e7"
            },
            "dist": {
                "type": "zip",
                "url": "https://api.github.com/repos/opis/string/zipball/9ebf1a1f873f502f6859d11210b25a4bf5d141e7",
                "reference": "9ebf1a1f873f502f6859d11210b25a4bf5d141e7",
                "shasum": ""
            },
            "require": {
                "ext-iconv": "*",
                "ext-json": "*",
                "php": "^7.4 || ^8.0"
            },
            "require-dev": {
                "phpunit/phpunit": "^9.0"
            },
            "type": "library",
            "extra": {
                "branch-alias": {
                    "dev-master": "2.x-dev"
                }
            },
            "autoload": {
                "psr-4": {
                    "Opis\\String\\": "src/"
                }
            },
            "notification-url": "https://packagist.org/downloads/",
            "license": [
                "Apache-2.0"
            ],
            "authors": [
                {
                    "name": "Marius Sarca",
                    "email": "marius.sarca@gmail.com"
                },
                {
                    "name": "Sorin Sarca",
                    "email": "sarca_sorin@hotmail.com"
                }
            ],
            "description": "Multibyte strings as objects",
            "homepage": "https://opis.io/string",
            "keywords": [
                "multi-byte",
                "opis",
                "string",
                "string manipulation",
                "utf-8"
            ],
            "support": {
                "issues": "https://github.com/opis/string/issues",
                "source": "https://github.com/opis/string/tree/2.0.1"
            },
            "time": "2022-01-14T15:42:23+00:00"
        },
        {
            "name": "opis/uri",
            "version": "1.1.0",
            "source": {
                "type": "git",
                "url": "https://github.com/opis/uri.git",
                "reference": "0f3ca49ab1a5e4a6681c286e0b2cc081b93a7d5a"
            },
            "dist": {
                "type": "zip",
                "url": "https://api.github.com/repos/opis/uri/zipball/0f3ca49ab1a5e4a6681c286e0b2cc081b93a7d5a",
                "reference": "0f3ca49ab1a5e4a6681c286e0b2cc081b93a7d5a",
                "shasum": ""
            },
            "require": {
                "opis/string": "^2.0",
                "php": "^7.4 || ^8.0"
            },
            "require-dev": {
                "phpunit/phpunit": "^9"
            },
            "type": "library",
            "extra": {
                "branch-alias": {
                    "dev-master": "1.x-dev"
                }
            },
            "autoload": {
                "psr-4": {
                    "Opis\\Uri\\": "src/"
                }
            },
            "notification-url": "https://packagist.org/downloads/",
            "license": [
                "Apache-2.0"
            ],
            "authors": [
                {
                    "name": "Marius Sarca",
                    "email": "marius.sarca@gmail.com"
                },
                {
                    "name": "Sorin Sarca",
                    "email": "sarca_sorin@hotmail.com"
                }
            ],
            "description": "Build, parse and validate URIs and URI-templates",
            "homepage": "https://opis.io",
            "keywords": [
                "URI Template",
                "parse url",
                "punycode",
                "uri",
                "uri components",
                "url",
                "validate uri"
            ],
            "support": {
                "issues": "https://github.com/opis/uri/issues",
                "source": "https://github.com/opis/uri/tree/1.1.0"
            },
            "time": "2021-05-22T15:57:08+00:00"
        },
        {
            "name": "paragonie/random_compat",
            "version": "v9.99.100",
            "source": {
                "type": "git",
                "url": "https://github.com/paragonie/random_compat.git",
                "reference": "996434e5492cb4c3edcb9168db6fbb1359ef965a"
            },
            "dist": {
                "type": "zip",
                "url": "https://api.github.com/repos/paragonie/random_compat/zipball/996434e5492cb4c3edcb9168db6fbb1359ef965a",
                "reference": "996434e5492cb4c3edcb9168db6fbb1359ef965a",
                "shasum": ""
            },
            "require": {
                "php": ">= 7"
            },
            "require-dev": {
                "phpunit/phpunit": "4.*|5.*",
                "vimeo/psalm": "^1"
            },
            "suggest": {
                "ext-libsodium": "Provides a modern crypto API that can be used to generate random bytes."
            },
            "type": "library",
            "notification-url": "https://packagist.org/downloads/",
            "license": [
                "MIT"
            ],
            "authors": [
                {
                    "name": "Paragon Initiative Enterprises",
                    "email": "security@paragonie.com",
                    "homepage": "https://paragonie.com"
                }
            ],
            "description": "PHP 5.x polyfill for random_bytes() and random_int() from PHP 7",
            "keywords": [
                "csprng",
                "polyfill",
                "pseudorandom",
                "random"
            ],
            "support": {
                "email": "info@paragonie.com",
                "issues": "https://github.com/paragonie/random_compat/issues",
                "source": "https://github.com/paragonie/random_compat"
            },
            "time": "2020-10-15T08:29:30+00:00"
        },
        {
            "name": "pcrov/jsonreader",
            "version": "1.0.2",
            "source": {
                "type": "git",
                "url": "https://github.com/pcrov/JsonReader.git",
                "reference": "4b282c9623dfb358e57e1b36d9588deed22a1a99"
            },
            "dist": {
                "type": "zip",
                "url": "https://api.github.com/repos/pcrov/JsonReader/zipball/4b282c9623dfb358e57e1b36d9588deed22a1a99",
                "reference": "4b282c9623dfb358e57e1b36d9588deed22a1a99",
                "shasum": ""
            },
            "require": {
                "ext-intl": "*",
                "pcrov/unicode": "^0.1",
                "php": ">=7.3",
                "psr/http-message": "^1"
            },
            "require-dev": {
                "nst/jsontestsuite": "^1",
                "phpunit/phpunit": "^9.5"
            },
            "type": "library",
            "autoload": {
                "psr-4": {
                    "pcrov\\JsonReader\\": "src/"
                }
            },
            "notification-url": "https://packagist.org/downloads/",
            "license": [
                "MIT"
            ],
            "authors": [
                {
                    "name": "Paul Crovella",
                    "role": "developer"
                }
            ],
            "description": "JSON Pull Parser",
            "homepage": "https://github.com/pcrov/jsonreader",
            "keywords": [
                "json",
                "parser",
                "pull",
                "streaming"
            ],
            "support": {
                "issues": "https://github.com/pcrov/JsonReader/issues",
                "source": "https://github.com/pcrov/JsonReader/tree/1.0.2"
            },
            "time": "2021-11-21T12:11:18+00:00"
        },
        {
            "name": "pcrov/unicode",
            "version": "0.1.1",
            "source": {
                "type": "git",
                "url": "https://github.com/pcrov/Unicode.git",
                "reference": "28cef671af310806afe98abada5e12774bd0ac64"
            },
            "dist": {
                "type": "zip",
                "url": "https://api.github.com/repos/pcrov/Unicode/zipball/28cef671af310806afe98abada5e12774bd0ac64",
                "reference": "28cef671af310806afe98abada5e12774bd0ac64",
                "shasum": ""
            },
            "require": {
                "php": ">=7.3"
            },
            "require-dev": {
                "phpunit/phpunit": "^9.4.0"
            },
            "type": "library",
            "autoload": {
                "files": [
                    "src/functions.php"
                ]
            },
            "notification-url": "https://packagist.org/downloads/",
            "license": [
                "MIT"
            ],
            "authors": [
                {
                    "name": "Paul Crovella"
                }
            ],
            "description": "Miscellaneous Unicode utility functions",
            "homepage": "https://github.com/pcrov/unicode",
            "keywords": [
                "unicode",
                "utf-8"
            ],
            "support": {
                "issues": "https://github.com/pcrov/Unicode/issues",
                "source": "https://github.com/pcrov/Unicode/tree/0.1.1"
            },
            "time": "2020-10-26T13:33:18+00:00"
        },
        {
            "name": "pear/archive_tar",
            "version": "1.4.14",
            "source": {
                "type": "git",
                "url": "https://github.com/pear/Archive_Tar.git",
                "reference": "4d761c5334c790e45ef3245f0864b8955c562caa"
            },
            "dist": {
                "type": "zip",
                "url": "https://api.github.com/repos/pear/Archive_Tar/zipball/4d761c5334c790e45ef3245f0864b8955c562caa",
                "reference": "4d761c5334c790e45ef3245f0864b8955c562caa",
                "shasum": ""
            },
            "require": {
                "pear/pear-core-minimal": "^1.10.0alpha2",
                "php": ">=5.2.0"
            },
            "require-dev": {
                "phpunit/phpunit": "*"
            },
            "suggest": {
                "ext-bz2": "Bz2 compression support.",
                "ext-xz": "Lzma2 compression support.",
                "ext-zlib": "Gzip compression support."
            },
            "type": "library",
            "extra": {
                "branch-alias": {
                    "dev-master": "1.4.x-dev"
                }
            },
            "autoload": {
                "psr-0": {
                    "Archive_Tar": ""
                }
            },
            "notification-url": "https://packagist.org/downloads/",
            "include-path": [
                "./"
            ],
            "license": [
                "BSD-3-Clause"
            ],
            "authors": [
                {
                    "name": "Vincent Blavet",
                    "email": "vincent@phpconcept.net"
                },
                {
                    "name": "Greg Beaver",
                    "email": "greg@chiaraquartet.net"
                },
                {
                    "name": "Michiel Rook",
                    "email": "mrook@php.net"
                }
            ],
            "description": "Tar file management class with compression support (gzip, bzip2, lzma2)",
            "homepage": "https://github.com/pear/Archive_Tar",
            "keywords": [
                "archive",
                "tar"
            ],
            "support": {
                "issues": "http://pear.php.net/bugs/search.php?cmd=display&package_name[]=Archive_Tar",
                "source": "https://github.com/pear/Archive_Tar"
            },
            "funding": [
                {
                    "url": "https://github.com/mrook",
                    "type": "github"
                },
                {
                    "url": "https://www.patreon.com/michielrook",
                    "type": "patreon"
                }
            ],
            "time": "2021-07-20T13:53:39+00:00"
        },
        {
            "name": "pear/console_getopt",
            "version": "v1.4.3",
            "source": {
                "type": "git",
                "url": "https://github.com/pear/Console_Getopt.git",
                "reference": "a41f8d3e668987609178c7c4a9fe48fecac53fa0"
            },
            "dist": {
                "type": "zip",
                "url": "https://api.github.com/repos/pear/Console_Getopt/zipball/a41f8d3e668987609178c7c4a9fe48fecac53fa0",
                "reference": "a41f8d3e668987609178c7c4a9fe48fecac53fa0",
                "shasum": ""
            },
            "type": "library",
            "autoload": {
                "psr-0": {
                    "Console": "./"
                }
            },
            "notification-url": "https://packagist.org/downloads/",
            "include-path": [
                "./"
            ],
            "license": [
                "BSD-2-Clause"
            ],
            "authors": [
                {
                    "name": "Andrei Zmievski",
                    "email": "andrei@php.net",
                    "role": "Lead"
                },
                {
                    "name": "Stig Bakken",
                    "email": "stig@php.net",
                    "role": "Developer"
                },
                {
                    "name": "Greg Beaver",
                    "email": "cellog@php.net",
                    "role": "Helper"
                }
            ],
            "description": "More info available on: http://pear.php.net/package/Console_Getopt",
            "support": {
                "issues": "http://pear.php.net/bugs/search.php?cmd=display&package_name[]=Console_Getopt",
                "source": "https://github.com/pear/Console_Getopt"
            },
            "time": "2019-11-20T18:27:48+00:00"
        },
        {
            "name": "pear/http_request2",
            "version": "v2.5.1",
            "source": {
                "type": "git",
                "url": "https://github.com/pear/HTTP_Request2.git",
                "reference": "db4ce7844f838d3adca0513a77420c0fec22ed2d"
            },
            "dist": {
                "type": "zip",
                "url": "https://api.github.com/repos/pear/HTTP_Request2/zipball/db4ce7844f838d3adca0513a77420c0fec22ed2d",
                "reference": "db4ce7844f838d3adca0513a77420c0fec22ed2d",
                "shasum": ""
            },
            "require": {
                "pear/net_url2": "^2.2.0",
                "pear/pear_exception": "^1.0.0",
                "php": ">=5.6.0"
            },
            "require-dev": {
                "yoast/phpunit-polyfills": "^1.0.0"
            },
            "suggest": {
                "ext-curl": "Allows using cURL as a request backend.",
                "ext-fileinfo": "Adds support for looking up mime-types using finfo.",
                "ext-openssl": "Allows handling SSL requests when not using cURL.",
                "ext-zlib": "Allows handling gzip compressed responses."
            },
            "type": "library",
            "autoload": {
                "psr-0": {
                    "HTTP_Request2": ""
                }
            },
            "notification-url": "https://packagist.org/downloads/",
            "license": [
                "BSD-3-Clause"
            ],
            "authors": [
                {
                    "name": "Alexey Borzov",
                    "email": "avb@php.net"
                }
            ],
            "description": "Provides an easy way to perform HTTP requests.",
            "homepage": "https://pear.php.net/package/HTTP_Request2",
            "keywords": [
                "PEAR",
                "curl",
                "http",
                "request"
            ],
            "support": {
                "docs": "https://pear.php.net/manual/en/package.http.http-request2.php",
                "issues": "https://github.com/pear/HTTP_Request2/issues",
                "source": "https://github.com/pear/HTTP_Request2"
            },
            "time": "2022-01-06T18:20:25+00:00"
        },
        {
            "name": "pear/net_url2",
            "version": "v2.2.2",
            "source": {
                "type": "git",
                "url": "https://github.com/pear/Net_URL2.git",
                "reference": "07fd055820dbf466ee3990abe96d0e40a8791f9d"
            },
            "dist": {
                "type": "zip",
                "url": "https://api.github.com/repos/pear/Net_URL2/zipball/07fd055820dbf466ee3990abe96d0e40a8791f9d",
                "reference": "07fd055820dbf466ee3990abe96d0e40a8791f9d",
                "shasum": ""
            },
            "require": {
                "php": ">=5.1.4"
            },
            "require-dev": {
                "phpunit/phpunit": ">=3.3.0"
            },
            "type": "library",
            "extra": {
                "branch-alias": {
                    "dev-master": "2.2.x-dev"
                }
            },
            "autoload": {
                "classmap": [
                    "Net/URL2.php"
                ]
            },
            "notification-url": "https://packagist.org/downloads/",
            "include-path": [
                "./"
            ],
            "license": [
                "BSD-3-Clause"
            ],
            "authors": [
                {
                    "name": "David Coallier",
                    "email": "davidc@php.net"
                },
                {
                    "name": "Tom Klingenberg",
                    "email": "tkli@php.net"
                },
                {
                    "name": "Christian Schmidt",
                    "email": "chmidt@php.net"
                }
            ],
            "description": "Class for parsing and handling URL. Provides parsing of URLs into their constituent parts (scheme, host, path etc.), URL generation, and resolving of relative URLs.",
            "homepage": "https://github.com/pear/Net_URL2",
            "keywords": [
                "PEAR",
                "net",
                "networking",
                "rfc3986",
                "uri",
                "url"
            ],
            "support": {
                "issues": "https://pear.php.net/bugs/search.php?cmd=display&package_name[]=Net_URL2",
                "source": "https://github.com/pear/Net_URL2"
            },
            "time": "2017-08-25T06:16:11+00:00"
        },
        {
            "name": "pear/pear-core-minimal",
            "version": "v1.10.14",
            "source": {
                "type": "git",
                "url": "https://github.com/pear/pear-core-minimal.git",
                "reference": "a86fc145edb5caedbf96527214ce3cadc9de4a32"
            },
            "dist": {
                "type": "zip",
                "url": "https://api.github.com/repos/pear/pear-core-minimal/zipball/a86fc145edb5caedbf96527214ce3cadc9de4a32",
                "reference": "a86fc145edb5caedbf96527214ce3cadc9de4a32",
                "shasum": ""
            },
            "require": {
                "pear/console_getopt": "~1.4",
                "pear/pear_exception": "~1.0",
                "php": ">=5.4"
            },
            "replace": {
                "rsky/pear-core-min": "self.version"
            },
            "type": "library",
            "autoload": {
                "psr-0": {
                    "": "src/"
                }
            },
            "notification-url": "https://packagist.org/downloads/",
            "include-path": [
                "src/"
            ],
            "license": [
                "BSD-3-Clause"
            ],
            "authors": [
                {
                    "name": "Christian Weiske",
                    "email": "cweiske@php.net",
                    "role": "Lead"
                }
            ],
            "description": "Minimal set of PEAR core files to be used as composer dependency",
            "support": {
                "issues": "http://pear.php.net/bugs/search.php?cmd=display&package_name[]=PEAR",
                "source": "https://github.com/pear/pear-core-minimal"
            },
            "time": "2023-11-26T16:15:38+00:00"
        },
        {
            "name": "pear/pear_exception",
            "version": "v1.0.2",
            "source": {
                "type": "git",
                "url": "https://github.com/pear/PEAR_Exception.git",
                "reference": "b14fbe2ddb0b9f94f5b24cf08783d599f776fff0"
            },
            "dist": {
                "type": "zip",
                "url": "https://api.github.com/repos/pear/PEAR_Exception/zipball/b14fbe2ddb0b9f94f5b24cf08783d599f776fff0",
                "reference": "b14fbe2ddb0b9f94f5b24cf08783d599f776fff0",
                "shasum": ""
            },
            "require": {
                "php": ">=5.2.0"
            },
            "require-dev": {
                "phpunit/phpunit": "<9"
            },
            "type": "class",
            "extra": {
                "branch-alias": {
                    "dev-master": "1.0.x-dev"
                }
            },
            "autoload": {
                "classmap": [
                    "PEAR/"
                ]
            },
            "notification-url": "https://packagist.org/downloads/",
            "include-path": [
                "."
            ],
            "license": [
                "BSD-2-Clause"
            ],
            "authors": [
                {
                    "name": "Helgi Thormar",
                    "email": "dufuz@php.net"
                },
                {
                    "name": "Greg Beaver",
                    "email": "cellog@php.net"
                }
            ],
            "description": "The PEAR Exception base class.",
            "homepage": "https://github.com/pear/PEAR_Exception",
            "keywords": [
                "exception"
            ],
            "support": {
                "issues": "http://pear.php.net/bugs/search.php?cmd=display&package_name[]=PEAR_Exception",
                "source": "https://github.com/pear/PEAR_Exception"
            },
            "time": "2021-03-21T15:43:46+00:00"
        },
        {
            "name": "phing/phing",
            "version": "2.17.4",
            "source": {
                "type": "git",
                "url": "https://github.com/phingofficial/phing.git",
                "reference": "9f3bc8c72e65452686dcf64497e02a082f138908"
            },
            "dist": {
                "type": "zip",
                "url": "https://api.github.com/repos/phingofficial/phing/zipball/9f3bc8c72e65452686dcf64497e02a082f138908",
                "reference": "9f3bc8c72e65452686dcf64497e02a082f138908",
                "shasum": ""
            },
            "require": {
                "php": ">=5.2.0"
            },
            "require-dev": {
                "ext-pdo_sqlite": "*",
                "mikey179/vfsstream": "^1.6",
                "pdepend/pdepend": "2.x",
                "pear/archive_tar": "1.4.x",
                "pear/http_request2": "dev-trunk",
                "pear/net_growl": "dev-trunk",
                "pear/pear-core-minimal": "1.10.1",
                "pear/versioncontrol_git": "@dev",
                "pear/versioncontrol_svn": "~0.5",
                "phpdocumentor/phpdocumentor": "2.x",
                "phploc/phploc": "~2.0.6",
                "phpmd/phpmd": "~2.2",
                "phpunit/phpunit": ">=3.7",
                "sebastian/git": "~1.0",
                "sebastian/phpcpd": "2.x",
                "siad007/versioncontrol_hg": "^1.0",
                "simpletest/simpletest": "^1.1",
                "squizlabs/php_codesniffer": "~2.2",
                "symfony/yaml": "^2.8 || ^3.1 || ^4.0"
            },
            "suggest": {
                "pdepend/pdepend": "PHP version of JDepend",
                "pear/archive_tar": "Tar file management class",
                "pear/versioncontrol_git": "A library that provides OO interface to handle Git repository",
                "pear/versioncontrol_svn": "A simple OO-style interface for Subversion, the free/open-source version control system",
                "phpdocumentor/phpdocumentor": "Documentation Generator for PHP",
                "phploc/phploc": "A tool for quickly measuring the size of a PHP project",
                "phpmd/phpmd": "PHP version of PMD tool",
                "phpunit/php-code-coverage": "Library that provides collection, processing, and rendering functionality for PHP code coverage information",
                "phpunit/phpunit": "The PHP Unit Testing Framework",
                "sebastian/phpcpd": "Copy/Paste Detector (CPD) for PHP code",
                "siad007/versioncontrol_hg": "A library for interfacing with Mercurial repositories.",
                "tedivm/jshrink": "Javascript Minifier built in PHP"
            },
            "bin": [
                "bin/phing"
            ],
            "type": "library",
            "extra": {
                "branch-alias": {
                    "dev-master": "2.16.x-dev"
                }
            },
            "autoload": {
                "classmap": [
                    "classes/phing/"
                ]
            },
            "notification-url": "https://packagist.org/downloads/",
            "include-path": [
                "classes"
            ],
            "license": [
                "LGPL-3.0-only"
            ],
            "authors": [
                {
                    "name": "Michiel Rook",
                    "email": "mrook@php.net"
                },
                {
                    "name": "Phing Community",
                    "homepage": "https://www.phing.info/trac/wiki/Development/Contributors"
                }
            ],
            "description": "PHing Is Not GNU make; it's a PHP project build system or build tool based on Apache Ant.",
            "homepage": "https://www.phing.info/",
            "keywords": [
                "build",
                "phing",
                "task",
                "tool"
            ],
            "support": {
                "irc": "irc://irc.freenode.net/phing",
                "issues": "https://www.phing.info/trac/report",
                "source": "https://github.com/phingofficial/phing/tree/2.17.4"
            },
            "funding": [
                {
                    "url": "https://github.com/mrook",
                    "type": "github"
                },
                {
                    "url": "https://github.com/siad007",
                    "type": "github"
                },
                {
                    "url": "https://www.patreon.com/michielrook",
                    "type": "patreon"
                }
            ],
            "time": "2022-07-08T09:07:07+00:00"
        },
        {
            "name": "ppito/laminas-whoops",
            "version": "2.2.0",
            "source": {
                "type": "git",
                "url": "https://github.com/Ppito/laminas-whoops.git",
                "reference": "1507b42caeefc56511ab591ebd87c6700d111409"
            },
            "dist": {
                "type": "zip",
                "url": "https://api.github.com/repos/Ppito/laminas-whoops/zipball/1507b42caeefc56511ab591ebd87c6700d111409",
                "reference": "1507b42caeefc56511ab591ebd87c6700d111409",
                "shasum": ""
            },
            "require": {
                "filp/whoops": "^2.7",
                "laminas/laminas-eventmanager": "^3.2",
                "laminas/laminas-mvc": "^3.1",
                "laminas/laminas-servicemanager": "^3.4",
                "php": "^7.3 || ^8.0"
            },
            "type": "module",
            "autoload": {
                "psr-4": {
                    "WhoopsErrorHandler\\": "src/"
                }
            },
            "notification-url": "https://packagist.org/downloads/",
            "license": [
                "MIT"
            ],
            "authors": [
                {
                    "name": "Mickael TONNELIER",
                    "role": "Developer"
                }
            ],
            "description": "Laminas-Whoops, integrated whoops in Laminas Framework",
            "homepage": "https://github.com/ppito/laminas-whoops",
            "keywords": [
                "laminas",
                "php error",
                "whoops"
            ],
            "support": {
                "issues": "https://github.com/Ppito/laminas-whoops/issues",
                "source": "https://github.com/Ppito/laminas-whoops/tree/2.2.0"
            },
            "time": "2021-06-16T16:50:48+00:00"
        },
        {
            "name": "psr/cache",
            "version": "1.0.1",
            "source": {
                "type": "git",
                "url": "https://github.com/php-fig/cache.git",
                "reference": "d11b50ad223250cf17b86e38383413f5a6764bf8"
            },
            "dist": {
                "type": "zip",
                "url": "https://api.github.com/repos/php-fig/cache/zipball/d11b50ad223250cf17b86e38383413f5a6764bf8",
                "reference": "d11b50ad223250cf17b86e38383413f5a6764bf8",
                "shasum": ""
            },
            "require": {
                "php": ">=5.3.0"
            },
            "type": "library",
            "extra": {
                "branch-alias": {
                    "dev-master": "1.0.x-dev"
                }
            },
            "autoload": {
                "psr-4": {
                    "Psr\\Cache\\": "src/"
                }
            },
            "notification-url": "https://packagist.org/downloads/",
            "license": [
                "MIT"
            ],
            "authors": [
                {
                    "name": "PHP-FIG",
                    "homepage": "http://www.php-fig.org/"
                }
            ],
            "description": "Common interface for caching libraries",
            "keywords": [
                "cache",
                "psr",
                "psr-6"
            ],
            "support": {
                "source": "https://github.com/php-fig/cache/tree/master"
            },
            "time": "2016-08-06T20:24:11+00:00"
        },
        {
            "name": "psr/clock",
            "version": "1.0.0",
            "source": {
                "type": "git",
                "url": "https://github.com/php-fig/clock.git",
                "reference": "e41a24703d4560fd0acb709162f73b8adfc3aa0d"
            },
            "dist": {
                "type": "zip",
                "url": "https://api.github.com/repos/php-fig/clock/zipball/e41a24703d4560fd0acb709162f73b8adfc3aa0d",
                "reference": "e41a24703d4560fd0acb709162f73b8adfc3aa0d",
                "shasum": ""
            },
            "require": {
                "php": "^7.0 || ^8.0"
            },
            "type": "library",
            "autoload": {
                "psr-4": {
                    "Psr\\Clock\\": "src/"
                }
            },
            "notification-url": "https://packagist.org/downloads/",
            "license": [
                "MIT"
            ],
            "authors": [
                {
                    "name": "PHP-FIG",
                    "homepage": "https://www.php-fig.org/"
                }
            ],
            "description": "Common interface for reading the clock.",
            "homepage": "https://github.com/php-fig/clock",
            "keywords": [
                "clock",
                "now",
                "psr",
                "psr-20",
                "time"
            ],
            "support": {
                "issues": "https://github.com/php-fig/clock/issues",
                "source": "https://github.com/php-fig/clock/tree/1.0.0"
            },
            "time": "2022-11-25T14:36:26+00:00"
        },
        {
            "name": "psr/container",
            "version": "1.1.2",
            "source": {
                "type": "git",
                "url": "https://github.com/php-fig/container.git",
                "reference": "513e0666f7216c7459170d56df27dfcefe1689ea"
            },
            "dist": {
                "type": "zip",
                "url": "https://api.github.com/repos/php-fig/container/zipball/513e0666f7216c7459170d56df27dfcefe1689ea",
                "reference": "513e0666f7216c7459170d56df27dfcefe1689ea",
                "shasum": ""
            },
            "require": {
                "php": ">=7.4.0"
            },
            "type": "library",
            "autoload": {
                "psr-4": {
                    "Psr\\Container\\": "src/"
                }
            },
            "notification-url": "https://packagist.org/downloads/",
            "license": [
                "MIT"
            ],
            "authors": [
                {
                    "name": "PHP-FIG",
                    "homepage": "https://www.php-fig.org/"
                }
            ],
            "description": "Common Container Interface (PHP FIG PSR-11)",
            "homepage": "https://github.com/php-fig/container",
            "keywords": [
                "PSR-11",
                "container",
                "container-interface",
                "container-interop",
                "psr"
            ],
            "support": {
                "issues": "https://github.com/php-fig/container/issues",
                "source": "https://github.com/php-fig/container/tree/1.1.2"
            },
            "time": "2021-11-05T16:50:12+00:00"
        },
        {
            "name": "psr/event-dispatcher",
            "version": "1.0.0",
            "source": {
                "type": "git",
                "url": "https://github.com/php-fig/event-dispatcher.git",
                "reference": "dbefd12671e8a14ec7f180cab83036ed26714bb0"
            },
            "dist": {
                "type": "zip",
                "url": "https://api.github.com/repos/php-fig/event-dispatcher/zipball/dbefd12671e8a14ec7f180cab83036ed26714bb0",
                "reference": "dbefd12671e8a14ec7f180cab83036ed26714bb0",
                "shasum": ""
            },
            "require": {
                "php": ">=7.2.0"
            },
            "type": "library",
            "extra": {
                "branch-alias": {
                    "dev-master": "1.0.x-dev"
                }
            },
            "autoload": {
                "psr-4": {
                    "Psr\\EventDispatcher\\": "src/"
                }
            },
            "notification-url": "https://packagist.org/downloads/",
            "license": [
                "MIT"
            ],
            "authors": [
                {
                    "name": "PHP-FIG",
                    "homepage": "http://www.php-fig.org/"
                }
            ],
            "description": "Standard interfaces for event handling.",
            "keywords": [
                "events",
                "psr",
                "psr-14"
            ],
            "support": {
                "issues": "https://github.com/php-fig/event-dispatcher/issues",
                "source": "https://github.com/php-fig/event-dispatcher/tree/1.0.0"
            },
            "time": "2019-01-08T18:20:26+00:00"
        },
        {
            "name": "psr/http-factory",
            "version": "1.0.2",
            "source": {
                "type": "git",
                "url": "https://github.com/php-fig/http-factory.git",
                "reference": "e616d01114759c4c489f93b099585439f795fe35"
            },
            "dist": {
                "type": "zip",
                "url": "https://api.github.com/repos/php-fig/http-factory/zipball/e616d01114759c4c489f93b099585439f795fe35",
                "reference": "e616d01114759c4c489f93b099585439f795fe35",
                "shasum": ""
            },
            "require": {
                "php": ">=7.0.0",
                "psr/http-message": "^1.0 || ^2.0"
            },
            "type": "library",
            "extra": {
                "branch-alias": {
                    "dev-master": "1.0.x-dev"
                }
            },
            "autoload": {
                "psr-4": {
                    "Psr\\Http\\Message\\": "src/"
                }
            },
            "notification-url": "https://packagist.org/downloads/",
            "license": [
                "MIT"
            ],
            "authors": [
                {
                    "name": "PHP-FIG",
                    "homepage": "https://www.php-fig.org/"
                }
            ],
            "description": "Common interfaces for PSR-7 HTTP message factories",
            "keywords": [
                "factory",
                "http",
                "message",
                "psr",
                "psr-17",
                "psr-7",
                "request",
                "response"
            ],
            "support": {
                "source": "https://github.com/php-fig/http-factory/tree/1.0.2"
            },
            "time": "2023-04-10T20:10:41+00:00"
        },
        {
            "name": "psr/http-message",
            "version": "1.1",
            "source": {
                "type": "git",
                "url": "https://github.com/php-fig/http-message.git",
                "reference": "cb6ce4845ce34a8ad9e68117c10ee90a29919eba"
            },
            "dist": {
                "type": "zip",
                "url": "https://api.github.com/repos/php-fig/http-message/zipball/cb6ce4845ce34a8ad9e68117c10ee90a29919eba",
                "reference": "cb6ce4845ce34a8ad9e68117c10ee90a29919eba",
                "shasum": ""
            },
            "require": {
                "php": "^7.2 || ^8.0"
            },
            "type": "library",
            "extra": {
                "branch-alias": {
                    "dev-master": "1.1.x-dev"
                }
            },
            "autoload": {
                "psr-4": {
                    "Psr\\Http\\Message\\": "src/"
                }
            },
            "notification-url": "https://packagist.org/downloads/",
            "license": [
                "MIT"
            ],
            "authors": [
                {
                    "name": "PHP-FIG",
                    "homepage": "http://www.php-fig.org/"
                }
            ],
            "description": "Common interface for HTTP messages",
            "homepage": "https://github.com/php-fig/http-message",
            "keywords": [
                "http",
                "http-message",
                "psr",
                "psr-7",
                "request",
                "response"
            ],
            "support": {
                "source": "https://github.com/php-fig/http-message/tree/1.1"
            },
            "time": "2023-04-04T09:50:52+00:00"
        },
        {
            "name": "psr/log",
            "version": "1.1.4",
            "source": {
                "type": "git",
                "url": "https://github.com/php-fig/log.git",
                "reference": "d49695b909c3b7628b6289db5479a1c204601f11"
            },
            "dist": {
                "type": "zip",
                "url": "https://api.github.com/repos/php-fig/log/zipball/d49695b909c3b7628b6289db5479a1c204601f11",
                "reference": "d49695b909c3b7628b6289db5479a1c204601f11",
                "shasum": ""
            },
            "require": {
                "php": ">=5.3.0"
            },
            "type": "library",
            "extra": {
                "branch-alias": {
                    "dev-master": "1.1.x-dev"
                }
            },
            "autoload": {
                "psr-4": {
                    "Psr\\Log\\": "Psr/Log/"
                }
            },
            "notification-url": "https://packagist.org/downloads/",
            "license": [
                "MIT"
            ],
            "authors": [
                {
                    "name": "PHP-FIG",
                    "homepage": "https://www.php-fig.org/"
                }
            ],
            "description": "Common interface for logging libraries",
            "homepage": "https://github.com/php-fig/log",
            "keywords": [
                "log",
                "psr",
                "psr-3"
            ],
            "support": {
                "source": "https://github.com/php-fig/log/tree/1.1.4"
            },
            "time": "2021-05-03T11:20:27+00:00"
        },
        {
            "name": "psr/simple-cache",
            "version": "1.0.1",
            "source": {
                "type": "git",
                "url": "https://github.com/php-fig/simple-cache.git",
                "reference": "408d5eafb83c57f6365a3ca330ff23aa4a5fa39b"
            },
            "dist": {
                "type": "zip",
                "url": "https://api.github.com/repos/php-fig/simple-cache/zipball/408d5eafb83c57f6365a3ca330ff23aa4a5fa39b",
                "reference": "408d5eafb83c57f6365a3ca330ff23aa4a5fa39b",
                "shasum": ""
            },
            "require": {
                "php": ">=5.3.0"
            },
            "type": "library",
            "extra": {
                "branch-alias": {
                    "dev-master": "1.0.x-dev"
                }
            },
            "autoload": {
                "psr-4": {
                    "Psr\\SimpleCache\\": "src/"
                }
            },
            "notification-url": "https://packagist.org/downloads/",
            "license": [
                "MIT"
            ],
            "authors": [
                {
                    "name": "PHP-FIG",
                    "homepage": "http://www.php-fig.org/"
                }
            ],
            "description": "Common interfaces for simple caching",
            "keywords": [
                "cache",
                "caching",
                "psr",
                "psr-16",
                "simple-cache"
            ],
            "support": {
                "source": "https://github.com/php-fig/simple-cache/tree/master"
            },
            "time": "2017-10-23T01:57:42+00:00"
        },
        {
            "name": "scssphp/scssphp",
            "version": "v1.11.1",
            "source": {
                "type": "git",
                "url": "https://github.com/scssphp/scssphp.git",
                "reference": "ace2503684bab0dcc817d7614c8a54b865122414"
            },
            "dist": {
                "type": "zip",
                "url": "https://api.github.com/repos/scssphp/scssphp/zipball/ace2503684bab0dcc817d7614c8a54b865122414",
                "reference": "ace2503684bab0dcc817d7614c8a54b865122414",
                "shasum": ""
            },
            "require": {
                "ext-ctype": "*",
                "ext-json": "*",
                "php": ">=5.6.0"
            },
            "require-dev": {
                "bamarni/composer-bin-plugin": "^1.4",
                "phpunit/phpunit": "^5.7 || ^6.5 || ^7.5 || ^8.3 || ^9.4",
                "sass/sass-spec": "*",
                "squizlabs/php_codesniffer": "~3.5",
                "symfony/phpunit-bridge": "^5.1",
                "thoughtbot/bourbon": "^7.0",
                "twbs/bootstrap": "~5.0",
                "twbs/bootstrap4": "4.6.1",
                "zurb/foundation": "~6.7.0"
            },
            "suggest": {
                "ext-iconv": "Can be used as fallback when ext-mbstring is not available",
                "ext-mbstring": "For best performance, mbstring should be installed as it is faster than ext-iconv"
            },
            "bin": [
                "bin/pscss"
            ],
            "type": "library",
            "extra": {
                "bamarni-bin": {
                    "forward-command": false,
                    "bin-links": false
                }
            },
            "autoload": {
                "psr-4": {
                    "ScssPhp\\ScssPhp\\": "src/"
                }
            },
            "notification-url": "https://packagist.org/downloads/",
            "license": [
                "MIT"
            ],
            "authors": [
                {
                    "name": "Anthon Pang",
                    "email": "apang@softwaredevelopment.ca",
                    "homepage": "https://github.com/robocoder"
                },
                {
                    "name": "Cédric Morin",
                    "email": "cedric@yterium.com",
                    "homepage": "https://github.com/Cerdic"
                }
            ],
            "description": "scssphp is a compiler for SCSS written in PHP.",
            "homepage": "http://scssphp.github.io/scssphp/",
            "keywords": [
                "css",
                "less",
                "sass",
                "scss",
                "stylesheet"
            ],
            "support": {
                "issues": "https://github.com/scssphp/scssphp/issues",
                "source": "https://github.com/scssphp/scssphp/tree/v1.11.1"
            },
            "time": "2023-09-24T13:38:17+00:00"
        },
        {
            "name": "serialssolutions/summon",
            "version": "v1.3.1",
            "source": {
                "type": "git",
                "url": "https://github.com/summon/Summon.php.git",
                "reference": "78ef74123c7c15fe3ddc92c9c1368c5dae9e590d"
            },
            "dist": {
                "type": "zip",
                "url": "https://api.github.com/repos/summon/Summon.php/zipball/78ef74123c7c15fe3ddc92c9c1368c5dae9e590d",
                "reference": "78ef74123c7c15fe3ddc92c9c1368c5dae9e590d",
                "shasum": ""
            },
            "type": "library",
            "autoload": {
                "psr-0": {
                    "SerialsSolutions": ""
                }
            },
            "notification-url": "https://packagist.org/downloads/",
            "license": [
                "GPL-2.0"
            ],
            "authors": [
                {
                    "name": "Demian Katz",
                    "email": "demian.katz@villanova.edu"
                }
            ],
            "description": "Library for interacting with Serials Solutions' Summon API.",
            "support": {
                "issues": "https://github.com/summon/Summon.php/issues",
                "source": "https://github.com/summon/Summon.php/tree/v1.3.1"
            },
            "time": "2021-04-20T15:37:50+00:00"
        },
        {
            "name": "slm/locale",
            "version": "1.1.0",
            "source": {
                "type": "git",
                "url": "https://github.com/basz/SlmLocale.git",
                "reference": "42783f68a34d8afc3fdb048f40f3575559f5963e"
            },
            "dist": {
                "type": "zip",
                "url": "https://api.github.com/repos/basz/SlmLocale/zipball/42783f68a34d8afc3fdb048f40f3575559f5963e",
                "reference": "42783f68a34d8afc3fdb048f40f3575559f5963e",
                "shasum": ""
            },
            "require": {
                "ext-intl": "*",
                "laminas/laminas-eventmanager": "^3.1",
                "laminas/laminas-http": "^2.7",
                "laminas/laminas-modulemanager": "^2.8.2",
                "laminas/laminas-router": "^3.0",
                "laminas/laminas-servicemanager": "^3.2",
                "laminas/laminas-stdlib": "^3.2.1",
                "laminas/laminas-view": "^2.9.0",
                "php": "^7.2 || ~8.0.0 || ~8.1.0 || ~8.2.0"
            },
            "require-dev": {
                "friendsofphp/php-cs-fixer": "^3.13.0",
                "laminas/laminas-mvc": "^3.1",
                "php-coveralls/php-coveralls": "^2.4.3",
                "phpspec/prophecy-phpunit": "^2.0.1",
                "phpunit/phpunit": "^9.5.26"
            },
            "suggest": {
                "laminas/laminas-mvc": "For using the router in the UriPath strategy"
            },
            "type": "library",
            "autoload": {
                "psr-4": {
                    "SlmLocale\\": "src/SlmLocale/"
                }
            },
            "notification-url": "https://packagist.org/downloads/",
            "license": [
                "BSD-3-Clause"
            ],
            "authors": [
                {
                    "name": "Jurian Sluiman",
                    "email": "jurian@juriansluiman.nl",
                    "homepage": "http://juriansluiman.nl"
                }
            ],
            "description": "Automatic detection of locales for Laminas",
            "homepage": "https://github.com/juriansluiman/SlmLocale",
            "keywords": [
                "Zend Framework",
                "i18n",
                "laminas",
                "locale",
                "zf"
            ],
            "support": {
                "issues": "https://github.com/basz/SlmLocale/issues",
                "source": "https://github.com/basz/SlmLocale/tree/1.1.0"
            },
            "time": "2023-07-10T06:50:57+00:00"
        },
        {
            "name": "stella-maris/clock",
            "version": "0.1.7",
            "source": {
                "type": "git",
                "url": "https://github.com/stella-maris-solutions/clock.git",
                "reference": "fa23ce16019289a18bb3446fdecd45befcdd94f8"
            },
            "dist": {
                "type": "zip",
                "url": "https://api.github.com/repos/stella-maris-solutions/clock/zipball/fa23ce16019289a18bb3446fdecd45befcdd94f8",
                "reference": "fa23ce16019289a18bb3446fdecd45befcdd94f8",
                "shasum": ""
            },
            "require": {
                "php": "^7.0|^8.0",
                "psr/clock": "^1.0"
            },
            "type": "library",
            "autoload": {
                "psr-4": {
                    "StellaMaris\\Clock\\": "src"
                }
            },
            "notification-url": "https://packagist.org/downloads/",
            "license": [
                "MIT"
            ],
            "authors": [
                {
                    "name": "Andreas Heigl",
                    "role": "Maintainer"
                }
            ],
            "description": "A pre-release of the proposed PSR-20 Clock-Interface",
            "homepage": "https://gitlab.com/stella-maris/clock",
            "keywords": [
                "clock",
                "datetime",
                "point in time",
                "psr20"
            ],
            "support": {
                "source": "https://github.com/stella-maris-solutions/clock/tree/0.1.7"
            },
            "time": "2022-11-25T16:15:06+00:00"
        },
        {
            "name": "steverhoades/oauth2-openid-connect-server",
            "version": "v2.6.1",
            "source": {
                "type": "git",
                "url": "https://github.com/steverhoades/oauth2-openid-connect-server.git",
                "reference": "269c4dc071519e8220e249cbdee9b0723e95215e"
            },
            "dist": {
                "type": "zip",
                "url": "https://api.github.com/repos/steverhoades/oauth2-openid-connect-server/zipball/269c4dc071519e8220e249cbdee9b0723e95215e",
                "reference": "269c4dc071519e8220e249cbdee9b0723e95215e",
                "shasum": ""
            },
            "require": {
                "lcobucci/jwt": "4.1.5|^4.2|^4.3|^5.0",
                "league/oauth2-server": "^5.1|^6.0|^7.0|^8.0"
            },
            "require-dev": {
                "laminas/laminas-diactoros": "^1.3.2",
                "phpunit/phpunit": "^5.0|^9.5"
            },
            "type": "library",
            "autoload": {
                "psr-4": {
                    "OpenIDConnectServer\\": "src/"
                }
            },
            "notification-url": "https://packagist.org/downloads/",
            "license": [
                "MIT"
            ],
            "authors": [
                {
                    "name": "Steve Rhoades",
                    "email": "sedonami@gmail.com"
                }
            ],
            "description": "An OpenID Connect Server that sites on The PHP League's OAuth2 Server",
            "support": {
                "issues": "https://github.com/steverhoades/oauth2-openid-connect-server/issues",
                "source": "https://github.com/steverhoades/oauth2-openid-connect-server/tree/v2.6.1"
            },
            "time": "2023-09-08T16:15:47+00:00"
        },
        {
            "name": "swagger-api/swagger-ui",
            "version": "v5.9.0",
            "source": {
                "type": "git",
                "url": "https://github.com/swagger-api/swagger-ui.git",
                "reference": "cbfc3e949d3d9e2b71d566fb722cb3970036f593"
            },
            "dist": {
                "type": "zip",
                "url": "https://api.github.com/repos/swagger-api/swagger-ui/zipball/cbfc3e949d3d9e2b71d566fb722cb3970036f593",
                "reference": "cbfc3e949d3d9e2b71d566fb722cb3970036f593",
                "shasum": ""
            },
            "type": "library",
            "notification-url": "https://packagist.org/downloads/",
            "license": [
                "Apache-2.0"
            ],
            "authors": [
                {
                    "name": "Anna Bodnia",
                    "email": "anna.bodnia@gmail.com"
                },
                {
                    "name": "Buu Nguyen",
                    "email": "buunguyen@gmail.com"
                },
                {
                    "name": "Josh Ponelat",
                    "email": "jponelat@gmail.com"
                },
                {
                    "name": "Kyle Shockey",
                    "email": "kyleshockey1@gmail.com"
                },
                {
                    "name": "Robert Barnwell",
                    "email": "robert@robertismy.name"
                },
                {
                    "name": "Sahar Jafari",
                    "email": "shr.jafari@gmail.com"
                }
            ],
            "description": " Swagger UI is a collection of HTML, Javascript, and CSS assets that dynamically generate beautiful documentation from a Swagger-compliant API.",
            "homepage": "http://swagger.io",
            "keywords": [
                "api",
                "documentation",
                "openapi",
                "specification",
                "swagger",
                "ui"
            ],
            "support": {
                "issues": "https://github.com/swagger-api/swagger-ui/issues",
                "source": "https://github.com/swagger-api/swagger-ui/tree/v5.9.0"
            },
            "time": "2023-09-29T12:27:07+00:00"
        },
        {
            "name": "symfony/console",
            "version": "v5.4.28",
            "source": {
                "type": "git",
                "url": "https://github.com/symfony/console.git",
                "reference": "f4f71842f24c2023b91237c72a365306f3c58827"
            },
            "dist": {
                "type": "zip",
                "url": "https://api.github.com/repos/symfony/console/zipball/f4f71842f24c2023b91237c72a365306f3c58827",
                "reference": "f4f71842f24c2023b91237c72a365306f3c58827",
                "shasum": ""
            },
            "require": {
                "php": ">=7.2.5",
                "symfony/deprecation-contracts": "^2.1|^3",
                "symfony/polyfill-mbstring": "~1.0",
                "symfony/polyfill-php73": "^1.9",
                "symfony/polyfill-php80": "^1.16",
                "symfony/service-contracts": "^1.1|^2|^3",
                "symfony/string": "^5.1|^6.0"
            },
            "conflict": {
                "psr/log": ">=3",
                "symfony/dependency-injection": "<4.4",
                "symfony/dotenv": "<5.1",
                "symfony/event-dispatcher": "<4.4",
                "symfony/lock": "<4.4",
                "symfony/process": "<4.4"
            },
            "provide": {
                "psr/log-implementation": "1.0|2.0"
            },
            "require-dev": {
                "psr/log": "^1|^2",
                "symfony/config": "^4.4|^5.0|^6.0",
                "symfony/dependency-injection": "^4.4|^5.0|^6.0",
                "symfony/event-dispatcher": "^4.4|^5.0|^6.0",
                "symfony/lock": "^4.4|^5.0|^6.0",
                "symfony/process": "^4.4|^5.0|^6.0",
                "symfony/var-dumper": "^4.4|^5.0|^6.0"
            },
            "suggest": {
                "psr/log": "For using the console logger",
                "symfony/event-dispatcher": "",
                "symfony/lock": "",
                "symfony/process": ""
            },
            "type": "library",
            "autoload": {
                "psr-4": {
                    "Symfony\\Component\\Console\\": ""
                },
                "exclude-from-classmap": [
                    "/Tests/"
                ]
            },
            "notification-url": "https://packagist.org/downloads/",
            "license": [
                "MIT"
            ],
            "authors": [
                {
                    "name": "Fabien Potencier",
                    "email": "fabien@symfony.com"
                },
                {
                    "name": "Symfony Community",
                    "homepage": "https://symfony.com/contributors"
                }
            ],
            "description": "Eases the creation of beautiful and testable command line interfaces",
            "homepage": "https://symfony.com",
            "keywords": [
                "cli",
                "command-line",
                "console",
                "terminal"
            ],
            "support": {
                "source": "https://github.com/symfony/console/tree/v5.4.28"
            },
            "funding": [
                {
                    "url": "https://symfony.com/sponsor",
                    "type": "custom"
                },
                {
                    "url": "https://github.com/fabpot",
                    "type": "github"
                },
                {
                    "url": "https://tidelift.com/funding/github/packagist/symfony/symfony",
                    "type": "tidelift"
                }
            ],
            "time": "2023-08-07T06:12:30+00:00"
        },
        {
            "name": "symfony/deprecation-contracts",
            "version": "v3.4.0",
            "source": {
                "type": "git",
                "url": "https://github.com/symfony/deprecation-contracts.git",
                "reference": "7c3aff79d10325257a001fcf92d991f24fc967cf"
            },
            "dist": {
                "type": "zip",
                "url": "https://api.github.com/repos/symfony/deprecation-contracts/zipball/7c3aff79d10325257a001fcf92d991f24fc967cf",
                "reference": "7c3aff79d10325257a001fcf92d991f24fc967cf",
                "shasum": ""
            },
            "require": {
                "php": ">=8.1"
            },
            "type": "library",
            "extra": {
                "branch-alias": {
                    "dev-main": "3.4-dev"
                },
                "thanks": {
                    "name": "symfony/contracts",
                    "url": "https://github.com/symfony/contracts"
                }
            },
            "autoload": {
                "files": [
                    "function.php"
                ]
            },
            "notification-url": "https://packagist.org/downloads/",
            "license": [
                "MIT"
            ],
            "authors": [
                {
                    "name": "Nicolas Grekas",
                    "email": "p@tchwork.com"
                },
                {
                    "name": "Symfony Community",
                    "homepage": "https://symfony.com/contributors"
                }
            ],
            "description": "A generic function and convention to trigger deprecation notices",
            "homepage": "https://symfony.com",
            "support": {
                "source": "https://github.com/symfony/deprecation-contracts/tree/v3.4.0"
            },
            "funding": [
                {
                    "url": "https://symfony.com/sponsor",
                    "type": "custom"
                },
                {
                    "url": "https://github.com/fabpot",
                    "type": "github"
                },
                {
                    "url": "https://tidelift.com/funding/github/packagist/symfony/symfony",
                    "type": "tidelift"
                }
            ],
            "time": "2023-05-23T14:45:45+00:00"
        },
        {
<<<<<<< HEAD
            "name": "symfony/filesystem",
            "version": "v6.4.3",
            "source": {
                "type": "git",
                "url": "https://github.com/symfony/filesystem.git",
                "reference": "7f3b1755eb49297a0827a7575d5d2b2fd11cc9fb"
            },
            "dist": {
                "type": "zip",
                "url": "https://api.github.com/repos/symfony/filesystem/zipball/7f3b1755eb49297a0827a7575d5d2b2fd11cc9fb",
                "reference": "7f3b1755eb49297a0827a7575d5d2b2fd11cc9fb",
                "shasum": ""
            },
            "require": {
                "php": ">=8.1",
                "symfony/polyfill-ctype": "~1.8",
                "symfony/polyfill-mbstring": "~1.8"
            },
            "type": "library",
            "autoload": {
                "psr-4": {
                    "Symfony\\Component\\Filesystem\\": ""
                },
                "exclude-from-classmap": [
                    "/Tests/"
                ]
            },
            "notification-url": "https://packagist.org/downloads/",
            "license": [
                "MIT"
            ],
            "authors": [
                {
                    "name": "Fabien Potencier",
                    "email": "fabien@symfony.com"
                },
                {
                    "name": "Symfony Community",
                    "homepage": "https://symfony.com/contributors"
                }
            ],
            "description": "Provides basic utilities for the filesystem",
            "homepage": "https://symfony.com",
            "support": {
                "source": "https://github.com/symfony/filesystem/tree/v6.4.3"
            },
            "funding": [
                {
                    "url": "https://symfony.com/sponsor",
                    "type": "custom"
                },
                {
                    "url": "https://github.com/fabpot",
                    "type": "github"
                },
                {
                    "url": "https://tidelift.com/funding/github/packagist/symfony/symfony",
                    "type": "tidelift"
                }
            ],
            "time": "2024-01-23T14:51:35+00:00"
        },
        {
=======
>>>>>>> 72e38414
            "name": "symfony/polyfill-ctype",
            "version": "v1.28.0",
            "source": {
                "type": "git",
                "url": "https://github.com/symfony/polyfill-ctype.git",
                "reference": "ea208ce43cbb04af6867b4fdddb1bdbf84cc28cb"
            },
            "dist": {
                "type": "zip",
                "url": "https://api.github.com/repos/symfony/polyfill-ctype/zipball/ea208ce43cbb04af6867b4fdddb1bdbf84cc28cb",
                "reference": "ea208ce43cbb04af6867b4fdddb1bdbf84cc28cb",
                "shasum": ""
            },
            "require": {
                "php": ">=7.1"
            },
            "provide": {
                "ext-ctype": "*"
            },
            "suggest": {
                "ext-ctype": "For best performance"
            },
            "type": "library",
            "extra": {
                "branch-alias": {
                    "dev-main": "1.28-dev"
                },
                "thanks": {
                    "name": "symfony/polyfill",
                    "url": "https://github.com/symfony/polyfill"
                }
            },
            "autoload": {
                "files": [
                    "bootstrap.php"
                ],
                "psr-4": {
                    "Symfony\\Polyfill\\Ctype\\": ""
                }
            },
            "notification-url": "https://packagist.org/downloads/",
            "license": [
                "MIT"
            ],
            "authors": [
                {
                    "name": "Gert de Pagter",
                    "email": "BackEndTea@gmail.com"
                },
                {
                    "name": "Symfony Community",
                    "homepage": "https://symfony.com/contributors"
                }
            ],
            "description": "Symfony polyfill for ctype functions",
            "homepage": "https://symfony.com",
            "keywords": [
                "compatibility",
                "ctype",
                "polyfill",
                "portable"
            ],
            "support": {
                "source": "https://github.com/symfony/polyfill-ctype/tree/v1.28.0"
            },
            "funding": [
                {
                    "url": "https://symfony.com/sponsor",
                    "type": "custom"
                },
                {
                    "url": "https://github.com/fabpot",
                    "type": "github"
                },
                {
                    "url": "https://tidelift.com/funding/github/packagist/symfony/symfony",
                    "type": "tidelift"
                }
            ],
            "time": "2023-01-26T09:26:14+00:00"
        },
        {
            "name": "symfony/polyfill-intl-grapheme",
            "version": "v1.28.0",
            "source": {
                "type": "git",
                "url": "https://github.com/symfony/polyfill-intl-grapheme.git",
                "reference": "875e90aeea2777b6f135677f618529449334a612"
            },
            "dist": {
                "type": "zip",
                "url": "https://api.github.com/repos/symfony/polyfill-intl-grapheme/zipball/875e90aeea2777b6f135677f618529449334a612",
                "reference": "875e90aeea2777b6f135677f618529449334a612",
                "shasum": ""
            },
            "require": {
                "php": ">=7.1"
            },
            "suggest": {
                "ext-intl": "For best performance"
            },
            "type": "library",
            "extra": {
                "branch-alias": {
                    "dev-main": "1.28-dev"
                },
                "thanks": {
                    "name": "symfony/polyfill",
                    "url": "https://github.com/symfony/polyfill"
                }
            },
            "autoload": {
                "files": [
                    "bootstrap.php"
                ],
                "psr-4": {
                    "Symfony\\Polyfill\\Intl\\Grapheme\\": ""
                }
            },
            "notification-url": "https://packagist.org/downloads/",
            "license": [
                "MIT"
            ],
            "authors": [
                {
                    "name": "Nicolas Grekas",
                    "email": "p@tchwork.com"
                },
                {
                    "name": "Symfony Community",
                    "homepage": "https://symfony.com/contributors"
                }
            ],
            "description": "Symfony polyfill for intl's grapheme_* functions",
            "homepage": "https://symfony.com",
            "keywords": [
                "compatibility",
                "grapheme",
                "intl",
                "polyfill",
                "portable",
                "shim"
            ],
            "support": {
                "source": "https://github.com/symfony/polyfill-intl-grapheme/tree/v1.28.0"
            },
            "funding": [
                {
                    "url": "https://symfony.com/sponsor",
                    "type": "custom"
                },
                {
                    "url": "https://github.com/fabpot",
                    "type": "github"
                },
                {
                    "url": "https://tidelift.com/funding/github/packagist/symfony/symfony",
                    "type": "tidelift"
                }
            ],
            "time": "2023-01-26T09:26:14+00:00"
        },
        {
            "name": "symfony/polyfill-intl-idn",
            "version": "v1.28.0",
            "source": {
                "type": "git",
                "url": "https://github.com/symfony/polyfill-intl-idn.git",
                "reference": "ecaafce9f77234a6a449d29e49267ba10499116d"
            },
            "dist": {
                "type": "zip",
                "url": "https://api.github.com/repos/symfony/polyfill-intl-idn/zipball/ecaafce9f77234a6a449d29e49267ba10499116d",
                "reference": "ecaafce9f77234a6a449d29e49267ba10499116d",
                "shasum": ""
            },
            "require": {
                "php": ">=7.1",
                "symfony/polyfill-intl-normalizer": "^1.10",
                "symfony/polyfill-php72": "^1.10"
            },
            "suggest": {
                "ext-intl": "For best performance"
            },
            "type": "library",
            "extra": {
                "branch-alias": {
                    "dev-main": "1.28-dev"
                },
                "thanks": {
                    "name": "symfony/polyfill",
                    "url": "https://github.com/symfony/polyfill"
                }
            },
            "autoload": {
                "files": [
                    "bootstrap.php"
                ],
                "psr-4": {
                    "Symfony\\Polyfill\\Intl\\Idn\\": ""
                }
            },
            "notification-url": "https://packagist.org/downloads/",
            "license": [
                "MIT"
            ],
            "authors": [
                {
                    "name": "Laurent Bassin",
                    "email": "laurent@bassin.info"
                },
                {
                    "name": "Trevor Rowbotham",
                    "email": "trevor.rowbotham@pm.me"
                },
                {
                    "name": "Symfony Community",
                    "homepage": "https://symfony.com/contributors"
                }
            ],
            "description": "Symfony polyfill for intl's idn_to_ascii and idn_to_utf8 functions",
            "homepage": "https://symfony.com",
            "keywords": [
                "compatibility",
                "idn",
                "intl",
                "polyfill",
                "portable",
                "shim"
            ],
            "support": {
                "source": "https://github.com/symfony/polyfill-intl-idn/tree/v1.28.0"
            },
            "funding": [
                {
                    "url": "https://symfony.com/sponsor",
                    "type": "custom"
                },
                {
                    "url": "https://github.com/fabpot",
                    "type": "github"
                },
                {
                    "url": "https://tidelift.com/funding/github/packagist/symfony/symfony",
                    "type": "tidelift"
                }
            ],
            "time": "2023-01-26T09:30:37+00:00"
        },
        {
            "name": "symfony/polyfill-intl-normalizer",
            "version": "v1.28.0",
            "source": {
                "type": "git",
                "url": "https://github.com/symfony/polyfill-intl-normalizer.git",
                "reference": "8c4ad05dd0120b6a53c1ca374dca2ad0a1c4ed92"
            },
            "dist": {
                "type": "zip",
                "url": "https://api.github.com/repos/symfony/polyfill-intl-normalizer/zipball/8c4ad05dd0120b6a53c1ca374dca2ad0a1c4ed92",
                "reference": "8c4ad05dd0120b6a53c1ca374dca2ad0a1c4ed92",
                "shasum": ""
            },
            "require": {
                "php": ">=7.1"
            },
            "suggest": {
                "ext-intl": "For best performance"
            },
            "type": "library",
            "extra": {
                "branch-alias": {
                    "dev-main": "1.28-dev"
                },
                "thanks": {
                    "name": "symfony/polyfill",
                    "url": "https://github.com/symfony/polyfill"
                }
            },
            "autoload": {
                "files": [
                    "bootstrap.php"
                ],
                "psr-4": {
                    "Symfony\\Polyfill\\Intl\\Normalizer\\": ""
                },
                "classmap": [
                    "Resources/stubs"
                ]
            },
            "notification-url": "https://packagist.org/downloads/",
            "license": [
                "MIT"
            ],
            "authors": [
                {
                    "name": "Nicolas Grekas",
                    "email": "p@tchwork.com"
                },
                {
                    "name": "Symfony Community",
                    "homepage": "https://symfony.com/contributors"
                }
            ],
            "description": "Symfony polyfill for intl's Normalizer class and related functions",
            "homepage": "https://symfony.com",
            "keywords": [
                "compatibility",
                "intl",
                "normalizer",
                "polyfill",
                "portable",
                "shim"
            ],
            "support": {
                "source": "https://github.com/symfony/polyfill-intl-normalizer/tree/v1.28.0"
            },
            "funding": [
                {
                    "url": "https://symfony.com/sponsor",
                    "type": "custom"
                },
                {
                    "url": "https://github.com/fabpot",
                    "type": "github"
                },
                {
                    "url": "https://tidelift.com/funding/github/packagist/symfony/symfony",
                    "type": "tidelift"
                }
            ],
            "time": "2023-01-26T09:26:14+00:00"
        },
        {
            "name": "symfony/polyfill-mbstring",
            "version": "v1.28.0",
            "source": {
                "type": "git",
                "url": "https://github.com/symfony/polyfill-mbstring.git",
                "reference": "42292d99c55abe617799667f454222c54c60e229"
            },
            "dist": {
                "type": "zip",
                "url": "https://api.github.com/repos/symfony/polyfill-mbstring/zipball/42292d99c55abe617799667f454222c54c60e229",
                "reference": "42292d99c55abe617799667f454222c54c60e229",
                "shasum": ""
            },
            "require": {
                "php": ">=7.1"
            },
            "provide": {
                "ext-mbstring": "*"
            },
            "suggest": {
                "ext-mbstring": "For best performance"
            },
            "type": "library",
            "extra": {
                "branch-alias": {
                    "dev-main": "1.28-dev"
                },
                "thanks": {
                    "name": "symfony/polyfill",
                    "url": "https://github.com/symfony/polyfill"
                }
            },
            "autoload": {
                "files": [
                    "bootstrap.php"
                ],
                "psr-4": {
                    "Symfony\\Polyfill\\Mbstring\\": ""
                }
            },
            "notification-url": "https://packagist.org/downloads/",
            "license": [
                "MIT"
            ],
            "authors": [
                {
                    "name": "Nicolas Grekas",
                    "email": "p@tchwork.com"
                },
                {
                    "name": "Symfony Community",
                    "homepage": "https://symfony.com/contributors"
                }
            ],
            "description": "Symfony polyfill for the Mbstring extension",
            "homepage": "https://symfony.com",
            "keywords": [
                "compatibility",
                "mbstring",
                "polyfill",
                "portable",
                "shim"
            ],
            "support": {
                "source": "https://github.com/symfony/polyfill-mbstring/tree/v1.28.0"
            },
            "funding": [
                {
                    "url": "https://symfony.com/sponsor",
                    "type": "custom"
                },
                {
                    "url": "https://github.com/fabpot",
                    "type": "github"
                },
                {
                    "url": "https://tidelift.com/funding/github/packagist/symfony/symfony",
                    "type": "tidelift"
                }
            ],
            "time": "2023-07-28T09:04:16+00:00"
        },
        {
            "name": "symfony/polyfill-php72",
            "version": "v1.28.0",
            "source": {
                "type": "git",
                "url": "https://github.com/symfony/polyfill-php72.git",
                "reference": "70f4aebd92afca2f865444d30a4d2151c13c3179"
            },
            "dist": {
                "type": "zip",
                "url": "https://api.github.com/repos/symfony/polyfill-php72/zipball/70f4aebd92afca2f865444d30a4d2151c13c3179",
                "reference": "70f4aebd92afca2f865444d30a4d2151c13c3179",
                "shasum": ""
            },
            "require": {
                "php": ">=7.1"
            },
            "type": "library",
            "extra": {
                "branch-alias": {
                    "dev-main": "1.28-dev"
                },
                "thanks": {
                    "name": "symfony/polyfill",
                    "url": "https://github.com/symfony/polyfill"
                }
            },
            "autoload": {
                "files": [
                    "bootstrap.php"
                ],
                "psr-4": {
                    "Symfony\\Polyfill\\Php72\\": ""
                }
            },
            "notification-url": "https://packagist.org/downloads/",
            "license": [
                "MIT"
            ],
            "authors": [
                {
                    "name": "Nicolas Grekas",
                    "email": "p@tchwork.com"
                },
                {
                    "name": "Symfony Community",
                    "homepage": "https://symfony.com/contributors"
                }
            ],
            "description": "Symfony polyfill backporting some PHP 7.2+ features to lower PHP versions",
            "homepage": "https://symfony.com",
            "keywords": [
                "compatibility",
                "polyfill",
                "portable",
                "shim"
            ],
            "support": {
                "source": "https://github.com/symfony/polyfill-php72/tree/v1.28.0"
            },
            "funding": [
                {
                    "url": "https://symfony.com/sponsor",
                    "type": "custom"
                },
                {
                    "url": "https://github.com/fabpot",
                    "type": "github"
                },
                {
                    "url": "https://tidelift.com/funding/github/packagist/symfony/symfony",
                    "type": "tidelift"
                }
            ],
            "time": "2023-01-26T09:26:14+00:00"
        },
        {
            "name": "symfony/polyfill-php73",
            "version": "v1.28.0",
            "source": {
                "type": "git",
                "url": "https://github.com/symfony/polyfill-php73.git",
                "reference": "fe2f306d1d9d346a7fee353d0d5012e401e984b5"
            },
            "dist": {
                "type": "zip",
                "url": "https://api.github.com/repos/symfony/polyfill-php73/zipball/fe2f306d1d9d346a7fee353d0d5012e401e984b5",
                "reference": "fe2f306d1d9d346a7fee353d0d5012e401e984b5",
                "shasum": ""
            },
            "require": {
                "php": ">=7.1"
            },
            "type": "library",
            "extra": {
                "branch-alias": {
                    "dev-main": "1.28-dev"
                },
                "thanks": {
                    "name": "symfony/polyfill",
                    "url": "https://github.com/symfony/polyfill"
                }
            },
            "autoload": {
                "files": [
                    "bootstrap.php"
                ],
                "psr-4": {
                    "Symfony\\Polyfill\\Php73\\": ""
                },
                "classmap": [
                    "Resources/stubs"
                ]
            },
            "notification-url": "https://packagist.org/downloads/",
            "license": [
                "MIT"
            ],
            "authors": [
                {
                    "name": "Nicolas Grekas",
                    "email": "p@tchwork.com"
                },
                {
                    "name": "Symfony Community",
                    "homepage": "https://symfony.com/contributors"
                }
            ],
            "description": "Symfony polyfill backporting some PHP 7.3+ features to lower PHP versions",
            "homepage": "https://symfony.com",
            "keywords": [
                "compatibility",
                "polyfill",
                "portable",
                "shim"
            ],
            "support": {
                "source": "https://github.com/symfony/polyfill-php73/tree/v1.28.0"
            },
            "funding": [
                {
                    "url": "https://symfony.com/sponsor",
                    "type": "custom"
                },
                {
                    "url": "https://github.com/fabpot",
                    "type": "github"
                },
                {
                    "url": "https://tidelift.com/funding/github/packagist/symfony/symfony",
                    "type": "tidelift"
                }
            ],
            "time": "2023-01-26T09:26:14+00:00"
        },
        {
            "name": "symfony/polyfill-php80",
            "version": "v1.28.0",
            "source": {
                "type": "git",
                "url": "https://github.com/symfony/polyfill-php80.git",
                "reference": "6caa57379c4aec19c0a12a38b59b26487dcfe4b5"
            },
            "dist": {
                "type": "zip",
                "url": "https://api.github.com/repos/symfony/polyfill-php80/zipball/6caa57379c4aec19c0a12a38b59b26487dcfe4b5",
                "reference": "6caa57379c4aec19c0a12a38b59b26487dcfe4b5",
                "shasum": ""
            },
            "require": {
                "php": ">=7.1"
            },
            "type": "library",
            "extra": {
                "branch-alias": {
                    "dev-main": "1.28-dev"
                },
                "thanks": {
                    "name": "symfony/polyfill",
                    "url": "https://github.com/symfony/polyfill"
                }
            },
            "autoload": {
                "files": [
                    "bootstrap.php"
                ],
                "psr-4": {
                    "Symfony\\Polyfill\\Php80\\": ""
                },
                "classmap": [
                    "Resources/stubs"
                ]
            },
            "notification-url": "https://packagist.org/downloads/",
            "license": [
                "MIT"
            ],
            "authors": [
                {
                    "name": "Ion Bazan",
                    "email": "ion.bazan@gmail.com"
                },
                {
                    "name": "Nicolas Grekas",
                    "email": "p@tchwork.com"
                },
                {
                    "name": "Symfony Community",
                    "homepage": "https://symfony.com/contributors"
                }
            ],
            "description": "Symfony polyfill backporting some PHP 8.0+ features to lower PHP versions",
            "homepage": "https://symfony.com",
            "keywords": [
                "compatibility",
                "polyfill",
                "portable",
                "shim"
            ],
            "support": {
                "source": "https://github.com/symfony/polyfill-php80/tree/v1.28.0"
            },
            "funding": [
                {
                    "url": "https://symfony.com/sponsor",
                    "type": "custom"
                },
                {
                    "url": "https://github.com/fabpot",
                    "type": "github"
                },
                {
                    "url": "https://tidelift.com/funding/github/packagist/symfony/symfony",
                    "type": "tidelift"
                }
            ],
            "time": "2023-01-26T09:26:14+00:00"
        },
        {
            "name": "symfony/service-contracts",
            "version": "v3.4.1",
            "source": {
                "type": "git",
                "url": "https://github.com/symfony/service-contracts.git",
                "reference": "fe07cbc8d837f60caf7018068e350cc5163681a0"
            },
            "dist": {
                "type": "zip",
                "url": "https://api.github.com/repos/symfony/service-contracts/zipball/fe07cbc8d837f60caf7018068e350cc5163681a0",
                "reference": "fe07cbc8d837f60caf7018068e350cc5163681a0",
                "shasum": ""
            },
            "require": {
                "php": ">=8.1",
                "psr/container": "^1.1|^2.0"
            },
            "conflict": {
                "ext-psr": "<1.1|>=2"
            },
            "type": "library",
            "extra": {
                "branch-alias": {
                    "dev-main": "3.4-dev"
                },
                "thanks": {
                    "name": "symfony/contracts",
                    "url": "https://github.com/symfony/contracts"
                }
            },
            "autoload": {
                "psr-4": {
                    "Symfony\\Contracts\\Service\\": ""
                },
                "exclude-from-classmap": [
                    "/Test/"
                ]
            },
            "notification-url": "https://packagist.org/downloads/",
            "license": [
                "MIT"
            ],
            "authors": [
                {
                    "name": "Nicolas Grekas",
                    "email": "p@tchwork.com"
                },
                {
                    "name": "Symfony Community",
                    "homepage": "https://symfony.com/contributors"
                }
            ],
            "description": "Generic abstractions related to writing services",
            "homepage": "https://symfony.com",
            "keywords": [
                "abstractions",
                "contracts",
                "decoupling",
                "interfaces",
                "interoperability",
                "standards"
            ],
            "support": {
                "source": "https://github.com/symfony/service-contracts/tree/v3.4.1"
            },
            "funding": [
                {
                    "url": "https://symfony.com/sponsor",
                    "type": "custom"
                },
                {
                    "url": "https://github.com/fabpot",
                    "type": "github"
                },
                {
                    "url": "https://tidelift.com/funding/github/packagist/symfony/symfony",
                    "type": "tidelift"
                }
            ],
            "time": "2023-12-26T14:02:43+00:00"
        },
        {
            "name": "symfony/string",
            "version": "v6.4.3",
            "source": {
                "type": "git",
                "url": "https://github.com/symfony/string.git",
                "reference": "7a14736fb179876575464e4658fce0c304e8c15b"
            },
            "dist": {
                "type": "zip",
                "url": "https://api.github.com/repos/symfony/string/zipball/7a14736fb179876575464e4658fce0c304e8c15b",
                "reference": "7a14736fb179876575464e4658fce0c304e8c15b",
                "shasum": ""
            },
            "require": {
                "php": ">=8.1",
                "symfony/polyfill-ctype": "~1.8",
                "symfony/polyfill-intl-grapheme": "~1.0",
                "symfony/polyfill-intl-normalizer": "~1.0",
                "symfony/polyfill-mbstring": "~1.0"
            },
            "conflict": {
                "symfony/translation-contracts": "<2.5"
            },
            "require-dev": {
                "symfony/error-handler": "^5.4|^6.0|^7.0",
                "symfony/http-client": "^5.4|^6.0|^7.0",
                "symfony/intl": "^6.2|^7.0",
                "symfony/translation-contracts": "^2.5|^3.0",
                "symfony/var-exporter": "^5.4|^6.0|^7.0"
            },
            "type": "library",
            "autoload": {
                "files": [
                    "Resources/functions.php"
                ],
                "psr-4": {
                    "Symfony\\Component\\String\\": ""
                },
                "exclude-from-classmap": [
                    "/Tests/"
                ]
            },
            "notification-url": "https://packagist.org/downloads/",
            "license": [
                "MIT"
            ],
            "authors": [
                {
                    "name": "Nicolas Grekas",
                    "email": "p@tchwork.com"
                },
                {
                    "name": "Symfony Community",
                    "homepage": "https://symfony.com/contributors"
                }
            ],
            "description": "Provides an object-oriented API to strings and deals with bytes, UTF-8 code points and grapheme clusters in a unified way",
            "homepage": "https://symfony.com",
            "keywords": [
                "grapheme",
                "i18n",
                "string",
                "unicode",
                "utf-8",
                "utf8"
            ],
            "support": {
                "source": "https://github.com/symfony/string/tree/v6.4.3"
            },
            "funding": [
                {
                    "url": "https://symfony.com/sponsor",
                    "type": "custom"
                },
                {
                    "url": "https://github.com/fabpot",
                    "type": "github"
                },
                {
                    "url": "https://tidelift.com/funding/github/packagist/symfony/symfony",
                    "type": "tidelift"
                }
            ],
            "time": "2024-01-25T09:26:29+00:00"
        },
        {
            "name": "symfony/yaml",
            "version": "v5.4.23",
            "source": {
                "type": "git",
                "url": "https://github.com/symfony/yaml.git",
                "reference": "4cd2e3ea301aadd76a4172756296fe552fb45b0b"
            },
            "dist": {
                "type": "zip",
                "url": "https://api.github.com/repos/symfony/yaml/zipball/4cd2e3ea301aadd76a4172756296fe552fb45b0b",
                "reference": "4cd2e3ea301aadd76a4172756296fe552fb45b0b",
                "shasum": ""
            },
            "require": {
                "php": ">=7.2.5",
                "symfony/deprecation-contracts": "^2.1|^3",
                "symfony/polyfill-ctype": "^1.8"
            },
            "conflict": {
                "symfony/console": "<5.3"
            },
            "require-dev": {
                "symfony/console": "^5.3|^6.0"
            },
            "suggest": {
                "symfony/console": "For validating YAML files using the lint command"
            },
            "bin": [
                "Resources/bin/yaml-lint"
            ],
            "type": "library",
            "autoload": {
                "psr-4": {
                    "Symfony\\Component\\Yaml\\": ""
                },
                "exclude-from-classmap": [
                    "/Tests/"
                ]
            },
            "notification-url": "https://packagist.org/downloads/",
            "license": [
                "MIT"
            ],
            "authors": [
                {
                    "name": "Fabien Potencier",
                    "email": "fabien@symfony.com"
                },
                {
                    "name": "Symfony Community",
                    "homepage": "https://symfony.com/contributors"
                }
            ],
            "description": "Loads and dumps YAML files",
            "homepage": "https://symfony.com",
            "support": {
                "source": "https://github.com/symfony/yaml/tree/v5.4.23"
            },
            "funding": [
                {
                    "url": "https://symfony.com/sponsor",
                    "type": "custom"
                },
                {
                    "url": "https://github.com/fabpot",
                    "type": "github"
                },
                {
                    "url": "https://tidelift.com/funding/github/packagist/symfony/symfony",
                    "type": "tidelift"
                }
            ],
            "time": "2023-04-23T19:33:36+00:00"
        },
        {
            "name": "vstelmakh/url-highlight",
            "version": "v3.0.2",
            "source": {
                "type": "git",
                "url": "https://github.com/vstelmakh/url-highlight.git",
                "reference": "458f1af6acdf63d33e7fb43aeeecb4bfe64bda2b"
            },
            "dist": {
                "type": "zip",
                "url": "https://api.github.com/repos/vstelmakh/url-highlight/zipball/458f1af6acdf63d33e7fb43aeeecb4bfe64bda2b",
                "reference": "458f1af6acdf63d33e7fb43aeeecb4bfe64bda2b",
                "shasum": ""
            },
            "require": {
                "ext-json": "*",
                "ext-mbstring": "*",
                "php": "^7.1 || ^8",
                "symfony/polyfill-php72": "^1.10"
            },
            "require-dev": {
                "phpbench/phpbench": "^0.16 || ^1.2.6",
                "phpstan/phpstan": "^1.4",
                "phpunit/phpunit": "^7.5.3 || ^8 || ^9.3",
                "squizlabs/php_codesniffer": "^3.7.1",
                "vstelmakh/covelyzer": "^0.2"
            },
            "type": "library",
            "autoload": {
                "psr-4": {
                    "VStelmakh\\UrlHighlight\\": "src/"
                }
            },
            "notification-url": "https://packagist.org/downloads/",
            "license": [
                "MIT"
            ],
            "authors": [
                {
                    "name": "Volodymyr Stelmakh",
                    "homepage": "https://github.com/vstelmakh"
                }
            ],
            "description": "Library to parse urls from string input",
            "homepage": "https://github.com/vstelmakh/url-highlight",
            "keywords": [
                "Linkify",
                "clickable",
                "extract",
                "html",
                "parser",
                "url"
            ],
            "support": {
                "issues": "https://github.com/vstelmakh/url-highlight/issues",
                "source": "https://github.com/vstelmakh/url-highlight/tree/v3.0.2"
            },
            "time": "2023-01-15T16:58:38+00:00"
        },
        {
            "name": "vufind-org/vufind-marc",
            "version": "v1.1.0",
            "source": {
                "type": "git",
                "url": "https://github.com/vufind-org/vufind-marc.git",
                "reference": "399800edbd29fe9e985a8d06c1de2f0479de391b"
            },
            "dist": {
                "type": "zip",
                "url": "https://api.github.com/repos/vufind-org/vufind-marc/zipball/399800edbd29fe9e985a8d06c1de2f0479de391b",
                "reference": "399800edbd29fe9e985a8d06c1de2f0479de391b",
                "shasum": ""
            },
            "require": {
                "opis/json-schema": "^2.3.0",
                "pcrov/jsonreader": "^1.0.2",
                "php": ">=8.0",
                "vufind-org/vufindcode": "^1.2"
            },
            "require-dev": {
                "friendsofphp/php-cs-fixer": "3.26.1",
                "pear/http_request2": "2.5.1",
                "phing/phing": "2.17.4",
                "phpmd/phpmd": "2.13.0",
                "phpstan/phpstan": "1.10.34",
                "phpunit/phpunit": "9.6.12",
                "squizlabs/php_codesniffer": "3.7.2"
            },
            "type": "library",
            "autoload": {
                "psr-4": {
                    "VuFind\\Marc\\": "src/"
                }
            },
            "notification-url": "https://packagist.org/downloads/",
            "license": [
                "GPL-2.0"
            ],
            "authors": [
                {
                    "name": "Ere Maijala",
                    "email": "ere.maijala@helsinki.fi"
                },
                {
                    "name": "Demian Katz",
                    "email": "demian.katz@villanova.edu"
                }
            ],
            "description": "MARC record processing library for the VuFind project",
            "homepage": "https://vufind.org/",
            "support": {
                "issues": "https://vufind.org/jira",
                "source": "https://github.com/vufind-org/vufind-marc/tree/v1.1.0"
            },
            "time": "2024-01-02T17:57:55+00:00"
        },
        {
            "name": "vufind-org/vufindcode",
            "version": "v1.2",
            "source": {
                "type": "git",
                "url": "https://github.com/vufind-org/vufindcode.git",
                "reference": "df7f4d2188c9f2c654dfee69774b80b9d03b1ab4"
            },
            "dist": {
                "type": "zip",
                "url": "https://api.github.com/repos/vufind-org/vufindcode/zipball/df7f4d2188c9f2c654dfee69774b80b9d03b1ab4",
                "reference": "df7f4d2188c9f2c654dfee69774b80b9d03b1ab4",
                "shasum": ""
            },
            "require": {
                "php": ">=7.0.8"
            },
            "require-dev": {
                "friendsofphp/php-cs-fixer": "2.11.1",
                "pear/http_request2": "2.3.0",
                "phing/phing": "2.16.1",
                "phploc/phploc": "4.0.1",
                "phpmd/phpmd": "2.6.0",
                "phpunit/phpunit": "6.5.8",
                "sebastian/phpcpd": "3.0.1",
                "squizlabs/php_codesniffer": "3.2.3"
            },
            "type": "library",
            "autoload": {
                "psr-0": {
                    "VuFindCode\\": "src/"
                }
            },
            "notification-url": "https://packagist.org/downloads/",
            "license": [
                "GPL-2.0"
            ],
            "authors": [
                {
                    "name": "Demian Katz",
                    "email": "demian.katz@villanova.edu"
                }
            ],
            "description": "Classes for working with EANs, ISBNs and ISMNs (a VuFind support library)",
            "homepage": "https://vufind.org/",
            "support": {
                "issues": "https://vufind.org/jira",
                "source": "https://github.com/vufind-org/vufindcode/tree/v1.2"
            },
            "time": "2019-11-07T14:29:07+00:00"
        },
        {
            "name": "vufind-org/vufinddate",
            "version": "v1.2.0",
            "source": {
                "type": "git",
                "url": "https://github.com/vufind-org/vufinddate.git",
                "reference": "319b862c5a8a1352ff6cb93095fface6b40bc2e1"
            },
            "dist": {
                "type": "zip",
                "url": "https://api.github.com/repos/vufind-org/vufinddate/zipball/319b862c5a8a1352ff6cb93095fface6b40bc2e1",
                "reference": "319b862c5a8a1352ff6cb93095fface6b40bc2e1",
                "shasum": ""
            },
            "require": {
                "php": ">=7.4.1"
            },
            "require-dev": {
                "friendsofphp/php-cs-fixer": "3.8.0",
                "pear/http_request2": "2.4.2",
                "phing/phing": "2.17.3",
                "phploc/phploc": "7.0.2",
                "phpmd/phpmd": "2.12.0",
                "phpstan/phpstan": "1.6.8",
                "phpunit/phpunit": "9.5.20",
                "sebastian/phpcpd": "6.0.3",
                "squizlabs/php_codesniffer": "3.6.2"
            },
            "type": "library",
            "autoload": {
                "psr-4": {
                    "VuFind\\Date\\": "src/"
                }
            },
            "notification-url": "https://packagist.org/downloads/",
            "license": [
                "GPL-2.0"
            ],
            "authors": [
                {
                    "name": "Demian Katz",
                    "email": "demian.katz@villanova.edu"
                }
            ],
            "description": "Date formatting tools for the VuFind project",
            "homepage": "https://vufind.org/",
            "support": {
                "issues": "https://vufind.org/jira",
                "source": "https://github.com/vufind-org/vufinddate/tree/v1.2.0"
            },
            "time": "2023-01-17T14:25:21+00:00"
        },
        {
            "name": "vufind-org/vufindharvest",
            "version": "v5.2.0",
            "source": {
                "type": "git",
                "url": "https://github.com/vufind-org/vufindharvest.git",
                "reference": "aaae1a76198e8403d0436c84465508d5e87ed161"
            },
            "dist": {
                "type": "zip",
                "url": "https://api.github.com/repos/vufind-org/vufindharvest/zipball/aaae1a76198e8403d0436c84465508d5e87ed161",
                "reference": "aaae1a76198e8403d0436c84465508d5e87ed161",
                "shasum": ""
            },
            "require": {
                "laminas/laminas-http": ">=2.2",
                "php": ">=7.4.1",
                "symfony/console": "^4.0||^5.0"
            },
            "require-dev": {
                "friendsofphp/php-cs-fixer": "3.14.4",
                "pear/http_request2": "2.5.1",
                "phing/phing": "2.17.4",
                "phploc/phploc": "7.0.2",
                "phpmd/phpmd": "2.13.0",
                "phpstan/phpstan": "1.10.3",
                "phpunit/phpunit": "9.6.4",
                "sebastian/phpcpd": "6.0.3",
                "squizlabs/php_codesniffer": "3.7.2"
            },
            "type": "library",
            "autoload": {
                "psr-4": {
                    "VuFindHarvest\\": "src/"
                }
            },
            "notification-url": "https://packagist.org/downloads/",
            "license": [
                "GPL-2.0"
            ],
            "authors": [
                {
                    "name": "Demian Katz",
                    "email": "demian.katz@villanova.edu",
                    "role": "Maintainer"
                }
            ],
            "description": "VuFind Harvest Tools",
            "homepage": "https://vufind.org/",
            "support": {
                "issues": "https://vufind.org/jira",
                "source": "https://github.com/vufind-org/vufindharvest/tree/v5.2.0"
            },
            "time": "2023-03-31T17:56:46+00:00"
        },
        {
            "name": "vufind-org/vufindhttp",
            "version": "v3.2.0",
            "source": {
                "type": "git",
                "url": "https://github.com/vufind-org/vufindhttp.git",
                "reference": "53fe3781e6b2a5043417ee054bc120c63180b936"
            },
            "dist": {
                "type": "zip",
                "url": "https://api.github.com/repos/vufind-org/vufindhttp/zipball/53fe3781e6b2a5043417ee054bc120c63180b936",
                "reference": "53fe3781e6b2a5043417ee054bc120c63180b936",
                "shasum": ""
            },
            "require": {
                "laminas/laminas-http": ">=2.2",
                "php": ">=7.4.1"
            },
            "require-dev": {
                "friendsofphp/php-cs-fixer": "3.8.0",
                "laminas/laminas-uri": ">=2.2",
                "pear/http_request2": "2.5.1",
                "phing/phing": "2.17.3",
                "phploc/phploc": "7.0.2",
                "phpmd/phpmd": "2.12.0",
                "phpstan/phpstan": "1.6.8",
                "phpunit/phpunit": "9.5.20",
                "sebastian/phpcpd": "6.0.3",
                "squizlabs/php_codesniffer": "3.6.2"
            },
            "type": "library",
            "autoload": {
                "psr-0": {
                    "VuFindHttp\\": "src/"
                }
            },
            "notification-url": "https://packagist.org/downloads/",
            "license": [
                "GPL-2.0"
            ],
            "authors": [
                {
                    "name": "David Maus",
                    "email": "maus@hab.de",
                    "role": "Developer"
                },
                {
                    "name": "Demian Katz",
                    "email": "demian.katz@villanova.edu",
                    "role": "Maintainer"
                }
            ],
            "description": "VuFind HTTP service library",
            "homepage": "https://vufind.org/",
            "support": {
                "issues": "https://vufind.org/jira",
                "source": "https://github.com/vufind-org/vufindhttp/tree/v3.2.0"
            },
            "time": "2022-09-15T10:37:23+00:00"
        },
        {
            "name": "webfontkit/open-sans",
            "version": "1.0.0",
            "source": {
                "type": "git",
                "url": "https://github.com/webfontkit/open-sans.git",
                "reference": "00ab31e690edfd0d88f9ffbcd998cf298b9687e9"
            },
            "dist": {
                "type": "zip",
                "url": "https://api.github.com/repos/webfontkit/open-sans/zipball/00ab31e690edfd0d88f9ffbcd998cf298b9687e9",
                "reference": "00ab31e690edfd0d88f9ffbcd998cf298b9687e9",
                "shasum": ""
            },
            "type": "library",
            "notification-url": "https://packagist.org/downloads/",
            "license": [
                "Apache-2.0"
            ],
            "description": "Open Sans is a humanist sans serif typeface designed by Steve Matteson, Type Director of Ascender Corp. This version contains the complete 897 character set, which includes the standard ISO Latin 1, Latin CE, Greek and Cyrillic character sets. Open Sans was designed with an upright stress, open forms and a neutral, yet friendly appearance. It was optimized for print, web, and mobile interfaces, and has excellent legibility characteristics in its letterforms.",
            "homepage": "http://www.google.com/fonts/specimen/Open+Sans",
            "support": {
                "issues": "https://github.com/webfontkit/open-sans/issues",
                "source": "https://github.com/webfontkit/open-sans",
                "wiki": "https://github.com/webfontkit/open-sans"
            },
            "time": "2014-08-20T20:43:34+00:00"
        },
        {
            "name": "webimpress/safe-writer",
            "version": "2.2.0",
            "source": {
                "type": "git",
                "url": "https://github.com/webimpress/safe-writer.git",
                "reference": "9d37cc8bee20f7cb2f58f6e23e05097eab5072e6"
            },
            "dist": {
                "type": "zip",
                "url": "https://api.github.com/repos/webimpress/safe-writer/zipball/9d37cc8bee20f7cb2f58f6e23e05097eab5072e6",
                "reference": "9d37cc8bee20f7cb2f58f6e23e05097eab5072e6",
                "shasum": ""
            },
            "require": {
                "php": "^7.3 || ^8.0"
            },
            "require-dev": {
                "phpunit/phpunit": "^9.5.4",
                "vimeo/psalm": "^4.7",
                "webimpress/coding-standard": "^1.2.2"
            },
            "type": "library",
            "extra": {
                "branch-alias": {
                    "dev-master": "2.2.x-dev",
                    "dev-develop": "2.3.x-dev",
                    "dev-release-1.0": "1.0.x-dev"
                }
            },
            "autoload": {
                "psr-4": {
                    "Webimpress\\SafeWriter\\": "src/"
                }
            },
            "notification-url": "https://packagist.org/downloads/",
            "license": [
                "BSD-2-Clause"
            ],
            "description": "Tool to write files safely, to avoid race conditions",
            "keywords": [
                "concurrent write",
                "file writer",
                "race condition",
                "safe writer",
                "webimpress"
            ],
            "support": {
                "issues": "https://github.com/webimpress/safe-writer/issues",
                "source": "https://github.com/webimpress/safe-writer/tree/2.2.0"
            },
            "funding": [
                {
                    "url": "https://github.com/michalbundyra",
                    "type": "github"
                }
            ],
            "time": "2021-04-19T16:34:45+00:00"
        },
        {
            "name": "webmozart/assert",
            "version": "1.11.0",
            "source": {
                "type": "git",
                "url": "https://github.com/webmozarts/assert.git",
                "reference": "11cb2199493b2f8a3b53e7f19068fc6aac760991"
            },
            "dist": {
                "type": "zip",
                "url": "https://api.github.com/repos/webmozarts/assert/zipball/11cb2199493b2f8a3b53e7f19068fc6aac760991",
                "reference": "11cb2199493b2f8a3b53e7f19068fc6aac760991",
                "shasum": ""
            },
            "require": {
                "ext-ctype": "*",
                "php": "^7.2 || ^8.0"
            },
            "conflict": {
                "phpstan/phpstan": "<0.12.20",
                "vimeo/psalm": "<4.6.1 || 4.6.2"
            },
            "require-dev": {
                "phpunit/phpunit": "^8.5.13"
            },
            "type": "library",
            "extra": {
                "branch-alias": {
                    "dev-master": "1.10-dev"
                }
            },
            "autoload": {
                "psr-4": {
                    "Webmozart\\Assert\\": "src/"
                }
            },
            "notification-url": "https://packagist.org/downloads/",
            "license": [
                "MIT"
            ],
            "authors": [
                {
                    "name": "Bernhard Schussek",
                    "email": "bschussek@gmail.com"
                }
            ],
            "description": "Assertions to validate method input/output with nice error messages.",
            "keywords": [
                "assert",
                "check",
                "validate"
            ],
            "support": {
                "issues": "https://github.com/webmozarts/assert/issues",
                "source": "https://github.com/webmozarts/assert/tree/1.11.0"
            },
            "time": "2022-06-03T18:03:27+00:00"
        },
        {
            "name": "wikimedia/composer-merge-plugin",
            "version": "v2.1.0",
            "source": {
                "type": "git",
                "url": "https://github.com/wikimedia/composer-merge-plugin.git",
                "reference": "a03d426c8e9fb2c9c569d9deeb31a083292788bc"
            },
            "dist": {
                "type": "zip",
                "url": "https://api.github.com/repos/wikimedia/composer-merge-plugin/zipball/a03d426c8e9fb2c9c569d9deeb31a083292788bc",
                "reference": "a03d426c8e9fb2c9c569d9deeb31a083292788bc",
                "shasum": ""
            },
            "require": {
                "composer-plugin-api": "^1.1||^2.0",
                "php": ">=7.2.0"
            },
            "require-dev": {
                "composer/composer": "^1.1||^2.0",
                "ext-json": "*",
                "mediawiki/mediawiki-phan-config": "0.11.1",
                "php-parallel-lint/php-parallel-lint": "~1.3.1",
                "phpspec/prophecy": "~1.15.0",
                "phpunit/phpunit": "^8.5||^9.0",
                "squizlabs/php_codesniffer": "~3.7.1"
            },
            "type": "composer-plugin",
            "extra": {
                "branch-alias": {
                    "dev-master": "2.x-dev"
                },
                "class": "Wikimedia\\Composer\\Merge\\V2\\MergePlugin"
            },
            "autoload": {
                "psr-4": {
                    "Wikimedia\\Composer\\Merge\\V2\\": "src/"
                }
            },
            "notification-url": "https://packagist.org/downloads/",
            "license": [
                "MIT"
            ],
            "authors": [
                {
                    "name": "Bryan Davis",
                    "email": "bd808@wikimedia.org"
                }
            ],
            "description": "Composer plugin to merge multiple composer.json files",
            "support": {
                "issues": "https://github.com/wikimedia/composer-merge-plugin/issues",
                "source": "https://github.com/wikimedia/composer-merge-plugin/tree/v2.1.0"
            },
            "time": "2023-04-15T19:07:00+00:00"
        },
        {
            "name": "yajra/laravel-pdo-via-oci8",
            "version": "v3.4.0",
            "source": {
                "type": "git",
                "url": "https://github.com/yajra/pdo-via-oci8.git",
                "reference": "9dd81df74e81c1461a4c4bd548a6dbc94908997f"
            },
            "dist": {
                "type": "zip",
                "url": "https://api.github.com/repos/yajra/pdo-via-oci8/zipball/9dd81df74e81c1461a4c4bd548a6dbc94908997f",
                "reference": "9dd81df74e81c1461a4c4bd548a6dbc94908997f",
                "shasum": ""
            },
            "require": {
                "ext-oci8": "*",
                "ext-pdo": "*",
                "php": "^8.0"
            },
            "require-dev": {
                "phpunit/phpunit": "^8.4|^9.0"
            },
            "type": "library",
            "extra": {
                "branch-alias": {
                    "dev-master": "3.x-dev"
                }
            },
            "autoload": {
                "psr-4": {
                    "Yajra\\": "src/"
                }
            },
            "notification-url": "https://packagist.org/downloads/",
            "license": [
                "MIT"
            ],
            "authors": [
                {
                    "name": "Arjay Angeles",
                    "email": "aqangeles@gmail.com"
                }
            ],
            "description": "PDO userspace driver proxying calls to PHP OCI8 driver",
            "support": {
                "issues": "https://github.com/yajra/pdo-via-oci8/issues",
                "source": "https://github.com/yajra/pdo-via-oci8/tree/v3.4.0"
            },
            "funding": [
                {
                    "url": "https://www.paypal.me/yajra",
                    "type": "custom"
                },
                {
                    "url": "https://github.com/yajra",
                    "type": "github"
                },
                {
                    "url": "https://www.patreon.com/yajra",
                    "type": "patreon"
                }
            ],
            "time": "2023-06-15T11:24:06+00:00"
        },
        {
            "name": "zfr/rbac",
            "version": "1.2.0",
            "source": {
                "type": "git",
                "url": "https://github.com/zf-fr/rbac.git",
                "reference": "493711bfc2a637fd7c6f23b71b7b55a621c35d9d"
            },
            "dist": {
                "type": "zip",
                "url": "https://api.github.com/repos/zf-fr/rbac/zipball/493711bfc2a637fd7c6f23b71b7b55a621c35d9d",
                "reference": "493711bfc2a637fd7c6f23b71b7b55a621c35d9d",
                "shasum": ""
            },
            "require": {
                "php": ">=5.4"
            },
            "require-dev": {
                "phpunit/phpunit": "~3.7",
                "satooshi/php-coveralls": "~0.6",
                "squizlabs/php_codesniffer": "1.4.*",
                "zendframework/zend-servicemanager": "~2.2"
            },
            "type": "library",
            "autoload": {
                "psr-0": {
                    "Rbac\\": "src/"
                }
            },
            "notification-url": "https://packagist.org/downloads/",
            "license": [
                "MIT"
            ],
            "authors": [
                {
                    "name": "Michaël Gallego",
                    "email": "mic.gallego@gmail.com",
                    "homepage": "http://michaelgallego.fr"
                }
            ],
            "description": "Zend Framework 3 prototype for Zend\\Permissions\\Rbac.",
            "homepage": "https://github.com/zf-fr/rbac",
            "keywords": [
                "rbac",
                "security",
                "zf2",
                "zf3"
            ],
            "support": {
                "issues": "https://github.com/zf-fr/rbac/issues",
                "source": "https://github.com/zf-fr/rbac/tree/master"
            },
            "time": "2014-02-06T14:18:34+00:00"
        }
    ],
    "packages-dev": [
        {
            "name": "behat/mink",
            "version": "v1.10.0",
            "source": {
                "type": "git",
                "url": "https://github.com/minkphp/Mink.git",
                "reference": "19e58905632e7cfdc5b2bafb9b950a3521af32c5"
            },
            "dist": {
                "type": "zip",
                "url": "https://api.github.com/repos/minkphp/Mink/zipball/19e58905632e7cfdc5b2bafb9b950a3521af32c5",
                "reference": "19e58905632e7cfdc5b2bafb9b950a3521af32c5",
                "shasum": ""
            },
            "require": {
                "php": ">=7.2",
                "symfony/css-selector": "^4.4 || ^5.0 || ^6.0"
            },
            "require-dev": {
                "phpunit/phpunit": "^8.5.22 || ^9.5.11",
                "symfony/error-handler": "^4.4 || ^5.0 || ^6.0",
                "symfony/phpunit-bridge": "^5.4 || ^6.0"
            },
            "suggest": {
                "behat/mink-browserkit-driver": "fast headless driver for any app without JS emulation",
                "behat/mink-selenium2-driver": "slow, but JS-enabled driver for any app (requires Selenium2)",
                "behat/mink-zombie-driver": "fast and JS-enabled headless driver for any app (requires node.js)",
                "dmore/chrome-mink-driver": "fast and JS-enabled driver for any app (requires chromium or google chrome)"
            },
            "type": "library",
            "extra": {
                "branch-alias": {
                    "dev-master": "1.x-dev"
                }
            },
            "autoload": {
                "psr-4": {
                    "Behat\\Mink\\": "src/"
                }
            },
            "notification-url": "https://packagist.org/downloads/",
            "license": [
                "MIT"
            ],
            "authors": [
                {
                    "name": "Konstantin Kudryashov",
                    "email": "ever.zet@gmail.com",
                    "homepage": "http://everzet.com"
                }
            ],
            "description": "Browser controller/emulator abstraction for PHP",
            "homepage": "https://mink.behat.org/",
            "keywords": [
                "browser",
                "testing",
                "web"
            ],
            "support": {
                "issues": "https://github.com/minkphp/Mink/issues",
                "source": "https://github.com/minkphp/Mink/tree/v1.10.0"
            },
            "time": "2022-03-28T14:22:43+00:00"
        },
        {
            "name": "behat/mink-selenium2-driver",
            "version": "v1.6.0",
            "source": {
                "type": "git",
                "url": "https://github.com/minkphp/MinkSelenium2Driver.git",
                "reference": "e5f8421654930da725499fb92983e6948c6f973e"
            },
            "dist": {
                "type": "zip",
                "url": "https://api.github.com/repos/minkphp/MinkSelenium2Driver/zipball/e5f8421654930da725499fb92983e6948c6f973e",
                "reference": "e5f8421654930da725499fb92983e6948c6f973e",
                "shasum": ""
            },
            "require": {
                "behat/mink": "^1.9@dev",
                "ext-json": "*",
                "instaclick/php-webdriver": "^1.4",
                "php": ">=7.2"
            },
            "require-dev": {
                "mink/driver-testsuite": "dev-master",
                "phpunit/phpunit": "^8.5.22 || ^9.5.11",
                "symfony/error-handler": "^4.4 || ^5.0"
            },
            "type": "mink-driver",
            "extra": {
                "branch-alias": {
                    "dev-master": "1.x-dev"
                }
            },
            "autoload": {
                "psr-4": {
                    "Behat\\Mink\\Driver\\": "src/"
                }
            },
            "notification-url": "https://packagist.org/downloads/",
            "license": [
                "MIT"
            ],
            "authors": [
                {
                    "name": "Pete Otaqui",
                    "email": "pete@otaqui.com",
                    "homepage": "https://github.com/pete-otaqui"
                },
                {
                    "name": "Konstantin Kudryashov",
                    "email": "ever.zet@gmail.com",
                    "homepage": "http://everzet.com"
                }
            ],
            "description": "Selenium2 (WebDriver) driver for Mink framework",
            "homepage": "https://mink.behat.org/",
            "keywords": [
                "ajax",
                "browser",
                "javascript",
                "selenium",
                "testing",
                "webdriver"
            ],
            "support": {
                "issues": "https://github.com/minkphp/MinkSelenium2Driver/issues",
                "source": "https://github.com/minkphp/MinkSelenium2Driver/tree/v1.6.0"
            },
            "time": "2022-03-28T14:55:17+00:00"
        },
        {
            "name": "composer/pcre",
            "version": "3.1.1",
            "source": {
                "type": "git",
                "url": "https://github.com/composer/pcre.git",
                "reference": "00104306927c7a0919b4ced2aaa6782c1e61a3c9"
            },
            "dist": {
                "type": "zip",
                "url": "https://api.github.com/repos/composer/pcre/zipball/00104306927c7a0919b4ced2aaa6782c1e61a3c9",
                "reference": "00104306927c7a0919b4ced2aaa6782c1e61a3c9",
                "shasum": ""
            },
            "require": {
                "php": "^7.4 || ^8.0"
            },
            "require-dev": {
                "phpstan/phpstan": "^1.3",
                "phpstan/phpstan-strict-rules": "^1.1",
                "symfony/phpunit-bridge": "^5"
            },
            "type": "library",
            "extra": {
                "branch-alias": {
                    "dev-main": "3.x-dev"
                }
            },
            "autoload": {
                "psr-4": {
                    "Composer\\Pcre\\": "src"
                }
            },
            "notification-url": "https://packagist.org/downloads/",
            "license": [
                "MIT"
            ],
            "authors": [
                {
                    "name": "Jordi Boggiano",
                    "email": "j.boggiano@seld.be",
                    "homepage": "http://seld.be"
                }
            ],
            "description": "PCRE wrapping library that offers type-safe preg_* replacements.",
            "keywords": [
                "PCRE",
                "preg",
                "regex",
                "regular expression"
            ],
            "support": {
                "issues": "https://github.com/composer/pcre/issues",
                "source": "https://github.com/composer/pcre/tree/3.1.1"
            },
            "funding": [
                {
                    "url": "https://packagist.com",
                    "type": "custom"
                },
                {
                    "url": "https://github.com/composer",
                    "type": "github"
                },
                {
                    "url": "https://tidelift.com/funding/github/packagist/composer/composer",
                    "type": "tidelift"
                }
            ],
            "time": "2023-10-11T07:11:09+00:00"
        },
        {
            "name": "composer/xdebug-handler",
            "version": "3.0.3",
            "source": {
                "type": "git",
                "url": "https://github.com/composer/xdebug-handler.git",
                "reference": "ced299686f41dce890debac69273b47ffe98a40c"
            },
            "dist": {
                "type": "zip",
                "url": "https://api.github.com/repos/composer/xdebug-handler/zipball/ced299686f41dce890debac69273b47ffe98a40c",
                "reference": "ced299686f41dce890debac69273b47ffe98a40c",
                "shasum": ""
            },
            "require": {
                "composer/pcre": "^1 || ^2 || ^3",
                "php": "^7.2.5 || ^8.0",
                "psr/log": "^1 || ^2 || ^3"
            },
            "require-dev": {
                "phpstan/phpstan": "^1.0",
                "phpstan/phpstan-strict-rules": "^1.1",
                "symfony/phpunit-bridge": "^6.0"
            },
            "type": "library",
            "autoload": {
                "psr-4": {
                    "Composer\\XdebugHandler\\": "src"
                }
            },
            "notification-url": "https://packagist.org/downloads/",
            "license": [
                "MIT"
            ],
            "authors": [
                {
                    "name": "John Stevenson",
                    "email": "john-stevenson@blueyonder.co.uk"
                }
            ],
            "description": "Restarts a process without Xdebug.",
            "keywords": [
                "Xdebug",
                "performance"
            ],
            "support": {
                "irc": "irc://irc.freenode.org/composer",
                "issues": "https://github.com/composer/xdebug-handler/issues",
                "source": "https://github.com/composer/xdebug-handler/tree/3.0.3"
            },
            "funding": [
                {
                    "url": "https://packagist.com",
                    "type": "custom"
                },
                {
                    "url": "https://github.com/composer",
                    "type": "github"
                },
                {
                    "url": "https://tidelift.com/funding/github/packagist/composer/composer",
                    "type": "tidelift"
                }
            ],
            "time": "2022-02-25T21:32:43+00:00"
        },
        {
            "name": "dmore/chrome-mink-driver",
            "version": "2.9.2",
            "source": {
                "type": "git",
                "url": "git@gitlab.com:behat-chrome/chrome-mink-driver.git",
                "reference": "a91b61c809c2e834c5f94f6df3af4d4117735e70"
            },
            "dist": {
                "type": "zip",
                "url": "https://gitlab.com/api/v4/projects/behat-chrome%2Fchrome-mink-driver/repository/archive.zip?sha=a91b61c809c2e834c5f94f6df3af4d4117735e70",
                "reference": "a91b61c809c2e834c5f94f6df3af4d4117735e70",
                "shasum": ""
            },
            "require": {
                "behat/mink": "^1.9",
                "ext-curl": "*",
                "ext-json": "*",
                "ext-mbstring": "*",
                "textalk/websocket": "^1.2.0"
            },
            "require-dev": {
                "mink/driver-testsuite": "dev-master",
                "phpunit/phpunit": "^8.5.22 || ^9.5.11",
                "squizlabs/php_codesniffer": "^3.5"
            },
            "type": "library",
            "autoload": {
                "psr-4": {
                    "DMore\\ChromeDriver\\": "src/"
                }
            },
            "notification-url": "https://packagist.org/downloads/",
            "license": [
                "MIT"
            ],
            "authors": [
                {
                    "name": "Dorian More",
                    "email": "doriancmore@gmail.com"
                }
            ],
            "description": "Mink driver for controlling chrome without selenium",
            "homepage": "https://gitlab.com/behat-chrome/chrome-mink-driver",
            "support": {
                "issues": "https://gitlab.com/behat-chrome/chrome-mink-driver/-/issues"
            },
            "time": "2023-04-03T10:37:34+00:00"
        },
        {
            "name": "doctrine/instantiator",
            "version": "2.0.0",
            "source": {
                "type": "git",
                "url": "https://github.com/doctrine/instantiator.git",
                "reference": "c6222283fa3f4ac679f8b9ced9a4e23f163e80d0"
            },
            "dist": {
                "type": "zip",
                "url": "https://api.github.com/repos/doctrine/instantiator/zipball/c6222283fa3f4ac679f8b9ced9a4e23f163e80d0",
                "reference": "c6222283fa3f4ac679f8b9ced9a4e23f163e80d0",
                "shasum": ""
            },
            "require": {
                "php": "^8.1"
            },
            "require-dev": {
                "doctrine/coding-standard": "^11",
                "ext-pdo": "*",
                "ext-phar": "*",
                "phpbench/phpbench": "^1.2",
                "phpstan/phpstan": "^1.9.4",
                "phpstan/phpstan-phpunit": "^1.3",
                "phpunit/phpunit": "^9.5.27",
                "vimeo/psalm": "^5.4"
            },
            "type": "library",
            "autoload": {
                "psr-4": {
                    "Doctrine\\Instantiator\\": "src/Doctrine/Instantiator/"
                }
            },
            "notification-url": "https://packagist.org/downloads/",
            "license": [
                "MIT"
            ],
            "authors": [
                {
                    "name": "Marco Pivetta",
                    "email": "ocramius@gmail.com",
                    "homepage": "https://ocramius.github.io/"
                }
            ],
            "description": "A small, lightweight utility to instantiate objects in PHP without invoking their constructors",
            "homepage": "https://www.doctrine-project.org/projects/instantiator.html",
            "keywords": [
                "constructor",
                "instantiate"
            ],
            "support": {
                "issues": "https://github.com/doctrine/instantiator/issues",
                "source": "https://github.com/doctrine/instantiator/tree/2.0.0"
            },
            "funding": [
                {
                    "url": "https://www.doctrine-project.org/sponsorship.html",
                    "type": "custom"
                },
                {
                    "url": "https://www.patreon.com/phpdoctrine",
                    "type": "patreon"
                },
                {
                    "url": "https://tidelift.com/funding/github/packagist/doctrine%2Finstantiator",
                    "type": "tidelift"
                }
            ],
            "time": "2022-12-30T00:23:10+00:00"
        },
        {
            "name": "firebase/php-jwt",
            "version": "v6.8.1",
            "source": {
                "type": "git",
                "url": "https://github.com/firebase/php-jwt.git",
                "reference": "5dbc8959427416b8ee09a100d7a8588c00fb2e26"
            },
            "dist": {
                "type": "zip",
                "url": "https://api.github.com/repos/firebase/php-jwt/zipball/5dbc8959427416b8ee09a100d7a8588c00fb2e26",
                "reference": "5dbc8959427416b8ee09a100d7a8588c00fb2e26",
                "shasum": ""
            },
            "require": {
                "php": "^7.4||^8.0"
            },
            "require-dev": {
                "guzzlehttp/guzzle": "^6.5||^7.4",
                "phpspec/prophecy-phpunit": "^2.0",
                "phpunit/phpunit": "^9.5",
                "psr/cache": "^1.0||^2.0",
                "psr/http-client": "^1.0",
                "psr/http-factory": "^1.0"
            },
            "suggest": {
                "ext-sodium": "Support EdDSA (Ed25519) signatures",
                "paragonie/sodium_compat": "Support EdDSA (Ed25519) signatures when libsodium is not present"
            },
            "type": "library",
            "autoload": {
                "psr-4": {
                    "Firebase\\JWT\\": "src"
                }
            },
            "notification-url": "https://packagist.org/downloads/",
            "license": [
                "BSD-3-Clause"
            ],
            "authors": [
                {
                    "name": "Neuman Vong",
                    "email": "neuman+pear@twilio.com",
                    "role": "Developer"
                },
                {
                    "name": "Anant Narayanan",
                    "email": "anant@php.net",
                    "role": "Developer"
                }
            ],
            "description": "A simple library to encode and decode JSON Web Tokens (JWT) in PHP. Should conform to the current spec.",
            "homepage": "https://github.com/firebase/php-jwt",
            "keywords": [
                "jwt",
                "php"
            ],
            "support": {
                "issues": "https://github.com/firebase/php-jwt/issues",
                "source": "https://github.com/firebase/php-jwt/tree/v6.8.1"
            },
            "time": "2023-07-14T18:33:00+00:00"
        },
        {
            "name": "friendsofphp/php-cs-fixer",
            "version": "v3.46.0",
            "source": {
                "type": "git",
                "url": "https://github.com/PHP-CS-Fixer/PHP-CS-Fixer.git",
                "reference": "be6831c9af1740470d2a773119b9273f8ac1c3d2"
            },
            "dist": {
                "type": "zip",
                "url": "https://api.github.com/repos/PHP-CS-Fixer/PHP-CS-Fixer/zipball/be6831c9af1740470d2a773119b9273f8ac1c3d2",
                "reference": "be6831c9af1740470d2a773119b9273f8ac1c3d2",
                "shasum": ""
            },
            "require": {
                "composer/semver": "^3.4",
                "composer/xdebug-handler": "^3.0.3",
                "ext-filter": "*",
                "ext-json": "*",
                "ext-tokenizer": "*",
                "php": "^7.4 || ^8.0",
                "sebastian/diff": "^4.0 || ^5.0",
                "symfony/console": "^5.4 || ^6.0 || ^7.0",
                "symfony/event-dispatcher": "^5.4 || ^6.0 || ^7.0",
                "symfony/filesystem": "^5.4 || ^6.0 || ^7.0",
                "symfony/finder": "^5.4 || ^6.0 || ^7.0",
                "symfony/options-resolver": "^5.4 || ^6.0 || ^7.0",
                "symfony/polyfill-mbstring": "^1.28",
                "symfony/polyfill-php80": "^1.28",
                "symfony/polyfill-php81": "^1.28",
                "symfony/process": "^5.4 || ^6.0 || ^7.0",
                "symfony/stopwatch": "^5.4 || ^6.0 || ^7.0"
            },
            "require-dev": {
                "facile-it/paraunit": "^1.3 || ^2.0",
                "justinrainbow/json-schema": "^5.2",
                "keradus/cli-executor": "^2.1",
                "mikey179/vfsstream": "^1.6.11",
                "php-coveralls/php-coveralls": "^2.7",
                "php-cs-fixer/accessible-object": "^1.1",
                "php-cs-fixer/phpunit-constraint-isidenticalstring": "^1.4",
                "php-cs-fixer/phpunit-constraint-xmlmatchesxsd": "^1.4",
                "phpunit/phpunit": "^9.6 || ^10.5.5",
                "symfony/yaml": "^5.4 || ^6.0 || ^7.0"
            },
            "suggest": {
                "ext-dom": "For handling output formats in XML",
                "ext-mbstring": "For handling non-UTF8 characters."
            },
            "bin": [
                "php-cs-fixer"
            ],
            "type": "application",
            "autoload": {
                "psr-4": {
                    "PhpCsFixer\\": "src/"
                }
            },
            "notification-url": "https://packagist.org/downloads/",
            "license": [
                "MIT"
            ],
            "authors": [
                {
                    "name": "Fabien Potencier",
                    "email": "fabien@symfony.com"
                },
                {
                    "name": "Dariusz Rumiński",
                    "email": "dariusz.ruminski@gmail.com"
                }
            ],
            "description": "A tool to automatically fix PHP code style",
            "keywords": [
                "Static code analysis",
                "fixer",
                "standards",
                "static analysis"
            ],
            "support": {
                "issues": "https://github.com/PHP-CS-Fixer/PHP-CS-Fixer/issues",
                "source": "https://github.com/PHP-CS-Fixer/PHP-CS-Fixer/tree/v3.46.0"
            },
            "funding": [
                {
                    "url": "https://github.com/keradus",
                    "type": "github"
                }
            ],
            "time": "2024-01-03T21:38:46+00:00"
        },
        {
            "name": "instaclick/php-webdriver",
            "version": "1.4.18",
            "source": {
                "type": "git",
                "url": "https://github.com/instaclick/php-webdriver.git",
                "reference": "a61a8459f86c79dd1f19934ea3929804f2e41f8c"
            },
            "dist": {
                "type": "zip",
                "url": "https://api.github.com/repos/instaclick/php-webdriver/zipball/a61a8459f86c79dd1f19934ea3929804f2e41f8c",
                "reference": "a61a8459f86c79dd1f19934ea3929804f2e41f8c",
                "shasum": ""
            },
            "require": {
                "ext-curl": "*",
                "php": ">=5.3.2"
            },
            "require-dev": {
                "phpunit/phpunit": "^8.5 || ^9.5",
                "satooshi/php-coveralls": "^1.0 || ^2.0"
            },
            "type": "library",
            "extra": {
                "branch-alias": {
                    "dev-master": "1.4.x-dev"
                }
            },
            "autoload": {
                "psr-0": {
                    "WebDriver": "lib/"
                }
            },
            "notification-url": "https://packagist.org/downloads/",
            "license": [
                "Apache-2.0"
            ],
            "authors": [
                {
                    "name": "Justin Bishop",
                    "email": "jubishop@gmail.com",
                    "role": "Developer"
                },
                {
                    "name": "Anthon Pang",
                    "email": "apang@softwaredevelopment.ca",
                    "role": "Fork Maintainer"
                }
            ],
            "description": "PHP WebDriver for Selenium 2",
            "homepage": "http://instaclick.com/",
            "keywords": [
                "browser",
                "selenium",
                "webdriver",
                "webtest"
            ],
            "support": {
                "issues": "https://github.com/instaclick/php-webdriver/issues",
                "source": "https://github.com/instaclick/php-webdriver/tree/1.4.18"
            },
            "time": "2023-12-08T07:11:19+00:00"
        },
        {
            "name": "myclabs/deep-copy",
            "version": "1.11.1",
            "source": {
                "type": "git",
                "url": "https://github.com/myclabs/DeepCopy.git",
                "reference": "7284c22080590fb39f2ffa3e9057f10a4ddd0e0c"
            },
            "dist": {
                "type": "zip",
                "url": "https://api.github.com/repos/myclabs/DeepCopy/zipball/7284c22080590fb39f2ffa3e9057f10a4ddd0e0c",
                "reference": "7284c22080590fb39f2ffa3e9057f10a4ddd0e0c",
                "shasum": ""
            },
            "require": {
                "php": "^7.1 || ^8.0"
            },
            "conflict": {
                "doctrine/collections": "<1.6.8",
                "doctrine/common": "<2.13.3 || >=3,<3.2.2"
            },
            "require-dev": {
                "doctrine/collections": "^1.6.8",
                "doctrine/common": "^2.13.3 || ^3.2.2",
                "phpunit/phpunit": "^7.5.20 || ^8.5.23 || ^9.5.13"
            },
            "type": "library",
            "autoload": {
                "files": [
                    "src/DeepCopy/deep_copy.php"
                ],
                "psr-4": {
                    "DeepCopy\\": "src/DeepCopy/"
                }
            },
            "notification-url": "https://packagist.org/downloads/",
            "license": [
                "MIT"
            ],
            "description": "Create deep copies (clones) of your objects",
            "keywords": [
                "clone",
                "copy",
                "duplicate",
                "object",
                "object graph"
            ],
            "support": {
                "issues": "https://github.com/myclabs/DeepCopy/issues",
                "source": "https://github.com/myclabs/DeepCopy/tree/1.11.1"
            },
            "funding": [
                {
                    "url": "https://tidelift.com/funding/github/packagist/myclabs/deep-copy",
                    "type": "tidelift"
                }
            ],
            "time": "2023-03-08T13:26:56+00:00"
        },
        {
            "name": "pdepend/pdepend",
            "version": "2.16.2",
            "source": {
                "type": "git",
                "url": "https://github.com/pdepend/pdepend.git",
                "reference": "f942b208dc2a0868454d01b29f0c75bbcfc6ed58"
            },
            "dist": {
                "type": "zip",
                "url": "https://api.github.com/repos/pdepend/pdepend/zipball/f942b208dc2a0868454d01b29f0c75bbcfc6ed58",
                "reference": "f942b208dc2a0868454d01b29f0c75bbcfc6ed58",
                "shasum": ""
            },
            "require": {
                "php": ">=5.3.7",
                "symfony/config": "^2.3.0|^3|^4|^5|^6.0|^7.0",
                "symfony/dependency-injection": "^2.3.0|^3|^4|^5|^6.0|^7.0",
                "symfony/filesystem": "^2.3.0|^3|^4|^5|^6.0|^7.0",
                "symfony/polyfill-mbstring": "^1.19"
            },
            "require-dev": {
                "easy-doc/easy-doc": "0.0.0|^1.2.3",
                "gregwar/rst": "^1.0",
                "squizlabs/php_codesniffer": "^2.0.0"
            },
            "bin": [
                "src/bin/pdepend"
            ],
            "type": "library",
            "extra": {
                "branch-alias": {
                    "dev-master": "2.x-dev"
                }
            },
            "autoload": {
                "psr-4": {
                    "PDepend\\": "src/main/php/PDepend"
                }
            },
            "notification-url": "https://packagist.org/downloads/",
            "license": [
                "BSD-3-Clause"
            ],
            "description": "Official version of pdepend to be handled with Composer",
            "keywords": [
                "PHP Depend",
                "PHP_Depend",
                "dev",
                "pdepend"
            ],
            "support": {
                "issues": "https://github.com/pdepend/pdepend/issues",
                "source": "https://github.com/pdepend/pdepend/tree/2.16.2"
            },
            "funding": [
                {
                    "url": "https://tidelift.com/funding/github/packagist/pdepend/pdepend",
                    "type": "tidelift"
                }
            ],
            "time": "2023-12-17T18:09:59+00:00"
        },
        {
            "name": "phar-io/manifest",
            "version": "2.0.3",
            "source": {
                "type": "git",
                "url": "https://github.com/phar-io/manifest.git",
                "reference": "97803eca37d319dfa7826cc2437fc020857acb53"
            },
            "dist": {
                "type": "zip",
                "url": "https://api.github.com/repos/phar-io/manifest/zipball/97803eca37d319dfa7826cc2437fc020857acb53",
                "reference": "97803eca37d319dfa7826cc2437fc020857acb53",
                "shasum": ""
            },
            "require": {
                "ext-dom": "*",
                "ext-phar": "*",
                "ext-xmlwriter": "*",
                "phar-io/version": "^3.0.1",
                "php": "^7.2 || ^8.0"
            },
            "type": "library",
            "extra": {
                "branch-alias": {
                    "dev-master": "2.0.x-dev"
                }
            },
            "autoload": {
                "classmap": [
                    "src/"
                ]
            },
            "notification-url": "https://packagist.org/downloads/",
            "license": [
                "BSD-3-Clause"
            ],
            "authors": [
                {
                    "name": "Arne Blankerts",
                    "email": "arne@blankerts.de",
                    "role": "Developer"
                },
                {
                    "name": "Sebastian Heuer",
                    "email": "sebastian@phpeople.de",
                    "role": "Developer"
                },
                {
                    "name": "Sebastian Bergmann",
                    "email": "sebastian@phpunit.de",
                    "role": "Developer"
                }
            ],
            "description": "Component for reading phar.io manifest information from a PHP Archive (PHAR)",
            "support": {
                "issues": "https://github.com/phar-io/manifest/issues",
                "source": "https://github.com/phar-io/manifest/tree/2.0.3"
            },
            "time": "2021-07-20T11:28:43+00:00"
        },
        {
            "name": "phar-io/version",
            "version": "3.2.1",
            "source": {
                "type": "git",
                "url": "https://github.com/phar-io/version.git",
                "reference": "4f7fd7836c6f332bb2933569e566a0d6c4cbed74"
            },
            "dist": {
                "type": "zip",
                "url": "https://api.github.com/repos/phar-io/version/zipball/4f7fd7836c6f332bb2933569e566a0d6c4cbed74",
                "reference": "4f7fd7836c6f332bb2933569e566a0d6c4cbed74",
                "shasum": ""
            },
            "require": {
                "php": "^7.2 || ^8.0"
            },
            "type": "library",
            "autoload": {
                "classmap": [
                    "src/"
                ]
            },
            "notification-url": "https://packagist.org/downloads/",
            "license": [
                "BSD-3-Clause"
            ],
            "authors": [
                {
                    "name": "Arne Blankerts",
                    "email": "arne@blankerts.de",
                    "role": "Developer"
                },
                {
                    "name": "Sebastian Heuer",
                    "email": "sebastian@phpeople.de",
                    "role": "Developer"
                },
                {
                    "name": "Sebastian Bergmann",
                    "email": "sebastian@phpunit.de",
                    "role": "Developer"
                }
            ],
            "description": "Library for handling version information and constraints",
            "support": {
                "issues": "https://github.com/phar-io/version/issues",
                "source": "https://github.com/phar-io/version/tree/3.2.1"
            },
            "time": "2022-02-21T01:04:05+00:00"
        },
        {
            "name": "phpmd/phpmd",
            "version": "2.13.0",
            "source": {
                "type": "git",
                "url": "https://github.com/phpmd/phpmd.git",
                "reference": "dad0228156856b3ad959992f9748514fa943f3e3"
            },
            "dist": {
                "type": "zip",
                "url": "https://api.github.com/repos/phpmd/phpmd/zipball/dad0228156856b3ad959992f9748514fa943f3e3",
                "reference": "dad0228156856b3ad959992f9748514fa943f3e3",
                "shasum": ""
            },
            "require": {
                "composer/xdebug-handler": "^1.0 || ^2.0 || ^3.0",
                "ext-xml": "*",
                "pdepend/pdepend": "^2.12.1",
                "php": ">=5.3.9"
            },
            "require-dev": {
                "easy-doc/easy-doc": "0.0.0 || ^1.3.2",
                "ext-json": "*",
                "ext-simplexml": "*",
                "gregwar/rst": "^1.0",
                "mikey179/vfsstream": "^1.6.8",
                "phpunit/phpunit": "^4.8.36 || ^5.7.27",
                "squizlabs/php_codesniffer": "^2.0"
            },
            "bin": [
                "src/bin/phpmd"
            ],
            "type": "library",
            "autoload": {
                "psr-0": {
                    "PHPMD\\": "src/main/php"
                }
            },
            "notification-url": "https://packagist.org/downloads/",
            "license": [
                "BSD-3-Clause"
            ],
            "authors": [
                {
                    "name": "Manuel Pichler",
                    "email": "github@manuel-pichler.de",
                    "homepage": "https://github.com/manuelpichler",
                    "role": "Project Founder"
                },
                {
                    "name": "Marc Würth",
                    "email": "ravage@bluewin.ch",
                    "homepage": "https://github.com/ravage84",
                    "role": "Project Maintainer"
                },
                {
                    "name": "Other contributors",
                    "homepage": "https://github.com/phpmd/phpmd/graphs/contributors",
                    "role": "Contributors"
                }
            ],
            "description": "PHPMD is a spin-off project of PHP Depend and aims to be a PHP equivalent of the well known Java tool PMD.",
            "homepage": "https://phpmd.org/",
            "keywords": [
                "mess detection",
                "mess detector",
                "pdepend",
                "phpmd",
                "pmd"
            ],
            "support": {
                "irc": "irc://irc.freenode.org/phpmd",
                "issues": "https://github.com/phpmd/phpmd/issues",
                "source": "https://github.com/phpmd/phpmd/tree/2.13.0"
            },
            "funding": [
                {
                    "url": "https://tidelift.com/funding/github/packagist/phpmd/phpmd",
                    "type": "tidelift"
                }
            ],
            "time": "2022-09-10T08:44:15+00:00"
        },
        {
            "name": "phpstan/phpstan",
            "version": "1.10.34",
            "source": {
                "type": "git",
                "url": "https://github.com/phpstan/phpstan.git",
                "reference": "7f806b6f1403e6914c778140e2ba07c293cb4901"
            },
            "dist": {
                "type": "zip",
                "url": "https://api.github.com/repos/phpstan/phpstan/zipball/7f806b6f1403e6914c778140e2ba07c293cb4901",
                "reference": "7f806b6f1403e6914c778140e2ba07c293cb4901",
                "shasum": ""
            },
            "require": {
                "php": "^7.2|^8.0"
            },
            "conflict": {
                "phpstan/phpstan-shim": "*"
            },
            "bin": [
                "phpstan",
                "phpstan.phar"
            ],
            "type": "library",
            "autoload": {
                "files": [
                    "bootstrap.php"
                ]
            },
            "notification-url": "https://packagist.org/downloads/",
            "license": [
                "MIT"
            ],
            "description": "PHPStan - PHP Static Analysis Tool",
            "keywords": [
                "dev",
                "static analysis"
            ],
            "support": {
                "docs": "https://phpstan.org/user-guide/getting-started",
                "forum": "https://github.com/phpstan/phpstan/discussions",
                "issues": "https://github.com/phpstan/phpstan/issues",
                "security": "https://github.com/phpstan/phpstan/security/policy",
                "source": "https://github.com/phpstan/phpstan-src"
            },
            "funding": [
                {
                    "url": "https://github.com/ondrejmirtes",
                    "type": "github"
                },
                {
                    "url": "https://github.com/phpstan",
                    "type": "github"
                },
                {
                    "url": "https://tidelift.com/funding/github/packagist/phpstan/phpstan",
                    "type": "tidelift"
                }
            ],
            "time": "2023-09-13T09:49:47+00:00"
        },
        {
            "name": "phpunit/php-code-coverage",
            "version": "9.2.28",
            "source": {
                "type": "git",
                "url": "https://github.com/sebastianbergmann/php-code-coverage.git",
                "reference": "7134a5ccaaf0f1c92a4f5501a6c9f98ac4dcc0ef"
            },
            "dist": {
                "type": "zip",
                "url": "https://api.github.com/repos/sebastianbergmann/php-code-coverage/zipball/7134a5ccaaf0f1c92a4f5501a6c9f98ac4dcc0ef",
                "reference": "7134a5ccaaf0f1c92a4f5501a6c9f98ac4dcc0ef",
                "shasum": ""
            },
            "require": {
                "ext-dom": "*",
                "ext-libxml": "*",
                "ext-xmlwriter": "*",
                "nikic/php-parser": "^4.15",
                "php": ">=7.3",
                "phpunit/php-file-iterator": "^3.0.3",
                "phpunit/php-text-template": "^2.0.2",
                "sebastian/code-unit-reverse-lookup": "^2.0.2",
                "sebastian/complexity": "^2.0",
                "sebastian/environment": "^5.1.2",
                "sebastian/lines-of-code": "^1.0.3",
                "sebastian/version": "^3.0.1",
                "theseer/tokenizer": "^1.2.0"
            },
            "require-dev": {
                "phpunit/phpunit": "^9.3"
            },
            "suggest": {
                "ext-pcov": "PHP extension that provides line coverage",
                "ext-xdebug": "PHP extension that provides line coverage as well as branch and path coverage"
            },
            "type": "library",
            "extra": {
                "branch-alias": {
                    "dev-master": "9.2-dev"
                }
            },
            "autoload": {
                "classmap": [
                    "src/"
                ]
            },
            "notification-url": "https://packagist.org/downloads/",
            "license": [
                "BSD-3-Clause"
            ],
            "authors": [
                {
                    "name": "Sebastian Bergmann",
                    "email": "sebastian@phpunit.de",
                    "role": "lead"
                }
            ],
            "description": "Library that provides collection, processing, and rendering functionality for PHP code coverage information.",
            "homepage": "https://github.com/sebastianbergmann/php-code-coverage",
            "keywords": [
                "coverage",
                "testing",
                "xunit"
            ],
            "support": {
                "issues": "https://github.com/sebastianbergmann/php-code-coverage/issues",
                "security": "https://github.com/sebastianbergmann/php-code-coverage/security/policy",
                "source": "https://github.com/sebastianbergmann/php-code-coverage/tree/9.2.28"
            },
            "funding": [
                {
                    "url": "https://github.com/sebastianbergmann",
                    "type": "github"
                }
            ],
            "time": "2023-09-12T14:36:20+00:00"
        },
        {
            "name": "phpunit/php-file-iterator",
            "version": "3.0.6",
            "source": {
                "type": "git",
                "url": "https://github.com/sebastianbergmann/php-file-iterator.git",
                "reference": "cf1c2e7c203ac650e352f4cc675a7021e7d1b3cf"
            },
            "dist": {
                "type": "zip",
                "url": "https://api.github.com/repos/sebastianbergmann/php-file-iterator/zipball/cf1c2e7c203ac650e352f4cc675a7021e7d1b3cf",
                "reference": "cf1c2e7c203ac650e352f4cc675a7021e7d1b3cf",
                "shasum": ""
            },
            "require": {
                "php": ">=7.3"
            },
            "require-dev": {
                "phpunit/phpunit": "^9.3"
            },
            "type": "library",
            "extra": {
                "branch-alias": {
                    "dev-master": "3.0-dev"
                }
            },
            "autoload": {
                "classmap": [
                    "src/"
                ]
            },
            "notification-url": "https://packagist.org/downloads/",
            "license": [
                "BSD-3-Clause"
            ],
            "authors": [
                {
                    "name": "Sebastian Bergmann",
                    "email": "sebastian@phpunit.de",
                    "role": "lead"
                }
            ],
            "description": "FilterIterator implementation that filters files based on a list of suffixes.",
            "homepage": "https://github.com/sebastianbergmann/php-file-iterator/",
            "keywords": [
                "filesystem",
                "iterator"
            ],
            "support": {
                "issues": "https://github.com/sebastianbergmann/php-file-iterator/issues",
                "source": "https://github.com/sebastianbergmann/php-file-iterator/tree/3.0.6"
            },
            "funding": [
                {
                    "url": "https://github.com/sebastianbergmann",
                    "type": "github"
                }
            ],
            "time": "2021-12-02T12:48:52+00:00"
        },
        {
            "name": "phpunit/php-invoker",
            "version": "3.1.1",
            "source": {
                "type": "git",
                "url": "https://github.com/sebastianbergmann/php-invoker.git",
                "reference": "5a10147d0aaf65b58940a0b72f71c9ac0423cc67"
            },
            "dist": {
                "type": "zip",
                "url": "https://api.github.com/repos/sebastianbergmann/php-invoker/zipball/5a10147d0aaf65b58940a0b72f71c9ac0423cc67",
                "reference": "5a10147d0aaf65b58940a0b72f71c9ac0423cc67",
                "shasum": ""
            },
            "require": {
                "php": ">=7.3"
            },
            "require-dev": {
                "ext-pcntl": "*",
                "phpunit/phpunit": "^9.3"
            },
            "suggest": {
                "ext-pcntl": "*"
            },
            "type": "library",
            "extra": {
                "branch-alias": {
                    "dev-master": "3.1-dev"
                }
            },
            "autoload": {
                "classmap": [
                    "src/"
                ]
            },
            "notification-url": "https://packagist.org/downloads/",
            "license": [
                "BSD-3-Clause"
            ],
            "authors": [
                {
                    "name": "Sebastian Bergmann",
                    "email": "sebastian@phpunit.de",
                    "role": "lead"
                }
            ],
            "description": "Invoke callables with a timeout",
            "homepage": "https://github.com/sebastianbergmann/php-invoker/",
            "keywords": [
                "process"
            ],
            "support": {
                "issues": "https://github.com/sebastianbergmann/php-invoker/issues",
                "source": "https://github.com/sebastianbergmann/php-invoker/tree/3.1.1"
            },
            "funding": [
                {
                    "url": "https://github.com/sebastianbergmann",
                    "type": "github"
                }
            ],
            "time": "2020-09-28T05:58:55+00:00"
        },
        {
            "name": "phpunit/php-text-template",
            "version": "2.0.4",
            "source": {
                "type": "git",
                "url": "https://github.com/sebastianbergmann/php-text-template.git",
                "reference": "5da5f67fc95621df9ff4c4e5a84d6a8a2acf7c28"
            },
            "dist": {
                "type": "zip",
                "url": "https://api.github.com/repos/sebastianbergmann/php-text-template/zipball/5da5f67fc95621df9ff4c4e5a84d6a8a2acf7c28",
                "reference": "5da5f67fc95621df9ff4c4e5a84d6a8a2acf7c28",
                "shasum": ""
            },
            "require": {
                "php": ">=7.3"
            },
            "require-dev": {
                "phpunit/phpunit": "^9.3"
            },
            "type": "library",
            "extra": {
                "branch-alias": {
                    "dev-master": "2.0-dev"
                }
            },
            "autoload": {
                "classmap": [
                    "src/"
                ]
            },
            "notification-url": "https://packagist.org/downloads/",
            "license": [
                "BSD-3-Clause"
            ],
            "authors": [
                {
                    "name": "Sebastian Bergmann",
                    "email": "sebastian@phpunit.de",
                    "role": "lead"
                }
            ],
            "description": "Simple template engine.",
            "homepage": "https://github.com/sebastianbergmann/php-text-template/",
            "keywords": [
                "template"
            ],
            "support": {
                "issues": "https://github.com/sebastianbergmann/php-text-template/issues",
                "source": "https://github.com/sebastianbergmann/php-text-template/tree/2.0.4"
            },
            "funding": [
                {
                    "url": "https://github.com/sebastianbergmann",
                    "type": "github"
                }
            ],
            "time": "2020-10-26T05:33:50+00:00"
        },
        {
            "name": "phpunit/php-timer",
            "version": "5.0.3",
            "source": {
                "type": "git",
                "url": "https://github.com/sebastianbergmann/php-timer.git",
                "reference": "5a63ce20ed1b5bf577850e2c4e87f4aa902afbd2"
            },
            "dist": {
                "type": "zip",
                "url": "https://api.github.com/repos/sebastianbergmann/php-timer/zipball/5a63ce20ed1b5bf577850e2c4e87f4aa902afbd2",
                "reference": "5a63ce20ed1b5bf577850e2c4e87f4aa902afbd2",
                "shasum": ""
            },
            "require": {
                "php": ">=7.3"
            },
            "require-dev": {
                "phpunit/phpunit": "^9.3"
            },
            "type": "library",
            "extra": {
                "branch-alias": {
                    "dev-master": "5.0-dev"
                }
            },
            "autoload": {
                "classmap": [
                    "src/"
                ]
            },
            "notification-url": "https://packagist.org/downloads/",
            "license": [
                "BSD-3-Clause"
            ],
            "authors": [
                {
                    "name": "Sebastian Bergmann",
                    "email": "sebastian@phpunit.de",
                    "role": "lead"
                }
            ],
            "description": "Utility class for timing",
            "homepage": "https://github.com/sebastianbergmann/php-timer/",
            "keywords": [
                "timer"
            ],
            "support": {
                "issues": "https://github.com/sebastianbergmann/php-timer/issues",
                "source": "https://github.com/sebastianbergmann/php-timer/tree/5.0.3"
            },
            "funding": [
                {
                    "url": "https://github.com/sebastianbergmann",
                    "type": "github"
                }
            ],
            "time": "2020-10-26T13:16:10+00:00"
        },
        {
            "name": "phpunit/phpcov",
            "version": "8.2.1",
            "source": {
                "type": "git",
                "url": "https://github.com/sebastianbergmann/phpcov.git",
                "reference": "8ec45dde34a84914a0ace355fbd6d7af2242c9a4"
            },
            "dist": {
                "type": "zip",
                "url": "https://api.github.com/repos/sebastianbergmann/phpcov/zipball/8ec45dde34a84914a0ace355fbd6d7af2242c9a4",
                "reference": "8ec45dde34a84914a0ace355fbd6d7af2242c9a4",
                "shasum": ""
            },
            "require": {
                "php": ">=7.3",
                "phpunit/php-code-coverage": "^9.2",
                "phpunit/php-file-iterator": "^3.0",
                "phpunit/phpunit": "^9.3",
                "sebastian/cli-parser": "^1.0",
                "sebastian/diff": "^4.0",
                "sebastian/version": "^3.0"
            },
            "bin": [
                "phpcov"
            ],
            "type": "library",
            "extra": {
                "branch-alias": {
                    "dev-master": "8.2-dev"
                }
            },
            "autoload": {
                "classmap": [
                    "src/"
                ]
            },
            "notification-url": "https://packagist.org/downloads/",
            "license": [
                "BSD-3-Clause"
            ],
            "authors": [
                {
                    "name": "Sebastian Bergmann",
                    "email": "sebastian@phpunit.de",
                    "role": "lead"
                }
            ],
            "description": "CLI frontend for php-code-coverage",
            "homepage": "https://github.com/sebastianbergmann/phpcov",
            "support": {
                "issues": "https://github.com/sebastianbergmann/phpcov/issues",
                "source": "https://github.com/sebastianbergmann/phpcov/tree/8.2.1"
            },
            "funding": [
                {
                    "url": "https://github.com/sebastianbergmann",
                    "type": "github"
                }
            ],
            "time": "2022-03-24T12:07:05+00:00"
        },
        {
            "name": "phpunit/phpunit",
            "version": "9.6.12",
            "source": {
                "type": "git",
                "url": "https://github.com/sebastianbergmann/phpunit.git",
                "reference": "a122c2ebd469b751d774aa0f613dc0d67697653f"
            },
            "dist": {
                "type": "zip",
                "url": "https://api.github.com/repos/sebastianbergmann/phpunit/zipball/a122c2ebd469b751d774aa0f613dc0d67697653f",
                "reference": "a122c2ebd469b751d774aa0f613dc0d67697653f",
                "shasum": ""
            },
            "require": {
                "doctrine/instantiator": "^1.3.1 || ^2",
                "ext-dom": "*",
                "ext-json": "*",
                "ext-libxml": "*",
                "ext-mbstring": "*",
                "ext-xml": "*",
                "ext-xmlwriter": "*",
                "myclabs/deep-copy": "^1.10.1",
                "phar-io/manifest": "^2.0.3",
                "phar-io/version": "^3.0.2",
                "php": ">=7.3",
                "phpunit/php-code-coverage": "^9.2.28",
                "phpunit/php-file-iterator": "^3.0.5",
                "phpunit/php-invoker": "^3.1.1",
                "phpunit/php-text-template": "^2.0.3",
                "phpunit/php-timer": "^5.0.2",
                "sebastian/cli-parser": "^1.0.1",
                "sebastian/code-unit": "^1.0.6",
                "sebastian/comparator": "^4.0.8",
                "sebastian/diff": "^4.0.3",
                "sebastian/environment": "^5.1.3",
                "sebastian/exporter": "^4.0.5",
                "sebastian/global-state": "^5.0.1",
                "sebastian/object-enumerator": "^4.0.3",
                "sebastian/resource-operations": "^3.0.3",
                "sebastian/type": "^3.2",
                "sebastian/version": "^3.0.2"
            },
            "suggest": {
                "ext-soap": "To be able to generate mocks based on WSDL files",
                "ext-xdebug": "PHP extension that provides line coverage as well as branch and path coverage"
            },
            "bin": [
                "phpunit"
            ],
            "type": "library",
            "extra": {
                "branch-alias": {
                    "dev-master": "9.6-dev"
                }
            },
            "autoload": {
                "files": [
                    "src/Framework/Assert/Functions.php"
                ],
                "classmap": [
                    "src/"
                ]
            },
            "notification-url": "https://packagist.org/downloads/",
            "license": [
                "BSD-3-Clause"
            ],
            "authors": [
                {
                    "name": "Sebastian Bergmann",
                    "email": "sebastian@phpunit.de",
                    "role": "lead"
                }
            ],
            "description": "The PHP Unit Testing framework.",
            "homepage": "https://phpunit.de/",
            "keywords": [
                "phpunit",
                "testing",
                "xunit"
            ],
            "support": {
                "issues": "https://github.com/sebastianbergmann/phpunit/issues",
                "security": "https://github.com/sebastianbergmann/phpunit/security/policy",
                "source": "https://github.com/sebastianbergmann/phpunit/tree/9.6.12"
            },
            "funding": [
                {
                    "url": "https://phpunit.de/sponsors.html",
                    "type": "custom"
                },
                {
                    "url": "https://github.com/sebastianbergmann",
                    "type": "github"
                },
                {
                    "url": "https://tidelift.com/funding/github/packagist/phpunit/phpunit",
                    "type": "tidelift"
                }
            ],
            "time": "2023-09-12T14:39:31+00:00"
        },
        {
            "name": "phrity/net-uri",
            "version": "1.3.0",
            "source": {
                "type": "git",
                "url": "https://github.com/sirn-se/phrity-net-uri.git",
                "reference": "3f458e0c4d1ddc0e218d7a5b9420127c63925f43"
            },
            "dist": {
                "type": "zip",
                "url": "https://api.github.com/repos/sirn-se/phrity-net-uri/zipball/3f458e0c4d1ddc0e218d7a5b9420127c63925f43",
                "reference": "3f458e0c4d1ddc0e218d7a5b9420127c63925f43",
                "shasum": ""
            },
            "require": {
                "php": "^7.4 | ^8.0",
                "psr/http-factory": "^1.0",
                "psr/http-message": "^1.0 | ^2.0"
            },
            "require-dev": {
                "php-coveralls/php-coveralls": "^2.0",
                "phpunit/phpunit": "^9.0 | ^10.0",
                "squizlabs/php_codesniffer": "^3.0"
            },
            "type": "library",
            "autoload": {
                "psr-4": {
                    "Phrity\\Net\\": "src/"
                }
            },
            "notification-url": "https://packagist.org/downloads/",
            "license": [
                "MIT"
            ],
            "authors": [
                {
                    "name": "Sören Jensen",
                    "email": "sirn@sirn.se",
                    "homepage": "https://phrity.sirn.se"
                }
            ],
            "description": "PSR-7 Uri and PSR-17 UriFactory implementation",
            "homepage": "https://phrity.sirn.se/net-uri",
            "keywords": [
                "psr-17",
                "psr-7",
                "uri",
                "uri factory"
            ],
            "support": {
                "issues": "https://github.com/sirn-se/phrity-net-uri/issues",
                "source": "https://github.com/sirn-se/phrity-net-uri/tree/1.3.0"
            },
            "time": "2023-08-21T10:33:06+00:00"
        },
        {
            "name": "phrity/util-errorhandler",
            "version": "1.0.1",
            "source": {
                "type": "git",
                "url": "https://github.com/sirn-se/phrity-util-errorhandler.git",
                "reference": "dc9ac8fb70d733c48a9d9d1eb50f7022172da6bc"
            },
            "dist": {
                "type": "zip",
                "url": "https://api.github.com/repos/sirn-se/phrity-util-errorhandler/zipball/dc9ac8fb70d733c48a9d9d1eb50f7022172da6bc",
                "reference": "dc9ac8fb70d733c48a9d9d1eb50f7022172da6bc",
                "shasum": ""
            },
            "require": {
                "php": "^7.2|^8.0"
            },
            "require-dev": {
                "php-coveralls/php-coveralls": "^2.0",
                "phpunit/phpunit": "^8.0|^9.0",
                "squizlabs/php_codesniffer": "^3.5"
            },
            "type": "library",
            "autoload": {
                "psr-4": {
                    "": "src/"
                }
            },
            "notification-url": "https://packagist.org/downloads/",
            "license": [
                "MIT"
            ],
            "authors": [
                {
                    "name": "Sören Jensen",
                    "email": "sirn@sirn.se",
                    "homepage": "https://phrity.sirn.se"
                }
            ],
            "description": "Inline error handler; catch and resolve errors for code block.",
            "homepage": "https://phrity.sirn.se/util-errorhandler",
            "keywords": [
                "error",
                "warning"
            ],
            "support": {
                "issues": "https://github.com/sirn-se/phrity-util-errorhandler/issues",
                "source": "https://github.com/sirn-se/phrity-util-errorhandler/tree/1.0.1"
            },
            "time": "2022-10-27T12:14:42+00:00"
        },
        {
            "name": "pietercolpaert/hardf",
            "version": "0.3.1",
            "source": {
                "type": "git",
                "url": "https://github.com/pietercolpaert/hardf.git",
                "reference": "8bebaa00f5ebde17f58ebe34b67814645b8f69d8"
            },
            "dist": {
                "type": "zip",
                "url": "https://api.github.com/repos/pietercolpaert/hardf/zipball/8bebaa00f5ebde17f58ebe34b67814645b8f69d8",
                "reference": "8bebaa00f5ebde17f58ebe34b67814645b8f69d8",
                "shasum": ""
            },
            "require": {
                "php": "^7.1|^8.0"
            },
            "require-dev": {
                "friendsofphp/php-cs-fixer": "*",
                "phpstan/phpstan": "^0.12.36",
                "phpunit/phpunit": "^7 || ^8 || ^9"
            },
            "type": "library",
            "autoload": {
                "psr-4": {
                    "pietercolpaert\\hardf\\": "src/"
                }
            },
            "notification-url": "https://packagist.org/downloads/",
            "license": [
                "MIT"
            ],
            "authors": [
                {
                    "name": "Pieter Colpaert",
                    "email": "pieter.colpaert@ugent.be",
                    "homepage": "https://pietercolpaert.be",
                    "role": "developer"
                },
                {
                    "name": "Ruben Verborgh",
                    "email": "ruben.verborgh@ugent.be",
                    "homepage": "https://ruben.verborgh.org",
                    "role": "developer"
                }
            ],
            "description": "A fast parser for RDF serializations such as turtle, n-triples, n-quads, trig and N3",
            "homepage": "https://github.com/pietercolpaert/hardf",
            "keywords": [
                "Linked Data",
                "RDF",
                "Triples",
                "Turtle",
                "n-quads",
                "n-triples",
                "n3",
                "open data",
                "quads",
                "rdf1.1",
                "streaming",
                "trig"
            ],
            "support": {
                "issues": "https://github.com/pietercolpaert/hardf/issues",
                "source": "https://github.com/pietercolpaert/hardf"
            },
            "time": "2021-03-30T12:05:00+00:00"
        },
        {
            "name": "sebastian/cli-parser",
            "version": "1.0.1",
            "source": {
                "type": "git",
                "url": "https://github.com/sebastianbergmann/cli-parser.git",
                "reference": "442e7c7e687e42adc03470c7b668bc4b2402c0b2"
            },
            "dist": {
                "type": "zip",
                "url": "https://api.github.com/repos/sebastianbergmann/cli-parser/zipball/442e7c7e687e42adc03470c7b668bc4b2402c0b2",
                "reference": "442e7c7e687e42adc03470c7b668bc4b2402c0b2",
                "shasum": ""
            },
            "require": {
                "php": ">=7.3"
            },
            "require-dev": {
                "phpunit/phpunit": "^9.3"
            },
            "type": "library",
            "extra": {
                "branch-alias": {
                    "dev-master": "1.0-dev"
                }
            },
            "autoload": {
                "classmap": [
                    "src/"
                ]
            },
            "notification-url": "https://packagist.org/downloads/",
            "license": [
                "BSD-3-Clause"
            ],
            "authors": [
                {
                    "name": "Sebastian Bergmann",
                    "email": "sebastian@phpunit.de",
                    "role": "lead"
                }
            ],
            "description": "Library for parsing CLI options",
            "homepage": "https://github.com/sebastianbergmann/cli-parser",
            "support": {
                "issues": "https://github.com/sebastianbergmann/cli-parser/issues",
                "source": "https://github.com/sebastianbergmann/cli-parser/tree/1.0.1"
            },
            "funding": [
                {
                    "url": "https://github.com/sebastianbergmann",
                    "type": "github"
                }
            ],
            "time": "2020-09-28T06:08:49+00:00"
        },
        {
            "name": "sebastian/code-unit",
            "version": "1.0.8",
            "source": {
                "type": "git",
                "url": "https://github.com/sebastianbergmann/code-unit.git",
                "reference": "1fc9f64c0927627ef78ba436c9b17d967e68e120"
            },
            "dist": {
                "type": "zip",
                "url": "https://api.github.com/repos/sebastianbergmann/code-unit/zipball/1fc9f64c0927627ef78ba436c9b17d967e68e120",
                "reference": "1fc9f64c0927627ef78ba436c9b17d967e68e120",
                "shasum": ""
            },
            "require": {
                "php": ">=7.3"
            },
            "require-dev": {
                "phpunit/phpunit": "^9.3"
            },
            "type": "library",
            "extra": {
                "branch-alias": {
                    "dev-master": "1.0-dev"
                }
            },
            "autoload": {
                "classmap": [
                    "src/"
                ]
            },
            "notification-url": "https://packagist.org/downloads/",
            "license": [
                "BSD-3-Clause"
            ],
            "authors": [
                {
                    "name": "Sebastian Bergmann",
                    "email": "sebastian@phpunit.de",
                    "role": "lead"
                }
            ],
            "description": "Collection of value objects that represent the PHP code units",
            "homepage": "https://github.com/sebastianbergmann/code-unit",
            "support": {
                "issues": "https://github.com/sebastianbergmann/code-unit/issues",
                "source": "https://github.com/sebastianbergmann/code-unit/tree/1.0.8"
            },
            "funding": [
                {
                    "url": "https://github.com/sebastianbergmann",
                    "type": "github"
                }
            ],
            "time": "2020-10-26T13:08:54+00:00"
        },
        {
            "name": "sebastian/code-unit-reverse-lookup",
            "version": "2.0.3",
            "source": {
                "type": "git",
                "url": "https://github.com/sebastianbergmann/code-unit-reverse-lookup.git",
                "reference": "ac91f01ccec49fb77bdc6fd1e548bc70f7faa3e5"
            },
            "dist": {
                "type": "zip",
                "url": "https://api.github.com/repos/sebastianbergmann/code-unit-reverse-lookup/zipball/ac91f01ccec49fb77bdc6fd1e548bc70f7faa3e5",
                "reference": "ac91f01ccec49fb77bdc6fd1e548bc70f7faa3e5",
                "shasum": ""
            },
            "require": {
                "php": ">=7.3"
            },
            "require-dev": {
                "phpunit/phpunit": "^9.3"
            },
            "type": "library",
            "extra": {
                "branch-alias": {
                    "dev-master": "2.0-dev"
                }
            },
            "autoload": {
                "classmap": [
                    "src/"
                ]
            },
            "notification-url": "https://packagist.org/downloads/",
            "license": [
                "BSD-3-Clause"
            ],
            "authors": [
                {
                    "name": "Sebastian Bergmann",
                    "email": "sebastian@phpunit.de"
                }
            ],
            "description": "Looks up which function or method a line of code belongs to",
            "homepage": "https://github.com/sebastianbergmann/code-unit-reverse-lookup/",
            "support": {
                "issues": "https://github.com/sebastianbergmann/code-unit-reverse-lookup/issues",
                "source": "https://github.com/sebastianbergmann/code-unit-reverse-lookup/tree/2.0.3"
            },
            "funding": [
                {
                    "url": "https://github.com/sebastianbergmann",
                    "type": "github"
                }
            ],
            "time": "2020-09-28T05:30:19+00:00"
        },
        {
            "name": "sebastian/comparator",
            "version": "4.0.8",
            "source": {
                "type": "git",
                "url": "https://github.com/sebastianbergmann/comparator.git",
                "reference": "fa0f136dd2334583309d32b62544682ee972b51a"
            },
            "dist": {
                "type": "zip",
                "url": "https://api.github.com/repos/sebastianbergmann/comparator/zipball/fa0f136dd2334583309d32b62544682ee972b51a",
                "reference": "fa0f136dd2334583309d32b62544682ee972b51a",
                "shasum": ""
            },
            "require": {
                "php": ">=7.3",
                "sebastian/diff": "^4.0",
                "sebastian/exporter": "^4.0"
            },
            "require-dev": {
                "phpunit/phpunit": "^9.3"
            },
            "type": "library",
            "extra": {
                "branch-alias": {
                    "dev-master": "4.0-dev"
                }
            },
            "autoload": {
                "classmap": [
                    "src/"
                ]
            },
            "notification-url": "https://packagist.org/downloads/",
            "license": [
                "BSD-3-Clause"
            ],
            "authors": [
                {
                    "name": "Sebastian Bergmann",
                    "email": "sebastian@phpunit.de"
                },
                {
                    "name": "Jeff Welch",
                    "email": "whatthejeff@gmail.com"
                },
                {
                    "name": "Volker Dusch",
                    "email": "github@wallbash.com"
                },
                {
                    "name": "Bernhard Schussek",
                    "email": "bschussek@2bepublished.at"
                }
            ],
            "description": "Provides the functionality to compare PHP values for equality",
            "homepage": "https://github.com/sebastianbergmann/comparator",
            "keywords": [
                "comparator",
                "compare",
                "equality"
            ],
            "support": {
                "issues": "https://github.com/sebastianbergmann/comparator/issues",
                "source": "https://github.com/sebastianbergmann/comparator/tree/4.0.8"
            },
            "funding": [
                {
                    "url": "https://github.com/sebastianbergmann",
                    "type": "github"
                }
            ],
            "time": "2022-09-14T12:41:17+00:00"
        },
        {
            "name": "sebastian/complexity",
            "version": "2.0.3",
            "source": {
                "type": "git",
                "url": "https://github.com/sebastianbergmann/complexity.git",
                "reference": "25f207c40d62b8b7aa32f5ab026c53561964053a"
            },
            "dist": {
                "type": "zip",
                "url": "https://api.github.com/repos/sebastianbergmann/complexity/zipball/25f207c40d62b8b7aa32f5ab026c53561964053a",
                "reference": "25f207c40d62b8b7aa32f5ab026c53561964053a",
                "shasum": ""
            },
            "require": {
                "nikic/php-parser": "^4.18 || ^5.0",
                "php": ">=7.3"
            },
            "require-dev": {
                "phpunit/phpunit": "^9.3"
            },
            "type": "library",
            "extra": {
                "branch-alias": {
                    "dev-master": "2.0-dev"
                }
            },
            "autoload": {
                "classmap": [
                    "src/"
                ]
            },
            "notification-url": "https://packagist.org/downloads/",
            "license": [
                "BSD-3-Clause"
            ],
            "authors": [
                {
                    "name": "Sebastian Bergmann",
                    "email": "sebastian@phpunit.de",
                    "role": "lead"
                }
            ],
            "description": "Library for calculating the complexity of PHP code units",
            "homepage": "https://github.com/sebastianbergmann/complexity",
            "support": {
                "issues": "https://github.com/sebastianbergmann/complexity/issues",
                "source": "https://github.com/sebastianbergmann/complexity/tree/2.0.3"
            },
            "funding": [
                {
                    "url": "https://github.com/sebastianbergmann",
                    "type": "github"
                }
            ],
            "time": "2023-12-22T06:19:30+00:00"
        },
        {
            "name": "sebastian/diff",
            "version": "4.0.5",
            "source": {
                "type": "git",
                "url": "https://github.com/sebastianbergmann/diff.git",
                "reference": "74be17022044ebaaecfdf0c5cd504fc9cd5a7131"
            },
            "dist": {
                "type": "zip",
                "url": "https://api.github.com/repos/sebastianbergmann/diff/zipball/74be17022044ebaaecfdf0c5cd504fc9cd5a7131",
                "reference": "74be17022044ebaaecfdf0c5cd504fc9cd5a7131",
                "shasum": ""
            },
            "require": {
                "php": ">=7.3"
            },
            "require-dev": {
                "phpunit/phpunit": "^9.3",
                "symfony/process": "^4.2 || ^5"
            },
            "type": "library",
            "extra": {
                "branch-alias": {
                    "dev-master": "4.0-dev"
                }
            },
            "autoload": {
                "classmap": [
                    "src/"
                ]
            },
            "notification-url": "https://packagist.org/downloads/",
            "license": [
                "BSD-3-Clause"
            ],
            "authors": [
                {
                    "name": "Sebastian Bergmann",
                    "email": "sebastian@phpunit.de"
                },
                {
                    "name": "Kore Nordmann",
                    "email": "mail@kore-nordmann.de"
                }
            ],
            "description": "Diff implementation",
            "homepage": "https://github.com/sebastianbergmann/diff",
            "keywords": [
                "diff",
                "udiff",
                "unidiff",
                "unified diff"
            ],
            "support": {
                "issues": "https://github.com/sebastianbergmann/diff/issues",
                "source": "https://github.com/sebastianbergmann/diff/tree/4.0.5"
            },
            "funding": [
                {
                    "url": "https://github.com/sebastianbergmann",
                    "type": "github"
                }
            ],
            "time": "2023-05-07T05:35:17+00:00"
        },
        {
            "name": "sebastian/environment",
            "version": "5.1.5",
            "source": {
                "type": "git",
                "url": "https://github.com/sebastianbergmann/environment.git",
                "reference": "830c43a844f1f8d5b7a1f6d6076b784454d8b7ed"
            },
            "dist": {
                "type": "zip",
                "url": "https://api.github.com/repos/sebastianbergmann/environment/zipball/830c43a844f1f8d5b7a1f6d6076b784454d8b7ed",
                "reference": "830c43a844f1f8d5b7a1f6d6076b784454d8b7ed",
                "shasum": ""
            },
            "require": {
                "php": ">=7.3"
            },
            "require-dev": {
                "phpunit/phpunit": "^9.3"
            },
            "suggest": {
                "ext-posix": "*"
            },
            "type": "library",
            "extra": {
                "branch-alias": {
                    "dev-master": "5.1-dev"
                }
            },
            "autoload": {
                "classmap": [
                    "src/"
                ]
            },
            "notification-url": "https://packagist.org/downloads/",
            "license": [
                "BSD-3-Clause"
            ],
            "authors": [
                {
                    "name": "Sebastian Bergmann",
                    "email": "sebastian@phpunit.de"
                }
            ],
            "description": "Provides functionality to handle HHVM/PHP environments",
            "homepage": "http://www.github.com/sebastianbergmann/environment",
            "keywords": [
                "Xdebug",
                "environment",
                "hhvm"
            ],
            "support": {
                "issues": "https://github.com/sebastianbergmann/environment/issues",
                "source": "https://github.com/sebastianbergmann/environment/tree/5.1.5"
            },
            "funding": [
                {
                    "url": "https://github.com/sebastianbergmann",
                    "type": "github"
                }
            ],
            "time": "2023-02-03T06:03:51+00:00"
        },
        {
            "name": "sebastian/exporter",
            "version": "4.0.5",
            "source": {
                "type": "git",
                "url": "https://github.com/sebastianbergmann/exporter.git",
                "reference": "ac230ed27f0f98f597c8a2b6eb7ac563af5e5b9d"
            },
            "dist": {
                "type": "zip",
                "url": "https://api.github.com/repos/sebastianbergmann/exporter/zipball/ac230ed27f0f98f597c8a2b6eb7ac563af5e5b9d",
                "reference": "ac230ed27f0f98f597c8a2b6eb7ac563af5e5b9d",
                "shasum": ""
            },
            "require": {
                "php": ">=7.3",
                "sebastian/recursion-context": "^4.0"
            },
            "require-dev": {
                "ext-mbstring": "*",
                "phpunit/phpunit": "^9.3"
            },
            "type": "library",
            "extra": {
                "branch-alias": {
                    "dev-master": "4.0-dev"
                }
            },
            "autoload": {
                "classmap": [
                    "src/"
                ]
            },
            "notification-url": "https://packagist.org/downloads/",
            "license": [
                "BSD-3-Clause"
            ],
            "authors": [
                {
                    "name": "Sebastian Bergmann",
                    "email": "sebastian@phpunit.de"
                },
                {
                    "name": "Jeff Welch",
                    "email": "whatthejeff@gmail.com"
                },
                {
                    "name": "Volker Dusch",
                    "email": "github@wallbash.com"
                },
                {
                    "name": "Adam Harvey",
                    "email": "aharvey@php.net"
                },
                {
                    "name": "Bernhard Schussek",
                    "email": "bschussek@gmail.com"
                }
            ],
            "description": "Provides the functionality to export PHP variables for visualization",
            "homepage": "https://www.github.com/sebastianbergmann/exporter",
            "keywords": [
                "export",
                "exporter"
            ],
            "support": {
                "issues": "https://github.com/sebastianbergmann/exporter/issues",
                "source": "https://github.com/sebastianbergmann/exporter/tree/4.0.5"
            },
            "funding": [
                {
                    "url": "https://github.com/sebastianbergmann",
                    "type": "github"
                }
            ],
            "time": "2022-09-14T06:03:37+00:00"
        },
        {
            "name": "sebastian/global-state",
            "version": "5.0.6",
            "source": {
                "type": "git",
                "url": "https://github.com/sebastianbergmann/global-state.git",
                "reference": "bde739e7565280bda77be70044ac1047bc007e34"
            },
            "dist": {
                "type": "zip",
                "url": "https://api.github.com/repos/sebastianbergmann/global-state/zipball/bde739e7565280bda77be70044ac1047bc007e34",
                "reference": "bde739e7565280bda77be70044ac1047bc007e34",
                "shasum": ""
            },
            "require": {
                "php": ">=7.3",
                "sebastian/object-reflector": "^2.0",
                "sebastian/recursion-context": "^4.0"
            },
            "require-dev": {
                "ext-dom": "*",
                "phpunit/phpunit": "^9.3"
            },
            "suggest": {
                "ext-uopz": "*"
            },
            "type": "library",
            "extra": {
                "branch-alias": {
                    "dev-master": "5.0-dev"
                }
            },
            "autoload": {
                "classmap": [
                    "src/"
                ]
            },
            "notification-url": "https://packagist.org/downloads/",
            "license": [
                "BSD-3-Clause"
            ],
            "authors": [
                {
                    "name": "Sebastian Bergmann",
                    "email": "sebastian@phpunit.de"
                }
            ],
            "description": "Snapshotting of global state",
            "homepage": "http://www.github.com/sebastianbergmann/global-state",
            "keywords": [
                "global state"
            ],
            "support": {
                "issues": "https://github.com/sebastianbergmann/global-state/issues",
                "source": "https://github.com/sebastianbergmann/global-state/tree/5.0.6"
            },
            "funding": [
                {
                    "url": "https://github.com/sebastianbergmann",
                    "type": "github"
                }
            ],
            "time": "2023-08-02T09:26:13+00:00"
        },
        {
            "name": "sebastian/lines-of-code",
            "version": "1.0.4",
            "source": {
                "type": "git",
                "url": "https://github.com/sebastianbergmann/lines-of-code.git",
                "reference": "e1e4a170560925c26d424b6a03aed157e7dcc5c5"
            },
            "dist": {
                "type": "zip",
                "url": "https://api.github.com/repos/sebastianbergmann/lines-of-code/zipball/e1e4a170560925c26d424b6a03aed157e7dcc5c5",
                "reference": "e1e4a170560925c26d424b6a03aed157e7dcc5c5",
                "shasum": ""
            },
            "require": {
                "nikic/php-parser": "^4.18 || ^5.0",
                "php": ">=7.3"
            },
            "require-dev": {
                "phpunit/phpunit": "^9.3"
            },
            "type": "library",
            "extra": {
                "branch-alias": {
                    "dev-master": "1.0-dev"
                }
            },
            "autoload": {
                "classmap": [
                    "src/"
                ]
            },
            "notification-url": "https://packagist.org/downloads/",
            "license": [
                "BSD-3-Clause"
            ],
            "authors": [
                {
                    "name": "Sebastian Bergmann",
                    "email": "sebastian@phpunit.de",
                    "role": "lead"
                }
            ],
            "description": "Library for counting the lines of code in PHP source code",
            "homepage": "https://github.com/sebastianbergmann/lines-of-code",
            "support": {
                "issues": "https://github.com/sebastianbergmann/lines-of-code/issues",
                "source": "https://github.com/sebastianbergmann/lines-of-code/tree/1.0.4"
            },
            "funding": [
                {
                    "url": "https://github.com/sebastianbergmann",
                    "type": "github"
                }
            ],
            "time": "2023-12-22T06:20:34+00:00"
        },
        {
            "name": "sebastian/object-enumerator",
            "version": "4.0.4",
            "source": {
                "type": "git",
                "url": "https://github.com/sebastianbergmann/object-enumerator.git",
                "reference": "5c9eeac41b290a3712d88851518825ad78f45c71"
            },
            "dist": {
                "type": "zip",
                "url": "https://api.github.com/repos/sebastianbergmann/object-enumerator/zipball/5c9eeac41b290a3712d88851518825ad78f45c71",
                "reference": "5c9eeac41b290a3712d88851518825ad78f45c71",
                "shasum": ""
            },
            "require": {
                "php": ">=7.3",
                "sebastian/object-reflector": "^2.0",
                "sebastian/recursion-context": "^4.0"
            },
            "require-dev": {
                "phpunit/phpunit": "^9.3"
            },
            "type": "library",
            "extra": {
                "branch-alias": {
                    "dev-master": "4.0-dev"
                }
            },
            "autoload": {
                "classmap": [
                    "src/"
                ]
            },
            "notification-url": "https://packagist.org/downloads/",
            "license": [
                "BSD-3-Clause"
            ],
            "authors": [
                {
                    "name": "Sebastian Bergmann",
                    "email": "sebastian@phpunit.de"
                }
            ],
            "description": "Traverses array structures and object graphs to enumerate all referenced objects",
            "homepage": "https://github.com/sebastianbergmann/object-enumerator/",
            "support": {
                "issues": "https://github.com/sebastianbergmann/object-enumerator/issues",
                "source": "https://github.com/sebastianbergmann/object-enumerator/tree/4.0.4"
            },
            "funding": [
                {
                    "url": "https://github.com/sebastianbergmann",
                    "type": "github"
                }
            ],
            "time": "2020-10-26T13:12:34+00:00"
        },
        {
            "name": "sebastian/object-reflector",
            "version": "2.0.4",
            "source": {
                "type": "git",
                "url": "https://github.com/sebastianbergmann/object-reflector.git",
                "reference": "b4f479ebdbf63ac605d183ece17d8d7fe49c15c7"
            },
            "dist": {
                "type": "zip",
                "url": "https://api.github.com/repos/sebastianbergmann/object-reflector/zipball/b4f479ebdbf63ac605d183ece17d8d7fe49c15c7",
                "reference": "b4f479ebdbf63ac605d183ece17d8d7fe49c15c7",
                "shasum": ""
            },
            "require": {
                "php": ">=7.3"
            },
            "require-dev": {
                "phpunit/phpunit": "^9.3"
            },
            "type": "library",
            "extra": {
                "branch-alias": {
                    "dev-master": "2.0-dev"
                }
            },
            "autoload": {
                "classmap": [
                    "src/"
                ]
            },
            "notification-url": "https://packagist.org/downloads/",
            "license": [
                "BSD-3-Clause"
            ],
            "authors": [
                {
                    "name": "Sebastian Bergmann",
                    "email": "sebastian@phpunit.de"
                }
            ],
            "description": "Allows reflection of object attributes, including inherited and non-public ones",
            "homepage": "https://github.com/sebastianbergmann/object-reflector/",
            "support": {
                "issues": "https://github.com/sebastianbergmann/object-reflector/issues",
                "source": "https://github.com/sebastianbergmann/object-reflector/tree/2.0.4"
            },
            "funding": [
                {
                    "url": "https://github.com/sebastianbergmann",
                    "type": "github"
                }
            ],
            "time": "2020-10-26T13:14:26+00:00"
        },
        {
            "name": "sebastian/recursion-context",
            "version": "4.0.5",
            "source": {
                "type": "git",
                "url": "https://github.com/sebastianbergmann/recursion-context.git",
                "reference": "e75bd0f07204fec2a0af9b0f3cfe97d05f92efc1"
            },
            "dist": {
                "type": "zip",
                "url": "https://api.github.com/repos/sebastianbergmann/recursion-context/zipball/e75bd0f07204fec2a0af9b0f3cfe97d05f92efc1",
                "reference": "e75bd0f07204fec2a0af9b0f3cfe97d05f92efc1",
                "shasum": ""
            },
            "require": {
                "php": ">=7.3"
            },
            "require-dev": {
                "phpunit/phpunit": "^9.3"
            },
            "type": "library",
            "extra": {
                "branch-alias": {
                    "dev-master": "4.0-dev"
                }
            },
            "autoload": {
                "classmap": [
                    "src/"
                ]
            },
            "notification-url": "https://packagist.org/downloads/",
            "license": [
                "BSD-3-Clause"
            ],
            "authors": [
                {
                    "name": "Sebastian Bergmann",
                    "email": "sebastian@phpunit.de"
                },
                {
                    "name": "Jeff Welch",
                    "email": "whatthejeff@gmail.com"
                },
                {
                    "name": "Adam Harvey",
                    "email": "aharvey@php.net"
                }
            ],
            "description": "Provides functionality to recursively process PHP variables",
            "homepage": "https://github.com/sebastianbergmann/recursion-context",
            "support": {
                "issues": "https://github.com/sebastianbergmann/recursion-context/issues",
                "source": "https://github.com/sebastianbergmann/recursion-context/tree/4.0.5"
            },
            "funding": [
                {
                    "url": "https://github.com/sebastianbergmann",
                    "type": "github"
                }
            ],
            "time": "2023-02-03T06:07:39+00:00"
        },
        {
            "name": "sebastian/resource-operations",
            "version": "3.0.3",
            "source": {
                "type": "git",
                "url": "https://github.com/sebastianbergmann/resource-operations.git",
                "reference": "0f4443cb3a1d92ce809899753bc0d5d5a8dd19a8"
            },
            "dist": {
                "type": "zip",
                "url": "https://api.github.com/repos/sebastianbergmann/resource-operations/zipball/0f4443cb3a1d92ce809899753bc0d5d5a8dd19a8",
                "reference": "0f4443cb3a1d92ce809899753bc0d5d5a8dd19a8",
                "shasum": ""
            },
            "require": {
                "php": ">=7.3"
            },
            "require-dev": {
                "phpunit/phpunit": "^9.0"
            },
            "type": "library",
            "extra": {
                "branch-alias": {
                    "dev-master": "3.0-dev"
                }
            },
            "autoload": {
                "classmap": [
                    "src/"
                ]
            },
            "notification-url": "https://packagist.org/downloads/",
            "license": [
                "BSD-3-Clause"
            ],
            "authors": [
                {
                    "name": "Sebastian Bergmann",
                    "email": "sebastian@phpunit.de"
                }
            ],
            "description": "Provides a list of PHP built-in functions that operate on resources",
            "homepage": "https://www.github.com/sebastianbergmann/resource-operations",
            "support": {
                "issues": "https://github.com/sebastianbergmann/resource-operations/issues",
                "source": "https://github.com/sebastianbergmann/resource-operations/tree/3.0.3"
            },
            "funding": [
                {
                    "url": "https://github.com/sebastianbergmann",
                    "type": "github"
                }
            ],
            "time": "2020-09-28T06:45:17+00:00"
        },
        {
            "name": "sebastian/type",
            "version": "3.2.1",
            "source": {
                "type": "git",
                "url": "https://github.com/sebastianbergmann/type.git",
                "reference": "75e2c2a32f5e0b3aef905b9ed0b179b953b3d7c7"
            },
            "dist": {
                "type": "zip",
                "url": "https://api.github.com/repos/sebastianbergmann/type/zipball/75e2c2a32f5e0b3aef905b9ed0b179b953b3d7c7",
                "reference": "75e2c2a32f5e0b3aef905b9ed0b179b953b3d7c7",
                "shasum": ""
            },
            "require": {
                "php": ">=7.3"
            },
            "require-dev": {
                "phpunit/phpunit": "^9.5"
            },
            "type": "library",
            "extra": {
                "branch-alias": {
                    "dev-master": "3.2-dev"
                }
            },
            "autoload": {
                "classmap": [
                    "src/"
                ]
            },
            "notification-url": "https://packagist.org/downloads/",
            "license": [
                "BSD-3-Clause"
            ],
            "authors": [
                {
                    "name": "Sebastian Bergmann",
                    "email": "sebastian@phpunit.de",
                    "role": "lead"
                }
            ],
            "description": "Collection of value objects that represent the types of the PHP type system",
            "homepage": "https://github.com/sebastianbergmann/type",
            "support": {
                "issues": "https://github.com/sebastianbergmann/type/issues",
                "source": "https://github.com/sebastianbergmann/type/tree/3.2.1"
            },
            "funding": [
                {
                    "url": "https://github.com/sebastianbergmann",
                    "type": "github"
                }
            ],
            "time": "2023-02-03T06:13:03+00:00"
        },
        {
            "name": "sebastian/version",
            "version": "3.0.2",
            "source": {
                "type": "git",
                "url": "https://github.com/sebastianbergmann/version.git",
                "reference": "c6c1022351a901512170118436c764e473f6de8c"
            },
            "dist": {
                "type": "zip",
                "url": "https://api.github.com/repos/sebastianbergmann/version/zipball/c6c1022351a901512170118436c764e473f6de8c",
                "reference": "c6c1022351a901512170118436c764e473f6de8c",
                "shasum": ""
            },
            "require": {
                "php": ">=7.3"
            },
            "type": "library",
            "extra": {
                "branch-alias": {
                    "dev-master": "3.0-dev"
                }
            },
            "autoload": {
                "classmap": [
                    "src/"
                ]
            },
            "notification-url": "https://packagist.org/downloads/",
            "license": [
                "BSD-3-Clause"
            ],
            "authors": [
                {
                    "name": "Sebastian Bergmann",
                    "email": "sebastian@phpunit.de",
                    "role": "lead"
                }
            ],
            "description": "Library that helps with managing the version number of Git-hosted PHP projects",
            "homepage": "https://github.com/sebastianbergmann/version",
            "support": {
                "issues": "https://github.com/sebastianbergmann/version/issues",
                "source": "https://github.com/sebastianbergmann/version/tree/3.0.2"
            },
            "funding": [
                {
                    "url": "https://github.com/sebastianbergmann",
                    "type": "github"
                }
            ],
            "time": "2020-09-28T06:39:44+00:00"
        },
        {
            "name": "squizlabs/php_codesniffer",
            "version": "3.7.2",
            "source": {
                "type": "git",
                "url": "https://github.com/PHPCSStandards/PHP_CodeSniffer.git",
                "reference": "ed8e00df0a83aa96acf703f8c2979ff33341f879"
            },
            "dist": {
                "type": "zip",
                "url": "https://api.github.com/repos/PHPCSStandards/PHP_CodeSniffer/zipball/ed8e00df0a83aa96acf703f8c2979ff33341f879",
                "reference": "ed8e00df0a83aa96acf703f8c2979ff33341f879",
                "shasum": ""
            },
            "require": {
                "ext-simplexml": "*",
                "ext-tokenizer": "*",
                "ext-xmlwriter": "*",
                "php": ">=5.4.0"
            },
            "require-dev": {
                "phpunit/phpunit": "^4.0 || ^5.0 || ^6.0 || ^7.0"
            },
            "bin": [
                "bin/phpcs",
                "bin/phpcbf"
            ],
            "type": "library",
            "extra": {
                "branch-alias": {
                    "dev-master": "3.x-dev"
                }
            },
            "notification-url": "https://packagist.org/downloads/",
            "license": [
                "BSD-3-Clause"
            ],
            "authors": [
                {
                    "name": "Greg Sherwood",
                    "role": "lead"
                }
            ],
            "description": "PHP_CodeSniffer tokenizes PHP, JavaScript and CSS files and detects violations of a defined set of coding standards.",
            "homepage": "https://github.com/squizlabs/PHP_CodeSniffer",
            "keywords": [
                "phpcs",
                "standards",
                "static analysis"
            ],
            "support": {
                "issues": "https://github.com/squizlabs/PHP_CodeSniffer/issues",
                "source": "https://github.com/squizlabs/PHP_CodeSniffer",
                "wiki": "https://github.com/squizlabs/PHP_CodeSniffer/wiki"
            },
            "funding": [
                {
                    "url": "https://github.com/PHPCSStandards",
                    "type": "github"
                },
                {
                    "url": "https://github.com/jrfnl",
                    "type": "github"
                },
                {
                    "url": "https://opencollective.com/php_codesniffer",
                    "type": "open_collective"
                }
            ],
            "time": "2023-02-22T23:07:41+00:00"
        },
        {
            "name": "symfony/config",
            "version": "v6.4.3",
            "source": {
                "type": "git",
                "url": "https://github.com/symfony/config.git",
                "reference": "206482ff3ed450495b1d5b7bad1bc3a852def96f"
            },
            "dist": {
                "type": "zip",
                "url": "https://api.github.com/repos/symfony/config/zipball/206482ff3ed450495b1d5b7bad1bc3a852def96f",
                "reference": "206482ff3ed450495b1d5b7bad1bc3a852def96f",
                "shasum": ""
            },
            "require": {
                "php": ">=8.1",
                "symfony/deprecation-contracts": "^2.5|^3",
                "symfony/filesystem": "^5.4|^6.0|^7.0",
                "symfony/polyfill-ctype": "~1.8"
            },
            "conflict": {
                "symfony/finder": "<5.4",
                "symfony/service-contracts": "<2.5"
            },
            "require-dev": {
                "symfony/event-dispatcher": "^5.4|^6.0|^7.0",
                "symfony/finder": "^5.4|^6.0|^7.0",
                "symfony/messenger": "^5.4|^6.0|^7.0",
                "symfony/service-contracts": "^2.5|^3",
                "symfony/yaml": "^5.4|^6.0|^7.0"
            },
            "type": "library",
            "autoload": {
                "psr-4": {
                    "Symfony\\Component\\Config\\": ""
                },
                "exclude-from-classmap": [
                    "/Tests/"
                ]
            },
            "notification-url": "https://packagist.org/downloads/",
            "license": [
                "MIT"
            ],
            "authors": [
                {
                    "name": "Fabien Potencier",
                    "email": "fabien@symfony.com"
                },
                {
                    "name": "Symfony Community",
                    "homepage": "https://symfony.com/contributors"
                }
            ],
            "description": "Helps you find, load, combine, autofill and validate configuration values of any kind",
            "homepage": "https://symfony.com",
            "support": {
                "source": "https://github.com/symfony/config/tree/v6.4.3"
            },
            "funding": [
                {
                    "url": "https://symfony.com/sponsor",
                    "type": "custom"
                },
                {
                    "url": "https://github.com/fabpot",
                    "type": "github"
                },
                {
                    "url": "https://tidelift.com/funding/github/packagist/symfony/symfony",
                    "type": "tidelift"
                }
            ],
            "time": "2024-01-29T13:26:27+00:00"
        },
        {
            "name": "symfony/css-selector",
            "version": "v6.4.3",
            "source": {
                "type": "git",
                "url": "https://github.com/symfony/css-selector.git",
                "reference": "ee0f7ed5cf298cc019431bb3b3977ebc52b86229"
            },
            "dist": {
                "type": "zip",
                "url": "https://api.github.com/repos/symfony/css-selector/zipball/ee0f7ed5cf298cc019431bb3b3977ebc52b86229",
                "reference": "ee0f7ed5cf298cc019431bb3b3977ebc52b86229",
                "shasum": ""
            },
            "require": {
                "php": ">=8.1"
            },
            "type": "library",
            "autoload": {
                "psr-4": {
                    "Symfony\\Component\\CssSelector\\": ""
                },
                "exclude-from-classmap": [
                    "/Tests/"
                ]
            },
            "notification-url": "https://packagist.org/downloads/",
            "license": [
                "MIT"
            ],
            "authors": [
                {
                    "name": "Fabien Potencier",
                    "email": "fabien@symfony.com"
                },
                {
                    "name": "Jean-François Simon",
                    "email": "jeanfrancois.simon@sensiolabs.com"
                },
                {
                    "name": "Symfony Community",
                    "homepage": "https://symfony.com/contributors"
                }
            ],
            "description": "Converts CSS selectors to XPath expressions",
            "homepage": "https://symfony.com",
            "support": {
                "source": "https://github.com/symfony/css-selector/tree/v6.4.3"
            },
            "funding": [
                {
                    "url": "https://symfony.com/sponsor",
                    "type": "custom"
                },
                {
                    "url": "https://github.com/fabpot",
                    "type": "github"
                },
                {
                    "url": "https://tidelift.com/funding/github/packagist/symfony/symfony",
                    "type": "tidelift"
                }
            ],
            "time": "2024-01-23T14:51:35+00:00"
        },
        {
            "name": "symfony/dependency-injection",
            "version": "v6.4.3",
            "source": {
                "type": "git",
                "url": "https://github.com/symfony/dependency-injection.git",
                "reference": "6871811c5a5c5e180244ddb689746446db02c05b"
            },
            "dist": {
                "type": "zip",
                "url": "https://api.github.com/repos/symfony/dependency-injection/zipball/6871811c5a5c5e180244ddb689746446db02c05b",
                "reference": "6871811c5a5c5e180244ddb689746446db02c05b",
                "shasum": ""
            },
            "require": {
                "php": ">=8.1",
                "psr/container": "^1.1|^2.0",
                "symfony/deprecation-contracts": "^2.5|^3",
                "symfony/service-contracts": "^2.5|^3.0",
                "symfony/var-exporter": "^6.2.10|^7.0"
            },
            "conflict": {
                "ext-psr": "<1.1|>=2",
                "symfony/config": "<6.1",
                "symfony/finder": "<5.4",
                "symfony/proxy-manager-bridge": "<6.3",
                "symfony/yaml": "<5.4"
            },
            "provide": {
                "psr/container-implementation": "1.1|2.0",
                "symfony/service-implementation": "1.1|2.0|3.0"
            },
            "require-dev": {
                "symfony/config": "^6.1|^7.0",
                "symfony/expression-language": "^5.4|^6.0|^7.0",
                "symfony/yaml": "^5.4|^6.0|^7.0"
            },
            "type": "library",
            "autoload": {
                "psr-4": {
                    "Symfony\\Component\\DependencyInjection\\": ""
                },
                "exclude-from-classmap": [
                    "/Tests/"
                ]
            },
            "notification-url": "https://packagist.org/downloads/",
            "license": [
                "MIT"
            ],
            "authors": [
                {
                    "name": "Fabien Potencier",
                    "email": "fabien@symfony.com"
                },
                {
                    "name": "Symfony Community",
                    "homepage": "https://symfony.com/contributors"
                }
            ],
            "description": "Allows you to standardize and centralize the way objects are constructed in your application",
            "homepage": "https://symfony.com",
            "support": {
                "source": "https://github.com/symfony/dependency-injection/tree/v6.4.3"
            },
            "funding": [
                {
                    "url": "https://symfony.com/sponsor",
                    "type": "custom"
                },
                {
                    "url": "https://github.com/fabpot",
                    "type": "github"
                },
                {
                    "url": "https://tidelift.com/funding/github/packagist/symfony/symfony",
                    "type": "tidelift"
                }
            ],
            "time": "2024-01-30T08:32:12+00:00"
        },
        {
            "name": "symfony/event-dispatcher",
            "version": "v6.4.3",
            "source": {
                "type": "git",
                "url": "https://github.com/symfony/event-dispatcher.git",
                "reference": "ae9d3a6f3003a6caf56acd7466d8d52378d44fef"
            },
            "dist": {
                "type": "zip",
                "url": "https://api.github.com/repos/symfony/event-dispatcher/zipball/ae9d3a6f3003a6caf56acd7466d8d52378d44fef",
                "reference": "ae9d3a6f3003a6caf56acd7466d8d52378d44fef",
                "shasum": ""
            },
            "require": {
                "php": ">=8.1",
                "symfony/event-dispatcher-contracts": "^2.5|^3"
            },
            "conflict": {
                "symfony/dependency-injection": "<5.4",
                "symfony/service-contracts": "<2.5"
            },
            "provide": {
                "psr/event-dispatcher-implementation": "1.0",
                "symfony/event-dispatcher-implementation": "2.0|3.0"
            },
            "require-dev": {
                "psr/log": "^1|^2|^3",
                "symfony/config": "^5.4|^6.0|^7.0",
                "symfony/dependency-injection": "^5.4|^6.0|^7.0",
                "symfony/error-handler": "^5.4|^6.0|^7.0",
                "symfony/expression-language": "^5.4|^6.0|^7.0",
                "symfony/http-foundation": "^5.4|^6.0|^7.0",
                "symfony/service-contracts": "^2.5|^3",
                "symfony/stopwatch": "^5.4|^6.0|^7.0"
            },
            "type": "library",
            "autoload": {
                "psr-4": {
                    "Symfony\\Component\\EventDispatcher\\": ""
                },
                "exclude-from-classmap": [
                    "/Tests/"
                ]
            },
            "notification-url": "https://packagist.org/downloads/",
            "license": [
                "MIT"
            ],
            "authors": [
                {
                    "name": "Fabien Potencier",
                    "email": "fabien@symfony.com"
                },
                {
                    "name": "Symfony Community",
                    "homepage": "https://symfony.com/contributors"
                }
            ],
            "description": "Provides tools that allow your application components to communicate with each other by dispatching events and listening to them",
            "homepage": "https://symfony.com",
            "support": {
                "source": "https://github.com/symfony/event-dispatcher/tree/v6.4.3"
            },
            "funding": [
                {
                    "url": "https://symfony.com/sponsor",
                    "type": "custom"
                },
                {
                    "url": "https://github.com/fabpot",
                    "type": "github"
                },
                {
                    "url": "https://tidelift.com/funding/github/packagist/symfony/symfony",
                    "type": "tidelift"
                }
            ],
            "time": "2024-01-23T14:51:35+00:00"
        },
        {
            "name": "symfony/event-dispatcher-contracts",
            "version": "v3.4.0",
            "source": {
                "type": "git",
                "url": "https://github.com/symfony/event-dispatcher-contracts.git",
                "reference": "a76aed96a42d2b521153fb382d418e30d18b59df"
            },
            "dist": {
                "type": "zip",
                "url": "https://api.github.com/repos/symfony/event-dispatcher-contracts/zipball/a76aed96a42d2b521153fb382d418e30d18b59df",
                "reference": "a76aed96a42d2b521153fb382d418e30d18b59df",
                "shasum": ""
            },
            "require": {
                "php": ">=8.1",
                "psr/event-dispatcher": "^1"
            },
            "type": "library",
            "extra": {
                "branch-alias": {
                    "dev-main": "3.4-dev"
                },
                "thanks": {
                    "name": "symfony/contracts",
                    "url": "https://github.com/symfony/contracts"
                }
            },
            "autoload": {
                "psr-4": {
                    "Symfony\\Contracts\\EventDispatcher\\": ""
                }
            },
            "notification-url": "https://packagist.org/downloads/",
            "license": [
                "MIT"
            ],
            "authors": [
                {
                    "name": "Nicolas Grekas",
                    "email": "p@tchwork.com"
                },
                {
                    "name": "Symfony Community",
                    "homepage": "https://symfony.com/contributors"
                }
            ],
            "description": "Generic abstractions related to dispatching event",
            "homepage": "https://symfony.com",
            "keywords": [
                "abstractions",
                "contracts",
                "decoupling",
                "interfaces",
                "interoperability",
                "standards"
            ],
            "support": {
                "source": "https://github.com/symfony/event-dispatcher-contracts/tree/v3.4.0"
            },
            "funding": [
                {
                    "url": "https://symfony.com/sponsor",
                    "type": "custom"
                },
                {
                    "url": "https://github.com/fabpot",
                    "type": "github"
                },
                {
                    "url": "https://tidelift.com/funding/github/packagist/symfony/symfony",
                    "type": "tidelift"
                }
            ],
            "time": "2023-05-23T14:45:45+00:00"
        },
        {
            "name": "symfony/filesystem",
            "version": "v6.4.0",
            "source": {
                "type": "git",
                "url": "https://github.com/symfony/filesystem.git",
                "reference": "952a8cb588c3bc6ce76f6023000fb932f16a6e59"
            },
            "dist": {
                "type": "zip",
                "url": "https://api.github.com/repos/symfony/filesystem/zipball/952a8cb588c3bc6ce76f6023000fb932f16a6e59",
                "reference": "952a8cb588c3bc6ce76f6023000fb932f16a6e59",
                "shasum": ""
            },
            "require": {
                "php": ">=8.1",
                "symfony/polyfill-ctype": "~1.8",
                "symfony/polyfill-mbstring": "~1.8"
            },
            "type": "library",
            "autoload": {
                "psr-4": {
                    "Symfony\\Component\\Filesystem\\": ""
                },
                "exclude-from-classmap": [
                    "/Tests/"
                ]
            },
            "notification-url": "https://packagist.org/downloads/",
            "license": [
                "MIT"
            ],
            "authors": [
                {
                    "name": "Fabien Potencier",
                    "email": "fabien@symfony.com"
                },
                {
                    "name": "Symfony Community",
                    "homepage": "https://symfony.com/contributors"
                }
            ],
            "description": "Provides basic utilities for the filesystem",
            "homepage": "https://symfony.com",
            "support": {
                "source": "https://github.com/symfony/filesystem/tree/v6.4.0"
            },
            "funding": [
                {
                    "url": "https://symfony.com/sponsor",
                    "type": "custom"
                },
                {
                    "url": "https://github.com/fabpot",
                    "type": "github"
                },
                {
                    "url": "https://tidelift.com/funding/github/packagist/symfony/symfony",
                    "type": "tidelift"
                }
            ],
            "time": "2023-07-26T17:27:13+00:00"
        },
        {
            "name": "symfony/finder",
            "version": "v6.4.0",
            "source": {
                "type": "git",
                "url": "https://github.com/symfony/finder.git",
                "reference": "11d736e97f116ac375a81f96e662911a34cd50ce"
            },
            "dist": {
                "type": "zip",
                "url": "https://api.github.com/repos/symfony/finder/zipball/11d736e97f116ac375a81f96e662911a34cd50ce",
                "reference": "11d736e97f116ac375a81f96e662911a34cd50ce",
                "shasum": ""
            },
            "require": {
                "php": ">=8.1"
            },
            "require-dev": {
                "symfony/filesystem": "^6.0|^7.0"
            },
            "type": "library",
            "autoload": {
                "psr-4": {
                    "Symfony\\Component\\Finder\\": ""
                },
                "exclude-from-classmap": [
                    "/Tests/"
                ]
            },
            "notification-url": "https://packagist.org/downloads/",
            "license": [
                "MIT"
            ],
            "authors": [
                {
                    "name": "Fabien Potencier",
                    "email": "fabien@symfony.com"
                },
                {
                    "name": "Symfony Community",
                    "homepage": "https://symfony.com/contributors"
                }
            ],
            "description": "Finds files and directories via an intuitive fluent interface",
            "homepage": "https://symfony.com",
            "support": {
                "source": "https://github.com/symfony/finder/tree/v6.4.0"
            },
            "funding": [
                {
                    "url": "https://symfony.com/sponsor",
                    "type": "custom"
                },
                {
                    "url": "https://github.com/fabpot",
                    "type": "github"
                },
                {
                    "url": "https://tidelift.com/funding/github/packagist/symfony/symfony",
                    "type": "tidelift"
                }
            ],
            "time": "2023-10-31T17:30:12+00:00"
        },
        {
            "name": "symfony/options-resolver",
            "version": "v6.4.0",
            "source": {
                "type": "git",
                "url": "https://github.com/symfony/options-resolver.git",
                "reference": "22301f0e7fdeaacc14318928612dee79be99860e"
            },
            "dist": {
                "type": "zip",
                "url": "https://api.github.com/repos/symfony/options-resolver/zipball/22301f0e7fdeaacc14318928612dee79be99860e",
                "reference": "22301f0e7fdeaacc14318928612dee79be99860e",
                "shasum": ""
            },
            "require": {
                "php": ">=8.1",
                "symfony/deprecation-contracts": "^2.5|^3"
            },
            "type": "library",
            "autoload": {
                "psr-4": {
                    "Symfony\\Component\\OptionsResolver\\": ""
                },
                "exclude-from-classmap": [
                    "/Tests/"
                ]
            },
            "notification-url": "https://packagist.org/downloads/",
            "license": [
                "MIT"
            ],
            "authors": [
                {
                    "name": "Fabien Potencier",
                    "email": "fabien@symfony.com"
                },
                {
                    "name": "Symfony Community",
                    "homepage": "https://symfony.com/contributors"
                }
            ],
            "description": "Provides an improved replacement for the array_replace PHP function",
            "homepage": "https://symfony.com",
            "keywords": [
                "config",
                "configuration",
                "options"
            ],
            "support": {
                "source": "https://github.com/symfony/options-resolver/tree/v6.4.0"
            },
            "funding": [
                {
                    "url": "https://symfony.com/sponsor",
                    "type": "custom"
                },
                {
                    "url": "https://github.com/fabpot",
                    "type": "github"
                },
                {
                    "url": "https://tidelift.com/funding/github/packagist/symfony/symfony",
                    "type": "tidelift"
                }
            ],
            "time": "2023-08-08T10:16:24+00:00"
        },
        {
            "name": "symfony/polyfill-php81",
            "version": "v1.28.0",
            "source": {
                "type": "git",
                "url": "https://github.com/symfony/polyfill-php81.git",
                "reference": "7581cd600fa9fd681b797d00b02f068e2f13263b"
            },
            "dist": {
                "type": "zip",
                "url": "https://api.github.com/repos/symfony/polyfill-php81/zipball/7581cd600fa9fd681b797d00b02f068e2f13263b",
                "reference": "7581cd600fa9fd681b797d00b02f068e2f13263b",
                "shasum": ""
            },
            "require": {
                "php": ">=7.1"
            },
            "type": "library",
            "extra": {
                "branch-alias": {
                    "dev-main": "1.28-dev"
                },
                "thanks": {
                    "name": "symfony/polyfill",
                    "url": "https://github.com/symfony/polyfill"
                }
            },
            "autoload": {
                "files": [
                    "bootstrap.php"
                ],
                "psr-4": {
                    "Symfony\\Polyfill\\Php81\\": ""
                },
                "classmap": [
                    "Resources/stubs"
                ]
            },
            "notification-url": "https://packagist.org/downloads/",
            "license": [
                "MIT"
            ],
            "authors": [
                {
                    "name": "Nicolas Grekas",
                    "email": "p@tchwork.com"
                },
                {
                    "name": "Symfony Community",
                    "homepage": "https://symfony.com/contributors"
                }
            ],
            "description": "Symfony polyfill backporting some PHP 8.1+ features to lower PHP versions",
            "homepage": "https://symfony.com",
            "keywords": [
                "compatibility",
                "polyfill",
                "portable",
                "shim"
            ],
            "support": {
                "source": "https://github.com/symfony/polyfill-php81/tree/v1.28.0"
            },
            "funding": [
                {
                    "url": "https://symfony.com/sponsor",
                    "type": "custom"
                },
                {
                    "url": "https://github.com/fabpot",
                    "type": "github"
                },
                {
                    "url": "https://tidelift.com/funding/github/packagist/symfony/symfony",
                    "type": "tidelift"
                }
            ],
            "time": "2023-01-26T09:26:14+00:00"
        },
        {
            "name": "symfony/process",
            "version": "v6.4.3",
            "source": {
                "type": "git",
                "url": "https://github.com/symfony/process.git",
                "reference": "31642b0818bfcff85930344ef93193f8c607e0a3"
            },
            "dist": {
                "type": "zip",
                "url": "https://api.github.com/repos/symfony/process/zipball/31642b0818bfcff85930344ef93193f8c607e0a3",
                "reference": "31642b0818bfcff85930344ef93193f8c607e0a3",
                "shasum": ""
            },
            "require": {
                "php": ">=8.1"
            },
            "type": "library",
            "autoload": {
                "psr-4": {
                    "Symfony\\Component\\Process\\": ""
                },
                "exclude-from-classmap": [
                    "/Tests/"
                ]
            },
            "notification-url": "https://packagist.org/downloads/",
            "license": [
                "MIT"
            ],
            "authors": [
                {
                    "name": "Fabien Potencier",
                    "email": "fabien@symfony.com"
                },
                {
                    "name": "Symfony Community",
                    "homepage": "https://symfony.com/contributors"
                }
            ],
            "description": "Executes commands in sub-processes",
            "homepage": "https://symfony.com",
            "support": {
                "source": "https://github.com/symfony/process/tree/v6.4.3"
            },
            "funding": [
                {
                    "url": "https://symfony.com/sponsor",
                    "type": "custom"
                },
                {
                    "url": "https://github.com/fabpot",
                    "type": "github"
                },
                {
                    "url": "https://tidelift.com/funding/github/packagist/symfony/symfony",
                    "type": "tidelift"
                }
            ],
            "time": "2024-01-23T14:51:35+00:00"
        },
        {
            "name": "symfony/stopwatch",
            "version": "v6.4.3",
            "source": {
                "type": "git",
                "url": "https://github.com/symfony/stopwatch.git",
                "reference": "416596166641f1f728b0a64f5b9dd07cceb410c1"
            },
            "dist": {
                "type": "zip",
                "url": "https://api.github.com/repos/symfony/stopwatch/zipball/416596166641f1f728b0a64f5b9dd07cceb410c1",
                "reference": "416596166641f1f728b0a64f5b9dd07cceb410c1",
                "shasum": ""
            },
            "require": {
                "php": ">=8.1",
                "symfony/service-contracts": "^2.5|^3"
            },
            "type": "library",
            "autoload": {
                "psr-4": {
                    "Symfony\\Component\\Stopwatch\\": ""
                },
                "exclude-from-classmap": [
                    "/Tests/"
                ]
            },
            "notification-url": "https://packagist.org/downloads/",
            "license": [
                "MIT"
            ],
            "authors": [
                {
                    "name": "Fabien Potencier",
                    "email": "fabien@symfony.com"
                },
                {
                    "name": "Symfony Community",
                    "homepage": "https://symfony.com/contributors"
                }
            ],
            "description": "Provides a way to profile code",
            "homepage": "https://symfony.com",
            "support": {
                "source": "https://github.com/symfony/stopwatch/tree/v6.4.3"
            },
            "funding": [
                {
                    "url": "https://symfony.com/sponsor",
                    "type": "custom"
                },
                {
                    "url": "https://github.com/fabpot",
                    "type": "github"
                },
                {
                    "url": "https://tidelift.com/funding/github/packagist/symfony/symfony",
                    "type": "tidelift"
                }
            ],
            "time": "2024-01-23T14:35:58+00:00"
        },
        {
            "name": "symfony/var-exporter",
            "version": "v6.4.3",
            "source": {
                "type": "git",
                "url": "https://github.com/symfony/var-exporter.git",
                "reference": "a8c12b5448a5ac685347f5eeb2abf6a571ec16b8"
            },
            "dist": {
                "type": "zip",
                "url": "https://api.github.com/repos/symfony/var-exporter/zipball/a8c12b5448a5ac685347f5eeb2abf6a571ec16b8",
                "reference": "a8c12b5448a5ac685347f5eeb2abf6a571ec16b8",
                "shasum": ""
            },
            "require": {
                "php": ">=8.1",
                "symfony/deprecation-contracts": "^2.5|^3"
            },
            "require-dev": {
                "symfony/var-dumper": "^5.4|^6.0|^7.0"
            },
            "type": "library",
            "autoload": {
                "psr-4": {
                    "Symfony\\Component\\VarExporter\\": ""
                },
                "exclude-from-classmap": [
                    "/Tests/"
                ]
            },
            "notification-url": "https://packagist.org/downloads/",
            "license": [
                "MIT"
            ],
            "authors": [
                {
                    "name": "Nicolas Grekas",
                    "email": "p@tchwork.com"
                },
                {
                    "name": "Symfony Community",
                    "homepage": "https://symfony.com/contributors"
                }
            ],
            "description": "Allows exporting any serializable PHP data structure to plain PHP code",
            "homepage": "https://symfony.com",
            "keywords": [
                "clone",
                "construct",
                "export",
                "hydrate",
                "instantiate",
                "lazy-loading",
                "proxy",
                "serialize"
            ],
            "support": {
                "source": "https://github.com/symfony/var-exporter/tree/v6.4.3"
            },
            "funding": [
                {
                    "url": "https://symfony.com/sponsor",
                    "type": "custom"
                },
                {
                    "url": "https://github.com/fabpot",
                    "type": "github"
                },
                {
                    "url": "https://tidelift.com/funding/github/packagist/symfony/symfony",
                    "type": "tidelift"
                }
            ],
            "time": "2024-01-23T14:51:35+00:00"
        },
        {
            "name": "textalk/websocket",
            "version": "1.6.3",
            "source": {
                "type": "git",
                "url": "https://github.com/Textalk/websocket-php.git",
                "reference": "67de79745b1a357caf812bfc44e0abf481cee012"
            },
            "dist": {
                "type": "zip",
                "url": "https://api.github.com/repos/Textalk/websocket-php/zipball/67de79745b1a357caf812bfc44e0abf481cee012",
                "reference": "67de79745b1a357caf812bfc44e0abf481cee012",
                "shasum": ""
            },
            "require": {
                "php": "^7.4 | ^8.0",
                "phrity/net-uri": "^1.0",
                "phrity/util-errorhandler": "^1.0",
                "psr/http-message": "^1.0",
                "psr/log": "^1.0 | ^2.0 | ^3.0"
            },
            "require-dev": {
                "php-coveralls/php-coveralls": "^2.0",
                "phpunit/phpunit": "^9.0",
                "squizlabs/php_codesniffer": "^3.5"
            },
            "type": "library",
            "autoload": {
                "psr-4": {
                    "WebSocket\\": "lib"
                }
            },
            "notification-url": "https://packagist.org/downloads/",
            "license": [
                "ISC"
            ],
            "authors": [
                {
                    "name": "Fredrik Liljegren"
                },
                {
                    "name": "Sören Jensen"
                }
            ],
            "description": "WebSocket client and server",
            "support": {
                "issues": "https://github.com/Textalk/websocket-php/issues",
                "source": "https://github.com/Textalk/websocket-php/tree/1.6.3"
            },
            "time": "2022-11-07T18:59:33+00:00"
        },
        {
            "name": "theseer/tokenizer",
            "version": "1.2.2",
            "source": {
                "type": "git",
                "url": "https://github.com/theseer/tokenizer.git",
                "reference": "b2ad5003ca10d4ee50a12da31de12a5774ba6b96"
            },
            "dist": {
                "type": "zip",
                "url": "https://api.github.com/repos/theseer/tokenizer/zipball/b2ad5003ca10d4ee50a12da31de12a5774ba6b96",
                "reference": "b2ad5003ca10d4ee50a12da31de12a5774ba6b96",
                "shasum": ""
            },
            "require": {
                "ext-dom": "*",
                "ext-tokenizer": "*",
                "ext-xmlwriter": "*",
                "php": "^7.2 || ^8.0"
            },
            "type": "library",
            "autoload": {
                "classmap": [
                    "src/"
                ]
            },
            "notification-url": "https://packagist.org/downloads/",
            "license": [
                "BSD-3-Clause"
            ],
            "authors": [
                {
                    "name": "Arne Blankerts",
                    "email": "arne@blankerts.de",
                    "role": "Developer"
                }
            ],
            "description": "A small library for converting tokenized PHP source code into XML and potentially other formats",
            "support": {
                "issues": "https://github.com/theseer/tokenizer/issues",
                "source": "https://github.com/theseer/tokenizer/tree/1.2.2"
            },
            "funding": [
                {
                    "url": "https://github.com/theseer",
                    "type": "github"
                }
            ],
            "time": "2023-11-20T00:12:19+00:00"
        }
    ],
    "aliases": [],
    "minimum-stability": "stable",
    "stability-flags": {
        "ahand/mobileesp": 20
    },
    "prefer-stable": false,
    "prefer-lowest": false,
    "platform": {
        "php": ">=8.1"
    },
    "platform-dev": [],
    "platform-overrides": {
        "php": "8.1"
    },
<<<<<<< HEAD
    "plugin-api-version": "2.3.0"
=======
    "plugin-api-version": "2.6.0"
>>>>>>> 72e38414
}<|MERGE_RESOLUTION|>--- conflicted
+++ resolved
@@ -836,16 +836,16 @@
         },
         {
             "name": "doctrine/deprecations",
-            "version": "1.1.3",
+            "version": "1.1.2",
             "source": {
                 "type": "git",
                 "url": "https://github.com/doctrine/deprecations.git",
-                "reference": "dfbaa3c2d2e9a9df1118213f3b8b0c597bb99fab"
-            },
-            "dist": {
-                "type": "zip",
-                "url": "https://api.github.com/repos/doctrine/deprecations/zipball/dfbaa3c2d2e9a9df1118213f3b8b0c597bb99fab",
-                "reference": "dfbaa3c2d2e9a9df1118213f3b8b0c597bb99fab",
+                "reference": "4f2d4f2836e7ec4e7a8625e75c6aa916004db931"
+            },
+            "dist": {
+                "type": "zip",
+                "url": "https://api.github.com/repos/doctrine/deprecations/zipball/4f2d4f2836e7ec4e7a8625e75c6aa916004db931",
+                "reference": "4f2d4f2836e7ec4e7a8625e75c6aa916004db931",
                 "shasum": ""
             },
             "require": {
@@ -877,9 +877,9 @@
             "homepage": "https://www.doctrine-project.org/",
             "support": {
                 "issues": "https://github.com/doctrine/deprecations/issues",
-                "source": "https://github.com/doctrine/deprecations/tree/1.1.3"
-            },
-            "time": "2024-01-30T19:34:25+00:00"
+                "source": "https://github.com/doctrine/deprecations/tree/1.1.2"
+            },
+            "time": "2023-09-27T20:04:15+00:00"
         },
         {
             "name": "doctrine/event-manager",
@@ -1322,21 +1322,21 @@
         },
         {
             "name": "laminas/laminas-cache-storage-adapter-blackhole",
-            "version": "2.4.0",
+            "version": "2.3.0",
             "source": {
                 "type": "git",
                 "url": "https://github.com/laminas/laminas-cache-storage-adapter-blackhole.git",
-                "reference": "8b64e61f91d6e06a8f6e8e86d5c6ea14042ae983"
-            },
-            "dist": {
-                "type": "zip",
-                "url": "https://api.github.com/repos/laminas/laminas-cache-storage-adapter-blackhole/zipball/8b64e61f91d6e06a8f6e8e86d5c6ea14042ae983",
-                "reference": "8b64e61f91d6e06a8f6e8e86d5c6ea14042ae983",
+                "reference": "8730402201904784e6b28a1014908c6123c12d02"
+            },
+            "dist": {
+                "type": "zip",
+                "url": "https://api.github.com/repos/laminas/laminas-cache-storage-adapter-blackhole/zipball/8730402201904784e6b28a1014908c6123c12d02",
+                "reference": "8730402201904784e6b28a1014908c6123c12d02",
                 "shasum": ""
             },
             "require": {
                 "laminas/laminas-cache": "^3.0",
-                "php": "~8.1.0 || ~8.2.0 || ~8.3.0"
+                "php": "~8.0.0 || ~8.1.0 || ~8.2.0"
             },
             "conflict": {
                 "laminas/laminas-servicemanager": "<3.11"
@@ -1346,7 +1346,7 @@
             },
             "require-dev": {
                 "laminas/laminas-cache-storage-adapter-test": "^2.4",
-                "laminas/laminas-coding-standard": "~2.5.0",
+                "laminas/laminas-coding-standard": "~2.4.0",
                 "psalm/plugin-phpunit": "^0.18.4",
                 "vimeo/psalm": "^5.2"
             },
@@ -1384,25 +1384,25 @@
                     "type": "community_bridge"
                 }
             ],
-            "time": "2024-01-07T17:13:07+00:00"
+            "time": "2022-12-31T16:03:12+00:00"
         },
         {
             "name": "laminas/laminas-cache-storage-adapter-filesystem",
-            "version": "2.4.0",
+            "version": "2.3.0",
             "source": {
                 "type": "git",
                 "url": "https://github.com/laminas/laminas-cache-storage-adapter-filesystem.git",
-                "reference": "924a6ab5f760aa83576e600a83bb7d93d0b15ee6"
-            },
-            "dist": {
-                "type": "zip",
-                "url": "https://api.github.com/repos/laminas/laminas-cache-storage-adapter-filesystem/zipball/924a6ab5f760aa83576e600a83bb7d93d0b15ee6",
-                "reference": "924a6ab5f760aa83576e600a83bb7d93d0b15ee6",
-                "shasum": ""
-            },
-            "require": {
-                "laminas/laminas-cache": "^3.10.0",
-                "php": "~8.1.0 || ~8.2.0 || ~8.3.0"
+                "reference": "9881529cacc26823dc1530e8b850fd9e467ccd05"
+            },
+            "dist": {
+                "type": "zip",
+                "url": "https://api.github.com/repos/laminas/laminas-cache-storage-adapter-filesystem/zipball/9881529cacc26823dc1530e8b850fd9e467ccd05",
+                "reference": "9881529cacc26823dc1530e8b850fd9e467ccd05",
+                "shasum": ""
+            },
+            "require": {
+                "laminas/laminas-cache": "^3.0",
+                "php": "~8.0.0 || ~8.1.0 || ~8.2.0"
             },
             "provide": {
                 "laminas/laminas-cache-storage-implementation": "1.0"
@@ -1410,13 +1410,13 @@
             "require-dev": {
                 "ext-pcntl": "*",
                 "ext-posix": "*",
-                "laminas/laminas-cache-storage-adapter-benchmark": "^1.1.0",
+                "laminas/laminas-cache-storage-adapter-benchmark": "^1.0",
                 "laminas/laminas-cache-storage-adapter-test": "^2.0 || 2.0.x-dev",
                 "laminas/laminas-coding-standard": "~2.4",
                 "laminas/laminas-serializer": "^2.14.0",
-                "phpunit/phpunit": "^9.5.26",
-                "psalm/plugin-phpunit": "^0.18.0",
-                "vimeo/psalm": "^5.18"
+                "phpunit/phpunit": "^9.5.25",
+                "psalm/plugin-phpunit": "^0.17.0",
+                "vimeo/psalm": "^4.29.0"
             },
             "type": "library",
             "extra": {
@@ -1452,26 +1452,26 @@
                     "type": "community_bridge"
                 }
             ],
-            "time": "2024-01-08T08:50:38+00:00"
+            "time": "2022-10-22T15:00:05+00:00"
         },
         {
             "name": "laminas/laminas-cache-storage-adapter-memcached",
-            "version": "2.5.0",
+            "version": "2.4.0",
             "source": {
                 "type": "git",
                 "url": "https://github.com/laminas/laminas-cache-storage-adapter-memcached.git",
-                "reference": "320f73d3f0fbf733ac4d504950a7bd5bc7e72fd8"
-            },
-            "dist": {
-                "type": "zip",
-                "url": "https://api.github.com/repos/laminas/laminas-cache-storage-adapter-memcached/zipball/320f73d3f0fbf733ac4d504950a7bd5bc7e72fd8",
-                "reference": "320f73d3f0fbf733ac4d504950a7bd5bc7e72fd8",
+                "reference": "d272cf4afa292fc70a41f298d648d5a57d130969"
+            },
+            "dist": {
+                "type": "zip",
+                "url": "https://api.github.com/repos/laminas/laminas-cache-storage-adapter-memcached/zipball/d272cf4afa292fc70a41f298d648d5a57d130969",
+                "reference": "d272cf4afa292fc70a41f298d648d5a57d130969",
                 "shasum": ""
             },
             "require": {
                 "ext-memcached": "^3.1.5",
-                "laminas/laminas-cache": "^3.10",
-                "php": "~8.1.0 || ~8.2.0 || ~8.3.0"
+                "laminas/laminas-cache": "^3.0",
+                "php": "~8.0.0 || ~8.1.0 || ~8.2.0"
             },
             "conflict": {
                 "laminas/laminas-servicemanager": "<3.11"
@@ -1480,12 +1480,13 @@
                 "laminas/laminas-cache-storage-implementation": "1.0"
             },
             "require-dev": {
+                "boesing/psalm-plugin-stringf": "^1.2",
                 "laminas/laminas-cache-storage-adapter-benchmark": "^1.0",
                 "laminas/laminas-cache-storage-adapter-test": "^2.0",
-                "laminas/laminas-coding-standard": "~2.5.0",
+                "laminas/laminas-coding-standard": "~2.4.0",
                 "phpunit/phpunit": "^9.5.8",
                 "psalm/plugin-phpunit": "^0.18.0",
-                "vimeo/psalm": "^5.18"
+                "vimeo/psalm": "^5.0"
             },
             "type": "library",
             "extra": {
@@ -1522,7 +1523,7 @@
                     "type": "community_bridge"
                 }
             ],
-            "time": "2024-01-08T19:56:25+00:00"
+            "time": "2022-12-06T09:15:59+00:00"
         },
         {
             "name": "laminas/laminas-cache-storage-adapter-memory",
@@ -5281,31 +5282,31 @@
         },
         {
             "name": "nette/schema",
-            "version": "v1.3.0",
+            "version": "v1.2.5",
             "source": {
                 "type": "git",
                 "url": "https://github.com/nette/schema.git",
-                "reference": "a6d3a6d1f545f01ef38e60f375d1cf1f4de98188"
-            },
-            "dist": {
-                "type": "zip",
-                "url": "https://api.github.com/repos/nette/schema/zipball/a6d3a6d1f545f01ef38e60f375d1cf1f4de98188",
-                "reference": "a6d3a6d1f545f01ef38e60f375d1cf1f4de98188",
-                "shasum": ""
-            },
-            "require": {
-                "nette/utils": "^4.0",
-                "php": "8.1 - 8.3"
-            },
-            "require-dev": {
-                "nette/tester": "^2.4",
+                "reference": "0462f0166e823aad657c9224d0f849ecac1ba10a"
+            },
+            "dist": {
+                "type": "zip",
+                "url": "https://api.github.com/repos/nette/schema/zipball/0462f0166e823aad657c9224d0f849ecac1ba10a",
+                "reference": "0462f0166e823aad657c9224d0f849ecac1ba10a",
+                "shasum": ""
+            },
+            "require": {
+                "nette/utils": "^2.5.7 || ^3.1.5 ||  ^4.0",
+                "php": "7.1 - 8.3"
+            },
+            "require-dev": {
+                "nette/tester": "^2.3 || ^2.4",
                 "phpstan/phpstan-nette": "^1.0",
-                "tracy/tracy": "^2.8"
+                "tracy/tracy": "^2.7"
             },
             "type": "library",
             "extra": {
                 "branch-alias": {
-                    "dev-master": "1.3-dev"
+                    "dev-master": "1.2-dev"
                 }
             },
             "autoload": {
@@ -5337,22 +5338,22 @@
             ],
             "support": {
                 "issues": "https://github.com/nette/schema/issues",
-                "source": "https://github.com/nette/schema/tree/v1.3.0"
-            },
-            "time": "2023-12-11T11:54:22+00:00"
+                "source": "https://github.com/nette/schema/tree/v1.2.5"
+            },
+            "time": "2023-10-05T20:37:59+00:00"
         },
         {
             "name": "nette/utils",
-            "version": "v4.0.4",
+            "version": "v4.0.3",
             "source": {
                 "type": "git",
                 "url": "https://github.com/nette/utils.git",
-                "reference": "d3ad0aa3b9f934602cb3e3902ebccf10be34d218"
-            },
-            "dist": {
-                "type": "zip",
-                "url": "https://api.github.com/repos/nette/utils/zipball/d3ad0aa3b9f934602cb3e3902ebccf10be34d218",
-                "reference": "d3ad0aa3b9f934602cb3e3902ebccf10be34d218",
+                "reference": "a9d127dd6a203ce6d255b2e2db49759f7506e015"
+            },
+            "dist": {
+                "type": "zip",
+                "url": "https://api.github.com/repos/nette/utils/zipball/a9d127dd6a203ce6d255b2e2db49759f7506e015",
+                "reference": "a9d127dd6a203ce6d255b2e2db49759f7506e015",
                 "shasum": ""
             },
             "require": {
@@ -5423,9 +5424,9 @@
             ],
             "support": {
                 "issues": "https://github.com/nette/utils/issues",
-                "source": "https://github.com/nette/utils/tree/v4.0.4"
-            },
-            "time": "2024-01-17T16:50:36+00:00"
+                "source": "https://github.com/nette/utils/tree/v4.0.3"
+            },
+            "time": "2023-10-29T21:02:13+00:00"
         },
         {
             "name": "nikic/php-parser",
@@ -7260,72 +7261,6 @@
             "time": "2023-05-23T14:45:45+00:00"
         },
         {
-<<<<<<< HEAD
-            "name": "symfony/filesystem",
-            "version": "v6.4.3",
-            "source": {
-                "type": "git",
-                "url": "https://github.com/symfony/filesystem.git",
-                "reference": "7f3b1755eb49297a0827a7575d5d2b2fd11cc9fb"
-            },
-            "dist": {
-                "type": "zip",
-                "url": "https://api.github.com/repos/symfony/filesystem/zipball/7f3b1755eb49297a0827a7575d5d2b2fd11cc9fb",
-                "reference": "7f3b1755eb49297a0827a7575d5d2b2fd11cc9fb",
-                "shasum": ""
-            },
-            "require": {
-                "php": ">=8.1",
-                "symfony/polyfill-ctype": "~1.8",
-                "symfony/polyfill-mbstring": "~1.8"
-            },
-            "type": "library",
-            "autoload": {
-                "psr-4": {
-                    "Symfony\\Component\\Filesystem\\": ""
-                },
-                "exclude-from-classmap": [
-                    "/Tests/"
-                ]
-            },
-            "notification-url": "https://packagist.org/downloads/",
-            "license": [
-                "MIT"
-            ],
-            "authors": [
-                {
-                    "name": "Fabien Potencier",
-                    "email": "fabien@symfony.com"
-                },
-                {
-                    "name": "Symfony Community",
-                    "homepage": "https://symfony.com/contributors"
-                }
-            ],
-            "description": "Provides basic utilities for the filesystem",
-            "homepage": "https://symfony.com",
-            "support": {
-                "source": "https://github.com/symfony/filesystem/tree/v6.4.3"
-            },
-            "funding": [
-                {
-                    "url": "https://symfony.com/sponsor",
-                    "type": "custom"
-                },
-                {
-                    "url": "https://github.com/fabpot",
-                    "type": "github"
-                },
-                {
-                    "url": "https://tidelift.com/funding/github/packagist/symfony/symfony",
-                    "type": "tidelift"
-                }
-            ],
-            "time": "2024-01-23T14:51:35+00:00"
-        },
-        {
-=======
->>>>>>> 72e38414
             "name": "symfony/polyfill-ctype",
             "version": "v1.28.0",
             "source": {
@@ -8064,16 +7999,16 @@
         },
         {
             "name": "symfony/string",
-            "version": "v6.4.3",
+            "version": "v6.4.2",
             "source": {
                 "type": "git",
                 "url": "https://github.com/symfony/string.git",
-                "reference": "7a14736fb179876575464e4658fce0c304e8c15b"
-            },
-            "dist": {
-                "type": "zip",
-                "url": "https://api.github.com/repos/symfony/string/zipball/7a14736fb179876575464e4658fce0c304e8c15b",
-                "reference": "7a14736fb179876575464e4658fce0c304e8c15b",
+                "reference": "7cb80bc10bfcdf6b5492741c0b9357dac66940bc"
+            },
+            "dist": {
+                "type": "zip",
+                "url": "https://api.github.com/repos/symfony/string/zipball/7cb80bc10bfcdf6b5492741c0b9357dac66940bc",
+                "reference": "7cb80bc10bfcdf6b5492741c0b9357dac66940bc",
                 "shasum": ""
             },
             "require": {
@@ -8130,7 +8065,7 @@
                 "utf8"
             ],
             "support": {
-                "source": "https://github.com/symfony/string/tree/v6.4.3"
+                "source": "https://github.com/symfony/string/tree/v6.4.2"
             },
             "funding": [
                 {
@@ -8146,7 +8081,7 @@
                     "type": "tidelift"
                 }
             ],
-            "time": "2024-01-25T09:26:29+00:00"
+            "time": "2023-12-10T16:15:48+00:00"
         },
         {
             "name": "symfony/yaml",
@@ -11556,16 +11491,16 @@
         },
         {
             "name": "symfony/config",
-            "version": "v6.4.3",
+            "version": "v6.4.0",
             "source": {
                 "type": "git",
                 "url": "https://github.com/symfony/config.git",
-                "reference": "206482ff3ed450495b1d5b7bad1bc3a852def96f"
-            },
-            "dist": {
-                "type": "zip",
-                "url": "https://api.github.com/repos/symfony/config/zipball/206482ff3ed450495b1d5b7bad1bc3a852def96f",
-                "reference": "206482ff3ed450495b1d5b7bad1bc3a852def96f",
+                "reference": "5d33e0fb707d603330e0edfd4691803a1253572e"
+            },
+            "dist": {
+                "type": "zip",
+                "url": "https://api.github.com/repos/symfony/config/zipball/5d33e0fb707d603330e0edfd4691803a1253572e",
+                "reference": "5d33e0fb707d603330e0edfd4691803a1253572e",
                 "shasum": ""
             },
             "require": {
@@ -11611,7 +11546,7 @@
             "description": "Helps you find, load, combine, autofill and validate configuration values of any kind",
             "homepage": "https://symfony.com",
             "support": {
-                "source": "https://github.com/symfony/config/tree/v6.4.3"
+                "source": "https://github.com/symfony/config/tree/v6.4.0"
             },
             "funding": [
                 {
@@ -11627,20 +11562,20 @@
                     "type": "tidelift"
                 }
             ],
-            "time": "2024-01-29T13:26:27+00:00"
+            "time": "2023-11-09T08:28:32+00:00"
         },
         {
             "name": "symfony/css-selector",
-            "version": "v6.4.3",
+            "version": "v6.4.0",
             "source": {
                 "type": "git",
                 "url": "https://github.com/symfony/css-selector.git",
-                "reference": "ee0f7ed5cf298cc019431bb3b3977ebc52b86229"
-            },
-            "dist": {
-                "type": "zip",
-                "url": "https://api.github.com/repos/symfony/css-selector/zipball/ee0f7ed5cf298cc019431bb3b3977ebc52b86229",
-                "reference": "ee0f7ed5cf298cc019431bb3b3977ebc52b86229",
+                "reference": "d036c6c0d0b09e24a14a35f8292146a658f986e4"
+            },
+            "dist": {
+                "type": "zip",
+                "url": "https://api.github.com/repos/symfony/css-selector/zipball/d036c6c0d0b09e24a14a35f8292146a658f986e4",
+                "reference": "d036c6c0d0b09e24a14a35f8292146a658f986e4",
                 "shasum": ""
             },
             "require": {
@@ -11676,7 +11611,7 @@
             "description": "Converts CSS selectors to XPath expressions",
             "homepage": "https://symfony.com",
             "support": {
-                "source": "https://github.com/symfony/css-selector/tree/v6.4.3"
+                "source": "https://github.com/symfony/css-selector/tree/v6.4.0"
             },
             "funding": [
                 {
@@ -11692,20 +11627,20 @@
                     "type": "tidelift"
                 }
             ],
-            "time": "2024-01-23T14:51:35+00:00"
+            "time": "2023-10-31T08:40:20+00:00"
         },
         {
             "name": "symfony/dependency-injection",
-            "version": "v6.4.3",
+            "version": "v6.4.2",
             "source": {
                 "type": "git",
                 "url": "https://github.com/symfony/dependency-injection.git",
-                "reference": "6871811c5a5c5e180244ddb689746446db02c05b"
-            },
-            "dist": {
-                "type": "zip",
-                "url": "https://api.github.com/repos/symfony/dependency-injection/zipball/6871811c5a5c5e180244ddb689746446db02c05b",
-                "reference": "6871811c5a5c5e180244ddb689746446db02c05b",
+                "reference": "226ea431b1eda6f0d9f5a4b278757171960bb195"
+            },
+            "dist": {
+                "type": "zip",
+                "url": "https://api.github.com/repos/symfony/dependency-injection/zipball/226ea431b1eda6f0d9f5a4b278757171960bb195",
+                "reference": "226ea431b1eda6f0d9f5a4b278757171960bb195",
                 "shasum": ""
             },
             "require": {
@@ -11757,7 +11692,7 @@
             "description": "Allows you to standardize and centralize the way objects are constructed in your application",
             "homepage": "https://symfony.com",
             "support": {
-                "source": "https://github.com/symfony/dependency-injection/tree/v6.4.3"
+                "source": "https://github.com/symfony/dependency-injection/tree/v6.4.2"
             },
             "funding": [
                 {
@@ -11773,20 +11708,20 @@
                     "type": "tidelift"
                 }
             ],
-            "time": "2024-01-30T08:32:12+00:00"
+            "time": "2023-12-28T19:16:56+00:00"
         },
         {
             "name": "symfony/event-dispatcher",
-            "version": "v6.4.3",
+            "version": "v6.4.2",
             "source": {
                 "type": "git",
                 "url": "https://github.com/symfony/event-dispatcher.git",
-                "reference": "ae9d3a6f3003a6caf56acd7466d8d52378d44fef"
-            },
-            "dist": {
-                "type": "zip",
-                "url": "https://api.github.com/repos/symfony/event-dispatcher/zipball/ae9d3a6f3003a6caf56acd7466d8d52378d44fef",
-                "reference": "ae9d3a6f3003a6caf56acd7466d8d52378d44fef",
+                "reference": "e95216850555cd55e71b857eb9d6c2674124603a"
+            },
+            "dist": {
+                "type": "zip",
+                "url": "https://api.github.com/repos/symfony/event-dispatcher/zipball/e95216850555cd55e71b857eb9d6c2674124603a",
+                "reference": "e95216850555cd55e71b857eb9d6c2674124603a",
                 "shasum": ""
             },
             "require": {
@@ -11837,7 +11772,7 @@
             "description": "Provides tools that allow your application components to communicate with each other by dispatching events and listening to them",
             "homepage": "https://symfony.com",
             "support": {
-                "source": "https://github.com/symfony/event-dispatcher/tree/v6.4.3"
+                "source": "https://github.com/symfony/event-dispatcher/tree/v6.4.2"
             },
             "funding": [
                 {
@@ -11853,7 +11788,7 @@
                     "type": "tidelift"
                 }
             ],
-            "time": "2024-01-23T14:51:35+00:00"
+            "time": "2023-12-27T22:16:42+00:00"
         },
         {
             "name": "symfony/event-dispatcher-contracts",
@@ -12206,16 +12141,16 @@
         },
         {
             "name": "symfony/process",
-            "version": "v6.4.3",
+            "version": "v6.4.2",
             "source": {
                 "type": "git",
                 "url": "https://github.com/symfony/process.git",
-                "reference": "31642b0818bfcff85930344ef93193f8c607e0a3"
-            },
-            "dist": {
-                "type": "zip",
-                "url": "https://api.github.com/repos/symfony/process/zipball/31642b0818bfcff85930344ef93193f8c607e0a3",
-                "reference": "31642b0818bfcff85930344ef93193f8c607e0a3",
+                "reference": "c4b1ef0bc80533d87a2e969806172f1c2a980241"
+            },
+            "dist": {
+                "type": "zip",
+                "url": "https://api.github.com/repos/symfony/process/zipball/c4b1ef0bc80533d87a2e969806172f1c2a980241",
+                "reference": "c4b1ef0bc80533d87a2e969806172f1c2a980241",
                 "shasum": ""
             },
             "require": {
@@ -12247,7 +12182,7 @@
             "description": "Executes commands in sub-processes",
             "homepage": "https://symfony.com",
             "support": {
-                "source": "https://github.com/symfony/process/tree/v6.4.3"
+                "source": "https://github.com/symfony/process/tree/v6.4.2"
             },
             "funding": [
                 {
@@ -12263,20 +12198,20 @@
                     "type": "tidelift"
                 }
             ],
-            "time": "2024-01-23T14:51:35+00:00"
+            "time": "2023-12-22T16:42:54+00:00"
         },
         {
             "name": "symfony/stopwatch",
-            "version": "v6.4.3",
+            "version": "v6.4.0",
             "source": {
                 "type": "git",
                 "url": "https://github.com/symfony/stopwatch.git",
-                "reference": "416596166641f1f728b0a64f5b9dd07cceb410c1"
-            },
-            "dist": {
-                "type": "zip",
-                "url": "https://api.github.com/repos/symfony/stopwatch/zipball/416596166641f1f728b0a64f5b9dd07cceb410c1",
-                "reference": "416596166641f1f728b0a64f5b9dd07cceb410c1",
+                "reference": "fc47f1015ec80927ff64ba9094dfe8b9d48fe9f2"
+            },
+            "dist": {
+                "type": "zip",
+                "url": "https://api.github.com/repos/symfony/stopwatch/zipball/fc47f1015ec80927ff64ba9094dfe8b9d48fe9f2",
+                "reference": "fc47f1015ec80927ff64ba9094dfe8b9d48fe9f2",
                 "shasum": ""
             },
             "require": {
@@ -12309,7 +12244,7 @@
             "description": "Provides a way to profile code",
             "homepage": "https://symfony.com",
             "support": {
-                "source": "https://github.com/symfony/stopwatch/tree/v6.4.3"
+                "source": "https://github.com/symfony/stopwatch/tree/v6.4.0"
             },
             "funding": [
                 {
@@ -12325,20 +12260,20 @@
                     "type": "tidelift"
                 }
             ],
-            "time": "2024-01-23T14:35:58+00:00"
+            "time": "2023-02-16T10:14:28+00:00"
         },
         {
             "name": "symfony/var-exporter",
-            "version": "v6.4.3",
+            "version": "v6.4.2",
             "source": {
                 "type": "git",
                 "url": "https://github.com/symfony/var-exporter.git",
-                "reference": "a8c12b5448a5ac685347f5eeb2abf6a571ec16b8"
-            },
-            "dist": {
-                "type": "zip",
-                "url": "https://api.github.com/repos/symfony/var-exporter/zipball/a8c12b5448a5ac685347f5eeb2abf6a571ec16b8",
-                "reference": "a8c12b5448a5ac685347f5eeb2abf6a571ec16b8",
+                "reference": "5fe9a0021b8d35e67d914716ec8de50716a68e7e"
+            },
+            "dist": {
+                "type": "zip",
+                "url": "https://api.github.com/repos/symfony/var-exporter/zipball/5fe9a0021b8d35e67d914716ec8de50716a68e7e",
+                "reference": "5fe9a0021b8d35e67d914716ec8de50716a68e7e",
                 "shasum": ""
             },
             "require": {
@@ -12384,7 +12319,7 @@
                 "serialize"
             ],
             "support": {
-                "source": "https://github.com/symfony/var-exporter/tree/v6.4.3"
+                "source": "https://github.com/symfony/var-exporter/tree/v6.4.2"
             },
             "funding": [
                 {
@@ -12400,7 +12335,7 @@
                     "type": "tidelift"
                 }
             ],
-            "time": "2024-01-23T14:51:35+00:00"
+            "time": "2023-12-27T08:18:35+00:00"
         },
         {
             "name": "textalk/websocket",
@@ -12518,9 +12453,5 @@
     "platform-overrides": {
         "php": "8.1"
     },
-<<<<<<< HEAD
-    "plugin-api-version": "2.3.0"
-=======
     "plugin-api-version": "2.6.0"
->>>>>>> 72e38414
 }