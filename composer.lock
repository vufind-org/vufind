--- conflicted
+++ resolved
@@ -1,14 +1,10 @@
 {
     "_readme": [
         "This file locks the dependencies of your project to a known state",
-        "Read more about it at https://getcomposer.org/doc/01-basic-usage.md#composer-lock-the-lock-file",
+        "Read more about it at https://getcomposer.org/doc/01-basic-usage.md#installing-dependencies",
         "This file is @generated automatically"
     ],
-<<<<<<< HEAD
-    "content-hash": "3cee9d7807fb9ef383a0b5fa000ce003",
-=======
     "content-hash": "18aecdf224c0ef44221ceadd15cd098c",
->>>>>>> 8416343e
     "packages": [
         {
             "name": "ahand/mobileesp",
@@ -1059,16 +1055,16 @@
         },
         {
             "name": "pear/archive_tar",
-            "version": "1.4.7",
+            "version": "1.4.8",
             "source": {
                 "type": "git",
                 "url": "https://github.com/pear/Archive_Tar.git",
-                "reference": "7e48add6f8edc3027dd98ad15964b1a28fd0c845"
-            },
-            "dist": {
-                "type": "zip",
-                "url": "https://api.github.com/repos/pear/Archive_Tar/zipball/7e48add6f8edc3027dd98ad15964b1a28fd0c845",
-                "reference": "7e48add6f8edc3027dd98ad15964b1a28fd0c845",
+                "reference": "442bdffb7edb84c898cfd94f7ac8500e49d5bbb5"
+            },
+            "dist": {
+                "type": "zip",
+                "url": "https://api.github.com/repos/pear/Archive_Tar/zipball/442bdffb7edb84c898cfd94f7ac8500e49d5bbb5",
+                "reference": "442bdffb7edb84c898cfd94f7ac8500e49d5bbb5",
                 "shasum": ""
             },
             "require": {
@@ -1121,7 +1117,7 @@
                 "archive",
                 "tar"
             ],
-            "time": "2019-04-08T13:15:55+00:00"
+            "time": "2019-10-21T13:31:24+00:00"
         },
         {
             "name": "pear/console_getopt",
@@ -1817,16 +1813,16 @@
         },
         {
             "name": "psr/log",
-            "version": "1.1.0",
+            "version": "1.1.2",
             "source": {
                 "type": "git",
                 "url": "https://github.com/php-fig/log.git",
-                "reference": "6c001f1daafa3a3ac1d8ff69ee4db8e799a654dd"
-            },
-            "dist": {
-                "type": "zip",
-                "url": "https://api.github.com/repos/php-fig/log/zipball/6c001f1daafa3a3ac1d8ff69ee4db8e799a654dd",
-                "reference": "6c001f1daafa3a3ac1d8ff69ee4db8e799a654dd",
+                "reference": "446d54b4cb6bf489fc9d75f55843658e6f25d801"
+            },
+            "dist": {
+                "type": "zip",
+                "url": "https://api.github.com/repos/php-fig/log/zipball/446d54b4cb6bf489fc9d75f55843658e6f25d801",
+                "reference": "446d54b4cb6bf489fc9d75f55843658e6f25d801",
                 "shasum": ""
             },
             "require": {
@@ -1835,7 +1831,7 @@
             "type": "library",
             "extra": {
                 "branch-alias": {
-                    "dev-master": "1.0.x-dev"
+                    "dev-master": "1.1.x-dev"
                 }
             },
             "autoload": {
@@ -1860,7 +1856,7 @@
                 "psr",
                 "psr-3"
             ],
-            "time": "2018-11-20T15:27:04+00:00"
+            "time": "2019-11-01T11:05:21+00:00"
         },
         {
             "name": "psr/simple-cache",
@@ -1986,7 +1982,7 @@
         },
         {
             "name": "symfony/inflector",
-            "version": "v3.4.32",
+            "version": "v3.4.33",
             "source": {
                 "type": "git",
                 "url": "https://github.com/symfony/inflector.git",
@@ -2044,16 +2040,16 @@
         },
         {
             "name": "symfony/options-resolver",
-            "version": "v3.4.32",
+            "version": "v3.4.33",
             "source": {
                 "type": "git",
                 "url": "https://github.com/symfony/options-resolver.git",
-                "reference": "a7c00586a9ef70acf0f17085e51c399bf9620e03"
-            },
-            "dist": {
-                "type": "zip",
-                "url": "https://api.github.com/repos/symfony/options-resolver/zipball/a7c00586a9ef70acf0f17085e51c399bf9620e03",
-                "reference": "a7c00586a9ef70acf0f17085e51c399bf9620e03",
+                "reference": "b224d20be60e6f7b55cd66914379a13a0b28651a"
+            },
+            "dist": {
+                "type": "zip",
+                "url": "https://api.github.com/repos/symfony/options-resolver/zipball/b224d20be60e6f7b55cd66914379a13a0b28651a",
+                "reference": "b224d20be60e6f7b55cd66914379a13a0b28651a",
                 "shasum": ""
             },
             "require": {
@@ -2094,7 +2090,7 @@
                 "configuration",
                 "options"
             ],
-            "time": "2019-08-03T21:15:25+00:00"
+            "time": "2019-10-26T11:02:01+00:00"
         },
         {
             "name": "symfony/polyfill-ctype",
@@ -2274,7 +2270,7 @@
         },
         {
             "name": "symfony/property-access",
-            "version": "v3.4.32",
+            "version": "v3.4.33",
             "source": {
                 "type": "git",
                 "url": "https://github.com/symfony/property-access.git",
@@ -4017,16 +4013,16 @@
         },
         {
             "name": "zendframework/zend-mime",
-            "version": "2.7.1",
+            "version": "2.7.2",
             "source": {
                 "type": "git",
                 "url": "https://github.com/zendframework/zend-mime.git",
-                "reference": "52ae5fa9f12845cae749271034a2d594f0e4c6f2"
-            },
-            "dist": {
-                "type": "zip",
-                "url": "https://api.github.com/repos/zendframework/zend-mime/zipball/52ae5fa9f12845cae749271034a2d594f0e4c6f2",
-                "reference": "52ae5fa9f12845cae749271034a2d594f0e4c6f2",
+                "reference": "c91e0350be53cc9d29be15563445eec3b269d7c1"
+            },
+            "dist": {
+                "type": "zip",
+                "url": "https://api.github.com/repos/zendframework/zend-mime/zipball/c91e0350be53cc9d29be15563445eec3b269d7c1",
+                "reference": "c91e0350be53cc9d29be15563445eec3b269d7c1",
                 "shasum": ""
             },
             "require": {
@@ -4044,8 +4040,8 @@
             "type": "library",
             "extra": {
                 "branch-alias": {
-                    "dev-master": "2.7-dev",
-                    "dev-develop": "2.8-dev"
+                    "dev-master": "2.7.x-dev",
+                    "dev-develop": "2.8.x-dev"
                 }
             },
             "autoload": {
@@ -4058,13 +4054,12 @@
                 "BSD-3-Clause"
             ],
             "description": "Create and parse MIME messages and parts",
-            "homepage": "https://github.com/zendframework/zend-mime",
             "keywords": [
                 "ZendFramework",
                 "mime",
                 "zf"
             ],
-            "time": "2018-05-14T19:02:50+00:00"
+            "time": "2019-10-16T19:30:37+00:00"
         },
         {
             "name": "zendframework/zend-modulemanager",
@@ -4569,16 +4564,16 @@
         },
         {
             "name": "zendframework/zend-server",
-            "version": "2.8.0",
+            "version": "2.8.1",
             "source": {
                 "type": "git",
                 "url": "https://github.com/zendframework/zend-server.git",
-                "reference": "23a2e9a5599c83c05da831cb7c649e8a7809595e"
-            },
-            "dist": {
-                "type": "zip",
-                "url": "https://api.github.com/repos/zendframework/zend-server/zipball/23a2e9a5599c83c05da831cb7c649e8a7809595e",
-                "reference": "23a2e9a5599c83c05da831cb7c649e8a7809595e",
+                "reference": "d80c44700ebb92191dd9a3005316a6ab6637c0d1"
+            },
+            "dist": {
+                "type": "zip",
+                "url": "https://api.github.com/repos/zendframework/zend-server/zipball/d80c44700ebb92191dd9a3005316a6ab6637c0d1",
+                "reference": "d80c44700ebb92191dd9a3005316a6ab6637c0d1",
                 "shasum": ""
             },
             "require": {
@@ -4612,7 +4607,7 @@
                 "server",
                 "zf"
             ],
-            "time": "2018-04-30T22:21:28+00:00"
+            "time": "2019-10-16T18:27:05+00:00"
         },
         {
             "name": "zendframework/zend-servicemanager",
@@ -7604,16 +7599,16 @@
         },
         {
             "name": "symfony/config",
-            "version": "v3.4.32",
+            "version": "v3.4.33",
             "source": {
                 "type": "git",
                 "url": "https://github.com/symfony/config.git",
-                "reference": "717ad66b5257e9752ae3c5722b5810bb4c40b236"
-            },
-            "dist": {
-                "type": "zip",
-                "url": "https://api.github.com/repos/symfony/config/zipball/717ad66b5257e9752ae3c5722b5810bb4c40b236",
-                "reference": "717ad66b5257e9752ae3c5722b5810bb4c40b236",
+                "reference": "c111091db748ed394fd8c3e473a90ad3b80e08ad"
+            },
+            "dist": {
+                "type": "zip",
+                "url": "https://api.github.com/repos/symfony/config/zipball/c111091db748ed394fd8c3e473a90ad3b80e08ad",
+                "reference": "c111091db748ed394fd8c3e473a90ad3b80e08ad",
                 "shasum": ""
             },
             "require": {
@@ -7664,20 +7659,20 @@
             ],
             "description": "Symfony Config Component",
             "homepage": "https://symfony.com",
-            "time": "2019-09-19T15:32:51+00:00"
+            "time": "2019-10-30T12:46:47+00:00"
         },
         {
             "name": "symfony/console",
-            "version": "v3.4.32",
+            "version": "v3.4.33",
             "source": {
                 "type": "git",
                 "url": "https://github.com/symfony/console.git",
-                "reference": "4727d7f3c99b9dea0ae70ed4f34645728aa90453"
-            },
-            "dist": {
-                "type": "zip",
-                "url": "https://api.github.com/repos/symfony/console/zipball/4727d7f3c99b9dea0ae70ed4f34645728aa90453",
-                "reference": "4727d7f3c99b9dea0ae70ed4f34645728aa90453",
+                "reference": "c7edffb26b29cae972ca4afccb610a38ce8d0ccf"
+            },
+            "dist": {
+                "type": "zip",
+                "url": "https://api.github.com/repos/symfony/console/zipball/c7edffb26b29cae972ca4afccb610a38ce8d0ccf",
+                "reference": "c7edffb26b29cae972ca4afccb610a38ce8d0ccf",
                 "shasum": ""
             },
             "require": {
@@ -7736,11 +7731,11 @@
             ],
             "description": "Symfony Console Component",
             "homepage": "https://symfony.com",
-            "time": "2019-10-06T19:52:09+00:00"
+            "time": "2019-10-24T15:33:53+00:00"
         },
         {
             "name": "symfony/css-selector",
-            "version": "v3.4.32",
+            "version": "v3.4.33",
             "source": {
                 "type": "git",
                 "url": "https://github.com/symfony/css-selector.git",
@@ -7793,16 +7788,16 @@
         },
         {
             "name": "symfony/debug",
-            "version": "v3.4.32",
+            "version": "v3.4.33",
             "source": {
                 "type": "git",
                 "url": "https://github.com/symfony/debug.git",
-                "reference": "b3e7ce815d82196435d16dc458023f8fb6b36ceb"
-            },
-            "dist": {
-                "type": "zip",
-                "url": "https://api.github.com/repos/symfony/debug/zipball/b3e7ce815d82196435d16dc458023f8fb6b36ceb",
-                "reference": "b3e7ce815d82196435d16dc458023f8fb6b36ceb",
+                "reference": "f72e33fdb1170b326e72c3157f0cd456351dd086"
+            },
+            "dist": {
+                "type": "zip",
+                "url": "https://api.github.com/repos/symfony/debug/zipball/f72e33fdb1170b326e72c3157f0cd456351dd086",
+                "reference": "f72e33fdb1170b326e72c3157f0cd456351dd086",
                 "shasum": ""
             },
             "require": {
@@ -7845,20 +7840,20 @@
             ],
             "description": "Symfony Debug Component",
             "homepage": "https://symfony.com",
-            "time": "2019-09-19T15:32:51+00:00"
+            "time": "2019-10-24T15:33:53+00:00"
         },
         {
             "name": "symfony/dependency-injection",
-            "version": "v3.4.32",
+            "version": "v3.4.33",
             "source": {
                 "type": "git",
                 "url": "https://github.com/symfony/dependency-injection.git",
-                "reference": "9cf81798f857205c5bbb4c8c7895f838d40b0c4b"
-            },
-            "dist": {
-                "type": "zip",
-                "url": "https://api.github.com/repos/symfony/dependency-injection/zipball/9cf81798f857205c5bbb4c8c7895f838d40b0c4b",
-                "reference": "9cf81798f857205c5bbb4c8c7895f838d40b0c4b",
+                "reference": "413a2c0cae6a1a5d8720bdfeebc0dbbfac24155d"
+            },
+            "dist": {
+                "type": "zip",
+                "url": "https://api.github.com/repos/symfony/dependency-injection/zipball/413a2c0cae6a1a5d8720bdfeebc0dbbfac24155d",
+                "reference": "413a2c0cae6a1a5d8720bdfeebc0dbbfac24155d",
                 "shasum": ""
             },
             "require": {
@@ -7916,20 +7911,20 @@
             ],
             "description": "Symfony DependencyInjection Component",
             "homepage": "https://symfony.com",
-            "time": "2019-09-27T15:47:48+00:00"
+            "time": "2019-10-24T15:33:53+00:00"
         },
         {
             "name": "symfony/event-dispatcher",
-            "version": "v3.4.32",
+            "version": "v3.4.33",
             "source": {
                 "type": "git",
                 "url": "https://github.com/symfony/event-dispatcher.git",
-                "reference": "3e922c4c3430b9de624e8a285dada5e61e230959"
-            },
-            "dist": {
-                "type": "zip",
-                "url": "https://api.github.com/repos/symfony/event-dispatcher/zipball/3e922c4c3430b9de624e8a285dada5e61e230959",
-                "reference": "3e922c4c3430b9de624e8a285dada5e61e230959",
+                "reference": "f9031c22ec127d4a2450760f81a8677fe8a10177"
+            },
+            "dist": {
+                "type": "zip",
+                "url": "https://api.github.com/repos/symfony/event-dispatcher/zipball/f9031c22ec127d4a2450760f81a8677fe8a10177",
+                "reference": "f9031c22ec127d4a2450760f81a8677fe8a10177",
                 "shasum": ""
             },
             "require": {
@@ -7979,11 +7974,11 @@
             ],
             "description": "Symfony EventDispatcher Component",
             "homepage": "https://symfony.com",
-            "time": "2019-08-23T08:05:57+00:00"
+            "time": "2019-10-24T15:33:53+00:00"
         },
         {
             "name": "symfony/filesystem",
-            "version": "v3.4.32",
+            "version": "v3.4.33",
             "source": {
                 "type": "git",
                 "url": "https://github.com/symfony/filesystem.git",
@@ -8033,16 +8028,16 @@
         },
         {
             "name": "symfony/finder",
-            "version": "v3.4.32",
+            "version": "v3.4.33",
             "source": {
                 "type": "git",
                 "url": "https://github.com/symfony/finder.git",
-                "reference": "2b6a666d6ff7fb65d10b97d817c8e7930944afb9"
-            },
-            "dist": {
-                "type": "zip",
-                "url": "https://api.github.com/repos/symfony/finder/zipball/2b6a666d6ff7fb65d10b97d817c8e7930944afb9",
-                "reference": "2b6a666d6ff7fb65d10b97d817c8e7930944afb9",
+                "reference": "3e915e5ce305f8bc8017597f71f1f4095092ddf8"
+            },
+            "dist": {
+                "type": "zip",
+                "url": "https://api.github.com/repos/symfony/finder/zipball/3e915e5ce305f8bc8017597f71f1f4095092ddf8",
+                "reference": "3e915e5ce305f8bc8017597f71f1f4095092ddf8",
                 "shasum": ""
             },
             "require": {
@@ -8078,7 +8073,7 @@
             ],
             "description": "Symfony Finder Component",
             "homepage": "https://symfony.com",
-            "time": "2019-09-01T21:32:23+00:00"
+            "time": "2019-10-30T12:43:22+00:00"
         },
         {
             "name": "symfony/polyfill-php72",
@@ -8137,16 +8132,16 @@
         },
         {
             "name": "symfony/process",
-            "version": "v3.4.32",
+            "version": "v3.4.33",
             "source": {
                 "type": "git",
                 "url": "https://github.com/symfony/process.git",
-                "reference": "344dc588b163ff58274f1769b90b75237f32ed16"
-            },
-            "dist": {
-                "type": "zip",
-                "url": "https://api.github.com/repos/symfony/process/zipball/344dc588b163ff58274f1769b90b75237f32ed16",
-                "reference": "344dc588b163ff58274f1769b90b75237f32ed16",
+                "reference": "c19da50bc3e8fa7d60628fdb4ab5d67de534cf3e"
+            },
+            "dist": {
+                "type": "zip",
+                "url": "https://api.github.com/repos/symfony/process/zipball/c19da50bc3e8fa7d60628fdb4ab5d67de534cf3e",
+                "reference": "c19da50bc3e8fa7d60628fdb4ab5d67de534cf3e",
                 "shasum": ""
             },
             "require": {
@@ -8182,11 +8177,11 @@
             ],
             "description": "Symfony Process Component",
             "homepage": "https://symfony.com",
-            "time": "2019-09-25T14:09:38+00:00"
+            "time": "2019-10-24T15:33:53+00:00"
         },
         {
             "name": "symfony/stopwatch",
-            "version": "v3.4.32",
+            "version": "v3.4.33",
             "source": {
                 "type": "git",
                 "url": "https://github.com/symfony/stopwatch.git",
