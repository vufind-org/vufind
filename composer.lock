--- conflicted
+++ resolved
@@ -4,11 +4,7 @@
         "Read more about it at https://getcomposer.org/doc/01-basic-usage.md#installing-dependencies",
         "This file is @generated automatically"
     ],
-<<<<<<< HEAD
-    "content-hash": "c2e1400caa68c7e52f82bd11d456eefa",
-=======
     "content-hash": "076154250a2abe92bcf4201868e8754e",
->>>>>>> 9decdb72
     "packages": [
         {
             "name": "ahand/mobileesp",
@@ -4372,18 +4368,6 @@
         },
         {
             "name": "laminas/laminas-stdlib",
-<<<<<<< HEAD
-            "version": "3.6.1",
-            "source": {
-                "type": "git",
-                "url": "https://github.com/laminas/laminas-stdlib.git",
-                "reference": "db581851a092246ad99e12d4fddf105184924c71"
-            },
-            "dist": {
-                "type": "zip",
-                "url": "https://api.github.com/repos/laminas/laminas-stdlib/zipball/db581851a092246ad99e12d4fddf105184924c71",
-                "reference": "db581851a092246ad99e12d4fddf105184924c71",
-=======
             "version": "3.6.2",
             "source": {
                 "type": "git",
@@ -4394,7 +4378,6 @@
                 "type": "zip",
                 "url": "https://api.github.com/repos/laminas/laminas-stdlib/zipball/6fe0842909638ca6bea8401b7e8168fb154bffb5",
                 "reference": "6fe0842909638ca6bea8401b7e8168fb154bffb5",
->>>>>>> 9decdb72
                 "shasum": ""
             },
             "require": {
@@ -4440,11 +4423,7 @@
                     "type": "community_bridge"
                 }
             ],
-<<<<<<< HEAD
-            "time": "2021-11-10T11:33:52+00:00"
-=======
             "time": "2021-12-07T21:06:58+00:00"
->>>>>>> 9decdb72
         },
         {
             "name": "laminas/laminas-text",
@@ -4659,18 +4638,6 @@
         },
         {
             "name": "laminas/laminas-view",
-<<<<<<< HEAD
-            "version": "2.14.2",
-            "source": {
-                "type": "git",
-                "url": "https://github.com/laminas/laminas-view.git",
-                "reference": "ced4133462b917c62d1efc26f982a62b5e319b4b"
-            },
-            "dist": {
-                "type": "zip",
-                "url": "https://api.github.com/repos/laminas/laminas-view/zipball/ced4133462b917c62d1efc26f982a62b5e319b4b",
-                "reference": "ced4133462b917c62d1efc26f982a62b5e319b4b",
-=======
             "version": "2.15.0",
             "source": {
                 "type": "git",
@@ -4681,7 +4648,6 @@
                 "type": "zip",
                 "url": "https://api.github.com/repos/laminas/laminas-view/zipball/af2f714e45eea7f1b1fa6acca2124b824cab3b0b",
                 "reference": "af2f714e45eea7f1b1fa6acca2124b824cab3b0b",
->>>>>>> 9decdb72
                 "shasum": ""
             },
             "require": {
@@ -4772,11 +4738,7 @@
                     "type": "community_bridge"
                 }
             ],
-<<<<<<< HEAD
-            "time": "2021-11-17T12:05:00+00:00"
-=======
             "time": "2021-12-17T11:25:32+00:00"
->>>>>>> 9decdb72
         },
         {
             "name": "laminas/laminas-zendframework-bridge",
@@ -8229,77 +8191,6 @@
                 "source": "https://github.com/minkphp/MinkSelenium2Driver/tree/v1.5.0"
             },
             "time": "2021-10-12T16:01:47+00:00"
-        },
-        {
-            "name": "composer/pcre",
-            "version": "1.0.0",
-            "source": {
-                "type": "git",
-                "url": "https://github.com/composer/pcre.git",
-                "reference": "3d322d715c43a1ac36c7fe215fa59336265500f2"
-            },
-            "dist": {
-                "type": "zip",
-                "url": "https://api.github.com/repos/composer/pcre/zipball/3d322d715c43a1ac36c7fe215fa59336265500f2",
-                "reference": "3d322d715c43a1ac36c7fe215fa59336265500f2",
-                "shasum": ""
-            },
-            "require": {
-                "php": "^5.3.2 || ^7.0 || ^8.0"
-            },
-            "require-dev": {
-                "phpstan/phpstan": "^1",
-                "phpstan/phpstan-strict-rules": "^1.1",
-                "symfony/phpunit-bridge": "^4.2 || ^5"
-            },
-            "type": "library",
-            "extra": {
-                "branch-alias": {
-                    "dev-main": "1.x-dev"
-                }
-            },
-            "autoload": {
-                "psr-4": {
-                    "Composer\\Pcre\\": "src"
-                }
-            },
-            "notification-url": "https://packagist.org/downloads/",
-            "license": [
-                "MIT"
-            ],
-            "authors": [
-                {
-                    "name": "Jordi Boggiano",
-                    "email": "j.boggiano@seld.be",
-                    "homepage": "http://seld.be"
-                }
-            ],
-            "description": "PCRE wrapping library that offers type-safe preg_* replacements.",
-            "keywords": [
-                "PCRE",
-                "preg",
-                "regex",
-                "regular expression"
-            ],
-            "support": {
-                "issues": "https://github.com/composer/pcre/issues",
-                "source": "https://github.com/composer/pcre/tree/1.0.0"
-            },
-            "funding": [
-                {
-                    "url": "https://packagist.com",
-                    "type": "custom"
-                },
-                {
-                    "url": "https://github.com/composer",
-                    "type": "github"
-                },
-                {
-                    "url": "https://tidelift.com/funding/github/packagist/composer/composer",
-                    "type": "tidelift"
-                }
-            ],
-            "time": "2021-12-06T15:17:27+00:00"
         },
         {
             "name": "composer/pcre",
