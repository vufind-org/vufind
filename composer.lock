{
    "_readme": [
        "This file locks the dependencies of your project to a known state",
        "Read more about it at https://getcomposer.org/doc/01-basic-usage.md#installing-dependencies",
        "This file is @generated automatically"
    ],
<<<<<<< HEAD
    "content-hash": "9909f1da38e60db4cd075600ff6274cb",
=======
    "content-hash": "ce79ce6a3fedb2b603cd8821b7cda0a9",
>>>>>>> c45780c1
    "packages": [
        {
            "name": "ahand/mobileesp",
            "version": "dev-master",
            "source": {
                "type": "git",
                "url": "https://github.com/ahand/mobileesp.git",
                "reference": "c02055dbe9baee63aab11438f4d7b5d25075d347"
            },
            "dist": {
                "type": "zip",
                "url": "https://api.github.com/repos/ahand/mobileesp/zipball/c02055dbe9baee63aab11438f4d7b5d25075d347",
                "reference": "c02055dbe9baee63aab11438f4d7b5d25075d347",
                "shasum": ""
            },
            "default-branch": true,
            "type": "library",
            "autoload": {
                "classmap": [
                    "PHP"
                ]
            },
            "notification-url": "https://packagist.org/downloads/",
            "license": [
                "Apache-2.0"
            ],
            "authors": [
                {
                    "name": "Anthony Hand",
                    "email": "anthony.hand@gmail.com",
                    "role": "Maintainer"
                }
            ],
            "description": "Since 2008, MobileESP provides web site developers an easy-to-use and lightweight API for detecting whether visitors are using a mobile device, and if so, what kind. The APIs provide simple boolean results ('true' or 'false') for identifying individual device categories (such as iPhone, BlackBerry, Android, and Windows Mobile), device capabilities (e.g., J2ME), and broad classes of devices, such as 'iPhone Tier' (iPhone/Android/Tizen) or 'Tablet Tier.' APIs are available in PHP, JavaScript, Java, C#, Ruby Python, and more.",
            "homepage": "http://www.mobileesp.org",
            "keywords": [
                "Mobile-Detect",
                "browser",
                "detect android",
                "detect ipad",
                "detect iphone",
                "detect tablet",
                "mobile",
                "mobile detect",
                "mobile detector",
                "mobile device",
                "mobile esp",
                "mobile redirect",
                "mobile view managing",
                "mobiledetect",
                "responsive web",
                "user agent",
                "useragent"
            ],
            "support": {
                "issues": "https://github.com/ahand/mobileesp/issues",
                "source": "https://github.com/ahand/mobileesp/"
            },
            "time": "2017-06-06T22:20:56+00:00"
        },
        {
            "name": "apereo/phpcas",
            "version": "1.6.1",
            "source": {
                "type": "git",
                "url": "https://github.com/apereo/phpCAS.git",
                "reference": "c129708154852656aabb13d8606cd5b12dbbabac"
            },
            "dist": {
                "type": "zip",
                "url": "https://api.github.com/repos/apereo/phpCAS/zipball/c129708154852656aabb13d8606cd5b12dbbabac",
                "reference": "c129708154852656aabb13d8606cd5b12dbbabac",
                "shasum": ""
            },
            "require": {
                "ext-curl": "*",
                "ext-dom": "*",
                "php": ">=7.1.0",
                "psr/log": "^1.0 || ^2.0 || ^3.0"
            },
            "require-dev": {
                "monolog/monolog": "^1.0.0 || ^2.0.0",
                "phpstan/phpstan": "^1.5",
                "phpunit/phpunit": ">=7.5"
            },
            "type": "library",
            "extra": {
                "branch-alias": {
                    "dev-master": "1.3.x-dev"
                }
            },
            "autoload": {
                "files": [
                    "source/CAS.php"
                ],
                "classmap": [
                    "source/"
                ]
            },
            "notification-url": "https://packagist.org/downloads/",
            "license": [
                "Apache-2.0"
            ],
            "authors": [
                {
                    "name": "Joachim Fritschi",
                    "email": "jfritschi@freenet.de",
                    "homepage": "https://github.com/jfritschi"
                },
                {
                    "name": "Adam Franco",
                    "homepage": "https://github.com/adamfranco"
                },
                {
                    "name": "Henry Pan",
                    "homepage": "https://github.com/phy25"
                }
            ],
            "description": "Provides a simple API for authenticating users against a CAS server",
            "homepage": "https://wiki.jasig.org/display/CASC/phpCAS",
            "keywords": [
                "apereo",
                "cas",
                "jasig"
            ],
            "support": {
                "issues": "https://github.com/apereo/phpCAS/issues",
                "source": "https://github.com/apereo/phpCAS/tree/1.6.1"
            },
            "time": "2023-02-19T19:52:35+00:00"
        },
        {
            "name": "bacon/bacon-qr-code",
            "version": "2.0.8",
            "source": {
                "type": "git",
                "url": "https://github.com/Bacon/BaconQrCode.git",
                "reference": "8674e51bb65af933a5ffaf1c308a660387c35c22"
            },
            "dist": {
                "type": "zip",
                "url": "https://api.github.com/repos/Bacon/BaconQrCode/zipball/8674e51bb65af933a5ffaf1c308a660387c35c22",
                "reference": "8674e51bb65af933a5ffaf1c308a660387c35c22",
                "shasum": ""
            },
            "require": {
                "dasprid/enum": "^1.0.3",
                "ext-iconv": "*",
                "php": "^7.1 || ^8.0"
            },
            "require-dev": {
                "phly/keep-a-changelog": "^2.1",
                "phpunit/phpunit": "^7 | ^8 | ^9",
                "spatie/phpunit-snapshot-assertions": "^4.2.9",
                "squizlabs/php_codesniffer": "^3.4"
            },
            "suggest": {
                "ext-imagick": "to generate QR code images"
            },
            "type": "library",
            "autoload": {
                "psr-4": {
                    "BaconQrCode\\": "src/"
                }
            },
            "notification-url": "https://packagist.org/downloads/",
            "license": [
                "BSD-2-Clause"
            ],
            "authors": [
                {
                    "name": "Ben Scholzen 'DASPRiD'",
                    "email": "mail@dasprids.de",
                    "homepage": "https://dasprids.de/",
                    "role": "Developer"
                }
            ],
            "description": "BaconQrCode is a QR code generator for PHP.",
            "homepage": "https://github.com/Bacon/BaconQrCode",
            "support": {
                "issues": "https://github.com/Bacon/BaconQrCode/issues",
                "source": "https://github.com/Bacon/BaconQrCode/tree/2.0.8"
            },
            "time": "2022-12-07T17:46:57+00:00"
        },
        {
            "name": "brick/varexporter",
            "version": "0.3.8",
            "source": {
                "type": "git",
                "url": "https://github.com/brick/varexporter.git",
                "reference": "b5853edea6204ff8fa10633c3a4cccc4058410ed"
            },
            "dist": {
                "type": "zip",
                "url": "https://api.github.com/repos/brick/varexporter/zipball/b5853edea6204ff8fa10633c3a4cccc4058410ed",
                "reference": "b5853edea6204ff8fa10633c3a4cccc4058410ed",
                "shasum": ""
            },
            "require": {
                "nikic/php-parser": "^4.0",
                "php": "^7.2 || ^8.0"
            },
            "require-dev": {
                "php-coveralls/php-coveralls": "^2.2",
                "phpunit/phpunit": "^8.5 || ^9.0",
                "vimeo/psalm": "4.23.0"
            },
            "type": "library",
            "autoload": {
                "psr-4": {
                    "Brick\\VarExporter\\": "src/"
                }
            },
            "notification-url": "https://packagist.org/downloads/",
            "license": [
                "MIT"
            ],
            "description": "A powerful alternative to var_export(), which can export closures and objects without __set_state()",
            "keywords": [
                "var_export"
            ],
            "support": {
                "issues": "https://github.com/brick/varexporter/issues",
                "source": "https://github.com/brick/varexporter/tree/0.3.8"
            },
            "funding": [
                {
                    "url": "https://github.com/BenMorel",
                    "type": "github"
                }
            ],
            "time": "2023-01-21T23:05:38+00:00"
        },
        {
            "name": "cap60552/php-sip2",
            "version": "v1.0.0",
            "source": {
                "type": "git",
                "url": "https://github.com/cap60552/php-sip2.git",
                "reference": "9904f94e857b7d4d4fd494f2d6634dcaf0d6e2c1"
            },
            "dist": {
                "type": "zip",
                "url": "https://api.github.com/repos/cap60552/php-sip2/zipball/9904f94e857b7d4d4fd494f2d6634dcaf0d6e2c1",
                "reference": "9904f94e857b7d4d4fd494f2d6634dcaf0d6e2c1",
                "shasum": ""
            },
            "type": "library",
            "autoload": {
                "classmap": [
                    "/"
                ]
            },
            "notification-url": "https://packagist.org/downloads/",
            "license": [
                "GPL-3.0"
            ],
            "authors": [
                {
                    "name": "John Wohlers",
                    "email": "john@wohlershome.net",
                    "role": "Maintainer"
                }
            ],
            "description": "PHP class library to facilitate communication with Integrated Library System (ILS) servers via 3M's SIP2.",
            "homepage": "https://github.com/cap60552/php-sip2",
            "support": {
                "issues": "https://github.com/cap60552/php-sip2/issues",
                "source": "https://github.com/cap60552/php-sip2/tree/v1.0.0"
            },
            "time": "2015-11-03T04:42:39+00:00"
        },
        {
            "name": "colinmollenhour/credis",
            "version": "v1.15.0",
            "source": {
                "type": "git",
                "url": "https://github.com/colinmollenhour/credis.git",
                "reference": "28810439de1d9597b7ba11794ed9479fb6f3de7c"
            },
            "dist": {
                "type": "zip",
                "url": "https://api.github.com/repos/colinmollenhour/credis/zipball/28810439de1d9597b7ba11794ed9479fb6f3de7c",
                "reference": "28810439de1d9597b7ba11794ed9479fb6f3de7c",
                "shasum": ""
            },
            "require": {
                "php": ">=5.6.0"
            },
            "suggest": {
                "ext-redis": "Improved performance for communicating with redis"
            },
            "type": "library",
            "autoload": {
                "classmap": [
                    "Client.php",
                    "Cluster.php",
                    "Sentinel.php",
                    "Module.php"
                ]
            },
            "notification-url": "https://packagist.org/downloads/",
            "license": [
                "MIT"
            ],
            "authors": [
                {
                    "name": "Colin Mollenhour",
                    "email": "colin@mollenhour.com"
                }
            ],
            "description": "Credis is a lightweight interface to the Redis key-value store which wraps the phpredis library when available for better performance.",
            "homepage": "https://github.com/colinmollenhour/credis",
            "support": {
                "issues": "https://github.com/colinmollenhour/credis/issues",
                "source": "https://github.com/colinmollenhour/credis/tree/v1.15.0"
            },
            "time": "2023-04-18T15:34:23+00:00"
        },
        {
            "name": "composer/package-versions-deprecated",
            "version": "1.11.99.5",
            "source": {
                "type": "git",
                "url": "https://github.com/composer/package-versions-deprecated.git",
                "reference": "b4f54f74ef3453349c24a845d22392cd31e65f1d"
            },
            "dist": {
                "type": "zip",
                "url": "https://api.github.com/repos/composer/package-versions-deprecated/zipball/b4f54f74ef3453349c24a845d22392cd31e65f1d",
                "reference": "b4f54f74ef3453349c24a845d22392cd31e65f1d",
                "shasum": ""
            },
            "require": {
                "composer-plugin-api": "^1.1.0 || ^2.0",
                "php": "^7 || ^8"
            },
            "replace": {
                "ocramius/package-versions": "1.11.99"
            },
            "require-dev": {
                "composer/composer": "^1.9.3 || ^2.0@dev",
                "ext-zip": "^1.13",
                "phpunit/phpunit": "^6.5 || ^7"
            },
            "type": "composer-plugin",
            "extra": {
                "class": "PackageVersions\\Installer",
                "branch-alias": {
                    "dev-master": "1.x-dev"
                }
            },
            "autoload": {
                "psr-4": {
                    "PackageVersions\\": "src/PackageVersions"
                }
            },
            "notification-url": "https://packagist.org/downloads/",
            "license": [
                "MIT"
            ],
            "authors": [
                {
                    "name": "Marco Pivetta",
                    "email": "ocramius@gmail.com"
                },
                {
                    "name": "Jordi Boggiano",
                    "email": "j.boggiano@seld.be"
                }
            ],
            "description": "Composer plugin that provides efficient querying for installed package versions (no runtime IO)",
            "support": {
                "issues": "https://github.com/composer/package-versions-deprecated/issues",
                "source": "https://github.com/composer/package-versions-deprecated/tree/1.11.99.5"
            },
            "funding": [
                {
                    "url": "https://packagist.com",
                    "type": "custom"
                },
                {
                    "url": "https://github.com/composer",
                    "type": "github"
                },
                {
                    "url": "https://tidelift.com/funding/github/packagist/composer/composer",
                    "type": "tidelift"
                }
            ],
            "time": "2022-01-17T14:14:24+00:00"
        },
        {
            "name": "composer/semver",
            "version": "3.3.2",
            "source": {
                "type": "git",
                "url": "https://github.com/composer/semver.git",
                "reference": "3953f23262f2bff1919fc82183ad9acb13ff62c9"
            },
            "dist": {
                "type": "zip",
                "url": "https://api.github.com/repos/composer/semver/zipball/3953f23262f2bff1919fc82183ad9acb13ff62c9",
                "reference": "3953f23262f2bff1919fc82183ad9acb13ff62c9",
                "shasum": ""
            },
            "require": {
                "php": "^5.3.2 || ^7.0 || ^8.0"
            },
            "require-dev": {
                "phpstan/phpstan": "^1.4",
                "symfony/phpunit-bridge": "^4.2 || ^5"
            },
            "type": "library",
            "extra": {
                "branch-alias": {
                    "dev-main": "3.x-dev"
                }
            },
            "autoload": {
                "psr-4": {
                    "Composer\\Semver\\": "src"
                }
            },
            "notification-url": "https://packagist.org/downloads/",
            "license": [
                "MIT"
            ],
            "authors": [
                {
                    "name": "Nils Adermann",
                    "email": "naderman@naderman.de",
                    "homepage": "http://www.naderman.de"
                },
                {
                    "name": "Jordi Boggiano",
                    "email": "j.boggiano@seld.be",
                    "homepage": "http://seld.be"
                },
                {
                    "name": "Rob Bast",
                    "email": "rob.bast@gmail.com",
                    "homepage": "http://robbast.nl"
                }
            ],
            "description": "Semver library that offers utilities, version constraint parsing and validation.",
            "keywords": [
                "semantic",
                "semver",
                "validation",
                "versioning"
            ],
            "support": {
                "irc": "irc://irc.freenode.org/composer",
                "issues": "https://github.com/composer/semver/issues",
                "source": "https://github.com/composer/semver/tree/3.3.2"
            },
            "funding": [
                {
                    "url": "https://packagist.com",
                    "type": "custom"
                },
                {
                    "url": "https://github.com/composer",
                    "type": "github"
                },
                {
                    "url": "https://tidelift.com/funding/github/packagist/composer/composer",
                    "type": "tidelift"
                }
            ],
            "time": "2022-04-01T19:23:25+00:00"
        },
        {
            "name": "dasprid/enum",
            "version": "1.0.4",
            "source": {
                "type": "git",
                "url": "https://github.com/DASPRiD/Enum.git",
                "reference": "8e6b6ea76eabbf19ea2bf5b67b98e1860474012f"
            },
            "dist": {
                "type": "zip",
                "url": "https://api.github.com/repos/DASPRiD/Enum/zipball/8e6b6ea76eabbf19ea2bf5b67b98e1860474012f",
                "reference": "8e6b6ea76eabbf19ea2bf5b67b98e1860474012f",
                "shasum": ""
            },
            "require": {
                "php": ">=7.1 <9.0"
            },
            "require-dev": {
                "phpunit/phpunit": "^7 | ^8 | ^9",
                "squizlabs/php_codesniffer": "*"
            },
            "type": "library",
            "autoload": {
                "psr-4": {
                    "DASPRiD\\Enum\\": "src/"
                }
            },
            "notification-url": "https://packagist.org/downloads/",
            "license": [
                "BSD-2-Clause"
            ],
            "authors": [
                {
                    "name": "Ben Scholzen 'DASPRiD'",
                    "email": "mail@dasprids.de",
                    "homepage": "https://dasprids.de/",
                    "role": "Developer"
                }
            ],
            "description": "PHP 7.1 enum implementation",
            "keywords": [
                "enum",
                "map"
            ],
            "support": {
                "issues": "https://github.com/DASPRiD/Enum/issues",
                "source": "https://github.com/DASPRiD/Enum/tree/1.0.4"
            },
            "time": "2023-03-01T18:44:03+00:00"
        },
        {
            "name": "defuse/php-encryption",
            "version": "v2.4.0",
            "source": {
                "type": "git",
                "url": "https://github.com/defuse/php-encryption.git",
                "reference": "f53396c2d34225064647a05ca76c1da9d99e5828"
            },
            "dist": {
                "type": "zip",
                "url": "https://api.github.com/repos/defuse/php-encryption/zipball/f53396c2d34225064647a05ca76c1da9d99e5828",
                "reference": "f53396c2d34225064647a05ca76c1da9d99e5828",
                "shasum": ""
            },
            "require": {
                "ext-openssl": "*",
                "paragonie/random_compat": ">= 2",
                "php": ">=5.6.0"
            },
            "require-dev": {
                "phpunit/phpunit": "^5|^6|^7|^8|^9|^10",
                "yoast/phpunit-polyfills": "^2.0.0"
            },
            "bin": [
                "bin/generate-defuse-key"
            ],
            "type": "library",
            "autoload": {
                "psr-4": {
                    "Defuse\\Crypto\\": "src"
                }
            },
            "notification-url": "https://packagist.org/downloads/",
            "license": [
                "MIT"
            ],
            "authors": [
                {
                    "name": "Taylor Hornby",
                    "email": "taylor@defuse.ca",
                    "homepage": "https://defuse.ca/"
                },
                {
                    "name": "Scott Arciszewski",
                    "email": "info@paragonie.com",
                    "homepage": "https://paragonie.com"
                }
            ],
            "description": "Secure PHP Encryption Library",
            "keywords": [
                "aes",
                "authenticated encryption",
                "cipher",
                "crypto",
                "cryptography",
                "encrypt",
                "encryption",
                "openssl",
                "security",
                "symmetric key cryptography"
            ],
            "support": {
                "issues": "https://github.com/defuse/php-encryption/issues",
                "source": "https://github.com/defuse/php-encryption/tree/v2.4.0"
            },
            "time": "2023-06-19T06:10:36+00:00"
        },
        {
            "name": "dflydev/dot-access-data",
            "version": "v3.0.2",
            "source": {
                "type": "git",
                "url": "https://github.com/dflydev/dflydev-dot-access-data.git",
                "reference": "f41715465d65213d644d3141a6a93081be5d3549"
            },
            "dist": {
                "type": "zip",
                "url": "https://api.github.com/repos/dflydev/dflydev-dot-access-data/zipball/f41715465d65213d644d3141a6a93081be5d3549",
                "reference": "f41715465d65213d644d3141a6a93081be5d3549",
                "shasum": ""
            },
            "require": {
                "php": "^7.1 || ^8.0"
            },
            "require-dev": {
                "phpstan/phpstan": "^0.12.42",
                "phpunit/phpunit": "^7.5 || ^8.5 || ^9.3",
                "scrutinizer/ocular": "1.6.0",
                "squizlabs/php_codesniffer": "^3.5",
                "vimeo/psalm": "^4.0.0"
            },
            "type": "library",
            "extra": {
                "branch-alias": {
                    "dev-main": "3.x-dev"
                }
            },
            "autoload": {
                "psr-4": {
                    "Dflydev\\DotAccessData\\": "src/"
                }
            },
            "notification-url": "https://packagist.org/downloads/",
            "license": [
                "MIT"
            ],
            "authors": [
                {
                    "name": "Dragonfly Development Inc.",
                    "email": "info@dflydev.com",
                    "homepage": "http://dflydev.com"
                },
                {
                    "name": "Beau Simensen",
                    "email": "beau@dflydev.com",
                    "homepage": "http://beausimensen.com"
                },
                {
                    "name": "Carlos Frutos",
                    "email": "carlos@kiwing.it",
                    "homepage": "https://github.com/cfrutos"
                },
                {
                    "name": "Colin O'Dell",
                    "email": "colinodell@gmail.com",
                    "homepage": "https://www.colinodell.com"
                }
            ],
            "description": "Given a deep data structure, access data by dot notation.",
            "homepage": "https://github.com/dflydev/dflydev-dot-access-data",
            "keywords": [
                "access",
                "data",
                "dot",
                "notation"
            ],
            "support": {
                "issues": "https://github.com/dflydev/dflydev-dot-access-data/issues",
                "source": "https://github.com/dflydev/dflydev-dot-access-data/tree/v3.0.2"
            },
            "time": "2022-10-27T11:44:00+00:00"
        },
        {
            "name": "doctrine/cache",
            "version": "2.2.0",
            "source": {
                "type": "git",
                "url": "https://github.com/doctrine/cache.git",
                "reference": "1ca8f21980e770095a31456042471a57bc4c68fb"
            },
            "dist": {
                "type": "zip",
                "url": "https://api.github.com/repos/doctrine/cache/zipball/1ca8f21980e770095a31456042471a57bc4c68fb",
                "reference": "1ca8f21980e770095a31456042471a57bc4c68fb",
                "shasum": ""
            },
            "require": {
                "php": "~7.1 || ^8.0"
            },
            "conflict": {
                "doctrine/common": ">2.2,<2.4"
            },
            "require-dev": {
                "cache/integration-tests": "dev-master",
                "doctrine/coding-standard": "^9",
                "phpunit/phpunit": "^7.5 || ^8.5 || ^9.5",
                "psr/cache": "^1.0 || ^2.0 || ^3.0",
                "symfony/cache": "^4.4 || ^5.4 || ^6",
                "symfony/var-exporter": "^4.4 || ^5.4 || ^6"
            },
            "type": "library",
            "autoload": {
                "psr-4": {
                    "Doctrine\\Common\\Cache\\": "lib/Doctrine/Common/Cache"
                }
            },
            "notification-url": "https://packagist.org/downloads/",
            "license": [
                "MIT"
            ],
            "authors": [
                {
                    "name": "Guilherme Blanco",
                    "email": "guilhermeblanco@gmail.com"
                },
                {
                    "name": "Roman Borschel",
                    "email": "roman@code-factory.org"
                },
                {
                    "name": "Benjamin Eberlei",
                    "email": "kontakt@beberlei.de"
                },
                {
                    "name": "Jonathan Wage",
                    "email": "jonwage@gmail.com"
                },
                {
                    "name": "Johannes Schmitt",
                    "email": "schmittjoh@gmail.com"
                }
            ],
            "description": "PHP Doctrine Cache library is a popular cache implementation that supports many different drivers such as redis, memcache, apc, mongodb and others.",
            "homepage": "https://www.doctrine-project.org/projects/cache.html",
            "keywords": [
                "abstraction",
                "apcu",
                "cache",
                "caching",
                "couchdb",
                "memcached",
                "php",
                "redis",
                "xcache"
            ],
            "support": {
                "issues": "https://github.com/doctrine/cache/issues",
                "source": "https://github.com/doctrine/cache/tree/2.2.0"
            },
            "funding": [
                {
                    "url": "https://www.doctrine-project.org/sponsorship.html",
                    "type": "custom"
                },
                {
                    "url": "https://www.patreon.com/phpdoctrine",
                    "type": "patreon"
                },
                {
                    "url": "https://tidelift.com/funding/github/packagist/doctrine%2Fcache",
                    "type": "tidelift"
                }
            ],
            "time": "2022-05-20T20:07:39+00:00"
        },
        {
            "name": "doctrine/collections",
            "version": "1.8.0",
            "source": {
                "type": "git",
                "url": "https://github.com/doctrine/collections.git",
                "reference": "2b44dd4cbca8b5744327de78bafef5945c7e7b5e"
            },
            "dist": {
                "type": "zip",
                "url": "https://api.github.com/repos/doctrine/collections/zipball/2b44dd4cbca8b5744327de78bafef5945c7e7b5e",
                "reference": "2b44dd4cbca8b5744327de78bafef5945c7e7b5e",
                "shasum": ""
            },
            "require": {
                "doctrine/deprecations": "^0.5.3 || ^1",
                "php": "^7.1.3 || ^8.0"
            },
            "require-dev": {
                "doctrine/coding-standard": "^9.0 || ^10.0",
                "phpstan/phpstan": "^1.4.8",
                "phpunit/phpunit": "^7.5 || ^8.5 || ^9.1.5",
                "vimeo/psalm": "^4.22"
            },
            "type": "library",
            "autoload": {
                "psr-4": {
                    "Doctrine\\Common\\Collections\\": "lib/Doctrine/Common/Collections"
                }
            },
            "notification-url": "https://packagist.org/downloads/",
            "license": [
                "MIT"
            ],
            "authors": [
                {
                    "name": "Guilherme Blanco",
                    "email": "guilhermeblanco@gmail.com"
                },
                {
                    "name": "Roman Borschel",
                    "email": "roman@code-factory.org"
                },
                {
                    "name": "Benjamin Eberlei",
                    "email": "kontakt@beberlei.de"
                },
                {
                    "name": "Jonathan Wage",
                    "email": "jonwage@gmail.com"
                },
                {
                    "name": "Johannes Schmitt",
                    "email": "schmittjoh@gmail.com"
                }
            ],
            "description": "PHP Doctrine Collections library that adds additional functionality on top of PHP arrays.",
            "homepage": "https://www.doctrine-project.org/projects/collections.html",
            "keywords": [
                "array",
                "collections",
                "iterators",
                "php"
            ],
            "support": {
                "issues": "https://github.com/doctrine/collections/issues",
                "source": "https://github.com/doctrine/collections/tree/1.8.0"
            },
            "time": "2022-09-01T20:12:10+00:00"
        },
        {
            "name": "doctrine/deprecations",
            "version": "v1.1.1",
            "source": {
                "type": "git",
                "url": "https://github.com/doctrine/deprecations.git",
                "reference": "612a3ee5ab0d5dd97b7cf3874a6efe24325efac3"
            },
            "dist": {
                "type": "zip",
                "url": "https://api.github.com/repos/doctrine/deprecations/zipball/612a3ee5ab0d5dd97b7cf3874a6efe24325efac3",
                "reference": "612a3ee5ab0d5dd97b7cf3874a6efe24325efac3",
                "shasum": ""
            },
            "require": {
                "php": "^7.1 || ^8.0"
            },
            "require-dev": {
                "doctrine/coding-standard": "^9",
                "phpstan/phpstan": "1.4.10 || 1.10.15",
                "phpstan/phpstan-phpunit": "^1.0",
                "phpunit/phpunit": "^7.5 || ^8.5 || ^9.5",
                "psalm/plugin-phpunit": "0.18.4",
                "psr/log": "^1 || ^2 || ^3",
                "vimeo/psalm": "4.30.0 || 5.12.0"
            },
            "suggest": {
                "psr/log": "Allows logging deprecations via PSR-3 logger implementation"
            },
            "type": "library",
            "autoload": {
                "psr-4": {
                    "Doctrine\\Deprecations\\": "lib/Doctrine/Deprecations"
                }
            },
            "notification-url": "https://packagist.org/downloads/",
            "license": [
                "MIT"
            ],
            "description": "A small layer on top of trigger_error(E_USER_DEPRECATED) or PSR-3 logging with options to disable all deprecations or selectively for packages.",
            "homepage": "https://www.doctrine-project.org/",
            "support": {
                "issues": "https://github.com/doctrine/deprecations/issues",
                "source": "https://github.com/doctrine/deprecations/tree/v1.1.1"
            },
            "time": "2023-06-03T09:27:29+00:00"
        },
        {
            "name": "doctrine/event-manager",
            "version": "1.2.0",
            "source": {
                "type": "git",
                "url": "https://github.com/doctrine/event-manager.git",
                "reference": "95aa4cb529f1e96576f3fda9f5705ada4056a520"
            },
            "dist": {
                "type": "zip",
                "url": "https://api.github.com/repos/doctrine/event-manager/zipball/95aa4cb529f1e96576f3fda9f5705ada4056a520",
                "reference": "95aa4cb529f1e96576f3fda9f5705ada4056a520",
                "shasum": ""
            },
            "require": {
                "doctrine/deprecations": "^0.5.3 || ^1",
                "php": "^7.1 || ^8.0"
            },
            "conflict": {
                "doctrine/common": "<2.9"
            },
            "require-dev": {
                "doctrine/coding-standard": "^9 || ^10",
                "phpstan/phpstan": "~1.4.10 || ^1.8.8",
                "phpunit/phpunit": "^7.5 || ^8.5 || ^9.5",
                "vimeo/psalm": "^4.24"
            },
            "type": "library",
            "autoload": {
                "psr-4": {
                    "Doctrine\\Common\\": "src"
                }
            },
            "notification-url": "https://packagist.org/downloads/",
            "license": [
                "MIT"
            ],
            "authors": [
                {
                    "name": "Guilherme Blanco",
                    "email": "guilhermeblanco@gmail.com"
                },
                {
                    "name": "Roman Borschel",
                    "email": "roman@code-factory.org"
                },
                {
                    "name": "Benjamin Eberlei",
                    "email": "kontakt@beberlei.de"
                },
                {
                    "name": "Jonathan Wage",
                    "email": "jonwage@gmail.com"
                },
                {
                    "name": "Johannes Schmitt",
                    "email": "schmittjoh@gmail.com"
                },
                {
                    "name": "Marco Pivetta",
                    "email": "ocramius@gmail.com"
                }
            ],
            "description": "The Doctrine Event Manager is a simple PHP event system that was built to be used with the various Doctrine projects.",
            "homepage": "https://www.doctrine-project.org/projects/event-manager.html",
            "keywords": [
                "event",
                "event dispatcher",
                "event manager",
                "event system",
                "events"
            ],
            "support": {
                "issues": "https://github.com/doctrine/event-manager/issues",
                "source": "https://github.com/doctrine/event-manager/tree/1.2.0"
            },
            "funding": [
                {
                    "url": "https://www.doctrine-project.org/sponsorship.html",
                    "type": "custom"
                },
                {
                    "url": "https://www.patreon.com/phpdoctrine",
                    "type": "patreon"
                },
                {
                    "url": "https://tidelift.com/funding/github/packagist/doctrine%2Fevent-manager",
                    "type": "tidelift"
                }
            ],
            "time": "2022-10-12T20:51:15+00:00"
        },
        {
            "name": "doctrine/persistence",
            "version": "2.5.7",
            "source": {
                "type": "git",
                "url": "https://github.com/doctrine/persistence.git",
                "reference": "e36f22765f4d10a7748228babbf73da5edfeed3c"
            },
            "dist": {
                "type": "zip",
                "url": "https://api.github.com/repos/doctrine/persistence/zipball/e36f22765f4d10a7748228babbf73da5edfeed3c",
                "reference": "e36f22765f4d10a7748228babbf73da5edfeed3c",
                "shasum": ""
            },
            "require": {
                "doctrine/cache": "^1.11 || ^2.0",
                "doctrine/collections": "^1.0",
                "doctrine/deprecations": "^0.5.3 || ^1",
                "doctrine/event-manager": "^1 || ^2",
                "php": "^7.1 || ^8.0",
                "psr/cache": "^1.0 || ^2.0 || ^3.0"
            },
            "conflict": {
                "doctrine/annotations": "<1.0 || >=3.0",
                "doctrine/common": "<2.10"
            },
            "require-dev": {
                "composer/package-versions-deprecated": "^1.11",
                "doctrine/annotations": "^1 || ^2",
                "doctrine/coding-standard": "^9 || ^11",
                "doctrine/common": "^3.0",
                "phpstan/phpstan": "~1.4.10 || 1.9.4",
                "phpunit/phpunit": "^7.5.20 || ^8.5 || ^9.5",
                "symfony/cache": "^4.4 || ^5.4 || ^6.0",
                "vimeo/psalm": "4.30.0 || 5.3.0"
            },
            "type": "library",
            "autoload": {
                "psr-4": {
                    "Doctrine\\Common\\": "src/Common",
                    "Doctrine\\Persistence\\": "src/Persistence"
                }
            },
            "notification-url": "https://packagist.org/downloads/",
            "license": [
                "MIT"
            ],
            "authors": [
                {
                    "name": "Guilherme Blanco",
                    "email": "guilhermeblanco@gmail.com"
                },
                {
                    "name": "Roman Borschel",
                    "email": "roman@code-factory.org"
                },
                {
                    "name": "Benjamin Eberlei",
                    "email": "kontakt@beberlei.de"
                },
                {
                    "name": "Jonathan Wage",
                    "email": "jonwage@gmail.com"
                },
                {
                    "name": "Johannes Schmitt",
                    "email": "schmittjoh@gmail.com"
                },
                {
                    "name": "Marco Pivetta",
                    "email": "ocramius@gmail.com"
                }
            ],
            "description": "The Doctrine Persistence project is a set of shared interfaces and functionality that the different Doctrine object mappers share.",
            "homepage": "https://doctrine-project.org/projects/persistence.html",
            "keywords": [
                "mapper",
                "object",
                "odm",
                "orm",
                "persistence"
            ],
            "support": {
                "issues": "https://github.com/doctrine/persistence/issues",
                "source": "https://github.com/doctrine/persistence/tree/2.5.7"
            },
            "funding": [
                {
                    "url": "https://www.doctrine-project.org/sponsorship.html",
                    "type": "custom"
                },
                {
                    "url": "https://www.patreon.com/phpdoctrine",
                    "type": "patreon"
                },
                {
                    "url": "https://tidelift.com/funding/github/packagist/doctrine%2Fpersistence",
                    "type": "tidelift"
                }
            ],
            "time": "2023-02-03T15:51:16+00:00"
        },
        {
            "name": "endroid/qr-code",
            "version": "4.8.2",
            "source": {
                "type": "git",
                "url": "https://github.com/endroid/qr-code.git",
                "reference": "2436c2333a3931c95e2b96eb82f16f53143d6bba"
            },
            "dist": {
                "type": "zip",
                "url": "https://api.github.com/repos/endroid/qr-code/zipball/2436c2333a3931c95e2b96eb82f16f53143d6bba",
                "reference": "2436c2333a3931c95e2b96eb82f16f53143d6bba",
                "shasum": ""
            },
            "require": {
                "bacon/bacon-qr-code": "^2.0.5",
                "php": "^8.0"
            },
            "conflict": {
                "khanamiryan/qrcode-detector-decoder": "^1.0.6"
            },
            "require-dev": {
                "endroid/quality": "dev-master",
                "ext-gd": "*",
                "khanamiryan/qrcode-detector-decoder": "^1.0.4||^2.0.2",
                "setasign/fpdf": "^1.8.2"
            },
            "suggest": {
                "ext-gd": "Enables you to write PNG images",
                "khanamiryan/qrcode-detector-decoder": "Enables you to use the image validator",
                "roave/security-advisories": "Makes sure package versions with known security issues are not installed",
                "setasign/fpdf": "Enables you to use the PDF writer"
            },
            "type": "library",
            "extra": {
                "branch-alias": {
                    "dev-master": "4.x-dev"
                }
            },
            "autoload": {
                "psr-4": {
                    "Endroid\\QrCode\\": "src/"
                }
            },
            "notification-url": "https://packagist.org/downloads/",
            "license": [
                "MIT"
            ],
            "authors": [
                {
                    "name": "Jeroen van den Enden",
                    "email": "info@endroid.nl"
                }
            ],
            "description": "Endroid QR Code",
            "homepage": "https://github.com/endroid/qr-code",
            "keywords": [
                "code",
                "endroid",
                "php",
                "qr",
                "qrcode"
            ],
            "support": {
                "issues": "https://github.com/endroid/qr-code/issues",
                "source": "https://github.com/endroid/qr-code/tree/4.8.2"
            },
            "funding": [
                {
                    "url": "https://github.com/endroid",
                    "type": "github"
                }
            ],
            "time": "2023-03-30T18:46:02+00:00"
        },
        {
            "name": "filp/whoops",
            "version": "2.15.3",
            "source": {
                "type": "git",
                "url": "https://github.com/filp/whoops.git",
                "reference": "c83e88a30524f9360b11f585f71e6b17313b7187"
            },
            "dist": {
                "type": "zip",
                "url": "https://api.github.com/repos/filp/whoops/zipball/c83e88a30524f9360b11f585f71e6b17313b7187",
                "reference": "c83e88a30524f9360b11f585f71e6b17313b7187",
                "shasum": ""
            },
            "require": {
                "php": "^5.5.9 || ^7.0 || ^8.0",
                "psr/log": "^1.0.1 || ^2.0 || ^3.0"
            },
            "require-dev": {
                "mockery/mockery": "^0.9 || ^1.0",
                "phpunit/phpunit": "^4.8.36 || ^5.7.27 || ^6.5.14 || ^7.5.20 || ^8.5.8 || ^9.3.3",
                "symfony/var-dumper": "^2.6 || ^3.0 || ^4.0 || ^5.0"
            },
            "suggest": {
                "symfony/var-dumper": "Pretty print complex values better with var-dumper available",
                "whoops/soap": "Formats errors as SOAP responses"
            },
            "type": "library",
            "extra": {
                "branch-alias": {
                    "dev-master": "2.7-dev"
                }
            },
            "autoload": {
                "psr-4": {
                    "Whoops\\": "src/Whoops/"
                }
            },
            "notification-url": "https://packagist.org/downloads/",
            "license": [
                "MIT"
            ],
            "authors": [
                {
                    "name": "Filipe Dobreira",
                    "homepage": "https://github.com/filp",
                    "role": "Developer"
                }
            ],
            "description": "php error handling for cool kids",
            "homepage": "https://filp.github.io/whoops/",
            "keywords": [
                "error",
                "exception",
                "handling",
                "library",
                "throwable",
                "whoops"
            ],
            "support": {
                "issues": "https://github.com/filp/whoops/issues",
                "source": "https://github.com/filp/whoops/tree/2.15.3"
            },
            "funding": [
                {
                    "url": "https://github.com/denis-sokolov",
                    "type": "github"
                }
            ],
            "time": "2023-07-13T12:00:00+00:00"
        },
        {
<<<<<<< HEAD
            "name": "jasig/phpcas",
            "version": "1.6.1",
            "source": {
                "type": "git",
                "url": "https://github.com/apereo/phpCAS.git",
                "reference": "c129708154852656aabb13d8606cd5b12dbbabac"
            },
            "dist": {
                "type": "zip",
                "url": "https://api.github.com/repos/apereo/phpCAS/zipball/c129708154852656aabb13d8606cd5b12dbbabac",
                "reference": "c129708154852656aabb13d8606cd5b12dbbabac",
                "shasum": ""
            },
            "require": {
                "ext-curl": "*",
                "ext-dom": "*",
                "php": ">=7.1.0",
                "psr/log": "^1.0 || ^2.0 || ^3.0"
            },
            "require-dev": {
                "monolog/monolog": "^1.0.0 || ^2.0.0",
                "phpstan/phpstan": "^1.5",
                "phpunit/phpunit": ">=7.5"
            },
            "type": "library",
            "extra": {
                "branch-alias": {
                    "dev-master": "1.3.x-dev"
                }
            },
            "autoload": {
                "files": [
                    "source/CAS.php"
                ],
                "classmap": [
                    "source/"
                ]
            },
            "notification-url": "https://packagist.org/downloads/",
            "license": [
                "Apache-2.0"
            ],
            "authors": [
                {
                    "name": "Joachim Fritschi",
                    "email": "jfritschi@freenet.de",
                    "homepage": "https://github.com/jfritschi"
                },
                {
                    "name": "Adam Franco",
                    "homepage": "https://github.com/adamfranco"
                },
                {
                    "name": "Henry Pan",
                    "homepage": "https://github.com/phy25"
                }
            ],
            "description": "Provides a simple API for authenticating users against a CAS server",
            "homepage": "https://wiki.jasig.org/display/CASC/phpCAS",
            "keywords": [
                "apereo",
                "cas",
                "jasig"
            ],
            "support": {
                "issues": "https://github.com/apereo/phpCAS/issues",
                "source": "https://github.com/apereo/phpCAS/tree/1.6.1"
            },
            "abandoned": "apereo/phpcas",
            "time": "2023-02-19T19:52:35+00:00"
        },
        {
=======
>>>>>>> c45780c1
            "name": "laminas/laminas-cache",
            "version": "3.10.1",
            "source": {
                "type": "git",
                "url": "https://github.com/laminas/laminas-cache.git",
                "reference": "7bda6c5b500b916cbb03d0504069865d31b3efa5"
            },
            "dist": {
                "type": "zip",
                "url": "https://api.github.com/repos/laminas/laminas-cache/zipball/7bda6c5b500b916cbb03d0504069865d31b3efa5",
                "reference": "7bda6c5b500b916cbb03d0504069865d31b3efa5",
                "shasum": ""
            },
            "require": {
                "laminas/laminas-cache-storage-implementation": "1.0",
                "laminas/laminas-eventmanager": "^3.4",
                "laminas/laminas-servicemanager": "^3.18.0",
                "laminas/laminas-stdlib": "^3.6",
                "php": "~8.0.0 || ~8.1.0 || ~8.2.0",
                "psr/cache": "^1.0",
                "psr/simple-cache": "^1.0",
                "stella-maris/clock": "^0.1.5",
                "webmozart/assert": "^1.9"
            },
            "conflict": {
                "symfony/console": "<5.1"
            },
            "provide": {
                "psr/cache-implementation": "1.0",
                "psr/simple-cache-implementation": "1.0"
            },
            "require-dev": {
                "laminas/laminas-cache-storage-adapter-apcu": "^2.4",
                "laminas/laminas-cache-storage-adapter-blackhole": "^2.3",
                "laminas/laminas-cache-storage-adapter-filesystem": "^2.3",
                "laminas/laminas-cache-storage-adapter-memory": "^2.2",
                "laminas/laminas-cache-storage-adapter-test": "^2.4",
                "laminas/laminas-cli": "^1.7",
                "laminas/laminas-coding-standard": "~2.5.0",
                "laminas/laminas-config-aggregator": "^1.13",
                "laminas/laminas-feed": "^2.20",
                "laminas/laminas-serializer": "^2.14",
                "phpbench/phpbench": "^1.2.7",
                "phpunit/phpunit": "^9.5.27",
                "psalm/plugin-phpunit": "^0.18.4",
                "vimeo/psalm": "^5.4"
            },
            "suggest": {
                "laminas/laminas-cache-storage-adapter-apcu": "APCu implementation",
                "laminas/laminas-cache-storage-adapter-blackhole": "Blackhole/Void implementation",
                "laminas/laminas-cache-storage-adapter-ext-mongodb": "MongoDB implementation",
                "laminas/laminas-cache-storage-adapter-filesystem": "Filesystem implementation",
                "laminas/laminas-cache-storage-adapter-memcached": "Memcached implementation",
                "laminas/laminas-cache-storage-adapter-memory": "Memory implementation",
                "laminas/laminas-cache-storage-adapter-redis": "Redis implementation",
                "laminas/laminas-cache-storage-adapter-session": "Session implementation",
                "laminas/laminas-cli": "The laminas-cli binary can be used to consume commands provided by this component",
                "laminas/laminas-serializer": "Laminas\\Serializer component"
            },
            "type": "library",
            "extra": {
                "laminas": {
                    "component": "Laminas\\Cache",
                    "config-provider": "Laminas\\Cache\\ConfigProvider"
                }
            },
            "autoload": {
                "psr-4": {
                    "Laminas\\Cache\\": "src/"
                }
            },
            "notification-url": "https://packagist.org/downloads/",
            "license": [
                "BSD-3-Clause"
            ],
            "description": "Caching implementation with a variety of storage options, as well as codified caching strategies for callbacks, classes, and output",
            "homepage": "https://laminas.dev",
            "keywords": [
                "cache",
                "laminas",
                "psr-16",
                "psr-6"
            ],
            "support": {
                "chat": "https://laminas.dev/chat",
                "docs": "https://docs.laminas.dev/laminas-cache/",
                "forum": "https://discourse.laminas.dev",
                "issues": "https://github.com/laminas/laminas-cache/issues",
                "rss": "https://github.com/laminas/laminas-cache/releases.atom",
                "source": "https://github.com/laminas/laminas-cache"
            },
            "funding": [
                {
                    "url": "https://funding.communitybridge.org/projects/laminas-project",
                    "type": "community_bridge"
                }
            ],
            "time": "2023-03-31T18:59:17+00:00"
        },
        {
            "name": "laminas/laminas-cache-storage-adapter-blackhole",
            "version": "2.3.0",
            "source": {
                "type": "git",
                "url": "https://github.com/laminas/laminas-cache-storage-adapter-blackhole.git",
                "reference": "8730402201904784e6b28a1014908c6123c12d02"
            },
            "dist": {
                "type": "zip",
                "url": "https://api.github.com/repos/laminas/laminas-cache-storage-adapter-blackhole/zipball/8730402201904784e6b28a1014908c6123c12d02",
                "reference": "8730402201904784e6b28a1014908c6123c12d02",
                "shasum": ""
            },
            "require": {
                "laminas/laminas-cache": "^3.0",
                "php": "~8.0.0 || ~8.1.0 || ~8.2.0"
            },
            "conflict": {
                "laminas/laminas-servicemanager": "<3.11"
            },
            "provide": {
                "laminas/laminas-cache-storage-implementation": "1.0"
            },
            "require-dev": {
                "laminas/laminas-cache-storage-adapter-test": "^2.4",
                "laminas/laminas-coding-standard": "~2.4.0",
                "psalm/plugin-phpunit": "^0.18.4",
                "vimeo/psalm": "^5.2"
            },
            "type": "library",
            "extra": {
                "laminas": {
                    "config-provider": "Laminas\\Cache\\Storage\\Adapter\\BlackHole\\ConfigProvider",
                    "module": "Laminas\\Cache\\Storage\\Adapter\\BlackHole"
                }
            },
            "autoload": {
                "psr-4": {
                    "Laminas\\Cache\\Storage\\Adapter\\": "src/"
                }
            },
            "notification-url": "https://packagist.org/downloads/",
            "license": [
                "BSD-3-Clause"
            ],
            "description": "Laminas cache adapter for blackhole",
            "keywords": [
                "cache",
                "laminas"
            ],
            "support": {
                "docs": "https://docs.laminas.dev/laminas-cache-storage-adapter-blackhole/",
                "forum": "https://discourse.laminas.dev/",
                "issues": "https://github.com/laminas/laminas-cache-storage-adapter-blackhole/issues",
                "rss": "https://github.com/laminas/laminas-cache-storage-adapter-blackhole/releases.atom",
                "source": "https://github.com/laminas/laminas-cache-storage-adapter-blackhole"
            },
            "funding": [
                {
                    "url": "https://funding.communitybridge.org/projects/laminas-project",
                    "type": "community_bridge"
                }
            ],
            "time": "2022-12-31T16:03:12+00:00"
        },
        {
            "name": "laminas/laminas-cache-storage-adapter-filesystem",
            "version": "2.3.0",
            "source": {
                "type": "git",
                "url": "https://github.com/laminas/laminas-cache-storage-adapter-filesystem.git",
                "reference": "9881529cacc26823dc1530e8b850fd9e467ccd05"
            },
            "dist": {
                "type": "zip",
                "url": "https://api.github.com/repos/laminas/laminas-cache-storage-adapter-filesystem/zipball/9881529cacc26823dc1530e8b850fd9e467ccd05",
                "reference": "9881529cacc26823dc1530e8b850fd9e467ccd05",
                "shasum": ""
            },
            "require": {
                "laminas/laminas-cache": "^3.0",
                "php": "~8.0.0 || ~8.1.0 || ~8.2.0"
            },
            "provide": {
                "laminas/laminas-cache-storage-implementation": "1.0"
            },
            "require-dev": {
                "ext-pcntl": "*",
                "ext-posix": "*",
                "laminas/laminas-cache-storage-adapter-benchmark": "^1.0",
                "laminas/laminas-cache-storage-adapter-test": "^2.0 || 2.0.x-dev",
                "laminas/laminas-coding-standard": "~2.4",
                "laminas/laminas-serializer": "^2.14.0",
                "phpunit/phpunit": "^9.5.25",
                "psalm/plugin-phpunit": "^0.17.0",
                "vimeo/psalm": "^4.29.0"
            },
            "type": "library",
            "extra": {
                "laminas": {
                    "config-provider": "Laminas\\Cache\\Storage\\Adapter\\Filesystem\\ConfigProvider",
                    "module": "Laminas\\Cache\\Storage\\Adapter\\Filesystem"
                }
            },
            "autoload": {
                "psr-4": {
                    "Laminas\\Cache\\Storage\\Adapter\\": "src/"
                }
            },
            "notification-url": "https://packagist.org/downloads/",
            "license": [
                "BSD-3-Clause"
            ],
            "description": "Laminas cache adapter for filesystem",
            "keywords": [
                "cache",
                "laminas"
            ],
            "support": {
                "docs": "https://docs.laminas.dev/laminas-cache-storage-adapter-filesystem/",
                "forum": "https://discourse.laminas.dev/",
                "issues": "https://github.com/laminas/laminas-cache-storage-adapter-filesystem/issues",
                "rss": "https://github.com/laminas/laminas-cache-storage-adapter-filesystem/releases.atom",
                "source": "https://github.com/laminas/laminas-cache-storage-adapter-filesystem"
            },
            "funding": [
                {
                    "url": "https://funding.communitybridge.org/projects/laminas-project",
                    "type": "community_bridge"
                }
            ],
            "time": "2022-10-22T15:00:05+00:00"
        },
        {
            "name": "laminas/laminas-cache-storage-adapter-memcached",
            "version": "2.4.0",
            "source": {
                "type": "git",
                "url": "https://github.com/laminas/laminas-cache-storage-adapter-memcached.git",
                "reference": "d272cf4afa292fc70a41f298d648d5a57d130969"
            },
            "dist": {
                "type": "zip",
                "url": "https://api.github.com/repos/laminas/laminas-cache-storage-adapter-memcached/zipball/d272cf4afa292fc70a41f298d648d5a57d130969",
                "reference": "d272cf4afa292fc70a41f298d648d5a57d130969",
                "shasum": ""
            },
            "require": {
                "ext-memcached": "^3.1.5",
                "laminas/laminas-cache": "^3.0",
                "php": "~8.0.0 || ~8.1.0 || ~8.2.0"
            },
            "conflict": {
                "laminas/laminas-servicemanager": "<3.11"
            },
            "provide": {
                "laminas/laminas-cache-storage-implementation": "1.0"
            },
            "require-dev": {
                "boesing/psalm-plugin-stringf": "^1.2",
                "laminas/laminas-cache-storage-adapter-benchmark": "^1.0",
                "laminas/laminas-cache-storage-adapter-test": "^2.0",
                "laminas/laminas-coding-standard": "~2.4.0",
                "phpunit/phpunit": "^9.5.8",
                "psalm/plugin-phpunit": "^0.18.0",
                "vimeo/psalm": "^5.0"
            },
            "type": "library",
            "extra": {
                "laminas": {
                    "config-provider": "Laminas\\Cache\\Storage\\Adapter\\Memcached\\ConfigProvider",
                    "module": "Laminas\\Cache\\Storage\\Adapter\\Memcached"
                }
            },
            "autoload": {
                "psr-4": {
                    "Laminas\\Cache\\Storage\\Adapter\\": "src/"
                }
            },
            "notification-url": "https://packagist.org/downloads/",
            "license": [
                "BSD-3-Clause"
            ],
            "description": "Laminas cache adapter for memcached",
            "keywords": [
                "cache",
                "laminas",
                "memcached"
            ],
            "support": {
                "docs": "https://docs.laminas.dev/laminas-cache-storage-adapter-memcached/",
                "forum": "https://discourse.laminas.dev/",
                "issues": "https://github.com/laminas/laminas-cache-storage-adapter-memcached/issues",
                "rss": "https://github.com/laminas/laminas-cache-storage-adapter-memcached/releases.atom",
                "source": "https://github.com/laminas/laminas-cache-storage-adapter-memcached"
            },
            "funding": [
                {
                    "url": "https://funding.communitybridge.org/projects/laminas-project",
                    "type": "community_bridge"
                }
            ],
            "time": "2022-12-06T09:15:59+00:00"
        },
        {
            "name": "laminas/laminas-cache-storage-adapter-memory",
            "version": "2.2.0",
            "source": {
                "type": "git",
                "url": "https://github.com/laminas/laminas-cache-storage-adapter-memory.git",
                "reference": "e002c7d3fa0d4723589b550d7ab4586befa72366"
            },
            "dist": {
                "type": "zip",
                "url": "https://api.github.com/repos/laminas/laminas-cache-storage-adapter-memory/zipball/e002c7d3fa0d4723589b550d7ab4586befa72366",
                "reference": "e002c7d3fa0d4723589b550d7ab4586befa72366",
                "shasum": ""
            },
            "require": {
                "laminas/laminas-cache": "^3.0",
                "php": "~8.0.0 || ~8.1.0  || ~8.2.0"
            },
            "conflict": {
                "laminas/laminas-servicemanager": "<3.11"
            },
            "provide": {
                "laminas/laminas-cache-storage-implementation": "1.0"
            },
            "require-dev": {
                "laminas/laminas-cache-storage-adapter-benchmark": "^1.0",
                "laminas/laminas-cache-storage-adapter-test": "^2.0",
                "laminas/laminas-coding-standard": "~2.4.0",
                "psalm/plugin-phpunit": "^0.17.0",
                "vimeo/psalm": "^4.9"
            },
            "type": "library",
            "extra": {
                "laminas": {
                    "config-provider": "Laminas\\Cache\\Storage\\Adapter\\Memory\\ConfigProvider",
                    "module": "Laminas\\Cache\\Storage\\Adapter\\Memory"
                }
            },
            "autoload": {
                "psr-4": {
                    "Laminas\\Cache\\Storage\\Adapter\\": "src/"
                }
            },
            "notification-url": "https://packagist.org/downloads/",
            "license": [
                "BSD-3-Clause"
            ],
            "description": "Laminas cache adapter for memory",
            "keywords": [
                "cache",
                "laminas"
            ],
            "support": {
                "docs": "https://docs.laminas.dev/laminas-cache-storage-adapter-memory/",
                "forum": "https://discourse.laminas.dev/",
                "issues": "https://github.com/laminas/laminas-cache-storage-adapter-memory/issues",
                "rss": "https://github.com/laminas/laminas-cache-storage-adapter-memory/releases.atom",
                "source": "https://github.com/laminas/laminas-cache-storage-adapter-memory"
            },
            "funding": [
                {
                    "url": "https://funding.communitybridge.org/projects/laminas-project",
                    "type": "community_bridge"
                }
            ],
            "time": "2022-10-22T14:38:52+00:00"
        },
        {
            "name": "laminas/laminas-captcha",
            "version": "2.16.0",
            "source": {
                "type": "git",
                "url": "https://github.com/laminas/laminas-captcha.git",
                "reference": "8623619b1b634ba3672f91a9fb610deffec9c932"
            },
            "dist": {
                "type": "zip",
                "url": "https://api.github.com/repos/laminas/laminas-captcha/zipball/8623619b1b634ba3672f91a9fb610deffec9c932",
                "reference": "8623619b1b634ba3672f91a9fb610deffec9c932",
                "shasum": ""
            },
            "require": {
                "laminas/laminas-recaptcha": "^3.4.0",
                "laminas/laminas-session": "^2.12",
                "laminas/laminas-stdlib": "^3.10.1",
                "laminas/laminas-text": "^2.9.0",
                "laminas/laminas-validator": "^2.19.0",
                "php": "~8.0.0 || ~8.1.0 || ~8.2.0"
            },
            "conflict": {
                "zendframework/zend-captcha": "*"
            },
            "require-dev": {
                "ext-gd": "*",
                "laminas/laminas-coding-standard": "~2.4.0",
                "phpunit/phpunit": "^9.5.26",
                "psalm/plugin-phpunit": "^0.18.4",
                "vimeo/psalm": "^5.1"
            },
            "suggest": {
                "laminas/laminas-i18n-resources": "Translations of captcha messages"
            },
            "type": "library",
            "autoload": {
                "psr-4": {
                    "Laminas\\Captcha\\": "src/"
                }
            },
            "notification-url": "https://packagist.org/downloads/",
            "license": [
                "BSD-3-Clause"
            ],
            "description": "Generate and validate CAPTCHAs using Figlets, images, ReCaptcha, and more",
            "homepage": "https://laminas.dev",
            "keywords": [
                "captcha",
                "laminas"
            ],
            "support": {
                "chat": "https://laminas.dev/chat",
                "docs": "https://docs.laminas.dev/laminas-captcha/",
                "forum": "https://discourse.laminas.dev",
                "issues": "https://github.com/laminas/laminas-captcha/issues",
                "rss": "https://github.com/laminas/laminas-captcha/releases.atom",
                "source": "https://github.com/laminas/laminas-captcha"
            },
            "funding": [
                {
                    "url": "https://funding.communitybridge.org/projects/laminas-project",
                    "type": "community_bridge"
                }
            ],
            "time": "2023-01-01T13:12:40+00:00"
        },
        {
            "name": "laminas/laminas-code",
            "version": "4.7.1",
            "source": {
                "type": "git",
                "url": "https://github.com/laminas/laminas-code.git",
                "reference": "91aabc066d5620428120800c0eafc0411e441a62"
            },
            "dist": {
                "type": "zip",
                "url": "https://api.github.com/repos/laminas/laminas-code/zipball/91aabc066d5620428120800c0eafc0411e441a62",
                "reference": "91aabc066d5620428120800c0eafc0411e441a62",
                "shasum": ""
            },
            "require": {
                "php": ">=7.4, <8.2"
            },
            "require-dev": {
                "doctrine/annotations": "^1.13.2",
                "ext-phar": "*",
                "laminas/laminas-coding-standard": "^2.3.0",
                "laminas/laminas-stdlib": "^3.6.1",
                "phpunit/phpunit": "^9.5.10",
                "psalm/plugin-phpunit": "^0.17.0",
                "vimeo/psalm": "^4.13.1"
            },
            "suggest": {
                "doctrine/annotations": "Doctrine\\Common\\Annotations >=1.0 for annotation features",
                "laminas/laminas-stdlib": "Laminas\\Stdlib component"
            },
            "type": "library",
            "autoload": {
                "files": [
                    "polyfill/ReflectionEnumPolyfill.php"
                ],
                "psr-4": {
                    "Laminas\\Code\\": "src/"
                }
            },
            "notification-url": "https://packagist.org/downloads/",
            "license": [
                "BSD-3-Clause"
            ],
            "description": "Extensions to the PHP Reflection API, static code scanning, and code generation",
            "homepage": "https://laminas.dev",
            "keywords": [
                "code",
                "laminas",
                "laminasframework"
            ],
            "support": {
                "chat": "https://laminas.dev/chat",
                "docs": "https://docs.laminas.dev/laminas-code/",
                "forum": "https://discourse.laminas.dev",
                "issues": "https://github.com/laminas/laminas-code/issues",
                "rss": "https://github.com/laminas/laminas-code/releases.atom",
                "source": "https://github.com/laminas/laminas-code"
            },
            "funding": [
                {
                    "url": "https://funding.communitybridge.org/projects/laminas-project",
                    "type": "community_bridge"
                }
            ],
            "time": "2022-11-21T01:32:31+00:00"
        },
        {
            "name": "laminas/laminas-config",
            "version": "3.8.0",
            "source": {
                "type": "git",
                "url": "https://github.com/laminas/laminas-config.git",
                "reference": "46baad58d0b12cf98539e04334eff40a1fdfb9a0"
            },
            "dist": {
                "type": "zip",
                "url": "https://api.github.com/repos/laminas/laminas-config/zipball/46baad58d0b12cf98539e04334eff40a1fdfb9a0",
                "reference": "46baad58d0b12cf98539e04334eff40a1fdfb9a0",
                "shasum": ""
            },
            "require": {
                "ext-json": "*",
                "laminas/laminas-stdlib": "^3.6",
                "php": "~8.0.0 || ~8.1.0 || ~8.2.0",
                "psr/container": "^1.0"
            },
            "conflict": {
                "container-interop/container-interop": "<1.2.0",
                "zendframework/zend-config": "*"
            },
            "require-dev": {
                "laminas/laminas-coding-standard": "~2.4.0",
                "laminas/laminas-filter": "~2.23.0",
                "laminas/laminas-i18n": "~2.19.0",
                "laminas/laminas-servicemanager": "~3.19.0",
                "phpunit/phpunit": "~9.5.25"
            },
            "suggest": {
                "laminas/laminas-filter": "^2.7.2; install if you want to use the Filter processor",
                "laminas/laminas-i18n": "^2.7.4; install if you want to use the Translator processor",
                "laminas/laminas-servicemanager": "^2.7.8 || ^3.3; if you need an extensible plugin manager for use with the Config Factory"
            },
            "type": "library",
            "autoload": {
                "psr-4": {
                    "Laminas\\Config\\": "src/"
                }
            },
            "notification-url": "https://packagist.org/downloads/",
            "license": [
                "BSD-3-Clause"
            ],
            "description": "provides a nested object property based user interface for accessing this configuration data within application code",
            "homepage": "https://laminas.dev",
            "keywords": [
                "config",
                "laminas"
            ],
            "support": {
                "chat": "https://laminas.dev/chat",
                "docs": "https://docs.laminas.dev/laminas-config/",
                "forum": "https://discourse.laminas.dev",
                "issues": "https://github.com/laminas/laminas-config/issues",
                "rss": "https://github.com/laminas/laminas-config/releases.atom",
                "source": "https://github.com/laminas/laminas-config"
            },
            "funding": [
                {
                    "url": "https://funding.communitybridge.org/projects/laminas-project",
                    "type": "community_bridge"
                }
            ],
            "time": "2022-10-16T14:21:22+00:00"
        },
        {
            "name": "laminas/laminas-crypt",
            "version": "3.10.0",
            "source": {
                "type": "git",
                "url": "https://github.com/laminas/laminas-crypt.git",
                "reference": "588375caf4d505fee90d1449e9714c912ceb5051"
            },
            "dist": {
                "type": "zip",
                "url": "https://api.github.com/repos/laminas/laminas-crypt/zipball/588375caf4d505fee90d1449e9714c912ceb5051",
                "reference": "588375caf4d505fee90d1449e9714c912ceb5051",
                "shasum": ""
            },
            "require": {
                "ext-mbstring": "*",
                "laminas/laminas-math": "^3.4",
                "laminas/laminas-servicemanager": "^3.11.2",
                "laminas/laminas-stdlib": "^3.6",
                "php": "~8.0.0 || ~8.1.0 || ~8.2.0",
                "psr/container": "^1.1"
            },
            "conflict": {
                "zendframework/zend-crypt": "*"
            },
            "require-dev": {
                "laminas/laminas-coding-standard": "~2.4.0",
                "phpunit/phpunit": "^9.5.25"
            },
            "suggest": {
                "ext-openssl": "Required for most features of Laminas\\Crypt"
            },
            "type": "library",
            "autoload": {
                "psr-4": {
                    "Laminas\\Crypt\\": "src/"
                }
            },
            "notification-url": "https://packagist.org/downloads/",
            "license": [
                "BSD-3-Clause"
            ],
            "description": "Strong cryptography tools and password hashing",
            "homepage": "https://laminas.dev",
            "keywords": [
                "crypt",
                "laminas"
            ],
            "support": {
                "chat": "https://laminas.dev/chat",
                "docs": "https://docs.laminas.dev/laminas-crypt/",
                "forum": "https://discourse.laminas.dev",
                "issues": "https://github.com/laminas/laminas-crypt/issues",
                "rss": "https://github.com/laminas/laminas-crypt/releases.atom",
                "source": "https://github.com/laminas/laminas-crypt"
            },
            "funding": [
                {
                    "url": "https://funding.communitybridge.org/projects/laminas-project",
                    "type": "community_bridge"
                }
            ],
            "time": "2023-03-03T15:57:57+00:00"
        },
        {
            "name": "laminas/laminas-db",
            "version": "2.18.0",
            "source": {
                "type": "git",
                "url": "https://github.com/laminas/laminas-db.git",
                "reference": "4df7a3f7ffe268e8683306fcec125c269408b295"
            },
            "dist": {
                "type": "zip",
                "url": "https://api.github.com/repos/laminas/laminas-db/zipball/4df7a3f7ffe268e8683306fcec125c269408b295",
                "reference": "4df7a3f7ffe268e8683306fcec125c269408b295",
                "shasum": ""
            },
            "require": {
                "laminas/laminas-stdlib": "^3.7.1",
                "php": "~8.0.0 || ~8.1.0|| ~8.2.0"
            },
            "conflict": {
                "zendframework/zend-db": "*"
            },
            "require-dev": {
                "laminas/laminas-coding-standard": "^2.4.0",
                "laminas/laminas-eventmanager": "^3.6.0",
                "laminas/laminas-hydrator": "^4.7",
                "laminas/laminas-servicemanager": "^3.19.0",
                "phpunit/phpunit": "^9.5.25"
            },
            "suggest": {
                "laminas/laminas-eventmanager": "Laminas\\EventManager component",
                "laminas/laminas-hydrator": "(^3.2 || ^4.3) Laminas\\Hydrator component for using HydratingResultSets",
                "laminas/laminas-servicemanager": "Laminas\\ServiceManager component"
            },
            "type": "library",
            "extra": {
                "laminas": {
                    "component": "Laminas\\Db",
                    "config-provider": "Laminas\\Db\\ConfigProvider"
                }
            },
            "autoload": {
                "psr-4": {
                    "Laminas\\Db\\": "src/"
                }
            },
            "notification-url": "https://packagist.org/downloads/",
            "license": [
                "BSD-3-Clause"
            ],
            "description": "Database abstraction layer, SQL abstraction, result set abstraction, and RowDataGateway and TableDataGateway implementations",
            "homepage": "https://laminas.dev",
            "keywords": [
                "db",
                "laminas"
            ],
            "support": {
                "chat": "https://laminas.dev/chat",
                "docs": "https://docs.laminas.dev/laminas-db/",
                "forum": "https://discourse.laminas.dev",
                "issues": "https://github.com/laminas/laminas-db/issues",
                "rss": "https://github.com/laminas/laminas-db/releases.atom",
                "source": "https://github.com/laminas/laminas-db"
            },
            "funding": [
                {
                    "url": "https://funding.communitybridge.org/projects/laminas-project",
                    "type": "community_bridge"
                }
            ],
            "time": "2023-05-05T16:22:28+00:00"
        },
        {
            "name": "laminas/laminas-diactoros",
            "version": "2.25.2",
            "source": {
                "type": "git",
                "url": "https://github.com/laminas/laminas-diactoros.git",
                "reference": "9f3f4bf5b99c9538b6f1dbcc20f6fec357914f9e"
            },
            "dist": {
                "type": "zip",
                "url": "https://api.github.com/repos/laminas/laminas-diactoros/zipball/9f3f4bf5b99c9538b6f1dbcc20f6fec357914f9e",
                "reference": "9f3f4bf5b99c9538b6f1dbcc20f6fec357914f9e",
                "shasum": ""
            },
            "require": {
                "php": "~8.0.0 || ~8.1.0 || ~8.2.0",
                "psr/http-factory": "^1.0",
                "psr/http-message": "^1.1"
            },
            "conflict": {
                "zendframework/zend-diactoros": "*"
            },
            "provide": {
                "psr/http-factory-implementation": "1.0",
                "psr/http-message-implementation": "1.0"
            },
            "require-dev": {
                "ext-curl": "*",
                "ext-dom": "*",
                "ext-gd": "*",
                "ext-libxml": "*",
                "http-interop/http-factory-tests": "^0.9.0",
                "laminas/laminas-coding-standard": "^2.5",
                "php-http/psr7-integration-tests": "^1.2",
                "phpunit/phpunit": "^9.5.28",
                "psalm/plugin-phpunit": "^0.18.4",
                "vimeo/psalm": "^5.6"
            },
            "type": "library",
            "extra": {
                "laminas": {
                    "config-provider": "Laminas\\Diactoros\\ConfigProvider",
                    "module": "Laminas\\Diactoros"
                }
            },
            "autoload": {
                "files": [
                    "src/functions/create_uploaded_file.php",
                    "src/functions/marshal_headers_from_sapi.php",
                    "src/functions/marshal_method_from_sapi.php",
                    "src/functions/marshal_protocol_version_from_sapi.php",
                    "src/functions/marshal_uri_from_sapi.php",
                    "src/functions/normalize_server.php",
                    "src/functions/normalize_uploaded_files.php",
                    "src/functions/parse_cookie_header.php",
                    "src/functions/create_uploaded_file.legacy.php",
                    "src/functions/marshal_headers_from_sapi.legacy.php",
                    "src/functions/marshal_method_from_sapi.legacy.php",
                    "src/functions/marshal_protocol_version_from_sapi.legacy.php",
                    "src/functions/marshal_uri_from_sapi.legacy.php",
                    "src/functions/normalize_server.legacy.php",
                    "src/functions/normalize_uploaded_files.legacy.php",
                    "src/functions/parse_cookie_header.legacy.php"
                ],
                "psr-4": {
                    "Laminas\\Diactoros\\": "src/"
                }
            },
            "notification-url": "https://packagist.org/downloads/",
            "license": [
                "BSD-3-Clause"
            ],
            "description": "PSR HTTP Message implementations",
            "homepage": "https://laminas.dev",
            "keywords": [
                "http",
                "laminas",
                "psr",
                "psr-17",
                "psr-7"
            ],
            "support": {
                "chat": "https://laminas.dev/chat",
                "docs": "https://docs.laminas.dev/laminas-diactoros/",
                "forum": "https://discourse.laminas.dev",
                "issues": "https://github.com/laminas/laminas-diactoros/issues",
                "rss": "https://github.com/laminas/laminas-diactoros/releases.atom",
                "source": "https://github.com/laminas/laminas-diactoros"
            },
            "funding": [
                {
                    "url": "https://funding.communitybridge.org/projects/laminas-project",
                    "type": "community_bridge"
                }
            ],
            "time": "2023-04-17T15:44:17+00:00"
        },
        {
            "name": "laminas/laminas-dom",
            "version": "2.13.0",
            "source": {
                "type": "git",
                "url": "https://github.com/laminas/laminas-dom.git",
                "reference": "d30cbc41b970363afb66391ade3dab911487e3c0"
            },
            "dist": {
                "type": "zip",
                "url": "https://api.github.com/repos/laminas/laminas-dom/zipball/d30cbc41b970363afb66391ade3dab911487e3c0",
                "reference": "d30cbc41b970363afb66391ade3dab911487e3c0",
                "shasum": ""
            },
            "require": {
                "ext-dom": "*",
                "ext-libxml": "*",
                "php": "~8.0.0 || ~8.1.0 || ~8.2.0"
            },
            "conflict": {
                "zendframework/zend-dom": "*"
            },
            "require-dev": {
                "laminas/laminas-coding-standard": "^2.4.0",
                "phpunit/phpunit": "^9.5.25"
            },
            "type": "library",
            "extra": {
                "branch-alias": {
                    "dev-master": "2.7.x-dev",
                    "dev-develop": "2.8.x-dev"
                }
            },
            "autoload": {
                "psr-4": {
                    "Laminas\\Dom\\": "src/"
                }
            },
            "notification-url": "https://packagist.org/downloads/",
            "license": [
                "BSD-3-Clause"
            ],
            "description": "provides tools for working with DOM documents and structures",
            "homepage": "https://laminas.dev",
            "keywords": [
                "dom",
                "laminas"
            ],
            "support": {
                "chat": "https://laminas.dev/chat",
                "docs": "https://docs.laminas.dev/laminas-dom/",
                "forum": "https://discourse.laminas.dev",
                "issues": "https://github.com/laminas/laminas-dom/issues",
                "rss": "https://github.com/laminas/laminas-dom/releases.atom",
                "source": "https://github.com/laminas/laminas-dom"
            },
            "funding": [
                {
                    "url": "https://funding.communitybridge.org/projects/laminas-project",
                    "type": "community_bridge"
                }
            ],
            "time": "2022-10-16T14:25:01+00:00"
        },
        {
            "name": "laminas/laminas-escaper",
            "version": "2.12.0",
            "source": {
                "type": "git",
                "url": "https://github.com/laminas/laminas-escaper.git",
                "reference": "ee7a4c37bf3d0e8c03635d5bddb5bb3184ead490"
            },
            "dist": {
                "type": "zip",
                "url": "https://api.github.com/repos/laminas/laminas-escaper/zipball/ee7a4c37bf3d0e8c03635d5bddb5bb3184ead490",
                "reference": "ee7a4c37bf3d0e8c03635d5bddb5bb3184ead490",
                "shasum": ""
            },
            "require": {
                "ext-ctype": "*",
                "ext-mbstring": "*",
                "php": "^7.4 || ~8.0.0 || ~8.1.0 || ~8.2.0"
            },
            "conflict": {
                "zendframework/zend-escaper": "*"
            },
            "require-dev": {
                "infection/infection": "^0.26.6",
                "laminas/laminas-coding-standard": "~2.4.0",
                "maglnet/composer-require-checker": "^3.8.0",
                "phpunit/phpunit": "^9.5.18",
                "psalm/plugin-phpunit": "^0.17.0",
                "vimeo/psalm": "^4.22.0"
            },
            "type": "library",
            "autoload": {
                "psr-4": {
                    "Laminas\\Escaper\\": "src/"
                }
            },
            "notification-url": "https://packagist.org/downloads/",
            "license": [
                "BSD-3-Clause"
            ],
            "description": "Securely and safely escape HTML, HTML attributes, JavaScript, CSS, and URLs",
            "homepage": "https://laminas.dev",
            "keywords": [
                "escaper",
                "laminas"
            ],
            "support": {
                "chat": "https://laminas.dev/chat",
                "docs": "https://docs.laminas.dev/laminas-escaper/",
                "forum": "https://discourse.laminas.dev",
                "issues": "https://github.com/laminas/laminas-escaper/issues",
                "rss": "https://github.com/laminas/laminas-escaper/releases.atom",
                "source": "https://github.com/laminas/laminas-escaper"
            },
            "funding": [
                {
                    "url": "https://funding.communitybridge.org/projects/laminas-project",
                    "type": "community_bridge"
                }
            ],
            "time": "2022-10-10T10:11:09+00:00"
        },
        {
            "name": "laminas/laminas-eventmanager",
            "version": "3.10.0",
            "source": {
                "type": "git",
                "url": "https://github.com/laminas/laminas-eventmanager.git",
                "reference": "5a5114ab2d3fa4424faa46a2fb0a4e49a61f6eba"
            },
            "dist": {
                "type": "zip",
                "url": "https://api.github.com/repos/laminas/laminas-eventmanager/zipball/5a5114ab2d3fa4424faa46a2fb0a4e49a61f6eba",
                "reference": "5a5114ab2d3fa4424faa46a2fb0a4e49a61f6eba",
                "shasum": ""
            },
            "require": {
                "php": "~8.0.0 || ~8.1.0 || ~8.2.0"
            },
            "conflict": {
                "container-interop/container-interop": "<1.2",
                "zendframework/zend-eventmanager": "*"
            },
            "require-dev": {
                "laminas/laminas-coding-standard": "~2.5.0",
                "laminas/laminas-stdlib": "^3.15",
                "phpbench/phpbench": "^1.2.7",
                "phpunit/phpunit": "^9.5.26",
                "psalm/plugin-phpunit": "^0.18.0",
                "psr/container": "^1.1.2 || ^2.0.2",
                "vimeo/psalm": "^5.0.0"
            },
            "suggest": {
                "laminas/laminas-stdlib": "^2.7.3 || ^3.0, to use the FilterChain feature",
                "psr/container": "^1.1.2 || ^2.0.2, to use the lazy listeners feature"
            },
            "type": "library",
            "autoload": {
                "psr-4": {
                    "Laminas\\EventManager\\": "src/"
                }
            },
            "notification-url": "https://packagist.org/downloads/",
            "license": [
                "BSD-3-Clause"
            ],
            "description": "Trigger and listen to events within a PHP application",
            "homepage": "https://laminas.dev",
            "keywords": [
                "event",
                "eventmanager",
                "events",
                "laminas"
            ],
            "support": {
                "chat": "https://laminas.dev/chat",
                "docs": "https://docs.laminas.dev/laminas-eventmanager/",
                "forum": "https://discourse.laminas.dev",
                "issues": "https://github.com/laminas/laminas-eventmanager/issues",
                "rss": "https://github.com/laminas/laminas-eventmanager/releases.atom",
                "source": "https://github.com/laminas/laminas-eventmanager"
            },
            "funding": [
                {
                    "url": "https://funding.communitybridge.org/projects/laminas-project",
                    "type": "community_bridge"
                }
            ],
            "time": "2023-01-11T19:52:45+00:00"
        },
        {
            "name": "laminas/laminas-feed",
            "version": "2.20.0",
            "source": {
                "type": "git",
                "url": "https://github.com/laminas/laminas-feed.git",
                "reference": "508ebef6e622f2f2ce3dd0559739ffd0dfa3b938"
            },
            "dist": {
                "type": "zip",
                "url": "https://api.github.com/repos/laminas/laminas-feed/zipball/508ebef6e622f2f2ce3dd0559739ffd0dfa3b938",
                "reference": "508ebef6e622f2f2ce3dd0559739ffd0dfa3b938",
                "shasum": ""
            },
            "require": {
                "ext-dom": "*",
                "ext-libxml": "*",
                "laminas/laminas-escaper": "^2.9",
                "laminas/laminas-servicemanager": "^3.14.0",
                "laminas/laminas-stdlib": "^3.6",
                "php": "~8.0.0 || ~8.1.0 || ~8.2.0"
            },
            "conflict": {
                "laminas/laminas-servicemanager": "<3.3",
                "zendframework/zend-feed": "*"
            },
            "require-dev": {
                "laminas/laminas-cache": "^2.13.2 || ^3.6",
                "laminas/laminas-cache-storage-adapter-memory": "^1.1.0 || ^2.1",
                "laminas/laminas-coding-standard": "~2.4.0",
                "laminas/laminas-db": "^2.15",
                "laminas/laminas-http": "^2.17.0",
                "laminas/laminas-validator": "^2.26",
                "phpunit/phpunit": "^9.5.25",
                "psalm/plugin-phpunit": "^0.18.0",
                "psr/http-message": "^1.0.1",
                "vimeo/psalm": "^5.1.0"
            },
            "suggest": {
                "laminas/laminas-cache": "Laminas\\Cache component, for optionally caching feeds between requests",
                "laminas/laminas-db": "Laminas\\Db component, for use with PubSubHubbub",
                "laminas/laminas-http": "Laminas\\Http for PubSubHubbub, and optionally for use with Laminas\\Feed\\Reader",
                "laminas/laminas-servicemanager": "Laminas\\ServiceManager component, for easily extending ExtensionManager implementations",
                "laminas/laminas-validator": "Laminas\\Validator component, for validating email addresses used in Atom feeds and entries when using the Writer subcomponent",
                "psr/http-message": "PSR-7 ^1.0.1, if you wish to use Laminas\\Feed\\Reader\\Http\\Psr7ResponseDecorator"
            },
            "type": "library",
            "autoload": {
                "psr-4": {
                    "Laminas\\Feed\\": "src/"
                }
            },
            "notification-url": "https://packagist.org/downloads/",
            "license": [
                "BSD-3-Clause"
            ],
            "description": "provides functionality for creating and consuming RSS and Atom feeds",
            "homepage": "https://laminas.dev",
            "keywords": [
                "atom",
                "feed",
                "laminas",
                "rss"
            ],
            "support": {
                "chat": "https://laminas.dev/chat",
                "docs": "https://docs.laminas.dev/laminas-feed/",
                "forum": "https://discourse.laminas.dev",
                "issues": "https://github.com/laminas/laminas-feed/issues",
                "rss": "https://github.com/laminas/laminas-feed/releases.atom",
                "source": "https://github.com/laminas/laminas-feed"
            },
            "funding": [
                {
                    "url": "https://funding.communitybridge.org/projects/laminas-project",
                    "type": "community_bridge"
                }
            ],
            "time": "2022-12-03T19:40:30+00:00"
        },
        {
            "name": "laminas/laminas-filter",
            "version": "2.31.0",
            "source": {
                "type": "git",
                "url": "https://github.com/laminas/laminas-filter.git",
                "reference": "548a6597d357b0b0b139cc7bffea4dfbc50eb5a8"
            },
            "dist": {
                "type": "zip",
                "url": "https://api.github.com/repos/laminas/laminas-filter/zipball/548a6597d357b0b0b139cc7bffea4dfbc50eb5a8",
                "reference": "548a6597d357b0b0b139cc7bffea4dfbc50eb5a8",
                "shasum": ""
            },
            "require": {
                "ext-mbstring": "*",
                "laminas/laminas-servicemanager": "^3.14.0",
                "laminas/laminas-stdlib": "^3.13.0",
                "php": "~8.0.0 || ~8.1.0 || ~8.2.0"
            },
            "conflict": {
                "laminas/laminas-validator": "<2.10.1",
                "zendframework/zend-filter": "*"
            },
            "require-dev": {
                "laminas/laminas-coding-standard": "~2.5.0",
                "laminas/laminas-crypt": "^3.9",
                "laminas/laminas-uri": "^2.10",
                "pear/archive_tar": "^1.4.14",
                "phpunit/phpunit": "^9.5.27",
                "psalm/plugin-phpunit": "^0.18.4",
                "psr/http-factory": "^1.0.1",
                "vimeo/psalm": "^5.3"
            },
            "suggest": {
                "laminas/laminas-crypt": "Laminas\\Crypt component, for encryption filters",
                "laminas/laminas-i18n": "Laminas\\I18n component for filters depending on i18n functionality",
                "laminas/laminas-uri": "Laminas\\Uri component, for the UriNormalize filter",
                "psr/http-factory-implementation": "psr/http-factory-implementation, for creating file upload instances when consuming PSR-7 in file upload filters"
            },
            "type": "library",
            "extra": {
                "laminas": {
                    "component": "Laminas\\Filter",
                    "config-provider": "Laminas\\Filter\\ConfigProvider"
                }
            },
            "autoload": {
                "psr-4": {
                    "Laminas\\Filter\\": "src/"
                }
            },
            "notification-url": "https://packagist.org/downloads/",
            "license": [
                "BSD-3-Clause"
            ],
            "description": "Programmatically filter and normalize data and files",
            "homepage": "https://laminas.dev",
            "keywords": [
                "filter",
                "laminas"
            ],
            "support": {
                "chat": "https://laminas.dev/chat",
                "docs": "https://docs.laminas.dev/laminas-filter/",
                "forum": "https://discourse.laminas.dev",
                "issues": "https://github.com/laminas/laminas-filter/issues",
                "rss": "https://github.com/laminas/laminas-filter/releases.atom",
                "source": "https://github.com/laminas/laminas-filter"
            },
            "funding": [
                {
                    "url": "https://funding.communitybridge.org/projects/laminas-project",
                    "type": "community_bridge"
                }
            ],
            "time": "2023-01-12T06:17:48+00:00"
        },
        {
            "name": "laminas/laminas-form",
            "version": "3.9.0",
            "source": {
                "type": "git",
                "url": "https://github.com/laminas/laminas-form.git",
                "reference": "843056ab671477be0204ceb7f13feaab41193b52"
            },
            "dist": {
                "type": "zip",
                "url": "https://api.github.com/repos/laminas/laminas-form/zipball/843056ab671477be0204ceb7f13feaab41193b52",
                "reference": "843056ab671477be0204ceb7f13feaab41193b52",
                "shasum": ""
            },
            "require": {
                "laminas/laminas-hydrator": "^4.3.1",
                "laminas/laminas-inputfilter": "^2.19.1",
                "laminas/laminas-stdlib": "^3.7.1",
                "php": "~8.0.0 || ~8.1.0 || ~8.2.0"
            },
            "conflict": {
                "doctrine/annotations": "<1.12.0",
                "laminas/laminas-captcha": "<2.13.0",
                "laminas/laminas-eventmanager": "<3.6.0",
                "laminas/laminas-i18n": "<2.19.0",
                "laminas/laminas-recaptcha": "<3.4.0",
                "laminas/laminas-servicemanager": "<3.19.0",
                "laminas/laminas-view": "<2.24.0"
            },
            "require-dev": {
                "doctrine/annotations": "^1.13.3",
                "ext-intl": "*",
                "laminas/laminas-captcha": "^2.15",
                "laminas/laminas-coding-standard": "^2.4",
                "laminas/laminas-db": "^2.16",
                "laminas/laminas-escaper": "^2.12",
                "laminas/laminas-eventmanager": "^3.8",
                "laminas/laminas-filter": "^2.29",
                "laminas/laminas-i18n": "^2.21",
                "laminas/laminas-modulemanager": "^2.14.0",
                "laminas/laminas-recaptcha": "^3.5",
                "laminas/laminas-servicemanager": "^3.20",
                "laminas/laminas-session": "^2.16",
                "laminas/laminas-text": "^2.9.0",
                "laminas/laminas-validator": "^2.28",
                "laminas/laminas-view": "^2.25",
                "phpunit/phpunit": "^9.5.26",
                "psalm/plugin-phpunit": "^0.18.4",
                "vimeo/psalm": "^5.1"
            },
            "suggest": {
                "doctrine/annotations": "^1.12, required to use laminas-form annotations support",
                "laminas/laminas-captcha": "^2.11, required for using CAPTCHA form elements",
                "laminas/laminas-eventmanager": "^3.4, reuired for laminas-form annotations support",
                "laminas/laminas-i18n": "^2.12, required when using laminas-form view helpers",
                "laminas/laminas-recaptcha": "^3.4, in order to use the ReCaptcha form element",
                "laminas/laminas-servicemanager": "^3.10, required to use the form factories or provide services",
                "laminas/laminas-view": "^2.14, required for using the laminas-form view helpers"
            },
            "type": "library",
            "extra": {
                "laminas": {
                    "component": "Laminas\\Form",
                    "config-provider": "Laminas\\Form\\ConfigProvider"
                }
            },
            "autoload": {
                "psr-4": {
                    "Laminas\\Form\\": "src/"
                }
            },
            "notification-url": "https://packagist.org/downloads/",
            "license": [
                "BSD-3-Clause"
            ],
            "description": "Validate and display simple and complex forms, casting forms to business objects and vice versa",
            "homepage": "https://laminas.dev",
            "keywords": [
                "form",
                "laminas"
            ],
            "support": {
                "chat": "https://laminas.dev/chat",
                "docs": "https://docs.laminas.dev/laminas-form/",
                "forum": "https://discourse.laminas.dev",
                "issues": "https://github.com/laminas/laminas-form/issues",
                "rss": "https://github.com/laminas/laminas-form/releases.atom",
                "source": "https://github.com/laminas/laminas-form"
            },
            "funding": [
                {
                    "url": "https://funding.communitybridge.org/projects/laminas-project",
                    "type": "community_bridge"
                }
            ],
            "time": "2023-03-13T17:53:17+00:00"
        },
        {
            "name": "laminas/laminas-http",
            "version": "2.18.0",
            "source": {
                "type": "git",
                "url": "https://github.com/laminas/laminas-http.git",
                "reference": "76de9008f889bc7088f85a41d0d2b06c2b59c53d"
            },
            "dist": {
                "type": "zip",
                "url": "https://api.github.com/repos/laminas/laminas-http/zipball/76de9008f889bc7088f85a41d0d2b06c2b59c53d",
                "reference": "76de9008f889bc7088f85a41d0d2b06c2b59c53d",
                "shasum": ""
            },
            "require": {
                "laminas/laminas-loader": "^2.8",
                "laminas/laminas-stdlib": "^3.6",
                "laminas/laminas-uri": "^2.9.1",
                "laminas/laminas-validator": "^2.15",
                "php": "~8.0.0 || ~8.1.0 || ~8.2.0"
            },
            "conflict": {
                "zendframework/zend-http": "*"
            },
            "require-dev": {
                "ext-curl": "*",
                "laminas/laminas-coding-standard": "~2.4.0",
                "phpunit/phpunit": "^9.5.25"
            },
            "suggest": {
                "paragonie/certainty": "For automated management of cacert.pem"
            },
            "type": "library",
            "autoload": {
                "psr-4": {
                    "Laminas\\Http\\": "src/"
                }
            },
            "notification-url": "https://packagist.org/downloads/",
            "license": [
                "BSD-3-Clause"
            ],
            "description": "Provides an easy interface for performing Hyper-Text Transfer Protocol (HTTP) requests",
            "homepage": "https://laminas.dev",
            "keywords": [
                "http",
                "http client",
                "laminas"
            ],
            "support": {
                "chat": "https://laminas.dev/chat",
                "docs": "https://docs.laminas.dev/laminas-http/",
                "forum": "https://discourse.laminas.dev",
                "issues": "https://github.com/laminas/laminas-http/issues",
                "rss": "https://github.com/laminas/laminas-http/releases.atom",
                "source": "https://github.com/laminas/laminas-http"
            },
            "funding": [
                {
                    "url": "https://funding.communitybridge.org/projects/laminas-project",
                    "type": "community_bridge"
                }
            ],
            "time": "2022-11-23T15:45:41+00:00"
        },
        {
            "name": "laminas/laminas-hydrator",
            "version": "4.13.0",
            "source": {
                "type": "git",
                "url": "https://github.com/laminas/laminas-hydrator.git",
                "reference": "de6da92da20873d569532adec94afa7285f21157"
            },
            "dist": {
                "type": "zip",
                "url": "https://api.github.com/repos/laminas/laminas-hydrator/zipball/de6da92da20873d569532adec94afa7285f21157",
                "reference": "de6da92da20873d569532adec94afa7285f21157",
                "shasum": ""
            },
            "require": {
                "laminas/laminas-stdlib": "^3.3",
                "php": "~8.0.0 || ~8.1.0 || ~8.2.0",
                "webmozart/assert": "^1.10"
            },
            "conflict": {
                "laminas/laminas-servicemanager": "<3.14.0",
                "zendframework/zend-hydrator": "*"
            },
            "require-dev": {
                "laminas/laminas-coding-standard": "~2.5.0",
                "laminas/laminas-eventmanager": "^3.10",
                "laminas/laminas-modulemanager": "^2.14.0",
                "laminas/laminas-serializer": "^2.14.0",
                "laminas/laminas-servicemanager": "^3.20",
                "phpbench/phpbench": "^1.2.8",
                "phpunit/phpunit": "^9.5.28",
                "psalm/plugin-phpunit": "^0.18.4",
                "vimeo/psalm": "^5.6"
            },
            "suggest": {
                "laminas/laminas-eventmanager": "^3.2, to support aggregate hydrator usage",
                "laminas/laminas-serializer": "^2.9, to use the SerializableStrategy",
                "laminas/laminas-servicemanager": "^3.14, to support hydrator plugin manager usage"
            },
            "type": "library",
            "extra": {
                "laminas": {
                    "component": "Laminas\\Hydrator",
                    "config-provider": "Laminas\\Hydrator\\ConfigProvider"
                }
            },
            "autoload": {
                "psr-4": {
                    "Laminas\\Hydrator\\": "src/"
                }
            },
            "notification-url": "https://packagist.org/downloads/",
            "license": [
                "BSD-3-Clause"
            ],
            "description": "Serialize objects to arrays, and vice versa",
            "homepage": "https://laminas.dev",
            "keywords": [
                "hydrator",
                "laminas"
            ],
            "support": {
                "chat": "https://laminas.dev/chat",
                "docs": "https://docs.laminas.dev/laminas-hydrator/",
                "forum": "https://discourse.laminas.dev",
                "issues": "https://github.com/laminas/laminas-hydrator/issues",
                "rss": "https://github.com/laminas/laminas-hydrator/releases.atom",
                "source": "https://github.com/laminas/laminas-hydrator"
            },
            "funding": [
                {
                    "url": "https://funding.communitybridge.org/projects/laminas-project",
                    "type": "community_bridge"
                }
            ],
            "time": "2023-03-19T20:05:31+00:00"
        },
        {
            "name": "laminas/laminas-i18n",
            "version": "2.22.1",
            "source": {
                "type": "git",
                "url": "https://github.com/laminas/laminas-i18n.git",
                "reference": "075bec49f777698c6fc229eecefbe7a2364cd18e"
            },
            "dist": {
                "type": "zip",
                "url": "https://api.github.com/repos/laminas/laminas-i18n/zipball/075bec49f777698c6fc229eecefbe7a2364cd18e",
                "reference": "075bec49f777698c6fc229eecefbe7a2364cd18e",
                "shasum": ""
            },
            "require": {
                "ext-intl": "*",
                "laminas/laminas-servicemanager": "^3.14.0",
                "laminas/laminas-stdlib": "^2.7 || ^3.0",
                "php": "~8.0.0 || ~8.1.0 || ~8.2.0"
            },
            "conflict": {
                "laminas/laminas-view": "<2.20.0",
                "phpspec/prophecy": "<1.9.0",
                "zendframework/zend-i18n": "*"
            },
            "require-dev": {
                "laminas/laminas-cache": "^3.8",
                "laminas/laminas-cache-storage-adapter-memory": "^2.2.0",
                "laminas/laminas-cache-storage-deprecated-factory": "^1.0.1",
                "laminas/laminas-coding-standard": "~2.5.0",
                "laminas/laminas-config": "^3.8.0",
                "laminas/laminas-eventmanager": "^3.7",
                "laminas/laminas-filter": "^2.28.1",
                "laminas/laminas-validator": "^2.28",
                "laminas/laminas-view": "^2.25",
                "phpunit/phpunit": "^9.5.26",
                "psalm/plugin-phpunit": "^0.18.3",
                "vimeo/psalm": "^5.0.0"
            },
            "suggest": {
                "laminas/laminas-cache": "You should install this package to cache the translations",
                "laminas/laminas-config": "You should install this package to use the INI translation format",
                "laminas/laminas-eventmanager": "You should install this package to use the events in the translator",
                "laminas/laminas-filter": "You should install this package to use the provided filters",
                "laminas/laminas-i18n-resources": "This package provides validator and captcha translations",
                "laminas/laminas-validator": "You should install this package to use the provided validators",
                "laminas/laminas-view": "You should install this package to use the provided view helpers"
            },
            "type": "library",
            "extra": {
                "laminas": {
                    "component": "Laminas\\I18n",
                    "config-provider": "Laminas\\I18n\\ConfigProvider"
                }
            },
            "autoload": {
                "psr-4": {
                    "Laminas\\I18n\\": "src/"
                }
            },
            "notification-url": "https://packagist.org/downloads/",
            "license": [
                "BSD-3-Clause"
            ],
            "description": "Provide translations for your application, and filter and validate internationalized values",
            "homepage": "https://laminas.dev",
            "keywords": [
                "i18n",
                "laminas"
            ],
            "support": {
                "chat": "https://laminas.dev/chat",
                "docs": "https://docs.laminas.dev/laminas-i18n/",
                "forum": "https://discourse.laminas.dev",
                "issues": "https://github.com/laminas/laminas-i18n/issues",
                "rss": "https://github.com/laminas/laminas-i18n/releases.atom",
                "source": "https://github.com/laminas/laminas-i18n"
            },
            "funding": [
                {
                    "url": "https://funding.communitybridge.org/projects/laminas-project",
                    "type": "community_bridge"
                }
            ],
            "time": "2023-03-31T12:31:38+00:00"
        },
        {
            "name": "laminas/laminas-inputfilter",
            "version": "2.24.1",
            "source": {
                "type": "git",
                "url": "https://github.com/laminas/laminas-inputfilter.git",
                "reference": "c5a53b1e72a2270b441391728291f7136e9461d1"
            },
            "dist": {
                "type": "zip",
                "url": "https://api.github.com/repos/laminas/laminas-inputfilter/zipball/c5a53b1e72a2270b441391728291f7136e9461d1",
                "reference": "c5a53b1e72a2270b441391728291f7136e9461d1",
                "shasum": ""
            },
            "require": {
                "laminas/laminas-filter": "^2.13",
                "laminas/laminas-servicemanager": "^3.16.0",
                "laminas/laminas-stdlib": "^3.0",
                "laminas/laminas-validator": "^2.15",
                "php": "~8.0.0 || ~8.1.0 || ~8.2.0"
            },
            "conflict": {
                "zendframework/zend-inputfilter": "*"
            },
            "require-dev": {
                "ext-json": "*",
                "laminas/laminas-coding-standard": "~2.5.0",
                "phpunit/phpunit": "^9.5.27",
                "psalm/plugin-phpunit": "^0.18.4",
                "psr/http-message": "^1.0.1",
                "vimeo/psalm": "^5.4",
                "webmozart/assert": "^1.11"
            },
            "suggest": {
                "psr/http-message-implementation": "PSR-7 is required if you wish to validate PSR-7 UploadedFileInterface payloads"
            },
            "type": "library",
            "extra": {
                "laminas": {
                    "component": "Laminas\\InputFilter",
                    "config-provider": "Laminas\\InputFilter\\ConfigProvider"
                }
            },
            "autoload": {
                "psr-4": {
                    "Laminas\\InputFilter\\": "src/"
                }
            },
            "notification-url": "https://packagist.org/downloads/",
            "license": [
                "BSD-3-Clause"
            ],
            "description": "Normalize and validate input sets from the web, APIs, the CLI, and more, including files",
            "homepage": "https://laminas.dev",
            "keywords": [
                "inputfilter",
                "laminas"
            ],
            "support": {
                "chat": "https://laminas.dev/chat",
                "docs": "https://docs.laminas.dev/laminas-inputfilter/",
                "forum": "https://discourse.laminas.dev",
                "issues": "https://github.com/laminas/laminas-inputfilter/issues",
                "rss": "https://github.com/laminas/laminas-inputfilter/releases.atom",
                "source": "https://github.com/laminas/laminas-inputfilter"
            },
            "funding": [
                {
                    "url": "https://funding.communitybridge.org/projects/laminas-project",
                    "type": "community_bridge"
                }
            ],
            "time": "2023-04-05T08:44:05+00:00"
        },
        {
            "name": "laminas/laminas-json",
            "version": "3.5.0",
            "source": {
                "type": "git",
                "url": "https://github.com/laminas/laminas-json.git",
                "reference": "7a8a1d7bf2d05dd6c1fbd7c0868d3848cf2b57ec"
            },
            "dist": {
                "type": "zip",
                "url": "https://api.github.com/repos/laminas/laminas-json/zipball/7a8a1d7bf2d05dd6c1fbd7c0868d3848cf2b57ec",
                "reference": "7a8a1d7bf2d05dd6c1fbd7c0868d3848cf2b57ec",
                "shasum": ""
            },
            "require": {
                "php": "~8.0.0 || ~8.1.0 || ~8.2.0"
            },
            "conflict": {
                "zendframework/zend-json": "*"
            },
            "require-dev": {
                "laminas/laminas-coding-standard": "~2.4.0",
                "laminas/laminas-stdlib": "^2.7.7 || ^3.1",
                "phpunit/phpunit": "^9.5.25"
            },
            "suggest": {
                "laminas/laminas-json-server": "For implementing JSON-RPC servers",
                "laminas/laminas-xml2json": "For converting XML documents to JSON"
            },
            "type": "library",
            "autoload": {
                "psr-4": {
                    "Laminas\\Json\\": "src/"
                }
            },
            "notification-url": "https://packagist.org/downloads/",
            "license": [
                "BSD-3-Clause"
            ],
            "description": "provides convenience methods for serializing native PHP to JSON and decoding JSON to native PHP",
            "homepage": "https://laminas.dev",
            "keywords": [
                "json",
                "laminas"
            ],
            "support": {
                "chat": "https://laminas.dev/chat",
                "docs": "https://docs.laminas.dev/laminas-json/",
                "forum": "https://discourse.laminas.dev",
                "issues": "https://github.com/laminas/laminas-json/issues",
                "rss": "https://github.com/laminas/laminas-json/releases.atom",
                "source": "https://github.com/laminas/laminas-json"
            },
            "funding": [
                {
                    "url": "https://funding.communitybridge.org/projects/laminas-project",
                    "type": "community_bridge"
                }
            ],
            "time": "2022-10-17T04:06:45+00:00"
        },
        {
            "name": "laminas/laminas-loader",
            "version": "2.9.0",
            "source": {
                "type": "git",
                "url": "https://github.com/laminas/laminas-loader.git",
                "reference": "51ed9c3fa42d1098a9997571730c0cbf42d078d3"
            },
            "dist": {
                "type": "zip",
                "url": "https://api.github.com/repos/laminas/laminas-loader/zipball/51ed9c3fa42d1098a9997571730c0cbf42d078d3",
                "reference": "51ed9c3fa42d1098a9997571730c0cbf42d078d3",
                "shasum": ""
            },
            "require": {
                "php": "~8.0.0 || ~8.1.0 || ~8.2.0"
            },
            "conflict": {
                "zendframework/zend-loader": "*"
            },
            "require-dev": {
                "laminas/laminas-coding-standard": "~2.4.0",
                "phpunit/phpunit": "~9.5.25"
            },
            "type": "library",
            "autoload": {
                "psr-4": {
                    "Laminas\\Loader\\": "src/"
                }
            },
            "notification-url": "https://packagist.org/downloads/",
            "license": [
                "BSD-3-Clause"
            ],
            "description": "Autoloading and plugin loading strategies",
            "homepage": "https://laminas.dev",
            "keywords": [
                "laminas",
                "loader"
            ],
            "support": {
                "chat": "https://laminas.dev/chat",
                "docs": "https://docs.laminas.dev/laminas-loader/",
                "forum": "https://discourse.laminas.dev",
                "issues": "https://github.com/laminas/laminas-loader/issues",
                "rss": "https://github.com/laminas/laminas-loader/releases.atom",
                "source": "https://github.com/laminas/laminas-loader"
            },
            "funding": [
                {
                    "url": "https://funding.communitybridge.org/projects/laminas-project",
                    "type": "community_bridge"
                }
            ],
            "time": "2022-10-16T12:50:49+00:00"
        },
        {
            "name": "laminas/laminas-log",
            "version": "2.16.1",
            "source": {
                "type": "git",
                "url": "https://github.com/laminas/laminas-log.git",
                "reference": "a9c16bb161311553238b8989aa587bed4b518a7e"
            },
            "dist": {
                "type": "zip",
                "url": "https://api.github.com/repos/laminas/laminas-log/zipball/a9c16bb161311553238b8989aa587bed4b518a7e",
                "reference": "a9c16bb161311553238b8989aa587bed4b518a7e",
                "shasum": ""
            },
            "require": {
                "laminas/laminas-servicemanager": "^3.3.0",
                "laminas/laminas-stdlib": "^3.0",
                "php": "~8.0.0 || ~8.1.0 || ~8.2.0",
                "psr/log": "^1.1.2"
            },
            "conflict": {
                "zendframework/zend-log": "*"
            },
            "provide": {
                "psr/log-implementation": "1.0.0"
            },
            "require-dev": {
                "ext-dom": "*",
                "ext-json": "*",
                "ext-xml": "*",
                "firephp/firephp-core": "^0.5.3",
                "laminas/laminas-coding-standard": "~2.3.0",
                "laminas/laminas-db": "^2.6",
                "laminas/laminas-escaper": "^2.5",
                "laminas/laminas-filter": "^2.5",
                "laminas/laminas-mail": "^2.6.1",
                "laminas/laminas-validator": "^2.10.1",
                "mikey179/vfsstream": "^1.6.7",
                "phpspec/prophecy-phpunit": "^2.0",
                "phpunit/phpunit": "^9.5.10"
            },
            "suggest": {
                "ext-mongo": "mongo extension to use Mongo writer",
                "ext-mongodb": "mongodb extension to use MongoDB writer",
                "laminas/laminas-db": "Laminas\\Db component to use the database log writer",
                "laminas/laminas-escaper": "Laminas\\Escaper component, for use in the XML log formatter",
                "laminas/laminas-mail": "Laminas\\Mail component to use the email log writer",
                "laminas/laminas-validator": "Laminas\\Validator component to block invalid log messages"
            },
            "type": "library",
            "extra": {
                "laminas": {
                    "component": "Laminas\\Log",
                    "config-provider": "Laminas\\Log\\ConfigProvider"
                }
            },
            "autoload": {
                "psr-4": {
                    "Laminas\\Log\\": "src/"
                }
            },
            "notification-url": "https://packagist.org/downloads/",
            "license": [
                "BSD-3-Clause"
            ],
            "description": "Robust, composite logger with filtering, formatting, and PSR-3 support",
            "homepage": "https://laminas.dev",
            "keywords": [
                "laminas",
                "log",
                "logging"
            ],
            "support": {
                "chat": "https://laminas.dev/chat",
                "docs": "https://docs.laminas.dev/laminas-log/",
                "forum": "https://discourse.laminas.dev",
                "issues": "https://github.com/laminas/laminas-log/issues",
                "rss": "https://github.com/laminas/laminas-log/releases.atom",
                "source": "https://github.com/laminas/laminas-log"
            },
            "funding": [
                {
                    "url": "https://funding.communitybridge.org/projects/laminas-project",
                    "type": "community_bridge"
                }
            ],
            "time": "2022-12-19T16:38:15+00:00"
        },
        {
            "name": "laminas/laminas-mail",
            "version": "2.22.0",
            "source": {
                "type": "git",
                "url": "https://github.com/laminas/laminas-mail.git",
                "reference": "1d307ff65328c00117c6d90ba0084fdd0fc2bd5c"
            },
            "dist": {
                "type": "zip",
                "url": "https://api.github.com/repos/laminas/laminas-mail/zipball/1d307ff65328c00117c6d90ba0084fdd0fc2bd5c",
                "reference": "1d307ff65328c00117c6d90ba0084fdd0fc2bd5c",
                "shasum": ""
            },
            "require": {
                "ext-iconv": "*",
                "laminas/laminas-loader": "^2.8.0",
                "laminas/laminas-mime": "^2.10.0",
                "laminas/laminas-stdlib": "^3.11.0",
                "laminas/laminas-validator": "^2.23.0",
                "php": "~8.0.0 || ~8.1.0 || ~8.2.0",
                "symfony/polyfill-intl-idn": "^1.26.0",
                "symfony/polyfill-mbstring": "^1.16.0",
                "webmozart/assert": "^1.11.0"
            },
            "require-dev": {
                "laminas/laminas-coding-standard": "~2.5.0",
                "laminas/laminas-crypt": "^3.9.0",
                "laminas/laminas-db": "^2.16",
                "laminas/laminas-servicemanager": "^3.20",
                "phpunit/phpunit": "^9.5.26",
                "psalm/plugin-phpunit": "^0.18.4",
                "symfony/process": "^6.0.11",
                "vimeo/psalm": "^5.1"
            },
            "suggest": {
                "laminas/laminas-crypt": "^3.8 Crammd5 support in SMTP Auth",
                "laminas/laminas-servicemanager": "^3.16 when using SMTP to deliver messages"
            },
            "type": "library",
            "extra": {
                "laminas": {
                    "component": "Laminas\\Mail",
                    "config-provider": "Laminas\\Mail\\ConfigProvider"
                }
            },
            "autoload": {
                "psr-4": {
                    "Laminas\\Mail\\": "src/"
                }
            },
            "notification-url": "https://packagist.org/downloads/",
            "license": [
                "BSD-3-Clause"
            ],
            "description": "Provides generalized functionality to compose and send both text and MIME-compliant multipart e-mail messages",
            "homepage": "https://laminas.dev",
            "keywords": [
                "laminas",
                "mail"
            ],
            "support": {
                "chat": "https://laminas.dev/chat",
                "docs": "https://docs.laminas.dev/laminas-mail/",
                "forum": "https://discourse.laminas.dev",
                "issues": "https://github.com/laminas/laminas-mail/issues",
                "rss": "https://github.com/laminas/laminas-mail/releases.atom",
                "source": "https://github.com/laminas/laminas-mail"
            },
            "funding": [
                {
                    "url": "https://funding.communitybridge.org/projects/laminas-project",
                    "type": "community_bridge"
                }
            ],
            "time": "2023-01-18T08:33:48+00:00"
        },
        {
            "name": "laminas/laminas-math",
            "version": "3.6.0",
            "source": {
                "type": "git",
                "url": "https://github.com/laminas/laminas-math.git",
                "reference": "5770fc632a3614f5526632a8b70f41b65130460e"
            },
            "dist": {
                "type": "zip",
                "url": "https://api.github.com/repos/laminas/laminas-math/zipball/5770fc632a3614f5526632a8b70f41b65130460e",
                "reference": "5770fc632a3614f5526632a8b70f41b65130460e",
                "shasum": ""
            },
            "require": {
                "ext-mbstring": "*",
                "php": "~8.0.0 || ~8.1.0 || ~8.2.0"
            },
            "conflict": {
                "zendframework/zend-math": "*"
            },
            "require-dev": {
                "laminas/laminas-coding-standard": "~2.4.0",
                "phpunit/phpunit": "~9.5.25"
            },
            "suggest": {
                "ext-bcmath": "If using the bcmath functionality",
                "ext-gmp": "If using the gmp functionality"
            },
            "type": "library",
            "extra": {
                "branch-alias": {
                    "dev-master": "3.2.x-dev",
                    "dev-develop": "3.3.x-dev"
                }
            },
            "autoload": {
                "psr-4": {
                    "Laminas\\Math\\": "src/"
                }
            },
            "notification-url": "https://packagist.org/downloads/",
            "license": [
                "BSD-3-Clause"
            ],
            "description": "Create cryptographically secure pseudo-random numbers, and manage big integers",
            "homepage": "https://laminas.dev",
            "keywords": [
                "laminas",
                "math"
            ],
            "support": {
                "chat": "https://laminas.dev/chat",
                "docs": "https://docs.laminas.dev/laminas-math/",
                "forum": "https://discourse.laminas.dev",
                "issues": "https://github.com/laminas/laminas-math/issues",
                "rss": "https://github.com/laminas/laminas-math/releases.atom",
                "source": "https://github.com/laminas/laminas-math"
            },
            "funding": [
                {
                    "url": "https://funding.communitybridge.org/projects/laminas-project",
                    "type": "community_bridge"
                }
            ],
            "time": "2022-10-16T14:22:28+00:00"
        },
        {
            "name": "laminas/laminas-mime",
            "version": "2.11.0",
            "source": {
                "type": "git",
                "url": "https://github.com/laminas/laminas-mime.git",
                "reference": "60ec04b755821c79c1987ce291b44e69f2c0831f"
            },
            "dist": {
                "type": "zip",
                "url": "https://api.github.com/repos/laminas/laminas-mime/zipball/60ec04b755821c79c1987ce291b44e69f2c0831f",
                "reference": "60ec04b755821c79c1987ce291b44e69f2c0831f",
                "shasum": ""
            },
            "require": {
                "laminas/laminas-stdlib": "^2.7 || ^3.0",
                "php": "~8.0.0 || ~8.1.0 || ~8.2.0"
            },
            "conflict": {
                "zendframework/zend-mime": "*"
            },
            "require-dev": {
                "laminas/laminas-coding-standard": "~2.4.0",
                "laminas/laminas-mail": "^2.19.0",
                "phpunit/phpunit": "~9.5.25"
            },
            "suggest": {
                "laminas/laminas-mail": "Laminas\\Mail component"
            },
            "type": "library",
            "autoload": {
                "psr-4": {
                    "Laminas\\Mime\\": "src/"
                }
            },
            "notification-url": "https://packagist.org/downloads/",
            "license": [
                "BSD-3-Clause"
            ],
            "description": "Create and parse MIME messages and parts",
            "homepage": "https://laminas.dev",
            "keywords": [
                "laminas",
                "mime"
            ],
            "support": {
                "chat": "https://laminas.dev/chat",
                "docs": "https://docs.laminas.dev/laminas-mime/",
                "forum": "https://discourse.laminas.dev",
                "issues": "https://github.com/laminas/laminas-mime/issues",
                "rss": "https://github.com/laminas/laminas-mime/releases.atom",
                "source": "https://github.com/laminas/laminas-mime"
            },
            "funding": [
                {
                    "url": "https://funding.communitybridge.org/projects/laminas-project",
                    "type": "community_bridge"
                }
            ],
            "time": "2022-10-18T08:38:15+00:00"
        },
        {
            "name": "laminas/laminas-modulemanager",
            "version": "2.14.0",
            "source": {
                "type": "git",
                "url": "https://github.com/laminas/laminas-modulemanager.git",
                "reference": "fb0a2c34423f7d3321dd7c42dc5fc4db905a99ac"
            },
            "dist": {
                "type": "zip",
                "url": "https://api.github.com/repos/laminas/laminas-modulemanager/zipball/fb0a2c34423f7d3321dd7c42dc5fc4db905a99ac",
                "reference": "fb0a2c34423f7d3321dd7c42dc5fc4db905a99ac",
                "shasum": ""
            },
            "require": {
                "brick/varexporter": "^0.3.2",
                "laminas/laminas-config": "^3.7",
                "laminas/laminas-eventmanager": "^3.4",
                "laminas/laminas-stdlib": "^3.6",
                "php": "~8.0.0 || ~8.1.0 || ~8.2.0",
                "webimpress/safe-writer": "^1.0.2 || ^2.1"
            },
            "conflict": {
                "zendframework/zend-modulemanager": "*"
            },
            "require-dev": {
                "laminas/laminas-coding-standard": "^2.3",
                "laminas/laminas-loader": "^2.9.0",
                "laminas/laminas-mvc": "^3.5.0",
                "laminas/laminas-servicemanager": "^3.19.0",
                "phpunit/phpunit": "^9.5.25",
                "psalm/plugin-phpunit": "^0.17.0",
                "vimeo/psalm": "^4.29"
            },
            "suggest": {
                "laminas/laminas-console": "Laminas\\Console component",
                "laminas/laminas-loader": "Laminas\\Loader component if you are not using Composer autoloading for your modules",
                "laminas/laminas-mvc": "Laminas\\Mvc component",
                "laminas/laminas-servicemanager": "Laminas\\ServiceManager component"
            },
            "type": "library",
            "autoload": {
                "psr-4": {
                    "Laminas\\ModuleManager\\": "src/"
                }
            },
            "notification-url": "https://packagist.org/downloads/",
            "license": [
                "BSD-3-Clause"
            ],
            "description": "Modular application system for laminas-mvc applications",
            "homepage": "https://laminas.dev",
            "keywords": [
                "laminas",
                "modulemanager"
            ],
            "support": {
                "chat": "https://laminas.dev/chat",
                "docs": "https://docs.laminas.dev/laminas-modulemanager/",
                "forum": "https://discourse.laminas.dev",
                "issues": "https://github.com/laminas/laminas-modulemanager/issues",
                "rss": "https://github.com/laminas/laminas-modulemanager/releases.atom",
                "source": "https://github.com/laminas/laminas-modulemanager"
            },
            "funding": [
                {
                    "url": "https://funding.communitybridge.org/projects/laminas-project",
                    "type": "community_bridge"
                }
            ],
            "time": "2022-10-28T09:21:04+00:00"
        },
        {
            "name": "laminas/laminas-mvc",
            "version": "3.6.1",
            "source": {
                "type": "git",
                "url": "https://github.com/laminas/laminas-mvc.git",
                "reference": "f12e801c31c04a4b35017354ff84070f5573879f"
            },
            "dist": {
                "type": "zip",
                "url": "https://api.github.com/repos/laminas/laminas-mvc/zipball/f12e801c31c04a4b35017354ff84070f5573879f",
                "reference": "f12e801c31c04a4b35017354ff84070f5573879f",
                "shasum": ""
            },
            "require": {
                "container-interop/container-interop": "^1.2",
                "laminas/laminas-eventmanager": "^3.4",
                "laminas/laminas-http": "^2.15",
                "laminas/laminas-modulemanager": "^2.8",
                "laminas/laminas-router": "^3.11.1",
                "laminas/laminas-servicemanager": "^3.20.0",
                "laminas/laminas-stdlib": "^3.6",
                "laminas/laminas-view": "^2.14",
                "php": "~8.0.0 || ~8.1.0 || ~8.2.0"
            },
            "conflict": {
                "zendframework/zend-mvc": "*"
            },
            "require-dev": {
                "laminas/laminas-coding-standard": "^2.4.0",
                "laminas/laminas-json": "^3.3",
                "phpspec/prophecy": "^1.15.0",
                "phpspec/prophecy-phpunit": "^2.0.1",
                "phpunit/phpunit": "^9.5.25",
                "webmozart/assert": "^1.11"
            },
            "suggest": {
                "laminas/laminas-json": "(^2.6.1 || ^3.0) To auto-deserialize JSON body content in AbstractRestfulController extensions, when json_decode is unavailable",
                "laminas/laminas-log": "^2.9.1  To provide log functionality via LogFilterManager, LogFormatterManager, and LogProcessorManager",
                "laminas/laminas-mvc-console": "laminas-mvc-console provides the ability to expose laminas-mvc as a console application",
                "laminas/laminas-mvc-i18n": "laminas-mvc-i18n provides integration with laminas-i18n, including a translation bridge and translatable route segments",
                "laminas/laminas-mvc-middleware": "To dispatch middleware in your laminas-mvc application",
                "laminas/laminas-mvc-plugin-fileprg": "To provide Post/Redirect/Get functionality around forms that container file uploads",
                "laminas/laminas-mvc-plugin-flashmessenger": "To provide flash messaging capabilities between requests",
                "laminas/laminas-mvc-plugin-identity": "To access the authenticated identity (per laminas-authentication) in controllers",
                "laminas/laminas-mvc-plugin-prg": "To provide Post/Redirect/Get functionality within controllers",
                "laminas/laminas-paginator": "^2.7 To provide pagination functionality via PaginatorPluginManager",
                "laminas/laminas-servicemanager-di": "laminas-servicemanager-di provides utilities for integrating laminas-di and laminas-servicemanager in your laminas-mvc application"
            },
            "type": "library",
            "autoload": {
                "psr-4": {
                    "Laminas\\Mvc\\": "src/"
                }
            },
            "notification-url": "https://packagist.org/downloads/",
            "license": [
                "BSD-3-Clause"
            ],
            "description": "Laminas's event-driven MVC layer, including MVC Applications, Controllers, and Plugins",
            "homepage": "https://laminas.dev",
            "keywords": [
                "laminas",
                "mvc"
            ],
            "support": {
                "chat": "https://laminas.dev/chat",
                "docs": "https://docs.laminas.dev/laminas-mvc/",
                "forum": "https://discourse.laminas.dev",
                "issues": "https://github.com/laminas/laminas-mvc/issues",
                "rss": "https://github.com/laminas/laminas-mvc/releases.atom",
                "source": "https://github.com/laminas/laminas-mvc"
            },
            "funding": [
                {
                    "url": "https://funding.communitybridge.org/projects/laminas-project",
                    "type": "community_bridge"
                }
            ],
            "time": "2023-03-15T10:21:03+00:00"
        },
        {
            "name": "laminas/laminas-mvc-i18n",
            "version": "1.7.0",
            "source": {
                "type": "git",
                "url": "https://github.com/laminas/laminas-mvc-i18n.git",
                "reference": "571f3e34afbff14351677c450f872a0dd19f9d28"
            },
            "dist": {
                "type": "zip",
                "url": "https://api.github.com/repos/laminas/laminas-mvc-i18n/zipball/571f3e34afbff14351677c450f872a0dd19f9d28",
                "reference": "571f3e34afbff14351677c450f872a0dd19f9d28",
                "shasum": ""
            },
            "require": {
                "container-interop/container-interop": "^1.1",
                "ext-intl": "*",
                "laminas/laminas-i18n": "^2.13.0",
                "laminas/laminas-router": "^3.5.0",
                "laminas/laminas-servicemanager": "^3.15.1",
                "laminas/laminas-stdlib": "^3.10.1",
                "laminas/laminas-validator": "^2.19.0",
                "php": "~8.0.0 || ~8.1.0 || ~8.2.0"
            },
            "conflict": {
                "laminas/laminas-mvc": "<3.0.0",
                "phpspec/prophecy": "<1.8.0",
                "zendframework/zend-mvc-i18n": "*"
            },
            "require-dev": {
                "laminas/laminas-coding-standard": "~2.4.0",
                "phpspec/prophecy-phpunit": "^2.0.1",
                "phpunit/phpunit": "^9.5.26",
                "psalm/plugin-phpunit": "^0.18.0",
                "vimeo/psalm": "^5.0.0"
            },
            "suggest": {
                "laminas/laminas-cache": "To enable caching of translation strings"
            },
            "type": "library",
            "extra": {
                "laminas": {
                    "component": "Laminas\\Mvc\\I18n",
                    "config-provider": "Laminas\\Mvc\\I18n\\ConfigProvider"
                }
            },
            "autoload": {
                "psr-4": {
                    "Laminas\\Mvc\\I18n\\": "src/"
                }
            },
            "notification-url": "https://packagist.org/downloads/",
            "license": [
                "BSD-3-Clause"
            ],
            "description": "Integration between laminas-mvc and laminas-i18n",
            "homepage": "https://laminas.dev",
            "keywords": [
                "i18n",
                "laminas",
                "mvc"
            ],
            "support": {
                "chat": "https://laminas.dev/chat",
                "docs": "https://docs.laminas.dev/laminas-mvc-i18n/",
                "forum": "https://discourse.laminas.dev",
                "issues": "https://github.com/laminas/laminas-mvc-i18n/issues",
                "rss": "https://github.com/laminas/laminas-mvc-i18n/releases.atom",
                "source": "https://github.com/laminas/laminas-mvc-i18n"
            },
            "funding": [
                {
                    "url": "https://funding.communitybridge.org/projects/laminas-project",
                    "type": "community_bridge"
                }
            ],
            "time": "2022-12-02T15:45:50+00:00"
        },
        {
            "name": "laminas/laminas-mvc-plugin-flashmessenger",
            "version": "1.9.0",
            "source": {
                "type": "git",
                "url": "https://github.com/laminas/laminas-mvc-plugin-flashmessenger.git",
                "reference": "dc73bb6b56a0d74f9fdc0d24ec55a5f8c87c4cfa"
            },
            "dist": {
                "type": "zip",
                "url": "https://api.github.com/repos/laminas/laminas-mvc-plugin-flashmessenger/zipball/dc73bb6b56a0d74f9fdc0d24ec55a5f8c87c4cfa",
                "reference": "dc73bb6b56a0d74f9fdc0d24ec55a5f8c87c4cfa",
                "shasum": ""
            },
            "require": {
                "laminas/laminas-mvc": "^3.3",
                "laminas/laminas-session": "^2.12.0",
                "laminas/laminas-stdlib": "^3.6.4",
                "laminas/laminas-view": "^2.13.1",
                "php": "~8.0.0 || ~8.1.0 || ~8.2.0"
            },
            "conflict": {
                "laminas/laminas-mvc": "<3.0.0",
                "zendframework/zend-mvc-plugin-flashmessenger": "*"
            },
            "require-dev": {
                "laminas/laminas-coding-standard": "~2.4.0",
                "laminas/laminas-i18n": "^2.19.0",
                "phpunit/phpunit": "^9.5.25",
                "psalm/plugin-phpunit": "^0.17.0",
                "vimeo/psalm": "^4.29.0"
            },
            "type": "library",
            "extra": {
                "laminas": {
                    "component": "Laminas\\Mvc\\Plugin\\FlashMessenger"
                }
            },
            "autoload": {
                "psr-4": {
                    "Laminas\\Mvc\\Plugin\\FlashMessenger\\": "src/"
                }
            },
            "notification-url": "https://packagist.org/downloads/",
            "license": [
                "BSD-3-Clause"
            ],
            "description": "Plugin for creating and exposing flash messages via laminas-mvc controllers",
            "homepage": "https://laminas.dev",
            "keywords": [
                "laminas",
                "mvc"
            ],
            "support": {
                "chat": "https://laminas.dev/chat",
                "docs": "https://docs.laminas.dev/laminas-mvc-plugin-flashmessenger/",
                "forum": "https://discourse.laminas.dev",
                "issues": "https://github.com/laminas/laminas-mvc-plugin-flashmessenger/issues",
                "rss": "https://github.com/laminas/laminas-mvc-plugin-flashmessenger/releases.atom",
                "source": "https://github.com/laminas/laminas-mvc-plugin-flashmessenger"
            },
            "funding": [
                {
                    "url": "https://funding.communitybridge.org/projects/laminas-project",
                    "type": "community_bridge"
                }
            ],
            "time": "2022-10-22T12:47:30+00:00"
        },
        {
            "name": "laminas/laminas-paginator",
            "version": "2.17.0",
            "source": {
                "type": "git",
                "url": "https://github.com/laminas/laminas-paginator.git",
                "reference": "d0fca60a32656fe095045d76af7ad3a3bfc297f9"
            },
            "dist": {
                "type": "zip",
                "url": "https://api.github.com/repos/laminas/laminas-paginator/zipball/d0fca60a32656fe095045d76af7ad3a3bfc297f9",
                "reference": "d0fca60a32656fe095045d76af7ad3a3bfc297f9",
                "shasum": ""
            },
            "require": {
                "ext-json": "*",
                "laminas/laminas-stdlib": "^3.10.1",
                "php": "~8.0.0 || ~8.1.0 || ~8.2.0"
            },
            "conflict": {
                "zendframework/zend-paginator": "*"
            },
            "require-dev": {
                "laminas/laminas-cache": "^3.6.0",
                "laminas/laminas-cache-storage-adapter-memory": "^2.2.0",
                "laminas/laminas-coding-standard": "^2.4.0",
                "laminas/laminas-config": "^3.8.0",
                "laminas/laminas-filter": "^2.23.0",
                "laminas/laminas-servicemanager": "^3.19.0",
                "laminas/laminas-view": "^2.24.0",
                "phpunit/phpunit": "^9.5.25",
                "psalm/plugin-phpunit": "^0.18.0",
                "vimeo/psalm": "^5.0.0"
            },
            "suggest": {
                "laminas/laminas-cache": "Laminas\\Cache component to support cache features",
                "laminas/laminas-filter": "Laminas\\Filter component",
                "laminas/laminas-paginator-adapter-laminasdb": "Provides pagination adapters for Select statements and TableGateway instances",
                "laminas/laminas-servicemanager": "Laminas\\ServiceManager component",
                "laminas/laminas-view": "Laminas\\View component"
            },
            "type": "library",
            "extra": {
                "laminas": {
                    "component": "Laminas\\Paginator",
                    "config-provider": "Laminas\\Paginator\\ConfigProvider"
                }
            },
            "autoload": {
                "psr-4": {
                    "Laminas\\Paginator\\": "src/"
                }
            },
            "notification-url": "https://packagist.org/downloads/",
            "license": [
                "BSD-3-Clause"
            ],
            "description": "Paginate collections of data from arbitrary sources",
            "homepage": "https://laminas.dev",
            "keywords": [
                "laminas",
                "paginator"
            ],
            "support": {
                "chat": "https://laminas.dev/chat",
                "docs": "https://docs.laminas.dev/laminas-paginator/",
                "forum": "https://discourse.laminas.dev",
                "issues": "https://github.com/laminas/laminas-paginator/issues",
                "rss": "https://github.com/laminas/laminas-paginator/releases.atom",
                "source": "https://github.com/laminas/laminas-paginator"
            },
            "funding": [
                {
                    "url": "https://funding.communitybridge.org/projects/laminas-project",
                    "type": "community_bridge"
                }
            ],
            "time": "2022-12-05T16:02:38+00:00"
        },
        {
            "name": "laminas/laminas-paginator-adapter-laminasdb",
            "version": "1.3.0",
            "source": {
                "type": "git",
                "url": "https://github.com/laminas/laminas-paginator-adapter-laminasdb.git",
                "reference": "bbed386f6eec03ce776d798d150c456c7ab10c48"
            },
            "dist": {
                "type": "zip",
                "url": "https://api.github.com/repos/laminas/laminas-paginator-adapter-laminasdb/zipball/bbed386f6eec03ce776d798d150c456c7ab10c48",
                "reference": "bbed386f6eec03ce776d798d150c456c7ab10c48",
                "shasum": ""
            },
            "require": {
                "laminas/laminas-db": "^2.13.4",
                "laminas/laminas-paginator": "^2.12.1",
                "php": "^7.4 || ~8.0.0 || ~8.1.0 || ~8.2.0"
            },
            "require-dev": {
                "laminas/laminas-coding-standard": "~2.4.0",
                "phpunit/phpunit": "^9.5.26",
                "psalm/plugin-phpunit": "^0.18.0",
                "vimeo/psalm": "^5.0.0"
            },
            "type": "library",
            "extra": {
                "laminas": {
                    "component": "Laminas\\Paginator\\Adapter\\LaminasDb",
                    "config-provider": "Laminas\\Paginator\\Adapter\\LaminasDb\\ConfigProvider"
                }
            },
            "autoload": {
                "psr-4": {
                    "Laminas\\Paginator\\Adapter\\LaminasDb\\": "src//"
                }
            },
            "notification-url": "https://packagist.org/downloads/",
            "license": [
                "BSD-3-Clause"
            ],
            "description": "laminas-db adapters for laminas-paginator",
            "keywords": [
                "db",
                "laminas",
                "pagination"
            ],
            "support": {
                "docs": "https://docs.laminas.dev/laminas-laminas-paginator-adapter-db/",
                "forum": "https://discourse.laminas.dev/",
                "issues": "https://github.com/laminas/laminas-laminas-paginator-adapter-db/issues",
                "rss": "https://github.com/laminas/laminas-laminas-paginator-adapter-db/releases.atom",
                "source": "https://github.com/laminas/laminas-laminas-paginator-adapter-db"
            },
            "funding": [
                {
                    "url": "https://funding.communitybridge.org/projects/laminas-project",
                    "type": "community_bridge"
                }
            ],
            "time": "2022-12-07T01:20:31+00:00"
        },
        {
            "name": "laminas/laminas-psr7bridge",
            "version": "1.9.0",
            "source": {
                "type": "git",
                "url": "https://github.com/laminas/laminas-psr7bridge.git",
                "reference": "fa4bdcc88727e37d51dedb7ddd0c5e9803d792b4"
            },
            "dist": {
                "type": "zip",
                "url": "https://api.github.com/repos/laminas/laminas-psr7bridge/zipball/fa4bdcc88727e37d51dedb7ddd0c5e9803d792b4",
                "reference": "fa4bdcc88727e37d51dedb7ddd0c5e9803d792b4",
                "shasum": ""
            },
            "require": {
                "laminas/laminas-diactoros": "^2.0",
                "laminas/laminas-http": "^2.18",
                "php": "~8.0.0 || ~8.1.0 || ~8.2.0",
                "psr/http-message": "^1.0"
            },
            "conflict": {
                "laminas/laminas-stdlib": "< 3.2.1",
                "zendframework/zend-psr7bridge": "*"
            },
            "require-dev": {
                "laminas/laminas-coding-standard": "~2.4.0",
                "phpunit/phpunit": "^9.5.27",
                "psalm/plugin-phpunit": "^0.18.4",
                "vimeo/psalm": "^5.4"
            },
            "type": "library",
            "autoload": {
                "psr-4": {
                    "Laminas\\Psr7Bridge\\": "src/"
                }
            },
            "notification-url": "https://packagist.org/downloads/",
            "license": [
                "BSD-3-Clause"
            ],
            "description": "Bidirectional conversions between PSR-7 and laminas-http messages",
            "homepage": "https://laminas.dev",
            "keywords": [
                "http",
                "laminas",
                "psr",
                "psr-7"
            ],
            "support": {
                "chat": "https://laminas.dev/chat",
                "docs": "https://docs.laminas.dev/laminas-psr7bridge/",
                "forum": "https://discourse.laminas.dev",
                "issues": "https://github.com/laminas/laminas-psr7bridge/issues",
                "rss": "https://github.com/laminas/laminas-psr7bridge/releases.atom",
                "source": "https://github.com/laminas/laminas-psr7bridge"
            },
            "funding": [
                {
                    "url": "https://funding.communitybridge.org/projects/laminas-project",
                    "type": "community_bridge"
                }
            ],
            "time": "2022-12-20T12:37:06+00:00"
        },
        {
            "name": "laminas/laminas-recaptcha",
            "version": "3.6.0",
            "source": {
                "type": "git",
                "url": "https://github.com/laminas/laminas-recaptcha.git",
                "reference": "ead14136a0ded44d1a72f4885df0f3333065d919"
            },
            "dist": {
                "type": "zip",
                "url": "https://api.github.com/repos/laminas/laminas-recaptcha/zipball/ead14136a0ded44d1a72f4885df0f3333065d919",
                "reference": "ead14136a0ded44d1a72f4885df0f3333065d919",
                "shasum": ""
            },
            "require": {
                "ext-json": "*",
                "laminas/laminas-http": "^2.15",
                "laminas/laminas-stdlib": "^3.10.1",
                "php": "~8.0.0 || ~8.1.0 || ~8.2.0"
            },
            "conflict": {
                "zendframework/zendservice-recaptcha": "*"
            },
            "require-dev": {
                "laminas/laminas-coding-standard": "~2.4.0",
                "laminas/laminas-config": "^3.7",
                "laminas/laminas-validator": "^2.15",
                "phpunit/phpunit": "^9.5.26",
                "psalm/plugin-phpunit": "^0.18.0",
                "vimeo/psalm": "^5.0.0"
            },
            "suggest": {
                "laminas/laminas-validator": "~2.0, if using ReCaptcha's Mailhide API"
            },
            "type": "library",
            "autoload": {
                "psr-4": {
                    "Laminas\\ReCaptcha\\": "src/"
                }
            },
            "notification-url": "https://packagist.org/downloads/",
            "license": [
                "BSD-3-Clause"
            ],
            "description": "OOP wrapper for the ReCaptcha web service",
            "homepage": "https://laminas.dev",
            "keywords": [
                "laminas",
                "recaptcha"
            ],
            "support": {
                "chat": "https://laminas.dev/chat",
                "docs": "https://docs.laminas.dev/laminas-recaptcha/",
                "forum": "https://discourse.laminas.dev",
                "issues": "https://github.com/laminas/laminas-recaptcha/issues",
                "rss": "https://github.com/laminas/laminas-recaptcha/releases.atom",
                "source": "https://github.com/laminas/laminas-recaptcha"
            },
            "funding": [
                {
                    "url": "https://funding.communitybridge.org/projects/laminas-project",
                    "type": "community_bridge"
                }
            ],
            "time": "2022-12-05T21:28:54+00:00"
        },
        {
            "name": "laminas/laminas-router",
            "version": "3.11.1",
            "source": {
                "type": "git",
                "url": "https://github.com/laminas/laminas-router.git",
                "reference": "3512c28cb4ffd64a62bc9e8b685a50a6547b0a11"
            },
            "dist": {
                "type": "zip",
                "url": "https://api.github.com/repos/laminas/laminas-router/zipball/3512c28cb4ffd64a62bc9e8b685a50a6547b0a11",
                "reference": "3512c28cb4ffd64a62bc9e8b685a50a6547b0a11",
                "shasum": ""
            },
            "require": {
                "laminas/laminas-http": "^2.15",
                "laminas/laminas-servicemanager": "^3.14.0",
                "laminas/laminas-stdlib": "^3.10.1",
                "php": "~8.0.0 || ~8.1.0 || ~8.2.0"
            },
            "conflict": {
                "zendframework/zend-router": "*"
            },
            "require-dev": {
                "laminas/laminas-coding-standard": "~2.4.0",
                "laminas/laminas-i18n": "^2.19.0",
                "phpunit/phpunit": "^9.5.26",
                "psalm/plugin-phpunit": "^0.18.0",
                "vimeo/psalm": "^5.0.0"
            },
            "suggest": {
                "laminas/laminas-i18n": "^2.15.0 if defining translatable HTTP path segments"
            },
            "type": "library",
            "extra": {
                "laminas": {
                    "component": "Laminas\\Router",
                    "config-provider": "Laminas\\Router\\ConfigProvider"
                }
            },
            "autoload": {
                "psr-4": {
                    "Laminas\\Router\\": "src/"
                }
            },
            "notification-url": "https://packagist.org/downloads/",
            "license": [
                "BSD-3-Clause"
            ],
            "description": "Flexible routing system for HTTP and console applications",
            "homepage": "https://laminas.dev",
            "keywords": [
                "laminas",
                "routing"
            ],
            "support": {
                "chat": "https://laminas.dev/chat",
                "docs": "https://docs.laminas.dev/laminas-router/",
                "forum": "https://discourse.laminas.dev",
                "issues": "https://github.com/laminas/laminas-router/issues",
                "rss": "https://github.com/laminas/laminas-router/releases.atom",
                "source": "https://github.com/laminas/laminas-router"
            },
            "funding": [
                {
                    "url": "https://funding.communitybridge.org/projects/laminas-project",
                    "type": "community_bridge"
                }
            ],
            "time": "2022-12-29T14:47:23+00:00"
        },
        {
            "name": "laminas/laminas-serializer",
            "version": "2.14.0",
            "source": {
                "type": "git",
                "url": "https://github.com/laminas/laminas-serializer.git",
                "reference": "c4ceeb080f8d080006616072d2926949b3e5b9ea"
            },
            "dist": {
                "type": "zip",
                "url": "https://api.github.com/repos/laminas/laminas-serializer/zipball/c4ceeb080f8d080006616072d2926949b3e5b9ea",
                "reference": "c4ceeb080f8d080006616072d2926949b3e5b9ea",
                "shasum": ""
            },
            "require": {
                "laminas/laminas-json": "^3.1",
                "laminas/laminas-stdlib": "^3.2",
                "php": "~8.0.0 || ~8.1.0 || ~8.2.0"
            },
            "conflict": {
                "zendframework/zend-serializer": "*"
            },
            "require-dev": {
                "laminas/laminas-coding-standard": "~2.4.0",
                "laminas/laminas-math": "~3.6.0",
                "laminas/laminas-servicemanager": "~3.19.0",
                "phpunit/phpunit": "~9.5.25"
            },
            "suggest": {
                "laminas/laminas-math": "(^3.3) To support Python Pickle serialization",
                "laminas/laminas-servicemanager": "(^3.6) To support plugin manager support"
            },
            "type": "library",
            "extra": {
                "laminas": {
                    "component": "Laminas\\Serializer",
                    "config-provider": "Laminas\\Serializer\\ConfigProvider"
                }
            },
            "autoload": {
                "psr-4": {
                    "Laminas\\Serializer\\": "src/"
                }
            },
            "notification-url": "https://packagist.org/downloads/",
            "license": [
                "BSD-3-Clause"
            ],
            "description": "Serialize and deserialize PHP structures to a variety of representations",
            "homepage": "https://laminas.dev",
            "keywords": [
                "laminas",
                "serializer"
            ],
            "support": {
                "chat": "https://laminas.dev/chat",
                "docs": "https://docs.laminas.dev/laminas-serializer/",
                "forum": "https://discourse.laminas.dev",
                "issues": "https://github.com/laminas/laminas-serializer/issues",
                "rss": "https://github.com/laminas/laminas-serializer/releases.atom",
                "source": "https://github.com/laminas/laminas-serializer"
            },
            "funding": [
                {
                    "url": "https://funding.communitybridge.org/projects/laminas-project",
                    "type": "community_bridge"
                }
            ],
            "time": "2022-10-16T14:51:10+00:00"
        },
        {
            "name": "laminas/laminas-servicemanager",
            "version": "3.20.0",
            "source": {
                "type": "git",
                "url": "https://github.com/laminas/laminas-servicemanager.git",
                "reference": "bc2c2cbe2dd90db8b9d16b0618f542692b76ab59"
            },
            "dist": {
                "type": "zip",
                "url": "https://api.github.com/repos/laminas/laminas-servicemanager/zipball/bc2c2cbe2dd90db8b9d16b0618f542692b76ab59",
                "reference": "bc2c2cbe2dd90db8b9d16b0618f542692b76ab59",
                "shasum": ""
            },
            "require": {
                "laminas/laminas-stdlib": "^3.2.1",
                "php": "~8.0.0 || ~8.1.0 || ~8.2.0",
                "psr/container": "^1.0"
            },
            "conflict": {
                "ext-psr": "*",
                "laminas/laminas-code": "<3.3.1",
                "zendframework/zend-code": "<3.3.1",
                "zendframework/zend-servicemanager": "*"
            },
            "provide": {
                "psr/container-implementation": "^1.0"
            },
            "replace": {
                "container-interop/container-interop": "^1.2.0"
            },
            "require-dev": {
                "composer/package-versions-deprecated": "^1.11.99.5",
                "laminas/laminas-coding-standard": "~2.4.0",
                "laminas/laminas-container-config-test": "^0.8",
                "laminas/laminas-dependency-plugin": "^2.2",
                "mikey179/vfsstream": "^1.6.11@alpha",
                "ocramius/proxy-manager": "^2.14.1",
                "phpbench/phpbench": "^1.2.7",
                "phpunit/phpunit": "^9.5.26",
                "psalm/plugin-phpunit": "^0.18.0",
                "vimeo/psalm": "^5.0.0"
            },
            "suggest": {
                "ocramius/proxy-manager": "ProxyManager ^2.1.1 to handle lazy initialization of services"
            },
            "bin": [
                "bin/generate-deps-for-config-factory",
                "bin/generate-factory-for-class"
            ],
            "type": "library",
            "autoload": {
                "files": [
                    "src/autoload.php"
                ],
                "psr-4": {
                    "Laminas\\ServiceManager\\": "src/"
                }
            },
            "notification-url": "https://packagist.org/downloads/",
            "license": [
                "BSD-3-Clause"
            ],
            "description": "Factory-Driven Dependency Injection Container",
            "homepage": "https://laminas.dev",
            "keywords": [
                "PSR-11",
                "dependency-injection",
                "di",
                "dic",
                "laminas",
                "service-manager",
                "servicemanager"
            ],
            "support": {
                "chat": "https://laminas.dev/chat",
                "docs": "https://docs.laminas.dev/laminas-servicemanager/",
                "forum": "https://discourse.laminas.dev",
                "issues": "https://github.com/laminas/laminas-servicemanager/issues",
                "rss": "https://github.com/laminas/laminas-servicemanager/releases.atom",
                "source": "https://github.com/laminas/laminas-servicemanager"
            },
            "funding": [
                {
                    "url": "https://funding.communitybridge.org/projects/laminas-project",
                    "type": "community_bridge"
                }
            ],
            "time": "2022-12-01T17:03:38+00:00"
        },
        {
            "name": "laminas/laminas-session",
            "version": "2.16.0",
            "source": {
                "type": "git",
                "url": "https://github.com/laminas/laminas-session.git",
                "reference": "9c845a0361625d5775cad6f043716196201ad41f"
            },
            "dist": {
                "type": "zip",
                "url": "https://api.github.com/repos/laminas/laminas-session/zipball/9c845a0361625d5775cad6f043716196201ad41f",
                "reference": "9c845a0361625d5775cad6f043716196201ad41f",
                "shasum": ""
            },
            "require": {
                "laminas/laminas-eventmanager": "^3.5",
                "laminas/laminas-servicemanager": "^3.15.1",
                "laminas/laminas-stdlib": "^3.10.1",
                "php": "~8.0.0 || ~8.1.0 || ~8.2.0"
            },
            "conflict": {
                "zendframework/zend-session": "*"
            },
            "require-dev": {
                "laminas/laminas-cache": "^3.8",
                "laminas/laminas-cache-storage-adapter-memory": "^2.2",
                "laminas/laminas-coding-standard": "~2.4.0",
                "laminas/laminas-db": "^2.15",
                "laminas/laminas-http": "^2.17.1",
                "laminas/laminas-validator": "^2.28",
                "mongodb/mongodb": "~1.13.0",
                "phpunit/phpunit": "^9.5.26",
                "psalm/plugin-phpunit": "^0.18.0",
                "vimeo/psalm": "^5.0"
            },
            "suggest": {
                "laminas/laminas-cache": "Laminas\\Cache component",
                "laminas/laminas-db": "Laminas\\Db component",
                "laminas/laminas-http": "Laminas\\Http component",
                "laminas/laminas-servicemanager": "Laminas\\ServiceManager component",
                "laminas/laminas-validator": "Laminas\\Validator component",
                "mongodb/mongodb": "If you want to use the MongoDB session save handler"
            },
            "type": "library",
            "extra": {
                "laminas": {
                    "component": "Laminas\\Session",
                    "config-provider": "Laminas\\Session\\ConfigProvider"
                }
            },
            "autoload": {
                "psr-4": {
                    "Laminas\\Session\\": "src/"
                }
            },
            "notification-url": "https://packagist.org/downloads/",
            "license": [
                "BSD-3-Clause"
            ],
            "description": "Object-oriented interface to PHP sessions and storage",
            "homepage": "https://laminas.dev",
            "keywords": [
                "laminas",
                "session"
            ],
            "support": {
                "chat": "https://laminas.dev/chat",
                "docs": "https://docs.laminas.dev/laminas-session/",
                "forum": "https://discourse.laminas.dev",
                "issues": "https://github.com/laminas/laminas-session/issues",
                "rss": "https://github.com/laminas/laminas-session/releases.atom",
                "source": "https://github.com/laminas/laminas-session"
            },
            "funding": [
                {
                    "url": "https://funding.communitybridge.org/projects/laminas-project",
                    "type": "community_bridge"
                }
            ],
            "time": "2022-12-04T11:15:36+00:00"
        },
        {
            "name": "laminas/laminas-stdlib",
            "version": "3.16.1",
            "source": {
                "type": "git",
                "url": "https://github.com/laminas/laminas-stdlib.git",
                "reference": "f4f773641807c7ccee59b758bfe4ac4ba33ecb17"
            },
            "dist": {
                "type": "zip",
                "url": "https://api.github.com/repos/laminas/laminas-stdlib/zipball/f4f773641807c7ccee59b758bfe4ac4ba33ecb17",
                "reference": "f4f773641807c7ccee59b758bfe4ac4ba33ecb17",
                "shasum": ""
            },
            "require": {
                "php": "~8.0.0 || ~8.1.0 || ~8.2.0"
            },
            "conflict": {
                "zendframework/zend-stdlib": "*"
            },
            "require-dev": {
                "laminas/laminas-coding-standard": "^2.4.0",
                "phpbench/phpbench": "^1.2.7",
                "phpunit/phpunit": "^9.5.26",
                "psalm/plugin-phpunit": "^0.18.0",
                "vimeo/psalm": "^5.0.0"
            },
            "type": "library",
            "autoload": {
                "psr-4": {
                    "Laminas\\Stdlib\\": "src/"
                }
            },
            "notification-url": "https://packagist.org/downloads/",
            "license": [
                "BSD-3-Clause"
            ],
            "description": "SPL extensions, array utilities, error handlers, and more",
            "homepage": "https://laminas.dev",
            "keywords": [
                "laminas",
                "stdlib"
            ],
            "support": {
                "chat": "https://laminas.dev/chat",
                "docs": "https://docs.laminas.dev/laminas-stdlib/",
                "forum": "https://discourse.laminas.dev",
                "issues": "https://github.com/laminas/laminas-stdlib/issues",
                "rss": "https://github.com/laminas/laminas-stdlib/releases.atom",
                "source": "https://github.com/laminas/laminas-stdlib"
            },
            "funding": [
                {
                    "url": "https://funding.communitybridge.org/projects/laminas-project",
                    "type": "community_bridge"
                }
            ],
            "time": "2022-12-03T18:48:01+00:00"
        },
        {
            "name": "laminas/laminas-text",
            "version": "2.10.0",
            "source": {
                "type": "git",
                "url": "https://github.com/laminas/laminas-text.git",
                "reference": "40f7acdb284d41553d32db811e704d6e15e415b4"
            },
            "dist": {
                "type": "zip",
                "url": "https://api.github.com/repos/laminas/laminas-text/zipball/40f7acdb284d41553d32db811e704d6e15e415b4",
                "reference": "40f7acdb284d41553d32db811e704d6e15e415b4",
                "shasum": ""
            },
            "require": {
                "laminas/laminas-servicemanager": "^3.19.0",
                "laminas/laminas-stdlib": "^3.7.1",
                "php": "~8.0.0 || ~8.1.0 || ~8.2.0"
            },
            "conflict": {
                "zendframework/zend-text": "*"
            },
            "require-dev": {
                "laminas/laminas-coding-standard": "~2.4.0",
                "phpunit/phpunit": "^9.5",
                "psalm/plugin-phpunit": "^0.18.4",
                "vimeo/psalm": "^5.1"
            },
            "type": "library",
            "autoload": {
                "psr-4": {
                    "Laminas\\Text\\": "src/"
                }
            },
            "notification-url": "https://packagist.org/downloads/",
            "license": [
                "BSD-3-Clause"
            ],
            "description": "Create FIGlets and text-based tables",
            "homepage": "https://laminas.dev",
            "keywords": [
                "laminas",
                "text"
            ],
            "support": {
                "chat": "https://laminas.dev/chat",
                "docs": "https://docs.laminas.dev/laminas-text/",
                "forum": "https://discourse.laminas.dev",
                "issues": "https://github.com/laminas/laminas-text/issues",
                "rss": "https://github.com/laminas/laminas-text/releases.atom",
                "source": "https://github.com/laminas/laminas-text"
            },
            "funding": [
                {
                    "url": "https://funding.communitybridge.org/projects/laminas-project",
                    "type": "community_bridge"
                }
            ],
            "time": "2022-12-11T15:36:27+00:00"
        },
        {
            "name": "laminas/laminas-uri",
            "version": "2.10.0",
            "source": {
                "type": "git",
                "url": "https://github.com/laminas/laminas-uri.git",
                "reference": "663b050294945c7345cc3a61f3ca661d5f9e1f80"
            },
            "dist": {
                "type": "zip",
                "url": "https://api.github.com/repos/laminas/laminas-uri/zipball/663b050294945c7345cc3a61f3ca661d5f9e1f80",
                "reference": "663b050294945c7345cc3a61f3ca661d5f9e1f80",
                "shasum": ""
            },
            "require": {
                "laminas/laminas-escaper": "^2.9",
                "laminas/laminas-validator": "^2.15",
                "php": "~8.0.0 || ~8.1.0 || ~8.2.0"
            },
            "conflict": {
                "zendframework/zend-uri": "*"
            },
            "require-dev": {
                "laminas/laminas-coding-standard": "~2.4.0",
                "phpunit/phpunit": "^9.5.25"
            },
            "type": "library",
            "autoload": {
                "psr-4": {
                    "Laminas\\Uri\\": "src/"
                }
            },
            "notification-url": "https://packagist.org/downloads/",
            "license": [
                "BSD-3-Clause"
            ],
            "description": "A component that aids in manipulating and validating » Uniform Resource Identifiers (URIs)",
            "homepage": "https://laminas.dev",
            "keywords": [
                "laminas",
                "uri"
            ],
            "support": {
                "chat": "https://laminas.dev/chat",
                "docs": "https://docs.laminas.dev/laminas-uri/",
                "forum": "https://discourse.laminas.dev",
                "issues": "https://github.com/laminas/laminas-uri/issues",
                "rss": "https://github.com/laminas/laminas-uri/releases.atom",
                "source": "https://github.com/laminas/laminas-uri"
            },
            "funding": [
                {
                    "url": "https://funding.communitybridge.org/projects/laminas-project",
                    "type": "community_bridge"
                }
            ],
            "time": "2022-10-16T15:02:45+00:00"
        },
        {
            "name": "laminas/laminas-validator",
            "version": "2.30.1",
            "source": {
                "type": "git",
                "url": "https://github.com/laminas/laminas-validator.git",
                "reference": "b7d217b5e4951955fda9a3a5ada91b717b5c8d5c"
            },
            "dist": {
                "type": "zip",
                "url": "https://api.github.com/repos/laminas/laminas-validator/zipball/b7d217b5e4951955fda9a3a5ada91b717b5c8d5c",
                "reference": "b7d217b5e4951955fda9a3a5ada91b717b5c8d5c",
                "shasum": ""
            },
            "require": {
                "laminas/laminas-servicemanager": "^3.12.0",
                "laminas/laminas-stdlib": "^3.13",
                "php": "~8.0.0 || ~8.1.0 || ~8.2.0",
                "psr/http-message": "^1.0.1"
            },
            "conflict": {
                "zendframework/zend-validator": "*"
            },
            "require-dev": {
                "laminas/laminas-coding-standard": "^2.4.0",
                "laminas/laminas-db": "^2.16",
                "laminas/laminas-filter": "^2.28.1",
                "laminas/laminas-http": "^2.18",
                "laminas/laminas-i18n": "^2.19",
                "laminas/laminas-session": "^2.15",
                "laminas/laminas-uri": "^2.10.0",
                "phpunit/phpunit": "^9.5.26",
                "psalm/plugin-phpunit": "^0.18.3",
                "psr/http-client": "^1.0.1",
                "psr/http-factory": "^1.0.1",
                "vimeo/psalm": "^5.0"
            },
            "suggest": {
                "laminas/laminas-db": "Laminas\\Db component, required by the (No)RecordExists validator",
                "laminas/laminas-filter": "Laminas\\Filter component, required by the Digits validator",
                "laminas/laminas-i18n": "Laminas\\I18n component to allow translation of validation error messages",
                "laminas/laminas-i18n-resources": "Translations of validator messages",
                "laminas/laminas-servicemanager": "Laminas\\ServiceManager component to allow using the ValidatorPluginManager and validator chains",
                "laminas/laminas-session": "Laminas\\Session component, ^2.8; required by the Csrf validator",
                "laminas/laminas-uri": "Laminas\\Uri component, required by the Uri and Sitemap\\Loc validators",
                "psr/http-message": "psr/http-message, required when validating PSR-7 UploadedFileInterface instances via the Upload and UploadFile validators"
            },
            "type": "library",
            "extra": {
                "laminas": {
                    "component": "Laminas\\Validator",
                    "config-provider": "Laminas\\Validator\\ConfigProvider"
                }
            },
            "autoload": {
                "psr-4": {
                    "Laminas\\Validator\\": "src/"
                }
            },
            "notification-url": "https://packagist.org/downloads/",
            "license": [
                "BSD-3-Clause"
            ],
            "description": "Validation classes for a wide range of domains, and the ability to chain validators to create complex validation criteria",
            "homepage": "https://laminas.dev",
            "keywords": [
                "laminas",
                "validator"
            ],
            "support": {
                "chat": "https://laminas.dev/chat",
                "docs": "https://docs.laminas.dev/laminas-validator/",
                "forum": "https://discourse.laminas.dev",
                "issues": "https://github.com/laminas/laminas-validator/issues",
                "rss": "https://github.com/laminas/laminas-validator/releases.atom",
                "source": "https://github.com/laminas/laminas-validator"
            },
            "funding": [
                {
                    "url": "https://funding.communitybridge.org/projects/laminas-project",
                    "type": "community_bridge"
                }
            ],
            "time": "2023-01-30T22:41:19+00:00"
        },
        {
            "name": "laminas/laminas-view",
            "version": "2.27.0",
            "source": {
                "type": "git",
                "url": "https://github.com/laminas/laminas-view.git",
                "reference": "b7e66e148ccd55c815b9626ee0cfd358dbb28be4"
            },
            "dist": {
                "type": "zip",
                "url": "https://api.github.com/repos/laminas/laminas-view/zipball/b7e66e148ccd55c815b9626ee0cfd358dbb28be4",
                "reference": "b7e66e148ccd55c815b9626ee0cfd358dbb28be4",
                "shasum": ""
            },
            "require": {
                "ext-dom": "*",
                "ext-filter": "*",
                "ext-json": "*",
                "laminas/laminas-escaper": "^2.5",
                "laminas/laminas-eventmanager": "^3.4",
                "laminas/laminas-json": "^3.3",
                "laminas/laminas-servicemanager": "^3.14.0",
                "laminas/laminas-stdlib": "^3.10.1",
                "php": "~8.0.0 || ~8.1.0 || ~8.2.0",
                "psr/container": "^1 || ^2"
            },
            "conflict": {
                "container-interop/container-interop": "<1.2",
                "laminas/laminas-router": "<3.0.1",
                "laminas/laminas-session": "<2.12",
                "zendframework/zend-view": "*"
            },
            "require-dev": {
                "laminas/laminas-authentication": "^2.13",
                "laminas/laminas-coding-standard": "~2.5.0",
                "laminas/laminas-feed": "^2.20",
                "laminas/laminas-filter": "^2.31",
                "laminas/laminas-http": "^2.18",
                "laminas/laminas-i18n": "^2.21",
                "laminas/laminas-modulemanager": "^2.14",
                "laminas/laminas-mvc": "^3.6",
                "laminas/laminas-mvc-i18n": "^1.7",
                "laminas/laminas-mvc-plugin-flashmessenger": "^1.9",
                "laminas/laminas-navigation": "^2.18.1",
                "laminas/laminas-paginator": "^2.17",
                "laminas/laminas-permissions-acl": "^2.13",
                "laminas/laminas-router": "^3.11.1",
                "laminas/laminas-uri": "^2.10",
                "phpunit/phpunit": "^9.5.28",
                "psalm/plugin-phpunit": "^0.18.4",
                "vimeo/psalm": "^5.4"
            },
            "suggest": {
                "laminas/laminas-authentication": "Laminas\\Authentication component",
                "laminas/laminas-feed": "Laminas\\Feed component",
                "laminas/laminas-filter": "Laminas\\Filter component",
                "laminas/laminas-http": "Laminas\\Http component",
                "laminas/laminas-i18n": "Laminas\\I18n component",
                "laminas/laminas-mvc": "Laminas\\Mvc component",
                "laminas/laminas-mvc-plugin-flashmessenger": "laminas-mvc-plugin-flashmessenger component, if you want to use the FlashMessenger view helper with laminas-mvc versions 3 and up",
                "laminas/laminas-navigation": "Laminas\\Navigation component",
                "laminas/laminas-paginator": "Laminas\\Paginator component",
                "laminas/laminas-permissions-acl": "Laminas\\Permissions\\Acl component",
                "laminas/laminas-uri": "Laminas\\Uri component"
            },
            "bin": [
                "bin/templatemap_generator.php"
            ],
            "type": "library",
            "autoload": {
                "psr-4": {
                    "Laminas\\View\\": "src/"
                }
            },
            "notification-url": "https://packagist.org/downloads/",
            "license": [
                "BSD-3-Clause"
            ],
            "description": "Flexible view layer supporting and providing multiple view layers, helpers, and more",
            "homepage": "https://laminas.dev",
            "keywords": [
                "laminas",
                "view"
            ],
            "support": {
                "chat": "https://laminas.dev/chat",
                "docs": "https://docs.laminas.dev/laminas-view/",
                "forum": "https://discourse.laminas.dev",
                "issues": "https://github.com/laminas/laminas-view/issues",
                "rss": "https://github.com/laminas/laminas-view/releases.atom",
                "source": "https://github.com/laminas/laminas-view"
            },
            "funding": [
                {
                    "url": "https://funding.communitybridge.org/projects/laminas-project",
                    "type": "community_bridge"
                }
            ],
            "time": "2023-02-09T16:07:15+00:00"
        },
        {
            "name": "lcobucci/clock",
            "version": "2.2.0",
            "source": {
                "type": "git",
                "url": "https://github.com/lcobucci/clock.git",
                "reference": "fb533e093fd61321bfcbac08b131ce805fe183d3"
            },
            "dist": {
                "type": "zip",
                "url": "https://api.github.com/repos/lcobucci/clock/zipball/fb533e093fd61321bfcbac08b131ce805fe183d3",
                "reference": "fb533e093fd61321bfcbac08b131ce805fe183d3",
                "shasum": ""
            },
            "require": {
                "php": "^8.0",
                "stella-maris/clock": "^0.1.4"
            },
            "require-dev": {
                "infection/infection": "^0.26",
                "lcobucci/coding-standard": "^8.0",
                "phpstan/extension-installer": "^1.1",
                "phpstan/phpstan": "^0.12",
                "phpstan/phpstan-deprecation-rules": "^0.12",
                "phpstan/phpstan-phpunit": "^0.12",
                "phpstan/phpstan-strict-rules": "^0.12",
                "phpunit/phpunit": "^9.5"
            },
            "type": "library",
            "autoload": {
                "psr-4": {
                    "Lcobucci\\Clock\\": "src"
                }
            },
            "notification-url": "https://packagist.org/downloads/",
            "license": [
                "MIT"
            ],
            "authors": [
                {
                    "name": "Luís Cobucci",
                    "email": "lcobucci@gmail.com"
                }
            ],
            "description": "Yet another clock abstraction",
            "support": {
                "issues": "https://github.com/lcobucci/clock/issues",
                "source": "https://github.com/lcobucci/clock/tree/2.2.0"
            },
            "funding": [
                {
                    "url": "https://github.com/lcobucci",
                    "type": "github"
                },
                {
                    "url": "https://www.patreon.com/lcobucci",
                    "type": "patreon"
                }
            ],
            "time": "2022-04-19T19:34:17+00:00"
        },
        {
            "name": "lcobucci/jwt",
            "version": "4.3.0",
            "source": {
                "type": "git",
                "url": "https://github.com/lcobucci/jwt.git",
                "reference": "4d7de2fe0d51a96418c0d04004986e410e87f6b4"
            },
            "dist": {
                "type": "zip",
                "url": "https://api.github.com/repos/lcobucci/jwt/zipball/4d7de2fe0d51a96418c0d04004986e410e87f6b4",
                "reference": "4d7de2fe0d51a96418c0d04004986e410e87f6b4",
                "shasum": ""
            },
            "require": {
                "ext-hash": "*",
                "ext-json": "*",
                "ext-mbstring": "*",
                "ext-openssl": "*",
                "ext-sodium": "*",
                "lcobucci/clock": "^2.0 || ^3.0",
                "php": "^7.4 || ^8.0"
            },
            "require-dev": {
                "infection/infection": "^0.21",
                "lcobucci/coding-standard": "^6.0",
                "mikey179/vfsstream": "^1.6.7",
                "phpbench/phpbench": "^1.2",
                "phpstan/extension-installer": "^1.0",
                "phpstan/phpstan": "^1.4",
                "phpstan/phpstan-deprecation-rules": "^1.0",
                "phpstan/phpstan-phpunit": "^1.0",
                "phpstan/phpstan-strict-rules": "^1.0",
                "phpunit/php-invoker": "^3.1",
                "phpunit/phpunit": "^9.5"
            },
            "type": "library",
            "autoload": {
                "psr-4": {
                    "Lcobucci\\JWT\\": "src"
                }
            },
            "notification-url": "https://packagist.org/downloads/",
            "license": [
                "BSD-3-Clause"
            ],
            "authors": [
                {
                    "name": "Luís Cobucci",
                    "email": "lcobucci@gmail.com",
                    "role": "Developer"
                }
            ],
            "description": "A simple library to work with JSON Web Token and JSON Web Signature",
            "keywords": [
                "JWS",
                "jwt"
            ],
            "support": {
                "issues": "https://github.com/lcobucci/jwt/issues",
                "source": "https://github.com/lcobucci/jwt/tree/4.3.0"
            },
            "funding": [
                {
                    "url": "https://github.com/lcobucci",
                    "type": "github"
                },
                {
                    "url": "https://www.patreon.com/lcobucci",
                    "type": "patreon"
                }
            ],
            "time": "2023-01-02T13:28:00+00:00"
        },
        {
            "name": "league/commonmark",
            "version": "2.3.9",
            "source": {
                "type": "git",
                "url": "https://github.com/thephpleague/commonmark.git",
                "reference": "c1e114f74e518daca2729ea8c4bf1167038fa4b5"
            },
            "dist": {
                "type": "zip",
                "url": "https://api.github.com/repos/thephpleague/commonmark/zipball/c1e114f74e518daca2729ea8c4bf1167038fa4b5",
                "reference": "c1e114f74e518daca2729ea8c4bf1167038fa4b5",
                "shasum": ""
            },
            "require": {
                "ext-mbstring": "*",
                "league/config": "^1.1.1",
                "php": "^7.4 || ^8.0",
                "psr/event-dispatcher": "^1.0",
                "symfony/deprecation-contracts": "^2.1 || ^3.0",
                "symfony/polyfill-php80": "^1.16"
            },
            "require-dev": {
                "cebe/markdown": "^1.0",
                "commonmark/cmark": "0.30.0",
                "commonmark/commonmark.js": "0.30.0",
                "composer/package-versions-deprecated": "^1.8",
                "embed/embed": "^4.4",
                "erusev/parsedown": "^1.0",
                "ext-json": "*",
                "github/gfm": "0.29.0",
                "michelf/php-markdown": "^1.4 || ^2.0",
                "nyholm/psr7": "^1.5",
                "phpstan/phpstan": "^1.8.2",
                "phpunit/phpunit": "^9.5.21",
                "scrutinizer/ocular": "^1.8.1",
                "symfony/finder": "^5.3 | ^6.0",
                "symfony/yaml": "^2.3 | ^3.0 | ^4.0 | ^5.0 | ^6.0",
                "unleashedtech/php-coding-standard": "^3.1.1",
                "vimeo/psalm": "^4.24.0 || ^5.0.0"
            },
            "suggest": {
                "symfony/yaml": "v2.3+ required if using the Front Matter extension"
            },
            "type": "library",
            "extra": {
                "branch-alias": {
                    "dev-main": "2.4-dev"
                }
            },
            "autoload": {
                "psr-4": {
                    "League\\CommonMark\\": "src"
                }
            },
            "notification-url": "https://packagist.org/downloads/",
            "license": [
                "BSD-3-Clause"
            ],
            "authors": [
                {
                    "name": "Colin O'Dell",
                    "email": "colinodell@gmail.com",
                    "homepage": "https://www.colinodell.com",
                    "role": "Lead Developer"
                }
            ],
            "description": "Highly-extensible PHP Markdown parser which fully supports the CommonMark spec and GitHub-Flavored Markdown (GFM)",
            "homepage": "https://commonmark.thephpleague.com",
            "keywords": [
                "commonmark",
                "flavored",
                "gfm",
                "github",
                "github-flavored",
                "markdown",
                "md",
                "parser"
            ],
            "support": {
                "docs": "https://commonmark.thephpleague.com/",
                "forum": "https://github.com/thephpleague/commonmark/discussions",
                "issues": "https://github.com/thephpleague/commonmark/issues",
                "rss": "https://github.com/thephpleague/commonmark/releases.atom",
                "source": "https://github.com/thephpleague/commonmark"
            },
            "funding": [
                {
                    "url": "https://www.colinodell.com/sponsor",
                    "type": "custom"
                },
                {
                    "url": "https://www.paypal.me/colinpodell/10.00",
                    "type": "custom"
                },
                {
                    "url": "https://github.com/colinodell",
                    "type": "github"
                },
                {
                    "url": "https://tidelift.com/funding/github/packagist/league/commonmark",
                    "type": "tidelift"
                }
            ],
            "time": "2023-02-15T14:07:24+00:00"
        },
        {
            "name": "league/config",
            "version": "v1.2.0",
            "source": {
                "type": "git",
                "url": "https://github.com/thephpleague/config.git",
                "reference": "754b3604fb2984c71f4af4a9cbe7b57f346ec1f3"
            },
            "dist": {
                "type": "zip",
                "url": "https://api.github.com/repos/thephpleague/config/zipball/754b3604fb2984c71f4af4a9cbe7b57f346ec1f3",
                "reference": "754b3604fb2984c71f4af4a9cbe7b57f346ec1f3",
                "shasum": ""
            },
            "require": {
                "dflydev/dot-access-data": "^3.0.1",
                "nette/schema": "^1.2",
                "php": "^7.4 || ^8.0"
            },
            "require-dev": {
                "phpstan/phpstan": "^1.8.2",
                "phpunit/phpunit": "^9.5.5",
                "scrutinizer/ocular": "^1.8.1",
                "unleashedtech/php-coding-standard": "^3.1",
                "vimeo/psalm": "^4.7.3"
            },
            "type": "library",
            "extra": {
                "branch-alias": {
                    "dev-main": "1.2-dev"
                }
            },
            "autoload": {
                "psr-4": {
                    "League\\Config\\": "src"
                }
            },
            "notification-url": "https://packagist.org/downloads/",
            "license": [
                "BSD-3-Clause"
            ],
            "authors": [
                {
                    "name": "Colin O'Dell",
                    "email": "colinodell@gmail.com",
                    "homepage": "https://www.colinodell.com",
                    "role": "Lead Developer"
                }
            ],
            "description": "Define configuration arrays with strict schemas and access values with dot notation",
            "homepage": "https://config.thephpleague.com",
            "keywords": [
                "array",
                "config",
                "configuration",
                "dot",
                "dot-access",
                "nested",
                "schema"
            ],
            "support": {
                "docs": "https://config.thephpleague.com/",
                "issues": "https://github.com/thephpleague/config/issues",
                "rss": "https://github.com/thephpleague/config/releases.atom",
                "source": "https://github.com/thephpleague/config"
            },
            "funding": [
                {
                    "url": "https://www.colinodell.com/sponsor",
                    "type": "custom"
                },
                {
                    "url": "https://www.paypal.me/colinpodell/10.00",
                    "type": "custom"
                },
                {
                    "url": "https://github.com/colinodell",
                    "type": "github"
                }
            ],
            "time": "2022-12-11T20:36:23+00:00"
        },
        {
            "name": "league/event",
            "version": "2.2.0",
            "source": {
                "type": "git",
                "url": "https://github.com/thephpleague/event.git",
                "reference": "d2cc124cf9a3fab2bb4ff963307f60361ce4d119"
            },
            "dist": {
                "type": "zip",
                "url": "https://api.github.com/repos/thephpleague/event/zipball/d2cc124cf9a3fab2bb4ff963307f60361ce4d119",
                "reference": "d2cc124cf9a3fab2bb4ff963307f60361ce4d119",
                "shasum": ""
            },
            "require": {
                "php": ">=5.4.0"
            },
            "require-dev": {
                "henrikbjorn/phpspec-code-coverage": "~1.0.1",
                "phpspec/phpspec": "^2.2"
            },
            "type": "library",
            "extra": {
                "branch-alias": {
                    "dev-master": "2.2-dev"
                }
            },
            "autoload": {
                "psr-4": {
                    "League\\Event\\": "src/"
                }
            },
            "notification-url": "https://packagist.org/downloads/",
            "license": [
                "MIT"
            ],
            "authors": [
                {
                    "name": "Frank de Jonge",
                    "email": "info@frenky.net"
                }
            ],
            "description": "Event package",
            "keywords": [
                "emitter",
                "event",
                "listener"
            ],
            "support": {
                "issues": "https://github.com/thephpleague/event/issues",
                "source": "https://github.com/thephpleague/event/tree/master"
            },
            "time": "2018-11-26T11:52:41+00:00"
        },
        {
            "name": "league/oauth2-server",
            "version": "8.5.3",
            "source": {
                "type": "git",
                "url": "https://github.com/thephpleague/oauth2-server.git",
                "reference": "eb91b4190e7f6169053ebf8ffa352d47e756b2ce"
            },
            "dist": {
                "type": "zip",
                "url": "https://api.github.com/repos/thephpleague/oauth2-server/zipball/eb91b4190e7f6169053ebf8ffa352d47e756b2ce",
                "reference": "eb91b4190e7f6169053ebf8ffa352d47e756b2ce",
                "shasum": ""
            },
            "require": {
                "defuse/php-encryption": "^2.3",
                "ext-openssl": "*",
                "lcobucci/clock": "^2.2 || ^3.0",
                "lcobucci/jwt": "^4.3 || ^5.0",
                "league/event": "^2.2",
                "league/uri": "^6.7",
                "php": "^8.0",
                "psr/http-message": "^1.0.1 || ^2.0"
            },
            "replace": {
                "league/oauth2server": "*",
                "lncd/oauth2": "*"
            },
            "require-dev": {
                "laminas/laminas-diactoros": "^3.0.0",
                "phpstan/phpstan": "^0.12.57",
                "phpstan/phpstan-phpunit": "^0.12.16",
                "phpunit/phpunit": "^9.6.6",
                "roave/security-advisories": "dev-master"
            },
            "type": "library",
            "autoload": {
                "psr-4": {
                    "League\\OAuth2\\Server\\": "src/"
                }
            },
            "notification-url": "https://packagist.org/downloads/",
            "license": [
                "MIT"
            ],
            "authors": [
                {
                    "name": "Alex Bilbie",
                    "email": "hello@alexbilbie.com",
                    "homepage": "http://www.alexbilbie.com",
                    "role": "Developer"
                },
                {
                    "name": "Andy Millington",
                    "email": "andrew@noexceptions.io",
                    "homepage": "https://www.noexceptions.io",
                    "role": "Developer"
                }
            ],
            "description": "A lightweight and powerful OAuth 2.0 authorization and resource server library with support for all the core specification grants. This library will allow you to secure your API with OAuth and allow your applications users to approve apps that want to access their data from your API.",
            "homepage": "https://oauth2.thephpleague.com/",
            "keywords": [
                "Authentication",
                "api",
                "auth",
                "authorisation",
                "authorization",
                "oauth",
                "oauth 2",
                "oauth 2.0",
                "oauth2",
                "protect",
                "resource",
                "secure",
                "server"
            ],
            "support": {
                "issues": "https://github.com/thephpleague/oauth2-server/issues",
                "source": "https://github.com/thephpleague/oauth2-server/tree/8.5.3"
            },
            "funding": [
                {
                    "url": "https://github.com/sephster",
                    "type": "github"
                }
            ],
            "time": "2023-07-05T23:01:32+00:00"
        },
        {
            "name": "league/uri",
            "version": "6.7.2",
            "source": {
                "type": "git",
                "url": "https://github.com/thephpleague/uri.git",
                "reference": "d3b50812dd51f3fbf176344cc2981db03d10fe06"
            },
            "dist": {
                "type": "zip",
                "url": "https://api.github.com/repos/thephpleague/uri/zipball/d3b50812dd51f3fbf176344cc2981db03d10fe06",
                "reference": "d3b50812dd51f3fbf176344cc2981db03d10fe06",
                "shasum": ""
            },
            "require": {
                "ext-json": "*",
                "league/uri-interfaces": "^2.3",
                "php": "^7.4 || ^8.0",
                "psr/http-message": "^1.0"
            },
            "conflict": {
                "league/uri-schemes": "^1.0"
            },
            "require-dev": {
                "friendsofphp/php-cs-fixer": "^v3.3.2",
                "nyholm/psr7": "^1.5",
                "php-http/psr7-integration-tests": "^1.1",
                "phpstan/phpstan": "^1.2.0",
                "phpstan/phpstan-deprecation-rules": "^1.0",
                "phpstan/phpstan-phpunit": "^1.0.0",
                "phpstan/phpstan-strict-rules": "^1.1.0",
                "phpunit/phpunit": "^9.5.10",
                "psr/http-factory": "^1.0"
            },
            "suggest": {
                "ext-fileinfo": "Needed to create Data URI from a filepath",
                "ext-intl": "Needed to improve host validation",
                "league/uri-components": "Needed to easily manipulate URI objects",
                "psr/http-factory": "Needed to use the URI factory"
            },
            "type": "library",
            "extra": {
                "branch-alias": {
                    "dev-master": "6.x-dev"
                }
            },
            "autoload": {
                "psr-4": {
                    "League\\Uri\\": "src"
                }
            },
            "notification-url": "https://packagist.org/downloads/",
            "license": [
                "MIT"
            ],
            "authors": [
                {
                    "name": "Ignace Nyamagana Butera",
                    "email": "nyamsprod@gmail.com",
                    "homepage": "https://nyamsprod.com"
                }
            ],
            "description": "URI manipulation library",
            "homepage": "https://uri.thephpleague.com",
            "keywords": [
                "data-uri",
                "file-uri",
                "ftp",
                "hostname",
                "http",
                "https",
                "middleware",
                "parse_str",
                "parse_url",
                "psr-7",
                "query-string",
                "querystring",
                "rfc3986",
                "rfc3987",
                "rfc6570",
                "uri",
                "uri-template",
                "url",
                "ws"
            ],
            "support": {
                "docs": "https://uri.thephpleague.com",
                "forum": "https://thephpleague.slack.com",
                "issues": "https://github.com/thephpleague/uri/issues",
                "source": "https://github.com/thephpleague/uri/tree/6.7.2"
            },
            "funding": [
                {
                    "url": "https://github.com/sponsors/nyamsprod",
                    "type": "github"
                }
            ],
            "time": "2022-09-13T19:50:42+00:00"
        },
        {
            "name": "league/uri-interfaces",
            "version": "2.3.0",
            "source": {
                "type": "git",
                "url": "https://github.com/thephpleague/uri-interfaces.git",
                "reference": "00e7e2943f76d8cb50c7dfdc2f6dee356e15e383"
            },
            "dist": {
                "type": "zip",
                "url": "https://api.github.com/repos/thephpleague/uri-interfaces/zipball/00e7e2943f76d8cb50c7dfdc2f6dee356e15e383",
                "reference": "00e7e2943f76d8cb50c7dfdc2f6dee356e15e383",
                "shasum": ""
            },
            "require": {
                "ext-json": "*",
                "php": "^7.2 || ^8.0"
            },
            "require-dev": {
                "friendsofphp/php-cs-fixer": "^2.19",
                "phpstan/phpstan": "^0.12.90",
                "phpstan/phpstan-phpunit": "^0.12.19",
                "phpstan/phpstan-strict-rules": "^0.12.9",
                "phpunit/phpunit": "^8.5.15 || ^9.5"
            },
            "suggest": {
                "ext-intl": "to use the IDNA feature",
                "symfony/intl": "to use the IDNA feature via Symfony Polyfill"
            },
            "type": "library",
            "extra": {
                "branch-alias": {
                    "dev-master": "2.x-dev"
                }
            },
            "autoload": {
                "psr-4": {
                    "League\\Uri\\": "src/"
                }
            },
            "notification-url": "https://packagist.org/downloads/",
            "license": [
                "MIT"
            ],
            "authors": [
                {
                    "name": "Ignace Nyamagana Butera",
                    "email": "nyamsprod@gmail.com",
                    "homepage": "https://nyamsprod.com"
                }
            ],
            "description": "Common interface for URI representation",
            "homepage": "http://github.com/thephpleague/uri-interfaces",
            "keywords": [
                "rfc3986",
                "rfc3987",
                "uri",
                "url"
            ],
            "support": {
                "issues": "https://github.com/thephpleague/uri-interfaces/issues",
                "source": "https://github.com/thephpleague/uri-interfaces/tree/2.3.0"
            },
            "funding": [
                {
                    "url": "https://github.com/sponsors/nyamsprod",
                    "type": "github"
                }
            ],
            "time": "2021-06-28T04:27:21+00:00"
        },
        {
            "name": "lm-commons/lmc-rbac-mvc",
            "version": "v3.3.2",
            "source": {
                "type": "git",
                "url": "https://github.com/LM-Commons/LmcRbacMvc.git",
                "reference": "1b40c3255cda749151f212bb6a3db83d92469b8c"
            },
            "dist": {
                "type": "zip",
                "url": "https://api.github.com/repos/LM-Commons/LmcRbacMvc/zipball/1b40c3255cda749151f212bb6a3db83d92469b8c",
                "reference": "1b40c3255cda749151f212bb6a3db83d92469b8c",
                "shasum": ""
            },
            "require": {
                "doctrine/persistence": "^2.1",
                "laminas/laminas-config": "^3.1",
                "laminas/laminas-eventmanager": "^3.0",
                "laminas/laminas-mvc": "^3.0",
                "laminas/laminas-servicemanager": "^3.0",
                "php": "^7.4 || ^8.0",
                "zfr/rbac": "~1.2"
            },
            "replace": {
                "laminas-commons/lmc-rbac-mvc": "3.0.1"
            },
            "require-dev": {
                "doctrine/doctrine-orm-module": "^4.1",
                "laminas/laminas-authentication": "^2.2",
                "laminas/laminas-developer-tools": "^2.1",
                "laminas/laminas-http": "^2.2",
                "laminas/laminas-i18n": "^2.7",
                "laminas/laminas-log": "^2.2",
                "laminas/laminas-serializer": "^2.2",
                "laminas/laminas-view": "^2.12",
                "php-coveralls/php-coveralls": "^2.2",
                "phpspec/prophecy-phpunit": "^2.0",
                "phpunit/phpunit": "9.5.21",
                "squizlabs/php_codesniffer": "^3.5.5"
            },
            "suggest": {
                "doctrine/doctrine-module": "if you want to use Doctrine role provider",
                "laminas/laminas-developer-tools": "if you want to show information about the roles"
            },
            "type": "library",
            "autoload": {
                "psr-4": {
                    "LmcRbacMvc\\": "src"
                }
            },
            "notification-url": "https://packagist.org/downloads/",
            "license": [
                "MIT"
            ],
            "authors": [
                {
                    "name": "Kyle Spraggs",
                    "email": "theman@spiffyjr.me",
                    "homepage": "http://www.spiffyjr.me/"
                },
                {
                    "name": "Michaël Gallego",
                    "email": "mic.gallego@gmail.com",
                    "homepage": "http://www.michaelgallego.fr"
                },
                {
                    "name": "Jean-Marie Leroux",
                    "email": "jmleroux.pro@gmail.com"
                }
            ],
            "description": "Laminas Framework MVC Module that provides a layer of features of Laminas\\Permissions\\Rbac",
            "homepage": "http://www.github.com/Laminas-Commons/LmcRbacMvc",
            "keywords": [
                "laminas",
                "module",
                "permissions",
                "rbac"
            ],
            "support": {
                "issues": "https://github.com/LM-Commons/LmcRbacMvc/issues",
                "source": "https://github.com/LM-Commons/LmcRbacMvc/tree/v3.3.2"
            },
            "time": "2023-03-09T17:58:48+00:00"
        },
        {
            "name": "matthiasmullie/minify",
            "version": "1.3.70",
            "source": {
                "type": "git",
                "url": "https://github.com/matthiasmullie/minify.git",
                "reference": "2807d9f9bece6877577ad44acb5c801bb3ae536b"
            },
            "dist": {
                "type": "zip",
                "url": "https://api.github.com/repos/matthiasmullie/minify/zipball/2807d9f9bece6877577ad44acb5c801bb3ae536b",
                "reference": "2807d9f9bece6877577ad44acb5c801bb3ae536b",
                "shasum": ""
            },
            "require": {
                "ext-pcre": "*",
                "matthiasmullie/path-converter": "~1.1",
                "php": ">=5.3.0"
            },
            "require-dev": {
                "friendsofphp/php-cs-fixer": ">=2.0",
                "matthiasmullie/scrapbook": ">=1.3",
                "phpunit/phpunit": ">=4.8",
                "squizlabs/php_codesniffer": ">=3.0"
            },
            "suggest": {
                "psr/cache-implementation": "Cache implementation to use with Minify::cache"
            },
            "bin": [
                "bin/minifycss",
                "bin/minifyjs"
            ],
            "type": "library",
            "autoload": {
                "psr-4": {
                    "MatthiasMullie\\Minify\\": "src/"
                }
            },
            "notification-url": "https://packagist.org/downloads/",
            "license": [
                "MIT"
            ],
            "authors": [
                {
                    "name": "Matthias Mullie",
                    "email": "minify@mullie.eu",
                    "homepage": "https://www.mullie.eu",
                    "role": "Developer"
                }
            ],
            "description": "CSS & JavaScript minifier, in PHP. Removes whitespace, strips comments, combines files (incl. @import statements and small assets in CSS files), and optimizes/shortens a few common programming patterns.",
            "homepage": "https://github.com/matthiasmullie/minify",
            "keywords": [
                "JS",
                "css",
                "javascript",
                "minifier",
                "minify"
            ],
            "support": {
                "issues": "https://github.com/matthiasmullie/minify/issues",
                "source": "https://github.com/matthiasmullie/minify/tree/1.3.70"
            },
            "funding": [
                {
                    "url": "https://github.com/matthiasmullie",
                    "type": "github"
                }
            ],
            "time": "2022-12-09T12:56:44+00:00"
        },
        {
            "name": "matthiasmullie/path-converter",
            "version": "1.1.3",
            "source": {
                "type": "git",
                "url": "https://github.com/matthiasmullie/path-converter.git",
                "reference": "e7d13b2c7e2f2268e1424aaed02085518afa02d9"
            },
            "dist": {
                "type": "zip",
                "url": "https://api.github.com/repos/matthiasmullie/path-converter/zipball/e7d13b2c7e2f2268e1424aaed02085518afa02d9",
                "reference": "e7d13b2c7e2f2268e1424aaed02085518afa02d9",
                "shasum": ""
            },
            "require": {
                "ext-pcre": "*",
                "php": ">=5.3.0"
            },
            "require-dev": {
                "phpunit/phpunit": "~4.8"
            },
            "type": "library",
            "autoload": {
                "psr-4": {
                    "MatthiasMullie\\PathConverter\\": "src/"
                }
            },
            "notification-url": "https://packagist.org/downloads/",
            "license": [
                "MIT"
            ],
            "authors": [
                {
                    "name": "Matthias Mullie",
                    "email": "pathconverter@mullie.eu",
                    "homepage": "http://www.mullie.eu",
                    "role": "Developer"
                }
            ],
            "description": "Relative path converter",
            "homepage": "http://github.com/matthiasmullie/path-converter",
            "keywords": [
                "converter",
                "path",
                "paths",
                "relative"
            ],
            "support": {
                "issues": "https://github.com/matthiasmullie/path-converter/issues",
                "source": "https://github.com/matthiasmullie/path-converter/tree/1.1.3"
            },
            "time": "2019-02-05T23:41:09+00:00"
        },
        {
            "name": "nette/schema",
            "version": "v1.2.3",
            "source": {
                "type": "git",
                "url": "https://github.com/nette/schema.git",
                "reference": "abbdbb70e0245d5f3bf77874cea1dfb0c930d06f"
            },
            "dist": {
                "type": "zip",
                "url": "https://api.github.com/repos/nette/schema/zipball/abbdbb70e0245d5f3bf77874cea1dfb0c930d06f",
                "reference": "abbdbb70e0245d5f3bf77874cea1dfb0c930d06f",
                "shasum": ""
            },
            "require": {
                "nette/utils": "^2.5.7 || ^3.1.5 ||  ^4.0",
                "php": ">=7.1 <8.3"
            },
            "require-dev": {
                "nette/tester": "^2.3 || ^2.4",
                "phpstan/phpstan-nette": "^1.0",
                "tracy/tracy": "^2.7"
            },
            "type": "library",
            "extra": {
                "branch-alias": {
                    "dev-master": "1.2-dev"
                }
            },
            "autoload": {
                "classmap": [
                    "src/"
                ]
            },
            "notification-url": "https://packagist.org/downloads/",
            "license": [
                "BSD-3-Clause",
                "GPL-2.0-only",
                "GPL-3.0-only"
            ],
            "authors": [
                {
                    "name": "David Grudl",
                    "homepage": "https://davidgrudl.com"
                },
                {
                    "name": "Nette Community",
                    "homepage": "https://nette.org/contributors"
                }
            ],
            "description": "📐 Nette Schema: validating data structures against a given Schema.",
            "homepage": "https://nette.org",
            "keywords": [
                "config",
                "nette"
            ],
            "support": {
                "issues": "https://github.com/nette/schema/issues",
                "source": "https://github.com/nette/schema/tree/v1.2.3"
            },
            "time": "2022-10-13T01:24:26+00:00"
        },
        {
            "name": "nette/utils",
            "version": "v4.0.0",
            "source": {
                "type": "git",
                "url": "https://github.com/nette/utils.git",
                "reference": "cacdbf5a91a657ede665c541eda28941d4b09c1e"
            },
            "dist": {
                "type": "zip",
                "url": "https://api.github.com/repos/nette/utils/zipball/cacdbf5a91a657ede665c541eda28941d4b09c1e",
                "reference": "cacdbf5a91a657ede665c541eda28941d4b09c1e",
                "shasum": ""
            },
            "require": {
                "php": ">=8.0 <8.3"
            },
            "conflict": {
                "nette/finder": "<3",
                "nette/schema": "<1.2.2"
            },
            "require-dev": {
                "jetbrains/phpstorm-attributes": "dev-master",
                "nette/tester": "^2.4",
                "phpstan/phpstan": "^1.0",
                "tracy/tracy": "^2.9"
            },
            "suggest": {
                "ext-gd": "to use Image",
                "ext-iconv": "to use Strings::webalize(), toAscii(), chr() and reverse()",
                "ext-intl": "to use Strings::webalize(), toAscii(), normalize() and compare()",
                "ext-json": "to use Nette\\Utils\\Json",
                "ext-mbstring": "to use Strings::lower() etc...",
                "ext-tokenizer": "to use Nette\\Utils\\Reflection::getUseStatements()",
                "ext-xml": "to use Strings::length() etc. when mbstring is not available"
            },
            "type": "library",
            "extra": {
                "branch-alias": {
                    "dev-master": "4.0-dev"
                }
            },
            "autoload": {
                "classmap": [
                    "src/"
                ]
            },
            "notification-url": "https://packagist.org/downloads/",
            "license": [
                "BSD-3-Clause",
                "GPL-2.0-only",
                "GPL-3.0-only"
            ],
            "authors": [
                {
                    "name": "David Grudl",
                    "homepage": "https://davidgrudl.com"
                },
                {
                    "name": "Nette Community",
                    "homepage": "https://nette.org/contributors"
                }
            ],
            "description": "🛠  Nette Utils: lightweight utilities for string & array manipulation, image handling, safe JSON encoding/decoding, validation, slug or strong password generating etc.",
            "homepage": "https://nette.org",
            "keywords": [
                "array",
                "core",
                "datetime",
                "images",
                "json",
                "nette",
                "paginator",
                "password",
                "slugify",
                "string",
                "unicode",
                "utf-8",
                "utility",
                "validation"
            ],
            "support": {
                "issues": "https://github.com/nette/utils/issues",
                "source": "https://github.com/nette/utils/tree/v4.0.0"
            },
            "time": "2023-02-02T10:41:53+00:00"
        },
        {
            "name": "nikic/php-parser",
            "version": "v4.16.0",
            "source": {
                "type": "git",
                "url": "https://github.com/nikic/PHP-Parser.git",
                "reference": "19526a33fb561ef417e822e85f08a00db4059c17"
            },
            "dist": {
                "type": "zip",
                "url": "https://api.github.com/repos/nikic/PHP-Parser/zipball/19526a33fb561ef417e822e85f08a00db4059c17",
                "reference": "19526a33fb561ef417e822e85f08a00db4059c17",
                "shasum": ""
            },
            "require": {
                "ext-tokenizer": "*",
                "php": ">=7.0"
            },
            "require-dev": {
                "ircmaxell/php-yacc": "^0.0.7",
                "phpunit/phpunit": "^6.5 || ^7.0 || ^8.0 || ^9.0"
            },
            "bin": [
                "bin/php-parse"
            ],
            "type": "library",
            "extra": {
                "branch-alias": {
                    "dev-master": "4.9-dev"
                }
            },
            "autoload": {
                "psr-4": {
                    "PhpParser\\": "lib/PhpParser"
                }
            },
            "notification-url": "https://packagist.org/downloads/",
            "license": [
                "BSD-3-Clause"
            ],
            "authors": [
                {
                    "name": "Nikita Popov"
                }
            ],
            "description": "A PHP parser written in PHP",
            "keywords": [
                "parser",
                "php"
            ],
            "support": {
                "issues": "https://github.com/nikic/PHP-Parser/issues",
                "source": "https://github.com/nikic/PHP-Parser/tree/v4.16.0"
            },
            "time": "2023-06-25T14:52:30+00:00"
        },
        {
            "name": "ocramius/proxy-manager",
            "version": "2.14.1",
            "source": {
                "type": "git",
                "url": "https://github.com/Ocramius/ProxyManager.git",
                "reference": "3990d60ef79001badbab4927a6a811682274a0d1"
            },
            "dist": {
                "type": "zip",
                "url": "https://api.github.com/repos/Ocramius/ProxyManager/zipball/3990d60ef79001badbab4927a6a811682274a0d1",
                "reference": "3990d60ef79001badbab4927a6a811682274a0d1",
                "shasum": ""
            },
            "require": {
                "composer-runtime-api": "^2.1.0",
                "laminas/laminas-code": "^4.4.2",
                "php": "~8.0.0",
                "webimpress/safe-writer": "^2.2.0"
            },
            "conflict": {
                "thecodingmachine/safe": "<1.3.3"
            },
            "require-dev": {
                "codelicia/xulieta": "^0.1.6",
                "doctrine/coding-standard": "^9.0.0",
                "ext-phar": "*",
                "phpbench/phpbench": "^1.0.3",
                "phpunit/phpunit": "^9.5.6",
                "roave/infection-static-analysis-plugin": "^1.8",
                "squizlabs/php_codesniffer": "^3.6.0",
                "vimeo/psalm": "^4.8.1"
            },
            "suggest": {
                "laminas/laminas-json": "To have the JsonRpc adapter (Remote Object feature)",
                "laminas/laminas-soap": "To have the Soap adapter (Remote Object feature)",
                "laminas/laminas-xmlrpc": "To have the XmlRpc adapter (Remote Object feature)",
                "ocramius/generated-hydrator": "To have very fast object to array to object conversion for ghost objects"
            },
            "type": "library",
            "autoload": {
                "psr-4": {
                    "ProxyManager\\": "src/ProxyManager"
                }
            },
            "notification-url": "https://packagist.org/downloads/",
            "license": [
                "MIT"
            ],
            "authors": [
                {
                    "name": "Marco Pivetta",
                    "email": "ocramius@gmail.com",
                    "homepage": "https://ocramius.github.io/"
                }
            ],
            "description": "A library providing utilities to generate, instantiate and generally operate with Object Proxies",
            "homepage": "https://github.com/Ocramius/ProxyManager",
            "keywords": [
                "aop",
                "lazy loading",
                "proxy",
                "proxy pattern",
                "service proxies"
            ],
            "support": {
                "issues": "https://github.com/Ocramius/ProxyManager/issues",
                "source": "https://github.com/Ocramius/ProxyManager/tree/2.14.1"
            },
            "funding": [
                {
                    "url": "https://github.com/Ocramius",
                    "type": "github"
                },
                {
                    "url": "https://tidelift.com/funding/github/packagist/ocramius/proxy-manager",
                    "type": "tidelift"
                }
            ],
            "time": "2022-03-05T18:43:14+00:00"
        },
        {
            "name": "opis/json-schema",
            "version": "2.3.0",
            "source": {
                "type": "git",
                "url": "https://github.com/opis/json-schema.git",
                "reference": "c48df6d7089a45f01e1c82432348f2d5976f9bfb"
            },
            "dist": {
                "type": "zip",
                "url": "https://api.github.com/repos/opis/json-schema/zipball/c48df6d7089a45f01e1c82432348f2d5976f9bfb",
                "reference": "c48df6d7089a45f01e1c82432348f2d5976f9bfb",
                "shasum": ""
            },
            "require": {
                "ext-json": "*",
                "opis/string": "^2.0",
                "opis/uri": "^1.0",
                "php": "^7.4 || ^8.0"
            },
            "require-dev": {
                "ext-bcmath": "*",
                "ext-intl": "*",
                "phpunit/phpunit": "^9.0"
            },
            "type": "library",
            "extra": {
                "branch-alias": {
                    "dev-master": "2.x-dev"
                }
            },
            "autoload": {
                "psr-4": {
                    "Opis\\JsonSchema\\": "src/"
                }
            },
            "notification-url": "https://packagist.org/downloads/",
            "license": [
                "Apache-2.0"
            ],
            "authors": [
                {
                    "name": "Sorin Sarca",
                    "email": "sarca_sorin@hotmail.com"
                },
                {
                    "name": "Marius Sarca",
                    "email": "marius.sarca@gmail.com"
                }
            ],
            "description": "Json Schema Validator for PHP",
            "homepage": "https://opis.io/json-schema",
            "keywords": [
                "json",
                "json-schema",
                "schema",
                "validation",
                "validator"
            ],
            "support": {
                "issues": "https://github.com/opis/json-schema/issues",
                "source": "https://github.com/opis/json-schema/tree/2.3.0"
            },
            "time": "2022-01-08T20:38:03+00:00"
        },
        {
            "name": "opis/string",
            "version": "2.0.1",
            "source": {
                "type": "git",
                "url": "https://github.com/opis/string.git",
                "reference": "9ebf1a1f873f502f6859d11210b25a4bf5d141e7"
            },
            "dist": {
                "type": "zip",
                "url": "https://api.github.com/repos/opis/string/zipball/9ebf1a1f873f502f6859d11210b25a4bf5d141e7",
                "reference": "9ebf1a1f873f502f6859d11210b25a4bf5d141e7",
                "shasum": ""
            },
            "require": {
                "ext-iconv": "*",
                "ext-json": "*",
                "php": "^7.4 || ^8.0"
            },
            "require-dev": {
                "phpunit/phpunit": "^9.0"
            },
            "type": "library",
            "extra": {
                "branch-alias": {
                    "dev-master": "2.x-dev"
                }
            },
            "autoload": {
                "psr-4": {
                    "Opis\\String\\": "src/"
                }
            },
            "notification-url": "https://packagist.org/downloads/",
            "license": [
                "Apache-2.0"
            ],
            "authors": [
                {
                    "name": "Marius Sarca",
                    "email": "marius.sarca@gmail.com"
                },
                {
                    "name": "Sorin Sarca",
                    "email": "sarca_sorin@hotmail.com"
                }
            ],
            "description": "Multibyte strings as objects",
            "homepage": "https://opis.io/string",
            "keywords": [
                "multi-byte",
                "opis",
                "string",
                "string manipulation",
                "utf-8"
            ],
            "support": {
                "issues": "https://github.com/opis/string/issues",
                "source": "https://github.com/opis/string/tree/2.0.1"
            },
            "time": "2022-01-14T15:42:23+00:00"
        },
        {
            "name": "opis/uri",
            "version": "1.1.0",
            "source": {
                "type": "git",
                "url": "https://github.com/opis/uri.git",
                "reference": "0f3ca49ab1a5e4a6681c286e0b2cc081b93a7d5a"
            },
            "dist": {
                "type": "zip",
                "url": "https://api.github.com/repos/opis/uri/zipball/0f3ca49ab1a5e4a6681c286e0b2cc081b93a7d5a",
                "reference": "0f3ca49ab1a5e4a6681c286e0b2cc081b93a7d5a",
                "shasum": ""
            },
            "require": {
                "opis/string": "^2.0",
                "php": "^7.4 || ^8.0"
            },
            "require-dev": {
                "phpunit/phpunit": "^9"
            },
            "type": "library",
            "extra": {
                "branch-alias": {
                    "dev-master": "1.x-dev"
                }
            },
            "autoload": {
                "psr-4": {
                    "Opis\\Uri\\": "src/"
                }
            },
            "notification-url": "https://packagist.org/downloads/",
            "license": [
                "Apache-2.0"
            ],
            "authors": [
                {
                    "name": "Marius Sarca",
                    "email": "marius.sarca@gmail.com"
                },
                {
                    "name": "Sorin Sarca",
                    "email": "sarca_sorin@hotmail.com"
                }
            ],
            "description": "Build, parse and validate URIs and URI-templates",
            "homepage": "https://opis.io",
            "keywords": [
                "URI Template",
                "parse url",
                "punycode",
                "uri",
                "uri components",
                "url",
                "validate uri"
            ],
            "support": {
                "issues": "https://github.com/opis/uri/issues",
                "source": "https://github.com/opis/uri/tree/1.1.0"
            },
            "time": "2021-05-22T15:57:08+00:00"
        },
        {
            "name": "paragonie/random_compat",
            "version": "v9.99.100",
            "source": {
                "type": "git",
                "url": "https://github.com/paragonie/random_compat.git",
                "reference": "996434e5492cb4c3edcb9168db6fbb1359ef965a"
            },
            "dist": {
                "type": "zip",
                "url": "https://api.github.com/repos/paragonie/random_compat/zipball/996434e5492cb4c3edcb9168db6fbb1359ef965a",
                "reference": "996434e5492cb4c3edcb9168db6fbb1359ef965a",
                "shasum": ""
            },
            "require": {
                "php": ">= 7"
            },
            "require-dev": {
                "phpunit/phpunit": "4.*|5.*",
                "vimeo/psalm": "^1"
            },
            "suggest": {
                "ext-libsodium": "Provides a modern crypto API that can be used to generate random bytes."
            },
            "type": "library",
            "notification-url": "https://packagist.org/downloads/",
            "license": [
                "MIT"
            ],
            "authors": [
                {
                    "name": "Paragon Initiative Enterprises",
                    "email": "security@paragonie.com",
                    "homepage": "https://paragonie.com"
                }
            ],
            "description": "PHP 5.x polyfill for random_bytes() and random_int() from PHP 7",
            "keywords": [
                "csprng",
                "polyfill",
                "pseudorandom",
                "random"
            ],
            "support": {
                "email": "info@paragonie.com",
                "issues": "https://github.com/paragonie/random_compat/issues",
                "source": "https://github.com/paragonie/random_compat"
            },
            "time": "2020-10-15T08:29:30+00:00"
        },
        {
            "name": "pcrov/jsonreader",
            "version": "1.0.2",
            "source": {
                "type": "git",
                "url": "https://github.com/pcrov/JsonReader.git",
                "reference": "4b282c9623dfb358e57e1b36d9588deed22a1a99"
            },
            "dist": {
                "type": "zip",
                "url": "https://api.github.com/repos/pcrov/JsonReader/zipball/4b282c9623dfb358e57e1b36d9588deed22a1a99",
                "reference": "4b282c9623dfb358e57e1b36d9588deed22a1a99",
                "shasum": ""
            },
            "require": {
                "ext-intl": "*",
                "pcrov/unicode": "^0.1",
                "php": ">=7.3",
                "psr/http-message": "^1"
            },
            "require-dev": {
                "nst/jsontestsuite": "^1",
                "phpunit/phpunit": "^9.5"
            },
            "type": "library",
            "autoload": {
                "psr-4": {
                    "pcrov\\JsonReader\\": "src/"
                }
            },
            "notification-url": "https://packagist.org/downloads/",
            "license": [
                "MIT"
            ],
            "authors": [
                {
                    "name": "Paul Crovella",
                    "role": "developer"
                }
            ],
            "description": "JSON Pull Parser",
            "homepage": "https://github.com/pcrov/jsonreader",
            "keywords": [
                "json",
                "parser",
                "pull",
                "streaming"
            ],
            "support": {
                "issues": "https://github.com/pcrov/JsonReader/issues",
                "source": "https://github.com/pcrov/JsonReader/tree/1.0.2"
            },
            "time": "2021-11-21T12:11:18+00:00"
        },
        {
            "name": "pcrov/unicode",
            "version": "0.1.1",
            "source": {
                "type": "git",
                "url": "https://github.com/pcrov/Unicode.git",
                "reference": "28cef671af310806afe98abada5e12774bd0ac64"
            },
            "dist": {
                "type": "zip",
                "url": "https://api.github.com/repos/pcrov/Unicode/zipball/28cef671af310806afe98abada5e12774bd0ac64",
                "reference": "28cef671af310806afe98abada5e12774bd0ac64",
                "shasum": ""
            },
            "require": {
                "php": ">=7.3"
            },
            "require-dev": {
                "phpunit/phpunit": "^9.4.0"
            },
            "type": "library",
            "autoload": {
                "files": [
                    "src/functions.php"
                ]
            },
            "notification-url": "https://packagist.org/downloads/",
            "license": [
                "MIT"
            ],
            "authors": [
                {
                    "name": "Paul Crovella"
                }
            ],
            "description": "Miscellaneous Unicode utility functions",
            "homepage": "https://github.com/pcrov/unicode",
            "keywords": [
                "unicode",
                "utf-8"
            ],
            "support": {
                "issues": "https://github.com/pcrov/Unicode/issues",
                "source": "https://github.com/pcrov/Unicode/tree/0.1.1"
            },
            "time": "2020-10-26T13:33:18+00:00"
        },
        {
            "name": "pear/archive_tar",
            "version": "1.4.14",
            "source": {
                "type": "git",
                "url": "https://github.com/pear/Archive_Tar.git",
                "reference": "4d761c5334c790e45ef3245f0864b8955c562caa"
            },
            "dist": {
                "type": "zip",
                "url": "https://api.github.com/repos/pear/Archive_Tar/zipball/4d761c5334c790e45ef3245f0864b8955c562caa",
                "reference": "4d761c5334c790e45ef3245f0864b8955c562caa",
                "shasum": ""
            },
            "require": {
                "pear/pear-core-minimal": "^1.10.0alpha2",
                "php": ">=5.2.0"
            },
            "require-dev": {
                "phpunit/phpunit": "*"
            },
            "suggest": {
                "ext-bz2": "Bz2 compression support.",
                "ext-xz": "Lzma2 compression support.",
                "ext-zlib": "Gzip compression support."
            },
            "type": "library",
            "extra": {
                "branch-alias": {
                    "dev-master": "1.4.x-dev"
                }
            },
            "autoload": {
                "psr-0": {
                    "Archive_Tar": ""
                }
            },
            "notification-url": "https://packagist.org/downloads/",
            "include-path": [
                "./"
            ],
            "license": [
                "BSD-3-Clause"
            ],
            "authors": [
                {
                    "name": "Vincent Blavet",
                    "email": "vincent@phpconcept.net"
                },
                {
                    "name": "Greg Beaver",
                    "email": "greg@chiaraquartet.net"
                },
                {
                    "name": "Michiel Rook",
                    "email": "mrook@php.net"
                }
            ],
            "description": "Tar file management class with compression support (gzip, bzip2, lzma2)",
            "homepage": "https://github.com/pear/Archive_Tar",
            "keywords": [
                "archive",
                "tar"
            ],
            "support": {
                "issues": "http://pear.php.net/bugs/search.php?cmd=display&package_name[]=Archive_Tar",
                "source": "https://github.com/pear/Archive_Tar"
            },
            "funding": [
                {
                    "url": "https://github.com/mrook",
                    "type": "github"
                },
                {
                    "url": "https://www.patreon.com/michielrook",
                    "type": "patreon"
                }
            ],
            "time": "2021-07-20T13:53:39+00:00"
        },
        {
            "name": "pear/console_getopt",
            "version": "v1.4.3",
            "source": {
                "type": "git",
                "url": "https://github.com/pear/Console_Getopt.git",
                "reference": "a41f8d3e668987609178c7c4a9fe48fecac53fa0"
            },
            "dist": {
                "type": "zip",
                "url": "https://api.github.com/repos/pear/Console_Getopt/zipball/a41f8d3e668987609178c7c4a9fe48fecac53fa0",
                "reference": "a41f8d3e668987609178c7c4a9fe48fecac53fa0",
                "shasum": ""
            },
            "type": "library",
            "autoload": {
                "psr-0": {
                    "Console": "./"
                }
            },
            "notification-url": "https://packagist.org/downloads/",
            "include-path": [
                "./"
            ],
            "license": [
                "BSD-2-Clause"
            ],
            "authors": [
                {
                    "name": "Andrei Zmievski",
                    "email": "andrei@php.net",
                    "role": "Lead"
                },
                {
                    "name": "Stig Bakken",
                    "email": "stig@php.net",
                    "role": "Developer"
                },
                {
                    "name": "Greg Beaver",
                    "email": "cellog@php.net",
                    "role": "Helper"
                }
            ],
            "description": "More info available on: http://pear.php.net/package/Console_Getopt",
            "support": {
                "issues": "http://pear.php.net/bugs/search.php?cmd=display&package_name[]=Console_Getopt",
                "source": "https://github.com/pear/Console_Getopt"
            },
            "time": "2019-11-20T18:27:48+00:00"
        },
        {
            "name": "pear/http_request2",
            "version": "v2.5.1",
            "source": {
                "type": "git",
                "url": "https://github.com/pear/HTTP_Request2.git",
                "reference": "db4ce7844f838d3adca0513a77420c0fec22ed2d"
            },
            "dist": {
                "type": "zip",
                "url": "https://api.github.com/repos/pear/HTTP_Request2/zipball/db4ce7844f838d3adca0513a77420c0fec22ed2d",
                "reference": "db4ce7844f838d3adca0513a77420c0fec22ed2d",
                "shasum": ""
            },
            "require": {
                "pear/net_url2": "^2.2.0",
                "pear/pear_exception": "^1.0.0",
                "php": ">=5.6.0"
            },
            "require-dev": {
                "yoast/phpunit-polyfills": "^1.0.0"
            },
            "suggest": {
                "ext-curl": "Allows using cURL as a request backend.",
                "ext-fileinfo": "Adds support for looking up mime-types using finfo.",
                "ext-openssl": "Allows handling SSL requests when not using cURL.",
                "ext-zlib": "Allows handling gzip compressed responses."
            },
            "type": "library",
            "autoload": {
                "psr-0": {
                    "HTTP_Request2": ""
                }
            },
            "notification-url": "https://packagist.org/downloads/",
            "license": [
                "BSD-3-Clause"
            ],
            "authors": [
                {
                    "name": "Alexey Borzov",
                    "email": "avb@php.net"
                }
            ],
            "description": "Provides an easy way to perform HTTP requests.",
            "homepage": "https://pear.php.net/package/HTTP_Request2",
            "keywords": [
                "PEAR",
                "curl",
                "http",
                "request"
            ],
            "support": {
                "docs": "https://pear.php.net/manual/en/package.http.http-request2.php",
                "issues": "https://github.com/pear/HTTP_Request2/issues",
                "source": "https://github.com/pear/HTTP_Request2"
            },
            "time": "2022-01-06T18:20:25+00:00"
        },
        {
            "name": "pear/net_url2",
            "version": "v2.2.2",
            "source": {
                "type": "git",
                "url": "https://github.com/pear/Net_URL2.git",
                "reference": "07fd055820dbf466ee3990abe96d0e40a8791f9d"
            },
            "dist": {
                "type": "zip",
                "url": "https://api.github.com/repos/pear/Net_URL2/zipball/07fd055820dbf466ee3990abe96d0e40a8791f9d",
                "reference": "07fd055820dbf466ee3990abe96d0e40a8791f9d",
                "shasum": ""
            },
            "require": {
                "php": ">=5.1.4"
            },
            "require-dev": {
                "phpunit/phpunit": ">=3.3.0"
            },
            "type": "library",
            "extra": {
                "branch-alias": {
                    "dev-master": "2.2.x-dev"
                }
            },
            "autoload": {
                "classmap": [
                    "Net/URL2.php"
                ]
            },
            "notification-url": "https://packagist.org/downloads/",
            "include-path": [
                "./"
            ],
            "license": [
                "BSD-3-Clause"
            ],
            "authors": [
                {
                    "name": "David Coallier",
                    "email": "davidc@php.net"
                },
                {
                    "name": "Tom Klingenberg",
                    "email": "tkli@php.net"
                },
                {
                    "name": "Christian Schmidt",
                    "email": "chmidt@php.net"
                }
            ],
            "description": "Class for parsing and handling URL. Provides parsing of URLs into their constituent parts (scheme, host, path etc.), URL generation, and resolving of relative URLs.",
            "homepage": "https://github.com/pear/Net_URL2",
            "keywords": [
                "PEAR",
                "net",
                "networking",
                "rfc3986",
                "uri",
                "url"
            ],
            "support": {
                "issues": "https://pear.php.net/bugs/search.php?cmd=display&package_name[]=Net_URL2",
                "source": "https://github.com/pear/Net_URL2"
            },
            "time": "2017-08-25T06:16:11+00:00"
        },
        {
            "name": "pear/pear-core-minimal",
            "version": "v1.10.13",
            "source": {
                "type": "git",
                "url": "https://github.com/pear/pear-core-minimal.git",
                "reference": "aed862e95fd286c53cc546734868dc38ff4b5b1d"
            },
            "dist": {
                "type": "zip",
                "url": "https://api.github.com/repos/pear/pear-core-minimal/zipball/aed862e95fd286c53cc546734868dc38ff4b5b1d",
                "reference": "aed862e95fd286c53cc546734868dc38ff4b5b1d",
                "shasum": ""
            },
            "require": {
                "pear/console_getopt": "~1.4",
                "pear/pear_exception": "~1.0"
            },
            "replace": {
                "rsky/pear-core-min": "self.version"
            },
            "type": "library",
            "autoload": {
                "psr-0": {
                    "": "src/"
                }
            },
            "notification-url": "https://packagist.org/downloads/",
            "include-path": [
                "src/"
            ],
            "license": [
                "BSD-3-Clause"
            ],
            "authors": [
                {
                    "name": "Christian Weiske",
                    "email": "cweiske@php.net",
                    "role": "Lead"
                }
            ],
            "description": "Minimal set of PEAR core files to be used as composer dependency",
            "support": {
                "issues": "http://pear.php.net/bugs/search.php?cmd=display&package_name[]=PEAR",
                "source": "https://github.com/pear/pear-core-minimal"
            },
            "time": "2023-04-19T19:15:47+00:00"
        },
        {
            "name": "pear/pear_exception",
            "version": "v1.0.2",
            "source": {
                "type": "git",
                "url": "https://github.com/pear/PEAR_Exception.git",
                "reference": "b14fbe2ddb0b9f94f5b24cf08783d599f776fff0"
            },
            "dist": {
                "type": "zip",
                "url": "https://api.github.com/repos/pear/PEAR_Exception/zipball/b14fbe2ddb0b9f94f5b24cf08783d599f776fff0",
                "reference": "b14fbe2ddb0b9f94f5b24cf08783d599f776fff0",
                "shasum": ""
            },
            "require": {
                "php": ">=5.2.0"
            },
            "require-dev": {
                "phpunit/phpunit": "<9"
            },
            "type": "class",
            "extra": {
                "branch-alias": {
                    "dev-master": "1.0.x-dev"
                }
            },
            "autoload": {
                "classmap": [
                    "PEAR/"
                ]
            },
            "notification-url": "https://packagist.org/downloads/",
            "include-path": [
                "."
            ],
            "license": [
                "BSD-2-Clause"
            ],
            "authors": [
                {
                    "name": "Helgi Thormar",
                    "email": "dufuz@php.net"
                },
                {
                    "name": "Greg Beaver",
                    "email": "cellog@php.net"
                }
            ],
            "description": "The PEAR Exception base class.",
            "homepage": "https://github.com/pear/PEAR_Exception",
            "keywords": [
                "exception"
            ],
            "support": {
                "issues": "http://pear.php.net/bugs/search.php?cmd=display&package_name[]=PEAR_Exception",
                "source": "https://github.com/pear/PEAR_Exception"
            },
            "time": "2021-03-21T15:43:46+00:00"
        },
        {
            "name": "phing/phing",
            "version": "2.17.4",
            "source": {
                "type": "git",
                "url": "https://github.com/phingofficial/phing.git",
                "reference": "9f3bc8c72e65452686dcf64497e02a082f138908"
            },
            "dist": {
                "type": "zip",
                "url": "https://api.github.com/repos/phingofficial/phing/zipball/9f3bc8c72e65452686dcf64497e02a082f138908",
                "reference": "9f3bc8c72e65452686dcf64497e02a082f138908",
                "shasum": ""
            },
            "require": {
                "php": ">=5.2.0"
            },
            "require-dev": {
                "ext-pdo_sqlite": "*",
                "mikey179/vfsstream": "^1.6",
                "pdepend/pdepend": "2.x",
                "pear/archive_tar": "1.4.x",
                "pear/http_request2": "dev-trunk",
                "pear/net_growl": "dev-trunk",
                "pear/pear-core-minimal": "1.10.1",
                "pear/versioncontrol_git": "@dev",
                "pear/versioncontrol_svn": "~0.5",
                "phpdocumentor/phpdocumentor": "2.x",
                "phploc/phploc": "~2.0.6",
                "phpmd/phpmd": "~2.2",
                "phpunit/phpunit": ">=3.7",
                "sebastian/git": "~1.0",
                "sebastian/phpcpd": "2.x",
                "siad007/versioncontrol_hg": "^1.0",
                "simpletest/simpletest": "^1.1",
                "squizlabs/php_codesniffer": "~2.2",
                "symfony/yaml": "^2.8 || ^3.1 || ^4.0"
            },
            "suggest": {
                "pdepend/pdepend": "PHP version of JDepend",
                "pear/archive_tar": "Tar file management class",
                "pear/versioncontrol_git": "A library that provides OO interface to handle Git repository",
                "pear/versioncontrol_svn": "A simple OO-style interface for Subversion, the free/open-source version control system",
                "phpdocumentor/phpdocumentor": "Documentation Generator for PHP",
                "phploc/phploc": "A tool for quickly measuring the size of a PHP project",
                "phpmd/phpmd": "PHP version of PMD tool",
                "phpunit/php-code-coverage": "Library that provides collection, processing, and rendering functionality for PHP code coverage information",
                "phpunit/phpunit": "The PHP Unit Testing Framework",
                "sebastian/phpcpd": "Copy/Paste Detector (CPD) for PHP code",
                "siad007/versioncontrol_hg": "A library for interfacing with Mercurial repositories.",
                "tedivm/jshrink": "Javascript Minifier built in PHP"
            },
            "bin": [
                "bin/phing"
            ],
            "type": "library",
            "extra": {
                "branch-alias": {
                    "dev-master": "2.16.x-dev"
                }
            },
            "autoload": {
                "classmap": [
                    "classes/phing/"
                ]
            },
            "notification-url": "https://packagist.org/downloads/",
            "include-path": [
                "classes"
            ],
            "license": [
                "LGPL-3.0-only"
            ],
            "authors": [
                {
                    "name": "Michiel Rook",
                    "email": "mrook@php.net"
                },
                {
                    "name": "Phing Community",
                    "homepage": "https://www.phing.info/trac/wiki/Development/Contributors"
                }
            ],
            "description": "PHing Is Not GNU make; it's a PHP project build system or build tool based on Apache Ant.",
            "homepage": "https://www.phing.info/",
            "keywords": [
                "build",
                "phing",
                "task",
                "tool"
            ],
            "support": {
                "irc": "irc://irc.freenode.net/phing",
                "issues": "https://www.phing.info/trac/report",
                "source": "https://github.com/phingofficial/phing/tree/2.17.4"
            },
            "funding": [
                {
                    "url": "https://github.com/mrook",
                    "type": "github"
                },
                {
                    "url": "https://github.com/siad007",
                    "type": "github"
                },
                {
                    "url": "https://www.patreon.com/michielrook",
                    "type": "patreon"
                }
            ],
            "time": "2022-07-08T09:07:07+00:00"
        },
        {
            "name": "ppito/laminas-whoops",
            "version": "2.2.0",
            "source": {
                "type": "git",
                "url": "https://github.com/Ppito/laminas-whoops.git",
                "reference": "1507b42caeefc56511ab591ebd87c6700d111409"
            },
            "dist": {
                "type": "zip",
                "url": "https://api.github.com/repos/Ppito/laminas-whoops/zipball/1507b42caeefc56511ab591ebd87c6700d111409",
                "reference": "1507b42caeefc56511ab591ebd87c6700d111409",
                "shasum": ""
            },
            "require": {
                "filp/whoops": "^2.7",
                "laminas/laminas-eventmanager": "^3.2",
                "laminas/laminas-mvc": "^3.1",
                "laminas/laminas-servicemanager": "^3.4",
                "php": "^7.3 || ^8.0"
            },
            "type": "module",
            "autoload": {
                "psr-4": {
                    "WhoopsErrorHandler\\": "src/"
                }
            },
            "notification-url": "https://packagist.org/downloads/",
            "license": [
                "MIT"
            ],
            "authors": [
                {
                    "name": "Mickael TONNELIER",
                    "role": "Developer"
                }
            ],
            "description": "Laminas-Whoops, integrated whoops in Laminas Framework",
            "homepage": "https://github.com/ppito/laminas-whoops",
            "keywords": [
                "laminas",
                "php error",
                "whoops"
            ],
            "support": {
                "issues": "https://github.com/Ppito/laminas-whoops/issues",
                "source": "https://github.com/Ppito/laminas-whoops/tree/2.2.0"
            },
            "time": "2021-06-16T16:50:48+00:00"
        },
        {
            "name": "psr/cache",
            "version": "1.0.1",
            "source": {
                "type": "git",
                "url": "https://github.com/php-fig/cache.git",
                "reference": "d11b50ad223250cf17b86e38383413f5a6764bf8"
            },
            "dist": {
                "type": "zip",
                "url": "https://api.github.com/repos/php-fig/cache/zipball/d11b50ad223250cf17b86e38383413f5a6764bf8",
                "reference": "d11b50ad223250cf17b86e38383413f5a6764bf8",
                "shasum": ""
            },
            "require": {
                "php": ">=5.3.0"
            },
            "type": "library",
            "extra": {
                "branch-alias": {
                    "dev-master": "1.0.x-dev"
                }
            },
            "autoload": {
                "psr-4": {
                    "Psr\\Cache\\": "src/"
                }
            },
            "notification-url": "https://packagist.org/downloads/",
            "license": [
                "MIT"
            ],
            "authors": [
                {
                    "name": "PHP-FIG",
                    "homepage": "http://www.php-fig.org/"
                }
            ],
            "description": "Common interface for caching libraries",
            "keywords": [
                "cache",
                "psr",
                "psr-6"
            ],
            "support": {
                "source": "https://github.com/php-fig/cache/tree/master"
            },
            "time": "2016-08-06T20:24:11+00:00"
        },
        {
            "name": "psr/clock",
            "version": "1.0.0",
            "source": {
                "type": "git",
                "url": "https://github.com/php-fig/clock.git",
                "reference": "e41a24703d4560fd0acb709162f73b8adfc3aa0d"
            },
            "dist": {
                "type": "zip",
                "url": "https://api.github.com/repos/php-fig/clock/zipball/e41a24703d4560fd0acb709162f73b8adfc3aa0d",
                "reference": "e41a24703d4560fd0acb709162f73b8adfc3aa0d",
                "shasum": ""
            },
            "require": {
                "php": "^7.0 || ^8.0"
            },
            "type": "library",
            "autoload": {
                "psr-4": {
                    "Psr\\Clock\\": "src/"
                }
            },
            "notification-url": "https://packagist.org/downloads/",
            "license": [
                "MIT"
            ],
            "authors": [
                {
                    "name": "PHP-FIG",
                    "homepage": "https://www.php-fig.org/"
                }
            ],
            "description": "Common interface for reading the clock.",
            "homepage": "https://github.com/php-fig/clock",
            "keywords": [
                "clock",
                "now",
                "psr",
                "psr-20",
                "time"
            ],
            "support": {
                "issues": "https://github.com/php-fig/clock/issues",
                "source": "https://github.com/php-fig/clock/tree/1.0.0"
            },
            "time": "2022-11-25T14:36:26+00:00"
        },
        {
            "name": "psr/container",
            "version": "1.1.2",
            "source": {
                "type": "git",
                "url": "https://github.com/php-fig/container.git",
                "reference": "513e0666f7216c7459170d56df27dfcefe1689ea"
            },
            "dist": {
                "type": "zip",
                "url": "https://api.github.com/repos/php-fig/container/zipball/513e0666f7216c7459170d56df27dfcefe1689ea",
                "reference": "513e0666f7216c7459170d56df27dfcefe1689ea",
                "shasum": ""
            },
            "require": {
                "php": ">=7.4.0"
            },
            "type": "library",
            "autoload": {
                "psr-4": {
                    "Psr\\Container\\": "src/"
                }
            },
            "notification-url": "https://packagist.org/downloads/",
            "license": [
                "MIT"
            ],
            "authors": [
                {
                    "name": "PHP-FIG",
                    "homepage": "https://www.php-fig.org/"
                }
            ],
            "description": "Common Container Interface (PHP FIG PSR-11)",
            "homepage": "https://github.com/php-fig/container",
            "keywords": [
                "PSR-11",
                "container",
                "container-interface",
                "container-interop",
                "psr"
            ],
            "support": {
                "issues": "https://github.com/php-fig/container/issues",
                "source": "https://github.com/php-fig/container/tree/1.1.2"
            },
            "time": "2021-11-05T16:50:12+00:00"
        },
        {
            "name": "psr/event-dispatcher",
            "version": "1.0.0",
            "source": {
                "type": "git",
                "url": "https://github.com/php-fig/event-dispatcher.git",
                "reference": "dbefd12671e8a14ec7f180cab83036ed26714bb0"
            },
            "dist": {
                "type": "zip",
                "url": "https://api.github.com/repos/php-fig/event-dispatcher/zipball/dbefd12671e8a14ec7f180cab83036ed26714bb0",
                "reference": "dbefd12671e8a14ec7f180cab83036ed26714bb0",
                "shasum": ""
            },
            "require": {
                "php": ">=7.2.0"
            },
            "type": "library",
            "extra": {
                "branch-alias": {
                    "dev-master": "1.0.x-dev"
                }
            },
            "autoload": {
                "psr-4": {
                    "Psr\\EventDispatcher\\": "src/"
                }
            },
            "notification-url": "https://packagist.org/downloads/",
            "license": [
                "MIT"
            ],
            "authors": [
                {
                    "name": "PHP-FIG",
                    "homepage": "http://www.php-fig.org/"
                }
            ],
            "description": "Standard interfaces for event handling.",
            "keywords": [
                "events",
                "psr",
                "psr-14"
            ],
            "support": {
                "issues": "https://github.com/php-fig/event-dispatcher/issues",
                "source": "https://github.com/php-fig/event-dispatcher/tree/1.0.0"
            },
            "time": "2019-01-08T18:20:26+00:00"
        },
        {
            "name": "psr/http-factory",
            "version": "1.0.2",
            "source": {
                "type": "git",
                "url": "https://github.com/php-fig/http-factory.git",
                "reference": "e616d01114759c4c489f93b099585439f795fe35"
            },
            "dist": {
                "type": "zip",
                "url": "https://api.github.com/repos/php-fig/http-factory/zipball/e616d01114759c4c489f93b099585439f795fe35",
                "reference": "e616d01114759c4c489f93b099585439f795fe35",
                "shasum": ""
            },
            "require": {
                "php": ">=7.0.0",
                "psr/http-message": "^1.0 || ^2.0"
            },
            "type": "library",
            "extra": {
                "branch-alias": {
                    "dev-master": "1.0.x-dev"
                }
            },
            "autoload": {
                "psr-4": {
                    "Psr\\Http\\Message\\": "src/"
                }
            },
            "notification-url": "https://packagist.org/downloads/",
            "license": [
                "MIT"
            ],
            "authors": [
                {
                    "name": "PHP-FIG",
                    "homepage": "https://www.php-fig.org/"
                }
            ],
            "description": "Common interfaces for PSR-7 HTTP message factories",
            "keywords": [
                "factory",
                "http",
                "message",
                "psr",
                "psr-17",
                "psr-7",
                "request",
                "response"
            ],
            "support": {
                "source": "https://github.com/php-fig/http-factory/tree/1.0.2"
            },
            "time": "2023-04-10T20:10:41+00:00"
        },
        {
            "name": "psr/http-message",
            "version": "1.1",
            "source": {
                "type": "git",
                "url": "https://github.com/php-fig/http-message.git",
                "reference": "cb6ce4845ce34a8ad9e68117c10ee90a29919eba"
            },
            "dist": {
                "type": "zip",
                "url": "https://api.github.com/repos/php-fig/http-message/zipball/cb6ce4845ce34a8ad9e68117c10ee90a29919eba",
                "reference": "cb6ce4845ce34a8ad9e68117c10ee90a29919eba",
                "shasum": ""
            },
            "require": {
                "php": "^7.2 || ^8.0"
            },
            "type": "library",
            "extra": {
                "branch-alias": {
                    "dev-master": "1.1.x-dev"
                }
            },
            "autoload": {
                "psr-4": {
                    "Psr\\Http\\Message\\": "src/"
                }
            },
            "notification-url": "https://packagist.org/downloads/",
            "license": [
                "MIT"
            ],
            "authors": [
                {
                    "name": "PHP-FIG",
                    "homepage": "http://www.php-fig.org/"
                }
            ],
            "description": "Common interface for HTTP messages",
            "homepage": "https://github.com/php-fig/http-message",
            "keywords": [
                "http",
                "http-message",
                "psr",
                "psr-7",
                "request",
                "response"
            ],
            "support": {
                "source": "https://github.com/php-fig/http-message/tree/1.1"
            },
            "time": "2023-04-04T09:50:52+00:00"
        },
        {
            "name": "psr/log",
            "version": "1.1.4",
            "source": {
                "type": "git",
                "url": "https://github.com/php-fig/log.git",
                "reference": "d49695b909c3b7628b6289db5479a1c204601f11"
            },
            "dist": {
                "type": "zip",
                "url": "https://api.github.com/repos/php-fig/log/zipball/d49695b909c3b7628b6289db5479a1c204601f11",
                "reference": "d49695b909c3b7628b6289db5479a1c204601f11",
                "shasum": ""
            },
            "require": {
                "php": ">=5.3.0"
            },
            "type": "library",
            "extra": {
                "branch-alias": {
                    "dev-master": "1.1.x-dev"
                }
            },
            "autoload": {
                "psr-4": {
                    "Psr\\Log\\": "Psr/Log/"
                }
            },
            "notification-url": "https://packagist.org/downloads/",
            "license": [
                "MIT"
            ],
            "authors": [
                {
                    "name": "PHP-FIG",
                    "homepage": "https://www.php-fig.org/"
                }
            ],
            "description": "Common interface for logging libraries",
            "homepage": "https://github.com/php-fig/log",
            "keywords": [
                "log",
                "psr",
                "psr-3"
            ],
            "support": {
                "source": "https://github.com/php-fig/log/tree/1.1.4"
            },
            "time": "2021-05-03T11:20:27+00:00"
        },
        {
            "name": "psr/simple-cache",
            "version": "1.0.1",
            "source": {
                "type": "git",
                "url": "https://github.com/php-fig/simple-cache.git",
                "reference": "408d5eafb83c57f6365a3ca330ff23aa4a5fa39b"
            },
            "dist": {
                "type": "zip",
                "url": "https://api.github.com/repos/php-fig/simple-cache/zipball/408d5eafb83c57f6365a3ca330ff23aa4a5fa39b",
                "reference": "408d5eafb83c57f6365a3ca330ff23aa4a5fa39b",
                "shasum": ""
            },
            "require": {
                "php": ">=5.3.0"
            },
            "type": "library",
            "extra": {
                "branch-alias": {
                    "dev-master": "1.0.x-dev"
                }
            },
            "autoload": {
                "psr-4": {
                    "Psr\\SimpleCache\\": "src/"
                }
            },
            "notification-url": "https://packagist.org/downloads/",
            "license": [
                "MIT"
            ],
            "authors": [
                {
                    "name": "PHP-FIG",
                    "homepage": "http://www.php-fig.org/"
                }
            ],
            "description": "Common interfaces for simple caching",
            "keywords": [
                "cache",
                "caching",
                "psr",
                "psr-16",
                "simple-cache"
            ],
            "support": {
                "source": "https://github.com/php-fig/simple-cache/tree/master"
            },
            "time": "2017-10-23T01:57:42+00:00"
        },
        {
            "name": "scssphp/scssphp",
            "version": "v1.11.0",
            "source": {
                "type": "git",
                "url": "https://github.com/scssphp/scssphp.git",
                "reference": "33749d12c2569bb24071f94e9af828662dabb068"
            },
            "dist": {
                "type": "zip",
                "url": "https://api.github.com/repos/scssphp/scssphp/zipball/33749d12c2569bb24071f94e9af828662dabb068",
                "reference": "33749d12c2569bb24071f94e9af828662dabb068",
                "shasum": ""
            },
            "require": {
                "ext-ctype": "*",
                "ext-json": "*",
                "php": ">=5.6.0"
            },
            "require-dev": {
                "bamarni/composer-bin-plugin": "^1.4",
                "phpunit/phpunit": "^5.7 || ^6.5 || ^7.5 || ^8.3 || ^9.4",
                "sass/sass-spec": "*",
                "squizlabs/php_codesniffer": "~3.5",
                "symfony/phpunit-bridge": "^5.1",
                "thoughtbot/bourbon": "^7.0",
                "twbs/bootstrap": "~5.0",
                "twbs/bootstrap4": "4.6.1",
                "zurb/foundation": "~6.5"
            },
            "suggest": {
                "ext-iconv": "Can be used as fallback when ext-mbstring is not available",
                "ext-mbstring": "For best performance, mbstring should be installed as it is faster than ext-iconv"
            },
            "bin": [
                "bin/pscss"
            ],
            "type": "library",
            "extra": {
                "bamarni-bin": {
                    "forward-command": false,
                    "bin-links": false
                }
            },
            "autoload": {
                "psr-4": {
                    "ScssPhp\\ScssPhp\\": "src/"
                }
            },
            "notification-url": "https://packagist.org/downloads/",
            "license": [
                "MIT"
            ],
            "authors": [
                {
                    "name": "Anthon Pang",
                    "email": "apang@softwaredevelopment.ca",
                    "homepage": "https://github.com/robocoder"
                },
                {
                    "name": "Cédric Morin",
                    "email": "cedric@yterium.com",
                    "homepage": "https://github.com/Cerdic"
                }
            ],
            "description": "scssphp is a compiler for SCSS written in PHP.",
            "homepage": "http://scssphp.github.io/scssphp/",
            "keywords": [
                "css",
                "less",
                "sass",
                "scss",
                "stylesheet"
            ],
            "support": {
                "issues": "https://github.com/scssphp/scssphp/issues",
                "source": "https://github.com/scssphp/scssphp/tree/v1.11.0"
            },
            "time": "2022-09-02T21:24:55+00:00"
        },
        {
            "name": "serialssolutions/summon",
            "version": "v1.3.1",
            "source": {
                "type": "git",
                "url": "https://github.com/summon/Summon.php.git",
                "reference": "78ef74123c7c15fe3ddc92c9c1368c5dae9e590d"
            },
            "dist": {
                "type": "zip",
                "url": "https://api.github.com/repos/summon/Summon.php/zipball/78ef74123c7c15fe3ddc92c9c1368c5dae9e590d",
                "reference": "78ef74123c7c15fe3ddc92c9c1368c5dae9e590d",
                "shasum": ""
            },
            "type": "library",
            "autoload": {
                "psr-0": {
                    "SerialsSolutions": ""
                }
            },
            "notification-url": "https://packagist.org/downloads/",
            "license": [
                "GPL-2.0"
            ],
            "authors": [
                {
                    "name": "Demian Katz",
                    "email": "demian.katz@villanova.edu"
                }
            ],
            "description": "Library for interacting with Serials Solutions' Summon API.",
            "support": {
                "issues": "https://github.com/summon/Summon.php/issues",
                "source": "https://github.com/summon/Summon.php/tree/v1.3.1"
            },
            "time": "2021-04-20T15:37:50+00:00"
        },
        {
            "name": "slm/locale",
            "version": "1.0.0",
            "source": {
                "type": "git",
                "url": "https://github.com/basz/SlmLocale.git",
                "reference": "0990d2e2b2ac0f7ab37f83cedce10724eb2d0ec0"
            },
            "dist": {
                "type": "zip",
                "url": "https://api.github.com/repos/basz/SlmLocale/zipball/0990d2e2b2ac0f7ab37f83cedce10724eb2d0ec0",
                "reference": "0990d2e2b2ac0f7ab37f83cedce10724eb2d0ec0",
                "shasum": ""
            },
            "require": {
                "ext-intl": "*",
                "laminas/laminas-eventmanager": "^3.1",
                "laminas/laminas-http": "^2.7",
                "laminas/laminas-modulemanager": "^2.8.2",
                "laminas/laminas-router": "^3.0",
                "laminas/laminas-servicemanager": "^3.2",
                "laminas/laminas-stdlib": "^3.2.1",
                "laminas/laminas-view": "^2.9.0",
                "php": "^7.2 || ~8.0.0 || ~8.1.0"
            },
            "require-dev": {
                "friendsofphp/php-cs-fixer": "^3.13.0",
                "laminas/laminas-mvc": "^3.1",
                "php-coveralls/php-coveralls": "^2.4.3",
                "phpspec/prophecy-phpunit": "^2.0.1",
                "phpunit/phpunit": "^9.5.26"
            },
            "suggest": {
                "laminas/laminas-mvc": "For using the router in the UriPath strategy"
            },
            "type": "library",
            "autoload": {
                "psr-4": {
                    "SlmLocale\\": "src/SlmLocale/"
                }
            },
            "notification-url": "https://packagist.org/downloads/",
            "license": [
                "BSD-3-Clause"
            ],
            "authors": [
                {
                    "name": "Jurian Sluiman",
                    "email": "jurian@juriansluiman.nl",
                    "homepage": "http://juriansluiman.nl"
                }
            ],
            "description": "Automatic detection of locales for Laminas",
            "homepage": "https://github.com/juriansluiman/SlmLocale",
            "keywords": [
                "Zend Framework",
                "i18n",
                "laminas",
                "locale",
                "zf"
            ],
            "support": {
                "issues": "https://github.com/basz/SlmLocale/issues",
                "source": "https://github.com/basz/SlmLocale/tree/1.0.0"
            },
            "time": "2022-11-21T08:15:06+00:00"
        },
        {
            "name": "stella-maris/clock",
            "version": "0.1.7",
            "source": {
                "type": "git",
                "url": "https://github.com/stella-maris-solutions/clock.git",
                "reference": "fa23ce16019289a18bb3446fdecd45befcdd94f8"
            },
            "dist": {
                "type": "zip",
                "url": "https://api.github.com/repos/stella-maris-solutions/clock/zipball/fa23ce16019289a18bb3446fdecd45befcdd94f8",
                "reference": "fa23ce16019289a18bb3446fdecd45befcdd94f8",
                "shasum": ""
            },
            "require": {
                "php": "^7.0|^8.0",
                "psr/clock": "^1.0"
            },
            "type": "library",
            "autoload": {
                "psr-4": {
                    "StellaMaris\\Clock\\": "src"
                }
            },
            "notification-url": "https://packagist.org/downloads/",
            "license": [
                "MIT"
            ],
            "authors": [
                {
                    "name": "Andreas Heigl",
                    "role": "Maintainer"
                }
            ],
            "description": "A pre-release of the proposed PSR-20 Clock-Interface",
            "homepage": "https://gitlab.com/stella-maris/clock",
            "keywords": [
                "clock",
                "datetime",
                "point in time",
                "psr20"
            ],
            "support": {
                "source": "https://github.com/stella-maris-solutions/clock/tree/0.1.7"
            },
            "time": "2022-11-25T16:15:06+00:00"
        },
        {
            "name": "steverhoades/oauth2-openid-connect-server",
            "version": "v2.5.0",
            "source": {
                "type": "git",
                "url": "https://github.com/steverhoades/oauth2-openid-connect-server.git",
                "reference": "23381585ebb410ffa11ca9eb0fdba3895fb23119"
            },
            "dist": {
                "type": "zip",
                "url": "https://api.github.com/repos/steverhoades/oauth2-openid-connect-server/zipball/23381585ebb410ffa11ca9eb0fdba3895fb23119",
                "reference": "23381585ebb410ffa11ca9eb0fdba3895fb23119",
                "shasum": ""
            },
            "require": {
                "lcobucci/jwt": "4.1.5|^4.2",
                "league/oauth2-server": "^5.1|^6.0|^7.0|^8.0"
            },
            "require-dev": {
                "laminas/laminas-diactoros": "^1.3.2",
                "phpunit/phpunit": "^5.0|^9.5"
            },
            "type": "library",
            "autoload": {
                "psr-4": {
                    "OpenIDConnectServer\\": "src/"
                }
            },
            "notification-url": "https://packagist.org/downloads/",
            "license": [
                "MIT"
            ],
            "authors": [
                {
                    "name": "Steve Rhoades",
                    "email": "sedonami@gmail.com"
                }
            ],
            "description": "An OpenID Connect Server that sites on The PHP League's OAuth2 Server",
            "support": {
                "issues": "https://github.com/steverhoades/oauth2-openid-connect-server/issues",
                "source": "https://github.com/steverhoades/oauth2-openid-connect-server/tree/v2.5.0"
            },
            "time": "2023-01-19T16:49:09+00:00"
        },
        {
            "name": "swagger-api/swagger-ui",
            "version": "v4.16.1",
            "source": {
                "type": "git",
                "url": "https://github.com/swagger-api/swagger-ui.git",
                "reference": "cea6642894da2b6dbdee835fd3acedaa3ee37f18"
            },
            "dist": {
                "type": "zip",
                "url": "https://api.github.com/repos/swagger-api/swagger-ui/zipball/cea6642894da2b6dbdee835fd3acedaa3ee37f18",
                "reference": "cea6642894da2b6dbdee835fd3acedaa3ee37f18",
                "shasum": ""
            },
            "type": "library",
            "notification-url": "https://packagist.org/downloads/",
            "license": [
                "Apache-2.0"
            ],
            "authors": [
                {
                    "name": "Anna Bodnia",
                    "email": "anna.bodnia@gmail.com"
                },
                {
                    "name": "Buu Nguyen",
                    "email": "buunguyen@gmail.com"
                },
                {
                    "name": "Josh Ponelat",
                    "email": "jponelat@gmail.com"
                },
                {
                    "name": "Kyle Shockey",
                    "email": "kyleshockey1@gmail.com"
                },
                {
                    "name": "Robert Barnwell",
                    "email": "robert@robertismy.name"
                },
                {
                    "name": "Sahar Jafari",
                    "email": "shr.jafari@gmail.com"
                }
            ],
            "description": " Swagger UI is a collection of HTML, Javascript, and CSS assets that dynamically generate beautiful documentation from a Swagger-compliant API.",
            "homepage": "http://swagger.io",
            "keywords": [
                "api",
                "documentation",
                "openapi",
                "specification",
                "swagger",
                "ui"
            ],
            "support": {
                "issues": "https://github.com/swagger-api/swagger-ui/issues",
                "source": "https://github.com/swagger-api/swagger-ui/tree/v4.16.1"
            },
            "time": "2023-02-25T18:18:34+00:00"
        },
        {
            "name": "symfony/console",
            "version": "v5.4.24",
            "source": {
                "type": "git",
                "url": "https://github.com/symfony/console.git",
                "reference": "560fc3ed7a43e6d30ea94a07d77f9a60b8ed0fb8"
            },
            "dist": {
                "type": "zip",
                "url": "https://api.github.com/repos/symfony/console/zipball/560fc3ed7a43e6d30ea94a07d77f9a60b8ed0fb8",
                "reference": "560fc3ed7a43e6d30ea94a07d77f9a60b8ed0fb8",
                "shasum": ""
            },
            "require": {
                "php": ">=7.2.5",
                "symfony/deprecation-contracts": "^2.1|^3",
                "symfony/polyfill-mbstring": "~1.0",
                "symfony/polyfill-php73": "^1.9",
                "symfony/polyfill-php80": "^1.16",
                "symfony/service-contracts": "^1.1|^2|^3",
                "symfony/string": "^5.1|^6.0"
            },
            "conflict": {
                "psr/log": ">=3",
                "symfony/dependency-injection": "<4.4",
                "symfony/dotenv": "<5.1",
                "symfony/event-dispatcher": "<4.4",
                "symfony/lock": "<4.4",
                "symfony/process": "<4.4"
            },
            "provide": {
                "psr/log-implementation": "1.0|2.0"
            },
            "require-dev": {
                "psr/log": "^1|^2",
                "symfony/config": "^4.4|^5.0|^6.0",
                "symfony/dependency-injection": "^4.4|^5.0|^6.0",
                "symfony/event-dispatcher": "^4.4|^5.0|^6.0",
                "symfony/lock": "^4.4|^5.0|^6.0",
                "symfony/process": "^4.4|^5.0|^6.0",
                "symfony/var-dumper": "^4.4|^5.0|^6.0"
            },
            "suggest": {
                "psr/log": "For using the console logger",
                "symfony/event-dispatcher": "",
                "symfony/lock": "",
                "symfony/process": ""
            },
            "type": "library",
            "autoload": {
                "psr-4": {
                    "Symfony\\Component\\Console\\": ""
                },
                "exclude-from-classmap": [
                    "/Tests/"
                ]
            },
            "notification-url": "https://packagist.org/downloads/",
            "license": [
                "MIT"
            ],
            "authors": [
                {
                    "name": "Fabien Potencier",
                    "email": "fabien@symfony.com"
                },
                {
                    "name": "Symfony Community",
                    "homepage": "https://symfony.com/contributors"
                }
            ],
            "description": "Eases the creation of beautiful and testable command line interfaces",
            "homepage": "https://symfony.com",
            "keywords": [
                "cli",
                "command-line",
                "console",
                "terminal"
            ],
            "support": {
                "source": "https://github.com/symfony/console/tree/v5.4.24"
            },
            "funding": [
                {
                    "url": "https://symfony.com/sponsor",
                    "type": "custom"
                },
                {
                    "url": "https://github.com/fabpot",
                    "type": "github"
                },
                {
                    "url": "https://tidelift.com/funding/github/packagist/symfony/symfony",
                    "type": "tidelift"
                }
            ],
            "time": "2023-05-26T05:13:16+00:00"
        },
        {
            "name": "symfony/deprecation-contracts",
            "version": "v2.5.2",
            "source": {
                "type": "git",
                "url": "https://github.com/symfony/deprecation-contracts.git",
                "reference": "e8b495ea28c1d97b5e0c121748d6f9b53d075c66"
            },
            "dist": {
                "type": "zip",
                "url": "https://api.github.com/repos/symfony/deprecation-contracts/zipball/e8b495ea28c1d97b5e0c121748d6f9b53d075c66",
                "reference": "e8b495ea28c1d97b5e0c121748d6f9b53d075c66",
                "shasum": ""
            },
            "require": {
                "php": ">=7.1"
            },
            "type": "library",
            "extra": {
                "branch-alias": {
                    "dev-main": "2.5-dev"
                },
                "thanks": {
                    "name": "symfony/contracts",
                    "url": "https://github.com/symfony/contracts"
                }
            },
            "autoload": {
                "files": [
                    "function.php"
                ]
            },
            "notification-url": "https://packagist.org/downloads/",
            "license": [
                "MIT"
            ],
            "authors": [
                {
                    "name": "Nicolas Grekas",
                    "email": "p@tchwork.com"
                },
                {
                    "name": "Symfony Community",
                    "homepage": "https://symfony.com/contributors"
                }
            ],
            "description": "A generic function and convention to trigger deprecation notices",
            "homepage": "https://symfony.com",
            "support": {
                "source": "https://github.com/symfony/deprecation-contracts/tree/v2.5.2"
            },
            "funding": [
                {
                    "url": "https://symfony.com/sponsor",
                    "type": "custom"
                },
                {
                    "url": "https://github.com/fabpot",
                    "type": "github"
                },
                {
                    "url": "https://tidelift.com/funding/github/packagist/symfony/symfony",
                    "type": "tidelift"
                }
            ],
            "time": "2022-01-02T09:53:40+00:00"
        },
        {
            "name": "symfony/polyfill-ctype",
            "version": "v1.27.0",
            "source": {
                "type": "git",
                "url": "https://github.com/symfony/polyfill-ctype.git",
                "reference": "5bbc823adecdae860bb64756d639ecfec17b050a"
            },
            "dist": {
                "type": "zip",
                "url": "https://api.github.com/repos/symfony/polyfill-ctype/zipball/5bbc823adecdae860bb64756d639ecfec17b050a",
                "reference": "5bbc823adecdae860bb64756d639ecfec17b050a",
                "shasum": ""
            },
            "require": {
                "php": ">=7.1"
            },
            "provide": {
                "ext-ctype": "*"
            },
            "suggest": {
                "ext-ctype": "For best performance"
            },
            "type": "library",
            "extra": {
                "branch-alias": {
                    "dev-main": "1.27-dev"
                },
                "thanks": {
                    "name": "symfony/polyfill",
                    "url": "https://github.com/symfony/polyfill"
                }
            },
            "autoload": {
                "files": [
                    "bootstrap.php"
                ],
                "psr-4": {
                    "Symfony\\Polyfill\\Ctype\\": ""
                }
            },
            "notification-url": "https://packagist.org/downloads/",
            "license": [
                "MIT"
            ],
            "authors": [
                {
                    "name": "Gert de Pagter",
                    "email": "BackEndTea@gmail.com"
                },
                {
                    "name": "Symfony Community",
                    "homepage": "https://symfony.com/contributors"
                }
            ],
            "description": "Symfony polyfill for ctype functions",
            "homepage": "https://symfony.com",
            "keywords": [
                "compatibility",
                "ctype",
                "polyfill",
                "portable"
            ],
            "support": {
                "source": "https://github.com/symfony/polyfill-ctype/tree/v1.27.0"
            },
            "funding": [
                {
                    "url": "https://symfony.com/sponsor",
                    "type": "custom"
                },
                {
                    "url": "https://github.com/fabpot",
                    "type": "github"
                },
                {
                    "url": "https://tidelift.com/funding/github/packagist/symfony/symfony",
                    "type": "tidelift"
                }
            ],
            "time": "2022-11-03T14:55:06+00:00"
        },
        {
            "name": "symfony/polyfill-intl-grapheme",
            "version": "v1.27.0",
            "source": {
                "type": "git",
                "url": "https://github.com/symfony/polyfill-intl-grapheme.git",
                "reference": "511a08c03c1960e08a883f4cffcacd219b758354"
            },
            "dist": {
                "type": "zip",
                "url": "https://api.github.com/repos/symfony/polyfill-intl-grapheme/zipball/511a08c03c1960e08a883f4cffcacd219b758354",
                "reference": "511a08c03c1960e08a883f4cffcacd219b758354",
                "shasum": ""
            },
            "require": {
                "php": ">=7.1"
            },
            "suggest": {
                "ext-intl": "For best performance"
            },
            "type": "library",
            "extra": {
                "branch-alias": {
                    "dev-main": "1.27-dev"
                },
                "thanks": {
                    "name": "symfony/polyfill",
                    "url": "https://github.com/symfony/polyfill"
                }
            },
            "autoload": {
                "files": [
                    "bootstrap.php"
                ],
                "psr-4": {
                    "Symfony\\Polyfill\\Intl\\Grapheme\\": ""
                }
            },
            "notification-url": "https://packagist.org/downloads/",
            "license": [
                "MIT"
            ],
            "authors": [
                {
                    "name": "Nicolas Grekas",
                    "email": "p@tchwork.com"
                },
                {
                    "name": "Symfony Community",
                    "homepage": "https://symfony.com/contributors"
                }
            ],
            "description": "Symfony polyfill for intl's grapheme_* functions",
            "homepage": "https://symfony.com",
            "keywords": [
                "compatibility",
                "grapheme",
                "intl",
                "polyfill",
                "portable",
                "shim"
            ],
            "support": {
                "source": "https://github.com/symfony/polyfill-intl-grapheme/tree/v1.27.0"
            },
            "funding": [
                {
                    "url": "https://symfony.com/sponsor",
                    "type": "custom"
                },
                {
                    "url": "https://github.com/fabpot",
                    "type": "github"
                },
                {
                    "url": "https://tidelift.com/funding/github/packagist/symfony/symfony",
                    "type": "tidelift"
                }
            ],
            "time": "2022-11-03T14:55:06+00:00"
        },
        {
            "name": "symfony/polyfill-intl-idn",
            "version": "v1.27.0",
            "source": {
                "type": "git",
                "url": "https://github.com/symfony/polyfill-intl-idn.git",
                "reference": "639084e360537a19f9ee352433b84ce831f3d2da"
            },
            "dist": {
                "type": "zip",
                "url": "https://api.github.com/repos/symfony/polyfill-intl-idn/zipball/639084e360537a19f9ee352433b84ce831f3d2da",
                "reference": "639084e360537a19f9ee352433b84ce831f3d2da",
                "shasum": ""
            },
            "require": {
                "php": ">=7.1",
                "symfony/polyfill-intl-normalizer": "^1.10",
                "symfony/polyfill-php72": "^1.10"
            },
            "suggest": {
                "ext-intl": "For best performance"
            },
            "type": "library",
            "extra": {
                "branch-alias": {
                    "dev-main": "1.27-dev"
                },
                "thanks": {
                    "name": "symfony/polyfill",
                    "url": "https://github.com/symfony/polyfill"
                }
            },
            "autoload": {
                "files": [
                    "bootstrap.php"
                ],
                "psr-4": {
                    "Symfony\\Polyfill\\Intl\\Idn\\": ""
                }
            },
            "notification-url": "https://packagist.org/downloads/",
            "license": [
                "MIT"
            ],
            "authors": [
                {
                    "name": "Laurent Bassin",
                    "email": "laurent@bassin.info"
                },
                {
                    "name": "Trevor Rowbotham",
                    "email": "trevor.rowbotham@pm.me"
                },
                {
                    "name": "Symfony Community",
                    "homepage": "https://symfony.com/contributors"
                }
            ],
            "description": "Symfony polyfill for intl's idn_to_ascii and idn_to_utf8 functions",
            "homepage": "https://symfony.com",
            "keywords": [
                "compatibility",
                "idn",
                "intl",
                "polyfill",
                "portable",
                "shim"
            ],
            "support": {
                "source": "https://github.com/symfony/polyfill-intl-idn/tree/v1.27.0"
            },
            "funding": [
                {
                    "url": "https://symfony.com/sponsor",
                    "type": "custom"
                },
                {
                    "url": "https://github.com/fabpot",
                    "type": "github"
                },
                {
                    "url": "https://tidelift.com/funding/github/packagist/symfony/symfony",
                    "type": "tidelift"
                }
            ],
            "time": "2022-11-03T14:55:06+00:00"
        },
        {
            "name": "symfony/polyfill-intl-normalizer",
            "version": "v1.27.0",
            "source": {
                "type": "git",
                "url": "https://github.com/symfony/polyfill-intl-normalizer.git",
                "reference": "19bd1e4fcd5b91116f14d8533c57831ed00571b6"
            },
            "dist": {
                "type": "zip",
                "url": "https://api.github.com/repos/symfony/polyfill-intl-normalizer/zipball/19bd1e4fcd5b91116f14d8533c57831ed00571b6",
                "reference": "19bd1e4fcd5b91116f14d8533c57831ed00571b6",
                "shasum": ""
            },
            "require": {
                "php": ">=7.1"
            },
            "suggest": {
                "ext-intl": "For best performance"
            },
            "type": "library",
            "extra": {
                "branch-alias": {
                    "dev-main": "1.27-dev"
                },
                "thanks": {
                    "name": "symfony/polyfill",
                    "url": "https://github.com/symfony/polyfill"
                }
            },
            "autoload": {
                "files": [
                    "bootstrap.php"
                ],
                "psr-4": {
                    "Symfony\\Polyfill\\Intl\\Normalizer\\": ""
                },
                "classmap": [
                    "Resources/stubs"
                ]
            },
            "notification-url": "https://packagist.org/downloads/",
            "license": [
                "MIT"
            ],
            "authors": [
                {
                    "name": "Nicolas Grekas",
                    "email": "p@tchwork.com"
                },
                {
                    "name": "Symfony Community",
                    "homepage": "https://symfony.com/contributors"
                }
            ],
            "description": "Symfony polyfill for intl's Normalizer class and related functions",
            "homepage": "https://symfony.com",
            "keywords": [
                "compatibility",
                "intl",
                "normalizer",
                "polyfill",
                "portable",
                "shim"
            ],
            "support": {
                "source": "https://github.com/symfony/polyfill-intl-normalizer/tree/v1.27.0"
            },
            "funding": [
                {
                    "url": "https://symfony.com/sponsor",
                    "type": "custom"
                },
                {
                    "url": "https://github.com/fabpot",
                    "type": "github"
                },
                {
                    "url": "https://tidelift.com/funding/github/packagist/symfony/symfony",
                    "type": "tidelift"
                }
            ],
            "time": "2022-11-03T14:55:06+00:00"
        },
        {
            "name": "symfony/polyfill-mbstring",
            "version": "v1.27.0",
            "source": {
                "type": "git",
                "url": "https://github.com/symfony/polyfill-mbstring.git",
                "reference": "8ad114f6b39e2c98a8b0e3bd907732c207c2b534"
            },
            "dist": {
                "type": "zip",
                "url": "https://api.github.com/repos/symfony/polyfill-mbstring/zipball/8ad114f6b39e2c98a8b0e3bd907732c207c2b534",
                "reference": "8ad114f6b39e2c98a8b0e3bd907732c207c2b534",
                "shasum": ""
            },
            "require": {
                "php": ">=7.1"
            },
            "provide": {
                "ext-mbstring": "*"
            },
            "suggest": {
                "ext-mbstring": "For best performance"
            },
            "type": "library",
            "extra": {
                "branch-alias": {
                    "dev-main": "1.27-dev"
                },
                "thanks": {
                    "name": "symfony/polyfill",
                    "url": "https://github.com/symfony/polyfill"
                }
            },
            "autoload": {
                "files": [
                    "bootstrap.php"
                ],
                "psr-4": {
                    "Symfony\\Polyfill\\Mbstring\\": ""
                }
            },
            "notification-url": "https://packagist.org/downloads/",
            "license": [
                "MIT"
            ],
            "authors": [
                {
                    "name": "Nicolas Grekas",
                    "email": "p@tchwork.com"
                },
                {
                    "name": "Symfony Community",
                    "homepage": "https://symfony.com/contributors"
                }
            ],
            "description": "Symfony polyfill for the Mbstring extension",
            "homepage": "https://symfony.com",
            "keywords": [
                "compatibility",
                "mbstring",
                "polyfill",
                "portable",
                "shim"
            ],
            "support": {
                "source": "https://github.com/symfony/polyfill-mbstring/tree/v1.27.0"
            },
            "funding": [
                {
                    "url": "https://symfony.com/sponsor",
                    "type": "custom"
                },
                {
                    "url": "https://github.com/fabpot",
                    "type": "github"
                },
                {
                    "url": "https://tidelift.com/funding/github/packagist/symfony/symfony",
                    "type": "tidelift"
                }
            ],
            "time": "2022-11-03T14:55:06+00:00"
        },
        {
            "name": "symfony/polyfill-php72",
            "version": "v1.27.0",
            "source": {
                "type": "git",
                "url": "https://github.com/symfony/polyfill-php72.git",
                "reference": "869329b1e9894268a8a61dabb69153029b7a8c97"
            },
            "dist": {
                "type": "zip",
                "url": "https://api.github.com/repos/symfony/polyfill-php72/zipball/869329b1e9894268a8a61dabb69153029b7a8c97",
                "reference": "869329b1e9894268a8a61dabb69153029b7a8c97",
                "shasum": ""
            },
            "require": {
                "php": ">=7.1"
            },
            "type": "library",
            "extra": {
                "branch-alias": {
                    "dev-main": "1.27-dev"
                },
                "thanks": {
                    "name": "symfony/polyfill",
                    "url": "https://github.com/symfony/polyfill"
                }
            },
            "autoload": {
                "files": [
                    "bootstrap.php"
                ],
                "psr-4": {
                    "Symfony\\Polyfill\\Php72\\": ""
                }
            },
            "notification-url": "https://packagist.org/downloads/",
            "license": [
                "MIT"
            ],
            "authors": [
                {
                    "name": "Nicolas Grekas",
                    "email": "p@tchwork.com"
                },
                {
                    "name": "Symfony Community",
                    "homepage": "https://symfony.com/contributors"
                }
            ],
            "description": "Symfony polyfill backporting some PHP 7.2+ features to lower PHP versions",
            "homepage": "https://symfony.com",
            "keywords": [
                "compatibility",
                "polyfill",
                "portable",
                "shim"
            ],
            "support": {
                "source": "https://github.com/symfony/polyfill-php72/tree/v1.27.0"
            },
            "funding": [
                {
                    "url": "https://symfony.com/sponsor",
                    "type": "custom"
                },
                {
                    "url": "https://github.com/fabpot",
                    "type": "github"
                },
                {
                    "url": "https://tidelift.com/funding/github/packagist/symfony/symfony",
                    "type": "tidelift"
                }
            ],
            "time": "2022-11-03T14:55:06+00:00"
        },
        {
            "name": "symfony/polyfill-php73",
            "version": "v1.27.0",
            "source": {
                "type": "git",
                "url": "https://github.com/symfony/polyfill-php73.git",
                "reference": "9e8ecb5f92152187c4799efd3c96b78ccab18ff9"
            },
            "dist": {
                "type": "zip",
                "url": "https://api.github.com/repos/symfony/polyfill-php73/zipball/9e8ecb5f92152187c4799efd3c96b78ccab18ff9",
                "reference": "9e8ecb5f92152187c4799efd3c96b78ccab18ff9",
                "shasum": ""
            },
            "require": {
                "php": ">=7.1"
            },
            "type": "library",
            "extra": {
                "branch-alias": {
                    "dev-main": "1.27-dev"
                },
                "thanks": {
                    "name": "symfony/polyfill",
                    "url": "https://github.com/symfony/polyfill"
                }
            },
            "autoload": {
                "files": [
                    "bootstrap.php"
                ],
                "psr-4": {
                    "Symfony\\Polyfill\\Php73\\": ""
                },
                "classmap": [
                    "Resources/stubs"
                ]
            },
            "notification-url": "https://packagist.org/downloads/",
            "license": [
                "MIT"
            ],
            "authors": [
                {
                    "name": "Nicolas Grekas",
                    "email": "p@tchwork.com"
                },
                {
                    "name": "Symfony Community",
                    "homepage": "https://symfony.com/contributors"
                }
            ],
            "description": "Symfony polyfill backporting some PHP 7.3+ features to lower PHP versions",
            "homepage": "https://symfony.com",
            "keywords": [
                "compatibility",
                "polyfill",
                "portable",
                "shim"
            ],
            "support": {
                "source": "https://github.com/symfony/polyfill-php73/tree/v1.27.0"
            },
            "funding": [
                {
                    "url": "https://symfony.com/sponsor",
                    "type": "custom"
                },
                {
                    "url": "https://github.com/fabpot",
                    "type": "github"
                },
                {
                    "url": "https://tidelift.com/funding/github/packagist/symfony/symfony",
                    "type": "tidelift"
                }
            ],
            "time": "2022-11-03T14:55:06+00:00"
        },
        {
            "name": "symfony/polyfill-php80",
            "version": "v1.27.0",
            "source": {
                "type": "git",
                "url": "https://github.com/symfony/polyfill-php80.git",
                "reference": "7a6ff3f1959bb01aefccb463a0f2cd3d3d2fd936"
            },
            "dist": {
                "type": "zip",
                "url": "https://api.github.com/repos/symfony/polyfill-php80/zipball/7a6ff3f1959bb01aefccb463a0f2cd3d3d2fd936",
                "reference": "7a6ff3f1959bb01aefccb463a0f2cd3d3d2fd936",
                "shasum": ""
            },
            "require": {
                "php": ">=7.1"
            },
            "type": "library",
            "extra": {
                "branch-alias": {
                    "dev-main": "1.27-dev"
                },
                "thanks": {
                    "name": "symfony/polyfill",
                    "url": "https://github.com/symfony/polyfill"
                }
            },
            "autoload": {
                "files": [
                    "bootstrap.php"
                ],
                "psr-4": {
                    "Symfony\\Polyfill\\Php80\\": ""
                },
                "classmap": [
                    "Resources/stubs"
                ]
            },
            "notification-url": "https://packagist.org/downloads/",
            "license": [
                "MIT"
            ],
            "authors": [
                {
                    "name": "Ion Bazan",
                    "email": "ion.bazan@gmail.com"
                },
                {
                    "name": "Nicolas Grekas",
                    "email": "p@tchwork.com"
                },
                {
                    "name": "Symfony Community",
                    "homepage": "https://symfony.com/contributors"
                }
            ],
            "description": "Symfony polyfill backporting some PHP 8.0+ features to lower PHP versions",
            "homepage": "https://symfony.com",
            "keywords": [
                "compatibility",
                "polyfill",
                "portable",
                "shim"
            ],
            "support": {
                "source": "https://github.com/symfony/polyfill-php80/tree/v1.27.0"
            },
            "funding": [
                {
                    "url": "https://symfony.com/sponsor",
                    "type": "custom"
                },
                {
                    "url": "https://github.com/fabpot",
                    "type": "github"
                },
                {
                    "url": "https://tidelift.com/funding/github/packagist/symfony/symfony",
                    "type": "tidelift"
                }
            ],
            "time": "2022-11-03T14:55:06+00:00"
        },
        {
            "name": "symfony/service-contracts",
            "version": "v2.5.2",
            "source": {
                "type": "git",
                "url": "https://github.com/symfony/service-contracts.git",
                "reference": "4b426aac47d6427cc1a1d0f7e2ac724627f5966c"
            },
            "dist": {
                "type": "zip",
                "url": "https://api.github.com/repos/symfony/service-contracts/zipball/4b426aac47d6427cc1a1d0f7e2ac724627f5966c",
                "reference": "4b426aac47d6427cc1a1d0f7e2ac724627f5966c",
                "shasum": ""
            },
            "require": {
                "php": ">=7.2.5",
                "psr/container": "^1.1",
                "symfony/deprecation-contracts": "^2.1|^3"
            },
            "conflict": {
                "ext-psr": "<1.1|>=2"
            },
            "suggest": {
                "symfony/service-implementation": ""
            },
            "type": "library",
            "extra": {
                "branch-alias": {
                    "dev-main": "2.5-dev"
                },
                "thanks": {
                    "name": "symfony/contracts",
                    "url": "https://github.com/symfony/contracts"
                }
            },
            "autoload": {
                "psr-4": {
                    "Symfony\\Contracts\\Service\\": ""
                }
            },
            "notification-url": "https://packagist.org/downloads/",
            "license": [
                "MIT"
            ],
            "authors": [
                {
                    "name": "Nicolas Grekas",
                    "email": "p@tchwork.com"
                },
                {
                    "name": "Symfony Community",
                    "homepage": "https://symfony.com/contributors"
                }
            ],
            "description": "Generic abstractions related to writing services",
            "homepage": "https://symfony.com",
            "keywords": [
                "abstractions",
                "contracts",
                "decoupling",
                "interfaces",
                "interoperability",
                "standards"
            ],
            "support": {
                "source": "https://github.com/symfony/service-contracts/tree/v2.5.2"
            },
            "funding": [
                {
                    "url": "https://symfony.com/sponsor",
                    "type": "custom"
                },
                {
                    "url": "https://github.com/fabpot",
                    "type": "github"
                },
                {
                    "url": "https://tidelift.com/funding/github/packagist/symfony/symfony",
                    "type": "tidelift"
                }
            ],
            "time": "2022-05-30T19:17:29+00:00"
        },
        {
            "name": "symfony/string",
            "version": "v5.4.22",
            "source": {
                "type": "git",
                "url": "https://github.com/symfony/string.git",
                "reference": "8036a4c76c0dd29e60b6a7cafcacc50cf088ea62"
            },
            "dist": {
                "type": "zip",
                "url": "https://api.github.com/repos/symfony/string/zipball/8036a4c76c0dd29e60b6a7cafcacc50cf088ea62",
                "reference": "8036a4c76c0dd29e60b6a7cafcacc50cf088ea62",
                "shasum": ""
            },
            "require": {
                "php": ">=7.2.5",
                "symfony/polyfill-ctype": "~1.8",
                "symfony/polyfill-intl-grapheme": "~1.0",
                "symfony/polyfill-intl-normalizer": "~1.0",
                "symfony/polyfill-mbstring": "~1.0",
                "symfony/polyfill-php80": "~1.15"
            },
            "conflict": {
                "symfony/translation-contracts": ">=3.0"
            },
            "require-dev": {
                "symfony/error-handler": "^4.4|^5.0|^6.0",
                "symfony/http-client": "^4.4|^5.0|^6.0",
                "symfony/translation-contracts": "^1.1|^2",
                "symfony/var-exporter": "^4.4|^5.0|^6.0"
            },
            "type": "library",
            "autoload": {
                "files": [
                    "Resources/functions.php"
                ],
                "psr-4": {
                    "Symfony\\Component\\String\\": ""
                },
                "exclude-from-classmap": [
                    "/Tests/"
                ]
            },
            "notification-url": "https://packagist.org/downloads/",
            "license": [
                "MIT"
            ],
            "authors": [
                {
                    "name": "Nicolas Grekas",
                    "email": "p@tchwork.com"
                },
                {
                    "name": "Symfony Community",
                    "homepage": "https://symfony.com/contributors"
                }
            ],
            "description": "Provides an object-oriented API to strings and deals with bytes, UTF-8 code points and grapheme clusters in a unified way",
            "homepage": "https://symfony.com",
            "keywords": [
                "grapheme",
                "i18n",
                "string",
                "unicode",
                "utf-8",
                "utf8"
            ],
            "support": {
                "source": "https://github.com/symfony/string/tree/v5.4.22"
            },
            "funding": [
                {
                    "url": "https://symfony.com/sponsor",
                    "type": "custom"
                },
                {
                    "url": "https://github.com/fabpot",
                    "type": "github"
                },
                {
                    "url": "https://tidelift.com/funding/github/packagist/symfony/symfony",
                    "type": "tidelift"
                }
            ],
            "time": "2023-03-14T06:11:53+00:00"
        },
        {
            "name": "symfony/yaml",
            "version": "v5.4.23",
            "source": {
                "type": "git",
                "url": "https://github.com/symfony/yaml.git",
                "reference": "4cd2e3ea301aadd76a4172756296fe552fb45b0b"
            },
            "dist": {
                "type": "zip",
                "url": "https://api.github.com/repos/symfony/yaml/zipball/4cd2e3ea301aadd76a4172756296fe552fb45b0b",
                "reference": "4cd2e3ea301aadd76a4172756296fe552fb45b0b",
                "shasum": ""
            },
            "require": {
                "php": ">=7.2.5",
                "symfony/deprecation-contracts": "^2.1|^3",
                "symfony/polyfill-ctype": "^1.8"
            },
            "conflict": {
                "symfony/console": "<5.3"
            },
            "require-dev": {
                "symfony/console": "^5.3|^6.0"
            },
            "suggest": {
                "symfony/console": "For validating YAML files using the lint command"
            },
            "bin": [
                "Resources/bin/yaml-lint"
            ],
            "type": "library",
            "autoload": {
                "psr-4": {
                    "Symfony\\Component\\Yaml\\": ""
                },
                "exclude-from-classmap": [
                    "/Tests/"
                ]
            },
            "notification-url": "https://packagist.org/downloads/",
            "license": [
                "MIT"
            ],
            "authors": [
                {
                    "name": "Fabien Potencier",
                    "email": "fabien@symfony.com"
                },
                {
                    "name": "Symfony Community",
                    "homepage": "https://symfony.com/contributors"
                }
            ],
            "description": "Loads and dumps YAML files",
            "homepage": "https://symfony.com",
            "support": {
                "source": "https://github.com/symfony/yaml/tree/v5.4.23"
            },
            "funding": [
                {
                    "url": "https://symfony.com/sponsor",
                    "type": "custom"
                },
                {
                    "url": "https://github.com/fabpot",
                    "type": "github"
                },
                {
                    "url": "https://tidelift.com/funding/github/packagist/symfony/symfony",
                    "type": "tidelift"
                }
            ],
            "time": "2023-04-23T19:33:36+00:00"
        },
        {
            "name": "vstelmakh/url-highlight",
            "version": "v3.0.2",
            "source": {
                "type": "git",
                "url": "https://github.com/vstelmakh/url-highlight.git",
                "reference": "458f1af6acdf63d33e7fb43aeeecb4bfe64bda2b"
            },
            "dist": {
                "type": "zip",
                "url": "https://api.github.com/repos/vstelmakh/url-highlight/zipball/458f1af6acdf63d33e7fb43aeeecb4bfe64bda2b",
                "reference": "458f1af6acdf63d33e7fb43aeeecb4bfe64bda2b",
                "shasum": ""
            },
            "require": {
                "ext-json": "*",
                "ext-mbstring": "*",
                "php": "^7.1 || ^8",
                "symfony/polyfill-php72": "^1.10"
            },
            "require-dev": {
                "phpbench/phpbench": "^0.16 || ^1.2.6",
                "phpstan/phpstan": "^1.4",
                "phpunit/phpunit": "^7.5.3 || ^8 || ^9.3",
                "squizlabs/php_codesniffer": "^3.7.1",
                "vstelmakh/covelyzer": "^0.2"
            },
            "type": "library",
            "autoload": {
                "psr-4": {
                    "VStelmakh\\UrlHighlight\\": "src/"
                }
            },
            "notification-url": "https://packagist.org/downloads/",
            "license": [
                "MIT"
            ],
            "authors": [
                {
                    "name": "Volodymyr Stelmakh",
                    "homepage": "https://github.com/vstelmakh"
                }
            ],
            "description": "Library to parse urls from string input",
            "homepage": "https://github.com/vstelmakh/url-highlight",
            "keywords": [
                "Linkify",
                "clickable",
                "extract",
                "html",
                "parser",
                "url"
            ],
            "support": {
                "issues": "https://github.com/vstelmakh/url-highlight/issues",
                "source": "https://github.com/vstelmakh/url-highlight/tree/v3.0.2"
            },
            "time": "2023-01-15T16:58:38+00:00"
        },
        {
            "name": "vufind-org/vufind-marc",
            "version": "v1.0.2",
            "source": {
                "type": "git",
                "url": "https://github.com/vufind-org/vufind-marc.git",
                "reference": "21e2ba512b6ce4361c5100849eda24837c488ab3"
            },
            "dist": {
                "type": "zip",
                "url": "https://api.github.com/repos/vufind-org/vufind-marc/zipball/21e2ba512b6ce4361c5100849eda24837c488ab3",
                "reference": "21e2ba512b6ce4361c5100849eda24837c488ab3",
                "shasum": ""
            },
            "require": {
                "opis/json-schema": "^2.3.0",
                "pcrov/jsonreader": "^1.0.2",
                "php": ">=7.4.1",
                "vufind-org/vufindcode": "^1.2"
            },
            "require-dev": {
                "friendsofphp/php-cs-fixer": "3.8.0",
                "pear/http_request2": "2.4.2",
                "phing/phing": "2.17.3",
                "phploc/phploc": "7.0.2",
                "phpmd/phpmd": "2.12.0",
                "phpstan/phpstan": "1.6.8",
                "phpunit/phpunit": "9.5.20",
                "sebastian/phpcpd": "6.0.3",
                "squizlabs/php_codesniffer": "3.6.2"
            },
            "type": "library",
            "autoload": {
                "psr-4": {
                    "VuFind\\Marc\\": "src/"
                }
            },
            "notification-url": "https://packagist.org/downloads/",
            "license": [
                "GPL-2.0"
            ],
            "authors": [
                {
                    "name": "Ere Maijala",
                    "email": "ere.maijala@helsinki.fi"
                },
                {
                    "name": "Demian Katz",
                    "email": "demian.katz@villanova.edu"
                }
            ],
            "description": "MARC record processing library for the VuFind project",
            "homepage": "https://vufind.org/",
            "support": {
                "issues": "https://vufind.org/jira",
                "source": "https://github.com/vufind-org/vufind-marc/tree/v1.0.2"
            },
            "time": "2022-11-25T06:43:38+00:00"
        },
        {
            "name": "vufind-org/vufindcode",
            "version": "v1.2",
            "source": {
                "type": "git",
                "url": "https://github.com/vufind-org/vufindcode.git",
                "reference": "df7f4d2188c9f2c654dfee69774b80b9d03b1ab4"
            },
            "dist": {
                "type": "zip",
                "url": "https://api.github.com/repos/vufind-org/vufindcode/zipball/df7f4d2188c9f2c654dfee69774b80b9d03b1ab4",
                "reference": "df7f4d2188c9f2c654dfee69774b80b9d03b1ab4",
                "shasum": ""
            },
            "require": {
                "php": ">=7.0.8"
            },
            "require-dev": {
                "friendsofphp/php-cs-fixer": "2.11.1",
                "pear/http_request2": "2.3.0",
                "phing/phing": "2.16.1",
                "phploc/phploc": "4.0.1",
                "phpmd/phpmd": "2.6.0",
                "phpunit/phpunit": "6.5.8",
                "sebastian/phpcpd": "3.0.1",
                "squizlabs/php_codesniffer": "3.2.3"
            },
            "type": "library",
            "autoload": {
                "psr-0": {
                    "VuFindCode\\": "src/"
                }
            },
            "notification-url": "https://packagist.org/downloads/",
            "license": [
                "GPL-2.0"
            ],
            "authors": [
                {
                    "name": "Demian Katz",
                    "email": "demian.katz@villanova.edu"
                }
            ],
            "description": "Classes for working with EANs, ISBNs and ISMNs (a VuFind support library)",
            "homepage": "https://vufind.org/",
            "support": {
                "issues": "https://vufind.org/jira",
                "source": "https://github.com/vufind-org/vufindcode/tree/v1.2"
            },
            "time": "2019-11-07T14:29:07+00:00"
        },
        {
            "name": "vufind-org/vufinddate",
            "version": "v1.2.0",
            "source": {
                "type": "git",
                "url": "https://github.com/vufind-org/vufinddate.git",
                "reference": "319b862c5a8a1352ff6cb93095fface6b40bc2e1"
            },
            "dist": {
                "type": "zip",
                "url": "https://api.github.com/repos/vufind-org/vufinddate/zipball/319b862c5a8a1352ff6cb93095fface6b40bc2e1",
                "reference": "319b862c5a8a1352ff6cb93095fface6b40bc2e1",
                "shasum": ""
            },
            "require": {
                "php": ">=7.4.1"
            },
            "require-dev": {
                "friendsofphp/php-cs-fixer": "3.8.0",
                "pear/http_request2": "2.4.2",
                "phing/phing": "2.17.3",
                "phploc/phploc": "7.0.2",
                "phpmd/phpmd": "2.12.0",
                "phpstan/phpstan": "1.6.8",
                "phpunit/phpunit": "9.5.20",
                "sebastian/phpcpd": "6.0.3",
                "squizlabs/php_codesniffer": "3.6.2"
            },
            "type": "library",
            "autoload": {
                "psr-4": {
                    "VuFind\\Date\\": "src/"
                }
            },
            "notification-url": "https://packagist.org/downloads/",
            "license": [
                "GPL-2.0"
            ],
            "authors": [
                {
                    "name": "Demian Katz",
                    "email": "demian.katz@villanova.edu"
                }
            ],
            "description": "Date formatting tools for the VuFind project",
            "homepage": "https://vufind.org/",
            "support": {
                "issues": "https://vufind.org/jira",
                "source": "https://github.com/vufind-org/vufinddate/tree/v1.2.0"
            },
            "time": "2023-01-17T14:25:21+00:00"
        },
        {
            "name": "vufind-org/vufindharvest",
            "version": "v5.2.0",
            "source": {
                "type": "git",
                "url": "https://github.com/vufind-org/vufindharvest.git",
                "reference": "aaae1a76198e8403d0436c84465508d5e87ed161"
            },
            "dist": {
                "type": "zip",
                "url": "https://api.github.com/repos/vufind-org/vufindharvest/zipball/aaae1a76198e8403d0436c84465508d5e87ed161",
                "reference": "aaae1a76198e8403d0436c84465508d5e87ed161",
                "shasum": ""
            },
            "require": {
                "laminas/laminas-http": ">=2.2",
                "php": ">=7.4.1",
                "symfony/console": "^4.0||^5.0"
            },
            "require-dev": {
                "friendsofphp/php-cs-fixer": "3.14.4",
                "pear/http_request2": "2.5.1",
                "phing/phing": "2.17.4",
                "phploc/phploc": "7.0.2",
                "phpmd/phpmd": "2.13.0",
                "phpstan/phpstan": "1.10.3",
                "phpunit/phpunit": "9.6.4",
                "sebastian/phpcpd": "6.0.3",
                "squizlabs/php_codesniffer": "3.7.2"
            },
            "type": "library",
            "autoload": {
                "psr-4": {
                    "VuFindHarvest\\": "src/"
                }
            },
            "notification-url": "https://packagist.org/downloads/",
            "license": [
                "GPL-2.0"
            ],
            "authors": [
                {
                    "name": "Demian Katz",
                    "email": "demian.katz@villanova.edu",
                    "role": "Maintainer"
                }
            ],
            "description": "VuFind Harvest Tools",
            "homepage": "https://vufind.org/",
            "support": {
                "issues": "https://vufind.org/jira",
                "source": "https://github.com/vufind-org/vufindharvest/tree/v5.2.0"
            },
            "time": "2023-03-31T17:56:46+00:00"
        },
        {
            "name": "vufind-org/vufindhttp",
            "version": "v3.2.0",
            "source": {
                "type": "git",
                "url": "https://github.com/vufind-org/vufindhttp.git",
                "reference": "53fe3781e6b2a5043417ee054bc120c63180b936"
            },
            "dist": {
                "type": "zip",
                "url": "https://api.github.com/repos/vufind-org/vufindhttp/zipball/53fe3781e6b2a5043417ee054bc120c63180b936",
                "reference": "53fe3781e6b2a5043417ee054bc120c63180b936",
                "shasum": ""
            },
            "require": {
                "laminas/laminas-http": ">=2.2",
                "php": ">=7.4.1"
            },
            "require-dev": {
                "friendsofphp/php-cs-fixer": "3.8.0",
                "laminas/laminas-uri": ">=2.2",
                "pear/http_request2": "2.5.1",
                "phing/phing": "2.17.3",
                "phploc/phploc": "7.0.2",
                "phpmd/phpmd": "2.12.0",
                "phpstan/phpstan": "1.6.8",
                "phpunit/phpunit": "9.5.20",
                "sebastian/phpcpd": "6.0.3",
                "squizlabs/php_codesniffer": "3.6.2"
            },
            "type": "library",
            "autoload": {
                "psr-0": {
                    "VuFindHttp\\": "src/"
                }
            },
            "notification-url": "https://packagist.org/downloads/",
            "license": [
                "GPL-2.0"
            ],
            "authors": [
                {
                    "name": "David Maus",
                    "email": "maus@hab.de",
                    "role": "Developer"
                },
                {
                    "name": "Demian Katz",
                    "email": "demian.katz@villanova.edu",
                    "role": "Maintainer"
                }
            ],
            "description": "VuFind HTTP service library",
            "homepage": "https://vufind.org/",
            "support": {
                "issues": "https://vufind.org/jira",
                "source": "https://github.com/vufind-org/vufindhttp/tree/v3.2.0"
            },
            "time": "2022-09-15T10:37:23+00:00"
        },
        {
            "name": "webfontkit/open-sans",
            "version": "1.0.0",
            "source": {
                "type": "git",
                "url": "https://github.com/webfontkit/open-sans.git",
                "reference": "00ab31e690edfd0d88f9ffbcd998cf298b9687e9"
            },
            "dist": {
                "type": "zip",
                "url": "https://api.github.com/repos/webfontkit/open-sans/zipball/00ab31e690edfd0d88f9ffbcd998cf298b9687e9",
                "reference": "00ab31e690edfd0d88f9ffbcd998cf298b9687e9",
                "shasum": ""
            },
            "type": "library",
            "notification-url": "https://packagist.org/downloads/",
            "license": [
                "Apache-2.0"
            ],
            "description": "Open Sans is a humanist sans serif typeface designed by Steve Matteson, Type Director of Ascender Corp. This version contains the complete 897 character set, which includes the standard ISO Latin 1, Latin CE, Greek and Cyrillic character sets. Open Sans was designed with an upright stress, open forms and a neutral, yet friendly appearance. It was optimized for print, web, and mobile interfaces, and has excellent legibility characteristics in its letterforms.",
            "homepage": "http://www.google.com/fonts/specimen/Open+Sans",
            "support": {
                "issues": "https://github.com/webfontkit/open-sans/issues",
                "source": "https://github.com/webfontkit/open-sans",
                "wiki": "https://github.com/webfontkit/open-sans"
            },
            "time": "2014-08-20T20:43:34+00:00"
        },
        {
            "name": "webimpress/safe-writer",
            "version": "2.2.0",
            "source": {
                "type": "git",
                "url": "https://github.com/webimpress/safe-writer.git",
                "reference": "9d37cc8bee20f7cb2f58f6e23e05097eab5072e6"
            },
            "dist": {
                "type": "zip",
                "url": "https://api.github.com/repos/webimpress/safe-writer/zipball/9d37cc8bee20f7cb2f58f6e23e05097eab5072e6",
                "reference": "9d37cc8bee20f7cb2f58f6e23e05097eab5072e6",
                "shasum": ""
            },
            "require": {
                "php": "^7.3 || ^8.0"
            },
            "require-dev": {
                "phpunit/phpunit": "^9.5.4",
                "vimeo/psalm": "^4.7",
                "webimpress/coding-standard": "^1.2.2"
            },
            "type": "library",
            "extra": {
                "branch-alias": {
                    "dev-master": "2.2.x-dev",
                    "dev-develop": "2.3.x-dev",
                    "dev-release-1.0": "1.0.x-dev"
                }
            },
            "autoload": {
                "psr-4": {
                    "Webimpress\\SafeWriter\\": "src/"
                }
            },
            "notification-url": "https://packagist.org/downloads/",
            "license": [
                "BSD-2-Clause"
            ],
            "description": "Tool to write files safely, to avoid race conditions",
            "keywords": [
                "concurrent write",
                "file writer",
                "race condition",
                "safe writer",
                "webimpress"
            ],
            "support": {
                "issues": "https://github.com/webimpress/safe-writer/issues",
                "source": "https://github.com/webimpress/safe-writer/tree/2.2.0"
            },
            "funding": [
                {
                    "url": "https://github.com/michalbundyra",
                    "type": "github"
                }
            ],
            "time": "2021-04-19T16:34:45+00:00"
        },
        {
            "name": "webmozart/assert",
            "version": "1.11.0",
            "source": {
                "type": "git",
                "url": "https://github.com/webmozarts/assert.git",
                "reference": "11cb2199493b2f8a3b53e7f19068fc6aac760991"
            },
            "dist": {
                "type": "zip",
                "url": "https://api.github.com/repos/webmozarts/assert/zipball/11cb2199493b2f8a3b53e7f19068fc6aac760991",
                "reference": "11cb2199493b2f8a3b53e7f19068fc6aac760991",
                "shasum": ""
            },
            "require": {
                "ext-ctype": "*",
                "php": "^7.2 || ^8.0"
            },
            "conflict": {
                "phpstan/phpstan": "<0.12.20",
                "vimeo/psalm": "<4.6.1 || 4.6.2"
            },
            "require-dev": {
                "phpunit/phpunit": "^8.5.13"
            },
            "type": "library",
            "extra": {
                "branch-alias": {
                    "dev-master": "1.10-dev"
                }
            },
            "autoload": {
                "psr-4": {
                    "Webmozart\\Assert\\": "src/"
                }
            },
            "notification-url": "https://packagist.org/downloads/",
            "license": [
                "MIT"
            ],
            "authors": [
                {
                    "name": "Bernhard Schussek",
                    "email": "bschussek@gmail.com"
                }
            ],
            "description": "Assertions to validate method input/output with nice error messages.",
            "keywords": [
                "assert",
                "check",
                "validate"
            ],
            "support": {
                "issues": "https://github.com/webmozarts/assert/issues",
                "source": "https://github.com/webmozarts/assert/tree/1.11.0"
            },
            "time": "2022-06-03T18:03:27+00:00"
        },
        {
            "name": "wikimedia/composer-merge-plugin",
            "version": "v2.1.0",
            "source": {
                "type": "git",
                "url": "https://github.com/wikimedia/composer-merge-plugin.git",
                "reference": "a03d426c8e9fb2c9c569d9deeb31a083292788bc"
            },
            "dist": {
                "type": "zip",
                "url": "https://api.github.com/repos/wikimedia/composer-merge-plugin/zipball/a03d426c8e9fb2c9c569d9deeb31a083292788bc",
                "reference": "a03d426c8e9fb2c9c569d9deeb31a083292788bc",
                "shasum": ""
            },
            "require": {
                "composer-plugin-api": "^1.1||^2.0",
                "php": ">=7.2.0"
            },
            "require-dev": {
                "composer/composer": "^1.1||^2.0",
                "ext-json": "*",
                "mediawiki/mediawiki-phan-config": "0.11.1",
                "php-parallel-lint/php-parallel-lint": "~1.3.1",
                "phpspec/prophecy": "~1.15.0",
                "phpunit/phpunit": "^8.5||^9.0",
                "squizlabs/php_codesniffer": "~3.7.1"
            },
            "type": "composer-plugin",
            "extra": {
                "branch-alias": {
                    "dev-master": "2.x-dev"
                },
                "class": "Wikimedia\\Composer\\Merge\\V2\\MergePlugin"
            },
            "autoload": {
                "psr-4": {
                    "Wikimedia\\Composer\\Merge\\V2\\": "src/"
                }
            },
            "notification-url": "https://packagist.org/downloads/",
            "license": [
                "MIT"
            ],
            "authors": [
                {
                    "name": "Bryan Davis",
                    "email": "bd808@wikimedia.org"
                }
            ],
            "description": "Composer plugin to merge multiple composer.json files",
            "support": {
                "issues": "https://github.com/wikimedia/composer-merge-plugin/issues",
                "source": "https://github.com/wikimedia/composer-merge-plugin/tree/v2.1.0"
            },
            "time": "2023-04-15T19:07:00+00:00"
        },
        {
            "name": "yajra/laravel-pdo-via-oci8",
            "version": "v3.3.1",
            "source": {
                "type": "git",
                "url": "https://github.com/yajra/pdo-via-oci8.git",
                "reference": "3483f14fc3b3185525a6f8861dc5cd67423693cd"
            },
            "dist": {
                "type": "zip",
                "url": "https://api.github.com/repos/yajra/pdo-via-oci8/zipball/3483f14fc3b3185525a6f8861dc5cd67423693cd",
                "reference": "3483f14fc3b3185525a6f8861dc5cd67423693cd",
                "shasum": ""
            },
            "require": {
                "ext-oci8": "*",
                "ext-pdo": "*",
                "php": "^8.0"
            },
            "require-dev": {
                "phpunit/phpunit": "^8.4|^9.0"
            },
            "type": "library",
            "extra": {
                "branch-alias": {
                    "dev-master": "3.x-dev"
                }
            },
            "autoload": {
                "psr-4": {
                    "Yajra\\": "src/"
                }
            },
            "notification-url": "https://packagist.org/downloads/",
            "license": [
                "MIT"
            ],
            "authors": [
                {
                    "name": "Arjay Angeles",
                    "email": "aqangeles@gmail.com"
                }
            ],
            "description": "PDO userspace driver proxying calls to PHP OCI8 driver",
            "support": {
                "issues": "https://github.com/yajra/pdo-via-oci8/issues",
                "source": "https://github.com/yajra/pdo-via-oci8/tree/v3.3.1"
            },
            "funding": [
                {
                    "url": "https://www.paypal.me/yajra",
                    "type": "custom"
                },
                {
                    "url": "https://github.com/yajra",
                    "type": "github"
                },
                {
                    "url": "https://www.patreon.com/yajra",
                    "type": "patreon"
                }
            ],
            "time": "2023-03-15T02:21:45+00:00"
        },
        {
            "name": "zfr/rbac",
            "version": "1.2.0",
            "source": {
                "type": "git",
                "url": "https://github.com/zf-fr/rbac.git",
                "reference": "493711bfc2a637fd7c6f23b71b7b55a621c35d9d"
            },
            "dist": {
                "type": "zip",
                "url": "https://api.github.com/repos/zf-fr/rbac/zipball/493711bfc2a637fd7c6f23b71b7b55a621c35d9d",
                "reference": "493711bfc2a637fd7c6f23b71b7b55a621c35d9d",
                "shasum": ""
            },
            "require": {
                "php": ">=5.4"
            },
            "require-dev": {
                "phpunit/phpunit": "~3.7",
                "satooshi/php-coveralls": "~0.6",
                "squizlabs/php_codesniffer": "1.4.*",
                "zendframework/zend-servicemanager": "~2.2"
            },
            "type": "library",
            "autoload": {
                "psr-0": {
                    "Rbac\\": "src/"
                }
            },
            "notification-url": "https://packagist.org/downloads/",
            "license": [
                "MIT"
            ],
            "authors": [
                {
                    "name": "Michaël Gallego",
                    "email": "mic.gallego@gmail.com",
                    "homepage": "http://michaelgallego.fr"
                }
            ],
            "description": "Zend Framework 3 prototype for Zend\\Permissions\\Rbac.",
            "homepage": "https://github.com/zf-fr/rbac",
            "keywords": [
                "rbac",
                "security",
                "zf2",
                "zf3"
            ],
            "support": {
                "issues": "https://github.com/zf-fr/rbac/issues",
                "source": "https://github.com/zf-fr/rbac/tree/master"
            },
            "time": "2014-02-06T14:18:34+00:00"
        }
    ],
    "packages-dev": [
        {
            "name": "behat/mink",
            "version": "v1.10.0",
            "source": {
                "type": "git",
                "url": "https://github.com/minkphp/Mink.git",
                "reference": "19e58905632e7cfdc5b2bafb9b950a3521af32c5"
            },
            "dist": {
                "type": "zip",
                "url": "https://api.github.com/repos/minkphp/Mink/zipball/19e58905632e7cfdc5b2bafb9b950a3521af32c5",
                "reference": "19e58905632e7cfdc5b2bafb9b950a3521af32c5",
                "shasum": ""
            },
            "require": {
                "php": ">=7.2",
                "symfony/css-selector": "^4.4 || ^5.0 || ^6.0"
            },
            "require-dev": {
                "phpunit/phpunit": "^8.5.22 || ^9.5.11",
                "symfony/error-handler": "^4.4 || ^5.0 || ^6.0",
                "symfony/phpunit-bridge": "^5.4 || ^6.0"
            },
            "suggest": {
                "behat/mink-browserkit-driver": "fast headless driver for any app without JS emulation",
                "behat/mink-selenium2-driver": "slow, but JS-enabled driver for any app (requires Selenium2)",
                "behat/mink-zombie-driver": "fast and JS-enabled headless driver for any app (requires node.js)",
                "dmore/chrome-mink-driver": "fast and JS-enabled driver for any app (requires chromium or google chrome)"
            },
            "type": "library",
            "extra": {
                "branch-alias": {
                    "dev-master": "1.x-dev"
                }
            },
            "autoload": {
                "psr-4": {
                    "Behat\\Mink\\": "src/"
                }
            },
            "notification-url": "https://packagist.org/downloads/",
            "license": [
                "MIT"
            ],
            "authors": [
                {
                    "name": "Konstantin Kudryashov",
                    "email": "ever.zet@gmail.com",
                    "homepage": "http://everzet.com"
                }
            ],
            "description": "Browser controller/emulator abstraction for PHP",
            "homepage": "https://mink.behat.org/",
            "keywords": [
                "browser",
                "testing",
                "web"
            ],
            "support": {
                "issues": "https://github.com/minkphp/Mink/issues",
                "source": "https://github.com/minkphp/Mink/tree/v1.10.0"
            },
            "time": "2022-03-28T14:22:43+00:00"
        },
        {
            "name": "behat/mink-selenium2-driver",
            "version": "v1.6.0",
            "source": {
                "type": "git",
                "url": "https://github.com/minkphp/MinkSelenium2Driver.git",
                "reference": "e5f8421654930da725499fb92983e6948c6f973e"
            },
            "dist": {
                "type": "zip",
                "url": "https://api.github.com/repos/minkphp/MinkSelenium2Driver/zipball/e5f8421654930da725499fb92983e6948c6f973e",
                "reference": "e5f8421654930da725499fb92983e6948c6f973e",
                "shasum": ""
            },
            "require": {
                "behat/mink": "^1.9@dev",
                "ext-json": "*",
                "instaclick/php-webdriver": "^1.4",
                "php": ">=7.2"
            },
            "require-dev": {
                "mink/driver-testsuite": "dev-master",
                "phpunit/phpunit": "^8.5.22 || ^9.5.11",
                "symfony/error-handler": "^4.4 || ^5.0"
            },
            "type": "mink-driver",
            "extra": {
                "branch-alias": {
                    "dev-master": "1.x-dev"
                }
            },
            "autoload": {
                "psr-4": {
                    "Behat\\Mink\\Driver\\": "src/"
                }
            },
            "notification-url": "https://packagist.org/downloads/",
            "license": [
                "MIT"
            ],
            "authors": [
                {
                    "name": "Pete Otaqui",
                    "email": "pete@otaqui.com",
                    "homepage": "https://github.com/pete-otaqui"
                },
                {
                    "name": "Konstantin Kudryashov",
                    "email": "ever.zet@gmail.com",
                    "homepage": "http://everzet.com"
                }
            ],
            "description": "Selenium2 (WebDriver) driver for Mink framework",
            "homepage": "https://mink.behat.org/",
            "keywords": [
                "ajax",
                "browser",
                "javascript",
                "selenium",
                "testing",
                "webdriver"
            ],
            "support": {
                "issues": "https://github.com/minkphp/MinkSelenium2Driver/issues",
                "source": "https://github.com/minkphp/MinkSelenium2Driver/tree/v1.6.0"
            },
            "time": "2022-03-28T14:55:17+00:00"
        },
        {
            "name": "composer/pcre",
            "version": "3.1.0",
            "source": {
                "type": "git",
                "url": "https://github.com/composer/pcre.git",
                "reference": "4bff79ddd77851fe3cdd11616ed3f92841ba5bd2"
            },
            "dist": {
                "type": "zip",
                "url": "https://api.github.com/repos/composer/pcre/zipball/4bff79ddd77851fe3cdd11616ed3f92841ba5bd2",
                "reference": "4bff79ddd77851fe3cdd11616ed3f92841ba5bd2",
                "shasum": ""
            },
            "require": {
                "php": "^7.4 || ^8.0"
            },
            "require-dev": {
                "phpstan/phpstan": "^1.3",
                "phpstan/phpstan-strict-rules": "^1.1",
                "symfony/phpunit-bridge": "^5"
            },
            "type": "library",
            "extra": {
                "branch-alias": {
                    "dev-main": "3.x-dev"
                }
            },
            "autoload": {
                "psr-4": {
                    "Composer\\Pcre\\": "src"
                }
            },
            "notification-url": "https://packagist.org/downloads/",
            "license": [
                "MIT"
            ],
            "authors": [
                {
                    "name": "Jordi Boggiano",
                    "email": "j.boggiano@seld.be",
                    "homepage": "http://seld.be"
                }
            ],
            "description": "PCRE wrapping library that offers type-safe preg_* replacements.",
            "keywords": [
                "PCRE",
                "preg",
                "regex",
                "regular expression"
            ],
            "support": {
                "issues": "https://github.com/composer/pcre/issues",
                "source": "https://github.com/composer/pcre/tree/3.1.0"
            },
            "funding": [
                {
                    "url": "https://packagist.com",
                    "type": "custom"
                },
                {
                    "url": "https://github.com/composer",
                    "type": "github"
                },
                {
                    "url": "https://tidelift.com/funding/github/packagist/composer/composer",
                    "type": "tidelift"
                }
            ],
            "time": "2022-11-17T09:50:14+00:00"
        },
        {
            "name": "composer/xdebug-handler",
            "version": "3.0.3",
            "source": {
                "type": "git",
                "url": "https://github.com/composer/xdebug-handler.git",
                "reference": "ced299686f41dce890debac69273b47ffe98a40c"
            },
            "dist": {
                "type": "zip",
                "url": "https://api.github.com/repos/composer/xdebug-handler/zipball/ced299686f41dce890debac69273b47ffe98a40c",
                "reference": "ced299686f41dce890debac69273b47ffe98a40c",
                "shasum": ""
            },
            "require": {
                "composer/pcre": "^1 || ^2 || ^3",
                "php": "^7.2.5 || ^8.0",
                "psr/log": "^1 || ^2 || ^3"
            },
            "require-dev": {
                "phpstan/phpstan": "^1.0",
                "phpstan/phpstan-strict-rules": "^1.1",
                "symfony/phpunit-bridge": "^6.0"
            },
            "type": "library",
            "autoload": {
                "psr-4": {
                    "Composer\\XdebugHandler\\": "src"
                }
            },
            "notification-url": "https://packagist.org/downloads/",
            "license": [
                "MIT"
            ],
            "authors": [
                {
                    "name": "John Stevenson",
                    "email": "john-stevenson@blueyonder.co.uk"
                }
            ],
            "description": "Restarts a process without Xdebug.",
            "keywords": [
                "Xdebug",
                "performance"
            ],
            "support": {
                "irc": "irc://irc.freenode.org/composer",
                "issues": "https://github.com/composer/xdebug-handler/issues",
                "source": "https://github.com/composer/xdebug-handler/tree/3.0.3"
            },
            "funding": [
                {
                    "url": "https://packagist.com",
                    "type": "custom"
                },
                {
                    "url": "https://github.com/composer",
                    "type": "github"
                },
                {
                    "url": "https://tidelift.com/funding/github/packagist/composer/composer",
                    "type": "tidelift"
                }
            ],
            "time": "2022-02-25T21:32:43+00:00"
        },
        {
            "name": "dmore/chrome-mink-driver",
            "version": "2.9.2",
            "source": {
                "type": "git",
                "url": "git@gitlab.com:behat-chrome/chrome-mink-driver.git",
                "reference": "a91b61c809c2e834c5f94f6df3af4d4117735e70"
            },
            "dist": {
                "type": "zip",
                "url": "https://gitlab.com/api/v4/projects/behat-chrome%2Fchrome-mink-driver/repository/archive.zip?sha=a91b61c809c2e834c5f94f6df3af4d4117735e70",
                "reference": "a91b61c809c2e834c5f94f6df3af4d4117735e70",
                "shasum": ""
            },
            "require": {
                "behat/mink": "^1.9",
                "ext-curl": "*",
                "ext-json": "*",
                "ext-mbstring": "*",
                "textalk/websocket": "^1.2.0"
            },
            "require-dev": {
                "mink/driver-testsuite": "dev-master",
                "phpunit/phpunit": "^8.5.22 || ^9.5.11",
                "squizlabs/php_codesniffer": "^3.5"
            },
            "type": "library",
            "autoload": {
                "psr-4": {
                    "DMore\\ChromeDriver\\": "src/"
                }
            },
            "notification-url": "https://packagist.org/downloads/",
            "license": [
                "MIT"
            ],
            "authors": [
                {
                    "name": "Dorian More",
                    "email": "doriancmore@gmail.com"
                }
            ],
            "description": "Mink driver for controlling chrome without selenium",
            "homepage": "https://gitlab.com/behat-chrome/chrome-mink-driver",
            "support": {
                "issues": "https://gitlab.com/behat-chrome/chrome-mink-driver/-/issues"
            },
            "time": "2023-04-03T10:37:34+00:00"
        },
        {
            "name": "doctrine/annotations",
            "version": "2.0.1",
            "source": {
                "type": "git",
                "url": "https://github.com/doctrine/annotations.git",
                "reference": "e157ef3f3124bbf6fe7ce0ffd109e8a8ef284e7f"
            },
            "dist": {
                "type": "zip",
                "url": "https://api.github.com/repos/doctrine/annotations/zipball/e157ef3f3124bbf6fe7ce0ffd109e8a8ef284e7f",
                "reference": "e157ef3f3124bbf6fe7ce0ffd109e8a8ef284e7f",
                "shasum": ""
            },
            "require": {
                "doctrine/lexer": "^2 || ^3",
                "ext-tokenizer": "*",
                "php": "^7.2 || ^8.0",
                "psr/cache": "^1 || ^2 || ^3"
            },
            "require-dev": {
                "doctrine/cache": "^2.0",
                "doctrine/coding-standard": "^10",
                "phpstan/phpstan": "^1.8.0",
                "phpunit/phpunit": "^7.5 || ^8.5 || ^9.5",
                "symfony/cache": "^5.4 || ^6",
                "vimeo/psalm": "^4.10"
            },
            "suggest": {
                "php": "PHP 8.0 or higher comes with attributes, a native replacement for annotations"
            },
            "type": "library",
            "autoload": {
                "psr-4": {
                    "Doctrine\\Common\\Annotations\\": "lib/Doctrine/Common/Annotations"
                }
            },
            "notification-url": "https://packagist.org/downloads/",
            "license": [
                "MIT"
            ],
            "authors": [
                {
                    "name": "Guilherme Blanco",
                    "email": "guilhermeblanco@gmail.com"
                },
                {
                    "name": "Roman Borschel",
                    "email": "roman@code-factory.org"
                },
                {
                    "name": "Benjamin Eberlei",
                    "email": "kontakt@beberlei.de"
                },
                {
                    "name": "Jonathan Wage",
                    "email": "jonwage@gmail.com"
                },
                {
                    "name": "Johannes Schmitt",
                    "email": "schmittjoh@gmail.com"
                }
            ],
            "description": "Docblock Annotations Parser",
            "homepage": "https://www.doctrine-project.org/projects/annotations.html",
            "keywords": [
                "annotations",
                "docblock",
                "parser"
            ],
            "support": {
                "issues": "https://github.com/doctrine/annotations/issues",
                "source": "https://github.com/doctrine/annotations/tree/2.0.1"
            },
            "time": "2023-02-02T22:02:53+00:00"
        },
        {
            "name": "doctrine/instantiator",
            "version": "1.5.0",
            "source": {
                "type": "git",
                "url": "https://github.com/doctrine/instantiator.git",
                "reference": "0a0fa9780f5d4e507415a065172d26a98d02047b"
            },
            "dist": {
                "type": "zip",
                "url": "https://api.github.com/repos/doctrine/instantiator/zipball/0a0fa9780f5d4e507415a065172d26a98d02047b",
                "reference": "0a0fa9780f5d4e507415a065172d26a98d02047b",
                "shasum": ""
            },
            "require": {
                "php": "^7.1 || ^8.0"
            },
            "require-dev": {
                "doctrine/coding-standard": "^9 || ^11",
                "ext-pdo": "*",
                "ext-phar": "*",
                "phpbench/phpbench": "^0.16 || ^1",
                "phpstan/phpstan": "^1.4",
                "phpstan/phpstan-phpunit": "^1",
                "phpunit/phpunit": "^7.5 || ^8.5 || ^9.5",
                "vimeo/psalm": "^4.30 || ^5.4"
            },
            "type": "library",
            "autoload": {
                "psr-4": {
                    "Doctrine\\Instantiator\\": "src/Doctrine/Instantiator/"
                }
            },
            "notification-url": "https://packagist.org/downloads/",
            "license": [
                "MIT"
            ],
            "authors": [
                {
                    "name": "Marco Pivetta",
                    "email": "ocramius@gmail.com",
                    "homepage": "https://ocramius.github.io/"
                }
            ],
            "description": "A small, lightweight utility to instantiate objects in PHP without invoking their constructors",
            "homepage": "https://www.doctrine-project.org/projects/instantiator.html",
            "keywords": [
                "constructor",
                "instantiate"
            ],
            "support": {
                "issues": "https://github.com/doctrine/instantiator/issues",
                "source": "https://github.com/doctrine/instantiator/tree/1.5.0"
            },
            "funding": [
                {
                    "url": "https://www.doctrine-project.org/sponsorship.html",
                    "type": "custom"
                },
                {
                    "url": "https://www.patreon.com/phpdoctrine",
                    "type": "patreon"
                },
                {
                    "url": "https://tidelift.com/funding/github/packagist/doctrine%2Finstantiator",
                    "type": "tidelift"
                }
            ],
            "time": "2022-12-30T00:15:36+00:00"
        },
        {
            "name": "doctrine/lexer",
            "version": "2.1.0",
            "source": {
                "type": "git",
                "url": "https://github.com/doctrine/lexer.git",
                "reference": "39ab8fcf5a51ce4b85ca97c7a7d033eb12831124"
            },
            "dist": {
                "type": "zip",
                "url": "https://api.github.com/repos/doctrine/lexer/zipball/39ab8fcf5a51ce4b85ca97c7a7d033eb12831124",
                "reference": "39ab8fcf5a51ce4b85ca97c7a7d033eb12831124",
                "shasum": ""
            },
            "require": {
                "doctrine/deprecations": "^1.0",
                "php": "^7.1 || ^8.0"
            },
            "require-dev": {
                "doctrine/coding-standard": "^9 || ^10",
                "phpstan/phpstan": "^1.3",
                "phpunit/phpunit": "^7.5 || ^8.5 || ^9.5",
                "psalm/plugin-phpunit": "^0.18.3",
                "vimeo/psalm": "^4.11 || ^5.0"
            },
            "type": "library",
            "autoload": {
                "psr-4": {
                    "Doctrine\\Common\\Lexer\\": "src"
                }
            },
            "notification-url": "https://packagist.org/downloads/",
            "license": [
                "MIT"
            ],
            "authors": [
                {
                    "name": "Guilherme Blanco",
                    "email": "guilhermeblanco@gmail.com"
                },
                {
                    "name": "Roman Borschel",
                    "email": "roman@code-factory.org"
                },
                {
                    "name": "Johannes Schmitt",
                    "email": "schmittjoh@gmail.com"
                }
            ],
            "description": "PHP Doctrine Lexer parser library that can be used in Top-Down, Recursive Descent Parsers.",
            "homepage": "https://www.doctrine-project.org/projects/lexer.html",
            "keywords": [
                "annotations",
                "docblock",
                "lexer",
                "parser",
                "php"
            ],
            "support": {
                "issues": "https://github.com/doctrine/lexer/issues",
                "source": "https://github.com/doctrine/lexer/tree/2.1.0"
            },
            "funding": [
                {
                    "url": "https://www.doctrine-project.org/sponsorship.html",
                    "type": "custom"
                },
                {
                    "url": "https://www.patreon.com/phpdoctrine",
                    "type": "patreon"
                },
                {
                    "url": "https://tidelift.com/funding/github/packagist/doctrine%2Flexer",
                    "type": "tidelift"
                }
            ],
            "time": "2022-12-14T08:49:07+00:00"
        },
        {
            "name": "firebase/php-jwt",
            "version": "v6.5.0",
            "source": {
                "type": "git",
                "url": "https://github.com/firebase/php-jwt.git",
                "reference": "e94e7353302b0c11ec3cfff7180cd0b1743975d2"
            },
            "dist": {
                "type": "zip",
                "url": "https://api.github.com/repos/firebase/php-jwt/zipball/e94e7353302b0c11ec3cfff7180cd0b1743975d2",
                "reference": "e94e7353302b0c11ec3cfff7180cd0b1743975d2",
                "shasum": ""
            },
            "require": {
                "php": "^7.4||^8.0"
            },
            "require-dev": {
                "guzzlehttp/guzzle": "^6.5||^7.4",
                "phpspec/prophecy-phpunit": "^2.0",
                "phpunit/phpunit": "^9.5",
                "psr/cache": "^1.0||^2.0",
                "psr/http-client": "^1.0",
                "psr/http-factory": "^1.0"
            },
            "suggest": {
                "ext-sodium": "Support EdDSA (Ed25519) signatures",
                "paragonie/sodium_compat": "Support EdDSA (Ed25519) signatures when libsodium is not present"
            },
            "type": "library",
            "autoload": {
                "psr-4": {
                    "Firebase\\JWT\\": "src"
                }
            },
            "notification-url": "https://packagist.org/downloads/",
            "license": [
                "BSD-3-Clause"
            ],
            "authors": [
                {
                    "name": "Neuman Vong",
                    "email": "neuman+pear@twilio.com",
                    "role": "Developer"
                },
                {
                    "name": "Anant Narayanan",
                    "email": "anant@php.net",
                    "role": "Developer"
                }
            ],
            "description": "A simple library to encode and decode JSON Web Tokens (JWT) in PHP. Should conform to the current spec.",
            "homepage": "https://github.com/firebase/php-jwt",
            "keywords": [
                "jwt",
                "php"
            ],
            "support": {
                "issues": "https://github.com/firebase/php-jwt/issues",
                "source": "https://github.com/firebase/php-jwt/tree/v6.5.0"
            },
            "time": "2023-05-12T15:47:07+00:00"
        },
        {
            "name": "friendsofphp/php-cs-fixer",
            "version": "v3.22.0",
            "source": {
                "type": "git",
                "url": "https://github.com/PHP-CS-Fixer/PHP-CS-Fixer.git",
                "reference": "92b019f6c8d79aa26349d0db7671d37440dc0ff3"
            },
            "dist": {
                "type": "zip",
                "url": "https://api.github.com/repos/PHP-CS-Fixer/PHP-CS-Fixer/zipball/92b019f6c8d79aa26349d0db7671d37440dc0ff3",
                "reference": "92b019f6c8d79aa26349d0db7671d37440dc0ff3",
                "shasum": ""
            },
            "require": {
                "composer/semver": "^3.3",
                "composer/xdebug-handler": "^3.0.3",
                "doctrine/annotations": "^2",
                "doctrine/lexer": "^2 || ^3",
                "ext-json": "*",
                "ext-tokenizer": "*",
                "php": "^7.4 || ^8.0",
                "sebastian/diff": "^4.0 || ^5.0",
                "symfony/console": "^5.4 || ^6.0",
                "symfony/event-dispatcher": "^5.4 || ^6.0",
                "symfony/filesystem": "^5.4 || ^6.0",
                "symfony/finder": "^5.4 || ^6.0",
                "symfony/options-resolver": "^5.4 || ^6.0",
                "symfony/polyfill-mbstring": "^1.27",
                "symfony/polyfill-php80": "^1.27",
                "symfony/polyfill-php81": "^1.27",
                "symfony/process": "^5.4 || ^6.0",
                "symfony/stopwatch": "^5.4 || ^6.0"
            },
            "require-dev": {
                "facile-it/paraunit": "^1.3 || ^2.0",
                "justinrainbow/json-schema": "^5.2",
                "keradus/cli-executor": "^2.0",
                "mikey179/vfsstream": "^1.6.11",
                "php-coveralls/php-coveralls": "^2.5.3",
                "php-cs-fixer/accessible-object": "^1.1",
                "php-cs-fixer/phpunit-constraint-isidenticalstring": "^1.2",
                "php-cs-fixer/phpunit-constraint-xmlmatchesxsd": "^1.2.1",
                "phpspec/prophecy": "^1.16",
                "phpspec/prophecy-phpunit": "^2.0",
                "phpunit/phpunit": "^9.5",
                "phpunitgoodpractices/polyfill": "^1.6",
                "phpunitgoodpractices/traits": "^1.9.2",
                "symfony/phpunit-bridge": "^6.2.3",
                "symfony/yaml": "^5.4 || ^6.0"
            },
            "suggest": {
                "ext-dom": "For handling output formats in XML",
                "ext-mbstring": "For handling non-UTF8 characters."
            },
            "bin": [
                "php-cs-fixer"
            ],
            "type": "application",
            "autoload": {
                "psr-4": {
                    "PhpCsFixer\\": "src/"
                }
            },
            "notification-url": "https://packagist.org/downloads/",
            "license": [
                "MIT"
            ],
            "authors": [
                {
                    "name": "Fabien Potencier",
                    "email": "fabien@symfony.com"
                },
                {
                    "name": "Dariusz Rumiński",
                    "email": "dariusz.ruminski@gmail.com"
                }
            ],
            "description": "A tool to automatically fix PHP code style",
            "keywords": [
                "Static code analysis",
                "fixer",
                "standards",
                "static analysis"
            ],
            "support": {
                "issues": "https://github.com/PHP-CS-Fixer/PHP-CS-Fixer/issues",
                "source": "https://github.com/PHP-CS-Fixer/PHP-CS-Fixer/tree/v3.22.0"
            },
            "funding": [
                {
                    "url": "https://github.com/keradus",
                    "type": "github"
                }
            ],
            "time": "2023-07-16T23:08:06+00:00"
        },
        {
            "name": "instaclick/php-webdriver",
            "version": "1.4.16",
            "source": {
                "type": "git",
                "url": "https://github.com/instaclick/php-webdriver.git",
                "reference": "a39a1f6dc0f4ddd8b2438fa5eb1f67755730d606"
            },
            "dist": {
                "type": "zip",
                "url": "https://api.github.com/repos/instaclick/php-webdriver/zipball/a39a1f6dc0f4ddd8b2438fa5eb1f67755730d606",
                "reference": "a39a1f6dc0f4ddd8b2438fa5eb1f67755730d606",
                "shasum": ""
            },
            "require": {
                "ext-curl": "*",
                "php": ">=5.3.2"
            },
            "require-dev": {
                "phpunit/phpunit": "^8.5 || ^9.5",
                "satooshi/php-coveralls": "^1.0 || ^2.0"
            },
            "type": "library",
            "extra": {
                "branch-alias": {
                    "dev-master": "1.4.x-dev"
                }
            },
            "autoload": {
                "psr-0": {
                    "WebDriver": "lib/"
                }
            },
            "notification-url": "https://packagist.org/downloads/",
            "license": [
                "Apache-2.0"
            ],
            "authors": [
                {
                    "name": "Justin Bishop",
                    "email": "jubishop@gmail.com",
                    "role": "Developer"
                },
                {
                    "name": "Anthon Pang",
                    "email": "apang@softwaredevelopment.ca",
                    "role": "Fork Maintainer"
                }
            ],
            "description": "PHP WebDriver for Selenium 2",
            "homepage": "http://instaclick.com/",
            "keywords": [
                "browser",
                "selenium",
                "webdriver",
                "webtest"
            ],
            "support": {
                "issues": "https://github.com/instaclick/php-webdriver/issues",
                "source": "https://github.com/instaclick/php-webdriver/tree/1.4.16"
            },
            "time": "2022-10-28T13:30:35+00:00"
        },
        {
            "name": "myclabs/deep-copy",
            "version": "1.11.1",
            "source": {
                "type": "git",
                "url": "https://github.com/myclabs/DeepCopy.git",
                "reference": "7284c22080590fb39f2ffa3e9057f10a4ddd0e0c"
            },
            "dist": {
                "type": "zip",
                "url": "https://api.github.com/repos/myclabs/DeepCopy/zipball/7284c22080590fb39f2ffa3e9057f10a4ddd0e0c",
                "reference": "7284c22080590fb39f2ffa3e9057f10a4ddd0e0c",
                "shasum": ""
            },
            "require": {
                "php": "^7.1 || ^8.0"
            },
            "conflict": {
                "doctrine/collections": "<1.6.8",
                "doctrine/common": "<2.13.3 || >=3,<3.2.2"
            },
            "require-dev": {
                "doctrine/collections": "^1.6.8",
                "doctrine/common": "^2.13.3 || ^3.2.2",
                "phpunit/phpunit": "^7.5.20 || ^8.5.23 || ^9.5.13"
            },
            "type": "library",
            "autoload": {
                "files": [
                    "src/DeepCopy/deep_copy.php"
                ],
                "psr-4": {
                    "DeepCopy\\": "src/DeepCopy/"
                }
            },
            "notification-url": "https://packagist.org/downloads/",
            "license": [
                "MIT"
            ],
            "description": "Create deep copies (clones) of your objects",
            "keywords": [
                "clone",
                "copy",
                "duplicate",
                "object",
                "object graph"
            ],
            "support": {
                "issues": "https://github.com/myclabs/DeepCopy/issues",
                "source": "https://github.com/myclabs/DeepCopy/tree/1.11.1"
            },
            "funding": [
                {
                    "url": "https://tidelift.com/funding/github/packagist/myclabs/deep-copy",
                    "type": "tidelift"
                }
            ],
            "time": "2023-03-08T13:26:56+00:00"
        },
        {
            "name": "pdepend/pdepend",
            "version": "2.14.0",
            "source": {
                "type": "git",
                "url": "https://github.com/pdepend/pdepend.git",
                "reference": "1121d4b04af06e33e9659bac3a6741b91cab1de1"
            },
            "dist": {
                "type": "zip",
                "url": "https://api.github.com/repos/pdepend/pdepend/zipball/1121d4b04af06e33e9659bac3a6741b91cab1de1",
                "reference": "1121d4b04af06e33e9659bac3a6741b91cab1de1",
                "shasum": ""
            },
            "require": {
                "php": ">=5.3.7",
                "symfony/config": "^2.3.0|^3|^4|^5|^6.0",
                "symfony/dependency-injection": "^2.3.0|^3|^4|^5|^6.0",
                "symfony/filesystem": "^2.3.0|^3|^4|^5|^6.0"
            },
            "require-dev": {
                "easy-doc/easy-doc": "0.0.0|^1.2.3",
                "gregwar/rst": "^1.0",
                "phpunit/phpunit": "^4.8.36|^5.7.27",
                "squizlabs/php_codesniffer": "^2.0.0"
            },
            "bin": [
                "src/bin/pdepend"
            ],
            "type": "library",
            "extra": {
                "branch-alias": {
                    "dev-master": "2.x-dev"
                }
            },
            "autoload": {
                "psr-4": {
                    "PDepend\\": "src/main/php/PDepend"
                }
            },
            "notification-url": "https://packagist.org/downloads/",
            "license": [
                "BSD-3-Clause"
            ],
            "description": "Official version of pdepend to be handled with Composer",
            "keywords": [
                "PHP Depend",
                "PHP_Depend",
                "dev",
                "pdepend"
            ],
            "support": {
                "issues": "https://github.com/pdepend/pdepend/issues",
                "source": "https://github.com/pdepend/pdepend/tree/2.14.0"
            },
            "funding": [
                {
                    "url": "https://tidelift.com/funding/github/packagist/pdepend/pdepend",
                    "type": "tidelift"
                }
            ],
            "time": "2023-05-26T13:15:18+00:00"
        },
        {
            "name": "phar-io/manifest",
            "version": "2.0.3",
            "source": {
                "type": "git",
                "url": "https://github.com/phar-io/manifest.git",
                "reference": "97803eca37d319dfa7826cc2437fc020857acb53"
            },
            "dist": {
                "type": "zip",
                "url": "https://api.github.com/repos/phar-io/manifest/zipball/97803eca37d319dfa7826cc2437fc020857acb53",
                "reference": "97803eca37d319dfa7826cc2437fc020857acb53",
                "shasum": ""
            },
            "require": {
                "ext-dom": "*",
                "ext-phar": "*",
                "ext-xmlwriter": "*",
                "phar-io/version": "^3.0.1",
                "php": "^7.2 || ^8.0"
            },
            "type": "library",
            "extra": {
                "branch-alias": {
                    "dev-master": "2.0.x-dev"
                }
            },
            "autoload": {
                "classmap": [
                    "src/"
                ]
            },
            "notification-url": "https://packagist.org/downloads/",
            "license": [
                "BSD-3-Clause"
            ],
            "authors": [
                {
                    "name": "Arne Blankerts",
                    "email": "arne@blankerts.de",
                    "role": "Developer"
                },
                {
                    "name": "Sebastian Heuer",
                    "email": "sebastian@phpeople.de",
                    "role": "Developer"
                },
                {
                    "name": "Sebastian Bergmann",
                    "email": "sebastian@phpunit.de",
                    "role": "Developer"
                }
            ],
            "description": "Component for reading phar.io manifest information from a PHP Archive (PHAR)",
            "support": {
                "issues": "https://github.com/phar-io/manifest/issues",
                "source": "https://github.com/phar-io/manifest/tree/2.0.3"
            },
            "time": "2021-07-20T11:28:43+00:00"
        },
        {
            "name": "phar-io/version",
            "version": "3.2.1",
            "source": {
                "type": "git",
                "url": "https://github.com/phar-io/version.git",
                "reference": "4f7fd7836c6f332bb2933569e566a0d6c4cbed74"
            },
            "dist": {
                "type": "zip",
                "url": "https://api.github.com/repos/phar-io/version/zipball/4f7fd7836c6f332bb2933569e566a0d6c4cbed74",
                "reference": "4f7fd7836c6f332bb2933569e566a0d6c4cbed74",
                "shasum": ""
            },
            "require": {
                "php": "^7.2 || ^8.0"
            },
            "type": "library",
            "autoload": {
                "classmap": [
                    "src/"
                ]
            },
            "notification-url": "https://packagist.org/downloads/",
            "license": [
                "BSD-3-Clause"
            ],
            "authors": [
                {
                    "name": "Arne Blankerts",
                    "email": "arne@blankerts.de",
                    "role": "Developer"
                },
                {
                    "name": "Sebastian Heuer",
                    "email": "sebastian@phpeople.de",
                    "role": "Developer"
                },
                {
                    "name": "Sebastian Bergmann",
                    "email": "sebastian@phpunit.de",
                    "role": "Developer"
                }
            ],
            "description": "Library for handling version information and constraints",
            "support": {
                "issues": "https://github.com/phar-io/version/issues",
                "source": "https://github.com/phar-io/version/tree/3.2.1"
            },
            "time": "2022-02-21T01:04:05+00:00"
        },
        {
            "name": "phploc/phploc",
            "version": "7.0.2",
            "source": {
                "type": "git",
                "url": "https://github.com/sebastianbergmann/phploc.git",
                "reference": "af0d5fc84f3f7725513ba59cdcbe670ac2a4532a"
            },
            "dist": {
                "type": "zip",
                "url": "https://api.github.com/repos/sebastianbergmann/phploc/zipball/af0d5fc84f3f7725513ba59cdcbe670ac2a4532a",
                "reference": "af0d5fc84f3f7725513ba59cdcbe670ac2a4532a",
                "shasum": ""
            },
            "require": {
                "ext-dom": "*",
                "ext-json": "*",
                "php": ">=7.3",
                "phpunit/php-file-iterator": "^3.0",
                "sebastian/cli-parser": "^1.0",
                "sebastian/version": "^3.0"
            },
            "bin": [
                "phploc"
            ],
            "type": "library",
            "extra": {
                "branch-alias": {
                    "dev-master": "7.0-dev"
                }
            },
            "autoload": {
                "classmap": [
                    "src/"
                ]
            },
            "notification-url": "https://packagist.org/downloads/",
            "license": [
                "BSD-3-Clause"
            ],
            "authors": [
                {
                    "name": "Sebastian Bergmann",
                    "email": "sebastian@phpunit.de",
                    "role": "lead"
                }
            ],
            "description": "A tool for quickly measuring the size of a PHP project.",
            "homepage": "https://github.com/sebastianbergmann/phploc",
            "support": {
                "issues": "https://github.com/sebastianbergmann/phploc/issues",
                "source": "https://github.com/sebastianbergmann/phploc/tree/7.0.2"
            },
            "funding": [
                {
                    "url": "https://github.com/sebastianbergmann",
                    "type": "github"
                }
            ],
            "abandoned": true,
            "time": "2020-12-07T05:51:20+00:00"
        },
        {
            "name": "phpmd/phpmd",
            "version": "2.13.0",
            "source": {
                "type": "git",
                "url": "https://github.com/phpmd/phpmd.git",
                "reference": "dad0228156856b3ad959992f9748514fa943f3e3"
            },
            "dist": {
                "type": "zip",
                "url": "https://api.github.com/repos/phpmd/phpmd/zipball/dad0228156856b3ad959992f9748514fa943f3e3",
                "reference": "dad0228156856b3ad959992f9748514fa943f3e3",
                "shasum": ""
            },
            "require": {
                "composer/xdebug-handler": "^1.0 || ^2.0 || ^3.0",
                "ext-xml": "*",
                "pdepend/pdepend": "^2.12.1",
                "php": ">=5.3.9"
            },
            "require-dev": {
                "easy-doc/easy-doc": "0.0.0 || ^1.3.2",
                "ext-json": "*",
                "ext-simplexml": "*",
                "gregwar/rst": "^1.0",
                "mikey179/vfsstream": "^1.6.8",
                "phpunit/phpunit": "^4.8.36 || ^5.7.27",
                "squizlabs/php_codesniffer": "^2.0"
            },
            "bin": [
                "src/bin/phpmd"
            ],
            "type": "library",
            "autoload": {
                "psr-0": {
                    "PHPMD\\": "src/main/php"
                }
            },
            "notification-url": "https://packagist.org/downloads/",
            "license": [
                "BSD-3-Clause"
            ],
            "authors": [
                {
                    "name": "Manuel Pichler",
                    "email": "github@manuel-pichler.de",
                    "homepage": "https://github.com/manuelpichler",
                    "role": "Project Founder"
                },
                {
                    "name": "Marc Würth",
                    "email": "ravage@bluewin.ch",
                    "homepage": "https://github.com/ravage84",
                    "role": "Project Maintainer"
                },
                {
                    "name": "Other contributors",
                    "homepage": "https://github.com/phpmd/phpmd/graphs/contributors",
                    "role": "Contributors"
                }
            ],
            "description": "PHPMD is a spin-off project of PHP Depend and aims to be a PHP equivalent of the well known Java tool PMD.",
            "homepage": "https://phpmd.org/",
            "keywords": [
                "mess detection",
                "mess detector",
                "pdepend",
                "phpmd",
                "pmd"
            ],
            "support": {
                "irc": "irc://irc.freenode.org/phpmd",
                "issues": "https://github.com/phpmd/phpmd/issues",
                "source": "https://github.com/phpmd/phpmd/tree/2.13.0"
            },
            "funding": [
                {
                    "url": "https://tidelift.com/funding/github/packagist/phpmd/phpmd",
                    "type": "tidelift"
                }
            ],
            "time": "2022-09-10T08:44:15+00:00"
        },
        {
            "name": "phpstan/phpstan",
            "version": "1.10.15",
            "source": {
                "type": "git",
                "url": "https://github.com/phpstan/phpstan.git",
                "reference": "762c4dac4da6f8756eebb80e528c3a47855da9bd"
            },
            "dist": {
                "type": "zip",
                "url": "https://api.github.com/repos/phpstan/phpstan/zipball/762c4dac4da6f8756eebb80e528c3a47855da9bd",
                "reference": "762c4dac4da6f8756eebb80e528c3a47855da9bd",
                "shasum": ""
            },
            "require": {
                "php": "^7.2|^8.0"
            },
            "conflict": {
                "phpstan/phpstan-shim": "*"
            },
            "bin": [
                "phpstan",
                "phpstan.phar"
            ],
            "type": "library",
            "autoload": {
                "files": [
                    "bootstrap.php"
                ]
            },
            "notification-url": "https://packagist.org/downloads/",
            "license": [
                "MIT"
            ],
            "description": "PHPStan - PHP Static Analysis Tool",
            "keywords": [
                "dev",
                "static analysis"
            ],
            "support": {
                "docs": "https://phpstan.org/user-guide/getting-started",
                "forum": "https://github.com/phpstan/phpstan/discussions",
                "issues": "https://github.com/phpstan/phpstan/issues",
                "security": "https://github.com/phpstan/phpstan/security/policy",
                "source": "https://github.com/phpstan/phpstan-src"
            },
            "funding": [
                {
                    "url": "https://github.com/ondrejmirtes",
                    "type": "github"
                },
                {
                    "url": "https://github.com/phpstan",
                    "type": "github"
                },
                {
                    "url": "https://tidelift.com/funding/github/packagist/phpstan/phpstan",
                    "type": "tidelift"
                }
            ],
            "time": "2023-05-09T15:28:01+00:00"
        },
        {
            "name": "phpunit/php-code-coverage",
            "version": "9.2.26",
            "source": {
                "type": "git",
                "url": "https://github.com/sebastianbergmann/php-code-coverage.git",
                "reference": "443bc6912c9bd5b409254a40f4b0f4ced7c80ea1"
            },
            "dist": {
                "type": "zip",
                "url": "https://api.github.com/repos/sebastianbergmann/php-code-coverage/zipball/443bc6912c9bd5b409254a40f4b0f4ced7c80ea1",
                "reference": "443bc6912c9bd5b409254a40f4b0f4ced7c80ea1",
                "shasum": ""
            },
            "require": {
                "ext-dom": "*",
                "ext-libxml": "*",
                "ext-xmlwriter": "*",
                "nikic/php-parser": "^4.15",
                "php": ">=7.3",
                "phpunit/php-file-iterator": "^3.0.3",
                "phpunit/php-text-template": "^2.0.2",
                "sebastian/code-unit-reverse-lookup": "^2.0.2",
                "sebastian/complexity": "^2.0",
                "sebastian/environment": "^5.1.2",
                "sebastian/lines-of-code": "^1.0.3",
                "sebastian/version": "^3.0.1",
                "theseer/tokenizer": "^1.2.0"
            },
            "require-dev": {
                "phpunit/phpunit": "^9.3"
            },
            "suggest": {
                "ext-pcov": "PHP extension that provides line coverage",
                "ext-xdebug": "PHP extension that provides line coverage as well as branch and path coverage"
            },
            "type": "library",
            "extra": {
                "branch-alias": {
                    "dev-master": "9.2-dev"
                }
            },
            "autoload": {
                "classmap": [
                    "src/"
                ]
            },
            "notification-url": "https://packagist.org/downloads/",
            "license": [
                "BSD-3-Clause"
            ],
            "authors": [
                {
                    "name": "Sebastian Bergmann",
                    "email": "sebastian@phpunit.de",
                    "role": "lead"
                }
            ],
            "description": "Library that provides collection, processing, and rendering functionality for PHP code coverage information.",
            "homepage": "https://github.com/sebastianbergmann/php-code-coverage",
            "keywords": [
                "coverage",
                "testing",
                "xunit"
            ],
            "support": {
                "issues": "https://github.com/sebastianbergmann/php-code-coverage/issues",
                "source": "https://github.com/sebastianbergmann/php-code-coverage/tree/9.2.26"
            },
            "funding": [
                {
                    "url": "https://github.com/sebastianbergmann",
                    "type": "github"
                }
            ],
            "time": "2023-03-06T12:58:08+00:00"
        },
        {
            "name": "phpunit/php-file-iterator",
            "version": "3.0.6",
            "source": {
                "type": "git",
                "url": "https://github.com/sebastianbergmann/php-file-iterator.git",
                "reference": "cf1c2e7c203ac650e352f4cc675a7021e7d1b3cf"
            },
            "dist": {
                "type": "zip",
                "url": "https://api.github.com/repos/sebastianbergmann/php-file-iterator/zipball/cf1c2e7c203ac650e352f4cc675a7021e7d1b3cf",
                "reference": "cf1c2e7c203ac650e352f4cc675a7021e7d1b3cf",
                "shasum": ""
            },
            "require": {
                "php": ">=7.3"
            },
            "require-dev": {
                "phpunit/phpunit": "^9.3"
            },
            "type": "library",
            "extra": {
                "branch-alias": {
                    "dev-master": "3.0-dev"
                }
            },
            "autoload": {
                "classmap": [
                    "src/"
                ]
            },
            "notification-url": "https://packagist.org/downloads/",
            "license": [
                "BSD-3-Clause"
            ],
            "authors": [
                {
                    "name": "Sebastian Bergmann",
                    "email": "sebastian@phpunit.de",
                    "role": "lead"
                }
            ],
            "description": "FilterIterator implementation that filters files based on a list of suffixes.",
            "homepage": "https://github.com/sebastianbergmann/php-file-iterator/",
            "keywords": [
                "filesystem",
                "iterator"
            ],
            "support": {
                "issues": "https://github.com/sebastianbergmann/php-file-iterator/issues",
                "source": "https://github.com/sebastianbergmann/php-file-iterator/tree/3.0.6"
            },
            "funding": [
                {
                    "url": "https://github.com/sebastianbergmann",
                    "type": "github"
                }
            ],
            "time": "2021-12-02T12:48:52+00:00"
        },
        {
            "name": "phpunit/php-invoker",
            "version": "3.1.1",
            "source": {
                "type": "git",
                "url": "https://github.com/sebastianbergmann/php-invoker.git",
                "reference": "5a10147d0aaf65b58940a0b72f71c9ac0423cc67"
            },
            "dist": {
                "type": "zip",
                "url": "https://api.github.com/repos/sebastianbergmann/php-invoker/zipball/5a10147d0aaf65b58940a0b72f71c9ac0423cc67",
                "reference": "5a10147d0aaf65b58940a0b72f71c9ac0423cc67",
                "shasum": ""
            },
            "require": {
                "php": ">=7.3"
            },
            "require-dev": {
                "ext-pcntl": "*",
                "phpunit/phpunit": "^9.3"
            },
            "suggest": {
                "ext-pcntl": "*"
            },
            "type": "library",
            "extra": {
                "branch-alias": {
                    "dev-master": "3.1-dev"
                }
            },
            "autoload": {
                "classmap": [
                    "src/"
                ]
            },
            "notification-url": "https://packagist.org/downloads/",
            "license": [
                "BSD-3-Clause"
            ],
            "authors": [
                {
                    "name": "Sebastian Bergmann",
                    "email": "sebastian@phpunit.de",
                    "role": "lead"
                }
            ],
            "description": "Invoke callables with a timeout",
            "homepage": "https://github.com/sebastianbergmann/php-invoker/",
            "keywords": [
                "process"
            ],
            "support": {
                "issues": "https://github.com/sebastianbergmann/php-invoker/issues",
                "source": "https://github.com/sebastianbergmann/php-invoker/tree/3.1.1"
            },
            "funding": [
                {
                    "url": "https://github.com/sebastianbergmann",
                    "type": "github"
                }
            ],
            "time": "2020-09-28T05:58:55+00:00"
        },
        {
            "name": "phpunit/php-text-template",
            "version": "2.0.4",
            "source": {
                "type": "git",
                "url": "https://github.com/sebastianbergmann/php-text-template.git",
                "reference": "5da5f67fc95621df9ff4c4e5a84d6a8a2acf7c28"
            },
            "dist": {
                "type": "zip",
                "url": "https://api.github.com/repos/sebastianbergmann/php-text-template/zipball/5da5f67fc95621df9ff4c4e5a84d6a8a2acf7c28",
                "reference": "5da5f67fc95621df9ff4c4e5a84d6a8a2acf7c28",
                "shasum": ""
            },
            "require": {
                "php": ">=7.3"
            },
            "require-dev": {
                "phpunit/phpunit": "^9.3"
            },
            "type": "library",
            "extra": {
                "branch-alias": {
                    "dev-master": "2.0-dev"
                }
            },
            "autoload": {
                "classmap": [
                    "src/"
                ]
            },
            "notification-url": "https://packagist.org/downloads/",
            "license": [
                "BSD-3-Clause"
            ],
            "authors": [
                {
                    "name": "Sebastian Bergmann",
                    "email": "sebastian@phpunit.de",
                    "role": "lead"
                }
            ],
            "description": "Simple template engine.",
            "homepage": "https://github.com/sebastianbergmann/php-text-template/",
            "keywords": [
                "template"
            ],
            "support": {
                "issues": "https://github.com/sebastianbergmann/php-text-template/issues",
                "source": "https://github.com/sebastianbergmann/php-text-template/tree/2.0.4"
            },
            "funding": [
                {
                    "url": "https://github.com/sebastianbergmann",
                    "type": "github"
                }
            ],
            "time": "2020-10-26T05:33:50+00:00"
        },
        {
            "name": "phpunit/php-timer",
            "version": "5.0.3",
            "source": {
                "type": "git",
                "url": "https://github.com/sebastianbergmann/php-timer.git",
                "reference": "5a63ce20ed1b5bf577850e2c4e87f4aa902afbd2"
            },
            "dist": {
                "type": "zip",
                "url": "https://api.github.com/repos/sebastianbergmann/php-timer/zipball/5a63ce20ed1b5bf577850e2c4e87f4aa902afbd2",
                "reference": "5a63ce20ed1b5bf577850e2c4e87f4aa902afbd2",
                "shasum": ""
            },
            "require": {
                "php": ">=7.3"
            },
            "require-dev": {
                "phpunit/phpunit": "^9.3"
            },
            "type": "library",
            "extra": {
                "branch-alias": {
                    "dev-master": "5.0-dev"
                }
            },
            "autoload": {
                "classmap": [
                    "src/"
                ]
            },
            "notification-url": "https://packagist.org/downloads/",
            "license": [
                "BSD-3-Clause"
            ],
            "authors": [
                {
                    "name": "Sebastian Bergmann",
                    "email": "sebastian@phpunit.de",
                    "role": "lead"
                }
            ],
            "description": "Utility class for timing",
            "homepage": "https://github.com/sebastianbergmann/php-timer/",
            "keywords": [
                "timer"
            ],
            "support": {
                "issues": "https://github.com/sebastianbergmann/php-timer/issues",
                "source": "https://github.com/sebastianbergmann/php-timer/tree/5.0.3"
            },
            "funding": [
                {
                    "url": "https://github.com/sebastianbergmann",
                    "type": "github"
                }
            ],
            "time": "2020-10-26T13:16:10+00:00"
        },
        {
            "name": "phpunit/phpcov",
            "version": "8.2.1",
            "source": {
                "type": "git",
                "url": "https://github.com/sebastianbergmann/phpcov.git",
                "reference": "8ec45dde34a84914a0ace355fbd6d7af2242c9a4"
            },
            "dist": {
                "type": "zip",
                "url": "https://api.github.com/repos/sebastianbergmann/phpcov/zipball/8ec45dde34a84914a0ace355fbd6d7af2242c9a4",
                "reference": "8ec45dde34a84914a0ace355fbd6d7af2242c9a4",
                "shasum": ""
            },
            "require": {
                "php": ">=7.3",
                "phpunit/php-code-coverage": "^9.2",
                "phpunit/php-file-iterator": "^3.0",
                "phpunit/phpunit": "^9.3",
                "sebastian/cli-parser": "^1.0",
                "sebastian/diff": "^4.0",
                "sebastian/version": "^3.0"
            },
            "bin": [
                "phpcov"
            ],
            "type": "library",
            "extra": {
                "branch-alias": {
                    "dev-master": "8.2-dev"
                }
            },
            "autoload": {
                "classmap": [
                    "src/"
                ]
            },
            "notification-url": "https://packagist.org/downloads/",
            "license": [
                "BSD-3-Clause"
            ],
            "authors": [
                {
                    "name": "Sebastian Bergmann",
                    "email": "sebastian@phpunit.de",
                    "role": "lead"
                }
            ],
            "description": "CLI frontend for php-code-coverage",
            "homepage": "https://github.com/sebastianbergmann/phpcov",
            "support": {
                "issues": "https://github.com/sebastianbergmann/phpcov/issues",
                "source": "https://github.com/sebastianbergmann/phpcov/tree/8.2.1"
            },
            "funding": [
                {
                    "url": "https://github.com/sebastianbergmann",
                    "type": "github"
                }
            ],
            "time": "2022-03-24T12:07:05+00:00"
        },
        {
            "name": "phpunit/phpunit",
            "version": "9.6.8",
            "source": {
                "type": "git",
                "url": "https://github.com/sebastianbergmann/phpunit.git",
                "reference": "17d621b3aff84d0c8b62539e269e87d8d5baa76e"
            },
            "dist": {
                "type": "zip",
                "url": "https://api.github.com/repos/sebastianbergmann/phpunit/zipball/17d621b3aff84d0c8b62539e269e87d8d5baa76e",
                "reference": "17d621b3aff84d0c8b62539e269e87d8d5baa76e",
                "shasum": ""
            },
            "require": {
                "doctrine/instantiator": "^1.3.1 || ^2",
                "ext-dom": "*",
                "ext-json": "*",
                "ext-libxml": "*",
                "ext-mbstring": "*",
                "ext-xml": "*",
                "ext-xmlwriter": "*",
                "myclabs/deep-copy": "^1.10.1",
                "phar-io/manifest": "^2.0.3",
                "phar-io/version": "^3.0.2",
                "php": ">=7.3",
                "phpunit/php-code-coverage": "^9.2.13",
                "phpunit/php-file-iterator": "^3.0.5",
                "phpunit/php-invoker": "^3.1.1",
                "phpunit/php-text-template": "^2.0.3",
                "phpunit/php-timer": "^5.0.2",
                "sebastian/cli-parser": "^1.0.1",
                "sebastian/code-unit": "^1.0.6",
                "sebastian/comparator": "^4.0.8",
                "sebastian/diff": "^4.0.3",
                "sebastian/environment": "^5.1.3",
                "sebastian/exporter": "^4.0.5",
                "sebastian/global-state": "^5.0.1",
                "sebastian/object-enumerator": "^4.0.3",
                "sebastian/resource-operations": "^3.0.3",
                "sebastian/type": "^3.2",
                "sebastian/version": "^3.0.2"
            },
            "suggest": {
                "ext-soap": "To be able to generate mocks based on WSDL files",
                "ext-xdebug": "PHP extension that provides line coverage as well as branch and path coverage"
            },
            "bin": [
                "phpunit"
            ],
            "type": "library",
            "extra": {
                "branch-alias": {
                    "dev-master": "9.6-dev"
                }
            },
            "autoload": {
                "files": [
                    "src/Framework/Assert/Functions.php"
                ],
                "classmap": [
                    "src/"
                ]
            },
            "notification-url": "https://packagist.org/downloads/",
            "license": [
                "BSD-3-Clause"
            ],
            "authors": [
                {
                    "name": "Sebastian Bergmann",
                    "email": "sebastian@phpunit.de",
                    "role": "lead"
                }
            ],
            "description": "The PHP Unit Testing framework.",
            "homepage": "https://phpunit.de/",
            "keywords": [
                "phpunit",
                "testing",
                "xunit"
            ],
            "support": {
                "issues": "https://github.com/sebastianbergmann/phpunit/issues",
                "security": "https://github.com/sebastianbergmann/phpunit/security/policy",
                "source": "https://github.com/sebastianbergmann/phpunit/tree/9.6.8"
            },
            "funding": [
                {
                    "url": "https://phpunit.de/sponsors.html",
                    "type": "custom"
                },
                {
                    "url": "https://github.com/sebastianbergmann",
                    "type": "github"
                },
                {
                    "url": "https://tidelift.com/funding/github/packagist/phpunit/phpunit",
                    "type": "tidelift"
                }
            ],
            "time": "2023-05-11T05:14:45+00:00"
        },
        {
            "name": "phrity/net-uri",
            "version": "1.2.0",
            "source": {
                "type": "git",
                "url": "https://github.com/sirn-se/phrity-net-uri.git",
                "reference": "c6ecf127e7c99a41ce04d3cdcda7f51108dd96f7"
            },
            "dist": {
                "type": "zip",
                "url": "https://api.github.com/repos/sirn-se/phrity-net-uri/zipball/c6ecf127e7c99a41ce04d3cdcda7f51108dd96f7",
                "reference": "c6ecf127e7c99a41ce04d3cdcda7f51108dd96f7",
                "shasum": ""
            },
            "require": {
                "php": "^7.4|^8.0",
                "psr/http-factory": "^1.0",
                "psr/http-message": "^1.0"
            },
            "require-dev": {
                "php-coveralls/php-coveralls": "^2.0",
                "phpunit/phpunit": "^9.0",
                "squizlabs/php_codesniffer": "^3.0"
            },
            "type": "library",
            "autoload": {
                "psr-4": {
                    "": "src/"
                }
            },
            "notification-url": "https://packagist.org/downloads/",
            "license": [
                "MIT"
            ],
            "authors": [
                {
                    "name": "Sören Jensen",
                    "email": "sirn@sirn.se",
                    "homepage": "https://phrity.sirn.se"
                }
            ],
            "description": "PSR-7 Uri and PSR-17 UriFactory implementation",
            "homepage": "https://phrity.sirn.se/net-uri",
            "keywords": [
                "psr-17",
                "psr-7",
                "uri",
                "uri factory"
            ],
            "support": {
                "issues": "https://github.com/sirn-se/phrity-net-uri/issues",
                "source": "https://github.com/sirn-se/phrity-net-uri/tree/1.2.0"
            },
            "time": "2022-11-30T07:20:06+00:00"
        },
        {
            "name": "phrity/util-errorhandler",
            "version": "1.0.1",
            "source": {
                "type": "git",
                "url": "https://github.com/sirn-se/phrity-util-errorhandler.git",
                "reference": "dc9ac8fb70d733c48a9d9d1eb50f7022172da6bc"
            },
            "dist": {
                "type": "zip",
                "url": "https://api.github.com/repos/sirn-se/phrity-util-errorhandler/zipball/dc9ac8fb70d733c48a9d9d1eb50f7022172da6bc",
                "reference": "dc9ac8fb70d733c48a9d9d1eb50f7022172da6bc",
                "shasum": ""
            },
            "require": {
                "php": "^7.2|^8.0"
            },
            "require-dev": {
                "php-coveralls/php-coveralls": "^2.0",
                "phpunit/phpunit": "^8.0|^9.0",
                "squizlabs/php_codesniffer": "^3.5"
            },
            "type": "library",
            "autoload": {
                "psr-4": {
                    "": "src/"
                }
            },
            "notification-url": "https://packagist.org/downloads/",
            "license": [
                "MIT"
            ],
            "authors": [
                {
                    "name": "Sören Jensen",
                    "email": "sirn@sirn.se",
                    "homepage": "https://phrity.sirn.se"
                }
            ],
            "description": "Inline error handler; catch and resolve errors for code block.",
            "homepage": "https://phrity.sirn.se/util-errorhandler",
            "keywords": [
                "error",
                "warning"
            ],
            "support": {
                "issues": "https://github.com/sirn-se/phrity-util-errorhandler/issues",
                "source": "https://github.com/sirn-se/phrity-util-errorhandler/tree/1.0.1"
            },
            "time": "2022-10-27T12:14:42+00:00"
        },
        {
            "name": "sebastian/cli-parser",
            "version": "1.0.1",
            "source": {
                "type": "git",
                "url": "https://github.com/sebastianbergmann/cli-parser.git",
                "reference": "442e7c7e687e42adc03470c7b668bc4b2402c0b2"
            },
            "dist": {
                "type": "zip",
                "url": "https://api.github.com/repos/sebastianbergmann/cli-parser/zipball/442e7c7e687e42adc03470c7b668bc4b2402c0b2",
                "reference": "442e7c7e687e42adc03470c7b668bc4b2402c0b2",
                "shasum": ""
            },
            "require": {
                "php": ">=7.3"
            },
            "require-dev": {
                "phpunit/phpunit": "^9.3"
            },
            "type": "library",
            "extra": {
                "branch-alias": {
                    "dev-master": "1.0-dev"
                }
            },
            "autoload": {
                "classmap": [
                    "src/"
                ]
            },
            "notification-url": "https://packagist.org/downloads/",
            "license": [
                "BSD-3-Clause"
            ],
            "authors": [
                {
                    "name": "Sebastian Bergmann",
                    "email": "sebastian@phpunit.de",
                    "role": "lead"
                }
            ],
            "description": "Library for parsing CLI options",
            "homepage": "https://github.com/sebastianbergmann/cli-parser",
            "support": {
                "issues": "https://github.com/sebastianbergmann/cli-parser/issues",
                "source": "https://github.com/sebastianbergmann/cli-parser/tree/1.0.1"
            },
            "funding": [
                {
                    "url": "https://github.com/sebastianbergmann",
                    "type": "github"
                }
            ],
            "time": "2020-09-28T06:08:49+00:00"
        },
        {
            "name": "sebastian/code-unit",
            "version": "1.0.8",
            "source": {
                "type": "git",
                "url": "https://github.com/sebastianbergmann/code-unit.git",
                "reference": "1fc9f64c0927627ef78ba436c9b17d967e68e120"
            },
            "dist": {
                "type": "zip",
                "url": "https://api.github.com/repos/sebastianbergmann/code-unit/zipball/1fc9f64c0927627ef78ba436c9b17d967e68e120",
                "reference": "1fc9f64c0927627ef78ba436c9b17d967e68e120",
                "shasum": ""
            },
            "require": {
                "php": ">=7.3"
            },
            "require-dev": {
                "phpunit/phpunit": "^9.3"
            },
            "type": "library",
            "extra": {
                "branch-alias": {
                    "dev-master": "1.0-dev"
                }
            },
            "autoload": {
                "classmap": [
                    "src/"
                ]
            },
            "notification-url": "https://packagist.org/downloads/",
            "license": [
                "BSD-3-Clause"
            ],
            "authors": [
                {
                    "name": "Sebastian Bergmann",
                    "email": "sebastian@phpunit.de",
                    "role": "lead"
                }
            ],
            "description": "Collection of value objects that represent the PHP code units",
            "homepage": "https://github.com/sebastianbergmann/code-unit",
            "support": {
                "issues": "https://github.com/sebastianbergmann/code-unit/issues",
                "source": "https://github.com/sebastianbergmann/code-unit/tree/1.0.8"
            },
            "funding": [
                {
                    "url": "https://github.com/sebastianbergmann",
                    "type": "github"
                }
            ],
            "time": "2020-10-26T13:08:54+00:00"
        },
        {
            "name": "sebastian/code-unit-reverse-lookup",
            "version": "2.0.3",
            "source": {
                "type": "git",
                "url": "https://github.com/sebastianbergmann/code-unit-reverse-lookup.git",
                "reference": "ac91f01ccec49fb77bdc6fd1e548bc70f7faa3e5"
            },
            "dist": {
                "type": "zip",
                "url": "https://api.github.com/repos/sebastianbergmann/code-unit-reverse-lookup/zipball/ac91f01ccec49fb77bdc6fd1e548bc70f7faa3e5",
                "reference": "ac91f01ccec49fb77bdc6fd1e548bc70f7faa3e5",
                "shasum": ""
            },
            "require": {
                "php": ">=7.3"
            },
            "require-dev": {
                "phpunit/phpunit": "^9.3"
            },
            "type": "library",
            "extra": {
                "branch-alias": {
                    "dev-master": "2.0-dev"
                }
            },
            "autoload": {
                "classmap": [
                    "src/"
                ]
            },
            "notification-url": "https://packagist.org/downloads/",
            "license": [
                "BSD-3-Clause"
            ],
            "authors": [
                {
                    "name": "Sebastian Bergmann",
                    "email": "sebastian@phpunit.de"
                }
            ],
            "description": "Looks up which function or method a line of code belongs to",
            "homepage": "https://github.com/sebastianbergmann/code-unit-reverse-lookup/",
            "support": {
                "issues": "https://github.com/sebastianbergmann/code-unit-reverse-lookup/issues",
                "source": "https://github.com/sebastianbergmann/code-unit-reverse-lookup/tree/2.0.3"
            },
            "funding": [
                {
                    "url": "https://github.com/sebastianbergmann",
                    "type": "github"
                }
            ],
            "time": "2020-09-28T05:30:19+00:00"
        },
        {
            "name": "sebastian/comparator",
            "version": "4.0.8",
            "source": {
                "type": "git",
                "url": "https://github.com/sebastianbergmann/comparator.git",
                "reference": "fa0f136dd2334583309d32b62544682ee972b51a"
            },
            "dist": {
                "type": "zip",
                "url": "https://api.github.com/repos/sebastianbergmann/comparator/zipball/fa0f136dd2334583309d32b62544682ee972b51a",
                "reference": "fa0f136dd2334583309d32b62544682ee972b51a",
                "shasum": ""
            },
            "require": {
                "php": ">=7.3",
                "sebastian/diff": "^4.0",
                "sebastian/exporter": "^4.0"
            },
            "require-dev": {
                "phpunit/phpunit": "^9.3"
            },
            "type": "library",
            "extra": {
                "branch-alias": {
                    "dev-master": "4.0-dev"
                }
            },
            "autoload": {
                "classmap": [
                    "src/"
                ]
            },
            "notification-url": "https://packagist.org/downloads/",
            "license": [
                "BSD-3-Clause"
            ],
            "authors": [
                {
                    "name": "Sebastian Bergmann",
                    "email": "sebastian@phpunit.de"
                },
                {
                    "name": "Jeff Welch",
                    "email": "whatthejeff@gmail.com"
                },
                {
                    "name": "Volker Dusch",
                    "email": "github@wallbash.com"
                },
                {
                    "name": "Bernhard Schussek",
                    "email": "bschussek@2bepublished.at"
                }
            ],
            "description": "Provides the functionality to compare PHP values for equality",
            "homepage": "https://github.com/sebastianbergmann/comparator",
            "keywords": [
                "comparator",
                "compare",
                "equality"
            ],
            "support": {
                "issues": "https://github.com/sebastianbergmann/comparator/issues",
                "source": "https://github.com/sebastianbergmann/comparator/tree/4.0.8"
            },
            "funding": [
                {
                    "url": "https://github.com/sebastianbergmann",
                    "type": "github"
                }
            ],
            "time": "2022-09-14T12:41:17+00:00"
        },
        {
            "name": "sebastian/complexity",
            "version": "2.0.2",
            "source": {
                "type": "git",
                "url": "https://github.com/sebastianbergmann/complexity.git",
                "reference": "739b35e53379900cc9ac327b2147867b8b6efd88"
            },
            "dist": {
                "type": "zip",
                "url": "https://api.github.com/repos/sebastianbergmann/complexity/zipball/739b35e53379900cc9ac327b2147867b8b6efd88",
                "reference": "739b35e53379900cc9ac327b2147867b8b6efd88",
                "shasum": ""
            },
            "require": {
                "nikic/php-parser": "^4.7",
                "php": ">=7.3"
            },
            "require-dev": {
                "phpunit/phpunit": "^9.3"
            },
            "type": "library",
            "extra": {
                "branch-alias": {
                    "dev-master": "2.0-dev"
                }
            },
            "autoload": {
                "classmap": [
                    "src/"
                ]
            },
            "notification-url": "https://packagist.org/downloads/",
            "license": [
                "BSD-3-Clause"
            ],
            "authors": [
                {
                    "name": "Sebastian Bergmann",
                    "email": "sebastian@phpunit.de",
                    "role": "lead"
                }
            ],
            "description": "Library for calculating the complexity of PHP code units",
            "homepage": "https://github.com/sebastianbergmann/complexity",
            "support": {
                "issues": "https://github.com/sebastianbergmann/complexity/issues",
                "source": "https://github.com/sebastianbergmann/complexity/tree/2.0.2"
            },
            "funding": [
                {
                    "url": "https://github.com/sebastianbergmann",
                    "type": "github"
                }
            ],
            "time": "2020-10-26T15:52:27+00:00"
        },
        {
            "name": "sebastian/diff",
            "version": "4.0.5",
            "source": {
                "type": "git",
                "url": "https://github.com/sebastianbergmann/diff.git",
                "reference": "74be17022044ebaaecfdf0c5cd504fc9cd5a7131"
            },
            "dist": {
                "type": "zip",
                "url": "https://api.github.com/repos/sebastianbergmann/diff/zipball/74be17022044ebaaecfdf0c5cd504fc9cd5a7131",
                "reference": "74be17022044ebaaecfdf0c5cd504fc9cd5a7131",
                "shasum": ""
            },
            "require": {
                "php": ">=7.3"
            },
            "require-dev": {
                "phpunit/phpunit": "^9.3",
                "symfony/process": "^4.2 || ^5"
            },
            "type": "library",
            "extra": {
                "branch-alias": {
                    "dev-master": "4.0-dev"
                }
            },
            "autoload": {
                "classmap": [
                    "src/"
                ]
            },
            "notification-url": "https://packagist.org/downloads/",
            "license": [
                "BSD-3-Clause"
            ],
            "authors": [
                {
                    "name": "Sebastian Bergmann",
                    "email": "sebastian@phpunit.de"
                },
                {
                    "name": "Kore Nordmann",
                    "email": "mail@kore-nordmann.de"
                }
            ],
            "description": "Diff implementation",
            "homepage": "https://github.com/sebastianbergmann/diff",
            "keywords": [
                "diff",
                "udiff",
                "unidiff",
                "unified diff"
            ],
            "support": {
                "issues": "https://github.com/sebastianbergmann/diff/issues",
                "source": "https://github.com/sebastianbergmann/diff/tree/4.0.5"
            },
            "funding": [
                {
                    "url": "https://github.com/sebastianbergmann",
                    "type": "github"
                }
            ],
            "time": "2023-05-07T05:35:17+00:00"
        },
        {
            "name": "sebastian/environment",
            "version": "5.1.5",
            "source": {
                "type": "git",
                "url": "https://github.com/sebastianbergmann/environment.git",
                "reference": "830c43a844f1f8d5b7a1f6d6076b784454d8b7ed"
            },
            "dist": {
                "type": "zip",
                "url": "https://api.github.com/repos/sebastianbergmann/environment/zipball/830c43a844f1f8d5b7a1f6d6076b784454d8b7ed",
                "reference": "830c43a844f1f8d5b7a1f6d6076b784454d8b7ed",
                "shasum": ""
            },
            "require": {
                "php": ">=7.3"
            },
            "require-dev": {
                "phpunit/phpunit": "^9.3"
            },
            "suggest": {
                "ext-posix": "*"
            },
            "type": "library",
            "extra": {
                "branch-alias": {
                    "dev-master": "5.1-dev"
                }
            },
            "autoload": {
                "classmap": [
                    "src/"
                ]
            },
            "notification-url": "https://packagist.org/downloads/",
            "license": [
                "BSD-3-Clause"
            ],
            "authors": [
                {
                    "name": "Sebastian Bergmann",
                    "email": "sebastian@phpunit.de"
                }
            ],
            "description": "Provides functionality to handle HHVM/PHP environments",
            "homepage": "http://www.github.com/sebastianbergmann/environment",
            "keywords": [
                "Xdebug",
                "environment",
                "hhvm"
            ],
            "support": {
                "issues": "https://github.com/sebastianbergmann/environment/issues",
                "source": "https://github.com/sebastianbergmann/environment/tree/5.1.5"
            },
            "funding": [
                {
                    "url": "https://github.com/sebastianbergmann",
                    "type": "github"
                }
            ],
            "time": "2023-02-03T06:03:51+00:00"
        },
        {
            "name": "sebastian/exporter",
            "version": "4.0.5",
            "source": {
                "type": "git",
                "url": "https://github.com/sebastianbergmann/exporter.git",
                "reference": "ac230ed27f0f98f597c8a2b6eb7ac563af5e5b9d"
            },
            "dist": {
                "type": "zip",
                "url": "https://api.github.com/repos/sebastianbergmann/exporter/zipball/ac230ed27f0f98f597c8a2b6eb7ac563af5e5b9d",
                "reference": "ac230ed27f0f98f597c8a2b6eb7ac563af5e5b9d",
                "shasum": ""
            },
            "require": {
                "php": ">=7.3",
                "sebastian/recursion-context": "^4.0"
            },
            "require-dev": {
                "ext-mbstring": "*",
                "phpunit/phpunit": "^9.3"
            },
            "type": "library",
            "extra": {
                "branch-alias": {
                    "dev-master": "4.0-dev"
                }
            },
            "autoload": {
                "classmap": [
                    "src/"
                ]
            },
            "notification-url": "https://packagist.org/downloads/",
            "license": [
                "BSD-3-Clause"
            ],
            "authors": [
                {
                    "name": "Sebastian Bergmann",
                    "email": "sebastian@phpunit.de"
                },
                {
                    "name": "Jeff Welch",
                    "email": "whatthejeff@gmail.com"
                },
                {
                    "name": "Volker Dusch",
                    "email": "github@wallbash.com"
                },
                {
                    "name": "Adam Harvey",
                    "email": "aharvey@php.net"
                },
                {
                    "name": "Bernhard Schussek",
                    "email": "bschussek@gmail.com"
                }
            ],
            "description": "Provides the functionality to export PHP variables for visualization",
            "homepage": "https://www.github.com/sebastianbergmann/exporter",
            "keywords": [
                "export",
                "exporter"
            ],
            "support": {
                "issues": "https://github.com/sebastianbergmann/exporter/issues",
                "source": "https://github.com/sebastianbergmann/exporter/tree/4.0.5"
            },
            "funding": [
                {
                    "url": "https://github.com/sebastianbergmann",
                    "type": "github"
                }
            ],
            "time": "2022-09-14T06:03:37+00:00"
        },
        {
            "name": "sebastian/global-state",
            "version": "5.0.5",
            "source": {
                "type": "git",
                "url": "https://github.com/sebastianbergmann/global-state.git",
                "reference": "0ca8db5a5fc9c8646244e629625ac486fa286bf2"
            },
            "dist": {
                "type": "zip",
                "url": "https://api.github.com/repos/sebastianbergmann/global-state/zipball/0ca8db5a5fc9c8646244e629625ac486fa286bf2",
                "reference": "0ca8db5a5fc9c8646244e629625ac486fa286bf2",
                "shasum": ""
            },
            "require": {
                "php": ">=7.3",
                "sebastian/object-reflector": "^2.0",
                "sebastian/recursion-context": "^4.0"
            },
            "require-dev": {
                "ext-dom": "*",
                "phpunit/phpunit": "^9.3"
            },
            "suggest": {
                "ext-uopz": "*"
            },
            "type": "library",
            "extra": {
                "branch-alias": {
                    "dev-master": "5.0-dev"
                }
            },
            "autoload": {
                "classmap": [
                    "src/"
                ]
            },
            "notification-url": "https://packagist.org/downloads/",
            "license": [
                "BSD-3-Clause"
            ],
            "authors": [
                {
                    "name": "Sebastian Bergmann",
                    "email": "sebastian@phpunit.de"
                }
            ],
            "description": "Snapshotting of global state",
            "homepage": "http://www.github.com/sebastianbergmann/global-state",
            "keywords": [
                "global state"
            ],
            "support": {
                "issues": "https://github.com/sebastianbergmann/global-state/issues",
                "source": "https://github.com/sebastianbergmann/global-state/tree/5.0.5"
            },
            "funding": [
                {
                    "url": "https://github.com/sebastianbergmann",
                    "type": "github"
                }
            ],
            "time": "2022-02-14T08:28:10+00:00"
        },
        {
            "name": "sebastian/lines-of-code",
            "version": "1.0.3",
            "source": {
                "type": "git",
                "url": "https://github.com/sebastianbergmann/lines-of-code.git",
                "reference": "c1c2e997aa3146983ed888ad08b15470a2e22ecc"
            },
            "dist": {
                "type": "zip",
                "url": "https://api.github.com/repos/sebastianbergmann/lines-of-code/zipball/c1c2e997aa3146983ed888ad08b15470a2e22ecc",
                "reference": "c1c2e997aa3146983ed888ad08b15470a2e22ecc",
                "shasum": ""
            },
            "require": {
                "nikic/php-parser": "^4.6",
                "php": ">=7.3"
            },
            "require-dev": {
                "phpunit/phpunit": "^9.3"
            },
            "type": "library",
            "extra": {
                "branch-alias": {
                    "dev-master": "1.0-dev"
                }
            },
            "autoload": {
                "classmap": [
                    "src/"
                ]
            },
            "notification-url": "https://packagist.org/downloads/",
            "license": [
                "BSD-3-Clause"
            ],
            "authors": [
                {
                    "name": "Sebastian Bergmann",
                    "email": "sebastian@phpunit.de",
                    "role": "lead"
                }
            ],
            "description": "Library for counting the lines of code in PHP source code",
            "homepage": "https://github.com/sebastianbergmann/lines-of-code",
            "support": {
                "issues": "https://github.com/sebastianbergmann/lines-of-code/issues",
                "source": "https://github.com/sebastianbergmann/lines-of-code/tree/1.0.3"
            },
            "funding": [
                {
                    "url": "https://github.com/sebastianbergmann",
                    "type": "github"
                }
            ],
            "time": "2020-11-28T06:42:11+00:00"
        },
        {
            "name": "sebastian/object-enumerator",
            "version": "4.0.4",
            "source": {
                "type": "git",
                "url": "https://github.com/sebastianbergmann/object-enumerator.git",
                "reference": "5c9eeac41b290a3712d88851518825ad78f45c71"
            },
            "dist": {
                "type": "zip",
                "url": "https://api.github.com/repos/sebastianbergmann/object-enumerator/zipball/5c9eeac41b290a3712d88851518825ad78f45c71",
                "reference": "5c9eeac41b290a3712d88851518825ad78f45c71",
                "shasum": ""
            },
            "require": {
                "php": ">=7.3",
                "sebastian/object-reflector": "^2.0",
                "sebastian/recursion-context": "^4.0"
            },
            "require-dev": {
                "phpunit/phpunit": "^9.3"
            },
            "type": "library",
            "extra": {
                "branch-alias": {
                    "dev-master": "4.0-dev"
                }
            },
            "autoload": {
                "classmap": [
                    "src/"
                ]
            },
            "notification-url": "https://packagist.org/downloads/",
            "license": [
                "BSD-3-Clause"
            ],
            "authors": [
                {
                    "name": "Sebastian Bergmann",
                    "email": "sebastian@phpunit.de"
                }
            ],
            "description": "Traverses array structures and object graphs to enumerate all referenced objects",
            "homepage": "https://github.com/sebastianbergmann/object-enumerator/",
            "support": {
                "issues": "https://github.com/sebastianbergmann/object-enumerator/issues",
                "source": "https://github.com/sebastianbergmann/object-enumerator/tree/4.0.4"
            },
            "funding": [
                {
                    "url": "https://github.com/sebastianbergmann",
                    "type": "github"
                }
            ],
            "time": "2020-10-26T13:12:34+00:00"
        },
        {
            "name": "sebastian/object-reflector",
            "version": "2.0.4",
            "source": {
                "type": "git",
                "url": "https://github.com/sebastianbergmann/object-reflector.git",
                "reference": "b4f479ebdbf63ac605d183ece17d8d7fe49c15c7"
            },
            "dist": {
                "type": "zip",
                "url": "https://api.github.com/repos/sebastianbergmann/object-reflector/zipball/b4f479ebdbf63ac605d183ece17d8d7fe49c15c7",
                "reference": "b4f479ebdbf63ac605d183ece17d8d7fe49c15c7",
                "shasum": ""
            },
            "require": {
                "php": ">=7.3"
            },
            "require-dev": {
                "phpunit/phpunit": "^9.3"
            },
            "type": "library",
            "extra": {
                "branch-alias": {
                    "dev-master": "2.0-dev"
                }
            },
            "autoload": {
                "classmap": [
                    "src/"
                ]
            },
            "notification-url": "https://packagist.org/downloads/",
            "license": [
                "BSD-3-Clause"
            ],
            "authors": [
                {
                    "name": "Sebastian Bergmann",
                    "email": "sebastian@phpunit.de"
                }
            ],
            "description": "Allows reflection of object attributes, including inherited and non-public ones",
            "homepage": "https://github.com/sebastianbergmann/object-reflector/",
            "support": {
                "issues": "https://github.com/sebastianbergmann/object-reflector/issues",
                "source": "https://github.com/sebastianbergmann/object-reflector/tree/2.0.4"
            },
            "funding": [
                {
                    "url": "https://github.com/sebastianbergmann",
                    "type": "github"
                }
            ],
            "time": "2020-10-26T13:14:26+00:00"
        },
        {
            "name": "sebastian/phpcpd",
            "version": "6.0.3",
            "source": {
                "type": "git",
                "url": "https://github.com/sebastianbergmann/phpcpd.git",
                "reference": "f3683aa0db2e8e09287c2bb33a595b2873ea9176"
            },
            "dist": {
                "type": "zip",
                "url": "https://api.github.com/repos/sebastianbergmann/phpcpd/zipball/f3683aa0db2e8e09287c2bb33a595b2873ea9176",
                "reference": "f3683aa0db2e8e09287c2bb33a595b2873ea9176",
                "shasum": ""
            },
            "require": {
                "ext-dom": "*",
                "php": ">=7.3",
                "phpunit/php-file-iterator": "^3.0",
                "phpunit/php-timer": "^5.0",
                "sebastian/cli-parser": "^1.0",
                "sebastian/version": "^3.0"
            },
            "bin": [
                "phpcpd"
            ],
            "type": "library",
            "extra": {
                "branch-alias": {
                    "dev-master": "6.0-dev"
                }
            },
            "autoload": {
                "classmap": [
                    "src/"
                ]
            },
            "notification-url": "https://packagist.org/downloads/",
            "license": [
                "BSD-3-Clause"
            ],
            "authors": [
                {
                    "name": "Sebastian Bergmann",
                    "email": "sebastian@phpunit.de",
                    "role": "lead"
                }
            ],
            "description": "Copy/Paste Detector (CPD) for PHP code.",
            "homepage": "https://github.com/sebastianbergmann/phpcpd",
            "support": {
                "issues": "https://github.com/sebastianbergmann/phpcpd/issues",
                "source": "https://github.com/sebastianbergmann/phpcpd/tree/6.0.3"
            },
            "funding": [
                {
                    "url": "https://github.com/sebastianbergmann",
                    "type": "github"
                }
            ],
            "abandoned": true,
            "time": "2020-12-07T05:39:23+00:00"
        },
        {
            "name": "sebastian/recursion-context",
            "version": "4.0.5",
            "source": {
                "type": "git",
                "url": "https://github.com/sebastianbergmann/recursion-context.git",
                "reference": "e75bd0f07204fec2a0af9b0f3cfe97d05f92efc1"
            },
            "dist": {
                "type": "zip",
                "url": "https://api.github.com/repos/sebastianbergmann/recursion-context/zipball/e75bd0f07204fec2a0af9b0f3cfe97d05f92efc1",
                "reference": "e75bd0f07204fec2a0af9b0f3cfe97d05f92efc1",
                "shasum": ""
            },
            "require": {
                "php": ">=7.3"
            },
            "require-dev": {
                "phpunit/phpunit": "^9.3"
            },
            "type": "library",
            "extra": {
                "branch-alias": {
                    "dev-master": "4.0-dev"
                }
            },
            "autoload": {
                "classmap": [
                    "src/"
                ]
            },
            "notification-url": "https://packagist.org/downloads/",
            "license": [
                "BSD-3-Clause"
            ],
            "authors": [
                {
                    "name": "Sebastian Bergmann",
                    "email": "sebastian@phpunit.de"
                },
                {
                    "name": "Jeff Welch",
                    "email": "whatthejeff@gmail.com"
                },
                {
                    "name": "Adam Harvey",
                    "email": "aharvey@php.net"
                }
            ],
            "description": "Provides functionality to recursively process PHP variables",
            "homepage": "https://github.com/sebastianbergmann/recursion-context",
            "support": {
                "issues": "https://github.com/sebastianbergmann/recursion-context/issues",
                "source": "https://github.com/sebastianbergmann/recursion-context/tree/4.0.5"
            },
            "funding": [
                {
                    "url": "https://github.com/sebastianbergmann",
                    "type": "github"
                }
            ],
            "time": "2023-02-03T06:07:39+00:00"
        },
        {
            "name": "sebastian/resource-operations",
            "version": "3.0.3",
            "source": {
                "type": "git",
                "url": "https://github.com/sebastianbergmann/resource-operations.git",
                "reference": "0f4443cb3a1d92ce809899753bc0d5d5a8dd19a8"
            },
            "dist": {
                "type": "zip",
                "url": "https://api.github.com/repos/sebastianbergmann/resource-operations/zipball/0f4443cb3a1d92ce809899753bc0d5d5a8dd19a8",
                "reference": "0f4443cb3a1d92ce809899753bc0d5d5a8dd19a8",
                "shasum": ""
            },
            "require": {
                "php": ">=7.3"
            },
            "require-dev": {
                "phpunit/phpunit": "^9.0"
            },
            "type": "library",
            "extra": {
                "branch-alias": {
                    "dev-master": "3.0-dev"
                }
            },
            "autoload": {
                "classmap": [
                    "src/"
                ]
            },
            "notification-url": "https://packagist.org/downloads/",
            "license": [
                "BSD-3-Clause"
            ],
            "authors": [
                {
                    "name": "Sebastian Bergmann",
                    "email": "sebastian@phpunit.de"
                }
            ],
            "description": "Provides a list of PHP built-in functions that operate on resources",
            "homepage": "https://www.github.com/sebastianbergmann/resource-operations",
            "support": {
                "issues": "https://github.com/sebastianbergmann/resource-operations/issues",
                "source": "https://github.com/sebastianbergmann/resource-operations/tree/3.0.3"
            },
            "funding": [
                {
                    "url": "https://github.com/sebastianbergmann",
                    "type": "github"
                }
            ],
            "time": "2020-09-28T06:45:17+00:00"
        },
        {
            "name": "sebastian/type",
            "version": "3.2.1",
            "source": {
                "type": "git",
                "url": "https://github.com/sebastianbergmann/type.git",
                "reference": "75e2c2a32f5e0b3aef905b9ed0b179b953b3d7c7"
            },
            "dist": {
                "type": "zip",
                "url": "https://api.github.com/repos/sebastianbergmann/type/zipball/75e2c2a32f5e0b3aef905b9ed0b179b953b3d7c7",
                "reference": "75e2c2a32f5e0b3aef905b9ed0b179b953b3d7c7",
                "shasum": ""
            },
            "require": {
                "php": ">=7.3"
            },
            "require-dev": {
                "phpunit/phpunit": "^9.5"
            },
            "type": "library",
            "extra": {
                "branch-alias": {
                    "dev-master": "3.2-dev"
                }
            },
            "autoload": {
                "classmap": [
                    "src/"
                ]
            },
            "notification-url": "https://packagist.org/downloads/",
            "license": [
                "BSD-3-Clause"
            ],
            "authors": [
                {
                    "name": "Sebastian Bergmann",
                    "email": "sebastian@phpunit.de",
                    "role": "lead"
                }
            ],
            "description": "Collection of value objects that represent the types of the PHP type system",
            "homepage": "https://github.com/sebastianbergmann/type",
            "support": {
                "issues": "https://github.com/sebastianbergmann/type/issues",
                "source": "https://github.com/sebastianbergmann/type/tree/3.2.1"
            },
            "funding": [
                {
                    "url": "https://github.com/sebastianbergmann",
                    "type": "github"
                }
            ],
            "time": "2023-02-03T06:13:03+00:00"
        },
        {
            "name": "sebastian/version",
            "version": "3.0.2",
            "source": {
                "type": "git",
                "url": "https://github.com/sebastianbergmann/version.git",
                "reference": "c6c1022351a901512170118436c764e473f6de8c"
            },
            "dist": {
                "type": "zip",
                "url": "https://api.github.com/repos/sebastianbergmann/version/zipball/c6c1022351a901512170118436c764e473f6de8c",
                "reference": "c6c1022351a901512170118436c764e473f6de8c",
                "shasum": ""
            },
            "require": {
                "php": ">=7.3"
            },
            "type": "library",
            "extra": {
                "branch-alias": {
                    "dev-master": "3.0-dev"
                }
            },
            "autoload": {
                "classmap": [
                    "src/"
                ]
            },
            "notification-url": "https://packagist.org/downloads/",
            "license": [
                "BSD-3-Clause"
            ],
            "authors": [
                {
                    "name": "Sebastian Bergmann",
                    "email": "sebastian@phpunit.de",
                    "role": "lead"
                }
            ],
            "description": "Library that helps with managing the version number of Git-hosted PHP projects",
            "homepage": "https://github.com/sebastianbergmann/version",
            "support": {
                "issues": "https://github.com/sebastianbergmann/version/issues",
                "source": "https://github.com/sebastianbergmann/version/tree/3.0.2"
            },
            "funding": [
                {
                    "url": "https://github.com/sebastianbergmann",
                    "type": "github"
                }
            ],
            "time": "2020-09-28T06:39:44+00:00"
        },
        {
            "name": "squizlabs/php_codesniffer",
            "version": "3.7.2",
            "source": {
                "type": "git",
                "url": "https://github.com/squizlabs/PHP_CodeSniffer.git",
                "reference": "ed8e00df0a83aa96acf703f8c2979ff33341f879"
            },
            "dist": {
                "type": "zip",
                "url": "https://api.github.com/repos/squizlabs/PHP_CodeSniffer/zipball/ed8e00df0a83aa96acf703f8c2979ff33341f879",
                "reference": "ed8e00df0a83aa96acf703f8c2979ff33341f879",
                "shasum": ""
            },
            "require": {
                "ext-simplexml": "*",
                "ext-tokenizer": "*",
                "ext-xmlwriter": "*",
                "php": ">=5.4.0"
            },
            "require-dev": {
                "phpunit/phpunit": "^4.0 || ^5.0 || ^6.0 || ^7.0"
            },
            "bin": [
                "bin/phpcs",
                "bin/phpcbf"
            ],
            "type": "library",
            "extra": {
                "branch-alias": {
                    "dev-master": "3.x-dev"
                }
            },
            "notification-url": "https://packagist.org/downloads/",
            "license": [
                "BSD-3-Clause"
            ],
            "authors": [
                {
                    "name": "Greg Sherwood",
                    "role": "lead"
                }
            ],
            "description": "PHP_CodeSniffer tokenizes PHP, JavaScript and CSS files and detects violations of a defined set of coding standards.",
            "homepage": "https://github.com/squizlabs/PHP_CodeSniffer",
            "keywords": [
                "phpcs",
                "standards",
                "static analysis"
            ],
            "support": {
                "issues": "https://github.com/squizlabs/PHP_CodeSniffer/issues",
                "source": "https://github.com/squizlabs/PHP_CodeSniffer",
                "wiki": "https://github.com/squizlabs/PHP_CodeSniffer/wiki"
            },
            "time": "2023-02-22T23:07:41+00:00"
        },
        {
            "name": "symfony/config",
            "version": "v5.4.21",
            "source": {
                "type": "git",
                "url": "https://github.com/symfony/config.git",
                "reference": "2a6b1111d038adfa15d52c0871e540f3b352d1e4"
            },
            "dist": {
                "type": "zip",
                "url": "https://api.github.com/repos/symfony/config/zipball/2a6b1111d038adfa15d52c0871e540f3b352d1e4",
                "reference": "2a6b1111d038adfa15d52c0871e540f3b352d1e4",
                "shasum": ""
            },
            "require": {
                "php": ">=7.2.5",
                "symfony/deprecation-contracts": "^2.1|^3",
                "symfony/filesystem": "^4.4|^5.0|^6.0",
                "symfony/polyfill-ctype": "~1.8",
                "symfony/polyfill-php80": "^1.16",
                "symfony/polyfill-php81": "^1.22"
            },
            "conflict": {
                "symfony/finder": "<4.4"
            },
            "require-dev": {
                "symfony/event-dispatcher": "^4.4|^5.0|^6.0",
                "symfony/finder": "^4.4|^5.0|^6.0",
                "symfony/messenger": "^4.4|^5.0|^6.0",
                "symfony/service-contracts": "^1.1|^2|^3",
                "symfony/yaml": "^4.4|^5.0|^6.0"
            },
            "suggest": {
                "symfony/yaml": "To use the yaml reference dumper"
            },
            "type": "library",
            "autoload": {
                "psr-4": {
                    "Symfony\\Component\\Config\\": ""
                },
                "exclude-from-classmap": [
                    "/Tests/"
                ]
            },
            "notification-url": "https://packagist.org/downloads/",
            "license": [
                "MIT"
            ],
            "authors": [
                {
                    "name": "Fabien Potencier",
                    "email": "fabien@symfony.com"
                },
                {
                    "name": "Symfony Community",
                    "homepage": "https://symfony.com/contributors"
                }
            ],
            "description": "Helps you find, load, combine, autofill and validate configuration values of any kind",
            "homepage": "https://symfony.com",
            "support": {
                "source": "https://github.com/symfony/config/tree/v5.4.21"
            },
            "funding": [
                {
                    "url": "https://symfony.com/sponsor",
                    "type": "custom"
                },
                {
                    "url": "https://github.com/fabpot",
                    "type": "github"
                },
                {
                    "url": "https://tidelift.com/funding/github/packagist/symfony/symfony",
                    "type": "tidelift"
                }
            ],
            "time": "2023-02-14T08:03:56+00:00"
        },
        {
            "name": "symfony/css-selector",
            "version": "v5.4.21",
            "source": {
                "type": "git",
                "url": "https://github.com/symfony/css-selector.git",
                "reference": "95f3c7468db1da8cc360b24fa2a26e7cefcb355d"
            },
            "dist": {
                "type": "zip",
                "url": "https://api.github.com/repos/symfony/css-selector/zipball/95f3c7468db1da8cc360b24fa2a26e7cefcb355d",
                "reference": "95f3c7468db1da8cc360b24fa2a26e7cefcb355d",
                "shasum": ""
            },
            "require": {
                "php": ">=7.2.5",
                "symfony/polyfill-php80": "^1.16"
            },
            "type": "library",
            "autoload": {
                "psr-4": {
                    "Symfony\\Component\\CssSelector\\": ""
                },
                "exclude-from-classmap": [
                    "/Tests/"
                ]
            },
            "notification-url": "https://packagist.org/downloads/",
            "license": [
                "MIT"
            ],
            "authors": [
                {
                    "name": "Fabien Potencier",
                    "email": "fabien@symfony.com"
                },
                {
                    "name": "Jean-François Simon",
                    "email": "jeanfrancois.simon@sensiolabs.com"
                },
                {
                    "name": "Symfony Community",
                    "homepage": "https://symfony.com/contributors"
                }
            ],
            "description": "Converts CSS selectors to XPath expressions",
            "homepage": "https://symfony.com",
            "support": {
                "source": "https://github.com/symfony/css-selector/tree/v5.4.21"
            },
            "funding": [
                {
                    "url": "https://symfony.com/sponsor",
                    "type": "custom"
                },
                {
                    "url": "https://github.com/fabpot",
                    "type": "github"
                },
                {
                    "url": "https://tidelift.com/funding/github/packagist/symfony/symfony",
                    "type": "tidelift"
                }
            ],
            "time": "2023-02-14T08:03:56+00:00"
        },
        {
            "name": "symfony/dependency-injection",
            "version": "v5.4.25",
            "source": {
                "type": "git",
                "url": "https://github.com/symfony/dependency-injection.git",
                "reference": "f0410c30a6c86bbce6c719c2b5cfc343362b982e"
            },
            "dist": {
                "type": "zip",
                "url": "https://api.github.com/repos/symfony/dependency-injection/zipball/f0410c30a6c86bbce6c719c2b5cfc343362b982e",
                "reference": "f0410c30a6c86bbce6c719c2b5cfc343362b982e",
                "shasum": ""
            },
            "require": {
                "php": ">=7.2.5",
                "psr/container": "^1.1.1",
                "symfony/deprecation-contracts": "^2.1|^3",
                "symfony/polyfill-php80": "^1.16",
                "symfony/polyfill-php81": "^1.22",
                "symfony/service-contracts": "^1.1.6|^2"
            },
            "conflict": {
                "ext-psr": "<1.1|>=2",
                "symfony/config": "<5.3",
                "symfony/finder": "<4.4",
                "symfony/proxy-manager-bridge": "<4.4",
                "symfony/yaml": "<4.4.26"
            },
            "provide": {
                "psr/container-implementation": "1.0",
                "symfony/service-implementation": "1.0|2.0"
            },
            "require-dev": {
                "symfony/config": "^5.3|^6.0",
                "symfony/expression-language": "^4.4|^5.0|^6.0",
                "symfony/yaml": "^4.4.26|^5.0|^6.0"
            },
            "suggest": {
                "symfony/config": "",
                "symfony/expression-language": "For using expressions in service container configuration",
                "symfony/finder": "For using double-star glob patterns or when GLOB_BRACE portability is required",
                "symfony/proxy-manager-bridge": "Generate service proxies to lazy load them",
                "symfony/yaml": ""
            },
            "type": "library",
            "autoload": {
                "psr-4": {
                    "Symfony\\Component\\DependencyInjection\\": ""
                },
                "exclude-from-classmap": [
                    "/Tests/"
                ]
            },
            "notification-url": "https://packagist.org/downloads/",
            "license": [
                "MIT"
            ],
            "authors": [
                {
                    "name": "Fabien Potencier",
                    "email": "fabien@symfony.com"
                },
                {
                    "name": "Symfony Community",
                    "homepage": "https://symfony.com/contributors"
                }
            ],
            "description": "Allows you to standardize and centralize the way objects are constructed in your application",
            "homepage": "https://symfony.com",
            "support": {
                "source": "https://github.com/symfony/dependency-injection/tree/v5.4.25"
            },
            "funding": [
                {
                    "url": "https://symfony.com/sponsor",
                    "type": "custom"
                },
                {
                    "url": "https://github.com/fabpot",
                    "type": "github"
                },
                {
                    "url": "https://tidelift.com/funding/github/packagist/symfony/symfony",
                    "type": "tidelift"
                }
            ],
            "time": "2023-06-24T09:45:28+00:00"
        },
        {
            "name": "symfony/event-dispatcher",
            "version": "v5.4.22",
            "source": {
                "type": "git",
                "url": "https://github.com/symfony/event-dispatcher.git",
                "reference": "1df20e45d56da29a4b1d8259dd6e950acbf1b13f"
            },
            "dist": {
                "type": "zip",
                "url": "https://api.github.com/repos/symfony/event-dispatcher/zipball/1df20e45d56da29a4b1d8259dd6e950acbf1b13f",
                "reference": "1df20e45d56da29a4b1d8259dd6e950acbf1b13f",
                "shasum": ""
            },
            "require": {
                "php": ">=7.2.5",
                "symfony/deprecation-contracts": "^2.1|^3",
                "symfony/event-dispatcher-contracts": "^2|^3",
                "symfony/polyfill-php80": "^1.16"
            },
            "conflict": {
                "symfony/dependency-injection": "<4.4"
            },
            "provide": {
                "psr/event-dispatcher-implementation": "1.0",
                "symfony/event-dispatcher-implementation": "2.0"
            },
            "require-dev": {
                "psr/log": "^1|^2|^3",
                "symfony/config": "^4.4|^5.0|^6.0",
                "symfony/dependency-injection": "^4.4|^5.0|^6.0",
                "symfony/error-handler": "^4.4|^5.0|^6.0",
                "symfony/expression-language": "^4.4|^5.0|^6.0",
                "symfony/http-foundation": "^4.4|^5.0|^6.0",
                "symfony/service-contracts": "^1.1|^2|^3",
                "symfony/stopwatch": "^4.4|^5.0|^6.0"
            },
            "suggest": {
                "symfony/dependency-injection": "",
                "symfony/http-kernel": ""
            },
            "type": "library",
            "autoload": {
                "psr-4": {
                    "Symfony\\Component\\EventDispatcher\\": ""
                },
                "exclude-from-classmap": [
                    "/Tests/"
                ]
            },
            "notification-url": "https://packagist.org/downloads/",
            "license": [
                "MIT"
            ],
            "authors": [
                {
                    "name": "Fabien Potencier",
                    "email": "fabien@symfony.com"
                },
                {
                    "name": "Symfony Community",
                    "homepage": "https://symfony.com/contributors"
                }
            ],
            "description": "Provides tools that allow your application components to communicate with each other by dispatching events and listening to them",
            "homepage": "https://symfony.com",
            "support": {
                "source": "https://github.com/symfony/event-dispatcher/tree/v5.4.22"
            },
            "funding": [
                {
                    "url": "https://symfony.com/sponsor",
                    "type": "custom"
                },
                {
                    "url": "https://github.com/fabpot",
                    "type": "github"
                },
                {
                    "url": "https://tidelift.com/funding/github/packagist/symfony/symfony",
                    "type": "tidelift"
                }
            ],
            "time": "2023-03-17T11:31:58+00:00"
        },
        {
            "name": "symfony/event-dispatcher-contracts",
            "version": "v2.5.2",
            "source": {
                "type": "git",
                "url": "https://github.com/symfony/event-dispatcher-contracts.git",
                "reference": "f98b54df6ad059855739db6fcbc2d36995283fe1"
            },
            "dist": {
                "type": "zip",
                "url": "https://api.github.com/repos/symfony/event-dispatcher-contracts/zipball/f98b54df6ad059855739db6fcbc2d36995283fe1",
                "reference": "f98b54df6ad059855739db6fcbc2d36995283fe1",
                "shasum": ""
            },
            "require": {
                "php": ">=7.2.5",
                "psr/event-dispatcher": "^1"
            },
            "suggest": {
                "symfony/event-dispatcher-implementation": ""
            },
            "type": "library",
            "extra": {
                "branch-alias": {
                    "dev-main": "2.5-dev"
                },
                "thanks": {
                    "name": "symfony/contracts",
                    "url": "https://github.com/symfony/contracts"
                }
            },
            "autoload": {
                "psr-4": {
                    "Symfony\\Contracts\\EventDispatcher\\": ""
                }
            },
            "notification-url": "https://packagist.org/downloads/",
            "license": [
                "MIT"
            ],
            "authors": [
                {
                    "name": "Nicolas Grekas",
                    "email": "p@tchwork.com"
                },
                {
                    "name": "Symfony Community",
                    "homepage": "https://symfony.com/contributors"
                }
            ],
            "description": "Generic abstractions related to dispatching event",
            "homepage": "https://symfony.com",
            "keywords": [
                "abstractions",
                "contracts",
                "decoupling",
                "interfaces",
                "interoperability",
                "standards"
            ],
            "support": {
                "source": "https://github.com/symfony/event-dispatcher-contracts/tree/v2.5.2"
            },
            "funding": [
                {
                    "url": "https://symfony.com/sponsor",
                    "type": "custom"
                },
                {
                    "url": "https://github.com/fabpot",
                    "type": "github"
                },
                {
                    "url": "https://tidelift.com/funding/github/packagist/symfony/symfony",
                    "type": "tidelift"
                }
            ],
            "time": "2022-01-02T09:53:40+00:00"
        },
        {
            "name": "symfony/filesystem",
            "version": "v5.4.25",
            "source": {
                "type": "git",
                "url": "https://github.com/symfony/filesystem.git",
                "reference": "0ce3a62c9579a53358d3a7eb6b3dfb79789a6364"
            },
            "dist": {
                "type": "zip",
                "url": "https://api.github.com/repos/symfony/filesystem/zipball/0ce3a62c9579a53358d3a7eb6b3dfb79789a6364",
                "reference": "0ce3a62c9579a53358d3a7eb6b3dfb79789a6364",
                "shasum": ""
            },
            "require": {
                "php": ">=7.2.5",
                "symfony/polyfill-ctype": "~1.8",
                "symfony/polyfill-mbstring": "~1.8",
                "symfony/polyfill-php80": "^1.16"
            },
            "type": "library",
            "autoload": {
                "psr-4": {
                    "Symfony\\Component\\Filesystem\\": ""
                },
                "exclude-from-classmap": [
                    "/Tests/"
                ]
            },
            "notification-url": "https://packagist.org/downloads/",
            "license": [
                "MIT"
            ],
            "authors": [
                {
                    "name": "Fabien Potencier",
                    "email": "fabien@symfony.com"
                },
                {
                    "name": "Symfony Community",
                    "homepage": "https://symfony.com/contributors"
                }
            ],
            "description": "Provides basic utilities for the filesystem",
            "homepage": "https://symfony.com",
            "support": {
                "source": "https://github.com/symfony/filesystem/tree/v5.4.25"
            },
            "funding": [
                {
                    "url": "https://symfony.com/sponsor",
                    "type": "custom"
                },
                {
                    "url": "https://github.com/fabpot",
                    "type": "github"
                },
                {
                    "url": "https://tidelift.com/funding/github/packagist/symfony/symfony",
                    "type": "tidelift"
                }
            ],
            "time": "2023-05-31T13:04:02+00:00"
        },
        {
            "name": "symfony/finder",
            "version": "v5.4.21",
            "source": {
                "type": "git",
                "url": "https://github.com/symfony/finder.git",
                "reference": "078e9a5e1871fcfe6a5ce421b539344c21afef19"
            },
            "dist": {
                "type": "zip",
                "url": "https://api.github.com/repos/symfony/finder/zipball/078e9a5e1871fcfe6a5ce421b539344c21afef19",
                "reference": "078e9a5e1871fcfe6a5ce421b539344c21afef19",
                "shasum": ""
            },
            "require": {
                "php": ">=7.2.5",
                "symfony/deprecation-contracts": "^2.1|^3",
                "symfony/polyfill-php80": "^1.16"
            },
            "type": "library",
            "autoload": {
                "psr-4": {
                    "Symfony\\Component\\Finder\\": ""
                },
                "exclude-from-classmap": [
                    "/Tests/"
                ]
            },
            "notification-url": "https://packagist.org/downloads/",
            "license": [
                "MIT"
            ],
            "authors": [
                {
                    "name": "Fabien Potencier",
                    "email": "fabien@symfony.com"
                },
                {
                    "name": "Symfony Community",
                    "homepage": "https://symfony.com/contributors"
                }
            ],
            "description": "Finds files and directories via an intuitive fluent interface",
            "homepage": "https://symfony.com",
            "support": {
                "source": "https://github.com/symfony/finder/tree/v5.4.21"
            },
            "funding": [
                {
                    "url": "https://symfony.com/sponsor",
                    "type": "custom"
                },
                {
                    "url": "https://github.com/fabpot",
                    "type": "github"
                },
                {
                    "url": "https://tidelift.com/funding/github/packagist/symfony/symfony",
                    "type": "tidelift"
                }
            ],
            "time": "2023-02-16T09:33:00+00:00"
        },
        {
            "name": "symfony/options-resolver",
            "version": "v5.4.21",
            "source": {
                "type": "git",
                "url": "https://github.com/symfony/options-resolver.git",
                "reference": "4fe5cf6ede71096839f0e4b4444d65dd3a7c1eb9"
            },
            "dist": {
                "type": "zip",
                "url": "https://api.github.com/repos/symfony/options-resolver/zipball/4fe5cf6ede71096839f0e4b4444d65dd3a7c1eb9",
                "reference": "4fe5cf6ede71096839f0e4b4444d65dd3a7c1eb9",
                "shasum": ""
            },
            "require": {
                "php": ">=7.2.5",
                "symfony/deprecation-contracts": "^2.1|^3",
                "symfony/polyfill-php73": "~1.0",
                "symfony/polyfill-php80": "^1.16"
            },
            "type": "library",
            "autoload": {
                "psr-4": {
                    "Symfony\\Component\\OptionsResolver\\": ""
                },
                "exclude-from-classmap": [
                    "/Tests/"
                ]
            },
            "notification-url": "https://packagist.org/downloads/",
            "license": [
                "MIT"
            ],
            "authors": [
                {
                    "name": "Fabien Potencier",
                    "email": "fabien@symfony.com"
                },
                {
                    "name": "Symfony Community",
                    "homepage": "https://symfony.com/contributors"
                }
            ],
            "description": "Provides an improved replacement for the array_replace PHP function",
            "homepage": "https://symfony.com",
            "keywords": [
                "config",
                "configuration",
                "options"
            ],
            "support": {
                "source": "https://github.com/symfony/options-resolver/tree/v5.4.21"
            },
            "funding": [
                {
                    "url": "https://symfony.com/sponsor",
                    "type": "custom"
                },
                {
                    "url": "https://github.com/fabpot",
                    "type": "github"
                },
                {
                    "url": "https://tidelift.com/funding/github/packagist/symfony/symfony",
                    "type": "tidelift"
                }
            ],
            "time": "2023-02-14T08:03:56+00:00"
        },
        {
            "name": "symfony/polyfill-php81",
            "version": "v1.27.0",
            "source": {
                "type": "git",
                "url": "https://github.com/symfony/polyfill-php81.git",
                "reference": "707403074c8ea6e2edaf8794b0157a0bfa52157a"
            },
            "dist": {
                "type": "zip",
                "url": "https://api.github.com/repos/symfony/polyfill-php81/zipball/707403074c8ea6e2edaf8794b0157a0bfa52157a",
                "reference": "707403074c8ea6e2edaf8794b0157a0bfa52157a",
                "shasum": ""
            },
            "require": {
                "php": ">=7.1"
            },
            "type": "library",
            "extra": {
                "branch-alias": {
                    "dev-main": "1.27-dev"
                },
                "thanks": {
                    "name": "symfony/polyfill",
                    "url": "https://github.com/symfony/polyfill"
                }
            },
            "autoload": {
                "files": [
                    "bootstrap.php"
                ],
                "psr-4": {
                    "Symfony\\Polyfill\\Php81\\": ""
                },
                "classmap": [
                    "Resources/stubs"
                ]
            },
            "notification-url": "https://packagist.org/downloads/",
            "license": [
                "MIT"
            ],
            "authors": [
                {
                    "name": "Nicolas Grekas",
                    "email": "p@tchwork.com"
                },
                {
                    "name": "Symfony Community",
                    "homepage": "https://symfony.com/contributors"
                }
            ],
            "description": "Symfony polyfill backporting some PHP 8.1+ features to lower PHP versions",
            "homepage": "https://symfony.com",
            "keywords": [
                "compatibility",
                "polyfill",
                "portable",
                "shim"
            ],
            "support": {
                "source": "https://github.com/symfony/polyfill-php81/tree/v1.27.0"
            },
            "funding": [
                {
                    "url": "https://symfony.com/sponsor",
                    "type": "custom"
                },
                {
                    "url": "https://github.com/fabpot",
                    "type": "github"
                },
                {
                    "url": "https://tidelift.com/funding/github/packagist/symfony/symfony",
                    "type": "tidelift"
                }
            ],
            "time": "2022-11-03T14:55:06+00:00"
        },
        {
            "name": "symfony/process",
            "version": "v5.4.24",
            "source": {
                "type": "git",
                "url": "https://github.com/symfony/process.git",
                "reference": "e3c46cc5689c8782944274bb30702106ecbe3b64"
            },
            "dist": {
                "type": "zip",
                "url": "https://api.github.com/repos/symfony/process/zipball/e3c46cc5689c8782944274bb30702106ecbe3b64",
                "reference": "e3c46cc5689c8782944274bb30702106ecbe3b64",
                "shasum": ""
            },
            "require": {
                "php": ">=7.2.5",
                "symfony/polyfill-php80": "^1.16"
            },
            "type": "library",
            "autoload": {
                "psr-4": {
                    "Symfony\\Component\\Process\\": ""
                },
                "exclude-from-classmap": [
                    "/Tests/"
                ]
            },
            "notification-url": "https://packagist.org/downloads/",
            "license": [
                "MIT"
            ],
            "authors": [
                {
                    "name": "Fabien Potencier",
                    "email": "fabien@symfony.com"
                },
                {
                    "name": "Symfony Community",
                    "homepage": "https://symfony.com/contributors"
                }
            ],
            "description": "Executes commands in sub-processes",
            "homepage": "https://symfony.com",
            "support": {
                "source": "https://github.com/symfony/process/tree/v5.4.24"
            },
            "funding": [
                {
                    "url": "https://symfony.com/sponsor",
                    "type": "custom"
                },
                {
                    "url": "https://github.com/fabpot",
                    "type": "github"
                },
                {
                    "url": "https://tidelift.com/funding/github/packagist/symfony/symfony",
                    "type": "tidelift"
                }
            ],
            "time": "2023-05-17T11:26:05+00:00"
        },
        {
            "name": "symfony/stopwatch",
            "version": "v5.4.21",
            "source": {
                "type": "git",
                "url": "https://github.com/symfony/stopwatch.git",
                "reference": "f83692cd869a6f2391691d40a01e8acb89e76fee"
            },
            "dist": {
                "type": "zip",
                "url": "https://api.github.com/repos/symfony/stopwatch/zipball/f83692cd869a6f2391691d40a01e8acb89e76fee",
                "reference": "f83692cd869a6f2391691d40a01e8acb89e76fee",
                "shasum": ""
            },
            "require": {
                "php": ">=7.2.5",
                "symfony/service-contracts": "^1|^2|^3"
            },
            "type": "library",
            "autoload": {
                "psr-4": {
                    "Symfony\\Component\\Stopwatch\\": ""
                },
                "exclude-from-classmap": [
                    "/Tests/"
                ]
            },
            "notification-url": "https://packagist.org/downloads/",
            "license": [
                "MIT"
            ],
            "authors": [
                {
                    "name": "Fabien Potencier",
                    "email": "fabien@symfony.com"
                },
                {
                    "name": "Symfony Community",
                    "homepage": "https://symfony.com/contributors"
                }
            ],
            "description": "Provides a way to profile code",
            "homepage": "https://symfony.com",
            "support": {
                "source": "https://github.com/symfony/stopwatch/tree/v5.4.21"
            },
            "funding": [
                {
                    "url": "https://symfony.com/sponsor",
                    "type": "custom"
                },
                {
                    "url": "https://github.com/fabpot",
                    "type": "github"
                },
                {
                    "url": "https://tidelift.com/funding/github/packagist/symfony/symfony",
                    "type": "tidelift"
                }
            ],
            "time": "2023-02-14T08:03:56+00:00"
        },
        {
            "name": "textalk/websocket",
            "version": "1.6.3",
            "source": {
                "type": "git",
                "url": "https://github.com/Textalk/websocket-php.git",
                "reference": "67de79745b1a357caf812bfc44e0abf481cee012"
            },
            "dist": {
                "type": "zip",
                "url": "https://api.github.com/repos/Textalk/websocket-php/zipball/67de79745b1a357caf812bfc44e0abf481cee012",
                "reference": "67de79745b1a357caf812bfc44e0abf481cee012",
                "shasum": ""
            },
            "require": {
                "php": "^7.4 | ^8.0",
                "phrity/net-uri": "^1.0",
                "phrity/util-errorhandler": "^1.0",
                "psr/http-message": "^1.0",
                "psr/log": "^1.0 | ^2.0 | ^3.0"
            },
            "require-dev": {
                "php-coveralls/php-coveralls": "^2.0",
                "phpunit/phpunit": "^9.0",
                "squizlabs/php_codesniffer": "^3.5"
            },
            "type": "library",
            "autoload": {
                "psr-4": {
                    "WebSocket\\": "lib"
                }
            },
            "notification-url": "https://packagist.org/downloads/",
            "license": [
                "ISC"
            ],
            "authors": [
                {
                    "name": "Fredrik Liljegren"
                },
                {
                    "name": "Sören Jensen"
                }
            ],
            "description": "WebSocket client and server",
            "support": {
                "issues": "https://github.com/Textalk/websocket-php/issues",
                "source": "https://github.com/Textalk/websocket-php/tree/1.6.3"
            },
            "time": "2022-11-07T18:59:33+00:00"
        },
        {
            "name": "theseer/tokenizer",
            "version": "1.2.1",
            "source": {
                "type": "git",
                "url": "https://github.com/theseer/tokenizer.git",
                "reference": "34a41e998c2183e22995f158c581e7b5e755ab9e"
            },
            "dist": {
                "type": "zip",
                "url": "https://api.github.com/repos/theseer/tokenizer/zipball/34a41e998c2183e22995f158c581e7b5e755ab9e",
                "reference": "34a41e998c2183e22995f158c581e7b5e755ab9e",
                "shasum": ""
            },
            "require": {
                "ext-dom": "*",
                "ext-tokenizer": "*",
                "ext-xmlwriter": "*",
                "php": "^7.2 || ^8.0"
            },
            "type": "library",
            "autoload": {
                "classmap": [
                    "src/"
                ]
            },
            "notification-url": "https://packagist.org/downloads/",
            "license": [
                "BSD-3-Clause"
            ],
            "authors": [
                {
                    "name": "Arne Blankerts",
                    "email": "arne@blankerts.de",
                    "role": "Developer"
                }
            ],
            "description": "A small library for converting tokenized PHP source code into XML and potentially other formats",
            "support": {
                "issues": "https://github.com/theseer/tokenizer/issues",
                "source": "https://github.com/theseer/tokenizer/tree/1.2.1"
            },
            "funding": [
                {
                    "url": "https://github.com/theseer",
                    "type": "github"
                }
            ],
            "time": "2021-07-28T10:34:58+00:00"
        }
    ],
    "aliases": [],
    "minimum-stability": "stable",
    "stability-flags": {
        "ahand/mobileesp": 20
    },
    "prefer-stable": false,
    "prefer-lowest": false,
    "platform": {
        "php": ">=8.0"
    },
    "platform-dev": [],
    "platform-overrides": {
        "php": "8.0"
    },
    "plugin-api-version": "2.2.0"
}<|MERGE_RESOLUTION|>--- conflicted
+++ resolved
@@ -4,11 +4,7 @@
         "Read more about it at https://getcomposer.org/doc/01-basic-usage.md#installing-dependencies",
         "This file is @generated automatically"
     ],
-<<<<<<< HEAD
-    "content-hash": "9909f1da38e60db4cd075600ff6274cb",
-=======
-    "content-hash": "ce79ce6a3fedb2b603cd8821b7cda0a9",
->>>>>>> c45780c1
+    "content-hash": "4a5952e42136058b98cfd096f404b914",
     "packages": [
         {
             "name": "ahand/mobileesp",
@@ -1226,81 +1222,6 @@
             "time": "2023-07-13T12:00:00+00:00"
         },
         {
-<<<<<<< HEAD
-            "name": "jasig/phpcas",
-            "version": "1.6.1",
-            "source": {
-                "type": "git",
-                "url": "https://github.com/apereo/phpCAS.git",
-                "reference": "c129708154852656aabb13d8606cd5b12dbbabac"
-            },
-            "dist": {
-                "type": "zip",
-                "url": "https://api.github.com/repos/apereo/phpCAS/zipball/c129708154852656aabb13d8606cd5b12dbbabac",
-                "reference": "c129708154852656aabb13d8606cd5b12dbbabac",
-                "shasum": ""
-            },
-            "require": {
-                "ext-curl": "*",
-                "ext-dom": "*",
-                "php": ">=7.1.0",
-                "psr/log": "^1.0 || ^2.0 || ^3.0"
-            },
-            "require-dev": {
-                "monolog/monolog": "^1.0.0 || ^2.0.0",
-                "phpstan/phpstan": "^1.5",
-                "phpunit/phpunit": ">=7.5"
-            },
-            "type": "library",
-            "extra": {
-                "branch-alias": {
-                    "dev-master": "1.3.x-dev"
-                }
-            },
-            "autoload": {
-                "files": [
-                    "source/CAS.php"
-                ],
-                "classmap": [
-                    "source/"
-                ]
-            },
-            "notification-url": "https://packagist.org/downloads/",
-            "license": [
-                "Apache-2.0"
-            ],
-            "authors": [
-                {
-                    "name": "Joachim Fritschi",
-                    "email": "jfritschi@freenet.de",
-                    "homepage": "https://github.com/jfritschi"
-                },
-                {
-                    "name": "Adam Franco",
-                    "homepage": "https://github.com/adamfranco"
-                },
-                {
-                    "name": "Henry Pan",
-                    "homepage": "https://github.com/phy25"
-                }
-            ],
-            "description": "Provides a simple API for authenticating users against a CAS server",
-            "homepage": "https://wiki.jasig.org/display/CASC/phpCAS",
-            "keywords": [
-                "apereo",
-                "cas",
-                "jasig"
-            ],
-            "support": {
-                "issues": "https://github.com/apereo/phpCAS/issues",
-                "source": "https://github.com/apereo/phpCAS/tree/1.6.1"
-            },
-            "abandoned": "apereo/phpcas",
-            "time": "2023-02-19T19:52:35+00:00"
-        },
-        {
-=======
->>>>>>> c45780c1
             "name": "laminas/laminas-cache",
             "version": "3.10.1",
             "source": {
