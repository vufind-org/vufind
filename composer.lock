--- conflicted
+++ resolved
@@ -4,11 +4,7 @@
         "Read more about it at https://getcomposer.org/doc/01-basic-usage.md#installing-dependencies",
         "This file is @generated automatically"
     ],
-<<<<<<< HEAD
-    "content-hash": "7040426df1523377bdff5cffe0f23043",
-=======
-    "content-hash": "e2cca39c490bd3cdc96270d87b83d791",
->>>>>>> 1c1b1ef9
+    "content-hash": "97f4922f0cf9776210fdb49ec0b5672b",
     "packages": [
         {
             "name": "ahand/mobileesp",
