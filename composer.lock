{
    "_readme": [
        "This file locks the dependencies of your project to a known state",
        "Read more about it at https://getcomposer.org/doc/01-basic-usage.md#composer-lock-the-lock-file",
        "This file is @generated automatically"
    ],
<<<<<<< HEAD
    "content-hash": "664388da6de485317f6a1c06ba79ef9c",
=======
    "content-hash": "7b24bb187a5e9bd66dbc90fd10b0566e",
>>>>>>> 7732da3c
    "packages": [
        {
            "name": "ahand/mobileesp",
            "version": "dev-master",
            "source": {
                "type": "git",
                "url": "https://github.com/ahand/mobileesp.git",
                "reference": "c02055dbe9baee63aab11438f4d7b5d25075d347"
            },
            "dist": {
                "type": "zip",
                "url": "https://api.github.com/repos/ahand/mobileesp/zipball/c02055dbe9baee63aab11438f4d7b5d25075d347",
                "reference": "c02055dbe9baee63aab11438f4d7b5d25075d347",
                "shasum": ""
            },
            "type": "library",
            "autoload": {
                "classmap": [
                    "PHP"
                ]
            },
            "notification-url": "https://packagist.org/downloads/",
            "license": [
                "Apache-2.0"
            ],
            "authors": [
                {
                    "name": "Anthony Hand",
                    "email": "anthony.hand@gmail.com",
                    "role": "Maintainer"
                }
            ],
            "description": "Since 2008, MobileESP provides web site developers an easy-to-use and lightweight API for detecting whether visitors are using a mobile device, and if so, what kind. The APIs provide simple boolean results ('true' or 'false') for identifying individual device categories (such as iPhone, BlackBerry, Android, and Windows Mobile), device capabilities (e.g., J2ME), and broad classes of devices, such as 'iPhone Tier' (iPhone/Android/Tizen) or 'Tablet Tier.' APIs are available in PHP, JavaScript, Java, C#, Ruby Python, and more.",
            "homepage": "http://www.mobileesp.org",
            "keywords": [
                "Mobile-Detect",
                "browser",
                "detect android",
                "detect ipad",
                "detect iphone",
                "detect tablet",
                "mobile",
                "mobile detect",
                "mobile detector",
                "mobile device",
                "mobile esp",
                "mobile redirect",
                "mobile view managing",
                "mobiledetect",
                "responsive web",
                "user agent",
                "useragent"
            ],
            "time": "2017-06-06T22:20:56+00:00"
        },
        {
            "name": "bacon/bacon-qr-code",
            "version": "2.0.0",
            "source": {
                "type": "git",
                "url": "https://github.com/Bacon/BaconQrCode.git",
                "reference": "eaac909da3ccc32b748a65b127acd8918f58d9b0"
            },
            "dist": {
                "type": "zip",
                "url": "https://api.github.com/repos/Bacon/BaconQrCode/zipball/eaac909da3ccc32b748a65b127acd8918f58d9b0",
                "reference": "eaac909da3ccc32b748a65b127acd8918f58d9b0",
                "shasum": ""
            },
            "require": {
                "dasprid/enum": "^1.0",
                "ext-iconv": "*",
                "php": "^7.1"
            },
            "require-dev": {
                "phly/keep-a-changelog": "^1.4",
                "phpunit/phpunit": "^6.4",
                "squizlabs/php_codesniffer": "^3.1"
            },
            "suggest": {
                "ext-imagick": "to generate QR code images"
            },
            "type": "library",
            "autoload": {
                "psr-4": {
                    "BaconQrCode\\": "src/"
                }
            },
            "notification-url": "https://packagist.org/downloads/",
            "license": [
                "BSD-2-Clause"
            ],
            "authors": [
                {
                    "name": "Ben Scholzen 'DASPRiD'",
                    "email": "mail@dasprids.de",
                    "homepage": "http://www.dasprids.de",
                    "role": "Developer"
                }
            ],
            "description": "BaconQrCode is a QR code generator for PHP.",
            "homepage": "https://github.com/Bacon/BaconQrCode",
            "time": "2018-04-25T17:53:56+00:00"
        },
        {
            "name": "cap60552/php-sip2",
            "version": "v1.0.0",
            "source": {
                "type": "git",
                "url": "https://github.com/cap60552/php-sip2.git",
                "reference": "9904f94e857b7d4d4fd494f2d6634dcaf0d6e2c1"
            },
            "dist": {
                "type": "zip",
                "url": "https://api.github.com/repos/cap60552/php-sip2/zipball/9904f94e857b7d4d4fd494f2d6634dcaf0d6e2c1",
                "reference": "9904f94e857b7d4d4fd494f2d6634dcaf0d6e2c1",
                "shasum": ""
            },
            "type": "library",
            "autoload": {
                "classmap": [
                    "/"
                ]
            },
            "notification-url": "https://packagist.org/downloads/",
            "license": [
                "GPL-3.0"
            ],
            "authors": [
                {
                    "name": "John Wohlers",
                    "email": "john@wohlershome.net",
                    "role": "Maintainer"
                }
            ],
            "description": "PHP class library to facilitate communication with Integrated Library System (ILS) servers via 3M's SIP2.",
            "homepage": "https://github.com/cap60552/php-sip2",
            "time": "2015-11-03T04:42:39+00:00"
        },
        {
            "name": "colinmollenhour/credis",
            "version": "1.11.1",
            "source": {
                "type": "git",
                "url": "https://github.com/colinmollenhour/credis.git",
                "reference": "bd1da4698ab1918477f9e71e5ff0062b9a345008"
            },
            "dist": {
                "type": "zip",
                "url": "https://api.github.com/repos/colinmollenhour/credis/zipball/bd1da4698ab1918477f9e71e5ff0062b9a345008",
                "reference": "bd1da4698ab1918477f9e71e5ff0062b9a345008",
                "shasum": ""
            },
            "require": {
                "php": ">=5.4.0"
            },
            "type": "library",
            "autoload": {
                "classmap": [
                    "Client.php",
                    "Cluster.php",
                    "Sentinel.php",
                    "Module.php"
                ]
            },
            "notification-url": "https://packagist.org/downloads/",
            "license": [
                "MIT"
            ],
            "authors": [
                {
                    "name": "Colin Mollenhour",
                    "email": "colin@mollenhour.com"
                }
            ],
            "description": "Credis is a lightweight interface to the Redis key-value store which wraps the phpredis library when available for better performance.",
            "homepage": "https://github.com/colinmollenhour/credis",
            "time": "2019-11-26T18:09:45+00:00"
        },
        {
            "name": "container-interop/container-interop",
            "version": "1.2.0",
            "source": {
                "type": "git",
                "url": "https://github.com/container-interop/container-interop.git",
                "reference": "79cbf1341c22ec75643d841642dd5d6acd83bdb8"
            },
            "dist": {
                "type": "zip",
                "url": "https://api.github.com/repos/container-interop/container-interop/zipball/79cbf1341c22ec75643d841642dd5d6acd83bdb8",
                "reference": "79cbf1341c22ec75643d841642dd5d6acd83bdb8",
                "shasum": ""
            },
            "require": {
                "psr/container": "^1.0"
            },
            "type": "library",
            "autoload": {
                "psr-4": {
                    "Interop\\Container\\": "src/Interop/Container/"
                }
            },
            "notification-url": "https://packagist.org/downloads/",
            "license": [
                "MIT"
            ],
            "description": "Promoting the interoperability of container objects (DIC, SL, etc.)",
            "homepage": "https://github.com/container-interop/container-interop",
            "abandoned": "psr/container",
            "time": "2017-02-14T19:40:03+00:00"
        },
        {
            "name": "dasprid/enum",
            "version": "1.0.0",
            "source": {
                "type": "git",
                "url": "https://github.com/DASPRiD/Enum.git",
                "reference": "631ef6e638e9494b0310837fa531bedd908fc22b"
            },
            "dist": {
                "type": "zip",
                "url": "https://api.github.com/repos/DASPRiD/Enum/zipball/631ef6e638e9494b0310837fa531bedd908fc22b",
                "reference": "631ef6e638e9494b0310837fa531bedd908fc22b",
                "shasum": ""
            },
            "require-dev": {
                "phpunit/phpunit": "^6.4",
                "squizlabs/php_codesniffer": "^3.1"
            },
            "type": "library",
            "autoload": {
                "psr-4": {
                    "DASPRiD\\Enum\\": "src/"
                }
            },
            "notification-url": "https://packagist.org/downloads/",
            "license": [
                "BSD-2-Clause"
            ],
            "authors": [
                {
                    "name": "Ben Scholzen 'DASPRiD'",
                    "email": "mail@dasprids.de",
                    "homepage": "https://dasprids.de/"
                }
            ],
            "description": "PHP 7.1 enum implementation",
            "keywords": [
                "enum",
                "map"
            ],
            "time": "2017-10-25T22:45:27+00:00"
        },
        {
            "name": "endroid/qr-code",
            "version": "3.5.9",
            "source": {
                "type": "git",
                "url": "https://github.com/endroid/qr-code.git",
                "reference": "ae14093866558c1d91aa1f9b0ca07c09a95effc7"
            },
            "dist": {
                "type": "zip",
                "url": "https://api.github.com/repos/endroid/qr-code/zipball/ae14093866558c1d91aa1f9b0ca07c09a95effc7",
                "reference": "ae14093866558c1d91aa1f9b0ca07c09a95effc7",
                "shasum": ""
            },
            "require": {
                "bacon/bacon-qr-code": "^2.0",
                "ext-gd": "*",
                "khanamiryan/qrcode-detector-decoder": "^1.0.2",
                "myclabs/php-enum": "^1.5",
                "php": ">=7.1",
                "symfony/options-resolver": "^2.7|^3.0|^4.0",
                "symfony/property-access": "^2.7|^3.0|^4.0"
            },
            "require-dev": {
                "phpunit/phpunit": "^5.7|^6.0"
            },
            "suggest": {
                "symfony/http-foundation": "Install if you want to use QrCodeResponse"
            },
            "type": "library",
            "extra": {
                "branch-alias": {
                    "dev-master": "3.x-dev"
                }
            },
            "autoload": {
                "psr-4": {
                    "Endroid\\QrCode\\": "src/"
                }
            },
            "notification-url": "https://packagist.org/downloads/",
            "license": [
                "MIT"
            ],
            "authors": [
                {
                    "name": "Jeroen van den Enden",
                    "email": "info@endroid.nl"
                }
            ],
            "description": "Endroid QR Code",
            "homepage": "https://github.com/endroid/qr-code",
            "keywords": [
                "bundle",
                "code",
                "endroid",
                "php",
                "qr",
                "qrcode"
            ],
            "time": "2019-11-15T12:32:01+00:00"
        },
        {
            "name": "filp/whoops",
            "version": "2.7.1",
            "source": {
                "type": "git",
                "url": "https://github.com/filp/whoops.git",
                "reference": "fff6f1e4f36be0e0d0b84d66b413d9dcb0c49130"
            },
            "dist": {
                "type": "zip",
                "url": "https://api.github.com/repos/filp/whoops/zipball/fff6f1e4f36be0e0d0b84d66b413d9dcb0c49130",
                "reference": "fff6f1e4f36be0e0d0b84d66b413d9dcb0c49130",
                "shasum": ""
            },
            "require": {
                "php": "^5.5.9 || ^7.0",
                "psr/log": "^1.0.1"
            },
            "require-dev": {
                "mockery/mockery": "^0.9 || ^1.0",
                "phpunit/phpunit": "^4.8.35 || ^5.7 || ^6.0",
                "symfony/var-dumper": "^2.6 || ^3.0 || ^4.0 || ^5.0"
            },
            "suggest": {
                "symfony/var-dumper": "Pretty print complex values better with var-dumper available",
                "whoops/soap": "Formats errors as SOAP responses"
            },
            "type": "library",
            "extra": {
                "branch-alias": {
                    "dev-master": "2.6-dev"
                }
            },
            "autoload": {
                "psr-4": {
                    "Whoops\\": "src/Whoops/"
                }
            },
            "notification-url": "https://packagist.org/downloads/",
            "license": [
                "MIT"
            ],
            "authors": [
                {
                    "name": "Filipe Dobreira",
                    "homepage": "https://github.com/filp",
                    "role": "Developer"
                }
            ],
            "description": "php error handling for cool kids",
            "homepage": "https://filp.github.io/whoops/",
            "keywords": [
                "error",
                "exception",
                "handling",
                "library",
                "throwable",
                "whoops"
            ],
            "time": "2020-01-15T10:00:00+00:00"
        },
        {
            "name": "jasig/phpcas",
            "version": "1.3.8",
            "source": {
                "type": "git",
                "url": "https://github.com/apereo/phpCAS.git",
                "reference": "40c0769ce05a30c8172b36ceab11124375c8366e"
            },
            "dist": {
                "type": "zip",
                "url": "https://api.github.com/repos/apereo/phpCAS/zipball/40c0769ce05a30c8172b36ceab11124375c8366e",
                "reference": "40c0769ce05a30c8172b36ceab11124375c8366e",
                "shasum": ""
            },
            "require": {
                "ext-curl": "*",
                "php": ">=5.4.0"
            },
            "require-dev": {
                "phpunit/phpunit": "~3.7.10"
            },
            "type": "library",
            "extra": {
                "branch-alias": {
                    "dev-master": "1.3.x-dev"
                }
            },
            "autoload": {
                "classmap": [
                    "source/"
                ]
            },
            "notification-url": "https://packagist.org/downloads/",
            "license": [
                "Apache-2.0"
            ],
            "authors": [
                {
                    "name": "Joachim Fritschi",
                    "homepage": "https://wiki.jasig.org/display/~fritschi"
                },
                {
                    "name": "Adam Franco",
                    "homepage": "https://wiki.jasig.org/display/~adamfranco"
                }
            ],
            "description": "Provides a simple API for authenticating users against a CAS server",
            "homepage": "https://wiki.jasig.org/display/CASC/phpCAS",
            "keywords": [
                "apereo",
                "cas",
                "jasig"
            ],
            "time": "2019-08-18T20:01:55+00:00"
        },
        {
            "name": "khanamiryan/qrcode-detector-decoder",
            "version": "1.0.2",
            "source": {
                "type": "git",
                "url": "https://github.com/khanamiryan/php-qrcode-detector-decoder.git",
                "reference": "a75482d3bc804e3f6702332bfda6cccbb0dfaa76"
            },
            "dist": {
                "type": "zip",
                "url": "https://api.github.com/repos/khanamiryan/php-qrcode-detector-decoder/zipball/a75482d3bc804e3f6702332bfda6cccbb0dfaa76",
                "reference": "a75482d3bc804e3f6702332bfda6cccbb0dfaa76",
                "shasum": ""
            },
            "require": {
                "php": "^5.6|^7.0"
            },
            "require-dev": {
                "phpunit/phpunit": "^5.7"
            },
            "type": "library",
            "autoload": {
                "psr-4": {
                    "Zxing\\": "lib/"
                },
                "files": [
                    "lib/Common/customFunctions.php"
                ]
            },
            "notification-url": "https://packagist.org/downloads/",
            "license": [
                "MIT"
            ],
            "authors": [
                {
                    "name": "Ashot Khanamiryan",
                    "email": "a.khanamiryan@gmail.com",
                    "homepage": "https://github.com/khanamiryan",
                    "role": "Developer"
                }
            ],
            "description": "QR code decoder / reader",
            "homepage": "https://github.com/khanamiryan/php-qrcode-detector-decoder/",
            "keywords": [
                "barcode",
                "qr",
                "zxing"
            ],
            "time": "2018-04-26T11:41:33+00:00"
        },
        {
<<<<<<< HEAD
            "name": "laminas/laminas-cache",
            "version": "2.9.0",
=======
            "name": "league/commonmark",
            "version": "1.3.0",
            "source": {
                "type": "git",
                "url": "https://github.com/thephpleague/commonmark.git",
                "reference": "4f30be7a2cbf3bfa5788abab71384713e48f451f"
            },
            "dist": {
                "type": "zip",
                "url": "https://api.github.com/repos/thephpleague/commonmark/zipball/4f30be7a2cbf3bfa5788abab71384713e48f451f",
                "reference": "4f30be7a2cbf3bfa5788abab71384713e48f451f",
                "shasum": ""
            },
            "require": {
                "ext-mbstring": "*",
                "php": "^7.1"
            },
            "conflict": {
                "scrutinizer/ocular": "1.7.*"
            },
            "require-dev": {
                "cebe/markdown": "~1.0",
                "commonmark/commonmark.js": "0.29.1",
                "erusev/parsedown": "~1.0",
                "ext-json": "*",
                "github/gfm": "0.29.0",
                "michelf/php-markdown": "~1.4",
                "mikehaertl/php-shellcommand": "^1.4",
                "phpstan/phpstan-shim": "^0.11.5",
                "phpunit/phpunit": "^7.5",
                "scrutinizer/ocular": "^1.5",
                "symfony/finder": "^4.2"
            },
            "bin": [
                "bin/commonmark"
            ],
            "type": "library",
            "extra": {
                "branch-alias": {
                    "dev-master": "1.4-dev"
                }
            },
            "autoload": {
                "psr-4": {
                    "League\\CommonMark\\": "src"
                }
            },
            "notification-url": "https://packagist.org/downloads/",
            "license": [
                "BSD-3-Clause"
            ],
            "authors": [
                {
                    "name": "Colin O'Dell",
                    "email": "colinodell@gmail.com",
                    "homepage": "https://www.colinodell.com",
                    "role": "Lead Developer"
                }
            ],
            "description": "Highly-extensible PHP Markdown parser which fully supports the CommonMark spec and Github-Flavored Markdown (GFM)",
            "homepage": "https://commonmark.thephpleague.com",
            "keywords": [
                "commonmark",
                "flavored",
                "gfm",
                "github",
                "github-flavored",
                "markdown",
                "md",
                "parser"
            ],
            "time": "2020-02-08T23:42:03+00:00"
        },
        {
            "name": "matthiasmullie/minify",
            "version": "1.3.62",
>>>>>>> 7732da3c
            "source": {
                "type": "git",
                "url": "https://github.com/laminas/laminas-cache.git",
                "reference": "f4746a868c3e2f2da63c19d23efac12b9d1bb554"
            },
            "dist": {
                "type": "zip",
                "url": "https://api.github.com/repos/laminas/laminas-cache/zipball/f4746a868c3e2f2da63c19d23efac12b9d1bb554",
                "reference": "f4746a868c3e2f2da63c19d23efac12b9d1bb554",
                "shasum": ""
            },
            "require": {
                "laminas/laminas-eventmanager": "^2.6.3 || ^3.2",
                "laminas/laminas-servicemanager": "^2.7.8 || ^3.3",
                "laminas/laminas-stdlib": "^3.2.1",
                "laminas/laminas-zendframework-bridge": "^1.0",
                "php": "^5.6 || ^7.0",
                "psr/cache": "^1.0",
                "psr/simple-cache": "^1.0"
            },
            "provide": {
                "psr/cache-implementation": "1.0",
                "psr/simple-cache-implementation": "1.0"
            },
            "replace": {
                "zendframework/zend-cache": "self.version"
            },
            "require-dev": {
                "cache/integration-tests": "^0.16",
                "laminas/laminas-coding-standard": "~1.0.0",
                "laminas/laminas-serializer": "^2.6",
                "laminas/laminas-session": "^2.7.4",
                "phpbench/phpbench": "^0.13",
                "phpunit/phpunit": "^5.7.27 || ^6.5.8 || ^7.1.2"
            },
            "suggest": {
                "ext-apc": "APC or compatible extension, to use the APC storage adapter",
                "ext-apcu": "APCU >= 5.1.0, to use the APCu storage adapter",
                "ext-dba": "DBA, to use the DBA storage adapter",
                "ext-memcache": "Memcache >= 2.0.0 to use the Memcache storage adapter",
                "ext-memcached": "Memcached >= 1.0.0 to use the Memcached storage adapter",
                "ext-mongo": "Mongo, to use MongoDb storage adapter",
                "ext-mongodb": "MongoDB, to use the ExtMongoDb storage adapter",
                "ext-redis": "Redis, to use Redis storage adapter",
                "ext-wincache": "WinCache, to use the WinCache storage adapter",
                "ext-xcache": "XCache, to use the XCache storage adapter",
                "laminas/laminas-serializer": "Laminas\\Serializer component",
                "laminas/laminas-session": "Laminas\\Session component",
                "mongodb/mongodb": "Required for use with the ext-mongodb adapter",
                "mongofill/mongofill": "Alternative to ext-mongo - a pure PHP implementation designed as a drop in replacement"
            },
            "type": "library",
            "extra": {
                "branch-alias": {
                    "dev-master": "2.9.x-dev",
                    "dev-develop": "2.10.x-dev"
                },
                "laminas": {
                    "component": "Laminas\\Cache",
                    "config-provider": "Laminas\\Cache\\ConfigProvider"
                }
            },
            "autoload": {
                "files": [
                    "autoload/patternPluginManagerPolyfill.php"
                ],
                "psr-4": {
                    "Laminas\\Cache\\": "src/"
                }
            },
            "notification-url": "https://packagist.org/downloads/",
            "license": [
                "BSD-3-Clause"
            ],
            "description": "Caching implementation with a variety of storage options, as well as codified caching strategies for callbacks, classes, and output",
            "homepage": "https://laminas.dev",
            "keywords": [
                "cache",
                "laminas",
                "psr-16",
                "psr-6"
            ],
            "time": "2019-12-31T16:23:18+00:00"
        },
        {
            "name": "laminas/laminas-captcha",
            "version": "2.9.0",
            "source": {
                "type": "git",
                "url": "https://github.com/laminas/laminas-captcha.git",
                "reference": "b88f650f3adf2d902ef56f6377cceb5cd87b9876"
            },
            "dist": {
                "type": "zip",
                "url": "https://api.github.com/repos/laminas/laminas-captcha/zipball/b88f650f3adf2d902ef56f6377cceb5cd87b9876",
                "reference": "b88f650f3adf2d902ef56f6377cceb5cd87b9876",
                "shasum": ""
            },
            "require": {
                "laminas/laminas-math": "^2.7 || ^3.0",
                "laminas/laminas-stdlib": "^3.2.1",
                "laminas/laminas-zendframework-bridge": "^1.0",
                "php": "^5.6 || ^7.0"
            },
            "replace": {
                "zendframework/zend-captcha": "self.version"
            },
            "require-dev": {
                "laminas/laminas-coding-standard": "~1.0.0",
                "laminas/laminas-recaptcha": "^3.0",
                "laminas/laminas-session": "^2.8",
                "laminas/laminas-text": "^2.6",
                "laminas/laminas-validator": "^2.10.1",
                "phpunit/phpunit": "^5.7.27 || ^6.5.8 || ^7.1.2"
            },
            "suggest": {
                "laminas/laminas-i18n-resources": "Translations of captcha messages",
                "laminas/laminas-recaptcha": "Laminas\\ReCaptcha component",
                "laminas/laminas-session": "Laminas\\Session component",
                "laminas/laminas-text": "Laminas\\Text component",
                "laminas/laminas-validator": "Laminas\\Validator component"
            },
            "type": "library",
            "extra": {
                "branch-alias": {
                    "dev-master": "2.9.x-dev",
                    "dev-develop": "2.10.x-dev"
                }
            },
            "autoload": {
                "psr-4": {
                    "Laminas\\Captcha\\": "src/"
                }
            },
            "notification-url": "https://packagist.org/downloads/",
            "license": [
                "BSD-3-Clause"
            ],
            "description": "Generate and validate CAPTCHAs using Figlets, images, ReCaptcha, and more",
            "homepage": "https://laminas.dev",
            "keywords": [
                "captcha",
                "laminas"
            ],
            "time": "2019-12-31T16:24:14+00:00"
        },
        {
            "name": "laminas/laminas-code",
            "version": "3.4.1",
            "source": {
                "type": "git",
                "url": "https://github.com/laminas/laminas-code.git",
                "reference": "1cb8f203389ab1482bf89c0e70a04849bacd7766"
            },
            "dist": {
                "type": "zip",
                "url": "https://api.github.com/repos/laminas/laminas-code/zipball/1cb8f203389ab1482bf89c0e70a04849bacd7766",
                "reference": "1cb8f203389ab1482bf89c0e70a04849bacd7766",
                "shasum": ""
            },
            "require": {
                "laminas/laminas-eventmanager": "^2.6 || ^3.0",
                "laminas/laminas-zendframework-bridge": "^1.0",
                "php": "^7.1"
            },
            "conflict": {
                "phpspec/prophecy": "<1.9.0"
            },
            "replace": {
                "zendframework/zend-code": "self.version"
            },
            "require-dev": {
                "doctrine/annotations": "^1.7",
                "ext-phar": "*",
                "laminas/laminas-coding-standard": "^1.0",
                "laminas/laminas-stdlib": "^2.7 || ^3.0",
                "phpunit/phpunit": "^7.5.16 || ^8.4"
            },
            "suggest": {
                "doctrine/annotations": "Doctrine\\Common\\Annotations >=1.0 for annotation features",
                "laminas/laminas-stdlib": "Laminas\\Stdlib component"
            },
            "type": "library",
            "extra": {
                "branch-alias": {
                    "dev-master": "3.4.x-dev",
                    "dev-develop": "3.5.x-dev",
                    "dev-dev-4.0": "4.0.x-dev"
                }
            },
            "autoload": {
                "psr-4": {
                    "Laminas\\Code\\": "src/"
                }
            },
            "notification-url": "https://packagist.org/downloads/",
            "license": [
                "BSD-3-Clause"
            ],
            "description": "Extensions to the PHP Reflection API, static code scanning, and code generation",
            "homepage": "https://laminas.dev",
            "keywords": [
                "code",
                "laminas"
            ],
            "time": "2019-12-31T16:28:24+00:00"
        },
        {
            "name": "laminas/laminas-config",
            "version": "3.3.0",
            "source": {
                "type": "git",
                "url": "https://github.com/laminas/laminas-config.git",
                "reference": "b8fe057f55e69a0e7a2e4ced79218a43f58606a8"
            },
            "dist": {
                "type": "zip",
                "url": "https://api.github.com/repos/laminas/laminas-config/zipball/b8fe057f55e69a0e7a2e4ced79218a43f58606a8",
                "reference": "b8fe057f55e69a0e7a2e4ced79218a43f58606a8",
                "shasum": ""
            },
            "require": {
                "ext-json": "*",
                "laminas/laminas-stdlib": "^2.7.7 || ^3.1",
                "laminas/laminas-zendframework-bridge": "^1.0",
                "php": "^5.6 || ^7.0",
                "psr/container": "^1.0"
            },
            "conflict": {
                "container-interop/container-interop": "<1.2.0"
            },
            "replace": {
                "zendframework/zend-config": "self.version"
            },
            "require-dev": {
                "laminas/laminas-coding-standard": "~1.0.0",
                "laminas/laminas-filter": "^2.7.2",
                "laminas/laminas-i18n": "^2.7.4",
                "laminas/laminas-servicemanager": "^2.7.8 || ^3.3",
                "malukenho/docheader": "^0.1.6",
                "phpunit/phpunit": "^5.7.27 || ^6.5.8 || ^7.1.2"
            },
            "suggest": {
                "laminas/laminas-filter": "^2.7.2; install if you want to use the Filter processor",
                "laminas/laminas-i18n": "^2.7.4; install if you want to use the Translator processor",
                "laminas/laminas-servicemanager": "^2.7.8 || ^3.3; if you need an extensible plugin manager for use with the Config Factory"
            },
            "type": "library",
            "extra": {
                "branch-alias": {
                    "dev-master": "3.3.x-dev",
                    "dev-develop": "3.4.x-dev"
                }
            },
            "autoload": {
                "psr-4": {
                    "Laminas\\Config\\": "src/"
                }
            },
            "notification-url": "https://packagist.org/downloads/",
            "license": [
                "BSD-3-Clause"
            ],
            "description": "provides a nested object property based user interface for accessing this configuration data within application code",
            "homepage": "https://laminas.dev",
            "keywords": [
                "config",
                "laminas"
            ],
            "time": "2019-12-31T16:30:11+00:00"
        },
        {
            "name": "laminas/laminas-console",
            "version": "2.8.0",
            "source": {
                "type": "git",
                "url": "https://github.com/laminas/laminas-console.git",
                "reference": "478a6ceac3e31fb38d6314088abda8b239ee23a5"
            },
            "dist": {
                "type": "zip",
                "url": "https://api.github.com/repos/laminas/laminas-console/zipball/478a6ceac3e31fb38d6314088abda8b239ee23a5",
                "reference": "478a6ceac3e31fb38d6314088abda8b239ee23a5",
                "shasum": ""
            },
            "require": {
                "laminas/laminas-stdlib": "^3.2.1",
                "laminas/laminas-zendframework-bridge": "^1.0",
                "php": "^5.6 || ^7.0"
            },
            "replace": {
                "zendframework/zend-console": "self.version"
            },
            "require-dev": {
                "laminas/laminas-coding-standard": "~1.0.0",
                "laminas/laminas-filter": "^2.7.2",
                "laminas/laminas-json": "^2.6 || ^3.0",
                "laminas/laminas-validator": "^2.10.1",
                "phpunit/phpunit": "^5.7.23 || ^6.4.3"
            },
            "suggest": {
                "laminas/laminas-filter": "To support DefaultRouteMatcher usage",
                "laminas/laminas-validator": "To support DefaultRouteMatcher usage"
            },
            "type": "library",
            "extra": {
                "branch-alias": {
                    "dev-master": "2.8.x-dev",
                    "dev-develop": "2.9.x-dev"
                }
            },
            "autoload": {
                "psr-4": {
                    "Laminas\\Console\\": "src/"
                }
            },
            "notification-url": "https://packagist.org/downloads/",
            "license": [
                "BSD-3-Clause"
            ],
            "description": "Build console applications using getopt syntax or routing, complete with prompts",
            "homepage": "https://laminas.dev",
            "keywords": [
                "console",
                "laminas"
            ],
            "time": "2019-12-31T16:31:45+00:00"
        },
        {
            "name": "laminas/laminas-crypt",
            "version": "3.3.1",
            "source": {
                "type": "git",
                "url": "https://github.com/laminas/laminas-crypt.git",
                "reference": "5f5dfe3ca08c965cc1f44f95831a83a81a93bf78"
            },
            "dist": {
                "type": "zip",
                "url": "https://api.github.com/repos/laminas/laminas-crypt/zipball/5f5dfe3ca08c965cc1f44f95831a83a81a93bf78",
                "reference": "5f5dfe3ca08c965cc1f44f95831a83a81a93bf78",
                "shasum": ""
            },
            "require": {
                "container-interop/container-interop": "^1.2",
                "ext-mbstring": "*",
                "laminas/laminas-math": "^3.0",
                "laminas/laminas-stdlib": "^2.7.7 || ^3.1",
                "laminas/laminas-zendframework-bridge": "^1.0",
                "php": "^5.6 || ^7.0"
            },
            "replace": {
                "zendframework/zend-crypt": "self.version"
            },
            "require-dev": {
                "laminas/laminas-coding-standard": "~1.0.0",
                "phpunit/phpunit": "^5.7.27 || ^6.5.8 || ^7.1.2"
            },
            "suggest": {
                "ext-openssl": "Required for most features of Laminas\\Crypt"
            },
            "type": "library",
            "extra": {
                "branch-alias": {
                    "dev-master": "3.3.x-dev",
                    "dev-develop": "3.4.x-dev"
                }
            },
            "autoload": {
                "psr-4": {
                    "Laminas\\Crypt\\": "src/"
                }
            },
            "notification-url": "https://packagist.org/downloads/",
            "license": [
                "BSD-3-Clause"
            ],
            "description": "Strong cryptography tools and password hashing",
            "homepage": "https://laminas.dev",
            "keywords": [
                "crypt",
                "laminas"
            ],
            "time": "2019-12-31T16:33:24+00:00"
        },
        {
            "name": "laminas/laminas-db",
            "version": "2.11.2",
            "source": {
                "type": "git",
                "url": "https://github.com/laminas/laminas-db.git",
                "reference": "76f9527da996c2fef32ef1f3a939e18ca5e9d962"
            },
            "dist": {
                "type": "zip",
                "url": "https://api.github.com/repos/laminas/laminas-db/zipball/76f9527da996c2fef32ef1f3a939e18ca5e9d962",
                "reference": "76f9527da996c2fef32ef1f3a939e18ca5e9d962",
                "shasum": ""
            },
            "require": {
                "laminas/laminas-stdlib": "^2.7 || ^3.0",
                "laminas/laminas-zendframework-bridge": "^1.0",
                "php": "^5.6 || ^7.0"
            },
            "replace": {
                "zendframework/zend-db": "self.version"
            },
            "require-dev": {
                "laminas/laminas-coding-standard": "~1.0.0",
                "laminas/laminas-eventmanager": "^2.6.2 || ^3.0",
                "laminas/laminas-hydrator": "^1.1 || ^2.1 || ^3.0",
                "laminas/laminas-servicemanager": "^2.7.5 || ^3.0.3",
                "phpunit/phpunit": "^5.7.27 || ^6.5.14"
            },
            "suggest": {
                "laminas/laminas-eventmanager": "Laminas\\EventManager component",
                "laminas/laminas-hydrator": "Laminas\\Hydrator component for using HydratingResultSets",
                "laminas/laminas-servicemanager": "Laminas\\ServiceManager component"
            },
            "type": "library",
            "extra": {
                "branch-alias": {
                    "dev-master": "2.11.x-dev",
                    "dev-develop": "2.12.x-dev"
                },
                "laminas": {
                    "component": "Laminas\\Db",
                    "config-provider": "Laminas\\Db\\ConfigProvider"
                }
            },
            "autoload": {
                "psr-4": {
                    "Laminas\\Db\\": "src/"
                }
            },
            "notification-url": "https://packagist.org/downloads/",
            "license": [
                "BSD-3-Clause"
            ],
            "description": "Database abstraction layer, SQL abstraction, result set abstraction, and RowDataGateway and TableDataGateway implementations",
            "homepage": "https://laminas.dev",
            "keywords": [
                "db",
                "laminas"
            ],
            "time": "2020-01-14T13:07:26+00:00"
        },
        {
            "name": "laminas/laminas-dependency-plugin",
            "version": "1.0.3",
            "source": {
                "type": "git",
                "url": "https://github.com/laminas/laminas-dependency-plugin.git",
                "reference": "f269716dc584cd7b69e7f6e8ac1092d645ab56d5"
            },
            "dist": {
                "type": "zip",
                "url": "https://api.github.com/repos/laminas/laminas-dependency-plugin/zipball/f269716dc584cd7b69e7f6e8ac1092d645ab56d5",
                "reference": "f269716dc584cd7b69e7f6e8ac1092d645ab56d5",
                "shasum": ""
            },
            "require": {
                "composer-plugin-api": "^1.1",
                "php": "^5.6 || ^7.0"
            },
            "require-dev": {
                "composer/composer": "^1.9",
                "dealerdirect/phpcodesniffer-composer-installer": "^0.5.0",
                "phpcompatibility/php-compatibility": "^9.3",
                "phpunit/phpunit": "^8.4",
                "roave/security-advisories": "dev-master",
                "webimpress/coding-standard": "^1.0"
            },
            "type": "composer-plugin",
            "extra": {
                "branch-alias": {
                    "dev-master": "1.0.x-dev",
                    "dev-develop": "1.1.x-dev"
                },
                "class": "Laminas\\DependencyPlugin\\DependencyRewriterPlugin"
            },
            "autoload": {
                "psr-4": {
                    "Laminas\\DependencyPlugin\\": "src/"
                }
            },
            "notification-url": "https://packagist.org/downloads/",
            "license": [
                "BSD-3-Clause"
            ],
            "description": "Replace zendframework and zfcampus packages with their Laminas Project equivalents.",
            "time": "2020-01-14T19:36:52+00:00"
        },
        {
            "name": "laminas/laminas-dom",
            "version": "2.7.2",
            "source": {
                "type": "git",
                "url": "https://github.com/laminas/laminas-dom.git",
                "reference": "631fa74ae6f68e9019b73512f1b3b139d43f3572"
            },
            "dist": {
                "type": "zip",
                "url": "https://api.github.com/repos/laminas/laminas-dom/zipball/631fa74ae6f68e9019b73512f1b3b139d43f3572",
                "reference": "631fa74ae6f68e9019b73512f1b3b139d43f3572",
                "shasum": ""
            },
            "require": {
                "laminas/laminas-zendframework-bridge": "^1.0",
                "php": "^5.6 || ^7.0"
            },
            "replace": {
                "zendframework/zend-dom": "self.version"
            },
            "require-dev": {
                "laminas/laminas-coding-standard": "~1.0.0",
                "phpunit/phpunit": "^5.7.23 || ^6.4.3"
            },
            "type": "library",
            "extra": {
                "branch-alias": {
                    "dev-master": "2.7.x-dev",
                    "dev-develop": "2.8.x-dev"
                }
            },
            "autoload": {
                "psr-4": {
                    "Laminas\\Dom\\": "src/"
                }
            },
            "notification-url": "https://packagist.org/downloads/",
            "license": [
                "BSD-3-Clause"
            ],
            "description": "provides tools for working with DOM documents and structures",
            "homepage": "https://laminas.dev",
            "keywords": [
                "dom",
                "laminas"
            ],
            "time": "2019-12-31T16:43:02+00:00"
        },
        {
            "name": "laminas/laminas-escaper",
            "version": "2.6.1",
            "source": {
                "type": "git",
                "url": "https://github.com/laminas/laminas-escaper.git",
                "reference": "25f2a053eadfa92ddacb609dcbbc39362610da70"
            },
            "dist": {
                "type": "zip",
                "url": "https://api.github.com/repos/laminas/laminas-escaper/zipball/25f2a053eadfa92ddacb609dcbbc39362610da70",
                "reference": "25f2a053eadfa92ddacb609dcbbc39362610da70",
                "shasum": ""
            },
            "require": {
                "laminas/laminas-zendframework-bridge": "^1.0",
                "php": "^5.6 || ^7.0"
            },
            "replace": {
                "zendframework/zend-escaper": "self.version"
            },
            "require-dev": {
                "laminas/laminas-coding-standard": "~1.0.0",
                "phpunit/phpunit": "^5.7.27 || ^6.5.8 || ^7.1.2"
            },
            "type": "library",
            "extra": {
                "branch-alias": {
                    "dev-master": "2.6.x-dev",
                    "dev-develop": "2.7.x-dev"
                }
            },
            "autoload": {
                "psr-4": {
                    "Laminas\\Escaper\\": "src/"
                }
            },
            "notification-url": "https://packagist.org/downloads/",
            "license": [
                "BSD-3-Clause"
            ],
            "description": "Securely and safely escape HTML, HTML attributes, JavaScript, CSS, and URLs",
            "homepage": "https://laminas.dev",
            "keywords": [
                "escaper",
                "laminas"
            ],
            "time": "2019-12-31T16:43:30+00:00"
        },
        {
            "name": "laminas/laminas-eventmanager",
            "version": "3.2.1",
            "source": {
                "type": "git",
                "url": "https://github.com/laminas/laminas-eventmanager.git",
                "reference": "ce4dc0bdf3b14b7f9815775af9dfee80a63b4748"
            },
            "dist": {
                "type": "zip",
                "url": "https://api.github.com/repos/laminas/laminas-eventmanager/zipball/ce4dc0bdf3b14b7f9815775af9dfee80a63b4748",
                "reference": "ce4dc0bdf3b14b7f9815775af9dfee80a63b4748",
                "shasum": ""
            },
            "require": {
                "laminas/laminas-zendframework-bridge": "^1.0",
                "php": "^5.6 || ^7.0"
            },
            "replace": {
                "zendframework/zend-eventmanager": "self.version"
            },
            "require-dev": {
                "athletic/athletic": "^0.1",
                "container-interop/container-interop": "^1.1.0",
                "laminas/laminas-coding-standard": "~1.0.0",
                "laminas/laminas-stdlib": "^2.7.3 || ^3.0",
                "phpunit/phpunit": "^5.7.27 || ^6.5.8 || ^7.1.2"
            },
            "suggest": {
                "container-interop/container-interop": "^1.1.0, to use the lazy listeners feature",
                "laminas/laminas-stdlib": "^2.7.3 || ^3.0, to use the FilterChain feature"
            },
            "type": "library",
            "extra": {
                "branch-alias": {
                    "dev-master": "3.2-dev",
                    "dev-develop": "3.3-dev"
                }
            },
            "autoload": {
                "psr-4": {
                    "Laminas\\EventManager\\": "src/"
                }
            },
            "notification-url": "https://packagist.org/downloads/",
            "license": [
                "BSD-3-Clause"
            ],
            "description": "Trigger and listen to events within a PHP application",
            "homepage": "https://laminas.dev",
            "keywords": [
                "event",
                "eventmanager",
                "events",
                "laminas"
            ],
            "time": "2019-12-31T16:44:52+00:00"
        },
        {
            "name": "laminas/laminas-feed",
            "version": "2.12.0",
            "source": {
                "type": "git",
                "url": "https://github.com/laminas/laminas-feed.git",
                "reference": "64d25e18a6ea3db90c27fe2d6b95630daa1bf602"
            },
            "dist": {
                "type": "zip",
                "url": "https://api.github.com/repos/laminas/laminas-feed/zipball/64d25e18a6ea3db90c27fe2d6b95630daa1bf602",
                "reference": "64d25e18a6ea3db90c27fe2d6b95630daa1bf602",
                "shasum": ""
            },
            "require": {
                "ext-dom": "*",
                "ext-libxml": "*",
                "laminas/laminas-escaper": "^2.5.2",
                "laminas/laminas-stdlib": "^3.2.1",
                "laminas/laminas-zendframework-bridge": "^1.0",
                "php": "^5.6 || ^7.0"
            },
            "replace": {
                "zendframework/zend-feed": "self.version"
            },
            "require-dev": {
                "laminas/laminas-cache": "^2.7.2",
                "laminas/laminas-coding-standard": "~1.0.0",
                "laminas/laminas-db": "^2.8.2",
                "laminas/laminas-http": "^2.7",
                "laminas/laminas-servicemanager": "^2.7.8 || ^3.3",
                "laminas/laminas-validator": "^2.10.1",
                "phpunit/phpunit": "^5.7.23 || ^6.4.3",
                "psr/http-message": "^1.0.1"
            },
            "suggest": {
                "laminas/laminas-cache": "Laminas\\Cache component, for optionally caching feeds between requests",
                "laminas/laminas-db": "Laminas\\Db component, for use with PubSubHubbub",
                "laminas/laminas-http": "Laminas\\Http for PubSubHubbub, and optionally for use with Laminas\\Feed\\Reader",
                "laminas/laminas-servicemanager": "Laminas\\ServiceManager component, for easily extending ExtensionManager implementations",
                "laminas/laminas-validator": "Laminas\\Validator component, for validating email addresses used in Atom feeds and entries when using the Writer subcomponent",
                "psr/http-message": "PSR-7 ^1.0.1, if you wish to use Laminas\\Feed\\Reader\\Http\\Psr7ResponseDecorator"
            },
            "type": "library",
            "extra": {
                "branch-alias": {
                    "dev-master": "2.12.x-dev",
                    "dev-develop": "2.13.x-dev"
                }
            },
            "autoload": {
                "psr-4": {
                    "Laminas\\Feed\\": "src/"
                }
            },
            "notification-url": "https://packagist.org/downloads/",
            "license": [
                "BSD-3-Clause"
            ],
            "description": "provides functionality for consuming RSS and Atom feeds",
            "homepage": "https://laminas.dev",
            "keywords": [
                "feed",
                "laminas"
            ],
            "time": "2019-12-31T16:46:54+00:00"
        },
        {
            "name": "laminas/laminas-filter",
            "version": "2.9.2",
            "source": {
                "type": "git",
                "url": "https://github.com/laminas/laminas-filter.git",
                "reference": "4d8c0c25e40836bd617335e744009c2c950c4ad5"
            },
            "dist": {
                "type": "zip",
                "url": "https://api.github.com/repos/laminas/laminas-filter/zipball/4d8c0c25e40836bd617335e744009c2c950c4ad5",
                "reference": "4d8c0c25e40836bd617335e744009c2c950c4ad5",
                "shasum": ""
            },
            "require": {
                "laminas/laminas-stdlib": "^2.7.7 || ^3.1",
                "laminas/laminas-zendframework-bridge": "^1.0",
                "php": "^5.6 || ^7.0"
            },
            "conflict": {
                "laminas/laminas-validator": "<2.10.1"
            },
            "replace": {
                "zendframework/zend-filter": "self.version"
            },
            "require-dev": {
                "laminas/laminas-coding-standard": "~1.0.0",
                "laminas/laminas-crypt": "^3.2.1",
                "laminas/laminas-servicemanager": "^2.7.8 || ^3.3",
                "laminas/laminas-uri": "^2.6",
                "pear/archive_tar": "^1.4.3",
                "phpunit/phpunit": "^5.7.23 || ^6.4.3",
                "psr/http-factory": "^1.0"
            },
            "suggest": {
                "laminas/laminas-crypt": "Laminas\\Crypt component, for encryption filters",
                "laminas/laminas-i18n": "Laminas\\I18n component for filters depending on i18n functionality",
                "laminas/laminas-servicemanager": "Laminas\\ServiceManager component, for using the filter chain functionality",
                "laminas/laminas-uri": "Laminas\\Uri component, for the UriNormalize filter",
                "psr/http-factory-implementation": "psr/http-factory-implementation, for creating file upload instances when consuming PSR-7 in file upload filters"
            },
            "type": "library",
            "extra": {
                "branch-alias": {
                    "dev-master": "2.9.x-dev",
                    "dev-develop": "2.10.x-dev"
                },
                "laminas": {
                    "component": "Laminas\\Filter",
                    "config-provider": "Laminas\\Filter\\ConfigProvider"
                }
            },
            "autoload": {
                "psr-4": {
                    "Laminas\\Filter\\": "src/"
                }
            },
            "notification-url": "https://packagist.org/downloads/",
            "license": [
                "BSD-3-Clause"
            ],
            "description": "Programmatically filter and normalize data and files",
            "homepage": "https://laminas.dev",
            "keywords": [
                "filter",
                "laminas"
            ],
            "time": "2019-12-31T16:54:29+00:00"
        },
        {
            "name": "laminas/laminas-form",
            "version": "2.14.3",
            "source": {
                "type": "git",
                "url": "https://github.com/laminas/laminas-form.git",
                "reference": "012aae01366cb8c8fb64e39a887363ef82f388dd"
            },
            "dist": {
                "type": "zip",
                "url": "https://api.github.com/repos/laminas/laminas-form/zipball/012aae01366cb8c8fb64e39a887363ef82f388dd",
                "reference": "012aae01366cb8c8fb64e39a887363ef82f388dd",
                "shasum": ""
            },
            "require": {
                "laminas/laminas-hydrator": "^1.1 || ^2.1 || ^3.0",
                "laminas/laminas-inputfilter": "^2.8",
                "laminas/laminas-stdlib": "^3.2.1",
                "laminas/laminas-zendframework-bridge": "^1.0",
                "php": "^5.6 || ^7.0"
            },
            "replace": {
                "zendframework/zend-form": "self.version"
            },
            "require-dev": {
                "doctrine/annotations": "~1.0",
                "laminas/laminas-cache": "^2.6.1",
                "laminas/laminas-captcha": "^2.7.1",
                "laminas/laminas-code": "^2.6 || ^3.0",
                "laminas/laminas-coding-standard": "~1.0.0",
                "laminas/laminas-escaper": "^2.5",
                "laminas/laminas-eventmanager": "^2.6.2 || ^3.0",
                "laminas/laminas-filter": "^2.6",
                "laminas/laminas-i18n": "^2.6",
                "laminas/laminas-recaptcha": "^3.0.0",
                "laminas/laminas-servicemanager": "^2.7.5 || ^3.0.3",
                "laminas/laminas-session": "^2.8.1",
                "laminas/laminas-text": "^2.6",
                "laminas/laminas-validator": "^2.6",
                "laminas/laminas-view": "^2.6.2",
                "phpunit/phpunit": "^5.7.23 || ^6.5.3"
            },
            "suggest": {
                "laminas/laminas-captcha": "^2.7.1, required for using CAPTCHA form elements",
                "laminas/laminas-code": "^2.6 || ^3.0, required to use laminas-form annotations support",
                "laminas/laminas-eventmanager": "^2.6.2 || ^3.0, reuired for laminas-form annotations support",
                "laminas/laminas-i18n": "^2.6, required when using laminas-form view helpers",
                "laminas/laminas-recaptcha": "in order to use the ReCaptcha form element",
                "laminas/laminas-servicemanager": "^2.7.5 || ^3.0.3, required to use the form factories or provide services",
                "laminas/laminas-view": "^2.6.2, required for using the laminas-form view helpers"
            },
            "type": "library",
            "extra": {
                "branch-alias": {
                    "dev-master": "2.14.x-dev",
                    "dev-develop": "2.15.x-dev"
                },
                "laminas": {
                    "component": "Laminas\\Form",
                    "config-provider": "Laminas\\Form\\ConfigProvider"
                }
            },
            "autoload": {
                "psr-4": {
                    "Laminas\\Form\\": "src/"
                },
                "files": [
                    "autoload/formElementManagerPolyfill.php"
                ]
            },
            "notification-url": "https://packagist.org/downloads/",
            "license": [
                "BSD-3-Clause"
            ],
            "description": "Validate and display simple and complex forms, casting forms to business objects and vice versa",
            "homepage": "https://laminas.dev",
            "keywords": [
                "form",
                "laminas"
            ],
            "time": "2019-12-31T16:56:34+00:00"
        },
        {
            "name": "laminas/laminas-http",
            "version": "2.11.2",
            "source": {
                "type": "git",
                "url": "https://github.com/laminas/laminas-http.git",
                "reference": "8c66963b933c80da59433da56a44dfa979f3ec88"
            },
            "dist": {
                "type": "zip",
                "url": "https://api.github.com/repos/laminas/laminas-http/zipball/8c66963b933c80da59433da56a44dfa979f3ec88",
                "reference": "8c66963b933c80da59433da56a44dfa979f3ec88",
                "shasum": ""
            },
            "require": {
                "laminas/laminas-loader": "^2.5.1",
                "laminas/laminas-stdlib": "^3.2.1",
                "laminas/laminas-uri": "^2.5.2",
                "laminas/laminas-validator": "^2.10.1",
                "laminas/laminas-zendframework-bridge": "^1.0",
                "php": "^5.6 || ^7.0"
            },
            "replace": {
                "zendframework/zend-http": "self.version"
            },
            "require-dev": {
                "laminas/laminas-coding-standard": "~1.0.0",
                "laminas/laminas-config": "^3.1 || ^2.6",
                "phpunit/phpunit": "^5.7.27 || ^6.5.8 || ^7.1.3"
            },
            "suggest": {
                "paragonie/certainty": "For automated management of cacert.pem"
            },
            "type": "library",
            "extra": {
                "branch-alias": {
                    "dev-master": "2.11.x-dev",
                    "dev-develop": "2.12.x-dev"
                }
            },
            "autoload": {
                "psr-4": {
                    "Laminas\\Http\\": "src/"
                }
            },
            "notification-url": "https://packagist.org/downloads/",
            "license": [
                "BSD-3-Clause"
            ],
            "description": "Provides an easy interface for performing Hyper-Text Transfer Protocol (HTTP) requests",
            "homepage": "https://laminas.dev",
            "keywords": [
                "http",
                "http client",
                "laminas"
            ],
            "time": "2019-12-31T17:02:36+00:00"
        },
        {
            "name": "laminas/laminas-hydrator",
            "version": "3.0.2",
            "source": {
                "type": "git",
                "url": "https://github.com/laminas/laminas-hydrator.git",
                "reference": "5c418d6e37ad363bef5ce1c8a72388243d6c7950"
            },
            "dist": {
                "type": "zip",
                "url": "https://api.github.com/repos/laminas/laminas-hydrator/zipball/5c418d6e37ad363bef5ce1c8a72388243d6c7950",
                "reference": "5c418d6e37ad363bef5ce1c8a72388243d6c7950",
                "shasum": ""
            },
            "require": {
                "laminas/laminas-stdlib": "^3.2.1",
                "laminas/laminas-zendframework-bridge": "^1.0",
                "php": "^7.2"
            },
            "replace": {
                "zendframework/zend-hydrator": "self.version"
            },
            "require-dev": {
                "laminas/laminas-coding-standard": "~1.0.0",
                "laminas/laminas-eventmanager": "^3.2.1",
                "laminas/laminas-modulemanager": "^2.8",
                "laminas/laminas-serializer": "^2.9",
                "laminas/laminas-servicemanager": "^3.3.2",
                "phpspec/prophecy": "^1.7.5",
                "phpstan/phpstan": "^0.10.5",
                "phpunit/phpunit": "^7.5"
            },
            "suggest": {
                "laminas/laminas-eventmanager": "^3.2, to support aggregate hydrator usage",
                "laminas/laminas-serializer": "^2.9, to use the SerializableStrategy",
                "laminas/laminas-servicemanager": "^3.3, to support hydrator plugin manager usage"
            },
            "type": "library",
            "extra": {
                "branch-alias": {
                    "dev-release-2.4": "2.4.x-dev",
                    "dev-master": "3.0.x-dev",
                    "dev-develop": "3.1.x-dev"
                },
                "laminas": {
                    "component": "Laminas\\Hydrator",
                    "config-provider": "Laminas\\Hydrator\\ConfigProvider"
                }
            },
            "autoload": {
                "psr-4": {
                    "Laminas\\Hydrator\\": "src/"
                }
            },
            "notification-url": "https://packagist.org/downloads/",
            "license": [
                "BSD-3-Clause"
            ],
            "description": "Serialize objects to arrays, and vice versa",
            "homepage": "https://laminas.dev",
            "keywords": [
                "hydrator",
                "laminas"
            ],
            "time": "2019-12-31T17:06:44+00:00"
        },
        {
            "name": "laminas/laminas-i18n",
            "version": "2.10.1",
            "source": {
                "type": "git",
                "url": "https://github.com/laminas/laminas-i18n.git",
                "reference": "815be447f1c77f70a86bf24d00087fcb975b39ff"
            },
            "dist": {
                "type": "zip",
                "url": "https://api.github.com/repos/laminas/laminas-i18n/zipball/815be447f1c77f70a86bf24d00087fcb975b39ff",
                "reference": "815be447f1c77f70a86bf24d00087fcb975b39ff",
                "shasum": ""
            },
            "require": {
                "ext-intl": "*",
                "laminas/laminas-stdlib": "^2.7 || ^3.0",
                "laminas/laminas-zendframework-bridge": "^1.0",
                "php": "^5.6 || ^7.0"
            },
            "conflict": {
                "phpspec/prophecy": "<1.9.0"
            },
            "replace": {
                "zendframework/zend-i18n": "self.version"
            },
            "require-dev": {
                "laminas/laminas-cache": "^2.6.1",
                "laminas/laminas-coding-standard": "~1.0.0",
                "laminas/laminas-config": "^2.6",
                "laminas/laminas-eventmanager": "^2.6.2 || ^3.0",
                "laminas/laminas-filter": "^2.6.1",
                "laminas/laminas-servicemanager": "^2.7.5 || ^3.0.3",
                "laminas/laminas-validator": "^2.6",
                "laminas/laminas-view": "^2.6.3",
                "phpunit/phpunit": "^5.7.27 || ^6.5.14 || ^7.5.16"
            },
            "suggest": {
                "laminas/laminas-cache": "Laminas\\Cache component",
                "laminas/laminas-config": "Laminas\\Config component",
                "laminas/laminas-eventmanager": "You should install this package to use the events in the translator",
                "laminas/laminas-filter": "You should install this package to use the provided filters",
                "laminas/laminas-i18n-resources": "Translation resources",
                "laminas/laminas-servicemanager": "Laminas\\ServiceManager component",
                "laminas/laminas-validator": "You should install this package to use the provided validators",
                "laminas/laminas-view": "You should install this package to use the provided view helpers"
            },
            "type": "library",
            "extra": {
                "branch-alias": {
                    "dev-master": "2.10.x-dev",
                    "dev-develop": "2.11.x-dev"
                },
                "laminas": {
                    "component": "Laminas\\I18n",
                    "config-provider": "Laminas\\I18n\\ConfigProvider"
                }
            },
            "autoload": {
                "psr-4": {
                    "Laminas\\I18n\\": "src/"
                }
            },
            "notification-url": "https://packagist.org/downloads/",
            "license": [
                "BSD-3-Clause"
            ],
            "description": "Provide translations for your application, and filter and validate internationalized values",
            "homepage": "https://laminas.dev",
            "keywords": [
                "i18n",
                "laminas"
            ],
            "time": "2019-12-31T17:07:17+00:00"
        },
        {
            "name": "laminas/laminas-inputfilter",
            "version": "2.10.1",
            "source": {
                "type": "git",
                "url": "git@github.com:laminas/laminas-inputfilter.git",
                "reference": "b29ce8f512c966468eee37ea4873ae5fb545d00a"
            },
            "dist": {
                "type": "zip",
                "url": "https://api.github.com/repos/laminas/laminas-inputfilter/zipball/b29ce8f512c966468eee37ea4873ae5fb545d00a",
                "reference": "b29ce8f512c966468eee37ea4873ae5fb545d00a",
                "shasum": ""
            },
            "require": {
                "laminas/laminas-filter": "^2.9.1",
                "laminas/laminas-servicemanager": "^2.7.10 || ^3.3.1",
                "laminas/laminas-stdlib": "^2.7 || ^3.0",
                "laminas/laminas-validator": "^2.11",
                "laminas/laminas-zendframework-bridge": "^1.0",
                "php": "^5.6 || ^7.0"
            },
            "replace": {
                "zendframework/zend-inputfilter": "self.version"
            },
            "require-dev": {
                "laminas/laminas-coding-standard": "~1.0.0",
                "phpunit/phpunit": "^5.7.27 || ^6.5.14 || ^7.5.15",
                "psr/http-message": "^1.0"
            },
            "suggest": {
                "psr/http-message-implementation": "PSR-7 is required if you wish to validate PSR-7 UploadedFileInterface payloads"
            },
            "type": "library",
            "extra": {
                "branch-alias": {
                    "dev-master": "2.10.x-dev",
                    "dev-develop": "2.11.x-dev"
                },
                "laminas": {
                    "component": "Laminas\\InputFilter",
                    "config-provider": "Laminas\\InputFilter\\ConfigProvider"
                }
            },
            "autoload": {
                "psr-4": {
                    "Laminas\\InputFilter\\": "src/"
                }
            },
            "notification-url": "https://packagist.org/downloads/",
            "license": [
                "BSD-3-Clause"
            ],
            "description": "Normalize and validate input sets from the web, APIs, the CLI, and more, including files",
            "homepage": "https://laminas.dev",
            "keywords": [
                "inputfilter",
                "laminas"
            ],
            "time": "2019-12-31T17:11:54+00:00"
        },
        {
            "name": "laminas/laminas-json",
            "version": "3.1.2",
            "source": {
                "type": "git",
                "url": "https://github.com/laminas/laminas-json.git",
                "reference": "00dc0da7b5e5018904c5c4a8e80a5faa16c2c1c6"
            },
            "dist": {
                "type": "zip",
                "url": "https://api.github.com/repos/laminas/laminas-json/zipball/00dc0da7b5e5018904c5c4a8e80a5faa16c2c1c6",
                "reference": "00dc0da7b5e5018904c5c4a8e80a5faa16c2c1c6",
                "shasum": ""
            },
            "require": {
                "laminas/laminas-zendframework-bridge": "^1.0",
                "php": "^5.6 || ^7.0"
            },
            "replace": {
                "zendframework/zend-json": "self.version"
            },
            "require-dev": {
                "laminas/laminas-coding-standard": "~1.0.0",
                "laminas/laminas-stdlib": "^2.7.7 || ^3.1",
                "phpunit/phpunit": "^5.7.23 || ^6.4.3"
            },
            "suggest": {
                "laminas/laminas-json-server": "For implementing JSON-RPC servers",
                "laminas/laminas-xml2json": "For converting XML documents to JSON"
            },
            "type": "library",
            "extra": {
                "branch-alias": {
                    "dev-master": "3.1.x-dev",
                    "dev-develop": "3.2.x-dev"
                }
            },
            "autoload": {
                "psr-4": {
                    "Laminas\\Json\\": "src/"
                }
            },
            "notification-url": "https://packagist.org/downloads/",
            "license": [
                "BSD-3-Clause"
            ],
            "description": "provides convenience methods for serializing native PHP to JSON and decoding JSON to native PHP",
            "homepage": "https://laminas.dev",
            "keywords": [
                "json",
                "laminas"
            ],
            "time": "2019-12-31T17:15:04+00:00"
        },
        {
            "name": "laminas/laminas-loader",
            "version": "2.6.0",
            "source": {
                "type": "git",
                "url": "https://github.com/laminas/laminas-loader.git",
                "reference": "7e13c7987a736b62beae79eb57746037e057a79d"
            },
            "dist": {
                "type": "zip",
                "url": "https://api.github.com/repos/laminas/laminas-loader/zipball/7e13c7987a736b62beae79eb57746037e057a79d",
                "reference": "7e13c7987a736b62beae79eb57746037e057a79d",
                "shasum": ""
            },
            "require": {
                "laminas/laminas-zendframework-bridge": "^1.0",
                "php": "^5.6 || ^7.0"
            },
            "replace": {
                "zendframework/zend-loader": "self.version"
            },
            "require-dev": {
                "laminas/laminas-coding-standard": "~1.0.0",
                "phpunit/phpunit": "^5.7.27 || ^6.5.8 || ^7.1.4"
            },
            "type": "library",
            "extra": {
                "branch-alias": {
                    "dev-master": "2.6.x-dev",
                    "dev-develop": "2.7.x-dev"
                }
            },
            "autoload": {
                "psr-4": {
                    "Laminas\\Loader\\": "src/"
                }
            },
            "notification-url": "https://packagist.org/downloads/",
            "license": [
                "BSD-3-Clause"
            ],
            "description": "Autoloading and plugin loading strategies",
            "homepage": "https://laminas.dev",
            "keywords": [
                "laminas",
                "loader"
            ],
            "time": "2019-12-31T17:18:26+00:00"
        },
        {
            "name": "laminas/laminas-log",
            "version": "2.10.0",
            "source": {
                "type": "git",
                "url": "https://github.com/laminas/laminas-log.git",
                "reference": "79bbc24e0b2aa4894249ff52dfd78c91292c4db2"
            },
            "dist": {
                "type": "zip",
                "url": "https://api.github.com/repos/laminas/laminas-log/zipball/79bbc24e0b2aa4894249ff52dfd78c91292c4db2",
                "reference": "79bbc24e0b2aa4894249ff52dfd78c91292c4db2",
                "shasum": ""
            },
            "require": {
                "laminas/laminas-servicemanager": "^2.7.5 || ^3.0.3",
                "laminas/laminas-stdlib": "^2.7 || ^3.0",
                "laminas/laminas-zendframework-bridge": "^1.0",
                "php": "^5.6 || ^7.0",
                "psr/log": "^1.0"
            },
            "provide": {
                "psr/log-implementation": "1.0.0"
            },
            "replace": {
                "zendframework/zend-log": "self.version"
            },
            "require-dev": {
                "laminas/laminas-coding-standard": "~1.0.0",
                "laminas/laminas-db": "^2.6",
                "laminas/laminas-escaper": "^2.5",
                "laminas/laminas-filter": "^2.5",
                "laminas/laminas-mail": "^2.6.1",
                "laminas/laminas-validator": "^2.10.1",
                "mikey179/vfsstream": "^1.6",
                "phpunit/phpunit": "^5.7.15 || ^6.0.8"
            },
            "suggest": {
                "ext-mongo": "mongo extension to use Mongo writer",
                "ext-mongodb": "mongodb extension to use MongoDB writer",
                "laminas/laminas-console": "Laminas\\Console component to use the RequestID log processor",
                "laminas/laminas-db": "Laminas\\Db component to use the database log writer",
                "laminas/laminas-escaper": "Laminas\\Escaper component, for use in the XML log formatter",
                "laminas/laminas-mail": "Laminas\\Mail component to use the email log writer",
                "laminas/laminas-validator": "Laminas\\Validator component to block invalid log messages"
            },
            "type": "library",
            "extra": {
                "branch-alias": {
                    "dev-master": "2.10.x-dev",
                    "dev-develop": "2.11.x-dev"
                },
                "laminas": {
                    "component": "Laminas\\Log",
                    "config-provider": "Laminas\\Log\\ConfigProvider"
                }
            },
            "autoload": {
                "psr-4": {
                    "Laminas\\Log\\": "src/"
                }
            },
            "notification-url": "https://packagist.org/downloads/",
            "license": [
                "BSD-3-Clause"
            ],
            "description": "component for general purpose logging",
            "homepage": "https://laminas.dev",
            "keywords": [
                "laminas",
                "log",
                "logging"
            ],
            "time": "2019-12-31T17:18:55+00:00"
        },
        {
            "name": "laminas/laminas-mail",
            "version": "2.10.0",
            "source": {
                "type": "git",
                "url": "https://github.com/laminas/laminas-mail.git",
                "reference": "019fb670c1dff6be7fc91d3b88942bd0a5f68792"
            },
            "dist": {
                "type": "zip",
                "url": "https://api.github.com/repos/laminas/laminas-mail/zipball/019fb670c1dff6be7fc91d3b88942bd0a5f68792",
                "reference": "019fb670c1dff6be7fc91d3b88942bd0a5f68792",
                "shasum": ""
            },
            "require": {
                "ext-iconv": "*",
                "laminas/laminas-loader": "^2.5",
                "laminas/laminas-mime": "^2.5",
                "laminas/laminas-stdlib": "^2.7 || ^3.0",
                "laminas/laminas-validator": "^2.10.2",
                "laminas/laminas-zendframework-bridge": "^1.0",
                "php": "^5.6 || ^7.0",
                "true/punycode": "^2.1"
            },
            "replace": {
                "zendframework/zend-mail": "self.version"
            },
            "require-dev": {
                "laminas/laminas-coding-standard": "~1.0.0",
                "laminas/laminas-config": "^2.6",
                "laminas/laminas-crypt": "^2.6 || ^3.0",
                "laminas/laminas-servicemanager": "^2.7.10 || ^3.3.1",
                "phpunit/phpunit": "^5.7.25 || ^6.4.4 || ^7.1.4"
            },
            "suggest": {
                "laminas/laminas-crypt": "Crammd5 support in SMTP Auth",
                "laminas/laminas-servicemanager": "^2.7.10 || ^3.3.1 when using SMTP to deliver messages"
            },
            "type": "library",
            "extra": {
                "branch-alias": {
                    "dev-master": "2.10.x-dev",
                    "dev-develop": "2.11.x-dev"
                },
                "laminas": {
                    "component": "Laminas\\Mail",
                    "config-provider": "Laminas\\Mail\\ConfigProvider"
                }
            },
            "autoload": {
                "psr-4": {
                    "Laminas\\Mail\\": "src/"
                }
            },
            "notification-url": "https://packagist.org/downloads/",
            "license": [
                "BSD-3-Clause"
            ],
            "description": "Provides generalized functionality to compose and send both text and MIME-compliant multipart e-mail messages",
            "homepage": "https://laminas.dev",
            "keywords": [
                "laminas",
                "mail"
            ],
            "time": "2019-12-31T17:21:22+00:00"
        },
        {
            "name": "laminas/laminas-math",
            "version": "3.2.0",
            "source": {
                "type": "git",
                "url": "https://github.com/laminas/laminas-math.git",
                "reference": "dd603c7d151d46eafd243a405d5b7eefa4222d74"
            },
            "dist": {
                "type": "zip",
                "url": "https://api.github.com/repos/laminas/laminas-math/zipball/dd603c7d151d46eafd243a405d5b7eefa4222d74",
                "reference": "dd603c7d151d46eafd243a405d5b7eefa4222d74",
                "shasum": ""
            },
            "require": {
                "ext-mbstring": "*",
                "laminas/laminas-zendframework-bridge": "^1.0",
                "paragonie/random_compat": "^2.0.11 || 9.99.99",
                "php": "^5.6 || ^7.0"
            },
            "replace": {
                "zendframework/zend-math": "self.version"
            },
            "require-dev": {
                "laminas/laminas-coding-standard": "~1.0.0",
                "phpunit/phpunit": "^5.7.27 || ^6.5.8 || ^7.1.2"
            },
            "suggest": {
                "ext-bcmath": "If using the bcmath functionality",
                "ext-gmp": "If using the gmp functionality"
            },
            "type": "library",
            "extra": {
                "branch-alias": {
                    "dev-master": "3.2.x-dev",
                    "dev-develop": "3.3.x-dev"
                }
            },
            "autoload": {
                "psr-4": {
                    "Laminas\\Math\\": "src/"
                }
            },
            "notification-url": "https://packagist.org/downloads/",
            "license": [
                "BSD-3-Clause"
            ],
            "description": "Create cryptographically secure pseudo-random numbers, and manage big integers",
            "homepage": "https://laminas.dev",
            "keywords": [
                "laminas",
                "math"
            ],
            "time": "2019-12-31T17:24:18+00:00"
        },
        {
            "name": "laminas/laminas-mime",
            "version": "2.7.2",
            "source": {
                "type": "git",
                "url": "https://github.com/laminas/laminas-mime.git",
                "reference": "2dbace2c69542e5a251af3becb6d7209ac9fb42b"
            },
            "dist": {
                "type": "zip",
                "url": "https://api.github.com/repos/laminas/laminas-mime/zipball/2dbace2c69542e5a251af3becb6d7209ac9fb42b",
                "reference": "2dbace2c69542e5a251af3becb6d7209ac9fb42b",
                "shasum": ""
            },
            "require": {
                "laminas/laminas-stdlib": "^2.7 || ^3.0",
                "laminas/laminas-zendframework-bridge": "^1.0",
                "php": "^5.6 || ^7.0"
            },
            "replace": {
                "zendframework/zend-mime": "self.version"
            },
            "require-dev": {
                "laminas/laminas-coding-standard": "~1.0.0",
                "laminas/laminas-mail": "^2.6",
                "phpunit/phpunit": "^5.7.21 || ^6.3"
            },
            "suggest": {
                "laminas/laminas-mail": "Laminas\\Mail component"
            },
            "type": "library",
            "extra": {
                "branch-alias": {
                    "dev-master": "2.7.x-dev",
                    "dev-develop": "2.8.x-dev"
                }
            },
            "autoload": {
                "psr-4": {
                    "Laminas\\Mime\\": "src/"
                }
            },
            "notification-url": "https://packagist.org/downloads/",
            "license": [
                "BSD-3-Clause"
            ],
            "description": "Create and parse MIME messages and parts",
            "homepage": "https://laminas.dev",
            "keywords": [
                "laminas",
                "mime"
            ],
            "time": "2019-12-31T17:25:27+00:00"
        },
        {
            "name": "laminas/laminas-modulemanager",
            "version": "2.8.4",
            "source": {
                "type": "git",
                "url": "https://github.com/laminas/laminas-modulemanager.git",
                "reference": "92b1cde1aab5aef687b863face6dd5d9c6751c78"
            },
            "dist": {
                "type": "zip",
                "url": "https://api.github.com/repos/laminas/laminas-modulemanager/zipball/92b1cde1aab5aef687b863face6dd5d9c6751c78",
                "reference": "92b1cde1aab5aef687b863face6dd5d9c6751c78",
                "shasum": ""
            },
            "require": {
                "laminas/laminas-config": "^3.1 || ^2.6",
                "laminas/laminas-eventmanager": "^3.2 || ^2.6.3",
                "laminas/laminas-stdlib": "^3.1 || ^2.7",
                "laminas/laminas-zendframework-bridge": "^1.0",
                "php": "^5.6 || ^7.0"
            },
            "replace": {
                "zendframework/zend-modulemanager": "self.version"
            },
            "require-dev": {
                "laminas/laminas-coding-standard": "~1.0.0",
                "laminas/laminas-console": "^2.6",
                "laminas/laminas-di": "^2.6",
                "laminas/laminas-loader": "^2.5",
                "laminas/laminas-mvc": "^3.0 || ^2.7",
                "laminas/laminas-servicemanager": "^3.0.3 || ^2.7.5",
                "phpunit/phpunit": "^5.7.27 || ^6.5.14 || ^7.5.16"
            },
            "suggest": {
                "laminas/laminas-console": "Laminas\\Console component",
                "laminas/laminas-loader": "Laminas\\Loader component if you are not using Composer autoloading for your modules",
                "laminas/laminas-mvc": "Laminas\\Mvc component",
                "laminas/laminas-servicemanager": "Laminas\\ServiceManager component"
            },
            "type": "library",
            "extra": {
                "branch-alias": {
                    "dev-master": "2.8.x-dev",
                    "dev-develop": "2.9.x-dev"
                }
            },
            "autoload": {
                "psr-4": {
                    "Laminas\\ModuleManager\\": "src/"
                }
            },
            "notification-url": "https://packagist.org/downloads/",
            "license": [
                "BSD-3-Clause"
            ],
            "description": "Modular application system for laminas-mvc applications",
            "homepage": "https://laminas.dev",
            "keywords": [
                "laminas",
                "modulemanager"
            ],
            "time": "2019-12-31T17:26:56+00:00"
        },
        {
            "name": "laminas/laminas-mvc",
            "version": "3.1.1",
            "source": {
                "type": "git",
                "url": "https://github.com/laminas/laminas-mvc.git",
                "reference": "ead09f8ab5ff0e562dbd0198c7f67523c2f61980"
            },
            "dist": {
                "type": "zip",
                "url": "https://api.github.com/repos/laminas/laminas-mvc/zipball/ead09f8ab5ff0e562dbd0198c7f67523c2f61980",
                "reference": "ead09f8ab5ff0e562dbd0198c7f67523c2f61980",
                "shasum": ""
            },
            "require": {
                "container-interop/container-interop": "^1.2",
                "laminas/laminas-eventmanager": "^3.2",
                "laminas/laminas-http": "^2.7",
                "laminas/laminas-modulemanager": "^2.8",
                "laminas/laminas-router": "^3.0.2",
                "laminas/laminas-servicemanager": "^3.3",
                "laminas/laminas-stdlib": "^3.1",
                "laminas/laminas-view": "^2.9",
                "laminas/laminas-zendframework-bridge": "^1.0",
                "php": "^5.6 || ^7.0"
            },
            "replace": {
                "zendframework/zend-mvc": "self.version"
            },
            "require-dev": {
                "http-interop/http-middleware": "^0.4.1",
                "laminas/laminas-coding-standard": "~1.0.0",
                "laminas/laminas-json": "^2.6.1 || ^3.0",
                "laminas/laminas-psr7bridge": "^1.0",
                "laminas/laminas-stratigility": "^2.0.1",
                "phpunit/phpunit": "^6.4.4 || ^5.7.14"
            },
            "suggest": {
                "http-interop/http-middleware": "^0.4.1 to be used together with laminas-stratigility",
                "laminas/laminas-json": "(^2.6.1 || ^3.0) To auto-deserialize JSON body content in AbstractRestfulController extensions, when json_decode is unavailable",
                "laminas/laminas-log": "^2.9.1  To provide log functionality via LogFilterManager, LogFormatterManager, and LogProcessorManager",
                "laminas/laminas-mvc-console": "laminas-mvc-console provides the ability to expose laminas-mvc as a console application",
                "laminas/laminas-mvc-i18n": "laminas-mvc-i18n provides integration with laminas-i18n, including a translation bridge and translatable route segments",
                "laminas/laminas-mvc-plugin-fileprg": "To provide Post/Redirect/Get functionality around forms that container file uploads",
                "laminas/laminas-mvc-plugin-flashmessenger": "To provide flash messaging capabilities between requests",
                "laminas/laminas-mvc-plugin-identity": "To access the authenticated identity (per laminas-authentication) in controllers",
                "laminas/laminas-mvc-plugin-prg": "To provide Post/Redirect/Get functionality within controllers",
                "laminas/laminas-paginator": "^2.7 To provide pagination functionality via PaginatorPluginManager",
                "laminas/laminas-psr7bridge": "(^0.2) To consume PSR-7 middleware within the MVC workflow",
                "laminas/laminas-servicemanager-di": "laminas-servicemanager-di provides utilities for integrating laminas-di and laminas-servicemanager in your laminas-mvc application",
                "laminas/laminas-stratigility": "laminas-stratigility is required to use middleware pipes in the MiddlewareListener"
            },
            "type": "library",
            "extra": {
                "branch-alias": {
                    "dev-master": "3.1-dev",
                    "dev-develop": "3.2-dev"
                }
            },
            "autoload": {
                "psr-4": {
                    "Laminas\\Mvc\\": "src/"
                }
            },
            "notification-url": "https://packagist.org/downloads/",
            "license": [
                "BSD-3-Clause"
            ],
            "description": "Laminas's event-driven MVC layer, including MVC Applications, Controllers, and Plugins",
            "homepage": "https://laminas.dev",
            "keywords": [
                "laminas",
                "mvc"
            ],
            "time": "2019-12-31T17:33:14+00:00"
        },
        {
            "name": "laminas/laminas-mvc-console",
            "version": "1.2.0",
            "source": {
                "type": "git",
                "url": "https://github.com/laminas/laminas-mvc-console.git",
                "reference": "0c16223557fdb9bba853f6de22e1040824c1c966"
            },
            "dist": {
                "type": "zip",
                "url": "https://api.github.com/repos/laminas/laminas-mvc-console/zipball/0c16223557fdb9bba853f6de22e1040824c1c966",
                "reference": "0c16223557fdb9bba853f6de22e1040824c1c966",
                "shasum": ""
            },
            "require": {
                "container-interop/container-interop": "^1.1",
                "laminas/laminas-console": "^2.6",
                "laminas/laminas-eventmanager": "^2.6.2 || ^3.0",
                "laminas/laminas-modulemanager": "^2.7.1",
                "laminas/laminas-mvc": "^3.0.3",
                "laminas/laminas-router": "^3.0",
                "laminas/laminas-servicemanager": "^2.7.5 || ^3.0.3",
                "laminas/laminas-stdlib": "^2.7.5 || ^3.0",
                "laminas/laminas-text": "^2.6",
                "laminas/laminas-view": "^2.6.3",
                "laminas/laminas-zendframework-bridge": "^1.0",
                "php": "^5.6 || ^7.0"
            },
            "conflict": {
                "laminas/laminas-mvc": "<3.0.0"
            },
            "replace": {
                "zendframework/zend-mvc-console": "self.version"
            },
            "require-dev": {
                "laminas/laminas-coding-standard": "~1.0.0",
                "laminas/laminas-filter": "^2.6.1",
                "phpunit/phpunit": "^5.7.27 || ^6.5.8 || ^7.1.4"
            },
            "suggest": {
                "laminas/laminas-filter": "^2.6.1, to filter rendered results"
            },
            "type": "library",
            "extra": {
                "branch-alias": {
                    "dev-master": "1.2.x-dev",
                    "dev-develop": "1.3.x-dev"
                },
                "laminas": {
                    "component": "Laminas\\Mvc\\Console"
                }
            },
            "autoload": {
                "psr-4": {
                    "Laminas\\Mvc\\Console\\": "src/"
                }
            },
            "notification-url": "https://packagist.org/downloads/",
            "license": [
                "BSD-3-Clause"
            ],
            "description": "Integration between laminas-mvc and laminas-console",
            "homepage": "https://laminas.dev",
            "keywords": [
                "console",
                "laminas",
                "mvc"
            ],
            "time": "2019-12-31T17:33:37+00:00"
        },
        {
            "name": "laminas/laminas-mvc-i18n",
            "version": "1.1.1",
            "source": {
                "type": "git",
                "url": "https://github.com/laminas/laminas-mvc-i18n.git",
                "reference": "4184f6572b5244a5f5781604f1e03d7955e304a0"
            },
            "dist": {
                "type": "zip",
                "url": "https://api.github.com/repos/laminas/laminas-mvc-i18n/zipball/4184f6572b5244a5f5781604f1e03d7955e304a0",
                "reference": "4184f6572b5244a5f5781604f1e03d7955e304a0",
                "shasum": ""
            },
            "require": {
                "container-interop/container-interop": "^1.1",
                "laminas/laminas-i18n": "^2.7",
                "laminas/laminas-router": "^3.0",
                "laminas/laminas-servicemanager": "^2.7.10 || ^3.0.3",
                "laminas/laminas-stdlib": "^2.7.6 || ^3.0",
                "laminas/laminas-validator": "^2.6",
                "laminas/laminas-zendframework-bridge": "^1.0",
                "php": "^5.6 || ^7.0"
            },
            "conflict": {
                "laminas/laminas-mvc": "<3.0.0",
                "phpspec/prophecy": "<1.8.0"
            },
            "replace": {
                "zendframework/zend-mvc-i18n": "self.version"
            },
            "require-dev": {
                "laminas/laminas-cache": "^2.6.1",
                "laminas/laminas-coding-standard": "~1.0.0",
                "phpunit/phpunit": "^5.7.27 || ^6.5.8 || ^7.1.5"
            },
            "suggest": {
                "laminas/laminas-cache": "To enable caching of translation strings"
            },
            "type": "library",
            "extra": {
                "branch-alias": {
                    "dev-master": "1.1.x-dev",
                    "dev-develop": "1.2.x-dev"
                },
                "laminas": {
                    "component": "Laminas\\Mvc\\I18n",
                    "config-provider": "Laminas\\Mvc\\I18n\\ConfigProvider"
                }
            },
            "autoload": {
                "psr-4": {
                    "Laminas\\Mvc\\I18n\\": "src/"
                }
            },
            "notification-url": "https://packagist.org/downloads/",
            "license": [
                "BSD-3-Clause"
            ],
            "description": "Integration between laminas-mvc and laminas-i18n",
            "homepage": "https://laminas.dev",
            "keywords": [
                "i18n",
                "laminas",
                "mvc"
            ],
            "time": "2019-12-31T17:33:41+00:00"
        },
        {
            "name": "laminas/laminas-mvc-plugin-flashmessenger",
            "version": "1.2.0",
            "source": {
                "type": "git",
                "url": "https://github.com/laminas/laminas-mvc-plugin-flashmessenger.git",
                "reference": "f5a522c3aab215a9b89a0630beb91582f4a3f202"
            },
            "dist": {
                "type": "zip",
                "url": "https://api.github.com/repos/laminas/laminas-mvc-plugin-flashmessenger/zipball/f5a522c3aab215a9b89a0630beb91582f4a3f202",
                "reference": "f5a522c3aab215a9b89a0630beb91582f4a3f202",
                "shasum": ""
            },
            "require": {
                "laminas/laminas-mvc": "^3.0",
                "laminas/laminas-session": "^2.8.5",
                "laminas/laminas-stdlib": "^3.2.1",
                "laminas/laminas-view": "^2.10",
                "laminas/laminas-zendframework-bridge": "^1.0",
                "php": "^5.6 || ^7.0"
            },
            "conflict": {
                "laminas/laminas-mvc": "<3.0.0"
            },
            "replace": {
                "zendframework/zend-mvc-plugin-flashmessenger": "self.version"
            },
            "require-dev": {
                "laminas/laminas-coding-standard": "~1.0.0",
                "laminas/laminas-i18n": "^2.8",
                "phpunit/phpunit": "^5.7.27 || ^6.5.8 || ^7.1.4"
            },
            "type": "library",
            "extra": {
                "branch-alias": {
                    "dev-master": "1.2.x-dev",
                    "dev-develop": "1.3.x-dev"
                },
                "laminas": {
                    "component": "Laminas\\Mvc\\Plugin\\FlashMessenger"
                }
            },
            "autoload": {
                "psr-4": {
                    "Laminas\\Mvc\\Plugin\\FlashMessenger\\": "src/"
                }
            },
            "notification-url": "https://packagist.org/downloads/",
            "license": [
                "BSD-3-Clause"
            ],
            "description": "Plugin for creating and exposing flash messages via laminas-mvc controllers",
            "homepage": "https://laminas.dev",
            "keywords": [
                "laminas",
                "mvc"
            ],
            "time": "2019-12-31T17:33:46+00:00"
        },
        {
            "name": "laminas/laminas-paginator",
            "version": "2.8.2",
            "source": {
                "type": "git",
                "url": "https://github.com/laminas/laminas-paginator.git",
                "reference": "5e53d927776b2d20e420bc2b289fa0c364a6b0bd"
            },
            "dist": {
                "type": "zip",
                "url": "https://api.github.com/repos/laminas/laminas-paginator/zipball/5e53d927776b2d20e420bc2b289fa0c364a6b0bd",
                "reference": "5e53d927776b2d20e420bc2b289fa0c364a6b0bd",
                "shasum": ""
            },
            "require": {
                "laminas/laminas-stdlib": "^2.7 || ^3.0",
                "laminas/laminas-zendframework-bridge": "^1.0",
                "php": "^7.0 || ^5.6"
            },
            "replace": {
                "zendframework/zend-paginator": "self.version"
            },
            "require-dev": {
                "laminas/laminas-cache": "^2.6.1",
                "laminas/laminas-coding-standard": "~1.0.0",
                "laminas/laminas-config": "^2.6.0",
                "laminas/laminas-db": "^2.9.2",
                "laminas/laminas-filter": "^2.6.1",
                "laminas/laminas-json": "^2.6.1",
                "laminas/laminas-servicemanager": "^2.7.5 || ^3.0.3",
                "laminas/laminas-view": "^2.6.3",
                "phpunit/phpunit": "^6.2.1 || ^5.7.15"
            },
            "suggest": {
                "laminas/laminas-cache": "Laminas\\Cache component to support cache features",
                "laminas/laminas-db": "Laminas\\Db component",
                "laminas/laminas-filter": "Laminas\\Filter component",
                "laminas/laminas-json": "Laminas\\Json component",
                "laminas/laminas-servicemanager": "Laminas\\ServiceManager component",
                "laminas/laminas-view": "Laminas\\View component"
            },
            "type": "library",
            "extra": {
                "branch-alias": {
                    "dev-master": "2.8.x-dev",
                    "dev-develop": "2.9.x-dev"
                },
                "laminas": {
                    "component": "Laminas\\Paginator",
                    "config-provider": "Laminas\\Paginator\\ConfigProvider"
                }
            },
            "autoload": {
                "psr-4": {
                    "Laminas\\Paginator\\": "src/"
                }
            },
            "notification-url": "https://packagist.org/downloads/",
            "license": [
                "BSD-3-Clause"
            ],
            "description": "Paginate collections of data from arbitrary sources",
            "homepage": "https://laminas.dev",
            "keywords": [
                "laminas",
                "paginator"
            ],
            "time": "2019-12-31T17:36:22+00:00"
        },
        {
            "name": "laminas/laminas-recaptcha",
            "version": "3.2.0",
            "source": {
                "type": "git",
                "url": "https://github.com/laminas/laminas-recaptcha.git",
                "reference": "f84222c958c9784db8bcc5b37a8021e5ffcb9557"
            },
            "dist": {
                "type": "zip",
                "url": "https://api.github.com/repos/laminas/laminas-recaptcha/zipball/f84222c958c9784db8bcc5b37a8021e5ffcb9557",
                "reference": "f84222c958c9784db8bcc5b37a8021e5ffcb9557",
                "shasum": ""
            },
            "require": {
                "laminas/laminas-http": "^2.5.4",
                "laminas/laminas-json": "^2.6.1 || ^3.0",
                "laminas/laminas-stdlib": "^3.2.1",
                "laminas/laminas-zendframework-bridge": "^1.0",
                "php": "^5.6 || ^7.0"
            },
            "replace": {
                "zendframework/zendservice-recaptcha": "self.version"
            },
            "require-dev": {
                "laminas/laminas-coding-standard": "~1.0.0",
                "laminas/laminas-config": "^2.0",
                "laminas/laminas-validator": "^2.8.2",
                "phpunit/phpunit": "^5.7.27 || ^6.5.8 || ^7.1.5"
            },
            "suggest": {
                "laminas/laminas-validator": "~2.0, if using ReCaptcha's Mailhide API"
            },
            "type": "library",
            "extra": {
                "branch-alias": {
                    "dev-master": "3.2.x-dev",
                    "dev-develop": "3.3.x-dev"
                }
            },
            "autoload": {
                "psr-4": {
                    "Laminas\\ReCaptcha\\": "src/"
                }
            },
            "notification-url": "https://packagist.org/downloads/",
            "license": [
                "BSD-3-Clause"
            ],
            "description": "OOP wrapper for the ReCaptcha web service",
            "homepage": "https://laminas.dev",
            "keywords": [
                "laminas",
                "recaptcha"
            ],
            "time": "2019-12-31T17:38:56+00:00"
        },
        {
            "name": "laminas/laminas-router",
            "version": "3.3.1",
            "source": {
                "type": "git",
                "url": "https://github.com/laminas/laminas-router.git",
                "reference": "c94f13f39dfbc4313efdbfcd9772487b4b009026"
            },
            "dist": {
                "type": "zip",
                "url": "https://api.github.com/repos/laminas/laminas-router/zipball/c94f13f39dfbc4313efdbfcd9772487b4b009026",
                "reference": "c94f13f39dfbc4313efdbfcd9772487b4b009026",
                "shasum": ""
            },
            "require": {
                "container-interop/container-interop": "^1.2",
                "laminas/laminas-http": "^2.8.1",
                "laminas/laminas-servicemanager": "^2.7.8 || ^3.3",
                "laminas/laminas-stdlib": "^3.2.1",
                "laminas/laminas-zendframework-bridge": "^1.0",
                "php": "^5.6 || ^7.0"
            },
            "conflict": {
                "laminas/laminas-mvc": "<3.0.0"
            },
            "replace": {
                "zendframework/zend-router": "self.version"
            },
            "require-dev": {
                "laminas/laminas-coding-standard": "~1.0.0",
                "laminas/laminas-i18n": "^2.7.4",
                "phpunit/phpunit": "^5.7.22 || ^6.4.1 || ^7.5.18"
            },
            "suggest": {
                "laminas/laminas-i18n": "^2.7.4, if defining translatable HTTP path segments"
            },
            "type": "library",
            "extra": {
                "branch-alias": {
                    "dev-master": "3.3.x-dev",
                    "dev-develop": "4.0.x-dev"
                },
                "laminas": {
                    "component": "Laminas\\Router",
                    "config-provider": "Laminas\\Router\\ConfigProvider"
                }
            },
            "autoload": {
                "psr-4": {
                    "Laminas\\Router\\": "src/"
                }
            },
            "notification-url": "https://packagist.org/downloads/",
            "license": [
                "BSD-3-Clause"
            ],
            "description": "Flexible routing system for HTTP and console applications",
            "homepage": "https://laminas.dev",
            "keywords": [
                "laminas",
                "mvc",
                "routing"
            ],
            "time": "2020-01-03T17:19:34+00:00"
        },
        {
            "name": "laminas/laminas-serializer",
            "version": "2.9.1",
            "source": {
                "type": "git",
                "url": "https://github.com/laminas/laminas-serializer.git",
                "reference": "c1c9361f114271b0736db74e0083a919081af5e0"
            },
            "dist": {
                "type": "zip",
                "url": "https://api.github.com/repos/laminas/laminas-serializer/zipball/c1c9361f114271b0736db74e0083a919081af5e0",
                "reference": "c1c9361f114271b0736db74e0083a919081af5e0",
                "shasum": ""
            },
            "require": {
                "laminas/laminas-json": "^2.5 || ^3.0",
                "laminas/laminas-stdlib": "^2.7 || ^3.0",
                "laminas/laminas-zendframework-bridge": "^1.0",
                "php": "^5.6 || ^7.0"
            },
            "replace": {
                "zendframework/zend-serializer": "self.version"
            },
            "require-dev": {
                "laminas/laminas-coding-standard": "~1.0.0",
                "laminas/laminas-math": "^2.6 || ^3.0",
                "laminas/laminas-servicemanager": "^2.7.5 || ^3.0.3",
                "phpunit/phpunit": "^5.7.27 || ^6.5.14 || ^7.5.16"
            },
            "suggest": {
                "laminas/laminas-math": "(^2.6 || ^3.0) To support Python Pickle serialization",
                "laminas/laminas-servicemanager": "(^2.7.5 || ^3.0.3) To support plugin manager support"
            },
            "type": "library",
            "extra": {
                "branch-alias": {
                    "dev-master": "2.9.x-dev",
                    "dev-develop": "2.10.x-dev"
                },
                "laminas": {
                    "component": "Laminas\\Serializer",
                    "config-provider": "Laminas\\Serializer\\ConfigProvider"
                }
            },
            "autoload": {
                "psr-4": {
                    "Laminas\\Serializer\\": "src/"
                }
            },
            "notification-url": "https://packagist.org/downloads/",
            "license": [
                "BSD-3-Clause"
            ],
            "description": "Serialize and deserialize PHP structures to a variety of representations",
            "homepage": "https://laminas.dev",
            "keywords": [
                "laminas",
                "serializer"
            ],
            "time": "2019-12-31T17:42:11+00:00"
        },
        {
            "name": "laminas/laminas-server",
            "version": "2.8.1",
            "source": {
                "type": "git",
                "url": "https://github.com/laminas/laminas-server.git",
                "reference": "4aaca9174c40a2fab2e2aa77999da99f71bdd88e"
            },
            "dist": {
                "type": "zip",
                "url": "https://api.github.com/repos/laminas/laminas-server/zipball/4aaca9174c40a2fab2e2aa77999da99f71bdd88e",
                "reference": "4aaca9174c40a2fab2e2aa77999da99f71bdd88e",
                "shasum": ""
            },
            "require": {
                "laminas/laminas-code": "^2.5 || ^3.0",
                "laminas/laminas-stdlib": "^2.5 || ^3.0",
                "laminas/laminas-zendframework-bridge": "^1.0",
                "php": "^5.6 || ^7.0"
            },
            "replace": {
                "zendframework/zend-server": "self.version"
            },
            "require-dev": {
                "laminas/laminas-coding-standard": "~1.0.0",
                "phpunit/phpunit": "^5.7.27 || ^6.5.8 || ^7.1.4"
            },
            "type": "library",
            "extra": {
                "branch-alias": {
                    "dev-master": "2.8.x-dev",
                    "dev-develop": "2.9.x-dev"
                }
            },
            "autoload": {
                "psr-4": {
                    "Laminas\\Server\\": "src/"
                }
            },
            "notification-url": "https://packagist.org/downloads/",
            "license": [
                "BSD-3-Clause"
            ],
            "description": "Create Reflection-based RPC servers",
            "homepage": "https://laminas.dev",
            "keywords": [
                "laminas",
                "server"
            ],
            "time": "2019-12-31T17:43:03+00:00"
        },
        {
            "name": "laminas/laminas-servicemanager",
            "version": "3.4.0",
            "source": {
                "type": "git",
                "url": "https://github.com/laminas/laminas-servicemanager.git",
                "reference": "044cb8e380682563fb277ed5f6de4f690e4e6239"
            },
            "dist": {
                "type": "zip",
                "url": "https://api.github.com/repos/laminas/laminas-servicemanager/zipball/044cb8e380682563fb277ed5f6de4f690e4e6239",
                "reference": "044cb8e380682563fb277ed5f6de4f690e4e6239",
                "shasum": ""
            },
            "require": {
                "container-interop/container-interop": "^1.2",
                "laminas/laminas-stdlib": "^3.2.1",
                "laminas/laminas-zendframework-bridge": "^1.0",
                "php": "^5.6 || ^7.0",
                "psr/container": "^1.0"
            },
            "provide": {
                "container-interop/container-interop-implementation": "^1.2",
                "psr/container-implementation": "^1.0"
            },
            "replace": {
                "zendframework/zend-servicemanager": "self.version"
            },
            "require-dev": {
                "laminas/laminas-coding-standard": "~1.0.0",
                "mikey179/vfsstream": "^1.6.5",
                "ocramius/proxy-manager": "^1.0 || ^2.0",
                "phpbench/phpbench": "^0.13.0",
                "phpunit/phpunit": "^5.7.25 || ^6.4.4"
            },
            "suggest": {
                "laminas/laminas-stdlib": "laminas-stdlib ^2.5 if you wish to use the MergeReplaceKey or MergeRemoveKey features in Config instances",
                "ocramius/proxy-manager": "ProxyManager 1.* to handle lazy initialization of services"
            },
            "bin": [
                "bin/generate-deps-for-config-factory",
                "bin/generate-factory-for-class"
            ],
            "type": "library",
            "extra": {
                "branch-alias": {
                    "dev-master": "3.3-dev",
                    "dev-develop": "4.0-dev"
                }
            },
            "autoload": {
                "psr-4": {
                    "Laminas\\ServiceManager\\": "src/"
                }
            },
            "notification-url": "https://packagist.org/downloads/",
            "license": [
                "BSD-3-Clause"
            ],
            "description": "Factory-Driven Dependency Injection Container",
            "homepage": "https://laminas.dev",
            "keywords": [
                "PSR-11",
                "dependency-injection",
                "di",
                "dic",
                "laminas",
                "service-manager",
                "servicemanager"
            ],
            "time": "2019-12-31T17:44:47+00:00"
        },
        {
            "name": "laminas/laminas-session",
            "version": "2.9.1",
            "source": {
                "type": "git",
                "url": "https://github.com/laminas/laminas-session.git",
                "reference": "60b5cc844e09627d4f1a2a547e13268f376ccb3d"
            },
            "dist": {
                "type": "zip",
                "url": "https://api.github.com/repos/laminas/laminas-session/zipball/60b5cc844e09627d4f1a2a547e13268f376ccb3d",
                "reference": "60b5cc844e09627d4f1a2a547e13268f376ccb3d",
                "shasum": ""
            },
            "require": {
                "laminas/laminas-eventmanager": "^2.6.2 || ^3.0",
                "laminas/laminas-stdlib": "^3.2.1",
                "laminas/laminas-zendframework-bridge": "^1.0",
                "php": "^5.6 || ^7.0"
            },
            "replace": {
                "zendframework/zend-session": "self.version"
            },
            "require-dev": {
                "container-interop/container-interop": "^1.1",
                "laminas/laminas-cache": "^2.6.1",
                "laminas/laminas-coding-standard": "~1.0.0",
                "laminas/laminas-db": "^2.7",
                "laminas/laminas-http": "^2.5.4",
                "laminas/laminas-servicemanager": "^2.7.5 || ^3.0.3",
                "laminas/laminas-validator": "^2.6",
                "mongodb/mongodb": "^1.0.1",
                "php-mock/php-mock-phpunit": "^1.1.2 || ^2.0",
                "phpunit/phpunit": "^5.7.27 || ^6.5.14 || ^7.5.16"
            },
            "suggest": {
                "laminas/laminas-cache": "Laminas\\Cache component",
                "laminas/laminas-db": "Laminas\\Db component",
                "laminas/laminas-http": "Laminas\\Http component",
                "laminas/laminas-servicemanager": "Laminas\\ServiceManager component",
                "laminas/laminas-validator": "Laminas\\Validator component",
                "mongodb/mongodb": "If you want to use the MongoDB session save handler"
            },
            "type": "library",
            "extra": {
                "branch-alias": {
                    "dev-master": "2.9.x-dev",
                    "dev-develop": "2.10.x-dev"
                },
                "laminas": {
                    "component": "Laminas\\Session",
                    "config-provider": "Laminas\\Session\\ConfigProvider"
                }
            },
            "autoload": {
                "psr-4": {
                    "Laminas\\Session\\": "src/"
                }
            },
            "notification-url": "https://packagist.org/downloads/",
            "license": [
                "BSD-3-Clause"
            ],
            "description": "Object-oriented interface to PHP sessions and storage",
            "homepage": "https://laminas.dev",
            "keywords": [
                "laminas",
                "session"
            ],
            "time": "2019-12-31T17:46:59+00:00"
        },
        {
            "name": "laminas/laminas-soap",
            "version": "2.8.0",
            "source": {
                "type": "git",
                "url": "https://github.com/laminas/laminas-soap.git",
                "reference": "34f91d5c4c0a78bc5689cca2d1eaf829b27edd72"
            },
            "dist": {
                "type": "zip",
                "url": "https://api.github.com/repos/laminas/laminas-soap/zipball/34f91d5c4c0a78bc5689cca2d1eaf829b27edd72",
                "reference": "34f91d5c4c0a78bc5689cca2d1eaf829b27edd72",
                "shasum": ""
            },
            "require": {
                "ext-soap": "*",
                "laminas/laminas-server": "^2.6.1",
                "laminas/laminas-stdlib": "^2.7 || ^3.0",
                "laminas/laminas-uri": "^2.5.2",
                "laminas/laminas-zendframework-bridge": "^1.0",
                "php": "^5.6 || ^7.0"
            },
            "replace": {
                "zendframework/zend-soap": "self.version"
            },
            "require-dev": {
                "laminas/laminas-coding-standard": "~1.0.0",
                "laminas/laminas-config": "^2.6",
                "laminas/laminas-http": "^2.5.4",
                "phpunit/phpunit": "^5.7.21 || ^6.3"
            },
            "suggest": {
                "laminas/laminas-http": "Laminas\\Http component"
            },
            "type": "library",
            "extra": {
                "branch-alias": {
                    "dev-master": "2.7.x-dev",
                    "dev-develop": "2.8.x-dev"
                }
            },
            "autoload": {
                "psr-4": {
                    "Laminas\\Soap\\": "src/"
                }
            },
            "notification-url": "https://packagist.org/downloads/",
            "license": [
                "BSD-3-Clause"
            ],
            "homepage": "https://laminas.dev",
            "keywords": [
                "laminas",
                "soap"
            ],
            "time": "2019-12-31T17:48:49+00:00"
        },
        {
            "name": "laminas/laminas-stdlib",
            "version": "3.2.1",
            "source": {
                "type": "git",
                "url": "https://github.com/laminas/laminas-stdlib.git",
                "reference": "2b18347625a2f06a1a485acfbc870f699dbe51c6"
            },
            "dist": {
                "type": "zip",
                "url": "https://api.github.com/repos/laminas/laminas-stdlib/zipball/2b18347625a2f06a1a485acfbc870f699dbe51c6",
                "reference": "2b18347625a2f06a1a485acfbc870f699dbe51c6",
                "shasum": ""
            },
            "require": {
                "laminas/laminas-zendframework-bridge": "^1.0",
                "php": "^5.6 || ^7.0"
            },
            "replace": {
                "zendframework/zend-stdlib": "self.version"
            },
            "require-dev": {
                "laminas/laminas-coding-standard": "~1.0.0",
                "phpbench/phpbench": "^0.13",
                "phpunit/phpunit": "^5.7.27 || ^6.5.8 || ^7.1.2"
            },
            "type": "library",
            "extra": {
                "branch-alias": {
                    "dev-master": "3.2.x-dev",
                    "dev-develop": "3.3.x-dev"
                }
            },
            "autoload": {
                "psr-4": {
                    "Laminas\\Stdlib\\": "src/"
                }
            },
            "notification-url": "https://packagist.org/downloads/",
            "license": [
                "BSD-3-Clause"
            ],
            "description": "SPL extensions, array utilities, error handlers, and more",
            "homepage": "https://laminas.dev",
            "keywords": [
                "laminas",
                "stdlib"
            ],
            "time": "2019-12-31T17:51:15+00:00"
        },
        {
            "name": "laminas/laminas-text",
            "version": "2.7.1",
            "source": {
                "type": "git",
                "url": "https://github.com/laminas/laminas-text.git",
                "reference": "3601b5eacb06ed0a12f658df860cc0f9613cf4db"
            },
            "dist": {
                "type": "zip",
                "url": "https://api.github.com/repos/laminas/laminas-text/zipball/3601b5eacb06ed0a12f658df860cc0f9613cf4db",
                "reference": "3601b5eacb06ed0a12f658df860cc0f9613cf4db",
                "shasum": ""
            },
            "require": {
                "laminas/laminas-servicemanager": "^2.7.5 || ^3.0.3",
                "laminas/laminas-stdlib": "^2.7 || ^3.0",
                "laminas/laminas-zendframework-bridge": "^1.0",
                "php": "^5.6 || ^7.0"
            },
            "replace": {
                "zendframework/zend-text": "self.version"
            },
            "require-dev": {
                "laminas/laminas-coding-standard": "~1.0.0",
                "laminas/laminas-config": "^2.6",
                "phpunit/phpunit": "^5.7.27 || ^6.5.8 || ^7.1.4"
            },
            "type": "library",
            "extra": {
                "branch-alias": {
                    "dev-master": "2.7.x-dev",
                    "dev-develop": "2.8.x-dev"
                }
            },
            "autoload": {
                "psr-4": {
                    "Laminas\\Text\\": "src/"
                }
            },
            "notification-url": "https://packagist.org/downloads/",
            "license": [
                "BSD-3-Clause"
            ],
            "description": "Create FIGlets and text-based tables",
            "homepage": "https://laminas.dev",
            "keywords": [
                "laminas",
                "text"
            ],
            "time": "2019-12-31T17:54:52+00:00"
        },
        {
            "name": "laminas/laminas-uri",
            "version": "2.7.1",
            "source": {
                "type": "git",
                "url": "https://github.com/laminas/laminas-uri.git",
                "reference": "6be8ce19622f359b048ce4faebf1aa1bca73a7ff"
            },
            "dist": {
                "type": "zip",
                "url": "https://api.github.com/repos/laminas/laminas-uri/zipball/6be8ce19622f359b048ce4faebf1aa1bca73a7ff",
                "reference": "6be8ce19622f359b048ce4faebf1aa1bca73a7ff",
                "shasum": ""
            },
            "require": {
                "laminas/laminas-escaper": "^2.5",
                "laminas/laminas-validator": "^2.10",
                "laminas/laminas-zendframework-bridge": "^1.0",
                "php": "^5.6 || ^7.0"
            },
            "replace": {
                "zendframework/zend-uri": "self.version"
            },
            "require-dev": {
                "laminas/laminas-coding-standard": "~1.0.0",
                "phpunit/phpunit": "^5.7.27 || ^6.5.8 || ^7.1.4"
            },
            "type": "library",
            "extra": {
                "branch-alias": {
                    "dev-master": "2.7.x-dev",
                    "dev-develop": "2.8.x-dev"
                }
            },
            "autoload": {
                "psr-4": {
                    "Laminas\\Uri\\": "src/"
                }
            },
            "notification-url": "https://packagist.org/downloads/",
            "license": [
                "BSD-3-Clause"
            ],
            "description": "A component that aids in manipulating and validating » Uniform Resource Identifiers (URIs)",
            "homepage": "https://laminas.dev",
            "keywords": [
                "laminas",
                "uri"
            ],
            "time": "2019-12-31T17:56:00+00:00"
        },
        {
            "name": "laminas/laminas-validator",
            "version": "2.13.0",
            "source": {
                "type": "git",
                "url": "https://github.com/laminas/laminas-validator.git",
                "reference": "2a03c207d5ae038259f0abb588f64851cebdcb1a"
            },
            "dist": {
                "type": "zip",
                "url": "https://api.github.com/repos/laminas/laminas-validator/zipball/2a03c207d5ae038259f0abb588f64851cebdcb1a",
                "reference": "2a03c207d5ae038259f0abb588f64851cebdcb1a",
                "shasum": ""
            },
            "require": {
                "container-interop/container-interop": "^1.1",
                "laminas/laminas-stdlib": "^3.2.1",
                "laminas/laminas-zendframework-bridge": "^1.0",
                "php": "^7.1"
            },
            "replace": {
                "zendframework/zend-validator": "self.version"
            },
            "require-dev": {
                "laminas/laminas-cache": "^2.6.1",
                "laminas/laminas-coding-standard": "~1.0.0",
                "laminas/laminas-config": "^2.6",
                "laminas/laminas-db": "^2.7",
                "laminas/laminas-filter": "^2.6",
                "laminas/laminas-http": "^2.5.4",
                "laminas/laminas-i18n": "^2.6",
                "laminas/laminas-math": "^2.6",
                "laminas/laminas-servicemanager": "^2.7.5 || ^3.0.3",
                "laminas/laminas-session": "^2.8",
                "laminas/laminas-uri": "^2.5",
                "phpunit/phpunit": "^6.0.8 || ^5.7.15",
                "psr/http-client": "^1.0",
                "psr/http-factory": "^1.0",
                "psr/http-message": "^1.0"
            },
            "suggest": {
                "laminas/laminas-db": "Laminas\\Db component, required by the (No)RecordExists validator",
                "laminas/laminas-filter": "Laminas\\Filter component, required by the Digits validator",
                "laminas/laminas-i18n": "Laminas\\I18n component to allow translation of validation error messages",
                "laminas/laminas-i18n-resources": "Translations of validator messages",
                "laminas/laminas-math": "Laminas\\Math component, required by the Csrf validator",
                "laminas/laminas-servicemanager": "Laminas\\ServiceManager component to allow using the ValidatorPluginManager and validator chains",
                "laminas/laminas-session": "Laminas\\Session component, ^2.8; required by the Csrf validator",
                "laminas/laminas-uri": "Laminas\\Uri component, required by the Uri and Sitemap\\Loc validators",
                "psr/http-message": "psr/http-message, required when validating PSR-7 UploadedFileInterface instances via the Upload and UploadFile validators"
            },
            "type": "library",
            "extra": {
                "branch-alias": {
                    "dev-master": "2.13.x-dev",
                    "dev-develop": "2.14.x-dev"
                },
                "laminas": {
                    "component": "Laminas\\Validator",
                    "config-provider": "Laminas\\Validator\\ConfigProvider"
                }
            },
            "autoload": {
                "psr-4": {
                    "Laminas\\Validator\\": "src/"
                }
            },
            "notification-url": "https://packagist.org/downloads/",
            "license": [
                "BSD-3-Clause"
            ],
            "description": "Validation classes for a wide range of domains, and the ability to chain validators to create complex validation criteria",
            "homepage": "https://laminas.dev",
            "keywords": [
                "laminas",
                "validator"
            ],
            "time": "2019-12-31T17:57:49+00:00"
        },
        {
            "name": "laminas/laminas-view",
            "version": "2.11.2",
            "source": {
                "type": "git",
                "url": "https://github.com/laminas/laminas-view.git",
                "reference": "d41a02f8e210b966fdb5351441344bed29e1989f"
            },
            "dist": {
                "type": "zip",
                "url": "https://api.github.com/repos/laminas/laminas-view/zipball/d41a02f8e210b966fdb5351441344bed29e1989f",
                "reference": "d41a02f8e210b966fdb5351441344bed29e1989f",
                "shasum": ""
            },
            "require": {
                "laminas/laminas-eventmanager": "^2.6.2 || ^3.0",
                "laminas/laminas-json": "^2.6.1 || ^3.0",
                "laminas/laminas-loader": "^2.5",
                "laminas/laminas-stdlib": "^2.7 || ^3.0",
                "laminas/laminas-zendframework-bridge": "^1.0",
                "php": "^5.6 || ^7.0"
            },
            "replace": {
                "zendframework/zend-view": "self.version"
            },
            "require-dev": {
                "laminas/laminas-authentication": "^2.5",
                "laminas/laminas-cache": "^2.6.1",
                "laminas/laminas-coding-standard": "~1.0.0",
                "laminas/laminas-config": "^2.6",
                "laminas/laminas-console": "^2.6",
                "laminas/laminas-escaper": "^2.5",
                "laminas/laminas-feed": "^2.7",
                "laminas/laminas-filter": "^2.6.1",
                "laminas/laminas-http": "^2.5.4",
                "laminas/laminas-i18n": "^2.6",
                "laminas/laminas-log": "^2.7",
                "laminas/laminas-modulemanager": "^2.7.1",
                "laminas/laminas-mvc": "^2.7.14 || ^3.0",
                "laminas/laminas-navigation": "^2.5",
                "laminas/laminas-paginator": "^2.5",
                "laminas/laminas-permissions-acl": "^2.6",
                "laminas/laminas-router": "^3.0.1",
                "laminas/laminas-serializer": "^2.6.1",
                "laminas/laminas-servicemanager": "^2.7.5 || ^3.0.3",
                "laminas/laminas-session": "^2.8.1",
                "laminas/laminas-uri": "^2.5",
                "phpunit/phpunit": "^5.7.15 || ^6.0.8"
            },
            "suggest": {
                "laminas/laminas-authentication": "Laminas\\Authentication component",
                "laminas/laminas-escaper": "Laminas\\Escaper component",
                "laminas/laminas-feed": "Laminas\\Feed component",
                "laminas/laminas-filter": "Laminas\\Filter component",
                "laminas/laminas-http": "Laminas\\Http component",
                "laminas/laminas-i18n": "Laminas\\I18n component",
                "laminas/laminas-mvc": "Laminas\\Mvc component",
                "laminas/laminas-mvc-plugin-flashmessenger": "laminas-mvc-plugin-flashmessenger component, if you want to use the FlashMessenger view helper with laminas-mvc versions 3 and up",
                "laminas/laminas-navigation": "Laminas\\Navigation component",
                "laminas/laminas-paginator": "Laminas\\Paginator component",
                "laminas/laminas-permissions-acl": "Laminas\\Permissions\\Acl component",
                "laminas/laminas-servicemanager": "Laminas\\ServiceManager component",
                "laminas/laminas-uri": "Laminas\\Uri component"
            },
            "bin": [
                "bin/templatemap_generator.php"
            ],
            "type": "library",
            "extra": {
                "branch-alias": {
                    "dev-master": "2.11.x-dev",
                    "dev-develop": "2.12.x-dev"
                }
            },
            "autoload": {
                "psr-4": {
                    "Laminas\\View\\": "src/"
                }
            },
            "notification-url": "https://packagist.org/downloads/",
            "license": [
                "BSD-3-Clause"
            ],
            "description": "provides a system of helpers, output filters, and variable escaping",
            "homepage": "https://laminas.dev",
            "keywords": [
                "laminas",
                "view"
            ],
            "time": "2019-12-31T18:03:19+00:00"
        },
        {
            "name": "laminas/laminas-zendframework-bridge",
            "version": "1.0.1",
            "source": {
                "type": "git",
                "url": "https://github.com/laminas/laminas-zendframework-bridge.git",
                "reference": "0fb9675b84a1666ab45182b6c5b29956921e818d"
            },
            "dist": {
                "type": "zip",
                "url": "https://api.github.com/repos/laminas/laminas-zendframework-bridge/zipball/0fb9675b84a1666ab45182b6c5b29956921e818d",
                "reference": "0fb9675b84a1666ab45182b6c5b29956921e818d",
                "shasum": ""
            },
            "require": {
                "php": "^5.6 || ^7.0"
            },
            "require-dev": {
                "phpunit/phpunit": "^5.7 || ^6.5 || ^7.5 || ^8.1",
                "squizlabs/php_codesniffer": "^3.5"
            },
            "type": "library",
            "extra": {
                "branch-alias": {
                    "dev-master": "1.0.x-dev",
                    "dev-develop": "1.1.x-dev"
                },
                "laminas": {
                    "module": "Laminas\\ZendFrameworkBridge"
                }
            },
            "autoload": {
                "files": [
                    "src/autoload.php"
                ],
                "psr-4": {
                    "Laminas\\ZendFrameworkBridge\\": "src//"
                }
            },
            "notification-url": "https://packagist.org/downloads/",
            "license": [
                "BSD-3-Clause"
            ],
            "description": "Alias legacy ZF class names to Laminas Project equivalents.",
            "keywords": [
                "ZendFramework",
                "autoloading",
                "laminas",
                "zf"
            ],
            "time": "2020-01-07T22:58:31+00:00"
        },
        {
            "name": "matthiasmullie/minify",
            "version": "1.3.62",
            "source": {
                "type": "git",
                "url": "https://github.com/matthiasmullie/minify.git",
                "reference": "47a53716f94139aff22922ffd73283ff04f23cdf"
            },
            "dist": {
                "type": "zip",
                "url": "https://api.github.com/repos/matthiasmullie/minify/zipball/47a53716f94139aff22922ffd73283ff04f23cdf",
                "reference": "47a53716f94139aff22922ffd73283ff04f23cdf",
                "shasum": ""
            },
            "require": {
                "ext-pcre": "*",
                "matthiasmullie/path-converter": "~1.1",
                "php": ">=5.3.0"
            },
            "require-dev": {
                "friendsofphp/php-cs-fixer": "~2.0",
                "matthiasmullie/scrapbook": "~1.0",
                "phpunit/phpunit": "~4.8"
            },
            "suggest": {
                "psr/cache-implementation": "Cache implementation to use with Minify::cache"
            },
            "bin": [
                "bin/minifycss",
                "bin/minifyjs"
            ],
            "type": "library",
            "autoload": {
                "psr-4": {
                    "MatthiasMullie\\Minify\\": "src/"
                }
            },
            "notification-url": "https://packagist.org/downloads/",
            "license": [
                "MIT"
            ],
            "authors": [
                {
                    "name": "Matthias Mullie",
                    "email": "minify@mullie.eu",
                    "homepage": "http://www.mullie.eu",
                    "role": "Developer"
                }
            ],
            "description": "CSS & JavaScript minifier, in PHP. Removes whitespace, strips comments, combines files (incl. @import statements and small assets in CSS files), and optimizes/shortens a few common programming patterns.",
            "homepage": "http://www.minifier.org",
            "keywords": [
                "JS",
                "css",
                "javascript",
                "minifier",
                "minify"
            ],
            "time": "2019-12-19T07:54:47+00:00"
        },
        {
            "name": "matthiasmullie/path-converter",
            "version": "1.1.3",
            "source": {
                "type": "git",
                "url": "https://github.com/matthiasmullie/path-converter.git",
                "reference": "e7d13b2c7e2f2268e1424aaed02085518afa02d9"
            },
            "dist": {
                "type": "zip",
                "url": "https://api.github.com/repos/matthiasmullie/path-converter/zipball/e7d13b2c7e2f2268e1424aaed02085518afa02d9",
                "reference": "e7d13b2c7e2f2268e1424aaed02085518afa02d9",
                "shasum": ""
            },
            "require": {
                "ext-pcre": "*",
                "php": ">=5.3.0"
            },
            "require-dev": {
                "phpunit/phpunit": "~4.8"
            },
            "type": "library",
            "autoload": {
                "psr-4": {
                    "MatthiasMullie\\PathConverter\\": "src/"
                }
            },
            "notification-url": "https://packagist.org/downloads/",
            "license": [
                "MIT"
            ],
            "authors": [
                {
                    "name": "Matthias Mullie",
                    "email": "pathconverter@mullie.eu",
                    "homepage": "http://www.mullie.eu",
                    "role": "Developer"
                }
            ],
            "description": "Relative path converter",
            "homepage": "http://github.com/matthiasmullie/path-converter",
            "keywords": [
                "converter",
                "path",
                "paths",
                "relative"
            ],
            "time": "2019-02-05T23:41:09+00:00"
        },
        {
            "name": "misd/linkify",
            "version": "v1.1.4",
            "source": {
                "type": "git",
                "url": "https://github.com/misd-service-development/php-linkify.git",
                "reference": "3481b148806a23b4001712de645247a1a4dcc10a"
            },
            "dist": {
                "type": "zip",
                "url": "https://api.github.com/repos/misd-service-development/php-linkify/zipball/3481b148806a23b4001712de645247a1a4dcc10a",
                "reference": "3481b148806a23b4001712de645247a1a4dcc10a",
                "shasum": ""
            },
            "require": {
                "php": ">=5.3.0"
            },
            "require-dev": {
                "phpunit/phpunit": "^4.0 || ^5.0"
            },
            "type": "library",
            "extra": {
                "branch-alias": {
                    "dev-master": "1.1.x-dev"
                }
            },
            "autoload": {
                "psr-4": {
                    "Misd\\Linkify\\": "src/Misd/Linkify"
                }
            },
            "notification-url": "https://packagist.org/downloads/",
            "license": [
                "MIT"
            ],
            "description": "Converts URLs and email addresses in text into HTML links",
            "homepage": "https://github.com/misd-service-development/php-linkify",
            "keywords": [
                "convert",
                "email address",
                "link",
                "url"
            ],
            "time": "2017-08-17T08:33:35+00:00"
        },
        {
            "name": "myclabs/php-enum",
            "version": "1.7.6",
            "source": {
                "type": "git",
                "url": "https://github.com/myclabs/php-enum.git",
                "reference": "5f36467c7a87e20fbdc51e524fd8f9d1de80187c"
            },
            "dist": {
                "type": "zip",
                "url": "https://api.github.com/repos/myclabs/php-enum/zipball/5f36467c7a87e20fbdc51e524fd8f9d1de80187c",
                "reference": "5f36467c7a87e20fbdc51e524fd8f9d1de80187c",
                "shasum": ""
            },
            "require": {
                "ext-json": "*",
                "php": ">=7.1"
            },
            "require-dev": {
                "phpunit/phpunit": "^7",
                "squizlabs/php_codesniffer": "1.*",
                "vimeo/psalm": "^3.8"
            },
            "type": "library",
            "autoload": {
                "psr-4": {
                    "MyCLabs\\Enum\\": "src/"
                }
            },
            "notification-url": "https://packagist.org/downloads/",
            "license": [
                "MIT"
            ],
            "authors": [
                {
                    "name": "PHP Enum contributors",
                    "homepage": "https://github.com/myclabs/php-enum/graphs/contributors"
                }
            ],
            "description": "PHP Enum implementation",
            "homepage": "http://github.com/myclabs/php-enum",
            "keywords": [
                "enum"
            ],
            "time": "2020-02-14T08:15:52+00:00"
        },
        {
            "name": "ocramius/package-versions",
            "version": "1.4.2",
            "source": {
                "type": "git",
                "url": "https://github.com/Ocramius/PackageVersions.git",
                "reference": "44af6f3a2e2e04f2af46bcb302ad9600cba41c7d"
            },
            "dist": {
                "type": "zip",
                "url": "https://api.github.com/repos/Ocramius/PackageVersions/zipball/44af6f3a2e2e04f2af46bcb302ad9600cba41c7d",
                "reference": "44af6f3a2e2e04f2af46bcb302ad9600cba41c7d",
                "shasum": ""
            },
            "require": {
                "composer-plugin-api": "^1.0.0",
                "php": "^7.1.0"
            },
            "require-dev": {
                "composer/composer": "^1.6.3",
                "doctrine/coding-standard": "^5.0.1",
                "ext-zip": "*",
                "infection/infection": "^0.7.1",
                "phpunit/phpunit": "^7.5.17"
            },
            "type": "composer-plugin",
            "extra": {
                "class": "PackageVersions\\Installer",
                "branch-alias": {
                    "dev-master": "2.0.x-dev"
                }
            },
            "autoload": {
                "psr-4": {
                    "PackageVersions\\": "src/PackageVersions"
                }
            },
            "notification-url": "https://packagist.org/downloads/",
            "license": [
                "MIT"
            ],
            "authors": [
                {
                    "name": "Marco Pivetta",
                    "email": "ocramius@gmail.com"
                }
            ],
            "description": "Composer plugin that provides efficient querying for installed package versions (no runtime IO)",
            "time": "2019-11-15T16:17:10+00:00"
        },
        {
            "name": "ocramius/proxy-manager",
            "version": "2.1.1",
            "source": {
                "type": "git",
                "url": "https://github.com/Ocramius/ProxyManager.git",
                "reference": "e18ac876b2e4819c76349de8f78ccc8ef1554cd7"
            },
            "dist": {
                "type": "zip",
                "url": "https://api.github.com/repos/Ocramius/ProxyManager/zipball/e18ac876b2e4819c76349de8f78ccc8ef1554cd7",
                "reference": "e18ac876b2e4819c76349de8f78ccc8ef1554cd7",
                "shasum": ""
            },
            "require": {
                "ocramius/package-versions": "^1.1.1",
                "php": "^7.1.0",
                "zendframework/zend-code": "^3.1.0"
            },
            "require-dev": {
                "couscous/couscous": "^1.5.2",
                "ext-phar": "*",
                "humbug/humbug": "dev-master@DEV",
                "nikic/php-parser": "^3.0.4",
                "phpbench/phpbench": "^0.12.2",
                "phpstan/phpstan": "^0.6.4",
                "phpunit/phpunit": "^5.6.4",
                "phpunit/phpunit-mock-objects": "^3.4.1",
                "squizlabs/php_codesniffer": "^2.7.0"
            },
            "suggest": {
                "ocramius/generated-hydrator": "To have very fast object to array to object conversion for ghost objects",
                "zendframework/zend-json": "To have the JsonRpc adapter (Remote Object feature)",
                "zendframework/zend-soap": "To have the Soap adapter (Remote Object feature)",
                "zendframework/zend-xmlrpc": "To have the XmlRpc adapter (Remote Object feature)"
            },
            "type": "library",
            "extra": {
                "branch-alias": {
                    "dev-master": "3.0.x-dev"
                }
            },
            "autoload": {
                "psr-0": {
                    "ProxyManager\\": "src"
                }
            },
            "notification-url": "https://packagist.org/downloads/",
            "license": [
                "MIT"
            ],
            "authors": [
                {
                    "name": "Marco Pivetta",
                    "email": "ocramius@gmail.com",
                    "homepage": "http://ocramius.github.io/"
                }
            ],
            "description": "A library providing utilities to generate, instantiate and generally operate with Object Proxies",
            "homepage": "https://github.com/Ocramius/ProxyManager",
            "keywords": [
                "aop",
                "lazy loading",
                "proxy",
                "proxy pattern",
                "service proxies"
            ],
            "time": "2017-05-04T11:12:50+00:00"
        },
        {
            "name": "oyejorge/less.php",
            "version": "v1.7.0.14",
            "source": {
                "type": "git",
                "url": "https://github.com/oyejorge/less.php.git",
                "reference": "42925c5a01a07d67ca7e82dfc8fb31814d557bc9"
            },
            "dist": {
                "type": "zip",
                "url": "https://api.github.com/repos/oyejorge/less.php/zipball/42925c5a01a07d67ca7e82dfc8fb31814d557bc9",
                "reference": "42925c5a01a07d67ca7e82dfc8fb31814d557bc9",
                "shasum": ""
            },
            "require": {
                "php": ">=5.3"
            },
            "require-dev": {
                "phpunit/phpunit": "~4.8.24"
            },
            "bin": [
                "bin/lessc"
            ],
            "type": "library",
            "autoload": {
                "psr-0": {
                    "Less": "lib/"
                },
                "classmap": [
                    "lessc.inc.php"
                ]
            },
            "notification-url": "https://packagist.org/downloads/",
            "license": [
                "Apache-2.0"
            ],
            "authors": [
                {
                    "name": "Matt Agar",
                    "homepage": "https://github.com/agar"
                },
                {
                    "name": "Martin Jantošovič",
                    "homepage": "https://github.com/Mordred"
                },
                {
                    "name": "Josh Schmidt",
                    "homepage": "https://github.com/oyejorge"
                }
            ],
            "description": "PHP port of the Javascript version of LESS http://lesscss.org (Originally maintained by Josh Schmidt)",
            "homepage": "http://lessphp.gpeasy.com",
            "keywords": [
                "css",
                "less",
                "less.js",
                "lesscss",
                "php",
                "stylesheet"
            ],
            "abandoned": true,
            "time": "2017-03-28T22:19:25+00:00"
        },
        {
            "name": "paragonie/random_compat",
            "version": "v9.99.99",
            "source": {
                "type": "git",
                "url": "https://github.com/paragonie/random_compat.git",
                "reference": "84b4dfb120c6f9b4ff7b3685f9b8f1aa365a0c95"
            },
            "dist": {
                "type": "zip",
                "url": "https://api.github.com/repos/paragonie/random_compat/zipball/84b4dfb120c6f9b4ff7b3685f9b8f1aa365a0c95",
                "reference": "84b4dfb120c6f9b4ff7b3685f9b8f1aa365a0c95",
                "shasum": ""
            },
            "require": {
                "php": "^7"
            },
            "require-dev": {
                "phpunit/phpunit": "4.*|5.*",
                "vimeo/psalm": "^1"
            },
            "suggest": {
                "ext-libsodium": "Provides a modern crypto API that can be used to generate random bytes."
            },
            "type": "library",
            "notification-url": "https://packagist.org/downloads/",
            "license": [
                "MIT"
            ],
            "authors": [
                {
                    "name": "Paragon Initiative Enterprises",
                    "email": "security@paragonie.com",
                    "homepage": "https://paragonie.com"
                }
            ],
            "description": "PHP 5.x polyfill for random_bytes() and random_int() from PHP 7",
            "keywords": [
                "csprng",
                "polyfill",
                "pseudorandom",
                "random"
            ],
            "time": "2018-07-02T15:55:56+00:00"
        },
        {
            "name": "pear/archive_tar",
            "version": "1.4.9",
            "source": {
                "type": "git",
                "url": "https://github.com/pear/Archive_Tar.git",
                "reference": "c5b00053770e1d72128252c62c2c1a12c26639f0"
            },
            "dist": {
                "type": "zip",
                "url": "https://api.github.com/repos/pear/Archive_Tar/zipball/c5b00053770e1d72128252c62c2c1a12c26639f0",
                "reference": "c5b00053770e1d72128252c62c2c1a12c26639f0",
                "shasum": ""
            },
            "require": {
                "pear/pear-core-minimal": "^1.10.0alpha2",
                "php": ">=5.2.0"
            },
            "require-dev": {
                "phpunit/phpunit": "*"
            },
            "suggest": {
                "ext-bz2": "Bz2 compression support.",
                "ext-xz": "Lzma2 compression support.",
                "ext-zlib": "Gzip compression support."
            },
            "type": "library",
            "extra": {
                "branch-alias": {
                    "dev-master": "1.4.x-dev"
                }
            },
            "autoload": {
                "psr-0": {
                    "Archive_Tar": ""
                }
            },
            "notification-url": "https://packagist.org/downloads/",
            "include-path": [
                "./"
            ],
            "license": [
                "BSD-3-Clause"
            ],
            "authors": [
                {
                    "name": "Vincent Blavet",
                    "email": "vincent@phpconcept.net"
                },
                {
                    "name": "Greg Beaver",
                    "email": "greg@chiaraquartet.net"
                },
                {
                    "name": "Michiel Rook",
                    "email": "mrook@php.net"
                }
            ],
            "description": "Tar file management class with compression support (gzip, bzip2, lzma2)",
            "homepage": "https://github.com/pear/Archive_Tar",
            "keywords": [
                "archive",
                "tar"
            ],
            "time": "2019-12-04T10:17:28+00:00"
        },
        {
            "name": "pear/console_getopt",
            "version": "v1.4.3",
            "source": {
                "type": "git",
                "url": "https://github.com/pear/Console_Getopt.git",
                "reference": "a41f8d3e668987609178c7c4a9fe48fecac53fa0"
            },
            "dist": {
                "type": "zip",
                "url": "https://api.github.com/repos/pear/Console_Getopt/zipball/a41f8d3e668987609178c7c4a9fe48fecac53fa0",
                "reference": "a41f8d3e668987609178c7c4a9fe48fecac53fa0",
                "shasum": ""
            },
            "type": "library",
            "autoload": {
                "psr-0": {
                    "Console": "./"
                }
            },
            "notification-url": "https://packagist.org/downloads/",
            "include-path": [
                "./"
            ],
            "license": [
                "BSD-2-Clause"
            ],
            "authors": [
                {
                    "name": "Andrei Zmievski",
                    "email": "andrei@php.net",
                    "role": "Lead"
                },
                {
                    "name": "Stig Bakken",
                    "email": "stig@php.net",
                    "role": "Developer"
                },
                {
                    "name": "Greg Beaver",
                    "email": "cellog@php.net",
                    "role": "Helper"
                }
            ],
            "description": "More info available on: http://pear.php.net/package/Console_Getopt",
            "time": "2019-11-20T18:27:48+00:00"
        },
        {
            "name": "pear/file_marc",
            "version": "1.4.1",
            "source": {
                "type": "git",
                "url": "https://github.com/pear/File_MARC.git",
                "reference": "a4997f93d13933ad478cd8b6f43c6345d7388a70"
            },
            "dist": {
                "type": "zip",
                "url": "https://api.github.com/repos/pear/File_MARC/zipball/a4997f93d13933ad478cd8b6f43c6345d7388a70",
                "reference": "a4997f93d13933ad478cd8b6f43c6345d7388a70",
                "shasum": ""
            },
            "require": {
                "pear/pear_exception": "1.*"
            },
            "require-dev": {
                "phpunit/phpunit": "*",
                "squizlabs/php_codesniffer": "*"
            },
            "suggest": {
                "pear/validate_ispn": "Install optionally via your project's composer.json"
            },
            "type": "library",
            "autoload": {
                "psr-0": {
                    "File": "./"
                },
                "classmap": [
                    "./File/MARC/Data_Field.php",
                    "./File/MARC/Control_Field.php"
                ]
            },
            "notification-url": "https://packagist.org/downloads/",
            "include-path": [
                "./"
            ],
            "license": [
                "LGPL-2.1"
            ],
            "authors": [
                {
                    "name": "Dan Scott",
                    "email": "dbs@php.net",
                    "homepage": "https://coffeecode.net",
                    "role": "Lead"
                }
            ],
            "description": "Supports the MAchine Readable Cataloging (MARC) file format documented at http://loc.gov/marc/",
            "time": "2019-11-13T17:33:56+00:00"
        },
        {
            "name": "pear/http_request2",
            "version": "v2.3.0",
            "source": {
                "type": "git",
                "url": "https://github.com/pear/HTTP_Request2.git",
                "reference": "3599cf0fe455a4e281da464f6510bfc5c2ce54c4"
            },
            "dist": {
                "type": "zip",
                "url": "https://api.github.com/repos/pear/HTTP_Request2/zipball/3599cf0fe455a4e281da464f6510bfc5c2ce54c4",
                "reference": "3599cf0fe455a4e281da464f6510bfc5c2ce54c4",
                "shasum": ""
            },
            "require": {
                "pear/net_url2": "^2.2.0",
                "pear/pear_exception": "^1.0.0",
                "php": ">=5.2.0"
            },
            "suggest": {
                "ext-fileinfo": "Adds support for looking up mime-types using finfo.",
                "ext-zlib": "Allows handling gzip compressed responses.",
                "lib-curl": "Allows using cURL as a request backend.",
                "lib-openssl": "Allows handling SSL requests when not using cURL."
            },
            "type": "library",
            "extra": {
                "branch-alias": {
                    "dev-trunk": "2.2-dev"
                }
            },
            "autoload": {
                "psr-0": {
                    "HTTP_Request2": ""
                }
            },
            "notification-url": "https://packagist.org/downloads/",
            "include-path": [
                "./"
            ],
            "license": [
                "BSD-3-Clause"
            ],
            "authors": [
                {
                    "name": "Alexey Borzov",
                    "email": "avb@php.net"
                }
            ],
            "description": "Provides an easy way to perform HTTP requests.",
            "homepage": "http://pear.php.net/package/HTTP_Request2",
            "keywords": [
                "PEAR",
                "curl",
                "http",
                "request"
            ],
            "time": "2016-02-13T20:20:39+00:00"
        },
        {
            "name": "pear/net_url2",
            "version": "v2.2.2",
            "source": {
                "type": "git",
                "url": "https://github.com/pear/Net_URL2.git",
                "reference": "07fd055820dbf466ee3990abe96d0e40a8791f9d"
            },
            "dist": {
                "type": "zip",
                "url": "https://api.github.com/repos/pear/Net_URL2/zipball/07fd055820dbf466ee3990abe96d0e40a8791f9d",
                "reference": "07fd055820dbf466ee3990abe96d0e40a8791f9d",
                "shasum": ""
            },
            "require": {
                "php": ">=5.1.4"
            },
            "require-dev": {
                "phpunit/phpunit": ">=3.3.0"
            },
            "type": "library",
            "extra": {
                "branch-alias": {
                    "dev-master": "2.2.x-dev"
                }
            },
            "autoload": {
                "classmap": [
                    "Net/URL2.php"
                ]
            },
            "notification-url": "https://packagist.org/downloads/",
            "include-path": [
                "./"
            ],
            "license": [
                "BSD-3-Clause"
            ],
            "authors": [
                {
                    "name": "David Coallier",
                    "email": "davidc@php.net"
                },
                {
                    "name": "Tom Klingenberg",
                    "email": "tkli@php.net"
                },
                {
                    "name": "Christian Schmidt",
                    "email": "chmidt@php.net"
                }
            ],
            "description": "Class for parsing and handling URL. Provides parsing of URLs into their constituent parts (scheme, host, path etc.), URL generation, and resolving of relative URLs.",
            "homepage": "https://github.com/pear/Net_URL2",
            "keywords": [
                "PEAR",
                "net",
                "networking",
                "rfc3986",
                "uri",
                "url"
            ],
            "time": "2017-08-25T06:16:11+00:00"
        },
        {
            "name": "pear/pear-core-minimal",
            "version": "v1.10.10",
            "source": {
                "type": "git",
                "url": "https://github.com/pear/pear-core-minimal.git",
                "reference": "625a3c429d9b2c1546438679074cac1b089116a7"
            },
            "dist": {
                "type": "zip",
                "url": "https://api.github.com/repos/pear/pear-core-minimal/zipball/625a3c429d9b2c1546438679074cac1b089116a7",
                "reference": "625a3c429d9b2c1546438679074cac1b089116a7",
                "shasum": ""
            },
            "require": {
                "pear/console_getopt": "~1.4",
                "pear/pear_exception": "~1.0"
            },
            "replace": {
                "rsky/pear-core-min": "self.version"
            },
            "type": "library",
            "autoload": {
                "psr-0": {
                    "": "src/"
                }
            },
            "notification-url": "https://packagist.org/downloads/",
            "include-path": [
                "src/"
            ],
            "license": [
                "BSD-3-Clause"
            ],
            "authors": [
                {
                    "name": "Christian Weiske",
                    "email": "cweiske@php.net",
                    "role": "Lead"
                }
            ],
            "description": "Minimal set of PEAR core files to be used as composer dependency",
            "time": "2019-11-19T19:00:24+00:00"
        },
        {
            "name": "pear/pear_exception",
            "version": "v1.0.1",
            "source": {
                "type": "git",
                "url": "https://github.com/pear/PEAR_Exception.git",
                "reference": "dbb42a5a0e45f3adcf99babfb2a1ba77b8ac36a7"
            },
            "dist": {
                "type": "zip",
                "url": "https://api.github.com/repos/pear/PEAR_Exception/zipball/dbb42a5a0e45f3adcf99babfb2a1ba77b8ac36a7",
                "reference": "dbb42a5a0e45f3adcf99babfb2a1ba77b8ac36a7",
                "shasum": ""
            },
            "require": {
                "php": ">=4.4.0"
            },
            "require-dev": {
                "phpunit/phpunit": "*"
            },
            "type": "class",
            "extra": {
                "branch-alias": {
                    "dev-master": "1.0.x-dev"
                }
            },
            "autoload": {
                "classmap": [
                    "PEAR/"
                ]
            },
            "notification-url": "https://packagist.org/downloads/",
            "include-path": [
                "."
            ],
            "license": [
                "BSD-2-Clause"
            ],
            "authors": [
                {
                    "name": "Helgi Thormar",
                    "email": "dufuz@php.net"
                },
                {
                    "name": "Greg Beaver",
                    "email": "cellog@php.net"
                }
            ],
            "description": "The PEAR Exception base class.",
            "homepage": "https://github.com/pear/PEAR_Exception",
            "keywords": [
                "exception"
            ],
            "time": "2019-12-10T10:24:42+00:00"
        },
        {
            "name": "pear/validate",
            "version": "v0.8.5",
            "source": {
                "type": "git",
                "url": "https://github.com/pear/Validate.git",
                "reference": "d055541ee2d7165329d5e5b8e91907d7fae1cff2"
            },
            "dist": {
                "type": "zip",
                "url": "https://api.github.com/repos/pear/Validate/zipball/d055541ee2d7165329d5e5b8e91907d7fae1cff2",
                "reference": "d055541ee2d7165329d5e5b8e91907d7fae1cff2",
                "shasum": ""
            },
            "suggest": {
                "pear/date": "Install optionally via your project's composer.json"
            },
            "type": "library",
            "autoload": {
                "psr-0": {
                    "Validate": "./"
                }
            },
            "notification-url": "https://packagist.org/downloads/",
            "include-path": [
                "./"
            ],
            "license": [
                "New BSD"
            ],
            "authors": [
                {
                    "name": "Pierre-Alain Joye",
                    "email": "pierre.php@gmail.com",
                    "role": "Lead"
                },
                {
                    "name": "Thomas V.V.Cox",
                    "email": "cox@php.net",
                    "role": "Lead"
                },
                {
                    "name": "Helgi Þormar Þorbjörnsson",
                    "email": "dufuz@php.net",
                    "role": "Lead"
                },
                {
                    "name": "Amir Mohammad Saied",
                    "email": "amirsaied@gmail.com",
                    "role": "Lead"
                },
                {
                    "name": "David Coallier",
                    "email": "david@echolibre.com",
                    "role": "Lead"
                },
                {
                    "name": "bertrand Gugger",
                    "email": "bertrand@toggg.com",
                    "role": "Lead"
                },
                {
                    "name": "Stefan Neufeind",
                    "email": "pear.neufeind@speedpartner.de",
                    "role": "Developer"
                }
            ],
            "description": "Validate numbers, email, strings, dates, URIs and more",
            "homepage": "http://pear.php.net/package/Validate",
            "time": "2015-02-20T09:16:13+00:00"
        },
        {
            "name": "pear/validate_ispn",
            "version": "dev-master",
            "source": {
                "type": "git",
                "url": "https://github.com/pear/Validate_ISPN.git",
                "reference": "9ea9312a0841b5d745742c737772aeffa6d06e96"
            },
            "dist": {
                "type": "zip",
                "url": "https://api.github.com/repos/pear/Validate_ISPN/zipball/9ea9312a0841b5d745742c737772aeffa6d06e96",
                "reference": "9ea9312a0841b5d745742c737772aeffa6d06e96",
                "shasum": ""
            },
            "require": {
                "pear/validate": "*"
            },
            "require-dev": {
                "phpunit/phpunit": "*"
            },
            "type": "library",
            "autoload": {
                "psr-0": {
                    "Validate": "./"
                }
            },
            "notification-url": "https://packagist.org/downloads/",
            "include-path": [
                "./"
            ],
            "license": [
                "BSD-2-Clause"
            ],
            "authors": [
                {
                    "name": "Helgi Þormar",
                    "email": "dufuz@php.net",
                    "role": "Lead"
                },
                {
                    "name": "Piotr Klaban",
                    "email": "makler@man.torun.pl",
                    "role": "Lead"
                }
            ],
            "description": "More info available on: http://pear.php.net/package/Validate_ISPN",
            "time": "2015-04-14T04:17:31+00:00"
        },
        {
            "name": "phing/phing",
            "version": "2.16.2",
            "source": {
                "type": "git",
                "url": "https://github.com/phingofficial/phing.git",
                "reference": "d11c6328c450cb3cda4ffa6548aa9cd60f30dd17"
            },
            "dist": {
                "type": "zip",
                "url": "https://api.github.com/repos/phingofficial/phing/zipball/d11c6328c450cb3cda4ffa6548aa9cd60f30dd17",
                "reference": "d11c6328c450cb3cda4ffa6548aa9cd60f30dd17",
                "shasum": ""
            },
            "require": {
                "php": ">=5.2.0"
            },
            "require-dev": {
                "ext-pdo_sqlite": "*",
                "mikey179/vfsstream": "^1.6",
                "pdepend/pdepend": "2.x",
                "pear/archive_tar": "1.4.x",
                "pear/http_request2": "dev-trunk",
                "pear/net_growl": "dev-trunk",
                "pear/pear-core-minimal": "1.10.1",
                "pear/versioncontrol_git": "@dev",
                "pear/versioncontrol_svn": "~0.5",
                "phpdocumentor/phpdocumentor": "2.x",
                "phploc/phploc": "~2.0.6",
                "phpmd/phpmd": "~2.2",
                "phpunit/phpunit": ">=3.7",
                "sebastian/git": "~1.0",
                "sebastian/phpcpd": "2.x",
                "siad007/versioncontrol_hg": "^1.0",
                "simpletest/simpletest": "^1.1",
                "squizlabs/php_codesniffer": "~2.2",
                "symfony/yaml": "^2.8 || ^3.1 || ^4.0"
            },
            "suggest": {
                "pdepend/pdepend": "PHP version of JDepend",
                "pear/archive_tar": "Tar file management class",
                "pear/versioncontrol_git": "A library that provides OO interface to handle Git repository",
                "pear/versioncontrol_svn": "A simple OO-style interface for Subversion, the free/open-source version control system",
                "phpdocumentor/phpdocumentor": "Documentation Generator for PHP",
                "phploc/phploc": "A tool for quickly measuring the size of a PHP project",
                "phpmd/phpmd": "PHP version of PMD tool",
                "phpunit/php-code-coverage": "Library that provides collection, processing, and rendering functionality for PHP code coverage information",
                "phpunit/phpunit": "The PHP Unit Testing Framework",
                "sebastian/phpcpd": "Copy/Paste Detector (CPD) for PHP code",
                "siad007/versioncontrol_hg": "A library for interfacing with Mercurial repositories.",
                "tedivm/jshrink": "Javascript Minifier built in PHP"
            },
            "bin": [
                "bin/phing"
            ],
            "type": "library",
            "extra": {
                "branch-alias": {
                    "dev-master": "2.16.x-dev"
                }
            },
            "autoload": {
                "classmap": [
                    "classes/phing/"
                ]
            },
            "notification-url": "https://packagist.org/downloads/",
            "include-path": [
                "classes"
            ],
            "license": [
                "LGPL-3.0-only"
            ],
            "authors": [
                {
                    "name": "Michiel Rook",
                    "email": "mrook@php.net"
                },
                {
                    "name": "Phing Community",
                    "homepage": "https://www.phing.info/trac/wiki/Development/Contributors"
                }
            ],
            "description": "PHing Is Not GNU make; it's a PHP project build system or build tool based on Apache Ant.",
            "homepage": "https://www.phing.info/",
            "keywords": [
                "build",
                "phing",
                "task",
                "tool"
            ],
            "time": "2020-01-03T10:18:48+00:00"
        },
        {
            "name": "ppito/laminas-whoops",
            "version": "2.0.0",
            "source": {
                "type": "git",
                "url": "https://github.com/Ppito/laminas-whoops.git",
                "reference": "3276d736f50ccd2be6b79999e985207b7d546c5d"
            },
            "dist": {
                "type": "zip",
                "url": "https://api.github.com/repos/Ppito/laminas-whoops/zipball/3276d736f50ccd2be6b79999e985207b7d546c5d",
                "reference": "3276d736f50ccd2be6b79999e985207b7d546c5d",
                "shasum": ""
            },
            "require": {
                "filp/whoops": "^2.7",
                "laminas/laminas-console": "^2.8",
                "laminas/laminas-eventmanager": "^3.2",
                "laminas/laminas-mvc": "^3.1",
                "laminas/laminas-servicemanager": "^3.4",
                "php": "^7.2"
            },
            "type": "module",
            "autoload": {
                "psr-4": {
                    "WhoopsErrorHandler\\": "src/"
                }
            },
            "notification-url": "https://packagist.org/downloads/",
            "license": [
                "MIT"
            ],
            "authors": [
                {
                    "name": "Mickael TONNELIER",
                    "role": "Developer"
                }
            ],
            "description": "Laminas-Whoops, integrated whoops in Laminas Framework",
            "homepage": "https://github.com/ppito/laminas-whoops",
            "keywords": [
                "laminas",
                "php error",
                "whoops"
            ],
            "time": "2020-01-14T18:57:23+00:00"
        },
        {
            "name": "psr/cache",
            "version": "1.0.1",
            "source": {
                "type": "git",
                "url": "https://github.com/php-fig/cache.git",
                "reference": "d11b50ad223250cf17b86e38383413f5a6764bf8"
            },
            "dist": {
                "type": "zip",
                "url": "https://api.github.com/repos/php-fig/cache/zipball/d11b50ad223250cf17b86e38383413f5a6764bf8",
                "reference": "d11b50ad223250cf17b86e38383413f5a6764bf8",
                "shasum": ""
            },
            "require": {
                "php": ">=5.3.0"
            },
            "type": "library",
            "extra": {
                "branch-alias": {
                    "dev-master": "1.0.x-dev"
                }
            },
            "autoload": {
                "psr-4": {
                    "Psr\\Cache\\": "src/"
                }
            },
            "notification-url": "https://packagist.org/downloads/",
            "license": [
                "MIT"
            ],
            "authors": [
                {
                    "name": "PHP-FIG",
                    "homepage": "http://www.php-fig.org/"
                }
            ],
            "description": "Common interface for caching libraries",
            "keywords": [
                "cache",
                "psr",
                "psr-6"
            ],
            "time": "2016-08-06T20:24:11+00:00"
        },
        {
            "name": "psr/container",
            "version": "1.0.0",
            "source": {
                "type": "git",
                "url": "https://github.com/php-fig/container.git",
                "reference": "b7ce3b176482dbbc1245ebf52b181af44c2cf55f"
            },
            "dist": {
                "type": "zip",
                "url": "https://api.github.com/repos/php-fig/container/zipball/b7ce3b176482dbbc1245ebf52b181af44c2cf55f",
                "reference": "b7ce3b176482dbbc1245ebf52b181af44c2cf55f",
                "shasum": ""
            },
            "require": {
                "php": ">=5.3.0"
            },
            "type": "library",
            "extra": {
                "branch-alias": {
                    "dev-master": "1.0.x-dev"
                }
            },
            "autoload": {
                "psr-4": {
                    "Psr\\Container\\": "src/"
                }
            },
            "notification-url": "https://packagist.org/downloads/",
            "license": [
                "MIT"
            ],
            "authors": [
                {
                    "name": "PHP-FIG",
                    "homepage": "http://www.php-fig.org/"
                }
            ],
            "description": "Common Container Interface (PHP FIG PSR-11)",
            "homepage": "https://github.com/php-fig/container",
            "keywords": [
                "PSR-11",
                "container",
                "container-interface",
                "container-interop",
                "psr"
            ],
            "time": "2017-02-14T16:28:37+00:00"
        },
        {
            "name": "psr/log",
            "version": "1.1.2",
            "source": {
                "type": "git",
                "url": "https://github.com/php-fig/log.git",
                "reference": "446d54b4cb6bf489fc9d75f55843658e6f25d801"
            },
            "dist": {
                "type": "zip",
                "url": "https://api.github.com/repos/php-fig/log/zipball/446d54b4cb6bf489fc9d75f55843658e6f25d801",
                "reference": "446d54b4cb6bf489fc9d75f55843658e6f25d801",
                "shasum": ""
            },
            "require": {
                "php": ">=5.3.0"
            },
            "type": "library",
            "extra": {
                "branch-alias": {
                    "dev-master": "1.1.x-dev"
                }
            },
            "autoload": {
                "psr-4": {
                    "Psr\\Log\\": "Psr/Log/"
                }
            },
            "notification-url": "https://packagist.org/downloads/",
            "license": [
                "MIT"
            ],
            "authors": [
                {
                    "name": "PHP-FIG",
                    "homepage": "http://www.php-fig.org/"
                }
            ],
            "description": "Common interface for logging libraries",
            "homepage": "https://github.com/php-fig/log",
            "keywords": [
                "log",
                "psr",
                "psr-3"
            ],
            "time": "2019-11-01T11:05:21+00:00"
        },
        {
            "name": "psr/simple-cache",
            "version": "1.0.1",
            "source": {
                "type": "git",
                "url": "https://github.com/php-fig/simple-cache.git",
                "reference": "408d5eafb83c57f6365a3ca330ff23aa4a5fa39b"
            },
            "dist": {
                "type": "zip",
                "url": "https://api.github.com/repos/php-fig/simple-cache/zipball/408d5eafb83c57f6365a3ca330ff23aa4a5fa39b",
                "reference": "408d5eafb83c57f6365a3ca330ff23aa4a5fa39b",
                "shasum": ""
            },
            "require": {
                "php": ">=5.3.0"
            },
            "type": "library",
            "extra": {
                "branch-alias": {
                    "dev-master": "1.0.x-dev"
                }
            },
            "autoload": {
                "psr-4": {
                    "Psr\\SimpleCache\\": "src/"
                }
            },
            "notification-url": "https://packagist.org/downloads/",
            "license": [
                "MIT"
            ],
            "authors": [
                {
                    "name": "PHP-FIG",
                    "homepage": "http://www.php-fig.org/"
                }
            ],
            "description": "Common interfaces for simple caching",
            "keywords": [
                "cache",
                "caching",
                "psr",
                "psr-16",
                "simple-cache"
            ],
            "time": "2017-10-23T01:57:42+00:00"
        },
        {
            "name": "serialssolutions/summon",
            "version": "v1.3.0",
            "source": {
                "type": "git",
                "url": "https://github.com/summon/Summon.php.git",
                "reference": "e3c042813a887fd18044058ee0b039a6a0f8ab21"
            },
            "dist": {
                "type": "zip",
                "url": "https://api.github.com/repos/summon/Summon.php/zipball/e3c042813a887fd18044058ee0b039a6a0f8ab21",
                "reference": "e3c042813a887fd18044058ee0b039a6a0f8ab21",
                "shasum": ""
            },
            "type": "library",
            "autoload": {
                "psr-0": {
                    "SerialsSolutions": ""
                }
            },
            "notification-url": "https://packagist.org/downloads/",
            "license": [
                "GPL-2.0"
            ],
            "authors": [
                {
                    "name": "Demian Katz",
                    "email": "demian.katz@villanova.edu"
                }
            ],
            "description": "Library for interacting with Serials Solutions' Summon API.",
            "time": "2020-01-13T21:36:48+00:00"
        },
        {
            "name": "swagger-api/swagger-ui",
            "version": "v2.2.10",
            "source": {
                "type": "git",
                "url": "https://github.com/swagger-api/swagger-ui.git",
                "reference": "64dc3060b3700b12e466f8d67b7d7ec3574b015f"
            },
            "dist": {
                "type": "zip",
                "url": "https://api.github.com/repos/swagger-api/swagger-ui/zipball/64dc3060b3700b12e466f8d67b7d7ec3574b015f",
                "reference": "64dc3060b3700b12e466f8d67b7d7ec3574b015f",
                "shasum": ""
            },
            "type": "library",
            "notification-url": "https://packagist.org/downloads/",
            "license": [
                "Apache-2.0"
            ],
            "authors": [
                {
                    "name": "Tony Tam",
                    "email": "fehguy@gmail.com"
                },
                {
                    "name": "Mohsen Azimi",
                    "email": "me@azimi.me"
                }
            ],
            "description": "Swagger UI is a dependency-free collection of HTML, JavaScript, and CSS assets that dynamically generate beautiful documentation from a Swagger-compliant API",
            "homepage": "http://swagger.io",
            "keywords": [
                "api",
                "documentation",
                "openapi",
                "specification",
                "swagger",
                "ui"
            ],
            "time": "2017-01-05T08:57:09+00:00"
        },
        {
            "name": "symfony/inflector",
            "version": "v4.4.4",
            "source": {
                "type": "git",
                "url": "https://github.com/symfony/inflector.git",
                "reference": "f419ab2853cc00471ffd7fc18e544b5f5a90adb1"
            },
            "dist": {
                "type": "zip",
                "url": "https://api.github.com/repos/symfony/inflector/zipball/f419ab2853cc00471ffd7fc18e544b5f5a90adb1",
                "reference": "f419ab2853cc00471ffd7fc18e544b5f5a90adb1",
                "shasum": ""
            },
            "require": {
                "php": "^7.1.3",
                "symfony/polyfill-ctype": "~1.8"
            },
            "type": "library",
            "extra": {
                "branch-alias": {
                    "dev-master": "4.4-dev"
                }
            },
            "autoload": {
                "psr-4": {
                    "Symfony\\Component\\Inflector\\": ""
                },
                "exclude-from-classmap": [
                    "/Tests/"
                ]
            },
            "notification-url": "https://packagist.org/downloads/",
            "license": [
                "MIT"
            ],
            "authors": [
                {
                    "name": "Bernhard Schussek",
                    "email": "bschussek@gmail.com"
                },
                {
                    "name": "Symfony Community",
                    "homepage": "https://symfony.com/contributors"
                }
            ],
            "description": "Symfony Inflector Component",
            "homepage": "https://symfony.com",
            "keywords": [
                "inflection",
                "pluralize",
                "singularize",
                "string",
                "symfony",
                "words"
            ],
            "time": "2020-01-04T13:00:46+00:00"
        },
        {
            "name": "symfony/options-resolver",
            "version": "v4.4.4",
            "source": {
                "type": "git",
                "url": "https://github.com/symfony/options-resolver.git",
                "reference": "9a02d6662660fe7bfadad63b5f0b0718d4c8b6b0"
            },
            "dist": {
                "type": "zip",
                "url": "https://api.github.com/repos/symfony/options-resolver/zipball/9a02d6662660fe7bfadad63b5f0b0718d4c8b6b0",
                "reference": "9a02d6662660fe7bfadad63b5f0b0718d4c8b6b0",
                "shasum": ""
            },
            "require": {
                "php": "^7.1.3"
            },
            "type": "library",
            "extra": {
                "branch-alias": {
                    "dev-master": "4.4-dev"
                }
            },
            "autoload": {
                "psr-4": {
                    "Symfony\\Component\\OptionsResolver\\": ""
                },
                "exclude-from-classmap": [
                    "/Tests/"
                ]
            },
            "notification-url": "https://packagist.org/downloads/",
            "license": [
                "MIT"
            ],
            "authors": [
                {
                    "name": "Fabien Potencier",
                    "email": "fabien@symfony.com"
                },
                {
                    "name": "Symfony Community",
                    "homepage": "https://symfony.com/contributors"
                }
            ],
            "description": "Symfony OptionsResolver Component",
            "homepage": "https://symfony.com",
            "keywords": [
                "config",
                "configuration",
                "options"
            ],
            "time": "2020-01-04T13:00:46+00:00"
        },
        {
            "name": "symfony/polyfill-ctype",
            "version": "v1.14.0",
            "source": {
                "type": "git",
                "url": "https://github.com/symfony/polyfill-ctype.git",
                "reference": "fbdeaec0df06cf3d51c93de80c7eb76e271f5a38"
            },
            "dist": {
                "type": "zip",
                "url": "https://api.github.com/repos/symfony/polyfill-ctype/zipball/fbdeaec0df06cf3d51c93de80c7eb76e271f5a38",
                "reference": "fbdeaec0df06cf3d51c93de80c7eb76e271f5a38",
                "shasum": ""
            },
            "require": {
                "php": ">=5.3.3"
            },
            "suggest": {
                "ext-ctype": "For best performance"
            },
            "type": "library",
            "extra": {
                "branch-alias": {
                    "dev-master": "1.14-dev"
                }
            },
            "autoload": {
                "psr-4": {
                    "Symfony\\Polyfill\\Ctype\\": ""
                },
                "files": [
                    "bootstrap.php"
                ]
            },
            "notification-url": "https://packagist.org/downloads/",
            "license": [
                "MIT"
            ],
            "authors": [
                {
                    "name": "Gert de Pagter",
                    "email": "BackEndTea@gmail.com"
                },
                {
                    "name": "Symfony Community",
                    "homepage": "https://symfony.com/contributors"
                }
            ],
            "description": "Symfony polyfill for ctype functions",
            "homepage": "https://symfony.com",
            "keywords": [
                "compatibility",
                "ctype",
                "polyfill",
                "portable"
            ],
            "time": "2020-01-13T11:15:53+00:00"
        },
        {
            "name": "symfony/polyfill-mbstring",
            "version": "v1.14.0",
            "source": {
                "type": "git",
                "url": "https://github.com/symfony/polyfill-mbstring.git",
                "reference": "34094cfa9abe1f0f14f48f490772db7a775559f2"
            },
            "dist": {
                "type": "zip",
                "url": "https://api.github.com/repos/symfony/polyfill-mbstring/zipball/34094cfa9abe1f0f14f48f490772db7a775559f2",
                "reference": "34094cfa9abe1f0f14f48f490772db7a775559f2",
                "shasum": ""
            },
            "require": {
                "php": ">=5.3.3"
            },
            "suggest": {
                "ext-mbstring": "For best performance"
            },
            "type": "library",
            "extra": {
                "branch-alias": {
                    "dev-master": "1.14-dev"
                }
            },
            "autoload": {
                "psr-4": {
                    "Symfony\\Polyfill\\Mbstring\\": ""
                },
                "files": [
                    "bootstrap.php"
                ]
            },
            "notification-url": "https://packagist.org/downloads/",
            "license": [
                "MIT"
            ],
            "authors": [
                {
                    "name": "Nicolas Grekas",
                    "email": "p@tchwork.com"
                },
                {
                    "name": "Symfony Community",
                    "homepage": "https://symfony.com/contributors"
                }
            ],
            "description": "Symfony polyfill for the Mbstring extension",
            "homepage": "https://symfony.com",
            "keywords": [
                "compatibility",
                "mbstring",
                "polyfill",
                "portable",
                "shim"
            ],
            "time": "2020-01-13T11:15:53+00:00"
        },
        {
            "name": "symfony/property-access",
            "version": "v4.4.4",
            "source": {
                "type": "git",
                "url": "https://github.com/symfony/property-access.git",
                "reference": "090b4bc92ded1ec512f7e2ed1691210769dffdb3"
            },
            "dist": {
                "type": "zip",
                "url": "https://api.github.com/repos/symfony/property-access/zipball/090b4bc92ded1ec512f7e2ed1691210769dffdb3",
                "reference": "090b4bc92ded1ec512f7e2ed1691210769dffdb3",
                "shasum": ""
            },
            "require": {
                "php": "^7.1.3",
                "symfony/inflector": "^3.4|^4.0|^5.0"
            },
            "require-dev": {
                "symfony/cache": "^3.4|^4.0|^5.0"
            },
            "suggest": {
                "psr/cache-implementation": "To cache access methods."
            },
            "type": "library",
            "extra": {
                "branch-alias": {
                    "dev-master": "4.4-dev"
                }
            },
            "autoload": {
                "psr-4": {
                    "Symfony\\Component\\PropertyAccess\\": ""
                },
                "exclude-from-classmap": [
                    "/Tests/"
                ]
            },
            "notification-url": "https://packagist.org/downloads/",
            "license": [
                "MIT"
            ],
            "authors": [
                {
                    "name": "Fabien Potencier",
                    "email": "fabien@symfony.com"
                },
                {
                    "name": "Symfony Community",
                    "homepage": "https://symfony.com/contributors"
                }
            ],
            "description": "Symfony PropertyAccess Component",
            "homepage": "https://symfony.com",
            "keywords": [
                "access",
                "array",
                "extraction",
                "index",
                "injection",
                "object",
                "property",
                "property path",
                "reflection"
            ],
            "time": "2020-01-04T13:00:46+00:00"
        },
        {
            "name": "symfony/yaml",
            "version": "v3.4.36",
            "source": {
                "type": "git",
                "url": "https://github.com/symfony/yaml.git",
                "reference": "dab657db15207879217fc81df4f875947bf68804"
            },
            "dist": {
                "type": "zip",
                "url": "https://api.github.com/repos/symfony/yaml/zipball/dab657db15207879217fc81df4f875947bf68804",
                "reference": "dab657db15207879217fc81df4f875947bf68804",
                "shasum": ""
            },
            "require": {
                "php": "^5.5.9|>=7.0.8",
                "symfony/polyfill-ctype": "~1.8"
            },
            "conflict": {
                "symfony/console": "<3.4"
            },
            "require-dev": {
                "symfony/console": "~3.4|~4.0"
            },
            "suggest": {
                "symfony/console": "For validating YAML files using the lint command"
            },
            "type": "library",
            "extra": {
                "branch-alias": {
                    "dev-master": "3.4-dev"
                }
            },
            "autoload": {
                "psr-4": {
                    "Symfony\\Component\\Yaml\\": ""
                },
                "exclude-from-classmap": [
                    "/Tests/"
                ]
            },
            "notification-url": "https://packagist.org/downloads/",
            "license": [
                "MIT"
            ],
            "authors": [
                {
                    "name": "Fabien Potencier",
                    "email": "fabien@symfony.com"
                },
                {
                    "name": "Symfony Community",
                    "homepage": "https://symfony.com/contributors"
                }
            ],
            "description": "Symfony Yaml Component",
            "homepage": "https://symfony.com",
            "time": "2019-10-24T15:33:53+00:00"
        },
        {
            "name": "true/punycode",
            "version": "v2.1.1",
            "source": {
                "type": "git",
                "url": "https://github.com/true/php-punycode.git",
                "reference": "a4d0c11a36dd7f4e7cd7096076cab6d3378a071e"
            },
            "dist": {
                "type": "zip",
                "url": "https://api.github.com/repos/true/php-punycode/zipball/a4d0c11a36dd7f4e7cd7096076cab6d3378a071e",
                "reference": "a4d0c11a36dd7f4e7cd7096076cab6d3378a071e",
                "shasum": ""
            },
            "require": {
                "php": ">=5.3.0",
                "symfony/polyfill-mbstring": "^1.3"
            },
            "require-dev": {
                "phpunit/phpunit": "~4.7",
                "squizlabs/php_codesniffer": "~2.0"
            },
            "type": "library",
            "autoload": {
                "psr-4": {
                    "TrueBV\\": "src/"
                }
            },
            "notification-url": "https://packagist.org/downloads/",
            "license": [
                "MIT"
            ],
            "authors": [
                {
                    "name": "Renan Gonçalves",
                    "email": "renan.saddam@gmail.com"
                }
            ],
            "description": "A Bootstring encoding of Unicode for Internationalized Domain Names in Applications (IDNA)",
            "homepage": "https://github.com/true/php-punycode",
            "keywords": [
                "idna",
                "punycode"
            ],
            "time": "2016-11-16T10:37:54+00:00"
        },
        {
            "name": "vufind-org/vufindcode",
            "version": "v1.2",
            "source": {
                "type": "git",
                "url": "https://github.com/vufind-org/vufindcode.git",
                "reference": "df7f4d2188c9f2c654dfee69774b80b9d03b1ab4"
            },
            "dist": {
                "type": "zip",
                "url": "https://api.github.com/repos/vufind-org/vufindcode/zipball/df7f4d2188c9f2c654dfee69774b80b9d03b1ab4",
                "reference": "df7f4d2188c9f2c654dfee69774b80b9d03b1ab4",
                "shasum": ""
            },
            "require": {
                "php": ">=7.0.8"
            },
            "require-dev": {
                "friendsofphp/php-cs-fixer": "2.11.1",
                "pear/http_request2": "2.3.0",
                "phing/phing": "2.16.1",
                "phploc/phploc": "4.0.1",
                "phpmd/phpmd": "2.6.0",
                "phpunit/phpunit": "6.5.8",
                "sebastian/phpcpd": "3.0.1",
                "squizlabs/php_codesniffer": "3.2.3"
            },
            "type": "library",
            "autoload": {
                "psr-0": {
                    "VuFindCode\\": "src/"
                }
            },
            "notification-url": "https://packagist.org/downloads/",
            "license": [
                "GPL-2.0"
            ],
            "authors": [
                {
                    "name": "Demian Katz",
                    "email": "demian.katz@villanova.edu"
                }
            ],
            "description": "Classes for working with EANs, ISBNs and ISMNs (a VuFind support library)",
            "homepage": "https://vufind.org/",
            "time": "2019-11-07T14:29:07+00:00"
        },
        {
            "name": "vufind-org/vufinddate",
            "version": "v1.0.0",
            "source": {
                "type": "git",
                "url": "https://github.com/vufind-org/vufinddate.git",
                "reference": "1bec5458b48d96fa8ff87123584042780f4c3c24"
            },
            "dist": {
                "type": "zip",
                "url": "https://api.github.com/repos/vufind-org/vufinddate/zipball/1bec5458b48d96fa8ff87123584042780f4c3c24",
                "reference": "1bec5458b48d96fa8ff87123584042780f4c3c24",
                "shasum": ""
            },
            "require": {
                "php": ">=7.0.8"
            },
            "require-dev": {
                "friendsofphp/php-cs-fixer": "2.11.1",
                "pear/http_request2": "2.3.0",
                "phing/phing": "2.16.1",
                "phploc/phploc": "4.0.1",
                "phpmd/phpmd": "2.6.0",
                "phpunit/phpunit": "6.5.8",
                "sebastian/phpcpd": "3.0.1",
                "squizlabs/php_codesniffer": "3.2.3"
            },
            "type": "library",
            "autoload": {
                "psr-4": {
                    "VuFind\\Date\\": "src/"
                }
            },
            "notification-url": "https://packagist.org/downloads/",
            "license": [
                "GPL-2.0"
            ],
            "authors": [
                {
                    "name": "Demian Katz",
                    "email": "demian.katz@villanova.edu"
                }
            ],
            "description": "Date formatting tools for the VuFind project",
            "homepage": "https://vufind.org/",
            "time": "2018-05-23T19:59:10+00:00"
        },
        {
            "name": "vufind-org/vufindharvest",
            "version": "v3.0.0",
            "source": {
                "type": "git",
                "url": "https://github.com/vufind-org/vufindharvest.git",
                "reference": "f0cb7188be3f6edd68f89962d7d3d771b2108775"
            },
            "dist": {
                "type": "zip",
                "url": "https://api.github.com/repos/vufind-org/vufindharvest/zipball/f0cb7188be3f6edd68f89962d7d3d771b2108775",
                "reference": "f0cb7188be3f6edd68f89962d7d3d771b2108775",
                "shasum": ""
            },
            "require": {
                "laminas/laminas-console": ">=2.2",
                "laminas/laminas-http": ">=2.2",
                "php": ">=7.0.8"
            },
            "require-dev": {
                "friendsofphp/php-cs-fixer": "2.16.1",
                "pear/http_request2": "2.3.0",
                "phing/phing": "2.16.2",
                "phploc/phploc": "4.0.1",
                "phpmd/phpmd": "2.8.1",
                "phpunit/phpunit": "6.5.14",
                "sebastian/phpcpd": "3.0.1",
                "squizlabs/php_codesniffer": "3.5.3"
            },
            "type": "library",
            "autoload": {
                "psr-4": {
                    "VuFindHarvest\\": "src/"
                }
            },
            "notification-url": "https://packagist.org/downloads/",
            "license": [
                "GPL-2.0"
            ],
            "authors": [
                {
                    "name": "Demian Katz",
                    "email": "demian.katz@villanova.edu",
                    "role": "Maintainer"
                }
            ],
            "description": "VuFind Harvest Tools",
            "homepage": "https://vufind.org/",
            "time": "2020-01-27T21:06:16+00:00"
        },
        {
            "name": "vufind-org/vufindhttp",
            "version": "v3.0.0",
            "source": {
                "type": "git",
                "url": "https://github.com/vufind-org/vufindhttp.git",
                "reference": "26558d9b830bf5cdd5e9a5fbab06df649a5525e7"
            },
            "dist": {
                "type": "zip",
                "url": "https://api.github.com/repos/vufind-org/vufindhttp/zipball/26558d9b830bf5cdd5e9a5fbab06df649a5525e7",
                "reference": "26558d9b830bf5cdd5e9a5fbab06df649a5525e7",
                "shasum": ""
            },
            "require": {
                "laminas/laminas-http": ">=2.2",
                "php": ">=7.0.8"
            },
            "require-dev": {
                "friendsofphp/php-cs-fixer": "2.16.1",
                "laminas/laminas-uri": ">=2.2",
                "pear/http_request2": "2.3.0",
                "phing/phing": "2.16.2",
                "phploc/phploc": "4.0.1",
                "phpmd/phpmd": "2.8.1",
                "phpunit/phpunit": "6.5.14",
                "sebastian/phpcpd": "3.0.1",
                "squizlabs/php_codesniffer": "3.5.3"
            },
            "type": "library",
            "autoload": {
                "psr-0": {
                    "VuFindHttp\\": "src/"
                }
            },
            "notification-url": "https://packagist.org/downloads/",
            "license": [
                "GPL-2.0"
            ],
            "authors": [
                {
                    "name": "David Maus",
                    "email": "maus@hab.de",
                    "role": "Developer"
                },
                {
                    "name": "Demian Katz",
                    "email": "demian.katz@villanova.edu",
                    "role": "Maintainer"
                }
            ],
            "description": "VuFind HTTP service library",
            "homepage": "https://vufind.org/",
            "time": "2020-01-27T20:45:14+00:00"
        },
        {
            "name": "wikimedia/composer-merge-plugin",
            "version": "v1.4.1",
            "source": {
                "type": "git",
                "url": "https://github.com/wikimedia/composer-merge-plugin.git",
                "reference": "81c6ac72a24a67383419c7eb9aa2b3437f2ab100"
            },
            "dist": {
                "type": "zip",
                "url": "https://api.github.com/repos/wikimedia/composer-merge-plugin/zipball/81c6ac72a24a67383419c7eb9aa2b3437f2ab100",
                "reference": "81c6ac72a24a67383419c7eb9aa2b3437f2ab100",
                "shasum": ""
            },
            "require": {
                "composer-plugin-api": "^1.0",
                "php": ">=5.3.2"
            },
            "require-dev": {
                "composer/composer": "~1.0.0",
                "jakub-onderka/php-parallel-lint": "~0.8",
                "phpunit/phpunit": "~4.8|~5.0",
                "squizlabs/php_codesniffer": "~2.1.0"
            },
            "type": "composer-plugin",
            "extra": {
                "branch-alias": {
                    "dev-master": "1.3.x-dev"
                },
                "class": "Wikimedia\\Composer\\MergePlugin"
            },
            "autoload": {
                "psr-4": {
                    "Wikimedia\\Composer\\": "src/"
                }
            },
            "notification-url": "https://packagist.org/downloads/",
            "license": [
                "MIT"
            ],
            "authors": [
                {
                    "name": "Bryan Davis",
                    "email": "bd808@wikimedia.org"
                }
            ],
            "description": "Composer plugin to merge multiple composer.json files",
            "time": "2017-04-25T02:31:25+00:00"
        },
        {
            "name": "yajra/laravel-pdo-via-oci8",
            "version": "v2.1.1",
            "source": {
                "type": "git",
                "url": "https://github.com/yajra/pdo-via-oci8.git",
                "reference": "7295ed52a724887f66d01180a500ecdb76a22f4c"
            },
            "dist": {
                "type": "zip",
                "url": "https://api.github.com/repos/yajra/pdo-via-oci8/zipball/7295ed52a724887f66d01180a500ecdb76a22f4c",
                "reference": "7295ed52a724887f66d01180a500ecdb76a22f4c",
                "shasum": ""
            },
            "require-dev": {
                "phpunit/phpunit": "^6.4"
            },
            "type": "library",
            "extra": {
                "branch-alias": {
                    "dev-master": "2.0-dev"
                }
            },
            "autoload": {
                "psr-4": {
                    "Yajra\\": "src/"
                }
            },
            "notification-url": "https://packagist.org/downloads/",
            "license": [
                "MIT"
            ],
            "authors": [
                {
                    "name": "Arjay Angeles",
                    "email": "aqangeles@gmail.com"
                }
            ],
            "description": "PDO userspace driver proxying calls to PHP OCI8 driver",
            "time": "2019-12-05T06:00:56+00:00"
        },
        {
            "name": "zendframework/zendrest",
            "version": "2.0.2",
            "source": {
                "type": "git",
                "url": "https://github.com/zendframework/ZendRest.git",
                "reference": "7427d242b4546e5aef1206d2c97e402109d8843e"
            },
            "dist": {
                "type": "zip",
                "url": "https://api.github.com/repos/zendframework/ZendRest/zipball/7427d242b4546e5aef1206d2c97e402109d8843e",
                "reference": "7427d242b4546e5aef1206d2c97e402109d8843e",
                "shasum": ""
            },
            "require": {
                "php": ">=5.3.3",
                "zendframework/zend-http": "~2.0",
                "zendframework/zend-uri": "~2.0",
                "zendframework/zendxml": "~1.0-dev"
            },
            "type": "library",
            "autoload": {
                "psr-0": {
                    "ZendRest": "library/"
                }
            },
            "notification-url": "https://packagist.org/downloads/",
            "license": [
                "BSD-3-Clause"
            ],
            "homepage": "http://packages.zendframework.com/",
            "keywords": [
                "rest",
                "zf2"
            ],
            "abandoned": true,
            "time": "2014-03-05T22:32:09+00:00"
        },
        {
            "name": "zendframework/zendservice-amazon",
            "version": "2.3.1",
            "source": {
                "type": "git",
                "url": "https://github.com/zendframework/ZendService_Amazon.git",
                "reference": "0bb035f5b5fe88e443d8dcd96a8415fea2729508"
            },
            "dist": {
                "type": "zip",
                "url": "https://api.github.com/repos/zendframework/ZendService_Amazon/zipball/0bb035f5b5fe88e443d8dcd96a8415fea2729508",
                "reference": "0bb035f5b5fe88e443d8dcd96a8415fea2729508",
                "shasum": ""
            },
            "require": {
                "php": "^5.6 || ^7.0",
                "zendframework/zend-crypt": "^2.6 || ^3.2",
                "zendframework/zend-http": "^2.6",
                "zendframework/zend-json": "^2.6 || ^3.0",
                "zendframework/zendrest": "~2.0",
                "zendframework/zendxml": "^1.0"
            },
            "require-dev": {
                "malukenho/docheader": "^0.1.5",
                "phpunit/phpunit": "^6.0.8 || ^5.7.15",
                "zendframework/zend-coding-standard": "~1.0.0",
                "zendframework/zend-i18n": "~2.0"
            },
            "suggest": {
                "zendframework/zend-uri": "Zend\\Uri component"
            },
            "type": "library",
            "extra": {
                "branch-alias": {
                    "dev-master": "2.3.x-dev",
                    "dev-develop": "2.4.x-dev"
                }
            },
            "autoload": {
                "psr-4": {
                    "ZendService\\Amazon\\": "src/"
                }
            },
            "notification-url": "https://packagist.org/downloads/",
            "license": [
                "BSD-3-Clause"
            ],
            "description": "OOP wrapper for the Amazon web service",
            "homepage": "http://packages.zendframework.com/",
            "keywords": [
                "amazon",
                "ec2",
                "s3",
                "simpledb",
                "sqs",
                "zf2"
            ],
            "abandoned": "aws/aws-sdk-php",
            "time": "2019-02-07T18:15:54+00:00"
        },
        {
            "name": "zendframework/zendxml",
            "version": "1.2.0",
            "source": {
                "type": "git",
                "url": "https://github.com/zendframework/ZendXml.git",
                "reference": "eceab37a591c9e140772a1470338258857339e00"
            },
            "dist": {
                "type": "zip",
                "url": "https://api.github.com/repos/zendframework/ZendXml/zipball/eceab37a591c9e140772a1470338258857339e00",
                "reference": "eceab37a591c9e140772a1470338258857339e00",
                "shasum": ""
            },
            "require": {
                "php": "^5.6 || ^7.0"
            },
            "require-dev": {
                "phpunit/phpunit": "^5.7.27 || ^6.5.8 || ^7.1.4",
                "zendframework/zend-coding-standard": "~1.0.0"
            },
            "type": "library",
            "extra": {
                "branch-alias": {
                    "dev-master": "1.2.x-dev",
                    "dev-develop": "1.3.x-dev"
                }
            },
            "autoload": {
                "psr-4": {
                    "ZendXml\\": "src/"
                }
            },
            "notification-url": "https://packagist.org/downloads/",
            "license": [
                "BSD-3-Clause"
            ],
            "description": "Utility library for XML usage, best practices, and security in PHP",
            "keywords": [
                "ZendFramework",
                "security",
                "xml",
                "zf"
            ],
            "abandoned": "laminas/laminas-xml",
            "time": "2019-01-22T19:42:14+00:00"
        },
        {
            "name": "zf-commons/zfc-rbac",
            "version": "v2.6.3",
            "source": {
                "type": "git",
                "url": "https://github.com/ZF-Commons/zfc-rbac.git",
                "reference": "dd1857a88474e2a77996b1fb858f927510762819"
            },
            "dist": {
                "type": "zip",
                "url": "https://api.github.com/repos/ZF-Commons/zfc-rbac/zipball/dd1857a88474e2a77996b1fb858f927510762819",
                "reference": "dd1857a88474e2a77996b1fb858f927510762819",
                "shasum": ""
            },
            "require": {
                "php": "~5.6 || ~7.0",
                "zendframework/zend-config": "~2.2 || ^3.1",
                "zendframework/zend-eventmanager": "^2.6.3 || ^3.0",
                "zendframework/zend-mvc": "~2.7 || ^3.0",
                "zendframework/zend-servicemanager": "^2.7.5 || ^3.0.3",
                "zfr/rbac": "~1.2"
            },
            "require-dev": {
                "doctrine/common": "~2.4",
                "doctrine/doctrine-module": "~1.1",
                "doctrine/doctrine-orm-module": "^1.0",
                "phpunit/phpunit": "~4.8.26",
                "satooshi/php-coveralls": "~0.6",
                "squizlabs/php_codesniffer": "2.6.*",
                "zendframework/zend-authentication": "~2.2",
                "zendframework/zend-developer-tools": "~1.1",
                "zendframework/zend-http": "~2.2",
                "zendframework/zend-i18n": "~2.7.3",
                "zendframework/zend-log": "~2.2",
                "zendframework/zend-serializer": "~2.2",
                "zendframework/zend-view": "~2.2"
            },
            "suggest": {
                "doctrine/doctrine-module": "if you want to use Doctrine role provider",
                "zendframework/zend-developer-tools": "if you want to show information about the roles"
            },
            "type": "library",
            "extra": {
                "branch-alias": {
                    "dev-master": "2.4-dev",
                    "dev-develop": "3.0-dev"
                }
            },
            "autoload": {
                "psr-0": {
                    "ZfcRbac\\": "src/"
                }
            },
            "notification-url": "https://packagist.org/downloads/",
            "license": [
                "MIT"
            ],
            "authors": [
                {
                    "name": "Kyle Spraggs",
                    "email": "theman@spiffyjr.me",
                    "homepage": "http://www.spiffyjr.me/"
                },
                {
                    "name": "Jean-Marie Leroux",
                    "email": "jmleroux.pro@gmail.com"
                },
                {
                    "name": "Michaël Gallego",
                    "email": "mic.gallego@gmail.com",
                    "homepage": "http://www.michaelgallego.fr"
                }
            ],
            "description": "Zend Framework 2 Module that provides a layer of features of Zend\\Permissions\\Rbac",
            "homepage": "http://www.github.com/ZF-Commons/zfc-rbac",
            "keywords": [
                "module",
                "permissions",
                "rbac",
                "zf2"
            ],
            "time": "2017-05-07T08:45:27+00:00"
        },
        {
            "name": "zfr/rbac",
            "version": "1.2.0",
            "source": {
                "type": "git",
                "url": "https://github.com/zf-fr/rbac.git",
                "reference": "493711bfc2a637fd7c6f23b71b7b55a621c35d9d"
            },
            "dist": {
                "type": "zip",
                "url": "https://api.github.com/repos/zf-fr/rbac/zipball/493711bfc2a637fd7c6f23b71b7b55a621c35d9d",
                "reference": "493711bfc2a637fd7c6f23b71b7b55a621c35d9d",
                "shasum": ""
            },
            "require": {
                "php": ">=5.4"
            },
            "require-dev": {
                "phpunit/phpunit": "~3.7",
                "satooshi/php-coveralls": "~0.6",
                "squizlabs/php_codesniffer": "1.4.*",
                "zendframework/zend-servicemanager": "~2.2"
            },
            "type": "library",
            "autoload": {
                "psr-0": {
                    "Rbac\\": "src/"
                }
            },
            "notification-url": "https://packagist.org/downloads/",
            "license": [
                "MIT"
            ],
            "authors": [
                {
                    "name": "Michaël Gallego",
                    "email": "mic.gallego@gmail.com",
                    "homepage": "http://michaelgallego.fr"
                }
            ],
            "description": "Zend Framework 3 prototype for Zend\\Permissions\\Rbac.",
            "homepage": "https://github.com/zf-fr/rbac",
            "keywords": [
                "rbac",
                "security",
                "zf2",
                "zf3"
            ],
            "time": "2014-02-06T14:18:34+00:00"
        }
    ],
    "packages-dev": [
        {
            "name": "behat/mink",
            "version": "v1.7.1",
            "source": {
                "type": "git",
                "url": "https://github.com/minkphp/Mink.git",
                "reference": "e6930b9c74693dff7f4e58577e1b1743399f3ff9"
            },
            "dist": {
                "type": "zip",
                "url": "https://api.github.com/repos/minkphp/Mink/zipball/e6930b9c74693dff7f4e58577e1b1743399f3ff9",
                "reference": "e6930b9c74693dff7f4e58577e1b1743399f3ff9",
                "shasum": ""
            },
            "require": {
                "php": ">=5.3.1",
                "symfony/css-selector": "~2.1|~3.0"
            },
            "require-dev": {
                "symfony/phpunit-bridge": "~2.7|~3.0"
            },
            "suggest": {
                "behat/mink-browserkit-driver": "extremely fast headless driver for Symfony\\Kernel-based apps (Sf2, Silex)",
                "behat/mink-goutte-driver": "fast headless driver for any app without JS emulation",
                "behat/mink-selenium2-driver": "slow, but JS-enabled driver for any app (requires Selenium2)",
                "behat/mink-zombie-driver": "fast and JS-enabled headless driver for any app (requires node.js)"
            },
            "type": "library",
            "extra": {
                "branch-alias": {
                    "dev-master": "1.7.x-dev"
                }
            },
            "autoload": {
                "psr-4": {
                    "Behat\\Mink\\": "src/"
                }
            },
            "notification-url": "https://packagist.org/downloads/",
            "license": [
                "MIT"
            ],
            "authors": [
                {
                    "name": "Konstantin Kudryashov",
                    "email": "ever.zet@gmail.com",
                    "homepage": "http://everzet.com"
                }
            ],
            "description": "Browser controller/emulator abstraction for PHP",
            "homepage": "http://mink.behat.org/",
            "keywords": [
                "browser",
                "testing",
                "web"
            ],
            "time": "2016-03-05T08:26:18+00:00"
        },
        {
            "name": "behat/mink-selenium2-driver",
            "version": "v1.3.1",
            "source": {
                "type": "git",
                "url": "https://github.com/minkphp/MinkSelenium2Driver.git",
                "reference": "473a9f3ebe0c134ee1e623ce8a9c852832020288"
            },
            "dist": {
                "type": "zip",
                "url": "https://api.github.com/repos/minkphp/MinkSelenium2Driver/zipball/473a9f3ebe0c134ee1e623ce8a9c852832020288",
                "reference": "473a9f3ebe0c134ee1e623ce8a9c852832020288",
                "shasum": ""
            },
            "require": {
                "behat/mink": "~1.7@dev",
                "instaclick/php-webdriver": "~1.1",
                "php": ">=5.3.1"
            },
            "require-dev": {
                "symfony/phpunit-bridge": "~2.7"
            },
            "type": "mink-driver",
            "extra": {
                "branch-alias": {
                    "dev-master": "1.3.x-dev"
                }
            },
            "autoload": {
                "psr-4": {
                    "Behat\\Mink\\Driver\\": "src/"
                }
            },
            "notification-url": "https://packagist.org/downloads/",
            "license": [
                "MIT"
            ],
            "authors": [
                {
                    "name": "Konstantin Kudryashov",
                    "email": "ever.zet@gmail.com",
                    "homepage": "http://everzet.com"
                },
                {
                    "name": "Pete Otaqui",
                    "email": "pete@otaqui.com",
                    "homepage": "https://github.com/pete-otaqui"
                }
            ],
            "description": "Selenium2 (WebDriver) driver for Mink framework",
            "homepage": "http://mink.behat.org/",
            "keywords": [
                "ajax",
                "browser",
                "javascript",
                "selenium",
                "testing",
                "webdriver"
            ],
            "time": "2016-03-05T09:10:18+00:00"
        },
        {
            "name": "composer/semver",
            "version": "1.5.1",
            "source": {
                "type": "git",
                "url": "https://github.com/composer/semver.git",
                "reference": "c6bea70230ef4dd483e6bbcab6005f682ed3a8de"
            },
            "dist": {
                "type": "zip",
                "url": "https://api.github.com/repos/composer/semver/zipball/c6bea70230ef4dd483e6bbcab6005f682ed3a8de",
                "reference": "c6bea70230ef4dd483e6bbcab6005f682ed3a8de",
                "shasum": ""
            },
            "require": {
                "php": "^5.3.2 || ^7.0"
            },
            "require-dev": {
                "phpunit/phpunit": "^4.5 || ^5.0.5"
            },
            "type": "library",
            "extra": {
                "branch-alias": {
                    "dev-master": "1.x-dev"
                }
            },
            "autoload": {
                "psr-4": {
                    "Composer\\Semver\\": "src"
                }
            },
            "notification-url": "https://packagist.org/downloads/",
            "license": [
                "MIT"
            ],
            "authors": [
                {
                    "name": "Nils Adermann",
                    "email": "naderman@naderman.de",
                    "homepage": "http://www.naderman.de"
                },
                {
                    "name": "Jordi Boggiano",
                    "email": "j.boggiano@seld.be",
                    "homepage": "http://seld.be"
                },
                {
                    "name": "Rob Bast",
                    "email": "rob.bast@gmail.com",
                    "homepage": "http://robbast.nl"
                }
            ],
            "description": "Semver library that offers utilities, version constraint parsing and validation.",
            "keywords": [
                "semantic",
                "semver",
                "validation",
                "versioning"
            ],
            "time": "2020-01-13T12:06:48+00:00"
        },
        {
            "name": "composer/xdebug-handler",
            "version": "1.4.0",
            "source": {
                "type": "git",
                "url": "https://github.com/composer/xdebug-handler.git",
                "reference": "cbe23383749496fe0f373345208b79568e4bc248"
            },
            "dist": {
                "type": "zip",
                "url": "https://api.github.com/repos/composer/xdebug-handler/zipball/cbe23383749496fe0f373345208b79568e4bc248",
                "reference": "cbe23383749496fe0f373345208b79568e4bc248",
                "shasum": ""
            },
            "require": {
                "php": "^5.3.2 || ^7.0 || ^8.0",
                "psr/log": "^1.0"
            },
            "require-dev": {
                "phpunit/phpunit": "^4.8.35 || ^5.7 || 6.5 - 8"
            },
            "type": "library",
            "autoload": {
                "psr-4": {
                    "Composer\\XdebugHandler\\": "src"
                }
            },
            "notification-url": "https://packagist.org/downloads/",
            "license": [
                "MIT"
            ],
            "authors": [
                {
                    "name": "John Stevenson",
                    "email": "john-stevenson@blueyonder.co.uk"
                }
            ],
            "description": "Restarts a process without Xdebug.",
            "keywords": [
                "Xdebug",
                "performance"
            ],
            "time": "2019-11-06T16:40:04+00:00"
        },
        {
            "name": "dmore/chrome-mink-driver",
            "version": "2.7.0",
            "source": {
                "type": "git",
                "url": "https://gitlab.com/DMore/chrome-mink-driver.git",
                "reference": "d66765fb7f448e8b2bca2b899308a4a6d8a69264"
            },
            "dist": {
                "type": "zip",
                "url": "https://gitlab.com/api/v4/projects/DMore%2Fchrome-mink-driver/repository/archive.zip?sha=d66765fb7f448e8b2bca2b899308a4a6d8a69264",
                "reference": "d66765fb7f448e8b2bca2b899308a4a6d8a69264",
                "shasum": ""
            },
            "require": {
                "behat/mink": "^1.7",
                "ext-curl": "*",
                "ext-json": "*",
                "textalk/websocket": "^1.2.0"
            },
            "require-dev": {
                "mink/driver-testsuite": "dev-master",
                "phpunit/phpunit": "^5.0.0"
            },
            "type": "library",
            "extra": {
                "branch-alias": {
                    "dev-master": "2.0.x-dev"
                }
            },
            "autoload": {
                "psr-4": {
                    "DMore\\ChromeDriver\\": "src/"
                }
            },
            "notification-url": "https://packagist.org/downloads/",
            "license": [
                "MIT"
            ],
            "authors": [
                {
                    "name": "Dorian More",
                    "email": "doriancmore@gmail.com"
                }
            ],
            "description": "Mink driver for controlling chrome without selenium",
            "time": "2019-03-30T09:22:58+00:00"
        },
        {
            "name": "doctrine/annotations",
            "version": "v1.8.0",
            "source": {
                "type": "git",
                "url": "https://github.com/doctrine/annotations.git",
                "reference": "904dca4eb10715b92569fbcd79e201d5c349b6bc"
            },
            "dist": {
                "type": "zip",
                "url": "https://api.github.com/repos/doctrine/annotations/zipball/904dca4eb10715b92569fbcd79e201d5c349b6bc",
                "reference": "904dca4eb10715b92569fbcd79e201d5c349b6bc",
                "shasum": ""
            },
            "require": {
                "doctrine/lexer": "1.*",
                "php": "^7.1"
            },
            "require-dev": {
                "doctrine/cache": "1.*",
                "phpunit/phpunit": "^7.5"
            },
            "type": "library",
            "extra": {
                "branch-alias": {
                    "dev-master": "1.7.x-dev"
                }
            },
            "autoload": {
                "psr-4": {
                    "Doctrine\\Common\\Annotations\\": "lib/Doctrine/Common/Annotations"
                }
            },
            "notification-url": "https://packagist.org/downloads/",
            "license": [
                "MIT"
            ],
            "authors": [
                {
                    "name": "Guilherme Blanco",
                    "email": "guilhermeblanco@gmail.com"
                },
                {
                    "name": "Roman Borschel",
                    "email": "roman@code-factory.org"
                },
                {
                    "name": "Benjamin Eberlei",
                    "email": "kontakt@beberlei.de"
                },
                {
                    "name": "Jonathan Wage",
                    "email": "jonwage@gmail.com"
                },
                {
                    "name": "Johannes Schmitt",
                    "email": "schmittjoh@gmail.com"
                }
            ],
            "description": "Docblock Annotations Parser",
            "homepage": "http://www.doctrine-project.org",
            "keywords": [
                "annotations",
                "docblock",
                "parser"
            ],
            "time": "2019-10-01T18:55:10+00:00"
        },
        {
            "name": "doctrine/instantiator",
            "version": "1.3.0",
            "source": {
                "type": "git",
                "url": "https://github.com/doctrine/instantiator.git",
                "reference": "ae466f726242e637cebdd526a7d991b9433bacf1"
            },
            "dist": {
                "type": "zip",
                "url": "https://api.github.com/repos/doctrine/instantiator/zipball/ae466f726242e637cebdd526a7d991b9433bacf1",
                "reference": "ae466f726242e637cebdd526a7d991b9433bacf1",
                "shasum": ""
            },
            "require": {
                "php": "^7.1"
            },
            "require-dev": {
                "doctrine/coding-standard": "^6.0",
                "ext-pdo": "*",
                "ext-phar": "*",
                "phpbench/phpbench": "^0.13",
                "phpstan/phpstan-phpunit": "^0.11",
                "phpstan/phpstan-shim": "^0.11",
                "phpunit/phpunit": "^7.0"
            },
            "type": "library",
            "extra": {
                "branch-alias": {
                    "dev-master": "1.2.x-dev"
                }
            },
            "autoload": {
                "psr-4": {
                    "Doctrine\\Instantiator\\": "src/Doctrine/Instantiator/"
                }
            },
            "notification-url": "https://packagist.org/downloads/",
            "license": [
                "MIT"
            ],
            "authors": [
                {
                    "name": "Marco Pivetta",
                    "email": "ocramius@gmail.com",
                    "homepage": "http://ocramius.github.com/"
                }
            ],
            "description": "A small, lightweight utility to instantiate objects in PHP without invoking their constructors",
            "homepage": "https://www.doctrine-project.org/projects/instantiator.html",
            "keywords": [
                "constructor",
                "instantiate"
            ],
            "time": "2019-10-21T16:45:58+00:00"
        },
        {
            "name": "doctrine/lexer",
            "version": "1.2.0",
            "source": {
                "type": "git",
                "url": "https://github.com/doctrine/lexer.git",
                "reference": "5242d66dbeb21a30dd8a3e66bf7a73b66e05e1f6"
            },
            "dist": {
                "type": "zip",
                "url": "https://api.github.com/repos/doctrine/lexer/zipball/5242d66dbeb21a30dd8a3e66bf7a73b66e05e1f6",
                "reference": "5242d66dbeb21a30dd8a3e66bf7a73b66e05e1f6",
                "shasum": ""
            },
            "require": {
                "php": "^7.2"
            },
            "require-dev": {
                "doctrine/coding-standard": "^6.0",
                "phpstan/phpstan": "^0.11.8",
                "phpunit/phpunit": "^8.2"
            },
            "type": "library",
            "extra": {
                "branch-alias": {
                    "dev-master": "1.2.x-dev"
                }
            },
            "autoload": {
                "psr-4": {
                    "Doctrine\\Common\\Lexer\\": "lib/Doctrine/Common/Lexer"
                }
            },
            "notification-url": "https://packagist.org/downloads/",
            "license": [
                "MIT"
            ],
            "authors": [
                {
                    "name": "Guilherme Blanco",
                    "email": "guilhermeblanco@gmail.com"
                },
                {
                    "name": "Roman Borschel",
                    "email": "roman@code-factory.org"
                },
                {
                    "name": "Johannes Schmitt",
                    "email": "schmittjoh@gmail.com"
                }
            ],
            "description": "PHP Doctrine Lexer parser library that can be used in Top-Down, Recursive Descent Parsers.",
            "homepage": "https://www.doctrine-project.org/projects/lexer.html",
            "keywords": [
                "annotations",
                "docblock",
                "lexer",
                "parser",
                "php"
            ],
            "time": "2019-10-30T14:39:59+00:00"
        },
        {
            "name": "friendsofphp/php-cs-fixer",
            "version": "v2.16.1",
            "source": {
                "type": "git",
                "url": "https://github.com/FriendsOfPHP/PHP-CS-Fixer.git",
                "reference": "c8afb599858876e95e8ebfcd97812d383fa23f02"
            },
            "dist": {
                "type": "zip",
                "url": "https://api.github.com/repos/FriendsOfPHP/PHP-CS-Fixer/zipball/c8afb599858876e95e8ebfcd97812d383fa23f02",
                "reference": "c8afb599858876e95e8ebfcd97812d383fa23f02",
                "shasum": ""
            },
            "require": {
                "composer/semver": "^1.4",
                "composer/xdebug-handler": "^1.2",
                "doctrine/annotations": "^1.2",
                "ext-json": "*",
                "ext-tokenizer": "*",
                "php": "^5.6 || ^7.0",
                "php-cs-fixer/diff": "^1.3",
                "symfony/console": "^3.4.17 || ^4.1.6 || ^5.0",
                "symfony/event-dispatcher": "^3.0 || ^4.0 || ^5.0",
                "symfony/filesystem": "^3.0 || ^4.0 || ^5.0",
                "symfony/finder": "^3.0 || ^4.0 || ^5.0",
                "symfony/options-resolver": "^3.0 || ^4.0 || ^5.0",
                "symfony/polyfill-php70": "^1.0",
                "symfony/polyfill-php72": "^1.4",
                "symfony/process": "^3.0 || ^4.0 || ^5.0",
                "symfony/stopwatch": "^3.0 || ^4.0 || ^5.0"
            },
            "require-dev": {
                "johnkary/phpunit-speedtrap": "^1.1 || ^2.0 || ^3.0",
                "justinrainbow/json-schema": "^5.0",
                "keradus/cli-executor": "^1.2",
                "mikey179/vfsstream": "^1.6",
                "php-coveralls/php-coveralls": "^2.1",
                "php-cs-fixer/accessible-object": "^1.0",
                "php-cs-fixer/phpunit-constraint-isidenticalstring": "^1.1",
                "php-cs-fixer/phpunit-constraint-xmlmatchesxsd": "^1.1",
                "phpunit/phpunit": "^5.7.27 || ^6.5.14 || ^7.1",
                "phpunitgoodpractices/traits": "^1.8",
                "symfony/phpunit-bridge": "^4.3 || ^5.0",
                "symfony/yaml": "^3.0 || ^4.0 || ^5.0"
            },
            "suggest": {
                "ext-mbstring": "For handling non-UTF8 characters in cache signature.",
                "php-cs-fixer/phpunit-constraint-isidenticalstring": "For IsIdenticalString constraint.",
                "php-cs-fixer/phpunit-constraint-xmlmatchesxsd": "For XmlMatchesXsd constraint.",
                "symfony/polyfill-mbstring": "When enabling `ext-mbstring` is not possible."
            },
            "bin": [
                "php-cs-fixer"
            ],
            "type": "application",
            "autoload": {
                "psr-4": {
                    "PhpCsFixer\\": "src/"
                },
                "classmap": [
                    "tests/Test/AbstractFixerTestCase.php",
                    "tests/Test/AbstractIntegrationCaseFactory.php",
                    "tests/Test/AbstractIntegrationTestCase.php",
                    "tests/Test/Assert/AssertTokensTrait.php",
                    "tests/Test/IntegrationCase.php",
                    "tests/Test/IntegrationCaseFactory.php",
                    "tests/Test/IntegrationCaseFactoryInterface.php",
                    "tests/Test/InternalIntegrationCaseFactory.php",
                    "tests/TestCase.php"
                ]
            },
            "notification-url": "https://packagist.org/downloads/",
            "license": [
                "MIT"
            ],
            "authors": [
                {
                    "name": "Fabien Potencier",
                    "email": "fabien@symfony.com"
                },
                {
                    "name": "Dariusz Rumiński",
                    "email": "dariusz.ruminski@gmail.com"
                }
            ],
            "description": "A tool to automatically fix PHP code style",
            "time": "2019-11-25T22:10:32+00:00"
        },
        {
            "name": "instaclick/php-webdriver",
            "version": "1.4.7",
            "source": {
                "type": "git",
                "url": "https://github.com/instaclick/php-webdriver.git",
                "reference": "b5f330e900e9b3edfc18024a5ec8c07136075712"
            },
            "dist": {
                "type": "zip",
                "url": "https://api.github.com/repos/instaclick/php-webdriver/zipball/b5f330e900e9b3edfc18024a5ec8c07136075712",
                "reference": "b5f330e900e9b3edfc18024a5ec8c07136075712",
                "shasum": ""
            },
            "require": {
                "ext-curl": "*",
                "php": ">=5.3.2"
            },
            "require-dev": {
                "phpunit/phpunit": "^4.8",
                "satooshi/php-coveralls": "^1.0||^2.0"
            },
            "type": "library",
            "extra": {
                "branch-alias": {
                    "dev-master": "1.4.x-dev"
                }
            },
            "autoload": {
                "psr-0": {
                    "WebDriver": "lib/"
                }
            },
            "notification-url": "https://packagist.org/downloads/",
            "license": [
                "Apache-2.0"
            ],
            "authors": [
                {
                    "name": "Justin Bishop",
                    "email": "jubishop@gmail.com",
                    "role": "Developer"
                },
                {
                    "name": "Anthon Pang",
                    "email": "apang@softwaredevelopment.ca",
                    "role": "Fork Maintainer"
                }
            ],
            "description": "PHP WebDriver for Selenium 2",
            "homepage": "http://instaclick.com/",
            "keywords": [
                "browser",
                "selenium",
                "webdriver",
                "webtest"
            ],
            "time": "2019-09-25T09:05:11+00:00"
        },
        {
            "name": "myclabs/deep-copy",
            "version": "1.9.5",
            "source": {
                "type": "git",
                "url": "https://github.com/myclabs/DeepCopy.git",
                "reference": "b2c28789e80a97badd14145fda39b545d83ca3ef"
            },
            "dist": {
                "type": "zip",
                "url": "https://api.github.com/repos/myclabs/DeepCopy/zipball/b2c28789e80a97badd14145fda39b545d83ca3ef",
                "reference": "b2c28789e80a97badd14145fda39b545d83ca3ef",
                "shasum": ""
            },
            "require": {
                "php": "^7.1"
            },
            "replace": {
                "myclabs/deep-copy": "self.version"
            },
            "require-dev": {
                "doctrine/collections": "^1.0",
                "doctrine/common": "^2.6",
                "phpunit/phpunit": "^7.1"
            },
            "type": "library",
            "autoload": {
                "psr-4": {
                    "DeepCopy\\": "src/DeepCopy/"
                },
                "files": [
                    "src/DeepCopy/deep_copy.php"
                ]
            },
            "notification-url": "https://packagist.org/downloads/",
            "license": [
                "MIT"
            ],
            "description": "Create deep copies (clones) of your objects",
            "keywords": [
                "clone",
                "copy",
                "duplicate",
                "object",
                "object graph"
            ],
            "time": "2020-01-17T21:11:47+00:00"
        },
        {
            "name": "pdepend/pdepend",
            "version": "2.7.1",
            "source": {
                "type": "git",
                "url": "https://github.com/pdepend/pdepend.git",
                "reference": "daba1cf0a6edaf172fa02a17807ae29f4c1c7471"
            },
            "dist": {
                "type": "zip",
                "url": "https://api.github.com/repos/pdepend/pdepend/zipball/daba1cf0a6edaf172fa02a17807ae29f4c1c7471",
                "reference": "daba1cf0a6edaf172fa02a17807ae29f4c1c7471",
                "shasum": ""
            },
            "require": {
                "php": ">=5.3.7",
                "symfony/config": "^2.3.0|^3|^4|^5",
                "symfony/dependency-injection": "^2.3.0|^3|^4|^5",
                "symfony/filesystem": "^2.3.0|^3|^4|^5"
            },
            "require-dev": {
                "easy-doc/easy-doc": "0.0.0 || ^1.2.3",
                "gregwar/rst": "^1.0",
                "phpunit/phpunit": "^4.8.35|^5.7",
                "squizlabs/php_codesniffer": "^2.0.0"
            },
            "bin": [
                "src/bin/pdepend"
            ],
            "type": "library",
            "extra": {
                "branch-alias": {
                    "dev-master": "2.x-dev"
                }
            },
            "autoload": {
                "psr-4": {
                    "PDepend\\": "src/main/php/PDepend"
                }
            },
            "notification-url": "https://packagist.org/downloads/",
            "license": [
                "BSD-3-Clause"
            ],
            "description": "Official version of pdepend to be handled with Composer",
            "time": "2020-02-08T12:06:13+00:00"
        },
        {
            "name": "phar-io/manifest",
            "version": "1.0.3",
            "source": {
                "type": "git",
                "url": "https://github.com/phar-io/manifest.git",
                "reference": "7761fcacf03b4d4f16e7ccb606d4879ca431fcf4"
            },
            "dist": {
                "type": "zip",
                "url": "https://api.github.com/repos/phar-io/manifest/zipball/7761fcacf03b4d4f16e7ccb606d4879ca431fcf4",
                "reference": "7761fcacf03b4d4f16e7ccb606d4879ca431fcf4",
                "shasum": ""
            },
            "require": {
                "ext-dom": "*",
                "ext-phar": "*",
                "phar-io/version": "^2.0",
                "php": "^5.6 || ^7.0"
            },
            "type": "library",
            "extra": {
                "branch-alias": {
                    "dev-master": "1.0.x-dev"
                }
            },
            "autoload": {
                "classmap": [
                    "src/"
                ]
            },
            "notification-url": "https://packagist.org/downloads/",
            "license": [
                "BSD-3-Clause"
            ],
            "authors": [
                {
                    "name": "Arne Blankerts",
                    "email": "arne@blankerts.de",
                    "role": "Developer"
                },
                {
                    "name": "Sebastian Heuer",
                    "email": "sebastian@phpeople.de",
                    "role": "Developer"
                },
                {
                    "name": "Sebastian Bergmann",
                    "email": "sebastian@phpunit.de",
                    "role": "Developer"
                }
            ],
            "description": "Component for reading phar.io manifest information from a PHP Archive (PHAR)",
            "time": "2018-07-08T19:23:20+00:00"
        },
        {
            "name": "phar-io/version",
            "version": "2.0.1",
            "source": {
                "type": "git",
                "url": "https://github.com/phar-io/version.git",
                "reference": "45a2ec53a73c70ce41d55cedef9063630abaf1b6"
            },
            "dist": {
                "type": "zip",
                "url": "https://api.github.com/repos/phar-io/version/zipball/45a2ec53a73c70ce41d55cedef9063630abaf1b6",
                "reference": "45a2ec53a73c70ce41d55cedef9063630abaf1b6",
                "shasum": ""
            },
            "require": {
                "php": "^5.6 || ^7.0"
            },
            "type": "library",
            "autoload": {
                "classmap": [
                    "src/"
                ]
            },
            "notification-url": "https://packagist.org/downloads/",
            "license": [
                "BSD-3-Clause"
            ],
            "authors": [
                {
                    "name": "Arne Blankerts",
                    "email": "arne@blankerts.de",
                    "role": "Developer"
                },
                {
                    "name": "Sebastian Heuer",
                    "email": "sebastian@phpeople.de",
                    "role": "Developer"
                },
                {
                    "name": "Sebastian Bergmann",
                    "email": "sebastian@phpunit.de",
                    "role": "Developer"
                }
            ],
            "description": "Library for handling version information and constraints",
            "time": "2018-07-08T19:19:57+00:00"
        },
        {
            "name": "php-cs-fixer/diff",
            "version": "v1.3.0",
            "source": {
                "type": "git",
                "url": "https://github.com/PHP-CS-Fixer/diff.git",
                "reference": "78bb099e9c16361126c86ce82ec4405ebab8e756"
            },
            "dist": {
                "type": "zip",
                "url": "https://api.github.com/repos/PHP-CS-Fixer/diff/zipball/78bb099e9c16361126c86ce82ec4405ebab8e756",
                "reference": "78bb099e9c16361126c86ce82ec4405ebab8e756",
                "shasum": ""
            },
            "require": {
                "php": "^5.6 || ^7.0"
            },
            "require-dev": {
                "phpunit/phpunit": "^5.7.23 || ^6.4.3",
                "symfony/process": "^3.3"
            },
            "type": "library",
            "autoload": {
                "classmap": [
                    "src/"
                ]
            },
            "notification-url": "https://packagist.org/downloads/",
            "license": [
                "BSD-3-Clause"
            ],
            "authors": [
                {
                    "name": "Kore Nordmann",
                    "email": "mail@kore-nordmann.de"
                },
                {
                    "name": "Sebastian Bergmann",
                    "email": "sebastian@phpunit.de"
                },
                {
                    "name": "SpacePossum"
                }
            ],
            "description": "sebastian/diff v2 backport support for PHP5.6",
            "homepage": "https://github.com/PHP-CS-Fixer",
            "keywords": [
                "diff"
            ],
            "time": "2018-02-15T16:58:55+00:00"
        },
        {
            "name": "phpdocumentor/reflection-common",
            "version": "2.0.0",
            "source": {
                "type": "git",
                "url": "https://github.com/phpDocumentor/ReflectionCommon.git",
                "reference": "63a995caa1ca9e5590304cd845c15ad6d482a62a"
            },
            "dist": {
                "type": "zip",
                "url": "https://api.github.com/repos/phpDocumentor/ReflectionCommon/zipball/63a995caa1ca9e5590304cd845c15ad6d482a62a",
                "reference": "63a995caa1ca9e5590304cd845c15ad6d482a62a",
                "shasum": ""
            },
            "require": {
                "php": ">=7.1"
            },
            "require-dev": {
                "phpunit/phpunit": "~6"
            },
            "type": "library",
            "extra": {
                "branch-alias": {
                    "dev-master": "2.x-dev"
                }
            },
            "autoload": {
                "psr-4": {
                    "phpDocumentor\\Reflection\\": "src/"
                }
            },
            "notification-url": "https://packagist.org/downloads/",
            "license": [
                "MIT"
            ],
            "authors": [
                {
                    "name": "Jaap van Otterdijk",
                    "email": "opensource@ijaap.nl"
                }
            ],
            "description": "Common reflection classes used by phpdocumentor to reflect the code structure",
            "homepage": "http://www.phpdoc.org",
            "keywords": [
                "FQSEN",
                "phpDocumentor",
                "phpdoc",
                "reflection",
                "static analysis"
            ],
            "time": "2018-08-07T13:53:10+00:00"
        },
        {
            "name": "phpdocumentor/reflection-docblock",
            "version": "5.0.0",
            "source": {
                "type": "git",
                "url": "https://github.com/phpDocumentor/ReflectionDocBlock.git",
                "reference": "a48807183a4b819072f26e347bbd0b5199a9d15f"
            },
            "dist": {
                "type": "zip",
                "url": "https://api.github.com/repos/phpDocumentor/ReflectionDocBlock/zipball/a48807183a4b819072f26e347bbd0b5199a9d15f",
                "reference": "a48807183a4b819072f26e347bbd0b5199a9d15f",
                "shasum": ""
            },
            "require": {
                "ext-filter": "^7.1",
                "php": "^7.2",
                "phpdocumentor/reflection-common": "^2.0",
                "phpdocumentor/type-resolver": "^1.0",
                "webmozart/assert": "^1"
            },
            "require-dev": {
                "doctrine/instantiator": "^1",
                "mockery/mockery": "^1"
            },
            "type": "library",
            "extra": {
                "branch-alias": {
                    "dev-master": "5.x-dev"
                }
            },
            "autoload": {
                "psr-4": {
                    "phpDocumentor\\Reflection\\": "src"
                }
            },
            "notification-url": "https://packagist.org/downloads/",
            "license": [
                "MIT"
            ],
            "authors": [
                {
                    "name": "Mike van Riel",
                    "email": "me@mikevanriel.com"
                },
                {
                    "name": "Jaap van Otterdijk",
                    "email": "account@ijaap.nl"
                }
            ],
            "description": "With this component, a library can provide support for annotations via DocBlocks or otherwise retrieve information that is embedded in a DocBlock.",
            "time": "2020-02-09T09:16:15+00:00"
        },
        {
            "name": "phpdocumentor/type-resolver",
            "version": "1.0.1",
            "source": {
                "type": "git",
                "url": "https://github.com/phpDocumentor/TypeResolver.git",
                "reference": "2e32a6d48972b2c1976ed5d8967145b6cec4a4a9"
            },
            "dist": {
                "type": "zip",
                "url": "https://api.github.com/repos/phpDocumentor/TypeResolver/zipball/2e32a6d48972b2c1976ed5d8967145b6cec4a4a9",
                "reference": "2e32a6d48972b2c1976ed5d8967145b6cec4a4a9",
                "shasum": ""
            },
            "require": {
                "php": "^7.1",
                "phpdocumentor/reflection-common": "^2.0"
            },
            "require-dev": {
                "ext-tokenizer": "^7.1",
                "mockery/mockery": "~1",
                "phpunit/phpunit": "^7.0"
            },
            "type": "library",
            "extra": {
                "branch-alias": {
                    "dev-master": "1.x-dev"
                }
            },
            "autoload": {
                "psr-4": {
                    "phpDocumentor\\Reflection\\": "src"
                }
            },
            "notification-url": "https://packagist.org/downloads/",
            "license": [
                "MIT"
            ],
            "authors": [
                {
                    "name": "Mike van Riel",
                    "email": "me@mikevanriel.com"
                }
            ],
            "description": "A PSR-5 based resolver of Class names, Types and Structural Element Names",
            "time": "2019-08-22T18:11:29+00:00"
        },
        {
            "name": "phploc/phploc",
            "version": "4.0.1",
            "source": {
                "type": "git",
                "url": "https://github.com/sebastianbergmann/phploc.git",
                "reference": "6a8a9416517b82d6326ac9c2d040ad53c13654eb"
            },
            "dist": {
                "type": "zip",
                "url": "https://api.github.com/repos/sebastianbergmann/phploc/zipball/6a8a9416517b82d6326ac9c2d040ad53c13654eb",
                "reference": "6a8a9416517b82d6326ac9c2d040ad53c13654eb",
                "shasum": ""
            },
            "require": {
                "php": "^5.6 || ^7.0",
                "sebastian/finder-facade": "^1.1",
                "sebastian/version": "^2.0",
                "symfony/console": "^2.7|^3.0|^4.0"
            },
            "bin": [
                "phploc"
            ],
            "type": "library",
            "extra": {
                "branch-alias": {
                    "dev-master": "4.0-dev"
                }
            },
            "autoload": {
                "classmap": [
                    "src/"
                ]
            },
            "notification-url": "https://packagist.org/downloads/",
            "license": [
                "BSD-3-Clause"
            ],
            "authors": [
                {
                    "name": "Sebastian Bergmann",
                    "email": "sebastian@phpunit.de",
                    "role": "lead"
                }
            ],
            "description": "A tool for quickly measuring the size of a PHP project.",
            "homepage": "https://github.com/sebastianbergmann/phploc",
            "time": "2017-11-18T17:35:43+00:00"
        },
        {
            "name": "phpmd/phpmd",
            "version": "2.8.1",
            "source": {
                "type": "git",
                "url": "https://github.com/phpmd/phpmd.git",
                "reference": "5664b95d484797582f5af9536238deb9ecde58a1"
            },
            "dist": {
                "type": "zip",
                "url": "https://api.github.com/repos/phpmd/phpmd/zipball/5664b95d484797582f5af9536238deb9ecde58a1",
                "reference": "5664b95d484797582f5af9536238deb9ecde58a1",
                "shasum": ""
            },
            "require": {
                "composer/xdebug-handler": "^1.0",
                "ext-xml": "*",
                "pdepend/pdepend": "^2.6",
                "php": ">=5.3.9"
            },
            "require-dev": {
                "easy-doc/easy-doc": "0.0.0 || ^1.3.2",
                "gregwar/rst": "^1.0",
                "mikey179/vfsstream": "^1.6.4",
                "phpunit/phpunit": "^4.8.36 || ^5.7.27",
                "squizlabs/php_codesniffer": "^2.0"
            },
            "bin": [
                "src/bin/phpmd"
            ],
            "type": "library",
            "autoload": {
                "psr-0": {
                    "PHPMD\\": "src/main/php"
                }
            },
            "notification-url": "https://packagist.org/downloads/",
            "license": [
                "BSD-3-Clause"
            ],
            "authors": [
                {
                    "name": "Manuel Pichler",
                    "email": "github@manuel-pichler.de",
                    "homepage": "https://github.com/manuelpichler",
                    "role": "Project Founder"
                },
                {
                    "name": "Marc Würth",
                    "email": "ravage@bluewin.ch",
                    "homepage": "https://github.com/ravage84",
                    "role": "Project Maintainer"
                },
                {
                    "name": "Other contributors",
                    "homepage": "https://github.com/phpmd/phpmd/graphs/contributors",
                    "role": "Contributors"
                }
            ],
            "description": "PHPMD is a spin-off project of PHP Depend and aims to be a PHP equivalent of the well known Java tool PMD.",
            "homepage": "https://phpmd.org/",
            "keywords": [
                "mess detection",
                "mess detector",
                "pdepend",
                "phpmd",
                "pmd"
            ],
            "time": "2019-12-27T11:09:06+00:00"
        },
        {
            "name": "phpspec/prophecy",
            "version": "v1.10.2",
            "source": {
                "type": "git",
                "url": "https://github.com/phpspec/prophecy.git",
                "reference": "b4400efc9d206e83138e2bb97ed7f5b14b831cd9"
            },
            "dist": {
                "type": "zip",
                "url": "https://api.github.com/repos/phpspec/prophecy/zipball/b4400efc9d206e83138e2bb97ed7f5b14b831cd9",
                "reference": "b4400efc9d206e83138e2bb97ed7f5b14b831cd9",
                "shasum": ""
            },
            "require": {
                "doctrine/instantiator": "^1.0.2",
                "php": "^5.3|^7.0",
                "phpdocumentor/reflection-docblock": "^2.0|^3.0.2|^4.0|^5.0",
                "sebastian/comparator": "^1.2.3|^2.0|^3.0|^4.0",
                "sebastian/recursion-context": "^1.0|^2.0|^3.0|^4.0"
            },
            "require-dev": {
                "phpspec/phpspec": "^2.5 || ^3.2",
                "phpunit/phpunit": "^4.8.35 || ^5.7 || ^6.5 || ^7.1"
            },
            "type": "library",
            "extra": {
                "branch-alias": {
                    "dev-master": "1.10.x-dev"
                }
            },
            "autoload": {
                "psr-4": {
                    "Prophecy\\": "src/Prophecy"
                }
            },
            "notification-url": "https://packagist.org/downloads/",
            "license": [
                "MIT"
            ],
            "authors": [
                {
                    "name": "Konstantin Kudryashov",
                    "email": "ever.zet@gmail.com",
                    "homepage": "http://everzet.com"
                },
                {
                    "name": "Marcello Duarte",
                    "email": "marcello.duarte@gmail.com"
                }
            ],
            "description": "Highly opinionated mocking framework for PHP 5.3+",
            "homepage": "https://github.com/phpspec/prophecy",
            "keywords": [
                "Double",
                "Dummy",
                "fake",
                "mock",
                "spy",
                "stub"
            ],
            "time": "2020-01-20T15:57:02+00:00"
        },
        {
            "name": "phpunit/php-code-coverage",
            "version": "7.0.10",
            "source": {
                "type": "git",
                "url": "https://github.com/sebastianbergmann/php-code-coverage.git",
                "reference": "f1884187926fbb755a9aaf0b3836ad3165b478bf"
            },
            "dist": {
                "type": "zip",
                "url": "https://api.github.com/repos/sebastianbergmann/php-code-coverage/zipball/f1884187926fbb755a9aaf0b3836ad3165b478bf",
                "reference": "f1884187926fbb755a9aaf0b3836ad3165b478bf",
                "shasum": ""
            },
            "require": {
                "ext-dom": "*",
                "ext-xmlwriter": "*",
                "php": "^7.2",
                "phpunit/php-file-iterator": "^2.0.2",
                "phpunit/php-text-template": "^1.2.1",
                "phpunit/php-token-stream": "^3.1.1",
                "sebastian/code-unit-reverse-lookup": "^1.0.1",
                "sebastian/environment": "^4.2.2",
                "sebastian/version": "^2.0.1",
                "theseer/tokenizer": "^1.1.3"
            },
            "require-dev": {
                "phpunit/phpunit": "^8.2.2"
            },
            "suggest": {
                "ext-xdebug": "^2.7.2"
            },
            "type": "library",
            "extra": {
                "branch-alias": {
                    "dev-master": "7.0-dev"
                }
            },
            "autoload": {
                "classmap": [
                    "src/"
                ]
            },
            "notification-url": "https://packagist.org/downloads/",
            "license": [
                "BSD-3-Clause"
            ],
            "authors": [
                {
                    "name": "Sebastian Bergmann",
                    "email": "sebastian@phpunit.de",
                    "role": "lead"
                }
            ],
            "description": "Library that provides collection, processing, and rendering functionality for PHP code coverage information.",
            "homepage": "https://github.com/sebastianbergmann/php-code-coverage",
            "keywords": [
                "coverage",
                "testing",
                "xunit"
            ],
            "time": "2019-11-20T13:55:58+00:00"
        },
        {
            "name": "phpunit/php-file-iterator",
            "version": "2.0.2",
            "source": {
                "type": "git",
                "url": "https://github.com/sebastianbergmann/php-file-iterator.git",
                "reference": "050bedf145a257b1ff02746c31894800e5122946"
            },
            "dist": {
                "type": "zip",
                "url": "https://api.github.com/repos/sebastianbergmann/php-file-iterator/zipball/050bedf145a257b1ff02746c31894800e5122946",
                "reference": "050bedf145a257b1ff02746c31894800e5122946",
                "shasum": ""
            },
            "require": {
                "php": "^7.1"
            },
            "require-dev": {
                "phpunit/phpunit": "^7.1"
            },
            "type": "library",
            "extra": {
                "branch-alias": {
                    "dev-master": "2.0.x-dev"
                }
            },
            "autoload": {
                "classmap": [
                    "src/"
                ]
            },
            "notification-url": "https://packagist.org/downloads/",
            "license": [
                "BSD-3-Clause"
            ],
            "authors": [
                {
                    "name": "Sebastian Bergmann",
                    "email": "sebastian@phpunit.de",
                    "role": "lead"
                }
            ],
            "description": "FilterIterator implementation that filters files based on a list of suffixes.",
            "homepage": "https://github.com/sebastianbergmann/php-file-iterator/",
            "keywords": [
                "filesystem",
                "iterator"
            ],
            "time": "2018-09-13T20:33:42+00:00"
        },
        {
            "name": "phpunit/php-text-template",
            "version": "1.2.1",
            "source": {
                "type": "git",
                "url": "https://github.com/sebastianbergmann/php-text-template.git",
                "reference": "31f8b717e51d9a2afca6c9f046f5d69fc27c8686"
            },
            "dist": {
                "type": "zip",
                "url": "https://api.github.com/repos/sebastianbergmann/php-text-template/zipball/31f8b717e51d9a2afca6c9f046f5d69fc27c8686",
                "reference": "31f8b717e51d9a2afca6c9f046f5d69fc27c8686",
                "shasum": ""
            },
            "require": {
                "php": ">=5.3.3"
            },
            "type": "library",
            "autoload": {
                "classmap": [
                    "src/"
                ]
            },
            "notification-url": "https://packagist.org/downloads/",
            "license": [
                "BSD-3-Clause"
            ],
            "authors": [
                {
                    "name": "Sebastian Bergmann",
                    "email": "sebastian@phpunit.de",
                    "role": "lead"
                }
            ],
            "description": "Simple template engine.",
            "homepage": "https://github.com/sebastianbergmann/php-text-template/",
            "keywords": [
                "template"
            ],
            "time": "2015-06-21T13:50:34+00:00"
        },
        {
            "name": "phpunit/php-timer",
            "version": "2.1.2",
            "source": {
                "type": "git",
                "url": "https://github.com/sebastianbergmann/php-timer.git",
                "reference": "1038454804406b0b5f5f520358e78c1c2f71501e"
            },
            "dist": {
                "type": "zip",
                "url": "https://api.github.com/repos/sebastianbergmann/php-timer/zipball/1038454804406b0b5f5f520358e78c1c2f71501e",
                "reference": "1038454804406b0b5f5f520358e78c1c2f71501e",
                "shasum": ""
            },
            "require": {
                "php": "^7.1"
            },
            "require-dev": {
                "phpunit/phpunit": "^7.0"
            },
            "type": "library",
            "extra": {
                "branch-alias": {
                    "dev-master": "2.1-dev"
                }
            },
            "autoload": {
                "classmap": [
                    "src/"
                ]
            },
            "notification-url": "https://packagist.org/downloads/",
            "license": [
                "BSD-3-Clause"
            ],
            "authors": [
                {
                    "name": "Sebastian Bergmann",
                    "email": "sebastian@phpunit.de",
                    "role": "lead"
                }
            ],
            "description": "Utility class for timing",
            "homepage": "https://github.com/sebastianbergmann/php-timer/",
            "keywords": [
                "timer"
            ],
            "time": "2019-06-07T04:22:29+00:00"
        },
        {
            "name": "phpunit/php-token-stream",
            "version": "3.1.1",
            "source": {
                "type": "git",
                "url": "https://github.com/sebastianbergmann/php-token-stream.git",
                "reference": "995192df77f63a59e47f025390d2d1fdf8f425ff"
            },
            "dist": {
                "type": "zip",
                "url": "https://api.github.com/repos/sebastianbergmann/php-token-stream/zipball/995192df77f63a59e47f025390d2d1fdf8f425ff",
                "reference": "995192df77f63a59e47f025390d2d1fdf8f425ff",
                "shasum": ""
            },
            "require": {
                "ext-tokenizer": "*",
                "php": "^7.1"
            },
            "require-dev": {
                "phpunit/phpunit": "^7.0"
            },
            "type": "library",
            "extra": {
                "branch-alias": {
                    "dev-master": "3.1-dev"
                }
            },
            "autoload": {
                "classmap": [
                    "src/"
                ]
            },
            "notification-url": "https://packagist.org/downloads/",
            "license": [
                "BSD-3-Clause"
            ],
            "authors": [
                {
                    "name": "Sebastian Bergmann",
                    "email": "sebastian@phpunit.de"
                }
            ],
            "description": "Wrapper around PHP's tokenizer extension.",
            "homepage": "https://github.com/sebastianbergmann/php-token-stream/",
            "keywords": [
                "tokenizer"
            ],
            "time": "2019-09-17T06:23:10+00:00"
        },
        {
            "name": "phpunit/phpunit",
            "version": "8.5.2",
            "source": {
                "type": "git",
                "url": "https://github.com/sebastianbergmann/phpunit.git",
                "reference": "018b6ac3c8ab20916db85fa91bf6465acb64d1e0"
            },
            "dist": {
                "type": "zip",
                "url": "https://api.github.com/repos/sebastianbergmann/phpunit/zipball/018b6ac3c8ab20916db85fa91bf6465acb64d1e0",
                "reference": "018b6ac3c8ab20916db85fa91bf6465acb64d1e0",
                "shasum": ""
            },
            "require": {
                "doctrine/instantiator": "^1.2.0",
                "ext-dom": "*",
                "ext-json": "*",
                "ext-libxml": "*",
                "ext-mbstring": "*",
                "ext-xml": "*",
                "ext-xmlwriter": "*",
                "myclabs/deep-copy": "^1.9.1",
                "phar-io/manifest": "^1.0.3",
                "phar-io/version": "^2.0.1",
                "php": "^7.2",
                "phpspec/prophecy": "^1.8.1",
                "phpunit/php-code-coverage": "^7.0.7",
                "phpunit/php-file-iterator": "^2.0.2",
                "phpunit/php-text-template": "^1.2.1",
                "phpunit/php-timer": "^2.1.2",
                "sebastian/comparator": "^3.0.2",
                "sebastian/diff": "^3.0.2",
                "sebastian/environment": "^4.2.2",
                "sebastian/exporter": "^3.1.1",
                "sebastian/global-state": "^3.0.0",
                "sebastian/object-enumerator": "^3.0.3",
                "sebastian/resource-operations": "^2.0.1",
                "sebastian/type": "^1.1.3",
                "sebastian/version": "^2.0.1"
            },
            "require-dev": {
                "ext-pdo": "*"
            },
            "suggest": {
                "ext-soap": "*",
                "ext-xdebug": "*",
                "phpunit/php-invoker": "^2.0.0"
            },
            "bin": [
                "phpunit"
            ],
            "type": "library",
            "extra": {
                "branch-alias": {
                    "dev-master": "8.5-dev"
                }
            },
            "autoload": {
                "classmap": [
                    "src/"
                ]
            },
            "notification-url": "https://packagist.org/downloads/",
            "license": [
                "BSD-3-Clause"
            ],
            "authors": [
                {
                    "name": "Sebastian Bergmann",
                    "email": "sebastian@phpunit.de",
                    "role": "lead"
                }
            ],
            "description": "The PHP Unit Testing framework.",
            "homepage": "https://phpunit.de/",
            "keywords": [
                "phpunit",
                "testing",
                "xunit"
            ],
            "time": "2020-01-08T08:49:49+00:00"
        },
        {
            "name": "sebastian/code-unit-reverse-lookup",
            "version": "1.0.1",
            "source": {
                "type": "git",
                "url": "https://github.com/sebastianbergmann/code-unit-reverse-lookup.git",
                "reference": "4419fcdb5eabb9caa61a27c7a1db532a6b55dd18"
            },
            "dist": {
                "type": "zip",
                "url": "https://api.github.com/repos/sebastianbergmann/code-unit-reverse-lookup/zipball/4419fcdb5eabb9caa61a27c7a1db532a6b55dd18",
                "reference": "4419fcdb5eabb9caa61a27c7a1db532a6b55dd18",
                "shasum": ""
            },
            "require": {
                "php": "^5.6 || ^7.0"
            },
            "require-dev": {
                "phpunit/phpunit": "^5.7 || ^6.0"
            },
            "type": "library",
            "extra": {
                "branch-alias": {
                    "dev-master": "1.0.x-dev"
                }
            },
            "autoload": {
                "classmap": [
                    "src/"
                ]
            },
            "notification-url": "https://packagist.org/downloads/",
            "license": [
                "BSD-3-Clause"
            ],
            "authors": [
                {
                    "name": "Sebastian Bergmann",
                    "email": "sebastian@phpunit.de"
                }
            ],
            "description": "Looks up which function or method a line of code belongs to",
            "homepage": "https://github.com/sebastianbergmann/code-unit-reverse-lookup/",
            "time": "2017-03-04T06:30:41+00:00"
        },
        {
            "name": "sebastian/comparator",
            "version": "3.0.2",
            "source": {
                "type": "git",
                "url": "https://github.com/sebastianbergmann/comparator.git",
                "reference": "5de4fc177adf9bce8df98d8d141a7559d7ccf6da"
            },
            "dist": {
                "type": "zip",
                "url": "https://api.github.com/repos/sebastianbergmann/comparator/zipball/5de4fc177adf9bce8df98d8d141a7559d7ccf6da",
                "reference": "5de4fc177adf9bce8df98d8d141a7559d7ccf6da",
                "shasum": ""
            },
            "require": {
                "php": "^7.1",
                "sebastian/diff": "^3.0",
                "sebastian/exporter": "^3.1"
            },
            "require-dev": {
                "phpunit/phpunit": "^7.1"
            },
            "type": "library",
            "extra": {
                "branch-alias": {
                    "dev-master": "3.0-dev"
                }
            },
            "autoload": {
                "classmap": [
                    "src/"
                ]
            },
            "notification-url": "https://packagist.org/downloads/",
            "license": [
                "BSD-3-Clause"
            ],
            "authors": [
                {
                    "name": "Jeff Welch",
                    "email": "whatthejeff@gmail.com"
                },
                {
                    "name": "Volker Dusch",
                    "email": "github@wallbash.com"
                },
                {
                    "name": "Bernhard Schussek",
                    "email": "bschussek@2bepublished.at"
                },
                {
                    "name": "Sebastian Bergmann",
                    "email": "sebastian@phpunit.de"
                }
            ],
            "description": "Provides the functionality to compare PHP values for equality",
            "homepage": "https://github.com/sebastianbergmann/comparator",
            "keywords": [
                "comparator",
                "compare",
                "equality"
            ],
            "time": "2018-07-12T15:12:46+00:00"
        },
        {
            "name": "sebastian/diff",
            "version": "3.0.2",
            "source": {
                "type": "git",
                "url": "https://github.com/sebastianbergmann/diff.git",
                "reference": "720fcc7e9b5cf384ea68d9d930d480907a0c1a29"
            },
            "dist": {
                "type": "zip",
                "url": "https://api.github.com/repos/sebastianbergmann/diff/zipball/720fcc7e9b5cf384ea68d9d930d480907a0c1a29",
                "reference": "720fcc7e9b5cf384ea68d9d930d480907a0c1a29",
                "shasum": ""
            },
            "require": {
                "php": "^7.1"
            },
            "require-dev": {
                "phpunit/phpunit": "^7.5 || ^8.0",
                "symfony/process": "^2 || ^3.3 || ^4"
            },
            "type": "library",
            "extra": {
                "branch-alias": {
                    "dev-master": "3.0-dev"
                }
            },
            "autoload": {
                "classmap": [
                    "src/"
                ]
            },
            "notification-url": "https://packagist.org/downloads/",
            "license": [
                "BSD-3-Clause"
            ],
            "authors": [
                {
                    "name": "Kore Nordmann",
                    "email": "mail@kore-nordmann.de"
                },
                {
                    "name": "Sebastian Bergmann",
                    "email": "sebastian@phpunit.de"
                }
            ],
            "description": "Diff implementation",
            "homepage": "https://github.com/sebastianbergmann/diff",
            "keywords": [
                "diff",
                "udiff",
                "unidiff",
                "unified diff"
            ],
            "time": "2019-02-04T06:01:07+00:00"
        },
        {
            "name": "sebastian/environment",
            "version": "4.2.3",
            "source": {
                "type": "git",
                "url": "https://github.com/sebastianbergmann/environment.git",
                "reference": "464c90d7bdf5ad4e8a6aea15c091fec0603d4368"
            },
            "dist": {
                "type": "zip",
                "url": "https://api.github.com/repos/sebastianbergmann/environment/zipball/464c90d7bdf5ad4e8a6aea15c091fec0603d4368",
                "reference": "464c90d7bdf5ad4e8a6aea15c091fec0603d4368",
                "shasum": ""
            },
            "require": {
                "php": "^7.1"
            },
            "require-dev": {
                "phpunit/phpunit": "^7.5"
            },
            "suggest": {
                "ext-posix": "*"
            },
            "type": "library",
            "extra": {
                "branch-alias": {
                    "dev-master": "4.2-dev"
                }
            },
            "autoload": {
                "classmap": [
                    "src/"
                ]
            },
            "notification-url": "https://packagist.org/downloads/",
            "license": [
                "BSD-3-Clause"
            ],
            "authors": [
                {
                    "name": "Sebastian Bergmann",
                    "email": "sebastian@phpunit.de"
                }
            ],
            "description": "Provides functionality to handle HHVM/PHP environments",
            "homepage": "http://www.github.com/sebastianbergmann/environment",
            "keywords": [
                "Xdebug",
                "environment",
                "hhvm"
            ],
            "time": "2019-11-20T08:46:58+00:00"
        },
        {
            "name": "sebastian/exporter",
            "version": "3.1.2",
            "source": {
                "type": "git",
                "url": "https://github.com/sebastianbergmann/exporter.git",
                "reference": "68609e1261d215ea5b21b7987539cbfbe156ec3e"
            },
            "dist": {
                "type": "zip",
                "url": "https://api.github.com/repos/sebastianbergmann/exporter/zipball/68609e1261d215ea5b21b7987539cbfbe156ec3e",
                "reference": "68609e1261d215ea5b21b7987539cbfbe156ec3e",
                "shasum": ""
            },
            "require": {
                "php": "^7.0",
                "sebastian/recursion-context": "^3.0"
            },
            "require-dev": {
                "ext-mbstring": "*",
                "phpunit/phpunit": "^6.0"
            },
            "type": "library",
            "extra": {
                "branch-alias": {
                    "dev-master": "3.1.x-dev"
                }
            },
            "autoload": {
                "classmap": [
                    "src/"
                ]
            },
            "notification-url": "https://packagist.org/downloads/",
            "license": [
                "BSD-3-Clause"
            ],
            "authors": [
                {
                    "name": "Sebastian Bergmann",
                    "email": "sebastian@phpunit.de"
                },
                {
                    "name": "Jeff Welch",
                    "email": "whatthejeff@gmail.com"
                },
                {
                    "name": "Volker Dusch",
                    "email": "github@wallbash.com"
                },
                {
                    "name": "Adam Harvey",
                    "email": "aharvey@php.net"
                },
                {
                    "name": "Bernhard Schussek",
                    "email": "bschussek@gmail.com"
                }
            ],
            "description": "Provides the functionality to export PHP variables for visualization",
            "homepage": "http://www.github.com/sebastianbergmann/exporter",
            "keywords": [
                "export",
                "exporter"
            ],
            "time": "2019-09-14T09:02:43+00:00"
        },
        {
            "name": "sebastian/finder-facade",
            "version": "1.2.3",
            "source": {
                "type": "git",
                "url": "https://github.com/sebastianbergmann/finder-facade.git",
                "reference": "167c45d131f7fc3d159f56f191a0a22228765e16"
            },
            "dist": {
                "type": "zip",
                "url": "https://api.github.com/repos/sebastianbergmann/finder-facade/zipball/167c45d131f7fc3d159f56f191a0a22228765e16",
                "reference": "167c45d131f7fc3d159f56f191a0a22228765e16",
                "shasum": ""
            },
            "require": {
                "php": "^7.1",
                "symfony/finder": "^2.3|^3.0|^4.0|^5.0",
                "theseer/fdomdocument": "^1.6"
            },
            "type": "library",
            "extra": {
                "branch-alias": []
            },
            "autoload": {
                "classmap": [
                    "src/"
                ]
            },
            "notification-url": "https://packagist.org/downloads/",
            "license": [
                "BSD-3-Clause"
            ],
            "authors": [
                {
                    "name": "Sebastian Bergmann",
                    "email": "sebastian@phpunit.de",
                    "role": "lead"
                }
            ],
            "description": "FinderFacade is a convenience wrapper for Symfony's Finder component.",
            "homepage": "https://github.com/sebastianbergmann/finder-facade",
            "time": "2020-01-16T08:08:45+00:00"
        },
        {
            "name": "sebastian/global-state",
            "version": "3.0.0",
            "source": {
                "type": "git",
                "url": "https://github.com/sebastianbergmann/global-state.git",
                "reference": "edf8a461cf1d4005f19fb0b6b8b95a9f7fa0adc4"
            },
            "dist": {
                "type": "zip",
                "url": "https://api.github.com/repos/sebastianbergmann/global-state/zipball/edf8a461cf1d4005f19fb0b6b8b95a9f7fa0adc4",
                "reference": "edf8a461cf1d4005f19fb0b6b8b95a9f7fa0adc4",
                "shasum": ""
            },
            "require": {
                "php": "^7.2",
                "sebastian/object-reflector": "^1.1.1",
                "sebastian/recursion-context": "^3.0"
            },
            "require-dev": {
                "ext-dom": "*",
                "phpunit/phpunit": "^8.0"
            },
            "suggest": {
                "ext-uopz": "*"
            },
            "type": "library",
            "extra": {
                "branch-alias": {
                    "dev-master": "3.0-dev"
                }
            },
            "autoload": {
                "classmap": [
                    "src/"
                ]
            },
            "notification-url": "https://packagist.org/downloads/",
            "license": [
                "BSD-3-Clause"
            ],
            "authors": [
                {
                    "name": "Sebastian Bergmann",
                    "email": "sebastian@phpunit.de"
                }
            ],
            "description": "Snapshotting of global state",
            "homepage": "http://www.github.com/sebastianbergmann/global-state",
            "keywords": [
                "global state"
            ],
            "time": "2019-02-01T05:30:01+00:00"
        },
        {
            "name": "sebastian/object-enumerator",
            "version": "3.0.3",
            "source": {
                "type": "git",
                "url": "https://github.com/sebastianbergmann/object-enumerator.git",
                "reference": "7cfd9e65d11ffb5af41198476395774d4c8a84c5"
            },
            "dist": {
                "type": "zip",
                "url": "https://api.github.com/repos/sebastianbergmann/object-enumerator/zipball/7cfd9e65d11ffb5af41198476395774d4c8a84c5",
                "reference": "7cfd9e65d11ffb5af41198476395774d4c8a84c5",
                "shasum": ""
            },
            "require": {
                "php": "^7.0",
                "sebastian/object-reflector": "^1.1.1",
                "sebastian/recursion-context": "^3.0"
            },
            "require-dev": {
                "phpunit/phpunit": "^6.0"
            },
            "type": "library",
            "extra": {
                "branch-alias": {
                    "dev-master": "3.0.x-dev"
                }
            },
            "autoload": {
                "classmap": [
                    "src/"
                ]
            },
            "notification-url": "https://packagist.org/downloads/",
            "license": [
                "BSD-3-Clause"
            ],
            "authors": [
                {
                    "name": "Sebastian Bergmann",
                    "email": "sebastian@phpunit.de"
                }
            ],
            "description": "Traverses array structures and object graphs to enumerate all referenced objects",
            "homepage": "https://github.com/sebastianbergmann/object-enumerator/",
            "time": "2017-08-03T12:35:26+00:00"
        },
        {
            "name": "sebastian/object-reflector",
            "version": "1.1.1",
            "source": {
                "type": "git",
                "url": "https://github.com/sebastianbergmann/object-reflector.git",
                "reference": "773f97c67f28de00d397be301821b06708fca0be"
            },
            "dist": {
                "type": "zip",
                "url": "https://api.github.com/repos/sebastianbergmann/object-reflector/zipball/773f97c67f28de00d397be301821b06708fca0be",
                "reference": "773f97c67f28de00d397be301821b06708fca0be",
                "shasum": ""
            },
            "require": {
                "php": "^7.0"
            },
            "require-dev": {
                "phpunit/phpunit": "^6.0"
            },
            "type": "library",
            "extra": {
                "branch-alias": {
                    "dev-master": "1.1-dev"
                }
            },
            "autoload": {
                "classmap": [
                    "src/"
                ]
            },
            "notification-url": "https://packagist.org/downloads/",
            "license": [
                "BSD-3-Clause"
            ],
            "authors": [
                {
                    "name": "Sebastian Bergmann",
                    "email": "sebastian@phpunit.de"
                }
            ],
            "description": "Allows reflection of object attributes, including inherited and non-public ones",
            "homepage": "https://github.com/sebastianbergmann/object-reflector/",
            "time": "2017-03-29T09:07:27+00:00"
        },
        {
            "name": "sebastian/phpcpd",
            "version": "4.1.0",
            "source": {
                "type": "git",
                "url": "https://github.com/sebastianbergmann/phpcpd.git",
                "reference": "0d9afa762f2400de077b2192f4a9d127de0bb78e"
            },
            "dist": {
                "type": "zip",
                "url": "https://api.github.com/repos/sebastianbergmann/phpcpd/zipball/0d9afa762f2400de077b2192f4a9d127de0bb78e",
                "reference": "0d9afa762f2400de077b2192f4a9d127de0bb78e",
                "shasum": ""
            },
            "require": {
                "ext-dom": "*",
                "php": "^7.1",
                "phpunit/php-timer": "^2.0",
                "sebastian/finder-facade": "^1.1",
                "sebastian/version": "^1.0|^2.0",
                "symfony/console": "^2.7|^3.0|^4.0"
            },
            "bin": [
                "phpcpd"
            ],
            "type": "library",
            "extra": {
                "branch-alias": {
                    "dev-master": "4.0-dev"
                }
            },
            "autoload": {
                "classmap": [
                    "src/"
                ]
            },
            "notification-url": "https://packagist.org/downloads/",
            "license": [
                "BSD-3-Clause"
            ],
            "authors": [
                {
                    "name": "Sebastian Bergmann",
                    "email": "sebastian@phpunit.de",
                    "role": "lead"
                }
            ],
            "description": "Copy/Paste Detector (CPD) for PHP code.",
            "homepage": "https://github.com/sebastianbergmann/phpcpd",
            "time": "2018-09-17T17:17:27+00:00"
        },
        {
            "name": "sebastian/recursion-context",
            "version": "3.0.0",
            "source": {
                "type": "git",
                "url": "https://github.com/sebastianbergmann/recursion-context.git",
                "reference": "5b0cd723502bac3b006cbf3dbf7a1e3fcefe4fa8"
            },
            "dist": {
                "type": "zip",
                "url": "https://api.github.com/repos/sebastianbergmann/recursion-context/zipball/5b0cd723502bac3b006cbf3dbf7a1e3fcefe4fa8",
                "reference": "5b0cd723502bac3b006cbf3dbf7a1e3fcefe4fa8",
                "shasum": ""
            },
            "require": {
                "php": "^7.0"
            },
            "require-dev": {
                "phpunit/phpunit": "^6.0"
            },
            "type": "library",
            "extra": {
                "branch-alias": {
                    "dev-master": "3.0.x-dev"
                }
            },
            "autoload": {
                "classmap": [
                    "src/"
                ]
            },
            "notification-url": "https://packagist.org/downloads/",
            "license": [
                "BSD-3-Clause"
            ],
            "authors": [
                {
                    "name": "Jeff Welch",
                    "email": "whatthejeff@gmail.com"
                },
                {
                    "name": "Sebastian Bergmann",
                    "email": "sebastian@phpunit.de"
                },
                {
                    "name": "Adam Harvey",
                    "email": "aharvey@php.net"
                }
            ],
            "description": "Provides functionality to recursively process PHP variables",
            "homepage": "http://www.github.com/sebastianbergmann/recursion-context",
            "time": "2017-03-03T06:23:57+00:00"
        },
        {
            "name": "sebastian/resource-operations",
            "version": "2.0.1",
            "source": {
                "type": "git",
                "url": "https://github.com/sebastianbergmann/resource-operations.git",
                "reference": "4d7a795d35b889bf80a0cc04e08d77cedfa917a9"
            },
            "dist": {
                "type": "zip",
                "url": "https://api.github.com/repos/sebastianbergmann/resource-operations/zipball/4d7a795d35b889bf80a0cc04e08d77cedfa917a9",
                "reference": "4d7a795d35b889bf80a0cc04e08d77cedfa917a9",
                "shasum": ""
            },
            "require": {
                "php": "^7.1"
            },
            "type": "library",
            "extra": {
                "branch-alias": {
                    "dev-master": "2.0-dev"
                }
            },
            "autoload": {
                "classmap": [
                    "src/"
                ]
            },
            "notification-url": "https://packagist.org/downloads/",
            "license": [
                "BSD-3-Clause"
            ],
            "authors": [
                {
                    "name": "Sebastian Bergmann",
                    "email": "sebastian@phpunit.de"
                }
            ],
            "description": "Provides a list of PHP built-in functions that operate on resources",
            "homepage": "https://www.github.com/sebastianbergmann/resource-operations",
            "time": "2018-10-04T04:07:39+00:00"
        },
        {
            "name": "sebastian/type",
            "version": "1.1.3",
            "source": {
                "type": "git",
                "url": "https://github.com/sebastianbergmann/type.git",
                "reference": "3aaaa15fa71d27650d62a948be022fe3b48541a3"
            },
            "dist": {
                "type": "zip",
                "url": "https://api.github.com/repos/sebastianbergmann/type/zipball/3aaaa15fa71d27650d62a948be022fe3b48541a3",
                "reference": "3aaaa15fa71d27650d62a948be022fe3b48541a3",
                "shasum": ""
            },
            "require": {
                "php": "^7.2"
            },
            "require-dev": {
                "phpunit/phpunit": "^8.2"
            },
            "type": "library",
            "extra": {
                "branch-alias": {
                    "dev-master": "1.1-dev"
                }
            },
            "autoload": {
                "classmap": [
                    "src/"
                ]
            },
            "notification-url": "https://packagist.org/downloads/",
            "license": [
                "BSD-3-Clause"
            ],
            "authors": [
                {
                    "name": "Sebastian Bergmann",
                    "email": "sebastian@phpunit.de",
                    "role": "lead"
                }
            ],
            "description": "Collection of value objects that represent the types of the PHP type system",
            "homepage": "https://github.com/sebastianbergmann/type",
            "time": "2019-07-02T08:10:15+00:00"
        },
        {
            "name": "sebastian/version",
            "version": "2.0.1",
            "source": {
                "type": "git",
                "url": "https://github.com/sebastianbergmann/version.git",
                "reference": "99732be0ddb3361e16ad77b68ba41efc8e979019"
            },
            "dist": {
                "type": "zip",
                "url": "https://api.github.com/repos/sebastianbergmann/version/zipball/99732be0ddb3361e16ad77b68ba41efc8e979019",
                "reference": "99732be0ddb3361e16ad77b68ba41efc8e979019",
                "shasum": ""
            },
            "require": {
                "php": ">=5.6"
            },
            "type": "library",
            "extra": {
                "branch-alias": {
                    "dev-master": "2.0.x-dev"
                }
            },
            "autoload": {
                "classmap": [
                    "src/"
                ]
            },
            "notification-url": "https://packagist.org/downloads/",
            "license": [
                "BSD-3-Clause"
            ],
            "authors": [
                {
                    "name": "Sebastian Bergmann",
                    "email": "sebastian@phpunit.de",
                    "role": "lead"
                }
            ],
            "description": "Library that helps with managing the version number of Git-hosted PHP projects",
            "homepage": "https://github.com/sebastianbergmann/version",
            "time": "2016-10-03T07:35:21+00:00"
        },
        {
            "name": "squizlabs/php_codesniffer",
            "version": "3.5.3",
            "source": {
                "type": "git",
                "url": "https://github.com/squizlabs/PHP_CodeSniffer.git",
                "reference": "557a1fc7ac702c66b0bbfe16ab3d55839ef724cb"
            },
            "dist": {
                "type": "zip",
                "url": "https://api.github.com/repos/squizlabs/PHP_CodeSniffer/zipball/557a1fc7ac702c66b0bbfe16ab3d55839ef724cb",
                "reference": "557a1fc7ac702c66b0bbfe16ab3d55839ef724cb",
                "shasum": ""
            },
            "require": {
                "ext-simplexml": "*",
                "ext-tokenizer": "*",
                "ext-xmlwriter": "*",
                "php": ">=5.4.0"
            },
            "require-dev": {
                "phpunit/phpunit": "^4.0 || ^5.0 || ^6.0 || ^7.0"
            },
            "bin": [
                "bin/phpcs",
                "bin/phpcbf"
            ],
            "type": "library",
            "extra": {
                "branch-alias": {
                    "dev-master": "3.x-dev"
                }
            },
            "notification-url": "https://packagist.org/downloads/",
            "license": [
                "BSD-3-Clause"
            ],
            "authors": [
                {
                    "name": "Greg Sherwood",
                    "role": "lead"
                }
            ],
            "description": "PHP_CodeSniffer tokenizes PHP, JavaScript and CSS files and detects violations of a defined set of coding standards.",
            "homepage": "https://github.com/squizlabs/PHP_CodeSniffer",
            "keywords": [
                "phpcs",
                "standards"
            ],
            "time": "2019-12-04T04:46:47+00:00"
        },
        {
            "name": "symfony/config",
            "version": "v4.4.4",
            "source": {
                "type": "git",
                "url": "https://github.com/symfony/config.git",
                "reference": "4d3979f54472637169080f802dc82197e21fdcce"
            },
            "dist": {
                "type": "zip",
                "url": "https://api.github.com/repos/symfony/config/zipball/4d3979f54472637169080f802dc82197e21fdcce",
                "reference": "4d3979f54472637169080f802dc82197e21fdcce",
                "shasum": ""
            },
            "require": {
                "php": "^7.1.3",
                "symfony/filesystem": "^3.4|^4.0|^5.0",
                "symfony/polyfill-ctype": "~1.8"
            },
            "conflict": {
                "symfony/finder": "<3.4"
            },
            "require-dev": {
                "symfony/event-dispatcher": "^3.4|^4.0|^5.0",
                "symfony/finder": "^3.4|^4.0|^5.0",
                "symfony/messenger": "^4.1|^5.0",
                "symfony/service-contracts": "^1.1|^2",
                "symfony/yaml": "^3.4|^4.0|^5.0"
            },
            "suggest": {
                "symfony/yaml": "To use the yaml reference dumper"
            },
            "type": "library",
            "extra": {
                "branch-alias": {
                    "dev-master": "4.4-dev"
                }
            },
            "autoload": {
                "psr-4": {
                    "Symfony\\Component\\Config\\": ""
                },
                "exclude-from-classmap": [
                    "/Tests/"
                ]
            },
            "notification-url": "https://packagist.org/downloads/",
            "license": [
                "MIT"
            ],
            "authors": [
                {
                    "name": "Fabien Potencier",
                    "email": "fabien@symfony.com"
                },
                {
                    "name": "Symfony Community",
                    "homepage": "https://symfony.com/contributors"
                }
            ],
            "description": "Symfony Config Component",
            "homepage": "https://symfony.com",
            "time": "2020-01-04T13:00:46+00:00"
        },
        {
            "name": "symfony/console",
            "version": "v4.4.4",
            "source": {
                "type": "git",
                "url": "https://github.com/symfony/console.git",
                "reference": "f512001679f37e6a042b51897ed24a2f05eba656"
            },
            "dist": {
                "type": "zip",
                "url": "https://api.github.com/repos/symfony/console/zipball/f512001679f37e6a042b51897ed24a2f05eba656",
                "reference": "f512001679f37e6a042b51897ed24a2f05eba656",
                "shasum": ""
            },
            "require": {
                "php": "^7.1.3",
                "symfony/polyfill-mbstring": "~1.0",
                "symfony/polyfill-php73": "^1.8",
                "symfony/service-contracts": "^1.1|^2"
            },
            "conflict": {
                "symfony/dependency-injection": "<3.4",
                "symfony/event-dispatcher": "<4.3|>=5",
                "symfony/lock": "<4.4",
                "symfony/process": "<3.3"
            },
            "provide": {
                "psr/log-implementation": "1.0"
            },
            "require-dev": {
                "psr/log": "~1.0",
                "symfony/config": "^3.4|^4.0|^5.0",
                "symfony/dependency-injection": "^3.4|^4.0|^5.0",
                "symfony/event-dispatcher": "^4.3",
                "symfony/lock": "^4.4|^5.0",
                "symfony/process": "^3.4|^4.0|^5.0",
                "symfony/var-dumper": "^4.3|^5.0"
            },
            "suggest": {
                "psr/log": "For using the console logger",
                "symfony/event-dispatcher": "",
                "symfony/lock": "",
                "symfony/process": ""
            },
            "type": "library",
            "extra": {
                "branch-alias": {
                    "dev-master": "4.4-dev"
                }
            },
            "autoload": {
                "psr-4": {
                    "Symfony\\Component\\Console\\": ""
                },
                "exclude-from-classmap": [
                    "/Tests/"
                ]
            },
            "notification-url": "https://packagist.org/downloads/",
            "license": [
                "MIT"
            ],
            "authors": [
                {
                    "name": "Fabien Potencier",
                    "email": "fabien@symfony.com"
                },
                {
                    "name": "Symfony Community",
                    "homepage": "https://symfony.com/contributors"
                }
            ],
            "description": "Symfony Console Component",
            "homepage": "https://symfony.com",
            "time": "2020-01-25T12:44:29+00:00"
        },
        {
            "name": "symfony/css-selector",
            "version": "v3.4.37",
            "source": {
                "type": "git",
                "url": "https://github.com/symfony/css-selector.git",
                "reference": "e1b3e1a0621d6e48ee46092b4c7d8280f746b3c5"
            },
            "dist": {
                "type": "zip",
                "url": "https://api.github.com/repos/symfony/css-selector/zipball/e1b3e1a0621d6e48ee46092b4c7d8280f746b3c5",
                "reference": "e1b3e1a0621d6e48ee46092b4c7d8280f746b3c5",
                "shasum": ""
            },
            "require": {
                "php": "^5.5.9|>=7.0.8"
            },
            "type": "library",
            "extra": {
                "branch-alias": {
                    "dev-master": "3.4-dev"
                }
            },
            "autoload": {
                "psr-4": {
                    "Symfony\\Component\\CssSelector\\": ""
                },
                "exclude-from-classmap": [
                    "/Tests/"
                ]
            },
            "notification-url": "https://packagist.org/downloads/",
            "license": [
                "MIT"
            ],
            "authors": [
                {
                    "name": "Fabien Potencier",
                    "email": "fabien@symfony.com"
                },
                {
                    "name": "Jean-François Simon",
                    "email": "jeanfrancois.simon@sensiolabs.com"
                },
                {
                    "name": "Symfony Community",
                    "homepage": "https://symfony.com/contributors"
                }
            ],
            "description": "Symfony CssSelector Component",
            "homepage": "https://symfony.com",
            "time": "2020-01-01T11:03:25+00:00"
        },
        {
            "name": "symfony/dependency-injection",
            "version": "v4.4.4",
            "source": {
                "type": "git",
                "url": "https://github.com/symfony/dependency-injection.git",
                "reference": "ec60a7d12f5e8ab0f99456adce724717d9c1784a"
            },
            "dist": {
                "type": "zip",
                "url": "https://api.github.com/repos/symfony/dependency-injection/zipball/ec60a7d12f5e8ab0f99456adce724717d9c1784a",
                "reference": "ec60a7d12f5e8ab0f99456adce724717d9c1784a",
                "shasum": ""
            },
            "require": {
                "php": "^7.1.3",
                "psr/container": "^1.0",
                "symfony/service-contracts": "^1.1.6|^2"
            },
            "conflict": {
                "symfony/config": "<4.3|>=5.0",
                "symfony/finder": "<3.4",
                "symfony/proxy-manager-bridge": "<3.4",
                "symfony/yaml": "<3.4"
            },
            "provide": {
                "psr/container-implementation": "1.0",
                "symfony/service-implementation": "1.0"
            },
            "require-dev": {
                "symfony/config": "^4.3",
                "symfony/expression-language": "^3.4|^4.0|^5.0",
                "symfony/yaml": "^3.4|^4.0|^5.0"
            },
            "suggest": {
                "symfony/config": "",
                "symfony/expression-language": "For using expressions in service container configuration",
                "symfony/finder": "For using double-star glob patterns or when GLOB_BRACE portability is required",
                "symfony/proxy-manager-bridge": "Generate service proxies to lazy load them",
                "symfony/yaml": ""
            },
            "type": "library",
            "extra": {
                "branch-alias": {
                    "dev-master": "4.4-dev"
                }
            },
            "autoload": {
                "psr-4": {
                    "Symfony\\Component\\DependencyInjection\\": ""
                },
                "exclude-from-classmap": [
                    "/Tests/"
                ]
            },
            "notification-url": "https://packagist.org/downloads/",
            "license": [
                "MIT"
            ],
            "authors": [
                {
                    "name": "Fabien Potencier",
                    "email": "fabien@symfony.com"
                },
                {
                    "name": "Symfony Community",
                    "homepage": "https://symfony.com/contributors"
                }
            ],
            "description": "Symfony DependencyInjection Component",
            "homepage": "https://symfony.com",
            "time": "2020-01-31T09:49:27+00:00"
        },
        {
            "name": "symfony/event-dispatcher",
            "version": "v4.4.4",
            "source": {
                "type": "git",
                "url": "https://github.com/symfony/event-dispatcher.git",
                "reference": "9e3de195e5bc301704dd6915df55892f6dfc208b"
            },
            "dist": {
                "type": "zip",
                "url": "https://api.github.com/repos/symfony/event-dispatcher/zipball/9e3de195e5bc301704dd6915df55892f6dfc208b",
                "reference": "9e3de195e5bc301704dd6915df55892f6dfc208b",
                "shasum": ""
            },
            "require": {
                "php": "^7.1.3",
                "symfony/event-dispatcher-contracts": "^1.1"
            },
            "conflict": {
                "symfony/dependency-injection": "<3.4"
            },
            "provide": {
                "psr/event-dispatcher-implementation": "1.0",
                "symfony/event-dispatcher-implementation": "1.1"
            },
            "require-dev": {
                "psr/log": "~1.0",
                "symfony/config": "^3.4|^4.0|^5.0",
                "symfony/dependency-injection": "^3.4|^4.0|^5.0",
                "symfony/expression-language": "^3.4|^4.0|^5.0",
                "symfony/http-foundation": "^3.4|^4.0|^5.0",
                "symfony/service-contracts": "^1.1|^2",
                "symfony/stopwatch": "^3.4|^4.0|^5.0"
            },
            "suggest": {
                "symfony/dependency-injection": "",
                "symfony/http-kernel": ""
            },
            "type": "library",
            "extra": {
                "branch-alias": {
                    "dev-master": "4.4-dev"
                }
            },
            "autoload": {
                "psr-4": {
                    "Symfony\\Component\\EventDispatcher\\": ""
                },
                "exclude-from-classmap": [
                    "/Tests/"
                ]
            },
            "notification-url": "https://packagist.org/downloads/",
            "license": [
                "MIT"
            ],
            "authors": [
                {
                    "name": "Fabien Potencier",
                    "email": "fabien@symfony.com"
                },
                {
                    "name": "Symfony Community",
                    "homepage": "https://symfony.com/contributors"
                }
            ],
            "description": "Symfony EventDispatcher Component",
            "homepage": "https://symfony.com",
            "time": "2020-01-10T21:54:01+00:00"
        },
        {
            "name": "symfony/event-dispatcher-contracts",
            "version": "v1.1.7",
            "source": {
                "type": "git",
                "url": "https://github.com/symfony/event-dispatcher-contracts.git",
                "reference": "c43ab685673fb6c8d84220c77897b1d6cdbe1d18"
            },
            "dist": {
                "type": "zip",
                "url": "https://api.github.com/repos/symfony/event-dispatcher-contracts/zipball/c43ab685673fb6c8d84220c77897b1d6cdbe1d18",
                "reference": "c43ab685673fb6c8d84220c77897b1d6cdbe1d18",
                "shasum": ""
            },
            "require": {
                "php": "^7.1.3"
            },
            "suggest": {
                "psr/event-dispatcher": "",
                "symfony/event-dispatcher-implementation": ""
            },
            "type": "library",
            "extra": {
                "branch-alias": {
                    "dev-master": "1.1-dev"
                }
            },
            "autoload": {
                "psr-4": {
                    "Symfony\\Contracts\\EventDispatcher\\": ""
                }
            },
            "notification-url": "https://packagist.org/downloads/",
            "license": [
                "MIT"
            ],
            "authors": [
                {
                    "name": "Nicolas Grekas",
                    "email": "p@tchwork.com"
                },
                {
                    "name": "Symfony Community",
                    "homepage": "https://symfony.com/contributors"
                }
            ],
            "description": "Generic abstractions related to dispatching event",
            "homepage": "https://symfony.com",
            "keywords": [
                "abstractions",
                "contracts",
                "decoupling",
                "interfaces",
                "interoperability",
                "standards"
            ],
            "time": "2019-09-17T09:54:03+00:00"
        },
        {
            "name": "symfony/filesystem",
            "version": "v4.4.4",
            "source": {
                "type": "git",
                "url": "https://github.com/symfony/filesystem.git",
                "reference": "266c9540b475f26122b61ef8b23dd9198f5d1cfd"
            },
            "dist": {
                "type": "zip",
                "url": "https://api.github.com/repos/symfony/filesystem/zipball/266c9540b475f26122b61ef8b23dd9198f5d1cfd",
                "reference": "266c9540b475f26122b61ef8b23dd9198f5d1cfd",
                "shasum": ""
            },
            "require": {
                "php": "^7.1.3",
                "symfony/polyfill-ctype": "~1.8"
            },
            "type": "library",
            "extra": {
                "branch-alias": {
                    "dev-master": "4.4-dev"
                }
            },
            "autoload": {
                "psr-4": {
                    "Symfony\\Component\\Filesystem\\": ""
                },
                "exclude-from-classmap": [
                    "/Tests/"
                ]
            },
            "notification-url": "https://packagist.org/downloads/",
            "license": [
                "MIT"
            ],
            "authors": [
                {
                    "name": "Fabien Potencier",
                    "email": "fabien@symfony.com"
                },
                {
                    "name": "Symfony Community",
                    "homepage": "https://symfony.com/contributors"
                }
            ],
            "description": "Symfony Filesystem Component",
            "homepage": "https://symfony.com",
            "time": "2020-01-21T08:20:44+00:00"
        },
        {
            "name": "symfony/finder",
            "version": "v4.4.4",
            "source": {
                "type": "git",
                "url": "https://github.com/symfony/finder.git",
                "reference": "3a50be43515590faf812fbd7708200aabc327ec3"
            },
            "dist": {
                "type": "zip",
                "url": "https://api.github.com/repos/symfony/finder/zipball/3a50be43515590faf812fbd7708200aabc327ec3",
                "reference": "3a50be43515590faf812fbd7708200aabc327ec3",
                "shasum": ""
            },
            "require": {
                "php": "^7.1.3"
            },
            "type": "library",
            "extra": {
                "branch-alias": {
                    "dev-master": "4.4-dev"
                }
            },
            "autoload": {
                "psr-4": {
                    "Symfony\\Component\\Finder\\": ""
                },
                "exclude-from-classmap": [
                    "/Tests/"
                ]
            },
            "notification-url": "https://packagist.org/downloads/",
            "license": [
                "MIT"
            ],
            "authors": [
                {
                    "name": "Fabien Potencier",
                    "email": "fabien@symfony.com"
                },
                {
                    "name": "Symfony Community",
                    "homepage": "https://symfony.com/contributors"
                }
            ],
            "description": "Symfony Finder Component",
            "homepage": "https://symfony.com",
            "time": "2020-01-04T13:00:46+00:00"
        },
        {
            "name": "symfony/polyfill-php70",
            "version": "v1.14.0",
            "source": {
                "type": "git",
                "url": "https://github.com/symfony/polyfill-php70.git",
                "reference": "419c4940024c30ccc033650373a1fe13890d3255"
            },
            "dist": {
                "type": "zip",
                "url": "https://api.github.com/repos/symfony/polyfill-php70/zipball/419c4940024c30ccc033650373a1fe13890d3255",
                "reference": "419c4940024c30ccc033650373a1fe13890d3255",
                "shasum": ""
            },
            "require": {
                "paragonie/random_compat": "~1.0|~2.0|~9.99",
                "php": ">=5.3.3"
            },
            "type": "library",
            "extra": {
                "branch-alias": {
                    "dev-master": "1.14-dev"
                }
            },
            "autoload": {
                "psr-4": {
                    "Symfony\\Polyfill\\Php70\\": ""
                },
                "files": [
                    "bootstrap.php"
                ],
                "classmap": [
                    "Resources/stubs"
                ]
            },
            "notification-url": "https://packagist.org/downloads/",
            "license": [
                "MIT"
            ],
            "authors": [
                {
                    "name": "Nicolas Grekas",
                    "email": "p@tchwork.com"
                },
                {
                    "name": "Symfony Community",
                    "homepage": "https://symfony.com/contributors"
                }
            ],
            "description": "Symfony polyfill backporting some PHP 7.0+ features to lower PHP versions",
            "homepage": "https://symfony.com",
            "keywords": [
                "compatibility",
                "polyfill",
                "portable",
                "shim"
            ],
            "time": "2020-01-13T11:15:53+00:00"
        },
        {
            "name": "symfony/polyfill-php72",
            "version": "v1.14.0",
            "source": {
                "type": "git",
                "url": "https://github.com/symfony/polyfill-php72.git",
                "reference": "46ecacf4751dd0dc81e4f6bf01dbf9da1dc1dadf"
            },
            "dist": {
                "type": "zip",
                "url": "https://api.github.com/repos/symfony/polyfill-php72/zipball/46ecacf4751dd0dc81e4f6bf01dbf9da1dc1dadf",
                "reference": "46ecacf4751dd0dc81e4f6bf01dbf9da1dc1dadf",
                "shasum": ""
            },
            "require": {
                "php": ">=5.3.3"
            },
            "type": "library",
            "extra": {
                "branch-alias": {
                    "dev-master": "1.14-dev"
                }
            },
            "autoload": {
                "psr-4": {
                    "Symfony\\Polyfill\\Php72\\": ""
                },
                "files": [
                    "bootstrap.php"
                ]
            },
            "notification-url": "https://packagist.org/downloads/",
            "license": [
                "MIT"
            ],
            "authors": [
                {
                    "name": "Nicolas Grekas",
                    "email": "p@tchwork.com"
                },
                {
                    "name": "Symfony Community",
                    "homepage": "https://symfony.com/contributors"
                }
            ],
            "description": "Symfony polyfill backporting some PHP 7.2+ features to lower PHP versions",
            "homepage": "https://symfony.com",
            "keywords": [
                "compatibility",
                "polyfill",
                "portable",
                "shim"
            ],
            "time": "2020-01-13T11:15:53+00:00"
        },
        {
            "name": "symfony/polyfill-php73",
            "version": "v1.14.0",
            "source": {
                "type": "git",
                "url": "https://github.com/symfony/polyfill-php73.git",
                "reference": "5e66a0fa1070bf46bec4bea7962d285108edd675"
            },
            "dist": {
                "type": "zip",
                "url": "https://api.github.com/repos/symfony/polyfill-php73/zipball/5e66a0fa1070bf46bec4bea7962d285108edd675",
                "reference": "5e66a0fa1070bf46bec4bea7962d285108edd675",
                "shasum": ""
            },
            "require": {
                "php": ">=5.3.3"
            },
            "type": "library",
            "extra": {
                "branch-alias": {
                    "dev-master": "1.14-dev"
                }
            },
            "autoload": {
                "psr-4": {
                    "Symfony\\Polyfill\\Php73\\": ""
                },
                "files": [
                    "bootstrap.php"
                ],
                "classmap": [
                    "Resources/stubs"
                ]
            },
            "notification-url": "https://packagist.org/downloads/",
            "license": [
                "MIT"
            ],
            "authors": [
                {
                    "name": "Nicolas Grekas",
                    "email": "p@tchwork.com"
                },
                {
                    "name": "Symfony Community",
                    "homepage": "https://symfony.com/contributors"
                }
            ],
            "description": "Symfony polyfill backporting some PHP 7.3+ features to lower PHP versions",
            "homepage": "https://symfony.com",
            "keywords": [
                "compatibility",
                "polyfill",
                "portable",
                "shim"
            ],
            "time": "2020-01-13T11:15:53+00:00"
        },
        {
            "name": "symfony/process",
            "version": "v4.4.4",
            "source": {
                "type": "git",
                "url": "https://github.com/symfony/process.git",
                "reference": "f5697ab4cb14a5deed7473819e63141bf5352c36"
            },
            "dist": {
                "type": "zip",
                "url": "https://api.github.com/repos/symfony/process/zipball/f5697ab4cb14a5deed7473819e63141bf5352c36",
                "reference": "f5697ab4cb14a5deed7473819e63141bf5352c36",
                "shasum": ""
            },
            "require": {
                "php": "^7.1.3"
            },
            "type": "library",
            "extra": {
                "branch-alias": {
                    "dev-master": "4.4-dev"
                }
            },
            "autoload": {
                "psr-4": {
                    "Symfony\\Component\\Process\\": ""
                },
                "exclude-from-classmap": [
                    "/Tests/"
                ]
            },
            "notification-url": "https://packagist.org/downloads/",
            "license": [
                "MIT"
            ],
            "authors": [
                {
                    "name": "Fabien Potencier",
                    "email": "fabien@symfony.com"
                },
                {
                    "name": "Symfony Community",
                    "homepage": "https://symfony.com/contributors"
                }
            ],
            "description": "Symfony Process Component",
            "homepage": "https://symfony.com",
            "time": "2020-01-09T09:50:08+00:00"
        },
        {
            "name": "symfony/service-contracts",
            "version": "v1.1.8",
            "source": {
                "type": "git",
                "url": "https://github.com/symfony/service-contracts.git",
                "reference": "ffc7f5692092df31515df2a5ecf3b7302b3ddacf"
            },
            "dist": {
                "type": "zip",
                "url": "https://api.github.com/repos/symfony/service-contracts/zipball/ffc7f5692092df31515df2a5ecf3b7302b3ddacf",
                "reference": "ffc7f5692092df31515df2a5ecf3b7302b3ddacf",
                "shasum": ""
            },
            "require": {
                "php": "^7.1.3",
                "psr/container": "^1.0"
            },
            "suggest": {
                "symfony/service-implementation": ""
            },
            "type": "library",
            "extra": {
                "branch-alias": {
                    "dev-master": "1.1-dev"
                }
            },
            "autoload": {
                "psr-4": {
                    "Symfony\\Contracts\\Service\\": ""
                }
            },
            "notification-url": "https://packagist.org/downloads/",
            "license": [
                "MIT"
            ],
            "authors": [
                {
                    "name": "Nicolas Grekas",
                    "email": "p@tchwork.com"
                },
                {
                    "name": "Symfony Community",
                    "homepage": "https://symfony.com/contributors"
                }
            ],
            "description": "Generic abstractions related to writing services",
            "homepage": "https://symfony.com",
            "keywords": [
                "abstractions",
                "contracts",
                "decoupling",
                "interfaces",
                "interoperability",
                "standards"
            ],
            "time": "2019-10-14T12:27:06+00:00"
        },
        {
            "name": "symfony/stopwatch",
            "version": "v4.4.4",
            "source": {
                "type": "git",
                "url": "https://github.com/symfony/stopwatch.git",
                "reference": "abc08d7c48987829bac301347faa10f7e8bbf4fb"
            },
            "dist": {
                "type": "zip",
                "url": "https://api.github.com/repos/symfony/stopwatch/zipball/abc08d7c48987829bac301347faa10f7e8bbf4fb",
                "reference": "abc08d7c48987829bac301347faa10f7e8bbf4fb",
                "shasum": ""
            },
            "require": {
                "php": "^7.1.3",
                "symfony/service-contracts": "^1.0|^2"
            },
            "type": "library",
            "extra": {
                "branch-alias": {
                    "dev-master": "4.4-dev"
                }
            },
            "autoload": {
                "psr-4": {
                    "Symfony\\Component\\Stopwatch\\": ""
                },
                "exclude-from-classmap": [
                    "/Tests/"
                ]
            },
            "notification-url": "https://packagist.org/downloads/",
            "license": [
                "MIT"
            ],
            "authors": [
                {
                    "name": "Fabien Potencier",
                    "email": "fabien@symfony.com"
                },
                {
                    "name": "Symfony Community",
                    "homepage": "https://symfony.com/contributors"
                }
            ],
            "description": "Symfony Stopwatch Component",
            "homepage": "https://symfony.com",
            "time": "2020-01-04T13:00:46+00:00"
        },
        {
            "name": "textalk/websocket",
            "version": "1.2.0",
            "source": {
                "type": "git",
                "url": "https://github.com/Textalk/websocket-php.git",
                "reference": "bfa18bb6bf523680c7803f6b04694fbbf2f67bbf"
            },
            "dist": {
                "type": "zip",
                "url": "https://api.github.com/repos/Textalk/websocket-php/zipball/bfa18bb6bf523680c7803f6b04694fbbf2f67bbf",
                "reference": "bfa18bb6bf523680c7803f6b04694fbbf2f67bbf",
                "shasum": ""
            },
            "require-dev": {
                "cboden/ratchet": "0.3.*",
                "phpunit/phpunit": "4.1.*",
                "phpunit/phpunit-selenium": "1.3.3",
                "satooshi/php-coveralls": "dev-master"
            },
            "type": "library",
            "autoload": {
                "psr-4": {
                    "WebSocket\\": "lib"
                }
            },
            "notification-url": "https://packagist.org/downloads/",
            "license": [
                "MIT"
            ],
            "authors": [
                {
                    "name": "Fredrik Liljegren",
                    "email": "fredrik.liljegren@textalk.se"
                }
            ],
            "description": "WebSocket client and server",
            "time": "2015-10-09T07:32:42+00:00"
        },
        {
            "name": "theseer/fdomdocument",
            "version": "1.6.6",
            "source": {
                "type": "git",
                "url": "https://github.com/theseer/fDOMDocument.git",
                "reference": "6e8203e40a32a9c770bcb62fe37e68b948da6dca"
            },
            "dist": {
                "type": "zip",
                "url": "https://api.github.com/repos/theseer/fDOMDocument/zipball/6e8203e40a32a9c770bcb62fe37e68b948da6dca",
                "reference": "6e8203e40a32a9c770bcb62fe37e68b948da6dca",
                "shasum": ""
            },
            "require": {
                "ext-dom": "*",
                "lib-libxml": "*",
                "php": ">=5.3.3"
            },
            "type": "library",
            "autoload": {
                "classmap": [
                    "src/"
                ]
            },
            "notification-url": "https://packagist.org/downloads/",
            "license": [
                "BSD-3-Clause"
            ],
            "authors": [
                {
                    "name": "Arne Blankerts",
                    "email": "arne@blankerts.de",
                    "role": "lead"
                }
            ],
            "description": "The classes contained within this repository extend the standard DOM to use exceptions at all occasions of errors instead of PHP warnings or notices. They also add various custom methods and shortcuts for convenience and to simplify the usage of DOM.",
            "homepage": "https://github.com/theseer/fDOMDocument",
            "time": "2017-06-30T11:53:12+00:00"
        },
        {
            "name": "theseer/tokenizer",
            "version": "1.1.3",
            "source": {
                "type": "git",
                "url": "https://github.com/theseer/tokenizer.git",
                "reference": "11336f6f84e16a720dae9d8e6ed5019efa85a0f9"
            },
            "dist": {
                "type": "zip",
                "url": "https://api.github.com/repos/theseer/tokenizer/zipball/11336f6f84e16a720dae9d8e6ed5019efa85a0f9",
                "reference": "11336f6f84e16a720dae9d8e6ed5019efa85a0f9",
                "shasum": ""
            },
            "require": {
                "ext-dom": "*",
                "ext-tokenizer": "*",
                "ext-xmlwriter": "*",
                "php": "^7.0"
            },
            "type": "library",
            "autoload": {
                "classmap": [
                    "src/"
                ]
            },
            "notification-url": "https://packagist.org/downloads/",
            "license": [
                "BSD-3-Clause"
            ],
            "authors": [
                {
                    "name": "Arne Blankerts",
                    "email": "arne@blankerts.de",
                    "role": "Developer"
                }
            ],
            "description": "A small library for converting tokenized PHP source code into XML and potentially other formats",
            "time": "2019-06-13T22:48:21+00:00"
        },
        {
            "name": "webmozart/assert",
            "version": "1.7.0",
            "source": {
                "type": "git",
                "url": "https://github.com/webmozart/assert.git",
                "reference": "aed98a490f9a8f78468232db345ab9cf606cf598"
            },
            "dist": {
                "type": "zip",
                "url": "https://api.github.com/repos/webmozart/assert/zipball/aed98a490f9a8f78468232db345ab9cf606cf598",
                "reference": "aed98a490f9a8f78468232db345ab9cf606cf598",
                "shasum": ""
            },
            "require": {
                "php": "^5.3.3 || ^7.0",
                "symfony/polyfill-ctype": "^1.8"
            },
            "conflict": {
                "vimeo/psalm": "<3.6.0"
            },
            "require-dev": {
                "phpunit/phpunit": "^4.8.36 || ^7.5.13"
            },
            "type": "library",
            "autoload": {
                "psr-4": {
                    "Webmozart\\Assert\\": "src/"
                }
            },
            "notification-url": "https://packagist.org/downloads/",
            "license": [
                "MIT"
            ],
            "authors": [
                {
                    "name": "Bernhard Schussek",
                    "email": "bschussek@gmail.com"
                }
            ],
            "description": "Assertions to validate method input/output with nice error messages.",
            "keywords": [
                "assert",
                "check",
                "validate"
            ],
            "time": "2020-02-14T12:15:55+00:00"
        }
    ],
    "aliases": [],
    "minimum-stability": "stable",
    "stability-flags": {
        "ahand/mobileesp": 20,
        "pear/validate_ispn": 20
    },
    "prefer-stable": false,
    "prefer-lowest": false,
    "platform": {
        "php": ">=7.2"
    },
    "platform-dev": [],
    "platform-overrides": {
        "php": "7.2"
    }
}<|MERGE_RESOLUTION|>--- conflicted
+++ resolved
@@ -1,14 +1,10 @@
 {
     "_readme": [
         "This file locks the dependencies of your project to a known state",
-        "Read more about it at https://getcomposer.org/doc/01-basic-usage.md#composer-lock-the-lock-file",
+        "Read more about it at https://getcomposer.org/doc/01-basic-usage.md#installing-dependencies",
         "This file is @generated automatically"
     ],
-<<<<<<< HEAD
-    "content-hash": "664388da6de485317f6a1c06ba79ef9c",
-=======
-    "content-hash": "7b24bb187a5e9bd66dbc90fd10b0566e",
->>>>>>> 7732da3c
+    "content-hash": "ca678909b9d673ea5d5c3005e91b6bd7",
     "packages": [
         {
             "name": "ahand/mobileesp",
@@ -491,87 +487,8 @@
             "time": "2018-04-26T11:41:33+00:00"
         },
         {
-<<<<<<< HEAD
             "name": "laminas/laminas-cache",
             "version": "2.9.0",
-=======
-            "name": "league/commonmark",
-            "version": "1.3.0",
-            "source": {
-                "type": "git",
-                "url": "https://github.com/thephpleague/commonmark.git",
-                "reference": "4f30be7a2cbf3bfa5788abab71384713e48f451f"
-            },
-            "dist": {
-                "type": "zip",
-                "url": "https://api.github.com/repos/thephpleague/commonmark/zipball/4f30be7a2cbf3bfa5788abab71384713e48f451f",
-                "reference": "4f30be7a2cbf3bfa5788abab71384713e48f451f",
-                "shasum": ""
-            },
-            "require": {
-                "ext-mbstring": "*",
-                "php": "^7.1"
-            },
-            "conflict": {
-                "scrutinizer/ocular": "1.7.*"
-            },
-            "require-dev": {
-                "cebe/markdown": "~1.0",
-                "commonmark/commonmark.js": "0.29.1",
-                "erusev/parsedown": "~1.0",
-                "ext-json": "*",
-                "github/gfm": "0.29.0",
-                "michelf/php-markdown": "~1.4",
-                "mikehaertl/php-shellcommand": "^1.4",
-                "phpstan/phpstan-shim": "^0.11.5",
-                "phpunit/phpunit": "^7.5",
-                "scrutinizer/ocular": "^1.5",
-                "symfony/finder": "^4.2"
-            },
-            "bin": [
-                "bin/commonmark"
-            ],
-            "type": "library",
-            "extra": {
-                "branch-alias": {
-                    "dev-master": "1.4-dev"
-                }
-            },
-            "autoload": {
-                "psr-4": {
-                    "League\\CommonMark\\": "src"
-                }
-            },
-            "notification-url": "https://packagist.org/downloads/",
-            "license": [
-                "BSD-3-Clause"
-            ],
-            "authors": [
-                {
-                    "name": "Colin O'Dell",
-                    "email": "colinodell@gmail.com",
-                    "homepage": "https://www.colinodell.com",
-                    "role": "Lead Developer"
-                }
-            ],
-            "description": "Highly-extensible PHP Markdown parser which fully supports the CommonMark spec and Github-Flavored Markdown (GFM)",
-            "homepage": "https://commonmark.thephpleague.com",
-            "keywords": [
-                "commonmark",
-                "flavored",
-                "gfm",
-                "github",
-                "github-flavored",
-                "markdown",
-                "md",
-                "parser"
-            ],
-            "time": "2020-02-08T23:42:03+00:00"
-        },
-        {
-            "name": "matthiasmullie/minify",
-            "version": "1.3.62",
->>>>>>> 7732da3c
             "source": {
                 "type": "git",
                 "url": "https://github.com/laminas/laminas-cache.git",
@@ -3215,6 +3132,56 @@
             "time": "2019-12-31T18:03:19+00:00"
         },
         {
+            "name": "laminas/laminas-xml",
+            "version": "1.2.0",
+            "source": {
+                "type": "git",
+                "url": "https://github.com/laminas/laminas-xml.git",
+                "reference": "879cc66d1bba6a37705e98074f52a6960c220020"
+            },
+            "dist": {
+                "type": "zip",
+                "url": "https://api.github.com/repos/laminas/laminas-xml/zipball/879cc66d1bba6a37705e98074f52a6960c220020",
+                "reference": "879cc66d1bba6a37705e98074f52a6960c220020",
+                "shasum": ""
+            },
+            "require": {
+                "laminas/laminas-zendframework-bridge": "^1.0",
+                "php": "^5.6 || ^7.0"
+            },
+            "replace": {
+                "zendframework/zendxml": "self.version"
+            },
+            "require-dev": {
+                "laminas/laminas-coding-standard": "~1.0.0",
+                "phpunit/phpunit": "^5.7.27 || ^6.5.8 || ^7.1.4"
+            },
+            "type": "library",
+            "extra": {
+                "branch-alias": {
+                    "dev-master": "1.2.x-dev",
+                    "dev-develop": "1.3.x-dev"
+                }
+            },
+            "autoload": {
+                "psr-4": {
+                    "Laminas\\Xml\\": "src/"
+                }
+            },
+            "notification-url": "https://packagist.org/downloads/",
+            "license": [
+                "BSD-3-Clause"
+            ],
+            "description": "Utility library for XML usage, best practices, and security in PHP",
+            "homepage": "https://laminas.dev",
+            "keywords": [
+                "laminas",
+                "security",
+                "xml"
+            ],
+            "time": "2019-12-31T18:05:42+00:00"
+        },
+        {
             "name": "laminas/laminas-zendframework-bridge",
             "version": "1.0.1",
             "source": {
@@ -3265,6 +3232,80 @@
                 "zf"
             ],
             "time": "2020-01-07T22:58:31+00:00"
+        },
+        {
+            "name": "league/commonmark",
+            "version": "1.3.1",
+            "source": {
+                "type": "git",
+                "url": "https://github.com/thephpleague/commonmark.git",
+                "reference": "8015f806173c6ee54de25a87c2d69736696e88db"
+            },
+            "dist": {
+                "type": "zip",
+                "url": "https://api.github.com/repos/thephpleague/commonmark/zipball/8015f806173c6ee54de25a87c2d69736696e88db",
+                "reference": "8015f806173c6ee54de25a87c2d69736696e88db",
+                "shasum": ""
+            },
+            "require": {
+                "ext-mbstring": "*",
+                "php": "^7.1"
+            },
+            "conflict": {
+                "scrutinizer/ocular": "1.7.*"
+            },
+            "require-dev": {
+                "cebe/markdown": "~1.0",
+                "commonmark/commonmark.js": "0.29.1",
+                "erusev/parsedown": "~1.0",
+                "ext-json": "*",
+                "github/gfm": "0.29.0",
+                "michelf/php-markdown": "~1.4",
+                "mikehaertl/php-shellcommand": "^1.4",
+                "phpstan/phpstan-shim": "^0.11.5",
+                "phpunit/phpunit": "^7.5",
+                "scrutinizer/ocular": "^1.5",
+                "symfony/finder": "^4.2"
+            },
+            "bin": [
+                "bin/commonmark"
+            ],
+            "type": "library",
+            "extra": {
+                "branch-alias": {
+                    "dev-master": "1.4-dev"
+                }
+            },
+            "autoload": {
+                "psr-4": {
+                    "League\\CommonMark\\": "src"
+                }
+            },
+            "notification-url": "https://packagist.org/downloads/",
+            "license": [
+                "BSD-3-Clause"
+            ],
+            "authors": [
+                {
+                    "name": "Colin O'Dell",
+                    "email": "colinodell@gmail.com",
+                    "homepage": "https://www.colinodell.com",
+                    "role": "Lead Developer"
+                }
+            ],
+            "description": "Highly-extensible PHP Markdown parser which fully supports the CommonMark spec and Github-Flavored Markdown (GFM)",
+            "homepage": "https://commonmark.thephpleague.com",
+            "keywords": [
+                "commonmark",
+                "flavored",
+                "gfm",
+                "github",
+                "github-flavored",
+                "markdown",
+                "md",
+                "parser"
+            ],
+            "time": "2020-02-28T18:53:50+00:00"
         },
         {
             "name": "matthiasmullie/minify",
@@ -4605,7 +4646,7 @@
         },
         {
             "name": "symfony/inflector",
-            "version": "v4.4.4",
+            "version": "v4.4.5",
             "source": {
                 "type": "git",
                 "url": "https://github.com/symfony/inflector.git",
@@ -4663,7 +4704,7 @@
         },
         {
             "name": "symfony/options-resolver",
-            "version": "v4.4.4",
+            "version": "v4.4.5",
             "source": {
                 "type": "git",
                 "url": "https://github.com/symfony/options-resolver.git",
@@ -4834,7 +4875,7 @@
         },
         {
             "name": "symfony/property-access",
-            "version": "v4.4.4",
+            "version": "v4.4.5",
             "source": {
                 "type": "git",
                 "url": "https://github.com/symfony/property-access.git",
@@ -5390,186 +5431,6 @@
             ],
             "abandoned": "aws/aws-sdk-php",
             "time": "2019-02-07T18:15:54+00:00"
-        },
-        {
-            "name": "zendframework/zendxml",
-            "version": "1.2.0",
-            "source": {
-                "type": "git",
-                "url": "https://github.com/zendframework/ZendXml.git",
-                "reference": "eceab37a591c9e140772a1470338258857339e00"
-            },
-            "dist": {
-                "type": "zip",
-                "url": "https://api.github.com/repos/zendframework/ZendXml/zipball/eceab37a591c9e140772a1470338258857339e00",
-                "reference": "eceab37a591c9e140772a1470338258857339e00",
-                "shasum": ""
-            },
-            "require": {
-                "php": "^5.6 || ^7.0"
-            },
-            "require-dev": {
-                "phpunit/phpunit": "^5.7.27 || ^6.5.8 || ^7.1.4",
-                "zendframework/zend-coding-standard": "~1.0.0"
-            },
-            "type": "library",
-            "extra": {
-                "branch-alias": {
-                    "dev-master": "1.2.x-dev",
-                    "dev-develop": "1.3.x-dev"
-                }
-            },
-            "autoload": {
-                "psr-4": {
-                    "ZendXml\\": "src/"
-                }
-            },
-            "notification-url": "https://packagist.org/downloads/",
-            "license": [
-                "BSD-3-Clause"
-            ],
-            "description": "Utility library for XML usage, best practices, and security in PHP",
-            "keywords": [
-                "ZendFramework",
-                "security",
-                "xml",
-                "zf"
-            ],
-            "abandoned": "laminas/laminas-xml",
-            "time": "2019-01-22T19:42:14+00:00"
-        },
-        {
-            "name": "zf-commons/zfc-rbac",
-            "version": "v2.6.3",
-            "source": {
-                "type": "git",
-                "url": "https://github.com/ZF-Commons/zfc-rbac.git",
-                "reference": "dd1857a88474e2a77996b1fb858f927510762819"
-            },
-            "dist": {
-                "type": "zip",
-                "url": "https://api.github.com/repos/ZF-Commons/zfc-rbac/zipball/dd1857a88474e2a77996b1fb858f927510762819",
-                "reference": "dd1857a88474e2a77996b1fb858f927510762819",
-                "shasum": ""
-            },
-            "require": {
-                "php": "~5.6 || ~7.0",
-                "zendframework/zend-config": "~2.2 || ^3.1",
-                "zendframework/zend-eventmanager": "^2.6.3 || ^3.0",
-                "zendframework/zend-mvc": "~2.7 || ^3.0",
-                "zendframework/zend-servicemanager": "^2.7.5 || ^3.0.3",
-                "zfr/rbac": "~1.2"
-            },
-            "require-dev": {
-                "doctrine/common": "~2.4",
-                "doctrine/doctrine-module": "~1.1",
-                "doctrine/doctrine-orm-module": "^1.0",
-                "phpunit/phpunit": "~4.8.26",
-                "satooshi/php-coveralls": "~0.6",
-                "squizlabs/php_codesniffer": "2.6.*",
-                "zendframework/zend-authentication": "~2.2",
-                "zendframework/zend-developer-tools": "~1.1",
-                "zendframework/zend-http": "~2.2",
-                "zendframework/zend-i18n": "~2.7.3",
-                "zendframework/zend-log": "~2.2",
-                "zendframework/zend-serializer": "~2.2",
-                "zendframework/zend-view": "~2.2"
-            },
-            "suggest": {
-                "doctrine/doctrine-module": "if you want to use Doctrine role provider",
-                "zendframework/zend-developer-tools": "if you want to show information about the roles"
-            },
-            "type": "library",
-            "extra": {
-                "branch-alias": {
-                    "dev-master": "2.4-dev",
-                    "dev-develop": "3.0-dev"
-                }
-            },
-            "autoload": {
-                "psr-0": {
-                    "ZfcRbac\\": "src/"
-                }
-            },
-            "notification-url": "https://packagist.org/downloads/",
-            "license": [
-                "MIT"
-            ],
-            "authors": [
-                {
-                    "name": "Kyle Spraggs",
-                    "email": "theman@spiffyjr.me",
-                    "homepage": "http://www.spiffyjr.me/"
-                },
-                {
-                    "name": "Jean-Marie Leroux",
-                    "email": "jmleroux.pro@gmail.com"
-                },
-                {
-                    "name": "Michaël Gallego",
-                    "email": "mic.gallego@gmail.com",
-                    "homepage": "http://www.michaelgallego.fr"
-                }
-            ],
-            "description": "Zend Framework 2 Module that provides a layer of features of Zend\\Permissions\\Rbac",
-            "homepage": "http://www.github.com/ZF-Commons/zfc-rbac",
-            "keywords": [
-                "module",
-                "permissions",
-                "rbac",
-                "zf2"
-            ],
-            "time": "2017-05-07T08:45:27+00:00"
-        },
-        {
-            "name": "zfr/rbac",
-            "version": "1.2.0",
-            "source": {
-                "type": "git",
-                "url": "https://github.com/zf-fr/rbac.git",
-                "reference": "493711bfc2a637fd7c6f23b71b7b55a621c35d9d"
-            },
-            "dist": {
-                "type": "zip",
-                "url": "https://api.github.com/repos/zf-fr/rbac/zipball/493711bfc2a637fd7c6f23b71b7b55a621c35d9d",
-                "reference": "493711bfc2a637fd7c6f23b71b7b55a621c35d9d",
-                "shasum": ""
-            },
-            "require": {
-                "php": ">=5.4"
-            },
-            "require-dev": {
-                "phpunit/phpunit": "~3.7",
-                "satooshi/php-coveralls": "~0.6",
-                "squizlabs/php_codesniffer": "1.4.*",
-                "zendframework/zend-servicemanager": "~2.2"
-            },
-            "type": "library",
-            "autoload": {
-                "psr-0": {
-                    "Rbac\\": "src/"
-                }
-            },
-            "notification-url": "https://packagist.org/downloads/",
-            "license": [
-                "MIT"
-            ],
-            "authors": [
-                {
-                    "name": "Michaël Gallego",
-                    "email": "mic.gallego@gmail.com",
-                    "homepage": "http://michaelgallego.fr"
-                }
-            ],
-            "description": "Zend Framework 3 prototype for Zend\\Permissions\\Rbac.",
-            "homepage": "https://github.com/zf-fr/rbac",
-            "keywords": [
-                "rbac",
-                "security",
-                "zf2",
-                "zf3"
-            ],
-            "time": "2014-02-06T14:18:34+00:00"
         }
     ],
     "packages-dev": [
@@ -5755,16 +5616,16 @@
         },
         {
             "name": "composer/xdebug-handler",
-            "version": "1.4.0",
+            "version": "1.4.1",
             "source": {
                 "type": "git",
                 "url": "https://github.com/composer/xdebug-handler.git",
-                "reference": "cbe23383749496fe0f373345208b79568e4bc248"
-            },
-            "dist": {
-                "type": "zip",
-                "url": "https://api.github.com/repos/composer/xdebug-handler/zipball/cbe23383749496fe0f373345208b79568e4bc248",
-                "reference": "cbe23383749496fe0f373345208b79568e4bc248",
+                "reference": "1ab9842d69e64fb3a01be6b656501032d1b78cb7"
+            },
+            "dist": {
+                "type": "zip",
+                "url": "https://api.github.com/repos/composer/xdebug-handler/zipball/1ab9842d69e64fb3a01be6b656501032d1b78cb7",
+                "reference": "1ab9842d69e64fb3a01be6b656501032d1b78cb7",
                 "shasum": ""
             },
             "require": {
@@ -5795,7 +5656,7 @@
                 "Xdebug",
                 "performance"
             ],
-            "time": "2019-11-06T16:40:04+00:00"
+            "time": "2020-03-01T12:26:26+00:00"
         },
         {
             "name": "dmore/chrome-mink-driver",
@@ -6481,16 +6342,16 @@
         },
         {
             "name": "phpdocumentor/reflection-docblock",
-            "version": "5.0.0",
+            "version": "5.1.0",
             "source": {
                 "type": "git",
                 "url": "https://github.com/phpDocumentor/ReflectionDocBlock.git",
-                "reference": "a48807183a4b819072f26e347bbd0b5199a9d15f"
-            },
-            "dist": {
-                "type": "zip",
-                "url": "https://api.github.com/repos/phpDocumentor/ReflectionDocBlock/zipball/a48807183a4b819072f26e347bbd0b5199a9d15f",
-                "reference": "a48807183a4b819072f26e347bbd0b5199a9d15f",
+                "reference": "cd72d394ca794d3466a3b2fc09d5a6c1dc86b47e"
+            },
+            "dist": {
+                "type": "zip",
+                "url": "https://api.github.com/repos/phpDocumentor/ReflectionDocBlock/zipball/cd72d394ca794d3466a3b2fc09d5a6c1dc86b47e",
+                "reference": "cd72d394ca794d3466a3b2fc09d5a6c1dc86b47e",
                 "shasum": ""
             },
             "require": {
@@ -6530,30 +6391,29 @@
                 }
             ],
             "description": "With this component, a library can provide support for annotations via DocBlocks or otherwise retrieve information that is embedded in a DocBlock.",
-            "time": "2020-02-09T09:16:15+00:00"
+            "time": "2020-02-22T12:28:44+00:00"
         },
         {
             "name": "phpdocumentor/type-resolver",
-            "version": "1.0.1",
+            "version": "1.1.0",
             "source": {
                 "type": "git",
                 "url": "https://github.com/phpDocumentor/TypeResolver.git",
-                "reference": "2e32a6d48972b2c1976ed5d8967145b6cec4a4a9"
-            },
-            "dist": {
-                "type": "zip",
-                "url": "https://api.github.com/repos/phpDocumentor/TypeResolver/zipball/2e32a6d48972b2c1976ed5d8967145b6cec4a4a9",
-                "reference": "2e32a6d48972b2c1976ed5d8967145b6cec4a4a9",
-                "shasum": ""
-            },
-            "require": {
-                "php": "^7.1",
+                "reference": "7462d5f123dfc080dfdf26897032a6513644fc95"
+            },
+            "dist": {
+                "type": "zip",
+                "url": "https://api.github.com/repos/phpDocumentor/TypeResolver/zipball/7462d5f123dfc080dfdf26897032a6513644fc95",
+                "reference": "7462d5f123dfc080dfdf26897032a6513644fc95",
+                "shasum": ""
+            },
+            "require": {
+                "php": "^7.2",
                 "phpdocumentor/reflection-common": "^2.0"
             },
             "require-dev": {
-                "ext-tokenizer": "^7.1",
-                "mockery/mockery": "~1",
-                "phpunit/phpunit": "^7.0"
+                "ext-tokenizer": "^7.2",
+                "mockery/mockery": "~1"
             },
             "type": "library",
             "extra": {
@@ -6577,7 +6437,7 @@
                 }
             ],
             "description": "A PSR-5 based resolver of Class names, Types and Structural Element Names",
-            "time": "2019-08-22T18:11:29+00:00"
+            "time": "2020-02-18T18:59:58+00:00"
         },
         {
             "name": "phploc/phploc",
@@ -7858,16 +7718,16 @@
         },
         {
             "name": "symfony/config",
-            "version": "v4.4.4",
+            "version": "v4.4.5",
             "source": {
                 "type": "git",
                 "url": "https://github.com/symfony/config.git",
-                "reference": "4d3979f54472637169080f802dc82197e21fdcce"
-            },
-            "dist": {
-                "type": "zip",
-                "url": "https://api.github.com/repos/symfony/config/zipball/4d3979f54472637169080f802dc82197e21fdcce",
-                "reference": "4d3979f54472637169080f802dc82197e21fdcce",
+                "reference": "cbfef5ae91ccd3b06621c18d58cd355c68c87ae9"
+            },
+            "dist": {
+                "type": "zip",
+                "url": "https://api.github.com/repos/symfony/config/zipball/cbfef5ae91ccd3b06621c18d58cd355c68c87ae9",
+                "reference": "cbfef5ae91ccd3b06621c18d58cd355c68c87ae9",
                 "shasum": ""
             },
             "require": {
@@ -7918,20 +7778,20 @@
             ],
             "description": "Symfony Config Component",
             "homepage": "https://symfony.com",
-            "time": "2020-01-04T13:00:46+00:00"
+            "time": "2020-02-04T09:32:40+00:00"
         },
         {
             "name": "symfony/console",
-            "version": "v4.4.4",
+            "version": "v4.4.5",
             "source": {
                 "type": "git",
                 "url": "https://github.com/symfony/console.git",
-                "reference": "f512001679f37e6a042b51897ed24a2f05eba656"
-            },
-            "dist": {
-                "type": "zip",
-                "url": "https://api.github.com/repos/symfony/console/zipball/f512001679f37e6a042b51897ed24a2f05eba656",
-                "reference": "f512001679f37e6a042b51897ed24a2f05eba656",
+                "reference": "4fa15ae7be74e53f6ec8c83ed403b97e23b665e9"
+            },
+            "dist": {
+                "type": "zip",
+                "url": "https://api.github.com/repos/symfony/console/zipball/4fa15ae7be74e53f6ec8c83ed403b97e23b665e9",
+                "reference": "4fa15ae7be74e53f6ec8c83ed403b97e23b665e9",
                 "shasum": ""
             },
             "require": {
@@ -7994,20 +7854,20 @@
             ],
             "description": "Symfony Console Component",
             "homepage": "https://symfony.com",
-            "time": "2020-01-25T12:44:29+00:00"
+            "time": "2020-02-24T13:10:00+00:00"
         },
         {
             "name": "symfony/css-selector",
-            "version": "v3.4.37",
+            "version": "v3.4.38",
             "source": {
                 "type": "git",
                 "url": "https://github.com/symfony/css-selector.git",
-                "reference": "e1b3e1a0621d6e48ee46092b4c7d8280f746b3c5"
-            },
-            "dist": {
-                "type": "zip",
-                "url": "https://api.github.com/repos/symfony/css-selector/zipball/e1b3e1a0621d6e48ee46092b4c7d8280f746b3c5",
-                "reference": "e1b3e1a0621d6e48ee46092b4c7d8280f746b3c5",
+                "reference": "ee9b946e7223b11257329a054c64396b19d619e1"
+            },
+            "dist": {
+                "type": "zip",
+                "url": "https://api.github.com/repos/symfony/css-selector/zipball/ee9b946e7223b11257329a054c64396b19d619e1",
+                "reference": "ee9b946e7223b11257329a054c64396b19d619e1",
                 "shasum": ""
             },
             "require": {
@@ -8047,20 +7907,20 @@
             ],
             "description": "Symfony CssSelector Component",
             "homepage": "https://symfony.com",
-            "time": "2020-01-01T11:03:25+00:00"
+            "time": "2020-02-04T08:04:52+00:00"
         },
         {
             "name": "symfony/dependency-injection",
-            "version": "v4.4.4",
+            "version": "v4.4.5",
             "source": {
                 "type": "git",
                 "url": "https://github.com/symfony/dependency-injection.git",
-                "reference": "ec60a7d12f5e8ab0f99456adce724717d9c1784a"
-            },
-            "dist": {
-                "type": "zip",
-                "url": "https://api.github.com/repos/symfony/dependency-injection/zipball/ec60a7d12f5e8ab0f99456adce724717d9c1784a",
-                "reference": "ec60a7d12f5e8ab0f99456adce724717d9c1784a",
+                "reference": "ebb2e882e8c9e2eb990aa61ddcd389848466e342"
+            },
+            "dist": {
+                "type": "zip",
+                "url": "https://api.github.com/repos/symfony/dependency-injection/zipball/ebb2e882e8c9e2eb990aa61ddcd389848466e342",
+                "reference": "ebb2e882e8c9e2eb990aa61ddcd389848466e342",
                 "shasum": ""
             },
             "require": {
@@ -8120,20 +7980,20 @@
             ],
             "description": "Symfony DependencyInjection Component",
             "homepage": "https://symfony.com",
-            "time": "2020-01-31T09:49:27+00:00"
+            "time": "2020-02-29T09:50:10+00:00"
         },
         {
             "name": "symfony/event-dispatcher",
-            "version": "v4.4.4",
+            "version": "v4.4.5",
             "source": {
                 "type": "git",
                 "url": "https://github.com/symfony/event-dispatcher.git",
-                "reference": "9e3de195e5bc301704dd6915df55892f6dfc208b"
-            },
-            "dist": {
-                "type": "zip",
-                "url": "https://api.github.com/repos/symfony/event-dispatcher/zipball/9e3de195e5bc301704dd6915df55892f6dfc208b",
-                "reference": "9e3de195e5bc301704dd6915df55892f6dfc208b",
+                "reference": "4ad8e149799d3128621a3a1f70e92b9897a8930d"
+            },
+            "dist": {
+                "type": "zip",
+                "url": "https://api.github.com/repos/symfony/event-dispatcher/zipball/4ad8e149799d3128621a3a1f70e92b9897a8930d",
+                "reference": "4ad8e149799d3128621a3a1f70e92b9897a8930d",
                 "shasum": ""
             },
             "require": {
@@ -8190,7 +8050,7 @@
             ],
             "description": "Symfony EventDispatcher Component",
             "homepage": "https://symfony.com",
-            "time": "2020-01-10T21:54:01+00:00"
+            "time": "2020-02-04T09:32:40+00:00"
         },
         {
             "name": "symfony/event-dispatcher-contracts",
@@ -8252,7 +8112,7 @@
         },
         {
             "name": "symfony/filesystem",
-            "version": "v4.4.4",
+            "version": "v4.4.5",
             "source": {
                 "type": "git",
                 "url": "https://github.com/symfony/filesystem.git",
@@ -8302,16 +8162,16 @@
         },
         {
             "name": "symfony/finder",
-            "version": "v4.4.4",
+            "version": "v4.4.5",
             "source": {
                 "type": "git",
                 "url": "https://github.com/symfony/finder.git",
-                "reference": "3a50be43515590faf812fbd7708200aabc327ec3"
-            },
-            "dist": {
-                "type": "zip",
-                "url": "https://api.github.com/repos/symfony/finder/zipball/3a50be43515590faf812fbd7708200aabc327ec3",
-                "reference": "3a50be43515590faf812fbd7708200aabc327ec3",
+                "reference": "ea69c129aed9fdeca781d4b77eb20b62cf5d5357"
+            },
+            "dist": {
+                "type": "zip",
+                "url": "https://api.github.com/repos/symfony/finder/zipball/ea69c129aed9fdeca781d4b77eb20b62cf5d5357",
+                "reference": "ea69c129aed9fdeca781d4b77eb20b62cf5d5357",
                 "shasum": ""
             },
             "require": {
@@ -8347,7 +8207,7 @@
             ],
             "description": "Symfony Finder Component",
             "homepage": "https://symfony.com",
-            "time": "2020-01-04T13:00:46+00:00"
+            "time": "2020-02-14T07:42:58+00:00"
         },
         {
             "name": "symfony/polyfill-php70",
@@ -8523,16 +8383,16 @@
         },
         {
             "name": "symfony/process",
-            "version": "v4.4.4",
+            "version": "v4.4.5",
             "source": {
                 "type": "git",
                 "url": "https://github.com/symfony/process.git",
-                "reference": "f5697ab4cb14a5deed7473819e63141bf5352c36"
-            },
-            "dist": {
-                "type": "zip",
-                "url": "https://api.github.com/repos/symfony/process/zipball/f5697ab4cb14a5deed7473819e63141bf5352c36",
-                "reference": "f5697ab4cb14a5deed7473819e63141bf5352c36",
+                "reference": "bf9166bac906c9e69fb7a11d94875e7ced97bcd7"
+            },
+            "dist": {
+                "type": "zip",
+                "url": "https://api.github.com/repos/symfony/process/zipball/bf9166bac906c9e69fb7a11d94875e7ced97bcd7",
+                "reference": "bf9166bac906c9e69fb7a11d94875e7ced97bcd7",
                 "shasum": ""
             },
             "require": {
@@ -8568,7 +8428,7 @@
             ],
             "description": "Symfony Process Component",
             "homepage": "https://symfony.com",
-            "time": "2020-01-09T09:50:08+00:00"
+            "time": "2020-02-07T20:06:44+00:00"
         },
         {
             "name": "symfony/service-contracts",
@@ -8630,7 +8490,7 @@
         },
         {
             "name": "symfony/stopwatch",
-            "version": "v4.4.4",
+            "version": "v4.4.5",
             "source": {
                 "type": "git",
                 "url": "https://github.com/symfony/stopwatch.git",
