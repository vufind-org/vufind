--- conflicted
+++ resolved
@@ -4,11 +4,7 @@
         "Read more about it at http://getcomposer.org/doc/01-basic-usage.md#composer-lock-the-lock-file",
         "This file is @generated automatically"
     ],
-<<<<<<< HEAD
-    "hash": "8ccbe7f02402d8a6e1cc48424ad8cbab",
-=======
     "hash": "81dc30f74255130821d7ca7044d73d08",
->>>>>>> b7effe85
     "packages": [
         {
             "name": "aferrandini/phpqrcode",
