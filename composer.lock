{
    "_readme": [
        "This file locks the dependencies of your project to a known state",
        "Read more about it at http://getcomposer.org/doc/01-basic-usage.md#composer-lock-the-lock-file"
    ],
<<<<<<< HEAD
    "hash": "f6c95054366a34a12d4951ab5262d3a8",
=======
    "hash": "62e7c688185a99c2490f6124b718e711",
>>>>>>> 041b4e3c
    "packages": [
        {
            "name": "aferrandini/phpqrcode",
            "version": "1.0.1",
            "source": {
                "type": "git",
                "url": "https://github.com/aferrandini/PHPQRCode.git",
                "reference": "1cedb4ccd266b18dcc8c734555deb5f21315426b"
            },
            "dist": {
                "type": "zip",
                "url": "https://api.github.com/repos/aferrandini/PHPQRCode/zipball/1cedb4ccd266b18dcc8c734555deb5f21315426b",
                "reference": "1cedb4ccd266b18dcc8c734555deb5f21315426b",
                "shasum": ""
            },
            "require": {
                "php": ">=5.3.0"
            },
            "type": "library",
            "autoload": {
                "psr-0": {
                    "PHPQRCode": "lib/"
                }
            },
            "notification-url": "https://packagist.org/downloads/",
            "license": [
                "MIT"
            ],
            "authors": [
                {
                    "name": "Ariel Ferrandini",
                    "email": "arielferrandini@gmail.com",
                    "homepage": "http://www.ferrandini.com/",
                    "role": "Developer"
                }
            ],
            "description": "PHPQRCode porting and changed for PHP 5.3 compatibility",
            "homepage": "https://github.com/aferrandini/PHPQRCode",
            "keywords": [
                "barcode",
                "php",
                "qrcode"
            ],
            "time": "2013-12-16 07:21:25"
        },
        {
            "name": "jasig/phpcas",
            "version": "dev-master",
            "source": {
                "type": "git",
                "url": "https://github.com/Jasig/phpCAS.git",
                "reference": "27a971e0beee74b7b62c5d669be0823e585dfe82"
            },
            "dist": {
                "type": "zip",
                "url": "https://api.github.com/repos/Jasig/phpCAS/zipball/27a971e0beee74b7b62c5d669be0823e585dfe82",
                "reference": "27a971e0beee74b7b62c5d669be0823e585dfe82",
                "shasum": ""
            },
            "require": {
                "php": ">=5.0.0"
            },
            "require-dev": {
                "phpunit/phpunit": "~3.7.10"
            },
            "type": "library",
            "autoload": {
                "classmap": [
                    "source/"
                ]
            },
            "license": [
                "Apache-2.0"
            ],
            "authors": [
                {
                    "name": "Joachim Fritschi",
                    "homepage": "https://wiki.jasig.org/display/~fritschi"
                },
                {
                    "name": "Adam Franco",
                    "homepage": "https://wiki.jasig.org/display/~adamfranco"
                }
            ],
            "description": "Provides a simple API for authenticating users against a CAS server",
            "homepage": "https://wiki.jasig.org/display/CASC/phpCAS",
            "keywords": [
                "cas",
                "jasig"
            ],
            "support": {
                "source": "https://github.com/Jasig/phpCAS/tree/master",
                "issues": "https://github.com/Jasig/phpCAS/issues"
            },
            "time": "2013-12-08 09:32:42"
        },
        {
            "name": "johnwohlers/sip2",
            "version": "dev-master",
            "dist": {
                "type": "file",
                "url": "https://php-sip2.googlecode.com/svn/trunk/sip2.class.php",
                "reference": null,
                "shasum": null
            },
            "type": "library",
            "autoload": {
                "classmap": [
                    "/"
                ]
            }
        },
        {
            "name": "leafo/lessphp",
            "version": "v0.3.9",
            "source": {
                "type": "git",
                "url": "https://github.com/leafo/lessphp.git",
                "reference": "a11a6141b5715162b933c405379765d817891c5d"
            },
            "dist": {
                "type": "zip",
                "url": "https://api.github.com/repos/leafo/lessphp/zipball/a11a6141b5715162b933c405379765d817891c5d",
                "reference": "a11a6141b5715162b933c405379765d817891c5d",
                "shasum": ""
            },
            "type": "library",
            "extra": {
                "branch-alias": {
                    "dev-master": "0.3-dev"
                }
            },
            "autoload": {
                "classmap": [
                    "lessc.inc.php"
                ]
            },
            "notification-url": "https://packagist.org/downloads/",
            "license": [
                "MIT",
                "GPL-3.0"
            ],
            "authors": [
                {
                    "name": "Leaf Corcoran",
                    "email": "leafot@gmail.com",
                    "homepage": "http://leafo.net"
                }
            ],
            "description": "lessphp is a compiler for LESS written in PHP.",
            "homepage": "http://leafo.net/lessphp/",
            "time": "2013-03-02 16:13:31"
        },
        {
            "name": "leafo/scssphp",
            "version": "v0.0.9",
            "source": {
                "type": "git",
                "url": "https://github.com/leafo/scssphp.git",
                "reference": "a06d702ebf9fabb22542bbb27cc12a905813bb6d"
            },
            "dist": {
                "type": "zip",
                "url": "https://api.github.com/repos/leafo/scssphp/zipball/a06d702ebf9fabb22542bbb27cc12a905813bb6d",
                "reference": "a06d702ebf9fabb22542bbb27cc12a905813bb6d",
                "shasum": ""
            },
            "require": {
                "php": ">=5.2.0"
            },
            "require-dev": {
                "php": ">=5.3.0",
                "phpunit/phpunit": "3.7.*"
            },
            "bin": [
                "pscss"
            ],
            "type": "library",
            "autoload": {
                "classmap": [
                    "scss.inc.php"
                ]
            },
            "notification-url": "https://packagist.org/downloads/",
            "license": [
                "MIT",
                "GPL-3.0"
            ],
            "authors": [
                {
                    "name": "Leaf Corcoran",
                    "email": "leafot@gmail.com",
                    "homepage": "http://leafo.net"
                }
            ],
            "description": "scssphp is a compiler for SCSS written in PHP.",
            "homepage": "http://leafo.net/scssphp/",
            "time": "2013-12-23 23:28:02"
        },
        {
            "name": "mobileesp/mdetect",
            "version": "dev-master",
            "dist": {
                "type": "file",
                "url": "http://mobileesp.googlecode.com/svn/PHP/mdetect.php",
                "reference": null,
                "shasum": null
            },
            "type": "library",
            "autoload": {
                "classmap": [
                    "/"
                ]
            }
        },
        {
            "name": "pear-pear.php.net/Archive_Tar",
            "version": "1.3.11",
            "dist": {
                "type": "file",
                "url": "http://pear.php.net/get/Archive_Tar-1.3.11.tgz",
                "reference": null,
                "shasum": null
            },
            "require": {
                "php": ">=4.3.0.0"
            },
            "replace": {
                "pear-pear/archive_tar": "== 1.3.11.0"
            },
            "type": "pear-library",
            "autoload": {
                "classmap": [
                    ""
                ]
            },
            "include-path": [
                "/"
            ],
            "description": "This class provides handling of tar files in PHP.\nIt supports creating, listing, extracting and adding to tar files.\nGzip support is available if PHP has the zlib extension built-in or\nloaded. Bz2 compression is also supported with the bz2 extension loaded."
        },
        {
            "name": "pear-pear.php.net/Console_Getopt",
            "version": "1.3.1",
            "dist": {
                "type": "file",
                "url": "http://pear.php.net/get/Console_Getopt-1.3.1.tgz",
                "reference": null,
                "shasum": null
            },
            "require": {
                "php": ">=4.3.0.0"
            },
            "replace": {
                "pear-pear/console_getopt": "== 1.3.1.0"
            },
            "type": "pear-library",
            "autoload": {
                "classmap": [
                    ""
                ]
            },
            "include-path": [
                "/"
            ],
            "description": "This is a PHP implementation of &quot;getopt&quot; supporting both\nshort and long options."
        },
        {
            "name": "pear-pear.php.net/File_MARC",
            "version": "1.1.1",
            "dist": {
                "type": "file",
                "url": "http://pear.php.net/get/File_MARC-1.1.1.tgz",
                "reference": null,
                "shasum": null
            },
            "require": {
                "php": ">=5.3.0.0"
            },
            "replace": {
                "pear-pear/file_marc": "== 1.1.1.0"
            },
            "type": "pear-library",
            "autoload": {
                "classmap": [
                    ""
                ]
            },
            "include-path": [
                "/"
            ],
            "description": "The standard for machine-readable cataloging (MARC) records is documented at http://loc.gov/marc/. This package enables you to read existing MARC records from a file, string, or (using the YAZ extension), from a Z39.50 source. You can also use this package to create new MARC records.\n\nThis package is based on the PHP MARC package, originally called \"php-marc\", that is part of the Emilda Project (http://www.emilda.org).  Christoffer Landtman generously agreed to make the \"php-marc\" code available under the GNU LGPL so it could be used as the basis of this PEAR package."
        },
        {
            "name": "pear-pear.php.net/PEAR",
            "version": "1.9.4",
            "dist": {
                "type": "file",
                "url": "http://pear.php.net/get/PEAR-1.9.4.tgz",
                "reference": null,
                "shasum": null
            },
            "require": {
                "ext-pcre": "*",
                "ext-xml": "*",
                "pear-pear.php.net/archive_tar": ">=1.3.7.0",
                "pear-pear.php.net/console_getopt": ">=1.2.0.0",
                "pear-pear.php.net/structures_graph": ">=1.0.2.0",
                "pear-pear.php.net/xml_util": ">=1.2.0.0",
                "php": ">=4.4.0.0,!=5.0.0.0,!=5.1.0.0,!=5.1.1.0,!=5.1.2.0,!=5.1.3.0,!=5.1.4.0,!=5.1.5.0"
            },
            "conflict": {
                "pear-pear.php.net/pear_frontend_gtk": "<0.4.0.0",
                "pear-pear.php.net/pear_frontend_web": "<=0.4.0.0"
            },
            "replace": {
                "pear-pear/pear": "== 1.9.4.0"
            },
            "type": "pear-library",
            "autoload": {
                "classmap": [
                    ""
                ]
            },
            "include-path": [
                "/"
            ],
            "description": "The PEAR package contains:\n * the PEAR installer, for creating, distributing\n   and installing packages\n * the PEAR_Exception PHP5 error handling mechanism\n * the PEAR_ErrorStack advanced error handling mechanism\n * the PEAR_Error error handling mechanism\n * the OS_Guess class for retrieving info about the OS\n   where PHP is running on\n * the System class for quick handling of common operations\n   with files and directories\n * the PEAR base class\n  Features in a nutshell:\n  * full support for channels\n  * pre-download dependency validation\n  * new package.xml 2.0 format allows tremendous flexibility while maintaining BC\n  * support for optional dependency groups and limited support for sub-packaging\n  * robust dependency support\n  * full dependency validation on uninstall\n  * remote install for hosts with only ftp access - no more problems with\n    restricted host installation\n  * full support for mirroring\n  * support for bundling several packages into a single tarball\n  * support for static dependencies on a url-based package\n  * support for custom file roles and installation tasks"
        },
        {
            "name": "pear-pear.php.net/Structures_Graph",
            "version": "1.0.4",
            "dist": {
                "type": "file",
                "url": "http://pear.php.net/get/Structures_Graph-1.0.4.tgz",
                "reference": null,
                "shasum": null
            },
            "require": {
                "php": ">=4.2.0.0"
            },
            "replace": {
                "pear-pear/structures_graph": "== 1.0.4.0"
            },
            "type": "pear-library",
            "autoload": {
                "classmap": [
                    ""
                ]
            },
            "include-path": [
                "/"
            ],
            "description": "Structures_Graph is a package for creating and manipulating graph datastructures. It allows building of directed\nand undirected graphs, with data and metadata stored in nodes. The library provides functions for graph traversing\nas well as for characteristic extraction from the graph topology."
        },
        {
            "name": "pear-pear.php.net/Validate",
            "version": "0.8.5",
            "dist": {
                "type": "file",
                "url": "http://pear.php.net/get/Validate-0.8.5.tgz",
                "reference": null,
                "shasum": null
            },
            "require": {
                "php": ">=4.2.0.0"
            },
            "replace": {
                "pear-pear/validate": "== 0.8.5.0"
            },
            "type": "pear-library",
            "autoload": {
                "classmap": [
                    ""
                ]
            },
            "include-path": [
                "/"
            ],
            "description": "Package to validate various datas. It includes :\n    - numbers (min/max, decimal or not)\n    - email (syntax, domain check, rfc822)\n    - string (predifined type alpha upper and/or lowercase, numeric,...)\n    - date (min, max, rfc822 compliant)\n    - uri (RFC2396)\n    - possibility valid multiple data with a single method call (::multiple)"
        },
        {
            "name": "pear-pear.php.net/Validate_ISPN",
            "version": "0.6.1",
            "dist": {
                "type": "file",
                "url": "http://pear.php.net/get/Validate_ISPN-0.6.1.tgz",
                "reference": null,
                "shasum": null
            },
            "require": {
                "pear-pear.php.net/validate": ">=0.5.0.0",
                "php": ">=4.1.0.0"
            },
            "replace": {
                "pear-pear/validate_ispn": "== 0.6.1.0"
            },
            "type": "pear-library",
            "autoload": {
                "classmap": [
                    ""
                ]
            },
            "include-path": [
                "/"
            ],
            "description": "Package containes ISPN (International Standard Product Numbers) validations such as:\n * ISSN\n * ISBN\n * ISMN\n * ISRC (International Standard Recording Code)\n * EAN8\n * EAN13\n * EAN14\n * UCC12\n * SSCC"
        },
        {
            "name": "pear-pear.php.net/XML_Util",
            "version": "1.2.1",
            "dist": {
                "type": "file",
                "url": "http://pear.php.net/get/XML_Util-1.2.1.tgz",
                "reference": null,
                "shasum": null
            },
            "require": {
                "ext-pcre": "*",
                "php": ">=4.3.0.0"
            },
            "replace": {
                "pear-pear/xml_util": "== 1.2.1.0"
            },
            "type": "pear-library",
            "autoload": {
                "classmap": [
                    ""
                ]
            },
            "include-path": [
                "/"
            ],
            "description": "Selection of methods that are often needed when working with XML documents.  Functionality includes creating of attribute lists from arrays, creation of tags, validation of XML names and more."
        },
        {
            "name": "richthegeek/phpsass",
            "version": "2012-06-27",
            "source": {
                "type": "git",
                "url": "https://github.com/richthegeek/phpsass.git",
                "reference": "3ed604470630a11897e580f9551ad83dde715c1f"
            },
            "dist": {
                "type": "zip",
                "url": "https://api.github.com/repos/richthegeek/phpsass/zipball/3ed604470630a11897e580f9551ad83dde715c1f",
                "reference": "3ed604470630a11897e580f9551ad83dde715c1f",
                "shasum": ""
            },
            "type": "library",
            "autoload": {
                "classmap": [
                    "script/",
                    "renderers/",
                    "tree/",
                    "SassException.php",
                    "SassFile.php",
                    "SassParser.php"
                ]
            },
            "notification-url": "https://packagist.org/downloads/",
            "license": [
                "BSD-2-Clause"
            ],
            "authors": [
                {
                    "name": "Richard Lyon",
                    "homepage": "https://github.com/richthegeek"
                },
                {
                    "name": "Sebastian Siemssen",
                    "homepage": "https://twitter.com/thefubhy"
                },
                {
                    "name": "Steve Jones",
                    "homepage": "https://github.com/darthsteven"
                },
                {
                    "name": "Sam Richard",
                    "homepage": "https://github.com/snugug"
                }
            ],
            "description": "PHPSass is a PHP compiler for SASS, a popular CSS pre-processor language.",
            "homepage": "http://phpsass.com",
            "time": "2013-06-27 14:12:37"
        },
        {
            "name": "serialssolutions/summon",
            "version": "dev-master",
            "source": {
                "type": "git",
                "url": "https://github.com/summon/Summon.php.git",
                "reference": "ce26752adfded96aff2f4422991078eedfc740a5"
            },
            "dist": {
                "type": "zip",
                "url": "https://api.github.com/repos/summon/Summon.php/zipball/ce26752adfded96aff2f4422991078eedfc740a5",
                "reference": "ce26752adfded96aff2f4422991078eedfc740a5",
                "shasum": ""
            },
            "type": "library",
            "autoload": {
                "psr-0": {
                    "SerialsSolutions": ""
                }
            },
            "license": [
                "GPL-2.0"
            ],
            "authors": [
                {
                    "name": "Demian Katz",
                    "email": "demian.katz@villanova.edu"
                }
            ],
            "description": "Library for interacting with Serials Solutions' Summon API.",
            "support": {
                "source": "https://github.com/summon/Summon.php/tree/master",
                "issues": "https://github.com/summon/Summon.php/issues"
            },
            "time": "2013-11-13 19:07:09"
        },
        {
            "name": "symfony/yaml",
<<<<<<< HEAD
            "version": "v2.4.1",
=======
            "version": "v2.4.2",
>>>>>>> 041b4e3c
            "target-dir": "Symfony/Component/Yaml",
            "source": {
                "type": "git",
                "url": "https://github.com/symfony/Yaml.git",
<<<<<<< HEAD
                "reference": "4e1a237fc48145fae114b96458d799746ad89aa0"
            },
            "dist": {
                "type": "zip",
                "url": "https://api.github.com/repos/symfony/Yaml/zipball/4e1a237fc48145fae114b96458d799746ad89aa0",
                "reference": "4e1a237fc48145fae114b96458d799746ad89aa0",
=======
                "reference": "bb6ddaf8956139d1b8c360b4b713ed0138e876b3"
            },
            "dist": {
                "type": "zip",
                "url": "https://api.github.com/repos/symfony/Yaml/zipball/bb6ddaf8956139d1b8c360b4b713ed0138e876b3",
                "reference": "bb6ddaf8956139d1b8c360b4b713ed0138e876b3",
>>>>>>> 041b4e3c
                "shasum": ""
            },
            "require": {
                "php": ">=5.3.3"
            },
            "type": "library",
            "extra": {
                "branch-alias": {
                    "dev-master": "2.4-dev"
                }
            },
            "autoload": {
                "psr-0": {
                    "Symfony\\Component\\Yaml\\": ""
                }
            },
            "notification-url": "https://packagist.org/downloads/",
            "license": [
                "MIT"
            ],
            "authors": [
                {
                    "name": "Fabien Potencier",
                    "email": "fabien@symfony.com",
                    "homepage": "http://fabien.potencier.org",
                    "role": "Lead Developer"
                },
                {
                    "name": "Symfony Community",
                    "homepage": "http://symfony.com/contributors"
                }
            ],
            "description": "Symfony Yaml Component",
            "homepage": "http://symfony.com",
<<<<<<< HEAD
            "time": "2013-12-28 08:12:03"
=======
            "time": "2014-01-07 13:28:54"
>>>>>>> 041b4e3c
        },
        {
            "name": "zendframework/zendframework",
            "version": "2.2.6",
            "source": {
                "type": "git",
                "url": "https://github.com/zendframework/zf2.git",
                "reference": "5eae447d46b00a280573b94c398b2f46f45a6903"
            },
            "dist": {
                "type": "zip",
                "url": "https://packages.zendframework.com/composer/zendframework-zendframework-5eae447d46b00a280573b94c398b2f46f45a6903-zip-cbc7a8.zip",
                "reference": "2.2.6",
                "shasum": "fd15c9f720744a28ea2a93dda737ca37bd3c40b2"
            },
            "require": {
                "php": ">=5.3.3",
                "zendframework/zendxml": "~1.0-dev"
            },
            "replace": {
                "zendframework/zend-authentication": "self.version",
                "zendframework/zend-barcode": "self.version",
                "zendframework/zend-cache": "self.version",
                "zendframework/zend-captcha": "self.version",
                "zendframework/zend-code": "self.version",
                "zendframework/zend-config": "self.version",
                "zendframework/zend-console": "self.version",
                "zendframework/zend-crypt": "self.version",
                "zendframework/zend-db": "self.version",
                "zendframework/zend-debug": "self.version",
                "zendframework/zend-di": "self.version",
                "zendframework/zend-dom": "self.version",
                "zendframework/zend-escaper": "self.version",
                "zendframework/zend-eventmanager": "self.version",
                "zendframework/zend-feed": "self.version",
                "zendframework/zend-file": "self.version",
                "zendframework/zend-filter": "self.version",
                "zendframework/zend-form": "self.version",
                "zendframework/zend-http": "self.version",
                "zendframework/zend-i18n": "self.version",
                "zendframework/zend-inputfilter": "self.version",
                "zendframework/zend-json": "self.version",
                "zendframework/zend-ldap": "self.version",
                "zendframework/zend-loader": "self.version",
                "zendframework/zend-log": "self.version",
                "zendframework/zend-mail": "self.version",
                "zendframework/zend-math": "self.version",
                "zendframework/zend-memory": "self.version",
                "zendframework/zend-mime": "self.version",
                "zendframework/zend-modulemanager": "self.version",
                "zendframework/zend-mvc": "self.version",
                "zendframework/zend-navigation": "self.version",
                "zendframework/zend-paginator": "self.version",
                "zendframework/zend-permissions-acl": "self.version",
                "zendframework/zend-permissions-rbac": "self.version",
                "zendframework/zend-progressbar": "self.version",
                "zendframework/zend-resources": "self.version",
                "zendframework/zend-serializer": "self.version",
                "zendframework/zend-server": "self.version",
                "zendframework/zend-servicemanager": "self.version",
                "zendframework/zend-session": "self.version",
                "zendframework/zend-soap": "self.version",
                "zendframework/zend-stdlib": "self.version",
                "zendframework/zend-tag": "self.version",
                "zendframework/zend-test": "self.version",
                "zendframework/zend-text": "self.version",
                "zendframework/zend-uri": "self.version",
                "zendframework/zend-validator": "self.version",
                "zendframework/zend-version": "self.version",
                "zendframework/zend-view": "self.version",
                "zendframework/zend-xmlrpc": "self.version"
            },
            "require-dev": {
                "doctrine/annotations": ">=1.0",
                "fabpot/php-cs-fixer": "*@dev",
                "ircmaxell/random-lib": "dev-master",
                "ircmaxell/security-lib": "dev-master",
                "ocramius/proxy-manager": "0.4.*",
                "phpunit/phpunit": "3.7.*"
            },
            "suggest": {
                "doctrine/annotations": "Doctrine Annotations >=1.0 for annotation features",
                "ext-intl": "ext/intl for i18n features (included in default builds of PHP)",
                "ircmaxell/random-lib": "Fallback random byte generator for Zend\\Math\\Rand if OpenSSL/Mcrypt extensions are unavailable",
                "ocramius/proxy-manager": "ProxyManager to handle lazy initialization of services",
                "zendframework/zendpdf": "ZendPdf for creating PDF representations of barcodes",
                "zendframework/zendservice-recaptcha": "ZendService\\ReCaptcha for rendering ReCaptchas in Zend\\Captcha and/or Zend\\Form"
            },
            "bin": [
                "bin/classmap_generator.php",
                "bin/pluginmap_generator.php",
                "bin/templatemap_generator.php"
            ],
            "type": "library",
            "extra": {
                "branch-alias": {
                    "dev-master": "2.2-dev",
                    "dev-develop": "2.3-dev"
                }
            },
            "autoload": {
                "psr-0": {
                    "Zend\\": "library/"
                }
            },
            "license": [
                "BSD-3-Clause"
            ],
            "description": "Zend Framework 2",
            "homepage": "http://framework.zend.com/",
            "keywords": [
                "framework",
                "zf2"
            ],
            "support": {
                "source": "https://github.com/zendframework/zf2/tree/release-2.2.6",
                "issues": "https://github.com/zendframework/zf2/issues"
            },
            "time": "2014-03-06 17:27:03"
        },
        {
            "name": "zendframework/zendrest",
            "version": "2.0.2",
            "source": {
                "type": "git",
                "url": "https://github.com/zendframework/ZendRest.git",
                "reference": "7427d242b4546e5aef1206d2c97e402109d8843e"
            },
            "dist": {
                "type": "zip",
                "url": "https://packages.zendframework.com/composer/zendframework-zendrest-7427d242b4546e5aef1206d2c97e402109d8843e-zip-da96cc.zip",
                "reference": "2.0.2",
                "shasum": "cd304d9e2fccccbd98348bfbead7d42b102e565a"
            },
            "require": {
                "php": ">=5.3.3",
                "zendframework/zend-http": "~2.0",
                "zendframework/zend-uri": "~2.0",
                "zendframework/zendxml": "~1.0-dev"
            },
            "type": "library",
            "autoload": {
                "psr-0": {
                    "ZendRest": "library/"
                }
            },
            "license": [
                "BSD-3-Clause"
            ],
            "description": " ",
            "homepage": "http://packages.zendframework.com/",
            "keywords": [
                "rest",
                "zf2"
            ],
            "support": {
                "source": "https://github.com/zendframework/ZendRest/tree/release-2.0.2",
                "issues": "https://github.com/zendframework/ZendRest/issues"
            },
            "time": "2014-03-05 22:32:09"
        },
        {
            "name": "zendframework/zendservice-amazon",
            "version": "2.0.2",
            "source": {
                "type": "git",
                "url": "https://github.com/zendframework/ZendService_Amazon.git",
                "reference": "release-2.0.2"
            },
            "dist": {
                "type": "zip",
                "url": "https://packages.zendframework.com/composer/zendframework-zendservice-amazon-2.0.2-release-2.0.2-91b73f.zip",
                "reference": "2.0.2",
                "shasum": "4d83d67516a107b0110ca3473c8ef6c37464eddb"
            },
            "require": {
                "php": ">=5.3.3",
                "zendframework/zend-crypt": ">=2.0.0",
                "zendframework/zend-http": ">=2.0.0",
                "zendframework/zend-json": ">=2.0.0",
                "zendframework/zendrest": ">=2.0.0"
            },
            "require-dev": {
                "zendframework/zend-i18n": ">=2.0.0"
            },
            "suggest": {
                "zendframework/zend-uri": "Zend\\Uri component"
            },
            "type": "library",
            "extra": {
                "branch-alias": {
                    "dev-master": "2.0.x-dev"
                }
            },
            "autoload": {
                "psr-0": {
                    "ZendService": "library/"
                }
            },
            "license": [
                "BSD-3-Clause"
            ],
            "description": "OOP wrapper for the Amazon web service",
            "homepage": "http://packages.zendframework.com/",
            "keywords": [
                "amazon",
                "ec2",
                "s3",
                "simpledb",
                "sqs",
                "zf2"
            ],
            "support": {
                "source": "https://github.com/zendframework/ZendService_Amazon/tree/release-2.0.2",
                "issues": "https://github.com/zendframework/ZendService_Amazon/issues"
            },
            "time": "2012-10-17 19:02:58"
        },
        {
            "name": "zendframework/zendxml",
            "version": "1.0.0",
            "source": {
                "type": "git",
                "url": "https://github.com/zendframework/ZendXml.git",
                "reference": "559b34f426d33a11c3db118e00ce14bb8dc64e5f"
            },
            "dist": {
                "type": "zip",
                "url": "https://packages.zendframework.com/composer/zendframework-zendxml-559b34f426d33a11c3db118e00ce14bb8dc64e5f-zip-6cf7a2.zip",
                "reference": "1.0.0",
                "shasum": "39abc614b5c26bcbf8102e203c52dee73c4460a8"
            },
            "require": {
                "php": ">=5.3.3"
            },
            "require-dev": {
                "fabpot/php-cs-fixer": "*@dev",
                "phpunit/phpunit": "~3.7"
            },
            "type": "library",
            "extra": {
                "branch-alias": {
                    "dev-master": "1.0-dev"
                }
            },
            "autoload": {
                "psr-0": {
                    "ZendXml": "library/"
                }
            },
            "license": [
                "BSD-3-Clause"
            ],
            "description": "Utility library for XML usage, best practices, and security in PHP",
            "homepage": "http://packages.zendframework.com/",
            "keywords": [
                "security",
                "xml",
                "zf2"
            ],
            "support": {
                "source": "https://github.com/zendframework/ZendXml/tree/master",
                "issues": "https://github.com/zendframework/ZendXml/issues"
            },
            "time": "2014-03-05 22:25:44"
        }
    ],
    "packages-dev": [

    ],
    "aliases": [

    ],
    "minimum-stability": "stable",
    "stability-flags": {
        "johnwohlers/sip2": 20,
        "mobileesp/mdetect": 20,
        "serialssolutions/summon": 20,
        "jasig/phpcas": 20
    },
    "platform": [

    ],
    "platform-dev": [

    ]
}<|MERGE_RESOLUTION|>--- conflicted
+++ resolved
@@ -3,11 +3,7 @@
         "This file locks the dependencies of your project to a known state",
         "Read more about it at http://getcomposer.org/doc/01-basic-usage.md#composer-lock-the-lock-file"
     ],
-<<<<<<< HEAD
-    "hash": "f6c95054366a34a12d4951ab5262d3a8",
-=======
-    "hash": "62e7c688185a99c2490f6124b718e711",
->>>>>>> 041b4e3c
+    "hash": "0fe6ebbef17aef84f5762cfdc6fa2c99",
     "packages": [
         {
             "name": "aferrandini/phpqrcode",
@@ -15,12 +11,12 @@
             "source": {
                 "type": "git",
                 "url": "https://github.com/aferrandini/PHPQRCode.git",
-                "reference": "1cedb4ccd266b18dcc8c734555deb5f21315426b"
-            },
-            "dist": {
-                "type": "zip",
-                "url": "https://api.github.com/repos/aferrandini/PHPQRCode/zipball/1cedb4ccd266b18dcc8c734555deb5f21315426b",
-                "reference": "1cedb4ccd266b18dcc8c734555deb5f21315426b",
+                "reference": "3c1c0454d43710ab5bbe19a51ad4cb41c22e3d46"
+            },
+            "dist": {
+                "type": "zip",
+                "url": "https://api.github.com/repos/aferrandini/PHPQRCode/zipball/3c1c0454d43710ab5bbe19a51ad4cb41c22e3d46",
+                "reference": "3c1c0454d43710ab5bbe19a51ad4cb41c22e3d46",
                 "shasum": ""
             },
             "require": {
@@ -51,7 +47,7 @@
                 "php",
                 "qrcode"
             ],
-            "time": "2013-12-16 07:21:25"
+            "time": "2013-07-08 09:39:08"
         },
         {
             "name": "jasig/phpcas",
@@ -160,52 +156,6 @@
             "description": "lessphp is a compiler for LESS written in PHP.",
             "homepage": "http://leafo.net/lessphp/",
             "time": "2013-03-02 16:13:31"
-        },
-        {
-            "name": "leafo/scssphp",
-            "version": "v0.0.9",
-            "source": {
-                "type": "git",
-                "url": "https://github.com/leafo/scssphp.git",
-                "reference": "a06d702ebf9fabb22542bbb27cc12a905813bb6d"
-            },
-            "dist": {
-                "type": "zip",
-                "url": "https://api.github.com/repos/leafo/scssphp/zipball/a06d702ebf9fabb22542bbb27cc12a905813bb6d",
-                "reference": "a06d702ebf9fabb22542bbb27cc12a905813bb6d",
-                "shasum": ""
-            },
-            "require": {
-                "php": ">=5.2.0"
-            },
-            "require-dev": {
-                "php": ">=5.3.0",
-                "phpunit/phpunit": "3.7.*"
-            },
-            "bin": [
-                "pscss"
-            ],
-            "type": "library",
-            "autoload": {
-                "classmap": [
-                    "scss.inc.php"
-                ]
-            },
-            "notification-url": "https://packagist.org/downloads/",
-            "license": [
-                "MIT",
-                "GPL-3.0"
-            ],
-            "authors": [
-                {
-                    "name": "Leaf Corcoran",
-                    "email": "leafot@gmail.com",
-                    "homepage": "http://leafo.net"
-                }
-            ],
-            "description": "scssphp is a compiler for SCSS written in PHP.",
-            "homepage": "http://leafo.net/scssphp/",
-            "time": "2013-12-23 23:28:02"
         },
         {
             "name": "mobileesp/mdetect",
@@ -445,16 +395,16 @@
         },
         {
             "name": "richthegeek/phpsass",
-            "version": "2012-06-27",
+            "version": "2014-03-20",
             "source": {
                 "type": "git",
                 "url": "https://github.com/richthegeek/phpsass.git",
-                "reference": "3ed604470630a11897e580f9551ad83dde715c1f"
-            },
-            "dist": {
-                "type": "zip",
-                "url": "https://api.github.com/repos/richthegeek/phpsass/zipball/3ed604470630a11897e580f9551ad83dde715c1f",
-                "reference": "3ed604470630a11897e580f9551ad83dde715c1f",
+                "reference": "22659dc78b070ae7479fada8868d6abdc7896197"
+            },
+            "dist": {
+                "type": "zip",
+                "url": "https://api.github.com/repos/richthegeek/phpsass/zipball/22659dc78b070ae7479fada8868d6abdc7896197",
+                "reference": "22659dc78b070ae7479fada8868d6abdc7896197",
                 "shasum": ""
             },
             "type": "library",
@@ -492,7 +442,7 @@
             ],
             "description": "PHPSass is a PHP compiler for SASS, a popular CSS pre-processor language.",
             "homepage": "http://phpsass.com",
-            "time": "2013-06-27 14:12:37"
+            "time": "2014-03-20 17:07:47"
         },
         {
             "name": "serialssolutions/summon",
@@ -532,30 +482,17 @@
         },
         {
             "name": "symfony/yaml",
-<<<<<<< HEAD
-            "version": "v2.4.1",
-=======
-            "version": "v2.4.2",
->>>>>>> 041b4e3c
+            "version": "v2.4.3",
             "target-dir": "Symfony/Component/Yaml",
             "source": {
                 "type": "git",
                 "url": "https://github.com/symfony/Yaml.git",
-<<<<<<< HEAD
-                "reference": "4e1a237fc48145fae114b96458d799746ad89aa0"
-            },
-            "dist": {
-                "type": "zip",
-                "url": "https://api.github.com/repos/symfony/Yaml/zipball/4e1a237fc48145fae114b96458d799746ad89aa0",
-                "reference": "4e1a237fc48145fae114b96458d799746ad89aa0",
-=======
-                "reference": "bb6ddaf8956139d1b8c360b4b713ed0138e876b3"
-            },
-            "dist": {
-                "type": "zip",
-                "url": "https://api.github.com/repos/symfony/Yaml/zipball/bb6ddaf8956139d1b8c360b4b713ed0138e876b3",
-                "reference": "bb6ddaf8956139d1b8c360b4b713ed0138e876b3",
->>>>>>> 041b4e3c
+                "reference": "77a41c2835ab7cfe8bf6d15e25d3af8f3eb3bacd"
+            },
+            "dist": {
+                "type": "zip",
+                "url": "https://api.github.com/repos/symfony/Yaml/zipball/77a41c2835ab7cfe8bf6d15e25d3af8f3eb3bacd",
+                "reference": "77a41c2835ab7cfe8bf6d15e25d3af8f3eb3bacd",
                 "shasum": ""
             },
             "require": {
@@ -590,11 +527,7 @@
             ],
             "description": "Symfony Yaml Component",
             "homepage": "http://symfony.com",
-<<<<<<< HEAD
-            "time": "2013-12-28 08:12:03"
-=======
-            "time": "2014-01-07 13:28:54"
->>>>>>> 041b4e3c
+            "time": "2014-03-12 18:29:58"
         },
         {
             "name": "zendframework/zendframework",
@@ -758,27 +691,28 @@
         },
         {
             "name": "zendframework/zendservice-amazon",
-            "version": "2.0.2",
+            "version": "2.0.3",
             "source": {
                 "type": "git",
                 "url": "https://github.com/zendframework/ZendService_Amazon.git",
-                "reference": "release-2.0.2"
-            },
-            "dist": {
-                "type": "zip",
-                "url": "https://packages.zendframework.com/composer/zendframework-zendservice-amazon-2.0.2-release-2.0.2-91b73f.zip",
-                "reference": "2.0.2",
-                "shasum": "4d83d67516a107b0110ca3473c8ef6c37464eddb"
+                "reference": "f3d44e3488908323c34bf040c045ee71e1196796"
+            },
+            "dist": {
+                "type": "zip",
+                "url": "https://packages.zendframework.com/composer/zendframework-zendservice-amazon-f3d44e3488908323c34bf040c045ee71e1196796-zip-31bbc0.zip",
+                "reference": "2.0.3",
+                "shasum": "b7f77cced220f6738248fc827952ab2c6604a08f"
             },
             "require": {
                 "php": ">=5.3.3",
-                "zendframework/zend-crypt": ">=2.0.0",
-                "zendframework/zend-http": ">=2.0.0",
-                "zendframework/zend-json": ">=2.0.0",
-                "zendframework/zendrest": ">=2.0.0"
+                "zendframework/zend-crypt": "~2.0",
+                "zendframework/zend-http": "~2.0",
+                "zendframework/zend-json": "~2.0",
+                "zendframework/zendrest": "~2.0",
+                "zendframework/zendxml": "~1.0-dev"
             },
             "require-dev": {
-                "zendframework/zend-i18n": ">=2.0.0"
+                "zendframework/zend-i18n": "~2.0"
             },
             "suggest": {
                 "zendframework/zend-uri": "Zend\\Uri component"
@@ -791,7 +725,7 @@
             },
             "autoload": {
                 "psr-0": {
-                    "ZendService": "library/"
+                    "ZendService\\Amazon\\": "library/"
                 }
             },
             "license": [
@@ -808,10 +742,10 @@
                 "zf2"
             ],
             "support": {
-                "source": "https://github.com/zendframework/ZendService_Amazon/tree/release-2.0.2",
+                "source": "https://github.com/zendframework/ZendService_Amazon/tree/master",
                 "issues": "https://github.com/zendframework/ZendService_Amazon/issues"
             },
-            "time": "2012-10-17 19:02:58"
+            "time": "2014-03-05 22:37:42"
         },
         {
             "name": "zendframework/zendxml",
@@ -870,10 +804,10 @@
     ],
     "minimum-stability": "stable",
     "stability-flags": {
+        "jasig/phpcas": 20,
         "johnwohlers/sip2": 20,
         "mobileesp/mdetect": 20,
-        "serialssolutions/summon": 20,
-        "jasig/phpcas": 20
+        "serialssolutions/summon": 20
     },
     "platform": [
 
