{
    "_readme": [
        "This file locks the dependencies of your project to a known state",
        "Read more about it at https://getcomposer.org/doc/01-basic-usage.md#installing-dependencies",
        "This file is @generated automatically"
    ],
<<<<<<< HEAD
    "content-hash": "8f3db2a38dbbe16d04f653282fda6ca8",
=======
    "content-hash": "457dc962454d4a004601f9c83f1588f4",
>>>>>>> 8e924565
    "packages": [
        {
            "name": "ahand/mobileesp",
            "version": "dev-master",
            "source": {
                "type": "git",
                "url": "https://github.com/ahand/mobileesp.git",
                "reference": "c02055dbe9baee63aab11438f4d7b5d25075d347"
            },
            "dist": {
                "type": "zip",
                "url": "https://api.github.com/repos/ahand/mobileesp/zipball/c02055dbe9baee63aab11438f4d7b5d25075d347",
                "reference": "c02055dbe9baee63aab11438f4d7b5d25075d347",
                "shasum": ""
            },
            "default-branch": true,
            "type": "library",
            "autoload": {
                "classmap": [
                    "PHP"
                ]
            },
            "notification-url": "https://packagist.org/downloads/",
            "license": [
                "Apache-2.0"
            ],
            "authors": [
                {
                    "name": "Anthony Hand",
                    "email": "anthony.hand@gmail.com",
                    "role": "Maintainer"
                }
            ],
            "description": "Since 2008, MobileESP provides web site developers an easy-to-use and lightweight API for detecting whether visitors are using a mobile device, and if so, what kind. The APIs provide simple boolean results ('true' or 'false') for identifying individual device categories (such as iPhone, BlackBerry, Android, and Windows Mobile), device capabilities (e.g., J2ME), and broad classes of devices, such as 'iPhone Tier' (iPhone/Android/Tizen) or 'Tablet Tier.' APIs are available in PHP, JavaScript, Java, C#, Ruby Python, and more.",
            "homepage": "http://www.mobileesp.org",
            "keywords": [
                "Mobile-Detect",
                "browser",
                "detect android",
                "detect ipad",
                "detect iphone",
                "detect tablet",
                "mobile",
                "mobile detect",
                "mobile detector",
                "mobile device",
                "mobile esp",
                "mobile redirect",
                "mobile view managing",
                "mobiledetect",
                "responsive web",
                "user agent",
                "useragent"
            ],
            "support": {
                "issues": "https://github.com/ahand/mobileesp/issues",
                "source": "https://github.com/ahand/mobileesp/"
            },
            "time": "2017-06-06T22:20:56+00:00"
        },
        {
            "name": "bacon/bacon-qr-code",
            "version": "2.0.8",
            "source": {
                "type": "git",
                "url": "https://github.com/Bacon/BaconQrCode.git",
                "reference": "8674e51bb65af933a5ffaf1c308a660387c35c22"
            },
            "dist": {
                "type": "zip",
                "url": "https://api.github.com/repos/Bacon/BaconQrCode/zipball/8674e51bb65af933a5ffaf1c308a660387c35c22",
                "reference": "8674e51bb65af933a5ffaf1c308a660387c35c22",
                "shasum": ""
            },
            "require": {
                "dasprid/enum": "^1.0.3",
                "ext-iconv": "*",
                "php": "^7.1 || ^8.0"
            },
            "require-dev": {
                "phly/keep-a-changelog": "^2.1",
                "phpunit/phpunit": "^7 | ^8 | ^9",
                "spatie/phpunit-snapshot-assertions": "^4.2.9",
                "squizlabs/php_codesniffer": "^3.4"
            },
            "suggest": {
                "ext-imagick": "to generate QR code images"
            },
            "type": "library",
            "autoload": {
                "psr-4": {
                    "BaconQrCode\\": "src/"
                }
            },
            "notification-url": "https://packagist.org/downloads/",
            "license": [
                "BSD-2-Clause"
            ],
            "authors": [
                {
                    "name": "Ben Scholzen 'DASPRiD'",
                    "email": "mail@dasprids.de",
                    "homepage": "https://dasprids.de/",
                    "role": "Developer"
                }
            ],
            "description": "BaconQrCode is a QR code generator for PHP.",
            "homepage": "https://github.com/Bacon/BaconQrCode",
            "support": {
                "issues": "https://github.com/Bacon/BaconQrCode/issues",
                "source": "https://github.com/Bacon/BaconQrCode/tree/2.0.8"
            },
            "time": "2022-12-07T17:46:57+00:00"
        },
        {
            "name": "brick/varexporter",
            "version": "0.3.8",
            "source": {
                "type": "git",
                "url": "https://github.com/brick/varexporter.git",
                "reference": "b5853edea6204ff8fa10633c3a4cccc4058410ed"
            },
            "dist": {
                "type": "zip",
                "url": "https://api.github.com/repos/brick/varexporter/zipball/b5853edea6204ff8fa10633c3a4cccc4058410ed",
                "reference": "b5853edea6204ff8fa10633c3a4cccc4058410ed",
                "shasum": ""
            },
            "require": {
                "nikic/php-parser": "^4.0",
                "php": "^7.2 || ^8.0"
            },
            "require-dev": {
                "php-coveralls/php-coveralls": "^2.2",
                "phpunit/phpunit": "^8.5 || ^9.0",
                "vimeo/psalm": "4.23.0"
            },
            "type": "library",
            "autoload": {
                "psr-4": {
                    "Brick\\VarExporter\\": "src/"
                }
            },
            "notification-url": "https://packagist.org/downloads/",
            "license": [
                "MIT"
            ],
            "description": "A powerful alternative to var_export(), which can export closures and objects without __set_state()",
            "keywords": [
                "var_export"
            ],
            "support": {
                "issues": "https://github.com/brick/varexporter/issues",
                "source": "https://github.com/brick/varexporter/tree/0.3.8"
            },
            "funding": [
                {
                    "url": "https://github.com/BenMorel",
                    "type": "github"
                }
            ],
            "time": "2023-01-21T23:05:38+00:00"
        },
        {
            "name": "cap60552/php-sip2",
            "version": "v1.0.0",
            "source": {
                "type": "git",
                "url": "https://github.com/cap60552/php-sip2.git",
                "reference": "9904f94e857b7d4d4fd494f2d6634dcaf0d6e2c1"
            },
            "dist": {
                "type": "zip",
                "url": "https://api.github.com/repos/cap60552/php-sip2/zipball/9904f94e857b7d4d4fd494f2d6634dcaf0d6e2c1",
                "reference": "9904f94e857b7d4d4fd494f2d6634dcaf0d6e2c1",
                "shasum": ""
            },
            "type": "library",
            "autoload": {
                "classmap": [
                    "/"
                ]
            },
            "notification-url": "https://packagist.org/downloads/",
            "license": [
                "GPL-3.0"
            ],
            "authors": [
                {
                    "name": "John Wohlers",
                    "email": "john@wohlershome.net",
                    "role": "Maintainer"
                }
            ],
            "description": "PHP class library to facilitate communication with Integrated Library System (ILS) servers via 3M's SIP2.",
            "homepage": "https://github.com/cap60552/php-sip2",
            "support": {
                "issues": "https://github.com/cap60552/php-sip2/issues",
                "source": "https://github.com/cap60552/php-sip2/tree/v1.0.0"
            },
            "time": "2015-11-03T04:42:39+00:00"
        },
        {
            "name": "colinmollenhour/credis",
            "version": "v1.14.0",
            "source": {
                "type": "git",
                "url": "https://github.com/colinmollenhour/credis.git",
                "reference": "dccc8a46586475075fbb012d8bd523b8a938c2dc"
            },
            "dist": {
                "type": "zip",
                "url": "https://api.github.com/repos/colinmollenhour/credis/zipball/dccc8a46586475075fbb012d8bd523b8a938c2dc",
                "reference": "dccc8a46586475075fbb012d8bd523b8a938c2dc",
                "shasum": ""
            },
            "require": {
                "php": ">=5.6.0"
            },
            "suggest": {
                "ext-redis": "Improved performance for communicating with redis"
            },
            "type": "library",
            "autoload": {
                "classmap": [
                    "Client.php",
                    "Cluster.php",
                    "Sentinel.php",
                    "Module.php"
                ]
            },
            "notification-url": "https://packagist.org/downloads/",
            "license": [
                "MIT"
            ],
            "authors": [
                {
                    "name": "Colin Mollenhour",
                    "email": "colin@mollenhour.com"
                }
            ],
            "description": "Credis is a lightweight interface to the Redis key-value store which wraps the phpredis library when available for better performance.",
            "homepage": "https://github.com/colinmollenhour/credis",
            "support": {
                "issues": "https://github.com/colinmollenhour/credis/issues",
                "source": "https://github.com/colinmollenhour/credis/tree/v1.14.0"
            },
            "time": "2022-11-09T01:18:39+00:00"
        },
        {
            "name": "composer/package-versions-deprecated",
            "version": "1.11.99.5",
            "source": {
                "type": "git",
                "url": "https://github.com/composer/package-versions-deprecated.git",
                "reference": "b4f54f74ef3453349c24a845d22392cd31e65f1d"
            },
            "dist": {
                "type": "zip",
                "url": "https://api.github.com/repos/composer/package-versions-deprecated/zipball/b4f54f74ef3453349c24a845d22392cd31e65f1d",
                "reference": "b4f54f74ef3453349c24a845d22392cd31e65f1d",
                "shasum": ""
            },
            "require": {
                "composer-plugin-api": "^1.1.0 || ^2.0",
                "php": "^7 || ^8"
            },
            "replace": {
                "ocramius/package-versions": "1.11.99"
            },
            "require-dev": {
                "composer/composer": "^1.9.3 || ^2.0@dev",
                "ext-zip": "^1.13",
                "phpunit/phpunit": "^6.5 || ^7"
            },
            "type": "composer-plugin",
            "extra": {
                "class": "PackageVersions\\Installer",
                "branch-alias": {
                    "dev-master": "1.x-dev"
                }
            },
            "autoload": {
                "psr-4": {
                    "PackageVersions\\": "src/PackageVersions"
                }
            },
            "notification-url": "https://packagist.org/downloads/",
            "license": [
                "MIT"
            ],
            "authors": [
                {
                    "name": "Marco Pivetta",
                    "email": "ocramius@gmail.com"
                },
                {
                    "name": "Jordi Boggiano",
                    "email": "j.boggiano@seld.be"
                }
            ],
            "description": "Composer plugin that provides efficient querying for installed package versions (no runtime IO)",
            "support": {
                "issues": "https://github.com/composer/package-versions-deprecated/issues",
                "source": "https://github.com/composer/package-versions-deprecated/tree/1.11.99.5"
            },
            "funding": [
                {
                    "url": "https://packagist.com",
                    "type": "custom"
                },
                {
                    "url": "https://github.com/composer",
                    "type": "github"
                },
                {
                    "url": "https://tidelift.com/funding/github/packagist/composer/composer",
                    "type": "tidelift"
                }
            ],
            "time": "2022-01-17T14:14:24+00:00"
        },
        {
            "name": "composer/semver",
            "version": "3.3.2",
            "source": {
                "type": "git",
                "url": "https://github.com/composer/semver.git",
                "reference": "3953f23262f2bff1919fc82183ad9acb13ff62c9"
            },
            "dist": {
                "type": "zip",
                "url": "https://api.github.com/repos/composer/semver/zipball/3953f23262f2bff1919fc82183ad9acb13ff62c9",
                "reference": "3953f23262f2bff1919fc82183ad9acb13ff62c9",
                "shasum": ""
            },
            "require": {
                "php": "^5.3.2 || ^7.0 || ^8.0"
            },
            "require-dev": {
                "phpstan/phpstan": "^1.4",
                "symfony/phpunit-bridge": "^4.2 || ^5"
            },
            "type": "library",
            "extra": {
                "branch-alias": {
                    "dev-main": "3.x-dev"
                }
            },
            "autoload": {
                "psr-4": {
                    "Composer\\Semver\\": "src"
                }
            },
            "notification-url": "https://packagist.org/downloads/",
            "license": [
                "MIT"
            ],
            "authors": [
                {
                    "name": "Nils Adermann",
                    "email": "naderman@naderman.de",
                    "homepage": "http://www.naderman.de"
                },
                {
                    "name": "Jordi Boggiano",
                    "email": "j.boggiano@seld.be",
                    "homepage": "http://seld.be"
                },
                {
                    "name": "Rob Bast",
                    "email": "rob.bast@gmail.com",
                    "homepage": "http://robbast.nl"
                }
            ],
            "description": "Semver library that offers utilities, version constraint parsing and validation.",
            "keywords": [
                "semantic",
                "semver",
                "validation",
                "versioning"
            ],
            "support": {
                "irc": "irc://irc.freenode.org/composer",
                "issues": "https://github.com/composer/semver/issues",
                "source": "https://github.com/composer/semver/tree/3.3.2"
            },
            "funding": [
                {
                    "url": "https://packagist.com",
                    "type": "custom"
                },
                {
                    "url": "https://github.com/composer",
                    "type": "github"
                },
                {
                    "url": "https://tidelift.com/funding/github/packagist/composer/composer",
                    "type": "tidelift"
                }
            ],
            "time": "2022-04-01T19:23:25+00:00"
        },
        {
            "name": "dasprid/enum",
            "version": "1.0.4",
            "source": {
                "type": "git",
                "url": "https://github.com/DASPRiD/Enum.git",
                "reference": "8e6b6ea76eabbf19ea2bf5b67b98e1860474012f"
            },
            "dist": {
                "type": "zip",
                "url": "https://api.github.com/repos/DASPRiD/Enum/zipball/8e6b6ea76eabbf19ea2bf5b67b98e1860474012f",
                "reference": "8e6b6ea76eabbf19ea2bf5b67b98e1860474012f",
                "shasum": ""
            },
            "require": {
                "php": ">=7.1 <9.0"
            },
            "require-dev": {
                "phpunit/phpunit": "^7 | ^8 | ^9",
                "squizlabs/php_codesniffer": "*"
            },
            "type": "library",
            "autoload": {
                "psr-4": {
                    "DASPRiD\\Enum\\": "src/"
                }
            },
            "notification-url": "https://packagist.org/downloads/",
            "license": [
                "BSD-2-Clause"
            ],
            "authors": [
                {
                    "name": "Ben Scholzen 'DASPRiD'",
                    "email": "mail@dasprids.de",
                    "homepage": "https://dasprids.de/",
                    "role": "Developer"
                }
            ],
            "description": "PHP 7.1 enum implementation",
            "keywords": [
                "enum",
                "map"
            ],
            "support": {
                "issues": "https://github.com/DASPRiD/Enum/issues",
                "source": "https://github.com/DASPRiD/Enum/tree/1.0.4"
            },
            "time": "2023-03-01T18:44:03+00:00"
        },
        {
            "name": "defuse/php-encryption",
            "version": "v2.3.1",
            "source": {
                "type": "git",
                "url": "https://github.com/defuse/php-encryption.git",
                "reference": "77880488b9954b7884c25555c2a0ea9e7053f9d2"
            },
            "dist": {
                "type": "zip",
                "url": "https://api.github.com/repos/defuse/php-encryption/zipball/77880488b9954b7884c25555c2a0ea9e7053f9d2",
                "reference": "77880488b9954b7884c25555c2a0ea9e7053f9d2",
                "shasum": ""
            },
            "require": {
                "ext-openssl": "*",
                "paragonie/random_compat": ">= 2",
                "php": ">=5.6.0"
            },
            "require-dev": {
                "phpunit/phpunit": "^4|^5|^6|^7|^8|^9"
            },
            "bin": [
                "bin/generate-defuse-key"
            ],
            "type": "library",
            "autoload": {
                "psr-4": {
                    "Defuse\\Crypto\\": "src"
                }
            },
            "notification-url": "https://packagist.org/downloads/",
            "license": [
                "MIT"
            ],
            "authors": [
                {
                    "name": "Taylor Hornby",
                    "email": "taylor@defuse.ca",
                    "homepage": "https://defuse.ca/"
                },
                {
                    "name": "Scott Arciszewski",
                    "email": "info@paragonie.com",
                    "homepage": "https://paragonie.com"
                }
            ],
            "description": "Secure PHP Encryption Library",
            "keywords": [
                "aes",
                "authenticated encryption",
                "cipher",
                "crypto",
                "cryptography",
                "encrypt",
                "encryption",
                "openssl",
                "security",
                "symmetric key cryptography"
            ],
            "support": {
                "issues": "https://github.com/defuse/php-encryption/issues",
                "source": "https://github.com/defuse/php-encryption/tree/v2.3.1"
            },
            "time": "2021-04-09T23:57:26+00:00"
        },
        {
            "name": "dflydev/dot-access-data",
            "version": "v3.0.2",
            "source": {
                "type": "git",
                "url": "https://github.com/dflydev/dflydev-dot-access-data.git",
                "reference": "f41715465d65213d644d3141a6a93081be5d3549"
            },
            "dist": {
                "type": "zip",
                "url": "https://api.github.com/repos/dflydev/dflydev-dot-access-data/zipball/f41715465d65213d644d3141a6a93081be5d3549",
                "reference": "f41715465d65213d644d3141a6a93081be5d3549",
                "shasum": ""
            },
            "require": {
                "php": "^7.1 || ^8.0"
            },
            "require-dev": {
                "phpstan/phpstan": "^0.12.42",
                "phpunit/phpunit": "^7.5 || ^8.5 || ^9.3",
                "scrutinizer/ocular": "1.6.0",
                "squizlabs/php_codesniffer": "^3.5",
                "vimeo/psalm": "^4.0.0"
            },
            "type": "library",
            "extra": {
                "branch-alias": {
                    "dev-main": "3.x-dev"
                }
            },
            "autoload": {
                "psr-4": {
                    "Dflydev\\DotAccessData\\": "src/"
                }
            },
            "notification-url": "https://packagist.org/downloads/",
            "license": [
                "MIT"
            ],
            "authors": [
                {
                    "name": "Dragonfly Development Inc.",
                    "email": "info@dflydev.com",
                    "homepage": "http://dflydev.com"
                },
                {
                    "name": "Beau Simensen",
                    "email": "beau@dflydev.com",
                    "homepage": "http://beausimensen.com"
                },
                {
                    "name": "Carlos Frutos",
                    "email": "carlos@kiwing.it",
                    "homepage": "https://github.com/cfrutos"
                },
                {
                    "name": "Colin O'Dell",
                    "email": "colinodell@gmail.com",
                    "homepage": "https://www.colinodell.com"
                }
            ],
            "description": "Given a deep data structure, access data by dot notation.",
            "homepage": "https://github.com/dflydev/dflydev-dot-access-data",
            "keywords": [
                "access",
                "data",
                "dot",
                "notation"
            ],
            "support": {
                "issues": "https://github.com/dflydev/dflydev-dot-access-data/issues",
                "source": "https://github.com/dflydev/dflydev-dot-access-data/tree/v3.0.2"
            },
            "time": "2022-10-27T11:44:00+00:00"
        },
        {
            "name": "doctrine/cache",
            "version": "2.2.0",
            "source": {
                "type": "git",
                "url": "https://github.com/doctrine/cache.git",
                "reference": "1ca8f21980e770095a31456042471a57bc4c68fb"
            },
            "dist": {
                "type": "zip",
                "url": "https://api.github.com/repos/doctrine/cache/zipball/1ca8f21980e770095a31456042471a57bc4c68fb",
                "reference": "1ca8f21980e770095a31456042471a57bc4c68fb",
                "shasum": ""
            },
            "require": {
                "php": "~7.1 || ^8.0"
            },
            "conflict": {
                "doctrine/common": ">2.2,<2.4"
            },
            "require-dev": {
                "cache/integration-tests": "dev-master",
                "doctrine/coding-standard": "^9",
                "phpunit/phpunit": "^7.5 || ^8.5 || ^9.5",
                "psr/cache": "^1.0 || ^2.0 || ^3.0",
                "symfony/cache": "^4.4 || ^5.4 || ^6",
                "symfony/var-exporter": "^4.4 || ^5.4 || ^6"
            },
            "type": "library",
            "autoload": {
                "psr-4": {
                    "Doctrine\\Common\\Cache\\": "lib/Doctrine/Common/Cache"
                }
            },
            "notification-url": "https://packagist.org/downloads/",
            "license": [
                "MIT"
            ],
            "authors": [
                {
                    "name": "Guilherme Blanco",
                    "email": "guilhermeblanco@gmail.com"
                },
                {
                    "name": "Roman Borschel",
                    "email": "roman@code-factory.org"
                },
                {
                    "name": "Benjamin Eberlei",
                    "email": "kontakt@beberlei.de"
                },
                {
                    "name": "Jonathan Wage",
                    "email": "jonwage@gmail.com"
                },
                {
                    "name": "Johannes Schmitt",
                    "email": "schmittjoh@gmail.com"
                }
            ],
            "description": "PHP Doctrine Cache library is a popular cache implementation that supports many different drivers such as redis, memcache, apc, mongodb and others.",
            "homepage": "https://www.doctrine-project.org/projects/cache.html",
            "keywords": [
                "abstraction",
                "apcu",
                "cache",
                "caching",
                "couchdb",
                "memcached",
                "php",
                "redis",
                "xcache"
            ],
            "support": {
                "issues": "https://github.com/doctrine/cache/issues",
                "source": "https://github.com/doctrine/cache/tree/2.2.0"
            },
            "funding": [
                {
                    "url": "https://www.doctrine-project.org/sponsorship.html",
                    "type": "custom"
                },
                {
                    "url": "https://www.patreon.com/phpdoctrine",
                    "type": "patreon"
                },
                {
                    "url": "https://tidelift.com/funding/github/packagist/doctrine%2Fcache",
                    "type": "tidelift"
                }
            ],
            "time": "2022-05-20T20:07:39+00:00"
        },
        {
            "name": "doctrine/collections",
            "version": "1.8.0",
            "source": {
                "type": "git",
                "url": "https://github.com/doctrine/collections.git",
                "reference": "2b44dd4cbca8b5744327de78bafef5945c7e7b5e"
            },
            "dist": {
                "type": "zip",
                "url": "https://api.github.com/repos/doctrine/collections/zipball/2b44dd4cbca8b5744327de78bafef5945c7e7b5e",
                "reference": "2b44dd4cbca8b5744327de78bafef5945c7e7b5e",
                "shasum": ""
            },
            "require": {
                "doctrine/deprecations": "^0.5.3 || ^1",
                "php": "^7.1.3 || ^8.0"
            },
            "require-dev": {
                "doctrine/coding-standard": "^9.0 || ^10.0",
                "phpstan/phpstan": "^1.4.8",
                "phpunit/phpunit": "^7.5 || ^8.5 || ^9.1.5",
                "vimeo/psalm": "^4.22"
            },
            "type": "library",
            "autoload": {
                "psr-4": {
                    "Doctrine\\Common\\Collections\\": "lib/Doctrine/Common/Collections"
                }
            },
            "notification-url": "https://packagist.org/downloads/",
            "license": [
                "MIT"
            ],
            "authors": [
                {
                    "name": "Guilherme Blanco",
                    "email": "guilhermeblanco@gmail.com"
                },
                {
                    "name": "Roman Borschel",
                    "email": "roman@code-factory.org"
                },
                {
                    "name": "Benjamin Eberlei",
                    "email": "kontakt@beberlei.de"
                },
                {
                    "name": "Jonathan Wage",
                    "email": "jonwage@gmail.com"
                },
                {
                    "name": "Johannes Schmitt",
                    "email": "schmittjoh@gmail.com"
                }
            ],
            "description": "PHP Doctrine Collections library that adds additional functionality on top of PHP arrays.",
            "homepage": "https://www.doctrine-project.org/projects/collections.html",
            "keywords": [
                "array",
                "collections",
                "iterators",
                "php"
            ],
            "support": {
                "issues": "https://github.com/doctrine/collections/issues",
                "source": "https://github.com/doctrine/collections/tree/1.8.0"
            },
            "time": "2022-09-01T20:12:10+00:00"
        },
        {
            "name": "doctrine/deprecations",
            "version": "v1.0.0",
            "source": {
                "type": "git",
                "url": "https://github.com/doctrine/deprecations.git",
                "reference": "0e2a4f1f8cdfc7a92ec3b01c9334898c806b30de"
            },
            "dist": {
                "type": "zip",
                "url": "https://api.github.com/repos/doctrine/deprecations/zipball/0e2a4f1f8cdfc7a92ec3b01c9334898c806b30de",
                "reference": "0e2a4f1f8cdfc7a92ec3b01c9334898c806b30de",
                "shasum": ""
            },
            "require": {
                "php": "^7.1|^8.0"
            },
            "require-dev": {
                "doctrine/coding-standard": "^9",
                "phpunit/phpunit": "^7.5|^8.5|^9.5",
                "psr/log": "^1|^2|^3"
            },
            "suggest": {
                "psr/log": "Allows logging deprecations via PSR-3 logger implementation"
            },
            "type": "library",
            "autoload": {
                "psr-4": {
                    "Doctrine\\Deprecations\\": "lib/Doctrine/Deprecations"
                }
            },
            "notification-url": "https://packagist.org/downloads/",
            "license": [
                "MIT"
            ],
            "description": "A small layer on top of trigger_error(E_USER_DEPRECATED) or PSR-3 logging with options to disable all deprecations or selectively for packages.",
            "homepage": "https://www.doctrine-project.org/",
            "support": {
                "issues": "https://github.com/doctrine/deprecations/issues",
                "source": "https://github.com/doctrine/deprecations/tree/v1.0.0"
            },
            "time": "2022-05-02T15:47:09+00:00"
        },
        {
            "name": "doctrine/event-manager",
            "version": "1.2.0",
            "source": {
                "type": "git",
                "url": "https://github.com/doctrine/event-manager.git",
                "reference": "95aa4cb529f1e96576f3fda9f5705ada4056a520"
            },
            "dist": {
                "type": "zip",
                "url": "https://api.github.com/repos/doctrine/event-manager/zipball/95aa4cb529f1e96576f3fda9f5705ada4056a520",
                "reference": "95aa4cb529f1e96576f3fda9f5705ada4056a520",
                "shasum": ""
            },
            "require": {
                "doctrine/deprecations": "^0.5.3 || ^1",
                "php": "^7.1 || ^8.0"
            },
            "conflict": {
                "doctrine/common": "<2.9"
            },
            "require-dev": {
                "doctrine/coding-standard": "^9 || ^10",
                "phpstan/phpstan": "~1.4.10 || ^1.8.8",
                "phpunit/phpunit": "^7.5 || ^8.5 || ^9.5",
                "vimeo/psalm": "^4.24"
            },
            "type": "library",
            "autoload": {
                "psr-4": {
                    "Doctrine\\Common\\": "src"
                }
            },
            "notification-url": "https://packagist.org/downloads/",
            "license": [
                "MIT"
            ],
            "authors": [
                {
                    "name": "Guilherme Blanco",
                    "email": "guilhermeblanco@gmail.com"
                },
                {
                    "name": "Roman Borschel",
                    "email": "roman@code-factory.org"
                },
                {
                    "name": "Benjamin Eberlei",
                    "email": "kontakt@beberlei.de"
                },
                {
                    "name": "Jonathan Wage",
                    "email": "jonwage@gmail.com"
                },
                {
                    "name": "Johannes Schmitt",
                    "email": "schmittjoh@gmail.com"
                },
                {
                    "name": "Marco Pivetta",
                    "email": "ocramius@gmail.com"
                }
            ],
            "description": "The Doctrine Event Manager is a simple PHP event system that was built to be used with the various Doctrine projects.",
            "homepage": "https://www.doctrine-project.org/projects/event-manager.html",
            "keywords": [
                "event",
                "event dispatcher",
                "event manager",
                "event system",
                "events"
            ],
            "support": {
                "issues": "https://github.com/doctrine/event-manager/issues",
                "source": "https://github.com/doctrine/event-manager/tree/1.2.0"
            },
            "funding": [
                {
                    "url": "https://www.doctrine-project.org/sponsorship.html",
                    "type": "custom"
                },
                {
                    "url": "https://www.patreon.com/phpdoctrine",
                    "type": "patreon"
                },
                {
                    "url": "https://tidelift.com/funding/github/packagist/doctrine%2Fevent-manager",
                    "type": "tidelift"
                }
            ],
            "time": "2022-10-12T20:51:15+00:00"
        },
        {
            "name": "doctrine/persistence",
            "version": "2.5.7",
            "source": {
                "type": "git",
                "url": "https://github.com/doctrine/persistence.git",
                "reference": "e36f22765f4d10a7748228babbf73da5edfeed3c"
            },
            "dist": {
                "type": "zip",
                "url": "https://api.github.com/repos/doctrine/persistence/zipball/e36f22765f4d10a7748228babbf73da5edfeed3c",
                "reference": "e36f22765f4d10a7748228babbf73da5edfeed3c",
                "shasum": ""
            },
            "require": {
                "doctrine/cache": "^1.11 || ^2.0",
                "doctrine/collections": "^1.0",
                "doctrine/deprecations": "^0.5.3 || ^1",
                "doctrine/event-manager": "^1 || ^2",
                "php": "^7.1 || ^8.0",
                "psr/cache": "^1.0 || ^2.0 || ^3.0"
            },
            "conflict": {
                "doctrine/annotations": "<1.0 || >=3.0",
                "doctrine/common": "<2.10"
            },
            "require-dev": {
                "composer/package-versions-deprecated": "^1.11",
                "doctrine/annotations": "^1 || ^2",
                "doctrine/coding-standard": "^9 || ^11",
                "doctrine/common": "^3.0",
                "phpstan/phpstan": "~1.4.10 || 1.9.4",
                "phpunit/phpunit": "^7.5.20 || ^8.5 || ^9.5",
                "symfony/cache": "^4.4 || ^5.4 || ^6.0",
                "vimeo/psalm": "4.30.0 || 5.3.0"
            },
            "type": "library",
            "autoload": {
                "psr-4": {
                    "Doctrine\\Common\\": "src/Common",
                    "Doctrine\\Persistence\\": "src/Persistence"
                }
            },
            "notification-url": "https://packagist.org/downloads/",
            "license": [
                "MIT"
            ],
            "authors": [
                {
                    "name": "Guilherme Blanco",
                    "email": "guilhermeblanco@gmail.com"
                },
                {
                    "name": "Roman Borschel",
                    "email": "roman@code-factory.org"
                },
                {
                    "name": "Benjamin Eberlei",
                    "email": "kontakt@beberlei.de"
                },
                {
                    "name": "Jonathan Wage",
                    "email": "jonwage@gmail.com"
                },
                {
                    "name": "Johannes Schmitt",
                    "email": "schmittjoh@gmail.com"
                },
                {
                    "name": "Marco Pivetta",
                    "email": "ocramius@gmail.com"
                }
            ],
            "description": "The Doctrine Persistence project is a set of shared interfaces and functionality that the different Doctrine object mappers share.",
            "homepage": "https://doctrine-project.org/projects/persistence.html",
            "keywords": [
                "mapper",
                "object",
                "odm",
                "orm",
                "persistence"
            ],
            "support": {
                "issues": "https://github.com/doctrine/persistence/issues",
                "source": "https://github.com/doctrine/persistence/tree/2.5.7"
            },
            "funding": [
                {
                    "url": "https://www.doctrine-project.org/sponsorship.html",
                    "type": "custom"
                },
                {
                    "url": "https://www.patreon.com/phpdoctrine",
                    "type": "patreon"
                },
                {
                    "url": "https://tidelift.com/funding/github/packagist/doctrine%2Fpersistence",
                    "type": "tidelift"
                }
            ],
            "time": "2023-02-03T15:51:16+00:00"
        },
        {
            "name": "endroid/qr-code",
            "version": "4.6.1",
            "source": {
                "type": "git",
                "url": "https://github.com/endroid/qr-code.git",
                "reference": "a75c913b0e4d6ad275e49a2c1de1cacffc6c2184"
            },
            "dist": {
                "type": "zip",
                "url": "https://api.github.com/repos/endroid/qr-code/zipball/a75c913b0e4d6ad275e49a2c1de1cacffc6c2184",
                "reference": "a75c913b0e4d6ad275e49a2c1de1cacffc6c2184",
                "shasum": ""
            },
            "require": {
                "bacon/bacon-qr-code": "^2.0.5",
                "php": "^7.4||^8.0"
            },
            "require-dev": {
                "endroid/quality": "dev-master",
                "ext-gd": "*",
                "khanamiryan/qrcode-detector-decoder": "^1.0.4",
                "setasign/fpdf": "^1.8.2"
            },
            "suggest": {
                "ext-gd": "Enables you to write PNG images",
                "khanamiryan/qrcode-detector-decoder": "Enables you to use the image validator",
                "roave/security-advisories": "Makes sure package versions with known security issues are not installed",
                "setasign/fpdf": "Enables you to use the PDF writer"
            },
            "type": "library",
            "extra": {
                "branch-alias": {
                    "dev-master": "4.x-dev"
                }
            },
            "autoload": {
                "psr-4": {
                    "Endroid\\QrCode\\": "src/"
                }
            },
            "notification-url": "https://packagist.org/downloads/",
            "license": [
                "MIT"
            ],
            "authors": [
                {
                    "name": "Jeroen van den Enden",
                    "email": "info@endroid.nl"
                }
            ],
            "description": "Endroid QR Code",
            "homepage": "https://github.com/endroid/qr-code",
            "keywords": [
                "code",
                "endroid",
                "php",
                "qr",
                "qrcode"
            ],
            "support": {
                "issues": "https://github.com/endroid/qr-code/issues",
                "source": "https://github.com/endroid/qr-code/tree/4.6.1"
            },
            "funding": [
                {
                    "url": "https://github.com/endroid",
                    "type": "github"
                }
            ],
            "time": "2022-10-26T08:48:17+00:00"
        },
        {
            "name": "filp/whoops",
            "version": "2.15.2",
            "source": {
                "type": "git",
                "url": "https://github.com/filp/whoops.git",
                "reference": "aac9304c5ed61bf7b1b7a6064bf9806ab842ce73"
            },
            "dist": {
                "type": "zip",
                "url": "https://api.github.com/repos/filp/whoops/zipball/aac9304c5ed61bf7b1b7a6064bf9806ab842ce73",
                "reference": "aac9304c5ed61bf7b1b7a6064bf9806ab842ce73",
                "shasum": ""
            },
            "require": {
                "php": "^5.5.9 || ^7.0 || ^8.0",
                "psr/log": "^1.0.1 || ^2.0 || ^3.0"
            },
            "require-dev": {
                "mockery/mockery": "^0.9 || ^1.0",
                "phpunit/phpunit": "^4.8.36 || ^5.7.27 || ^6.5.14 || ^7.5.20 || ^8.5.8 || ^9.3.3",
                "symfony/var-dumper": "^2.6 || ^3.0 || ^4.0 || ^5.0"
            },
            "suggest": {
                "symfony/var-dumper": "Pretty print complex values better with var-dumper available",
                "whoops/soap": "Formats errors as SOAP responses"
            },
            "type": "library",
            "extra": {
                "branch-alias": {
                    "dev-master": "2.7-dev"
                }
            },
            "autoload": {
                "psr-4": {
                    "Whoops\\": "src/Whoops/"
                }
            },
            "notification-url": "https://packagist.org/downloads/",
            "license": [
                "MIT"
            ],
            "authors": [
                {
                    "name": "Filipe Dobreira",
                    "homepage": "https://github.com/filp",
                    "role": "Developer"
                }
            ],
            "description": "php error handling for cool kids",
            "homepage": "https://filp.github.io/whoops/",
            "keywords": [
                "error",
                "exception",
                "handling",
                "library",
                "throwable",
                "whoops"
            ],
            "support": {
                "issues": "https://github.com/filp/whoops/issues",
                "source": "https://github.com/filp/whoops/tree/2.15.2"
            },
            "funding": [
                {
                    "url": "https://github.com/denis-sokolov",
                    "type": "github"
                }
            ],
            "time": "2023-04-12T12:00:00+00:00"
        },
        {
            "name": "jasig/phpcas",
            "version": "1.6.1",
            "source": {
                "type": "git",
                "url": "https://github.com/apereo/phpCAS.git",
                "reference": "c129708154852656aabb13d8606cd5b12dbbabac"
            },
            "dist": {
                "type": "zip",
                "url": "https://api.github.com/repos/apereo/phpCAS/zipball/c129708154852656aabb13d8606cd5b12dbbabac",
                "reference": "c129708154852656aabb13d8606cd5b12dbbabac",
                "shasum": ""
            },
            "require": {
                "ext-curl": "*",
                "ext-dom": "*",
                "php": ">=7.1.0",
                "psr/log": "^1.0 || ^2.0 || ^3.0"
            },
            "require-dev": {
                "monolog/monolog": "^1.0.0 || ^2.0.0",
                "phpstan/phpstan": "^1.5",
                "phpunit/phpunit": ">=7.5"
            },
            "type": "library",
            "extra": {
                "branch-alias": {
                    "dev-master": "1.3.x-dev"
                }
            },
            "autoload": {
                "files": [
                    "source/CAS.php"
                ],
                "classmap": [
                    "source/"
                ]
            },
            "notification-url": "https://packagist.org/downloads/",
            "license": [
                "Apache-2.0"
            ],
            "authors": [
                {
                    "name": "Joachim Fritschi",
                    "email": "jfritschi@freenet.de",
                    "homepage": "https://github.com/jfritschi"
                },
                {
                    "name": "Adam Franco",
                    "homepage": "https://github.com/adamfranco"
                },
                {
                    "name": "Henry Pan",
                    "homepage": "https://github.com/phy25"
                }
            ],
            "description": "Provides a simple API for authenticating users against a CAS server",
            "homepage": "https://wiki.jasig.org/display/CASC/phpCAS",
            "keywords": [
                "apereo",
                "cas",
                "jasig"
            ],
            "support": {
                "issues": "https://github.com/apereo/phpCAS/issues",
                "source": "https://github.com/apereo/phpCAS/tree/1.6.1"
            },
            "time": "2023-02-19T19:52:35+00:00"
        },
        {
            "name": "laminas/laminas-cache",
            "version": "3.6.0",
            "source": {
                "type": "git",
                "url": "https://github.com/laminas/laminas-cache.git",
                "reference": "4929dea8c0d5468701fa5073cd6ef7efe5ff0043"
            },
            "dist": {
                "type": "zip",
                "url": "https://api.github.com/repos/laminas/laminas-cache/zipball/4929dea8c0d5468701fa5073cd6ef7efe5ff0043",
                "reference": "4929dea8c0d5468701fa5073cd6ef7efe5ff0043",
                "shasum": ""
            },
            "require": {
                "laminas/laminas-cache-storage-implementation": "1.0",
                "laminas/laminas-eventmanager": "^3.4",
                "laminas/laminas-servicemanager": "^3.11.1",
                "laminas/laminas-stdlib": "^3.6",
                "php": "~7.4.0 || ~8.0.0 || ~8.1.0",
                "psr/cache": "^1.0",
                "psr/simple-cache": "^1.0",
                "stella-maris/clock": "^0.1.5",
                "webmozart/assert": "^1.9"
            },
            "conflict": {
                "symfony/console": "<5.1"
            },
            "provide": {
                "psr/cache-implementation": "1.0",
                "psr/simple-cache-implementation": "1.0"
            },
            "require-dev": {
                "laminas/laminas-cache-storage-adapter-apcu": "^2.0",
                "laminas/laminas-cache-storage-adapter-blackhole": "^2.0",
                "laminas/laminas-cache-storage-adapter-filesystem": "^2.0",
                "laminas/laminas-cache-storage-adapter-memory": "^2.0",
                "laminas/laminas-cache-storage-adapter-test": "^2.3",
                "laminas/laminas-cli": "^1.0",
                "laminas/laminas-coding-standard": "~2.4.0",
                "laminas/laminas-config-aggregator": "^1.5",
                "laminas/laminas-feed": "^2.14",
                "laminas/laminas-serializer": "^2.6.1",
                "phpbench/phpbench": "^1.0",
                "phpunit/phpunit": "^9.5.23",
                "psalm/plugin-phpunit": "^0.17.0",
                "vimeo/psalm": "^4.24"
            },
            "suggest": {
                "laminas/laminas-cache-storage-adapter-apcu": "APCu implementation",
                "laminas/laminas-cache-storage-adapter-blackhole": "Blackhole/Void implementation",
                "laminas/laminas-cache-storage-adapter-ext-mongodb": "MongoDB implementation",
                "laminas/laminas-cache-storage-adapter-filesystem": "Filesystem implementation",
                "laminas/laminas-cache-storage-adapter-memcached": "Memcached implementation",
                "laminas/laminas-cache-storage-adapter-memory": "Memory implementation",
                "laminas/laminas-cache-storage-adapter-redis": "Redis implementation",
                "laminas/laminas-cache-storage-adapter-session": "Session implementation",
                "laminas/laminas-cli": "The laminas-cli binary can be used to consume commands provided by this component",
                "laminas/laminas-serializer": "Laminas\\Serializer component"
            },
            "type": "library",
            "extra": {
                "laminas": {
                    "component": "Laminas\\Cache",
                    "config-provider": "Laminas\\Cache\\ConfigProvider"
                }
            },
            "autoload": {
                "psr-4": {
                    "Laminas\\Cache\\": "src/"
                }
            },
            "notification-url": "https://packagist.org/downloads/",
            "license": [
                "BSD-3-Clause"
            ],
            "description": "Caching implementation with a variety of storage options, as well as codified caching strategies for callbacks, classes, and output",
            "homepage": "https://laminas.dev",
            "keywords": [
                "cache",
                "laminas",
                "psr-16",
                "psr-6"
            ],
            "support": {
                "chat": "https://laminas.dev/chat",
                "docs": "https://docs.laminas.dev/laminas-cache/",
                "forum": "https://discourse.laminas.dev",
                "issues": "https://github.com/laminas/laminas-cache/issues",
                "rss": "https://github.com/laminas/laminas-cache/releases.atom",
                "source": "https://github.com/laminas/laminas-cache"
            },
            "funding": [
                {
                    "url": "https://funding.communitybridge.org/projects/laminas-project",
                    "type": "community_bridge"
                }
            ],
            "time": "2022-09-19T21:06:59+00:00"
        },
        {
            "name": "laminas/laminas-cache-storage-adapter-blackhole",
            "version": "2.3.0",
            "source": {
                "type": "git",
                "url": "https://github.com/laminas/laminas-cache-storage-adapter-blackhole.git",
                "reference": "8730402201904784e6b28a1014908c6123c12d02"
            },
            "dist": {
                "type": "zip",
                "url": "https://api.github.com/repos/laminas/laminas-cache-storage-adapter-blackhole/zipball/8730402201904784e6b28a1014908c6123c12d02",
                "reference": "8730402201904784e6b28a1014908c6123c12d02",
                "shasum": ""
            },
            "require": {
                "laminas/laminas-cache": "^3.0",
                "php": "~8.0.0 || ~8.1.0 || ~8.2.0"
            },
            "conflict": {
                "laminas/laminas-servicemanager": "<3.11"
            },
            "provide": {
                "laminas/laminas-cache-storage-implementation": "1.0"
            },
            "require-dev": {
                "laminas/laminas-cache-storage-adapter-test": "^2.4",
                "laminas/laminas-coding-standard": "~2.4.0",
                "psalm/plugin-phpunit": "^0.18.4",
                "vimeo/psalm": "^5.2"
            },
            "type": "library",
            "extra": {
                "laminas": {
                    "config-provider": "Laminas\\Cache\\Storage\\Adapter\\BlackHole\\ConfigProvider",
                    "module": "Laminas\\Cache\\Storage\\Adapter\\BlackHole"
                }
            },
            "autoload": {
                "psr-4": {
                    "Laminas\\Cache\\Storage\\Adapter\\": "src/"
                }
            },
            "notification-url": "https://packagist.org/downloads/",
            "license": [
                "BSD-3-Clause"
            ],
            "description": "Laminas cache adapter for blackhole",
            "keywords": [
                "cache",
                "laminas"
            ],
            "support": {
                "docs": "https://docs.laminas.dev/laminas-cache-storage-adapter-blackhole/",
                "forum": "https://discourse.laminas.dev/",
                "issues": "https://github.com/laminas/laminas-cache-storage-adapter-blackhole/issues",
                "rss": "https://github.com/laminas/laminas-cache-storage-adapter-blackhole/releases.atom",
                "source": "https://github.com/laminas/laminas-cache-storage-adapter-blackhole"
            },
            "funding": [
                {
                    "url": "https://funding.communitybridge.org/projects/laminas-project",
                    "type": "community_bridge"
                }
            ],
            "time": "2022-12-31T16:03:12+00:00"
        },
        {
            "name": "laminas/laminas-cache-storage-adapter-filesystem",
            "version": "2.3.0",
            "source": {
                "type": "git",
                "url": "https://github.com/laminas/laminas-cache-storage-adapter-filesystem.git",
                "reference": "9881529cacc26823dc1530e8b850fd9e467ccd05"
            },
            "dist": {
                "type": "zip",
                "url": "https://api.github.com/repos/laminas/laminas-cache-storage-adapter-filesystem/zipball/9881529cacc26823dc1530e8b850fd9e467ccd05",
                "reference": "9881529cacc26823dc1530e8b850fd9e467ccd05",
                "shasum": ""
            },
            "require": {
                "laminas/laminas-cache": "^3.0",
                "php": "~8.0.0 || ~8.1.0 || ~8.2.0"
            },
            "provide": {
                "laminas/laminas-cache-storage-implementation": "1.0"
            },
            "require-dev": {
                "ext-pcntl": "*",
                "ext-posix": "*",
                "laminas/laminas-cache-storage-adapter-benchmark": "^1.0",
                "laminas/laminas-cache-storage-adapter-test": "^2.0 || 2.0.x-dev",
                "laminas/laminas-coding-standard": "~2.4",
                "laminas/laminas-serializer": "^2.14.0",
                "phpunit/phpunit": "^9.5.25",
                "psalm/plugin-phpunit": "^0.17.0",
                "vimeo/psalm": "^4.29.0"
            },
            "type": "library",
            "extra": {
                "laminas": {
                    "config-provider": "Laminas\\Cache\\Storage\\Adapter\\Filesystem\\ConfigProvider",
                    "module": "Laminas\\Cache\\Storage\\Adapter\\Filesystem"
                }
            },
            "autoload": {
                "psr-4": {
                    "Laminas\\Cache\\Storage\\Adapter\\": "src/"
                }
            },
            "notification-url": "https://packagist.org/downloads/",
            "license": [
                "BSD-3-Clause"
            ],
            "description": "Laminas cache adapter for filesystem",
            "keywords": [
                "cache",
                "laminas"
            ],
            "support": {
                "docs": "https://docs.laminas.dev/laminas-cache-storage-adapter-filesystem/",
                "forum": "https://discourse.laminas.dev/",
                "issues": "https://github.com/laminas/laminas-cache-storage-adapter-filesystem/issues",
                "rss": "https://github.com/laminas/laminas-cache-storage-adapter-filesystem/releases.atom",
                "source": "https://github.com/laminas/laminas-cache-storage-adapter-filesystem"
            },
            "funding": [
                {
                    "url": "https://funding.communitybridge.org/projects/laminas-project",
                    "type": "community_bridge"
                }
            ],
            "time": "2022-10-22T15:00:05+00:00"
        },
        {
            "name": "laminas/laminas-cache-storage-adapter-memcached",
            "version": "2.4.0",
            "source": {
                "type": "git",
                "url": "https://github.com/laminas/laminas-cache-storage-adapter-memcached.git",
                "reference": "d272cf4afa292fc70a41f298d648d5a57d130969"
            },
            "dist": {
                "type": "zip",
                "url": "https://api.github.com/repos/laminas/laminas-cache-storage-adapter-memcached/zipball/d272cf4afa292fc70a41f298d648d5a57d130969",
                "reference": "d272cf4afa292fc70a41f298d648d5a57d130969",
                "shasum": ""
            },
            "require": {
                "ext-memcached": "^3.1.5",
                "laminas/laminas-cache": "^3.0",
                "php": "~8.0.0 || ~8.1.0 || ~8.2.0"
            },
            "conflict": {
                "laminas/laminas-servicemanager": "<3.11"
            },
            "provide": {
                "laminas/laminas-cache-storage-implementation": "1.0"
            },
            "require-dev": {
                "boesing/psalm-plugin-stringf": "^1.2",
                "laminas/laminas-cache-storage-adapter-benchmark": "^1.0",
                "laminas/laminas-cache-storage-adapter-test": "^2.0",
                "laminas/laminas-coding-standard": "~2.4.0",
                "phpunit/phpunit": "^9.5.8",
                "psalm/plugin-phpunit": "^0.18.0",
                "vimeo/psalm": "^5.0"
            },
            "type": "library",
            "extra": {
                "laminas": {
                    "config-provider": "Laminas\\Cache\\Storage\\Adapter\\Memcached\\ConfigProvider",
                    "module": "Laminas\\Cache\\Storage\\Adapter\\Memcached"
                }
            },
            "autoload": {
                "psr-4": {
                    "Laminas\\Cache\\Storage\\Adapter\\": "src/"
                }
            },
            "notification-url": "https://packagist.org/downloads/",
            "license": [
                "BSD-3-Clause"
            ],
            "description": "Laminas cache adapter for memcached",
            "keywords": [
                "cache",
                "laminas",
                "memcached"
            ],
            "support": {
                "docs": "https://docs.laminas.dev/laminas-cache-storage-adapter-memcached/",
                "forum": "https://discourse.laminas.dev/",
                "issues": "https://github.com/laminas/laminas-cache-storage-adapter-memcached/issues",
                "rss": "https://github.com/laminas/laminas-cache-storage-adapter-memcached/releases.atom",
                "source": "https://github.com/laminas/laminas-cache-storage-adapter-memcached"
            },
            "funding": [
                {
                    "url": "https://funding.communitybridge.org/projects/laminas-project",
                    "type": "community_bridge"
                }
            ],
            "time": "2022-12-06T09:15:59+00:00"
        },
        {
            "name": "laminas/laminas-cache-storage-adapter-memory",
            "version": "2.2.0",
            "source": {
                "type": "git",
                "url": "https://github.com/laminas/laminas-cache-storage-adapter-memory.git",
                "reference": "e002c7d3fa0d4723589b550d7ab4586befa72366"
            },
            "dist": {
                "type": "zip",
                "url": "https://api.github.com/repos/laminas/laminas-cache-storage-adapter-memory/zipball/e002c7d3fa0d4723589b550d7ab4586befa72366",
                "reference": "e002c7d3fa0d4723589b550d7ab4586befa72366",
                "shasum": ""
            },
            "require": {
                "laminas/laminas-cache": "^3.0",
                "php": "~8.0.0 || ~8.1.0  || ~8.2.0"
            },
            "conflict": {
                "laminas/laminas-servicemanager": "<3.11"
            },
            "provide": {
                "laminas/laminas-cache-storage-implementation": "1.0"
            },
            "require-dev": {
                "laminas/laminas-cache-storage-adapter-benchmark": "^1.0",
                "laminas/laminas-cache-storage-adapter-test": "^2.0",
                "laminas/laminas-coding-standard": "~2.4.0",
                "psalm/plugin-phpunit": "^0.17.0",
                "vimeo/psalm": "^4.9"
            },
            "type": "library",
            "extra": {
                "laminas": {
                    "config-provider": "Laminas\\Cache\\Storage\\Adapter\\Memory\\ConfigProvider",
                    "module": "Laminas\\Cache\\Storage\\Adapter\\Memory"
                }
            },
            "autoload": {
                "psr-4": {
                    "Laminas\\Cache\\Storage\\Adapter\\": "src/"
                }
            },
            "notification-url": "https://packagist.org/downloads/",
            "license": [
                "BSD-3-Clause"
            ],
            "description": "Laminas cache adapter for memory",
            "keywords": [
                "cache",
                "laminas"
            ],
            "support": {
                "docs": "https://docs.laminas.dev/laminas-cache-storage-adapter-memory/",
                "forum": "https://discourse.laminas.dev/",
                "issues": "https://github.com/laminas/laminas-cache-storage-adapter-memory/issues",
                "rss": "https://github.com/laminas/laminas-cache-storage-adapter-memory/releases.atom",
                "source": "https://github.com/laminas/laminas-cache-storage-adapter-memory"
            },
            "funding": [
                {
                    "url": "https://funding.communitybridge.org/projects/laminas-project",
                    "type": "community_bridge"
                }
            ],
            "time": "2022-10-22T14:38:52+00:00"
        },
        {
            "name": "laminas/laminas-captcha",
            "version": "2.14.0",
            "source": {
                "type": "git",
                "url": "https://github.com/laminas/laminas-captcha.git",
                "reference": "1213445d2017aa869990e9b8cae6e1e4ed05e1e4"
            },
            "dist": {
                "type": "zip",
                "url": "https://api.github.com/repos/laminas/laminas-captcha/zipball/1213445d2017aa869990e9b8cae6e1e4ed05e1e4",
                "reference": "1213445d2017aa869990e9b8cae6e1e4ed05e1e4",
                "shasum": ""
            },
            "require": {
                "laminas/laminas-recaptcha": "^3.4.0",
                "laminas/laminas-session": "^2.12",
                "laminas/laminas-stdlib": "^3.10.1",
                "laminas/laminas-text": "^2.9.0",
                "laminas/laminas-validator": "^2.19.0",
                "php": "^7.4 || ~8.0.0 || ~8.1.0 || ~8.2.0"
            },
            "conflict": {
                "zendframework/zend-captcha": "*"
            },
            "require-dev": {
                "ext-gd": "*",
                "laminas/laminas-coding-standard": "~2.4.0",
                "phpunit/phpunit": "^9.5.26",
                "psalm/plugin-phpunit": "^0.18.0",
                "vimeo/psalm": "^4.29.0"
            },
            "suggest": {
                "laminas/laminas-i18n-resources": "Translations of captcha messages"
            },
            "type": "library",
            "autoload": {
                "psr-4": {
                    "Laminas\\Captcha\\": "src/"
                }
            },
            "notification-url": "https://packagist.org/downloads/",
            "license": [
                "BSD-3-Clause"
            ],
            "description": "Generate and validate CAPTCHAs using Figlets, images, ReCaptcha, and more",
            "homepage": "https://laminas.dev",
            "keywords": [
                "captcha",
                "laminas"
            ],
            "support": {
                "chat": "https://laminas.dev/chat",
                "docs": "https://docs.laminas.dev/laminas-captcha/",
                "forum": "https://discourse.laminas.dev",
                "issues": "https://github.com/laminas/laminas-captcha/issues",
                "rss": "https://github.com/laminas/laminas-captcha/releases.atom",
                "source": "https://github.com/laminas/laminas-captcha"
            },
            "funding": [
                {
                    "url": "https://funding.communitybridge.org/projects/laminas-project",
                    "type": "community_bridge"
                }
            ],
            "time": "2022-11-15T14:56:06+00:00"
        },
        {
            "name": "laminas/laminas-code",
            "version": "4.7.1",
            "source": {
                "type": "git",
                "url": "https://github.com/laminas/laminas-code.git",
                "reference": "91aabc066d5620428120800c0eafc0411e441a62"
            },
            "dist": {
                "type": "zip",
                "url": "https://api.github.com/repos/laminas/laminas-code/zipball/91aabc066d5620428120800c0eafc0411e441a62",
                "reference": "91aabc066d5620428120800c0eafc0411e441a62",
                "shasum": ""
            },
            "require": {
                "php": ">=7.4, <8.2"
            },
            "require-dev": {
                "doctrine/annotations": "^1.13.2",
                "ext-phar": "*",
                "laminas/laminas-coding-standard": "^2.3.0",
                "laminas/laminas-stdlib": "^3.6.1",
                "phpunit/phpunit": "^9.5.10",
                "psalm/plugin-phpunit": "^0.17.0",
                "vimeo/psalm": "^4.13.1"
            },
            "suggest": {
                "doctrine/annotations": "Doctrine\\Common\\Annotations >=1.0 for annotation features",
                "laminas/laminas-stdlib": "Laminas\\Stdlib component"
            },
            "type": "library",
            "autoload": {
                "files": [
                    "polyfill/ReflectionEnumPolyfill.php"
                ],
                "psr-4": {
                    "Laminas\\Code\\": "src/"
                }
            },
            "notification-url": "https://packagist.org/downloads/",
            "license": [
                "BSD-3-Clause"
            ],
            "description": "Extensions to the PHP Reflection API, static code scanning, and code generation",
            "homepage": "https://laminas.dev",
            "keywords": [
                "code",
                "laminas",
                "laminasframework"
            ],
            "support": {
                "chat": "https://laminas.dev/chat",
                "docs": "https://docs.laminas.dev/laminas-code/",
                "forum": "https://discourse.laminas.dev",
                "issues": "https://github.com/laminas/laminas-code/issues",
                "rss": "https://github.com/laminas/laminas-code/releases.atom",
                "source": "https://github.com/laminas/laminas-code"
            },
            "funding": [
                {
                    "url": "https://funding.communitybridge.org/projects/laminas-project",
                    "type": "community_bridge"
                }
            ],
            "time": "2022-11-21T01:32:31+00:00"
        },
        {
            "name": "laminas/laminas-config",
            "version": "3.7.0",
            "source": {
                "type": "git",
                "url": "https://github.com/laminas/laminas-config.git",
                "reference": "e43d13dcfc273d4392812eb395ce636f73f34dfd"
            },
            "dist": {
                "type": "zip",
                "url": "https://api.github.com/repos/laminas/laminas-config/zipball/e43d13dcfc273d4392812eb395ce636f73f34dfd",
                "reference": "e43d13dcfc273d4392812eb395ce636f73f34dfd",
                "shasum": ""
            },
            "require": {
                "ext-json": "*",
                "laminas/laminas-stdlib": "^3.6",
                "php": "^7.3 || ~8.0.0 || ~8.1.0",
                "psr/container": "^1.0"
            },
            "conflict": {
                "container-interop/container-interop": "<1.2.0",
                "zendframework/zend-config": "*"
            },
            "require-dev": {
                "laminas/laminas-coding-standard": "~1.0.0",
                "laminas/laminas-filter": "^2.7.2",
                "laminas/laminas-i18n": "^2.10.3",
                "laminas/laminas-servicemanager": "^3.7",
                "phpunit/phpunit": "^9.5.5"
            },
            "suggest": {
                "laminas/laminas-filter": "^2.7.2; install if you want to use the Filter processor",
                "laminas/laminas-i18n": "^2.7.4; install if you want to use the Translator processor",
                "laminas/laminas-servicemanager": "^2.7.8 || ^3.3; if you need an extensible plugin manager for use with the Config Factory"
            },
            "type": "library",
            "autoload": {
                "psr-4": {
                    "Laminas\\Config\\": "src/"
                }
            },
            "notification-url": "https://packagist.org/downloads/",
            "license": [
                "BSD-3-Clause"
            ],
            "description": "provides a nested object property based user interface for accessing this configuration data within application code",
            "homepage": "https://laminas.dev",
            "keywords": [
                "config",
                "laminas"
            ],
            "support": {
                "chat": "https://laminas.dev/chat",
                "docs": "https://docs.laminas.dev/laminas-config/",
                "forum": "https://discourse.laminas.dev",
                "issues": "https://github.com/laminas/laminas-config/issues",
                "rss": "https://github.com/laminas/laminas-config/releases.atom",
                "source": "https://github.com/laminas/laminas-config"
            },
            "funding": [
                {
                    "url": "https://funding.communitybridge.org/projects/laminas-project",
                    "type": "community_bridge"
                }
            ],
            "time": "2021-10-01T16:07:46+00:00"
        },
        {
            "name": "laminas/laminas-crypt",
            "version": "3.8.0",
            "source": {
                "type": "git",
                "url": "https://github.com/laminas/laminas-crypt.git",
                "reference": "0972bb907fd555c16e2a65309b66720acf2b8699"
            },
            "dist": {
                "type": "zip",
                "url": "https://api.github.com/repos/laminas/laminas-crypt/zipball/0972bb907fd555c16e2a65309b66720acf2b8699",
                "reference": "0972bb907fd555c16e2a65309b66720acf2b8699",
                "shasum": ""
            },
            "require": {
                "ext-mbstring": "*",
                "laminas/laminas-math": "^3.4",
                "laminas/laminas-servicemanager": "^3.11.2",
                "laminas/laminas-stdlib": "^3.6",
                "php": "^7.4 || ~8.0.0 || ~8.1.0",
                "psr/container": "^1.1"
            },
            "conflict": {
                "zendframework/zend-crypt": "*"
            },
            "require-dev": {
                "laminas/laminas-coding-standard": "~2.3.0",
                "phpunit/phpunit": "^9.5.11"
            },
            "suggest": {
                "ext-openssl": "Required for most features of Laminas\\Crypt"
            },
            "type": "library",
            "autoload": {
                "psr-4": {
                    "Laminas\\Crypt\\": "src/"
                }
            },
            "notification-url": "https://packagist.org/downloads/",
            "license": [
                "BSD-3-Clause"
            ],
            "description": "Strong cryptography tools and password hashing",
            "homepage": "https://laminas.dev",
            "keywords": [
                "crypt",
                "laminas"
            ],
            "support": {
                "chat": "https://laminas.dev/chat",
                "docs": "https://docs.laminas.dev/laminas-crypt/",
                "forum": "https://discourse.laminas.dev",
                "issues": "https://github.com/laminas/laminas-crypt/issues",
                "rss": "https://github.com/laminas/laminas-crypt/releases.atom",
                "source": "https://github.com/laminas/laminas-crypt"
            },
            "funding": [
                {
                    "url": "https://funding.communitybridge.org/projects/laminas-project",
                    "type": "community_bridge"
                }
            ],
            "time": "2022-04-12T14:28:29+00:00"
        },
        {
            "name": "laminas/laminas-db",
            "version": "2.15.1",
            "source": {
                "type": "git",
                "url": "https://github.com/laminas/laminas-db.git",
                "reference": "a03d8df79c36c07b9031d05bfd605dfed3ddf9a3"
            },
            "dist": {
                "type": "zip",
                "url": "https://api.github.com/repos/laminas/laminas-db/zipball/a03d8df79c36c07b9031d05bfd605dfed3ddf9a3",
                "reference": "a03d8df79c36c07b9031d05bfd605dfed3ddf9a3",
                "shasum": ""
            },
            "require": {
                "laminas/laminas-stdlib": "^3.7.1",
                "php": "^7.3 || ~8.0.0 || ~8.1.0"
            },
            "conflict": {
                "zendframework/zend-db": "*"
            },
            "require-dev": {
                "laminas/laminas-coding-standard": "~2.2.1",
                "laminas/laminas-eventmanager": "^3.4.0",
                "laminas/laminas-hydrator": "^3.2 || ^4.3",
                "laminas/laminas-servicemanager": "^3.7.0",
                "phpunit/phpunit": "^9.5.19"
            },
            "suggest": {
                "laminas/laminas-eventmanager": "Laminas\\EventManager component",
                "laminas/laminas-hydrator": "(^3.2 || ^4.3) Laminas\\Hydrator component for using HydratingResultSets",
                "laminas/laminas-servicemanager": "Laminas\\ServiceManager component"
            },
            "type": "library",
            "extra": {
                "laminas": {
                    "component": "Laminas\\Db",
                    "config-provider": "Laminas\\Db\\ConfigProvider"
                }
            },
            "autoload": {
                "psr-4": {
                    "Laminas\\Db\\": "src/"
                }
            },
            "notification-url": "https://packagist.org/downloads/",
            "license": [
                "BSD-3-Clause"
            ],
            "description": "Database abstraction layer, SQL abstraction, result set abstraction, and RowDataGateway and TableDataGateway implementations",
            "homepage": "https://laminas.dev",
            "keywords": [
                "db",
                "laminas"
            ],
            "support": {
                "chat": "https://laminas.dev/chat",
                "docs": "https://docs.laminas.dev/laminas-db/",
                "forum": "https://discourse.laminas.dev",
                "issues": "https://github.com/laminas/laminas-db/issues",
                "rss": "https://github.com/laminas/laminas-db/releases.atom",
                "source": "https://github.com/laminas/laminas-db"
            },
            "funding": [
                {
                    "url": "https://funding.communitybridge.org/projects/laminas-project",
                    "type": "community_bridge"
                }
            ],
            "time": "2022-12-05T18:22:10+00:00"
        },
        {
            "name": "laminas/laminas-diactoros",
            "version": "2.18.1",
            "source": {
                "type": "git",
                "url": "https://github.com/laminas/laminas-diactoros.git",
                "reference": "31d4ac32fb4fba90f95bf5f7fa727ae1ab4098a4"
            },
            "dist": {
                "type": "zip",
                "url": "https://api.github.com/repos/laminas/laminas-diactoros/zipball/31d4ac32fb4fba90f95bf5f7fa727ae1ab4098a4",
                "reference": "31d4ac32fb4fba90f95bf5f7fa727ae1ab4098a4",
                "shasum": ""
            },
            "require": {
                "php": "~8.0.0 || ~8.1.0 || ~8.2.0",
                "psr/http-factory": "^1.0",
                "psr/http-message": "^1.0"
            },
            "conflict": {
                "zendframework/zend-diactoros": "*"
            },
            "provide": {
                "psr/http-factory-implementation": "1.0",
                "psr/http-message-implementation": "1.0"
            },
            "require-dev": {
                "ext-curl": "*",
                "ext-dom": "*",
                "ext-gd": "*",
                "ext-libxml": "*",
                "http-interop/http-factory-tests": "^0.9.0",
                "laminas/laminas-coding-standard": "^2.4.0",
                "php-http/psr7-integration-tests": "^1.1.1",
                "phpunit/phpunit": "^9.5.25",
                "psalm/plugin-phpunit": "^0.17.0",
                "vimeo/psalm": "^4.28"
            },
            "type": "library",
            "extra": {
                "laminas": {
                    "config-provider": "Laminas\\Diactoros\\ConfigProvider",
                    "module": "Laminas\\Diactoros"
                }
            },
            "autoload": {
                "files": [
                    "src/functions/create_uploaded_file.php",
                    "src/functions/marshal_headers_from_sapi.php",
                    "src/functions/marshal_method_from_sapi.php",
                    "src/functions/marshal_protocol_version_from_sapi.php",
                    "src/functions/marshal_uri_from_sapi.php",
                    "src/functions/normalize_server.php",
                    "src/functions/normalize_uploaded_files.php",
                    "src/functions/parse_cookie_header.php",
                    "src/functions/create_uploaded_file.legacy.php",
                    "src/functions/marshal_headers_from_sapi.legacy.php",
                    "src/functions/marshal_method_from_sapi.legacy.php",
                    "src/functions/marshal_protocol_version_from_sapi.legacy.php",
                    "src/functions/marshal_uri_from_sapi.legacy.php",
                    "src/functions/normalize_server.legacy.php",
                    "src/functions/normalize_uploaded_files.legacy.php",
                    "src/functions/parse_cookie_header.legacy.php"
                ],
                "psr-4": {
                    "Laminas\\Diactoros\\": "src/"
                }
            },
            "notification-url": "https://packagist.org/downloads/",
            "license": [
                "BSD-3-Clause"
            ],
            "description": "PSR HTTP Message implementations",
            "homepage": "https://laminas.dev",
            "keywords": [
                "http",
                "laminas",
                "psr",
                "psr-17",
                "psr-7"
            ],
            "support": {
                "chat": "https://laminas.dev/chat",
                "docs": "https://docs.laminas.dev/laminas-diactoros/",
                "forum": "https://discourse.laminas.dev",
                "issues": "https://github.com/laminas/laminas-diactoros/issues",
                "rss": "https://github.com/laminas/laminas-diactoros/releases.atom",
                "source": "https://github.com/laminas/laminas-diactoros"
            },
            "funding": [
                {
                    "url": "https://funding.communitybridge.org/projects/laminas-project",
                    "type": "community_bridge"
                }
            ],
            "time": "2023-04-17T15:44:17+00:00"
        },
        {
            "name": "laminas/laminas-dom",
            "version": "2.12.1",
            "source": {
                "type": "git",
                "url": "https://github.com/laminas/laminas-dom.git",
                "reference": "8cc95ab8843edce65c2b0e77d8f811daff3e4295"
            },
            "dist": {
                "type": "zip",
                "url": "https://api.github.com/repos/laminas/laminas-dom/zipball/8cc95ab8843edce65c2b0e77d8f811daff3e4295",
                "reference": "8cc95ab8843edce65c2b0e77d8f811daff3e4295",
                "shasum": ""
            },
            "require": {
                "ext-dom": "*",
                "ext-libxml": "*",
                "php": "^7.4 || ~8.0.0 || ~8.1.0"
            },
            "conflict": {
                "zendframework/zend-dom": "*"
            },
            "require-dev": {
                "laminas/laminas-coding-standard": "^2.1.4",
                "phpunit/phpunit": "^9.5.10"
            },
            "type": "library",
            "extra": {
                "branch-alias": {
                    "dev-master": "2.7.x-dev",
                    "dev-develop": "2.8.x-dev"
                }
            },
            "autoload": {
                "psr-4": {
                    "Laminas\\Dom\\": "src/"
                }
            },
            "notification-url": "https://packagist.org/downloads/",
            "license": [
                "BSD-3-Clause"
            ],
            "description": "provides tools for working with DOM documents and structures",
            "homepage": "https://laminas.dev",
            "keywords": [
                "dom",
                "laminas"
            ],
            "support": {
                "chat": "https://laminas.dev/chat",
                "docs": "https://docs.laminas.dev/laminas-dom/",
                "forum": "https://discourse.laminas.dev",
                "issues": "https://github.com/laminas/laminas-dom/issues",
                "rss": "https://github.com/laminas/laminas-dom/releases.atom",
                "source": "https://github.com/laminas/laminas-dom"
            },
            "funding": [
                {
                    "url": "https://funding.communitybridge.org/projects/laminas-project",
                    "type": "community_bridge"
                }
            ],
            "time": "2022-06-07T10:03:21+00:00"
        },
        {
            "name": "laminas/laminas-escaper",
            "version": "2.12.0",
            "source": {
                "type": "git",
                "url": "https://github.com/laminas/laminas-escaper.git",
                "reference": "ee7a4c37bf3d0e8c03635d5bddb5bb3184ead490"
            },
            "dist": {
                "type": "zip",
                "url": "https://api.github.com/repos/laminas/laminas-escaper/zipball/ee7a4c37bf3d0e8c03635d5bddb5bb3184ead490",
                "reference": "ee7a4c37bf3d0e8c03635d5bddb5bb3184ead490",
                "shasum": ""
            },
            "require": {
                "ext-ctype": "*",
                "ext-mbstring": "*",
                "php": "^7.4 || ~8.0.0 || ~8.1.0 || ~8.2.0"
            },
            "conflict": {
                "zendframework/zend-escaper": "*"
            },
            "require-dev": {
                "infection/infection": "^0.26.6",
                "laminas/laminas-coding-standard": "~2.4.0",
                "maglnet/composer-require-checker": "^3.8.0",
                "phpunit/phpunit": "^9.5.18",
                "psalm/plugin-phpunit": "^0.17.0",
                "vimeo/psalm": "^4.22.0"
            },
            "type": "library",
            "autoload": {
                "psr-4": {
                    "Laminas\\Escaper\\": "src/"
                }
            },
            "notification-url": "https://packagist.org/downloads/",
            "license": [
                "BSD-3-Clause"
            ],
            "description": "Securely and safely escape HTML, HTML attributes, JavaScript, CSS, and URLs",
            "homepage": "https://laminas.dev",
            "keywords": [
                "escaper",
                "laminas"
            ],
            "support": {
                "chat": "https://laminas.dev/chat",
                "docs": "https://docs.laminas.dev/laminas-escaper/",
                "forum": "https://discourse.laminas.dev",
                "issues": "https://github.com/laminas/laminas-escaper/issues",
                "rss": "https://github.com/laminas/laminas-escaper/releases.atom",
                "source": "https://github.com/laminas/laminas-escaper"
            },
            "funding": [
                {
                    "url": "https://funding.communitybridge.org/projects/laminas-project",
                    "type": "community_bridge"
                }
            ],
            "time": "2022-10-10T10:11:09+00:00"
        },
        {
            "name": "laminas/laminas-eventmanager",
            "version": "3.5.0",
            "source": {
                "type": "git",
                "url": "https://github.com/laminas/laminas-eventmanager.git",
                "reference": "41f7209428f37cab9573365e361f4078209aaafa"
            },
            "dist": {
                "type": "zip",
                "url": "https://api.github.com/repos/laminas/laminas-eventmanager/zipball/41f7209428f37cab9573365e361f4078209aaafa",
                "reference": "41f7209428f37cab9573365e361f4078209aaafa",
                "shasum": ""
            },
            "require": {
                "php": "^7.4 || ~8.0.0 || ~8.1.0"
            },
            "conflict": {
                "container-interop/container-interop": "<1.2",
                "zendframework/zend-eventmanager": "*"
            },
            "require-dev": {
                "laminas/laminas-coding-standard": "~2.2.1",
                "laminas/laminas-stdlib": "^3.6",
                "phpbench/phpbench": "^1.1",
                "phpspec/prophecy-phpunit": "^2.0",
                "phpunit/phpunit": "^9.5.5",
                "psr/container": "^1.1.2 || ^2.0.2"
            },
            "suggest": {
                "laminas/laminas-stdlib": "^2.7.3 || ^3.0, to use the FilterChain feature",
                "psr/container": "^1.1.2 || ^2.0.2, to use the lazy listeners feature"
            },
            "type": "library",
            "autoload": {
                "psr-4": {
                    "Laminas\\EventManager\\": "src/"
                }
            },
            "notification-url": "https://packagist.org/downloads/",
            "license": [
                "BSD-3-Clause"
            ],
            "description": "Trigger and listen to events within a PHP application",
            "homepage": "https://laminas.dev",
            "keywords": [
                "event",
                "eventmanager",
                "events",
                "laminas"
            ],
            "support": {
                "chat": "https://laminas.dev/chat",
                "docs": "https://docs.laminas.dev/laminas-eventmanager/",
                "forum": "https://discourse.laminas.dev",
                "issues": "https://github.com/laminas/laminas-eventmanager/issues",
                "rss": "https://github.com/laminas/laminas-eventmanager/releases.atom",
                "source": "https://github.com/laminas/laminas-eventmanager"
            },
            "funding": [
                {
                    "url": "https://funding.communitybridge.org/projects/laminas-project",
                    "type": "community_bridge"
                }
            ],
            "time": "2022-04-06T21:05:17+00:00"
        },
        {
            "name": "laminas/laminas-feed",
            "version": "2.18.2",
            "source": {
                "type": "git",
                "url": "https://github.com/laminas/laminas-feed.git",
                "reference": "a57fdb9df42950d5b7f052509fbdab0d081c6b6d"
            },
            "dist": {
                "type": "zip",
                "url": "https://api.github.com/repos/laminas/laminas-feed/zipball/a57fdb9df42950d5b7f052509fbdab0d081c6b6d",
                "reference": "a57fdb9df42950d5b7f052509fbdab0d081c6b6d",
                "shasum": ""
            },
            "require": {
                "ext-dom": "*",
                "ext-libxml": "*",
                "laminas/laminas-escaper": "^2.9",
                "laminas/laminas-servicemanager": "^3.14.0",
                "laminas/laminas-stdlib": "^3.6",
                "php": "^7.4 || ~8.0.0 || ~8.1.0"
            },
            "conflict": {
                "laminas/laminas-servicemanager": "<3.3",
                "zendframework/zend-feed": "*"
            },
            "require-dev": {
                "laminas/laminas-cache": "^2.13.2 || ^3.1.3",
                "laminas/laminas-cache-storage-adapter-memory": "^1.1.0 || ^2.0.0",
                "laminas/laminas-coding-standard": "~2.3.0",
                "laminas/laminas-db": "^2.13.3",
                "laminas/laminas-http": "^2.15",
                "laminas/laminas-validator": "^2.15",
                "phpunit/phpunit": "^9.5.5",
                "psalm/plugin-phpunit": "^0.17.0",
                "psr/http-message": "^1.0.1",
                "vimeo/psalm": "^4.24.0"
            },
            "suggest": {
                "laminas/laminas-cache": "Laminas\\Cache component, for optionally caching feeds between requests",
                "laminas/laminas-db": "Laminas\\Db component, for use with PubSubHubbub",
                "laminas/laminas-http": "Laminas\\Http for PubSubHubbub, and optionally for use with Laminas\\Feed\\Reader",
                "laminas/laminas-servicemanager": "Laminas\\ServiceManager component, for easily extending ExtensionManager implementations",
                "laminas/laminas-validator": "Laminas\\Validator component, for validating email addresses used in Atom feeds and entries when using the Writer subcomponent",
                "psr/http-message": "PSR-7 ^1.0.1, if you wish to use Laminas\\Feed\\Reader\\Http\\Psr7ResponseDecorator"
            },
            "type": "library",
            "autoload": {
                "psr-4": {
                    "Laminas\\Feed\\": "src/"
                }
            },
            "notification-url": "https://packagist.org/downloads/",
            "license": [
                "BSD-3-Clause"
            ],
            "description": "provides functionality for creating and consuming RSS and Atom feeds",
            "homepage": "https://laminas.dev",
            "keywords": [
                "atom",
                "feed",
                "laminas",
                "rss"
            ],
            "support": {
                "chat": "https://laminas.dev/chat",
                "docs": "https://docs.laminas.dev/laminas-feed/",
                "forum": "https://discourse.laminas.dev",
                "issues": "https://github.com/laminas/laminas-feed/issues",
                "rss": "https://github.com/laminas/laminas-feed/releases.atom",
                "source": "https://github.com/laminas/laminas-feed"
            },
            "funding": [
                {
                    "url": "https://funding.communitybridge.org/projects/laminas-project",
                    "type": "community_bridge"
                }
            ],
            "time": "2022-08-08T17:02:35+00:00"
        },
        {
            "name": "laminas/laminas-filter",
            "version": "2.22.0",
            "source": {
                "type": "git",
                "url": "https://github.com/laminas/laminas-filter.git",
                "reference": "c48e8a392a81de7d211026c078dce0e8bc57e2e3"
            },
            "dist": {
                "type": "zip",
                "url": "https://api.github.com/repos/laminas/laminas-filter/zipball/c48e8a392a81de7d211026c078dce0e8bc57e2e3",
                "reference": "c48e8a392a81de7d211026c078dce0e8bc57e2e3",
                "shasum": ""
            },
            "require": {
                "ext-mbstring": "*",
                "laminas/laminas-servicemanager": "^3.14.0",
                "laminas/laminas-stdlib": "^3.13.0",
                "php": "^7.4 || ~8.0.0 || ~8.1.0"
            },
            "conflict": {
                "laminas/laminas-validator": "<2.10.1",
                "zendframework/zend-filter": "*"
            },
            "require-dev": {
                "laminas/laminas-coding-standard": "~2.4.0",
                "laminas/laminas-crypt": "^3.5.1",
                "laminas/laminas-uri": "^2.9.1",
                "pear/archive_tar": "^1.4.14",
                "phpspec/prophecy-phpunit": "^2.0.1",
                "phpunit/phpunit": "^9.5.24",
                "psalm/plugin-phpunit": "^0.17.0",
                "psr/http-factory": "^1.0.1",
                "vimeo/psalm": "^4.27.0"
            },
            "suggest": {
                "laminas/laminas-crypt": "Laminas\\Crypt component, for encryption filters",
                "laminas/laminas-i18n": "Laminas\\I18n component for filters depending on i18n functionality",
                "laminas/laminas-uri": "Laminas\\Uri component, for the UriNormalize filter",
                "psr/http-factory-implementation": "psr/http-factory-implementation, for creating file upload instances when consuming PSR-7 in file upload filters"
            },
            "type": "library",
            "extra": {
                "laminas": {
                    "component": "Laminas\\Filter",
                    "config-provider": "Laminas\\Filter\\ConfigProvider"
                }
            },
            "autoload": {
                "psr-4": {
                    "Laminas\\Filter\\": "src/"
                }
            },
            "notification-url": "https://packagist.org/downloads/",
            "license": [
                "BSD-3-Clause"
            ],
            "description": "Programmatically filter and normalize data and files",
            "homepage": "https://laminas.dev",
            "keywords": [
                "filter",
                "laminas"
            ],
            "support": {
                "chat": "https://laminas.dev/chat",
                "docs": "https://docs.laminas.dev/laminas-filter/",
                "forum": "https://discourse.laminas.dev",
                "issues": "https://github.com/laminas/laminas-filter/issues",
                "rss": "https://github.com/laminas/laminas-filter/releases.atom",
                "source": "https://github.com/laminas/laminas-filter"
            },
            "funding": [
                {
                    "url": "https://funding.communitybridge.org/projects/laminas-project",
                    "type": "community_bridge"
                }
            ],
            "time": "2022-10-11T08:14:46+00:00"
        },
        {
            "name": "laminas/laminas-form",
            "version": "3.4.1",
            "source": {
                "type": "git",
                "url": "https://github.com/laminas/laminas-form.git",
                "reference": "cd3f9d3e345b075d34793e46b0759a4dfd12f674"
            },
            "dist": {
                "type": "zip",
                "url": "https://api.github.com/repos/laminas/laminas-form/zipball/cd3f9d3e345b075d34793e46b0759a4dfd12f674",
                "reference": "cd3f9d3e345b075d34793e46b0759a4dfd12f674",
                "shasum": ""
            },
            "require": {
                "laminas/laminas-hydrator": "^4.3.1",
                "laminas/laminas-inputfilter": "^2.19.1",
                "laminas/laminas-stdlib": "^3.7.1",
                "php": "^7.4 || ~8.0.0 || ~8.1.0"
            },
            "conflict": {
                "doctrine/annotations": "<1.12.0",
                "laminas/laminas-captcha": "<2.11.0",
                "laminas/laminas-eventmanager": "<3.4.0",
                "laminas/laminas-i18n": "<2.12.0",
                "laminas/laminas-recaptcha": "<3.4.0",
                "laminas/laminas-servicemanager": "<3.10.0",
                "laminas/laminas-view": "<2.14.0"
            },
            "require-dev": {
                "doctrine/annotations": "^1.13.3",
                "ext-intl": "*",
                "laminas/laminas-captcha": "^2.11.0",
                "laminas/laminas-coding-standard": "^2.3.0",
                "laminas/laminas-db": "^2.13.4",
                "laminas/laminas-escaper": "^2.9.0",
                "laminas/laminas-eventmanager": "^3.4.0",
                "laminas/laminas-filter": "^2.14.0",
                "laminas/laminas-i18n": "^2.14.0",
                "laminas/laminas-modulemanager": "^2.11.0",
                "laminas/laminas-recaptcha": "^3.4.0",
                "laminas/laminas-servicemanager": "^3.15.1",
                "laminas/laminas-session": "^2.12.1",
                "laminas/laminas-text": "^2.9.0",
                "laminas/laminas-validator": "^2.16.0",
                "laminas/laminas-view": "^2.19.1",
                "phpspec/prophecy-phpunit": "^2.0.1",
                "phpunit/phpunit": "^9.5.14",
                "psalm/plugin-phpunit": "^0.17.0",
                "vimeo/psalm": "^4.21.0"
            },
            "suggest": {
                "doctrine/annotations": "^1.12, required to use laminas-form annotations support",
                "laminas/laminas-captcha": "^2.11, required for using CAPTCHA form elements",
                "laminas/laminas-eventmanager": "^3.4, reuired for laminas-form annotations support",
                "laminas/laminas-i18n": "^2.12, required when using laminas-form view helpers",
                "laminas/laminas-recaptcha": "^3.4, in order to use the ReCaptcha form element",
                "laminas/laminas-servicemanager": "^3.10, required to use the form factories or provide services",
                "laminas/laminas-view": "^2.14, required for using the laminas-form view helpers"
            },
            "type": "library",
            "extra": {
                "laminas": {
                    "component": "Laminas\\Form",
                    "config-provider": "Laminas\\Form\\ConfigProvider"
                }
            },
            "autoload": {
                "psr-4": {
                    "Laminas\\Form\\": "src/"
                }
            },
            "notification-url": "https://packagist.org/downloads/",
            "license": [
                "BSD-3-Clause"
            ],
            "description": "Validate and display simple and complex forms, casting forms to business objects and vice versa",
            "homepage": "https://laminas.dev",
            "keywords": [
                "form",
                "laminas"
            ],
            "support": {
                "chat": "https://laminas.dev/chat",
                "docs": "https://docs.laminas.dev/laminas-form/",
                "forum": "https://discourse.laminas.dev",
                "issues": "https://github.com/laminas/laminas-form/issues",
                "rss": "https://github.com/laminas/laminas-form/releases.atom",
                "source": "https://github.com/laminas/laminas-form"
            },
            "funding": [
                {
                    "url": "https://funding.communitybridge.org/projects/laminas-project",
                    "type": "community_bridge"
                }
            ],
            "time": "2022-08-01T09:48:44+00:00"
        },
        {
            "name": "laminas/laminas-http",
            "version": "2.16.1",
            "source": {
                "type": "git",
                "url": "https://github.com/laminas/laminas-http.git",
                "reference": "838825d42b03aedcb1d8b5a61ebfe28967bbfbfb"
            },
            "dist": {
                "type": "zip",
                "url": "https://api.github.com/repos/laminas/laminas-http/zipball/838825d42b03aedcb1d8b5a61ebfe28967bbfbfb",
                "reference": "838825d42b03aedcb1d8b5a61ebfe28967bbfbfb",
                "shasum": ""
            },
            "require": {
                "laminas/laminas-loader": "^2.8",
                "laminas/laminas-stdlib": "^3.6",
                "laminas/laminas-uri": "^2.9.1",
                "laminas/laminas-validator": "^2.15",
                "php": "^7.3 || ~8.0.0 || ~8.1.0"
            },
            "conflict": {
                "zendframework/zend-http": "*"
            },
            "require-dev": {
                "ext-curl": "*",
                "laminas/laminas-coding-standard": "~2.2.1",
                "phpunit/phpunit": "^9.5.5"
            },
            "suggest": {
                "paragonie/certainty": "For automated management of cacert.pem"
            },
            "type": "library",
            "autoload": {
                "psr-4": {
                    "Laminas\\Http\\": "src/"
                }
            },
            "notification-url": "https://packagist.org/downloads/",
            "license": [
                "BSD-3-Clause"
            ],
            "description": "Provides an easy interface for performing Hyper-Text Transfer Protocol (HTTP) requests",
            "homepage": "https://laminas.dev",
            "keywords": [
                "http",
                "http client",
                "laminas"
            ],
            "support": {
                "chat": "https://laminas.dev/chat",
                "docs": "https://docs.laminas.dev/laminas-http/",
                "forum": "https://discourse.laminas.dev",
                "issues": "https://github.com/laminas/laminas-http/issues",
                "rss": "https://github.com/laminas/laminas-http/releases.atom",
                "source": "https://github.com/laminas/laminas-http"
            },
            "funding": [
                {
                    "url": "https://funding.communitybridge.org/projects/laminas-project",
                    "type": "community_bridge"
                }
            ],
            "time": "2022-11-11T09:12:35+00:00"
        },
        {
            "name": "laminas/laminas-hydrator",
            "version": "4.13.0",
            "source": {
                "type": "git",
                "url": "https://github.com/laminas/laminas-hydrator.git",
                "reference": "de6da92da20873d569532adec94afa7285f21157"
            },
            "dist": {
                "type": "zip",
                "url": "https://api.github.com/repos/laminas/laminas-hydrator/zipball/de6da92da20873d569532adec94afa7285f21157",
                "reference": "de6da92da20873d569532adec94afa7285f21157",
                "shasum": ""
            },
            "require": {
                "laminas/laminas-stdlib": "^3.3",
                "php": "~8.0.0 || ~8.1.0 || ~8.2.0",
                "webmozart/assert": "^1.10"
            },
            "conflict": {
                "laminas/laminas-servicemanager": "<3.14.0",
                "zendframework/zend-hydrator": "*"
            },
            "require-dev": {
                "laminas/laminas-coding-standard": "~2.5.0",
                "laminas/laminas-eventmanager": "^3.10",
                "laminas/laminas-modulemanager": "^2.14.0",
                "laminas/laminas-serializer": "^2.14.0",
                "laminas/laminas-servicemanager": "^3.20",
                "phpbench/phpbench": "^1.2.8",
                "phpunit/phpunit": "^9.5.28",
                "psalm/plugin-phpunit": "^0.18.4",
                "vimeo/psalm": "^5.6"
            },
            "suggest": {
                "laminas/laminas-eventmanager": "^3.2, to support aggregate hydrator usage",
                "laminas/laminas-serializer": "^2.9, to use the SerializableStrategy",
                "laminas/laminas-servicemanager": "^3.14, to support hydrator plugin manager usage"
            },
            "type": "library",
            "extra": {
                "laminas": {
                    "component": "Laminas\\Hydrator",
                    "config-provider": "Laminas\\Hydrator\\ConfigProvider"
                }
            },
            "autoload": {
                "psr-4": {
                    "Laminas\\Hydrator\\": "src/"
                }
            },
            "notification-url": "https://packagist.org/downloads/",
            "license": [
                "BSD-3-Clause"
            ],
            "description": "Serialize objects to arrays, and vice versa",
            "homepage": "https://laminas.dev",
            "keywords": [
                "hydrator",
                "laminas"
            ],
            "support": {
                "chat": "https://laminas.dev/chat",
                "docs": "https://docs.laminas.dev/laminas-hydrator/",
                "forum": "https://discourse.laminas.dev",
                "issues": "https://github.com/laminas/laminas-hydrator/issues",
                "rss": "https://github.com/laminas/laminas-hydrator/releases.atom",
                "source": "https://github.com/laminas/laminas-hydrator"
            },
            "funding": [
                {
                    "url": "https://funding.communitybridge.org/projects/laminas-project",
                    "type": "community_bridge"
                }
            ],
            "time": "2023-03-19T20:05:31+00:00"
        },
        {
            "name": "laminas/laminas-i18n",
            "version": "2.17.0",
            "source": {
                "type": "git",
                "url": "https://github.com/laminas/laminas-i18n.git",
                "reference": "7e8e63353b38792f2f360dc57cfa7187be20f182"
            },
            "dist": {
                "type": "zip",
                "url": "https://api.github.com/repos/laminas/laminas-i18n/zipball/7e8e63353b38792f2f360dc57cfa7187be20f182",
                "reference": "7e8e63353b38792f2f360dc57cfa7187be20f182",
                "shasum": ""
            },
            "require": {
                "ext-intl": "*",
                "laminas/laminas-servicemanager": "^3.14.0",
                "laminas/laminas-stdlib": "^2.7 || ^3.0",
                "php": "^7.4 || ~8.0.0 || ~8.1.0"
            },
            "conflict": {
                "laminas/laminas-view": "<2.20.0",
                "phpspec/prophecy": "<1.9.0",
                "zendframework/zend-i18n": "*"
            },
            "require-dev": {
                "laminas/laminas-cache": "^3.1.2",
                "laminas/laminas-cache-storage-adapter-memory": "^2.0.0",
                "laminas/laminas-cache-storage-deprecated-factory": "^1.0.0",
                "laminas/laminas-coding-standard": "~2.3.0",
                "laminas/laminas-config": "^3.4.0",
                "laminas/laminas-eventmanager": "^3.5.0",
                "laminas/laminas-filter": "^2.16.0",
                "laminas/laminas-validator": "^2.17.0",
                "laminas/laminas-view": "^2.21.0",
                "phpspec/prophecy-phpunit": "^2.0",
                "phpunit/phpunit": "^9.5.21",
                "psalm/plugin-phpunit": "^0.17.0",
                "vimeo/psalm": "^4.24.0"
            },
            "suggest": {
                "laminas/laminas-cache": "You should install this package to cache the translations",
                "laminas/laminas-config": "You should install this package to use the INI translation format",
                "laminas/laminas-eventmanager": "You should install this package to use the events in the translator",
                "laminas/laminas-filter": "You should install this package to use the provided filters",
                "laminas/laminas-i18n-resources": "This package provides validator and captcha translations",
                "laminas/laminas-validator": "You should install this package to use the provided validators",
                "laminas/laminas-view": "You should install this package to use the provided view helpers"
            },
            "type": "library",
            "extra": {
                "laminas": {
                    "component": "Laminas\\I18n",
                    "config-provider": "Laminas\\I18n\\ConfigProvider"
                }
            },
            "autoload": {
                "psr-4": {
                    "Laminas\\I18n\\": "src/"
                }
            },
            "notification-url": "https://packagist.org/downloads/",
            "license": [
                "BSD-3-Clause"
            ],
            "description": "Provide translations for your application, and filter and validate internationalized values",
            "homepage": "https://laminas.dev",
            "keywords": [
                "i18n",
                "laminas"
            ],
            "support": {
                "chat": "https://laminas.dev/chat",
                "docs": "https://docs.laminas.dev/laminas-i18n/",
                "forum": "https://discourse.laminas.dev",
                "issues": "https://github.com/laminas/laminas-i18n/issues",
                "rss": "https://github.com/laminas/laminas-i18n/releases.atom",
                "source": "https://github.com/laminas/laminas-i18n"
            },
            "funding": [
                {
                    "url": "https://funding.communitybridge.org/projects/laminas-project",
                    "type": "community_bridge"
                }
            ],
            "time": "2022-07-27T11:23:29+00:00"
        },
        {
            "name": "laminas/laminas-inputfilter",
            "version": "2.24.1",
            "source": {
                "type": "git",
                "url": "https://github.com/laminas/laminas-inputfilter.git",
                "reference": "c5a53b1e72a2270b441391728291f7136e9461d1"
            },
            "dist": {
                "type": "zip",
                "url": "https://api.github.com/repos/laminas/laminas-inputfilter/zipball/c5a53b1e72a2270b441391728291f7136e9461d1",
                "reference": "c5a53b1e72a2270b441391728291f7136e9461d1",
                "shasum": ""
            },
            "require": {
                "laminas/laminas-filter": "^2.13",
                "laminas/laminas-servicemanager": "^3.16.0",
                "laminas/laminas-stdlib": "^3.0",
                "laminas/laminas-validator": "^2.15",
                "php": "~8.0.0 || ~8.1.0 || ~8.2.0"
            },
            "conflict": {
                "zendframework/zend-inputfilter": "*"
            },
            "require-dev": {
                "ext-json": "*",
                "laminas/laminas-coding-standard": "~2.5.0",
                "phpunit/phpunit": "^9.5.27",
                "psalm/plugin-phpunit": "^0.18.4",
                "psr/http-message": "^1.0.1",
                "vimeo/psalm": "^5.4",
                "webmozart/assert": "^1.11"
            },
            "suggest": {
                "psr/http-message-implementation": "PSR-7 is required if you wish to validate PSR-7 UploadedFileInterface payloads"
            },
            "type": "library",
            "extra": {
                "laminas": {
                    "component": "Laminas\\InputFilter",
                    "config-provider": "Laminas\\InputFilter\\ConfigProvider"
                }
            },
            "autoload": {
                "psr-4": {
                    "Laminas\\InputFilter\\": "src/"
                }
            },
            "notification-url": "https://packagist.org/downloads/",
            "license": [
                "BSD-3-Clause"
            ],
            "description": "Normalize and validate input sets from the web, APIs, the CLI, and more, including files",
            "homepage": "https://laminas.dev",
            "keywords": [
                "inputfilter",
                "laminas"
            ],
            "support": {
                "chat": "https://laminas.dev/chat",
                "docs": "https://docs.laminas.dev/laminas-inputfilter/",
                "forum": "https://discourse.laminas.dev",
                "issues": "https://github.com/laminas/laminas-inputfilter/issues",
                "rss": "https://github.com/laminas/laminas-inputfilter/releases.atom",
                "source": "https://github.com/laminas/laminas-inputfilter"
            },
            "funding": [
                {
                    "url": "https://funding.communitybridge.org/projects/laminas-project",
                    "type": "community_bridge"
                }
            ],
            "time": "2023-04-05T08:44:05+00:00"
        },
        {
            "name": "laminas/laminas-json",
            "version": "3.5.0",
            "source": {
                "type": "git",
                "url": "https://github.com/laminas/laminas-json.git",
                "reference": "7a8a1d7bf2d05dd6c1fbd7c0868d3848cf2b57ec"
            },
            "dist": {
                "type": "zip",
                "url": "https://api.github.com/repos/laminas/laminas-json/zipball/7a8a1d7bf2d05dd6c1fbd7c0868d3848cf2b57ec",
                "reference": "7a8a1d7bf2d05dd6c1fbd7c0868d3848cf2b57ec",
                "shasum": ""
            },
            "require": {
                "php": "~8.0.0 || ~8.1.0 || ~8.2.0"
            },
            "conflict": {
                "zendframework/zend-json": "*"
            },
            "require-dev": {
                "laminas/laminas-coding-standard": "~2.4.0",
                "laminas/laminas-stdlib": "^2.7.7 || ^3.1",
                "phpunit/phpunit": "^9.5.25"
            },
            "suggest": {
                "laminas/laminas-json-server": "For implementing JSON-RPC servers",
                "laminas/laminas-xml2json": "For converting XML documents to JSON"
            },
            "type": "library",
            "autoload": {
                "psr-4": {
                    "Laminas\\Json\\": "src/"
                }
            },
            "notification-url": "https://packagist.org/downloads/",
            "license": [
                "BSD-3-Clause"
            ],
            "description": "provides convenience methods for serializing native PHP to JSON and decoding JSON to native PHP",
            "homepage": "https://laminas.dev",
            "keywords": [
                "json",
                "laminas"
            ],
            "support": {
                "chat": "https://laminas.dev/chat",
                "docs": "https://docs.laminas.dev/laminas-json/",
                "forum": "https://discourse.laminas.dev",
                "issues": "https://github.com/laminas/laminas-json/issues",
                "rss": "https://github.com/laminas/laminas-json/releases.atom",
                "source": "https://github.com/laminas/laminas-json"
            },
            "funding": [
                {
                    "url": "https://funding.communitybridge.org/projects/laminas-project",
                    "type": "community_bridge"
                }
            ],
            "time": "2022-10-17T04:06:45+00:00"
        },
        {
            "name": "laminas/laminas-loader",
            "version": "2.8.0",
            "source": {
                "type": "git",
                "url": "https://github.com/laminas/laminas-loader.git",
                "reference": "d0589ec9dd48365fd95ad10d1c906efd7711c16b"
            },
            "dist": {
                "type": "zip",
                "url": "https://api.github.com/repos/laminas/laminas-loader/zipball/d0589ec9dd48365fd95ad10d1c906efd7711c16b",
                "reference": "d0589ec9dd48365fd95ad10d1c906efd7711c16b",
                "shasum": ""
            },
            "require": {
                "php": "^7.3 || ~8.0.0 || ~8.1.0"
            },
            "conflict": {
                "zendframework/zend-loader": "*"
            },
            "require-dev": {
                "laminas/laminas-coding-standard": "~2.2.1",
                "phpunit/phpunit": "^9.3"
            },
            "type": "library",
            "autoload": {
                "psr-4": {
                    "Laminas\\Loader\\": "src/"
                }
            },
            "notification-url": "https://packagist.org/downloads/",
            "license": [
                "BSD-3-Clause"
            ],
            "description": "Autoloading and plugin loading strategies",
            "homepage": "https://laminas.dev",
            "keywords": [
                "laminas",
                "loader"
            ],
            "support": {
                "chat": "https://laminas.dev/chat",
                "docs": "https://docs.laminas.dev/laminas-loader/",
                "forum": "https://discourse.laminas.dev",
                "issues": "https://github.com/laminas/laminas-loader/issues",
                "rss": "https://github.com/laminas/laminas-loader/releases.atom",
                "source": "https://github.com/laminas/laminas-loader"
            },
            "funding": [
                {
                    "url": "https://funding.communitybridge.org/projects/laminas-project",
                    "type": "community_bridge"
                }
            ],
            "time": "2021-09-02T18:30:53+00:00"
        },
        {
            "name": "laminas/laminas-log",
            "version": "2.15.3",
            "source": {
                "type": "git",
                "url": "https://github.com/laminas/laminas-log.git",
                "reference": "1deab9c4bc484bbe21be5f0119a90e91d0da548c"
            },
            "dist": {
                "type": "zip",
                "url": "https://api.github.com/repos/laminas/laminas-log/zipball/1deab9c4bc484bbe21be5f0119a90e91d0da548c",
                "reference": "1deab9c4bc484bbe21be5f0119a90e91d0da548c",
                "shasum": ""
            },
            "require": {
                "laminas/laminas-servicemanager": "^3.3.0",
                "laminas/laminas-stdlib": "^3.0",
                "php": "^7.4 || ~8.0.0 || ~8.1.0",
                "psr/log": "^1.1.2"
            },
            "conflict": {
                "zendframework/zend-log": "*"
            },
            "provide": {
                "psr/log-implementation": "1.0.0"
            },
            "require-dev": {
                "ext-dom": "*",
                "ext-json": "*",
                "ext-xml": "*",
                "firephp/firephp-core": "^0.5.3",
                "laminas/laminas-coding-standard": "~2.3.0",
                "laminas/laminas-db": "^2.6",
                "laminas/laminas-escaper": "^2.5",
                "laminas/laminas-filter": "^2.5",
                "laminas/laminas-mail": "^2.6.1",
                "laminas/laminas-validator": "^2.10.1",
                "mikey179/vfsstream": "^1.6.7",
                "phpspec/prophecy-phpunit": "^2.0",
                "phpunit/phpunit": "^9.5.10"
            },
            "suggest": {
                "ext-mongo": "mongo extension to use Mongo writer",
                "ext-mongodb": "mongodb extension to use MongoDB writer",
                "laminas/laminas-db": "Laminas\\Db component to use the database log writer",
                "laminas/laminas-escaper": "Laminas\\Escaper component, for use in the XML log formatter",
                "laminas/laminas-mail": "Laminas\\Mail component to use the email log writer",
                "laminas/laminas-validator": "Laminas\\Validator component to block invalid log messages"
            },
            "type": "library",
            "extra": {
                "laminas": {
                    "component": "Laminas\\Log",
                    "config-provider": "Laminas\\Log\\ConfigProvider"
                }
            },
            "autoload": {
                "psr-4": {
                    "Laminas\\Log\\": "src/"
                }
            },
            "notification-url": "https://packagist.org/downloads/",
            "license": [
                "BSD-3-Clause"
            ],
            "description": "Robust, composite logger with filtering, formatting, and PSR-3 support",
            "homepage": "https://laminas.dev",
            "keywords": [
                "laminas",
                "log",
                "logging"
            ],
            "support": {
                "chat": "https://laminas.dev/chat",
                "docs": "https://docs.laminas.dev/laminas-log/",
                "forum": "https://discourse.laminas.dev",
                "issues": "https://github.com/laminas/laminas-log/issues",
                "rss": "https://github.com/laminas/laminas-log/releases.atom",
                "source": "https://github.com/laminas/laminas-log"
            },
            "funding": [
                {
                    "url": "https://funding.communitybridge.org/projects/laminas-project",
                    "type": "community_bridge"
                }
            ],
            "time": "2022-10-26T13:19:12+00:00"
        },
        {
            "name": "laminas/laminas-mail",
            "version": "2.16.0",
            "source": {
                "type": "git",
                "url": "https://github.com/laminas/laminas-mail.git",
                "reference": "1ee1a384b96c8af29ecad9b3a7adc27a150ebc49"
            },
            "dist": {
                "type": "zip",
                "url": "https://api.github.com/repos/laminas/laminas-mail/zipball/1ee1a384b96c8af29ecad9b3a7adc27a150ebc49",
                "reference": "1ee1a384b96c8af29ecad9b3a7adc27a150ebc49",
                "shasum": ""
            },
            "require": {
                "ext-iconv": "*",
                "laminas/laminas-loader": "^2.8",
                "laminas/laminas-mime": "^2.9.1",
                "laminas/laminas-stdlib": "^3.6",
                "laminas/laminas-validator": "^2.15",
                "php": "^7.3 || ~8.0.0 || ~8.1.0",
                "symfony/polyfill-intl-idn": "^1.24.0",
                "symfony/polyfill-mbstring": "^1.12.0",
                "webmozart/assert": "^1.10"
            },
            "conflict": {
                "zendframework/zend-mail": "*"
            },
            "require-dev": {
                "laminas/laminas-coding-standard": "~1.0.0",
                "laminas/laminas-crypt": "^2.6 || ^3.4",
                "laminas/laminas-db": "^2.13.3",
                "laminas/laminas-servicemanager": "^3.7",
                "phpunit/phpunit": "^9.5.5",
                "psalm/plugin-phpunit": "^0.15.1",
                "symfony/process": "^5.3.7",
                "vimeo/psalm": "^4.7"
            },
            "suggest": {
                "laminas/laminas-crypt": "Crammd5 support in SMTP Auth",
                "laminas/laminas-servicemanager": "^2.7.10 || ^3.3.1 when using SMTP to deliver messages"
            },
            "type": "library",
            "extra": {
                "laminas": {
                    "component": "Laminas\\Mail",
                    "config-provider": "Laminas\\Mail\\ConfigProvider"
                }
            },
            "autoload": {
                "psr-4": {
                    "Laminas\\Mail\\": "src/"
                }
            },
            "notification-url": "https://packagist.org/downloads/",
            "license": [
                "BSD-3-Clause"
            ],
            "description": "Provides generalized functionality to compose and send both text and MIME-compliant multipart e-mail messages",
            "homepage": "https://laminas.dev",
            "keywords": [
                "laminas",
                "mail"
            ],
            "support": {
                "chat": "https://laminas.dev/chat",
                "docs": "https://docs.laminas.dev/laminas-mail/",
                "forum": "https://discourse.laminas.dev",
                "issues": "https://github.com/laminas/laminas-mail/issues",
                "rss": "https://github.com/laminas/laminas-mail/releases.atom",
                "source": "https://github.com/laminas/laminas-mail"
            },
            "funding": [
                {
                    "url": "https://funding.communitybridge.org/projects/laminas-project",
                    "type": "community_bridge"
                }
            ],
            "time": "2022-02-23T21:08:17+00:00"
        },
        {
            "name": "laminas/laminas-math",
            "version": "3.6.0",
            "source": {
                "type": "git",
                "url": "https://github.com/laminas/laminas-math.git",
                "reference": "5770fc632a3614f5526632a8b70f41b65130460e"
            },
            "dist": {
                "type": "zip",
                "url": "https://api.github.com/repos/laminas/laminas-math/zipball/5770fc632a3614f5526632a8b70f41b65130460e",
                "reference": "5770fc632a3614f5526632a8b70f41b65130460e",
                "shasum": ""
            },
            "require": {
                "ext-mbstring": "*",
                "php": "~8.0.0 || ~8.1.0 || ~8.2.0"
            },
            "conflict": {
                "zendframework/zend-math": "*"
            },
            "require-dev": {
                "laminas/laminas-coding-standard": "~2.4.0",
                "phpunit/phpunit": "~9.5.25"
            },
            "suggest": {
                "ext-bcmath": "If using the bcmath functionality",
                "ext-gmp": "If using the gmp functionality"
            },
            "type": "library",
            "extra": {
                "branch-alias": {
                    "dev-master": "3.2.x-dev",
                    "dev-develop": "3.3.x-dev"
                }
            },
            "autoload": {
                "psr-4": {
                    "Laminas\\Math\\": "src/"
                }
            },
            "notification-url": "https://packagist.org/downloads/",
            "license": [
                "BSD-3-Clause"
            ],
            "description": "Create cryptographically secure pseudo-random numbers, and manage big integers",
            "homepage": "https://laminas.dev",
            "keywords": [
                "laminas",
                "math"
            ],
            "support": {
                "chat": "https://laminas.dev/chat",
                "docs": "https://docs.laminas.dev/laminas-math/",
                "forum": "https://discourse.laminas.dev",
                "issues": "https://github.com/laminas/laminas-math/issues",
                "rss": "https://github.com/laminas/laminas-math/releases.atom",
                "source": "https://github.com/laminas/laminas-math"
            },
            "funding": [
                {
                    "url": "https://funding.communitybridge.org/projects/laminas-project",
                    "type": "community_bridge"
                }
            ],
            "time": "2022-10-16T14:22:28+00:00"
        },
        {
            "name": "laminas/laminas-mime",
            "version": "2.11.0",
            "source": {
                "type": "git",
                "url": "https://github.com/laminas/laminas-mime.git",
                "reference": "60ec04b755821c79c1987ce291b44e69f2c0831f"
            },
            "dist": {
                "type": "zip",
                "url": "https://api.github.com/repos/laminas/laminas-mime/zipball/60ec04b755821c79c1987ce291b44e69f2c0831f",
                "reference": "60ec04b755821c79c1987ce291b44e69f2c0831f",
                "shasum": ""
            },
            "require": {
                "laminas/laminas-stdlib": "^2.7 || ^3.0",
                "php": "~8.0.0 || ~8.1.0 || ~8.2.0"
            },
            "conflict": {
                "zendframework/zend-mime": "*"
            },
            "require-dev": {
                "laminas/laminas-coding-standard": "~2.4.0",
                "laminas/laminas-mail": "^2.19.0",
                "phpunit/phpunit": "~9.5.25"
            },
            "suggest": {
                "laminas/laminas-mail": "Laminas\\Mail component"
            },
            "type": "library",
            "autoload": {
                "psr-4": {
                    "Laminas\\Mime\\": "src/"
                }
            },
            "notification-url": "https://packagist.org/downloads/",
            "license": [
                "BSD-3-Clause"
            ],
            "description": "Create and parse MIME messages and parts",
            "homepage": "https://laminas.dev",
            "keywords": [
                "laminas",
                "mime"
            ],
            "support": {
                "chat": "https://laminas.dev/chat",
                "docs": "https://docs.laminas.dev/laminas-mime/",
                "forum": "https://discourse.laminas.dev",
                "issues": "https://github.com/laminas/laminas-mime/issues",
                "rss": "https://github.com/laminas/laminas-mime/releases.atom",
                "source": "https://github.com/laminas/laminas-mime"
            },
            "funding": [
                {
                    "url": "https://funding.communitybridge.org/projects/laminas-project",
                    "type": "community_bridge"
                }
            ],
            "time": "2022-10-18T08:38:15+00:00"
        },
        {
            "name": "laminas/laminas-modulemanager",
            "version": "2.12.0",
            "source": {
                "type": "git",
                "url": "https://github.com/laminas/laminas-modulemanager.git",
                "reference": "cd2dd3b3dc59e75a9f2117374222c0d84b25bf19"
            },
            "dist": {
                "type": "zip",
                "url": "https://api.github.com/repos/laminas/laminas-modulemanager/zipball/cd2dd3b3dc59e75a9f2117374222c0d84b25bf19",
                "reference": "cd2dd3b3dc59e75a9f2117374222c0d84b25bf19",
                "shasum": ""
            },
            "require": {
                "brick/varexporter": "^0.3.2",
                "laminas/laminas-config": "^3.7",
                "laminas/laminas-eventmanager": "^3.4",
                "laminas/laminas-stdlib": "^3.6",
                "php": "^7.3 || ~8.0.0 || ~8.1.0",
                "webimpress/safe-writer": "^1.0.2 || ^2.1"
            },
            "conflict": {
                "zendframework/zend-modulemanager": "*"
            },
            "require-dev": {
                "laminas/laminas-coding-standard": "^2.3",
                "laminas/laminas-loader": "^2.8",
                "laminas/laminas-mvc": "^3.1.1",
                "laminas/laminas-servicemanager": "^3.7",
                "phpunit/phpunit": "^9.5.5",
                "psalm/plugin-phpunit": "^0.16.1",
                "vimeo/psalm": "^4.10"
            },
            "suggest": {
                "laminas/laminas-console": "Laminas\\Console component",
                "laminas/laminas-loader": "Laminas\\Loader component if you are not using Composer autoloading for your modules",
                "laminas/laminas-mvc": "Laminas\\Mvc component",
                "laminas/laminas-servicemanager": "Laminas\\ServiceManager component"
            },
            "type": "library",
            "autoload": {
                "psr-4": {
                    "Laminas\\ModuleManager\\": "src/"
                }
            },
            "notification-url": "https://packagist.org/downloads/",
            "license": [
                "BSD-3-Clause"
            ],
            "description": "Modular application system for laminas-mvc applications",
            "homepage": "https://laminas.dev",
            "keywords": [
                "laminas",
                "modulemanager"
            ],
            "support": {
                "chat": "https://laminas.dev/chat",
                "docs": "https://docs.laminas.dev/laminas-modulemanager/",
                "forum": "https://discourse.laminas.dev",
                "issues": "https://github.com/laminas/laminas-modulemanager/issues",
                "rss": "https://github.com/laminas/laminas-modulemanager/releases.atom",
                "source": "https://github.com/laminas/laminas-modulemanager"
            },
            "funding": [
                {
                    "url": "https://funding.communitybridge.org/projects/laminas-project",
                    "type": "community_bridge"
                }
            ],
            "time": "2022-09-07T11:22:27+00:00"
        },
        {
            "name": "laminas/laminas-mvc",
            "version": "3.3.5",
            "source": {
                "type": "git",
                "url": "https://github.com/laminas/laminas-mvc.git",
                "reference": "43fa8b0a02376cfe3209a91140bc97e94cd62d6e"
            },
            "dist": {
                "type": "zip",
                "url": "https://api.github.com/repos/laminas/laminas-mvc/zipball/43fa8b0a02376cfe3209a91140bc97e94cd62d6e",
                "reference": "43fa8b0a02376cfe3209a91140bc97e94cd62d6e",
                "shasum": ""
            },
            "require": {
                "container-interop/container-interop": "^1.2",
                "laminas/laminas-eventmanager": "^3.4",
                "laminas/laminas-http": "^2.15",
                "laminas/laminas-modulemanager": "^2.8",
                "laminas/laminas-router": "^3.5",
                "laminas/laminas-servicemanager": "^3.7",
                "laminas/laminas-stdlib": "^3.6",
                "laminas/laminas-view": "^2.14",
                "php": "^7.3 || ~8.0.0 || ~8.1.0"
            },
            "conflict": {
                "zendframework/zend-mvc": "*"
            },
            "require-dev": {
                "http-interop/http-middleware": "^0.4.1",
                "laminas/laminas-coding-standard": "^1.0.0",
                "laminas/laminas-json": "^3.3",
                "laminas/laminas-psr7bridge": "^1.0",
                "laminas/laminas-stratigility": ">=2.0.1 <2.2",
                "phpspec/prophecy-phpunit": "^2.0",
                "phpunit/phpunit": "^9.5.5"
            },
            "suggest": {
                "laminas/laminas-json": "(^2.6.1 || ^3.0) To auto-deserialize JSON body content in AbstractRestfulController extensions, when json_decode is unavailable",
                "laminas/laminas-log": "^2.9.1  To provide log functionality via LogFilterManager, LogFormatterManager, and LogProcessorManager",
                "laminas/laminas-mvc-console": "laminas-mvc-console provides the ability to expose laminas-mvc as a console application",
                "laminas/laminas-mvc-i18n": "laminas-mvc-i18n provides integration with laminas-i18n, including a translation bridge and translatable route segments",
                "laminas/laminas-mvc-middleware": "To dispatch middleware in your laminas-mvc application",
                "laminas/laminas-mvc-plugin-fileprg": "To provide Post/Redirect/Get functionality around forms that container file uploads",
                "laminas/laminas-mvc-plugin-flashmessenger": "To provide flash messaging capabilities between requests",
                "laminas/laminas-mvc-plugin-identity": "To access the authenticated identity (per laminas-authentication) in controllers",
                "laminas/laminas-mvc-plugin-prg": "To provide Post/Redirect/Get functionality within controllers",
                "laminas/laminas-paginator": "^2.7 To provide pagination functionality via PaginatorPluginManager",
                "laminas/laminas-servicemanager-di": "laminas-servicemanager-di provides utilities for integrating laminas-di and laminas-servicemanager in your laminas-mvc application"
            },
            "type": "library",
            "autoload": {
                "psr-4": {
                    "Laminas\\Mvc\\": "src/"
                }
            },
            "notification-url": "https://packagist.org/downloads/",
            "license": [
                "BSD-3-Clause"
            ],
            "description": "Laminas's event-driven MVC layer, including MVC Applications, Controllers, and Plugins",
            "homepage": "https://laminas.dev",
            "keywords": [
                "laminas",
                "mvc"
            ],
            "support": {
                "chat": "https://laminas.dev/chat",
                "docs": "https://docs.laminas.dev/laminas-mvc/",
                "forum": "https://discourse.laminas.dev",
                "issues": "https://github.com/laminas/laminas-mvc/issues",
                "rss": "https://github.com/laminas/laminas-mvc/releases.atom",
                "source": "https://github.com/laminas/laminas-mvc"
            },
            "funding": [
                {
                    "url": "https://funding.communitybridge.org/projects/laminas-project",
                    "type": "community_bridge"
                }
            ],
            "time": "2022-09-20T12:37:51+00:00"
        },
        {
            "name": "laminas/laminas-mvc-i18n",
            "version": "1.4.0",
            "source": {
                "type": "git",
                "url": "https://github.com/laminas/laminas-mvc-i18n.git",
                "reference": "6dc949c045d7a2c27652a3bb891d46ef5e1814e4"
            },
            "dist": {
                "type": "zip",
                "url": "https://api.github.com/repos/laminas/laminas-mvc-i18n/zipball/6dc949c045d7a2c27652a3bb891d46ef5e1814e4",
                "reference": "6dc949c045d7a2c27652a3bb891d46ef5e1814e4",
                "shasum": ""
            },
            "require": {
                "container-interop/container-interop": "^1.1",
                "ext-intl": "*",
                "laminas/laminas-i18n": "^2.13.0",
                "laminas/laminas-router": "^3.5.0",
                "laminas/laminas-servicemanager": "^3.15.1",
                "laminas/laminas-stdlib": "^3.10.1",
                "laminas/laminas-validator": "^2.19.0",
                "php": "^7.4 || ~8.0.0 || ~8.1.0"
            },
            "conflict": {
                "laminas/laminas-mvc": "<3.0.0",
                "phpspec/prophecy": "<1.8.0",
                "zendframework/zend-mvc-i18n": "*"
            },
            "require-dev": {
                "laminas/laminas-coding-standard": "~2.3.0",
                "phpspec/prophecy-phpunit": "^2.0",
                "phpunit/phpunit": "^9.5",
                "psalm/plugin-phpunit": "^0.17.0",
                "vimeo/psalm": "^4.24.0"
            },
            "suggest": {
                "laminas/laminas-cache": "To enable caching of translation strings"
            },
            "type": "library",
            "extra": {
                "laminas": {
                    "component": "Laminas\\Mvc\\I18n",
                    "config-provider": "Laminas\\Mvc\\I18n\\ConfigProvider"
                }
            },
            "autoload": {
                "psr-4": {
                    "Laminas\\Mvc\\I18n\\": "src/"
                }
            },
            "notification-url": "https://packagist.org/downloads/",
            "license": [
                "BSD-3-Clause"
            ],
            "description": "Integration between laminas-mvc and laminas-i18n",
            "homepage": "https://laminas.dev",
            "keywords": [
                "i18n",
                "laminas",
                "mvc"
            ],
            "support": {
                "chat": "https://laminas.dev/chat",
                "docs": "https://docs.laminas.dev/laminas-mvc-i18n/",
                "forum": "https://discourse.laminas.dev",
                "issues": "https://github.com/laminas/laminas-mvc-i18n/issues",
                "rss": "https://github.com/laminas/laminas-mvc-i18n/releases.atom",
                "source": "https://github.com/laminas/laminas-mvc-i18n"
            },
            "funding": [
                {
                    "url": "https://funding.communitybridge.org/projects/laminas-project",
                    "type": "community_bridge"
                }
            ],
            "time": "2022-07-21T16:59:34+00:00"
        },
        {
            "name": "laminas/laminas-mvc-plugin-flashmessenger",
            "version": "1.8.1",
            "source": {
                "type": "git",
                "url": "https://github.com/laminas/laminas-mvc-plugin-flashmessenger.git",
                "reference": "7293ba47e068304e3c1cacd4013ac2e615f96625"
            },
            "dist": {
                "type": "zip",
                "url": "https://api.github.com/repos/laminas/laminas-mvc-plugin-flashmessenger/zipball/7293ba47e068304e3c1cacd4013ac2e615f96625",
                "reference": "7293ba47e068304e3c1cacd4013ac2e615f96625",
                "shasum": ""
            },
            "require": {
                "laminas/laminas-mvc": "^3.3",
                "laminas/laminas-session": "^2.12.0",
                "laminas/laminas-stdlib": "^3.6.4",
                "laminas/laminas-view": "^2.13.1",
                "php": "^7.4 || ~8.0.0 || ~8.1.0"
            },
            "conflict": {
                "laminas/laminas-mvc": "<3.0.0",
                "zendframework/zend-mvc-plugin-flashmessenger": "*"
            },
            "require-dev": {
                "laminas/laminas-coding-standard": "~2.3.0",
                "laminas/laminas-i18n": "^2.13.0",
                "phpunit/phpunit": "^9.5.4",
                "psalm/plugin-phpunit": "^0.16.1",
                "vimeo/psalm": "^4.18"
            },
            "type": "library",
            "extra": {
                "laminas": {
                    "component": "Laminas\\Mvc\\Plugin\\FlashMessenger"
                }
            },
            "autoload": {
                "psr-4": {
                    "Laminas\\Mvc\\Plugin\\FlashMessenger\\": "src/"
                }
            },
            "notification-url": "https://packagist.org/downloads/",
            "license": [
                "BSD-3-Clause"
            ],
            "description": "Plugin for creating and exposing flash messages via laminas-mvc controllers",
            "homepage": "https://laminas.dev",
            "keywords": [
                "laminas",
                "mvc"
            ],
            "support": {
                "chat": "https://laminas.dev/chat",
                "docs": "https://docs.laminas.dev/laminas-mvc-plugin-flashmessenger/",
                "forum": "https://discourse.laminas.dev",
                "issues": "https://github.com/laminas/laminas-mvc-plugin-flashmessenger/issues",
                "rss": "https://github.com/laminas/laminas-mvc-plugin-flashmessenger/releases.atom",
                "source": "https://github.com/laminas/laminas-mvc-plugin-flashmessenger"
            },
            "funding": [
                {
                    "url": "https://funding.communitybridge.org/projects/laminas-project",
                    "type": "community_bridge"
                }
            ],
            "time": "2022-08-02T08:03:40+00:00"
        },
        {
            "name": "laminas/laminas-paginator",
            "version": "2.13.0",
            "source": {
                "type": "git",
                "url": "https://github.com/laminas/laminas-paginator.git",
                "reference": "2d6a9d21f5d67963347d497cd53873e3e693b0b5"
            },
            "dist": {
                "type": "zip",
                "url": "https://api.github.com/repos/laminas/laminas-paginator/zipball/2d6a9d21f5d67963347d497cd53873e3e693b0b5",
                "reference": "2d6a9d21f5d67963347d497cd53873e3e693b0b5",
                "shasum": ""
            },
            "require": {
                "ext-json": "*",
                "laminas/laminas-stdlib": "^3.10.1",
                "php": "^7.4 || ~8.0.0 || ~8.1.0"
            },
            "conflict": {
                "zendframework/zend-paginator": "*"
            },
            "require-dev": {
                "laminas/laminas-cache": "^3.1.2",
                "laminas/laminas-cache-storage-adapter-memory": "^2.0.0",
                "laminas/laminas-coding-standard": "^2.3.0",
                "laminas/laminas-config": "^3.7.0",
                "laminas/laminas-filter": "^2.13.0",
                "laminas/laminas-servicemanager": "^3.14.0",
                "laminas/laminas-view": "^2.15.0",
                "phpunit/phpunit": "^9.5.21",
                "psalm/plugin-phpunit": "^0.16.1",
                "vimeo/psalm": "^4.24.0"
            },
            "suggest": {
                "laminas/laminas-cache": "Laminas\\Cache component to support cache features",
                "laminas/laminas-filter": "Laminas\\Filter component",
                "laminas/laminas-paginator-adapter-laminasdb": "Provides pagination adapters for Select statements and TableGateway instances",
                "laminas/laminas-servicemanager": "Laminas\\ServiceManager component",
                "laminas/laminas-view": "Laminas\\View component"
            },
            "type": "library",
            "extra": {
                "laminas": {
                    "component": "Laminas\\Paginator",
                    "config-provider": "Laminas\\Paginator\\ConfigProvider"
                }
            },
            "autoload": {
                "psr-4": {
                    "Laminas\\Paginator\\": "src/"
                }
            },
            "notification-url": "https://packagist.org/downloads/",
            "license": [
                "BSD-3-Clause"
            ],
            "description": "Paginate collections of data from arbitrary sources",
            "homepage": "https://laminas.dev",
            "keywords": [
                "laminas",
                "paginator"
            ],
            "support": {
                "chat": "https://laminas.dev/chat",
                "docs": "https://docs.laminas.dev/laminas-paginator/",
                "forum": "https://discourse.laminas.dev",
                "issues": "https://github.com/laminas/laminas-paginator/issues",
                "rss": "https://github.com/laminas/laminas-paginator/releases.atom",
                "source": "https://github.com/laminas/laminas-paginator"
            },
            "funding": [
                {
                    "url": "https://funding.communitybridge.org/projects/laminas-project",
                    "type": "community_bridge"
                }
            ],
            "time": "2022-07-12T11:56:05+00:00"
        },
        {
            "name": "laminas/laminas-paginator-adapter-laminasdb",
            "version": "1.3.0",
            "source": {
                "type": "git",
                "url": "https://github.com/laminas/laminas-paginator-adapter-laminasdb.git",
                "reference": "bbed386f6eec03ce776d798d150c456c7ab10c48"
            },
            "dist": {
                "type": "zip",
                "url": "https://api.github.com/repos/laminas/laminas-paginator-adapter-laminasdb/zipball/bbed386f6eec03ce776d798d150c456c7ab10c48",
                "reference": "bbed386f6eec03ce776d798d150c456c7ab10c48",
                "shasum": ""
            },
            "require": {
                "laminas/laminas-db": "^2.13.4",
                "laminas/laminas-paginator": "^2.12.1",
                "php": "^7.4 || ~8.0.0 || ~8.1.0 || ~8.2.0"
            },
            "require-dev": {
                "laminas/laminas-coding-standard": "~2.4.0",
                "phpunit/phpunit": "^9.5.26",
                "psalm/plugin-phpunit": "^0.18.0",
                "vimeo/psalm": "^5.0.0"
            },
            "type": "library",
            "extra": {
                "laminas": {
                    "component": "Laminas\\Paginator\\Adapter\\LaminasDb",
                    "config-provider": "Laminas\\Paginator\\Adapter\\LaminasDb\\ConfigProvider"
                }
            },
            "autoload": {
                "psr-4": {
                    "Laminas\\Paginator\\Adapter\\LaminasDb\\": "src//"
                }
            },
            "notification-url": "https://packagist.org/downloads/",
            "license": [
                "BSD-3-Clause"
            ],
            "description": "laminas-db adapters for laminas-paginator",
            "keywords": [
                "db",
                "laminas",
                "pagination"
            ],
            "support": {
                "docs": "https://docs.laminas.dev/laminas-laminas-paginator-adapter-db/",
                "forum": "https://discourse.laminas.dev/",
                "issues": "https://github.com/laminas/laminas-laminas-paginator-adapter-db/issues",
                "rss": "https://github.com/laminas/laminas-laminas-paginator-adapter-db/releases.atom",
                "source": "https://github.com/laminas/laminas-laminas-paginator-adapter-db"
            },
            "funding": [
                {
                    "url": "https://funding.communitybridge.org/projects/laminas-project",
                    "type": "community_bridge"
                }
            ],
            "time": "2022-12-07T01:20:31+00:00"
        },
        {
            "name": "laminas/laminas-psr7bridge",
            "version": "1.7.0",
            "source": {
                "type": "git",
                "url": "https://github.com/laminas/laminas-psr7bridge.git",
                "reference": "7318e3762d25cf802fa0589aecf3d9b3eb411f3f"
            },
            "dist": {
                "type": "zip",
                "url": "https://api.github.com/repos/laminas/laminas-psr7bridge/zipball/7318e3762d25cf802fa0589aecf3d9b3eb411f3f",
                "reference": "7318e3762d25cf802fa0589aecf3d9b3eb411f3f",
                "shasum": ""
            },
            "require": {
                "laminas/laminas-diactoros": "^2.0",
                "laminas/laminas-http": "^2.15",
                "php": "^7.4 || ~8.0.0 || ~8.1.0",
                "psr/http-message": "^1.0"
            },
            "conflict": {
                "laminas/laminas-stdlib": "< 3.2.1",
                "zendframework/zend-psr7bridge": "*"
            },
            "require-dev": {
                "laminas/laminas-coding-standard": "^2.4.0",
                "phpunit/phpunit": "^9.5.10",
                "psalm/plugin-phpunit": "^0.17.0",
                "vimeo/psalm": "^4.11"
            },
            "type": "library",
            "autoload": {
                "psr-4": {
                    "Laminas\\Psr7Bridge\\": "src/"
                }
            },
            "notification-url": "https://packagist.org/downloads/",
            "license": [
                "BSD-3-Clause"
            ],
            "description": "Bidirectional conversions between PSR-7 and laminas-http messages",
            "homepage": "https://laminas.dev",
            "keywords": [
                "http",
                "laminas",
                "psr",
                "psr-7"
            ],
            "support": {
                "chat": "https://laminas.dev/chat",
                "docs": "https://docs.laminas.dev/laminas-psr7bridge/",
                "forum": "https://discourse.laminas.dev",
                "issues": "https://github.com/laminas/laminas-psr7bridge/issues",
                "rss": "https://github.com/laminas/laminas-psr7bridge/releases.atom",
                "source": "https://github.com/laminas/laminas-psr7bridge"
            },
            "funding": [
                {
                    "url": "https://funding.communitybridge.org/projects/laminas-project",
                    "type": "community_bridge"
                }
            ],
            "time": "2022-08-24T20:18:40+00:00"
        },
        {
            "name": "laminas/laminas-recaptcha",
            "version": "3.4.0",
            "source": {
                "type": "git",
                "url": "https://github.com/laminas/laminas-recaptcha.git",
                "reference": "f3bdb2fcaf859b9f725f397dc1bc38b4a7696a71"
            },
            "dist": {
                "type": "zip",
                "url": "https://api.github.com/repos/laminas/laminas-recaptcha/zipball/f3bdb2fcaf859b9f725f397dc1bc38b4a7696a71",
                "reference": "f3bdb2fcaf859b9f725f397dc1bc38b4a7696a71",
                "shasum": ""
            },
            "require": {
                "ext-json": "*",
                "laminas/laminas-http": "^2.15",
                "laminas/laminas-json": "^3.3",
                "laminas/laminas-stdlib": "^3.6",
                "php": "^7.3 || ~8.0.0 || ~8.1.0"
            },
            "conflict": {
                "zendframework/zendservice-recaptcha": "*"
            },
            "require-dev": {
                "laminas/laminas-coding-standard": "~2.3.0",
                "laminas/laminas-config": "^3.7",
                "laminas/laminas-validator": "^2.15",
                "phpunit/phpunit": "^9.5.4"
            },
            "suggest": {
                "laminas/laminas-validator": "~2.0, if using ReCaptcha's Mailhide API"
            },
            "type": "library",
            "autoload": {
                "psr-4": {
                    "Laminas\\ReCaptcha\\": "src/"
                }
            },
            "notification-url": "https://packagist.org/downloads/",
            "license": [
                "BSD-3-Clause"
            ],
            "description": "OOP wrapper for the ReCaptcha web service",
            "homepage": "https://laminas.dev",
            "keywords": [
                "laminas",
                "recaptcha"
            ],
            "support": {
                "chat": "https://laminas.dev/chat",
                "docs": "https://docs.laminas.dev/laminas-recaptcha/",
                "forum": "https://discourse.laminas.dev",
                "issues": "https://github.com/laminas/laminas-recaptcha/issues",
                "rss": "https://github.com/laminas/laminas-recaptcha/releases.atom",
                "source": "https://github.com/laminas/laminas-recaptcha"
            },
            "funding": [
                {
                    "url": "https://funding.communitybridge.org/projects/laminas-project",
                    "type": "community_bridge"
                }
            ],
            "time": "2021-11-28T18:10:25+00:00"
        },
        {
            "name": "laminas/laminas-router",
            "version": "3.11.1",
            "source": {
                "type": "git",
                "url": "https://github.com/laminas/laminas-router.git",
                "reference": "3512c28cb4ffd64a62bc9e8b685a50a6547b0a11"
            },
            "dist": {
                "type": "zip",
                "url": "https://api.github.com/repos/laminas/laminas-router/zipball/3512c28cb4ffd64a62bc9e8b685a50a6547b0a11",
                "reference": "3512c28cb4ffd64a62bc9e8b685a50a6547b0a11",
                "shasum": ""
            },
            "require": {
                "laminas/laminas-http": "^2.15",
                "laminas/laminas-servicemanager": "^3.14.0",
                "laminas/laminas-stdlib": "^3.10.1",
                "php": "~8.0.0 || ~8.1.0 || ~8.2.0"
            },
            "conflict": {
                "zendframework/zend-router": "*"
            },
            "require-dev": {
                "laminas/laminas-coding-standard": "~2.4.0",
                "laminas/laminas-i18n": "^2.19.0",
                "phpunit/phpunit": "^9.5.26",
                "psalm/plugin-phpunit": "^0.18.0",
                "vimeo/psalm": "^5.0.0"
            },
            "suggest": {
                "laminas/laminas-i18n": "^2.15.0 if defining translatable HTTP path segments"
            },
            "type": "library",
            "extra": {
                "laminas": {
                    "component": "Laminas\\Router",
                    "config-provider": "Laminas\\Router\\ConfigProvider"
                }
            },
            "autoload": {
                "psr-4": {
                    "Laminas\\Router\\": "src/"
                }
            },
            "notification-url": "https://packagist.org/downloads/",
            "license": [
                "BSD-3-Clause"
            ],
            "description": "Flexible routing system for HTTP and console applications",
            "homepage": "https://laminas.dev",
            "keywords": [
                "laminas",
                "routing"
            ],
            "support": {
                "chat": "https://laminas.dev/chat",
                "docs": "https://docs.laminas.dev/laminas-router/",
                "forum": "https://discourse.laminas.dev",
                "issues": "https://github.com/laminas/laminas-router/issues",
                "rss": "https://github.com/laminas/laminas-router/releases.atom",
                "source": "https://github.com/laminas/laminas-router"
            },
            "funding": [
                {
                    "url": "https://funding.communitybridge.org/projects/laminas-project",
                    "type": "community_bridge"
                }
            ],
            "time": "2022-12-29T14:47:23+00:00"
        },
        {
            "name": "laminas/laminas-serializer",
            "version": "2.13.0",
            "source": {
                "type": "git",
                "url": "https://github.com/laminas/laminas-serializer.git",
                "reference": "aa72a694d79f01ef1252b276ca9930158c3b877d"
            },
            "dist": {
                "type": "zip",
                "url": "https://api.github.com/repos/laminas/laminas-serializer/zipball/aa72a694d79f01ef1252b276ca9930158c3b877d",
                "reference": "aa72a694d79f01ef1252b276ca9930158c3b877d",
                "shasum": ""
            },
            "require": {
                "laminas/laminas-json": "^3.1",
                "laminas/laminas-stdlib": "^3.2",
                "php": "^7.4 || ~8.0.0 || ~8.1.0"
            },
            "conflict": {
                "zendframework/zend-serializer": "*"
            },
            "require-dev": {
                "laminas/laminas-coding-standard": "~2.3.0",
                "laminas/laminas-math": "^3.3",
                "laminas/laminas-servicemanager": "^3.6",
                "phpunit/phpunit": "^9.3"
            },
            "suggest": {
                "laminas/laminas-math": "(^3.3) To support Python Pickle serialization",
                "laminas/laminas-servicemanager": "(^3.6) To support plugin manager support"
            },
            "type": "library",
            "extra": {
                "laminas": {
                    "component": "Laminas\\Serializer",
                    "config-provider": "Laminas\\Serializer\\ConfigProvider"
                }
            },
            "autoload": {
                "psr-4": {
                    "Laminas\\Serializer\\": "src/"
                }
            },
            "notification-url": "https://packagist.org/downloads/",
            "license": [
                "BSD-3-Clause"
            ],
            "description": "Serialize and deserialize PHP structures to a variety of representations",
            "homepage": "https://laminas.dev",
            "keywords": [
                "laminas",
                "serializer"
            ],
            "support": {
                "chat": "https://laminas.dev/chat",
                "docs": "https://docs.laminas.dev/laminas-serializer/",
                "forum": "https://discourse.laminas.dev",
                "issues": "https://github.com/laminas/laminas-serializer/issues",
                "rss": "https://github.com/laminas/laminas-serializer/releases.atom",
                "source": "https://github.com/laminas/laminas-serializer"
            },
            "funding": [
                {
                    "url": "https://funding.communitybridge.org/projects/laminas-project",
                    "type": "community_bridge"
                }
            ],
            "time": "2022-04-11T19:50:04+00:00"
        },
        {
            "name": "laminas/laminas-servicemanager",
            "version": "3.17.0",
            "source": {
                "type": "git",
                "url": "https://github.com/laminas/laminas-servicemanager.git",
                "reference": "360be5f16955dd1edbcce1cfaa98ed82a17f02ec"
            },
            "dist": {
                "type": "zip",
                "url": "https://api.github.com/repos/laminas/laminas-servicemanager/zipball/360be5f16955dd1edbcce1cfaa98ed82a17f02ec",
                "reference": "360be5f16955dd1edbcce1cfaa98ed82a17f02ec",
                "shasum": ""
            },
            "require": {
                "laminas/laminas-stdlib": "^3.2.1",
                "php": "~7.4.0 || ~8.0.0 || ~8.1.0",
                "psr/container": "^1.0"
            },
            "conflict": {
                "ext-psr": "*",
                "laminas/laminas-code": "<3.3.1",
                "zendframework/zend-code": "<3.3.1",
                "zendframework/zend-servicemanager": "*"
            },
            "provide": {
                "psr/container-implementation": "^1.0"
            },
            "replace": {
                "container-interop/container-interop": "^1.2.0"
            },
            "require-dev": {
                "composer/package-versions-deprecated": "^1.0",
                "laminas/laminas-coding-standard": "~2.4.0",
                "laminas/laminas-container-config-test": "^0.7",
                "laminas/laminas-dependency-plugin": "^2.1.2",
                "mikey179/vfsstream": "^1.6.10@alpha",
                "ocramius/proxy-manager": "^2.11",
                "phpbench/phpbench": "^1.1",
                "phpspec/prophecy-phpunit": "^2.0",
                "phpunit/phpunit": "^9.5.5",
                "psalm/plugin-phpunit": "^0.17.0",
                "vimeo/psalm": "^4.8"
            },
            "suggest": {
                "ocramius/proxy-manager": "ProxyManager ^2.1.1 to handle lazy initialization of services"
            },
            "bin": [
                "bin/generate-deps-for-config-factory",
                "bin/generate-factory-for-class"
            ],
            "type": "library",
            "autoload": {
                "files": [
                    "src/autoload.php"
                ],
                "psr-4": {
                    "Laminas\\ServiceManager\\": "src/"
                }
            },
            "notification-url": "https://packagist.org/downloads/",
            "license": [
                "BSD-3-Clause"
            ],
            "description": "Factory-Driven Dependency Injection Container",
            "homepage": "https://laminas.dev",
            "keywords": [
                "PSR-11",
                "dependency-injection",
                "di",
                "dic",
                "laminas",
                "service-manager",
                "servicemanager"
            ],
            "support": {
                "chat": "https://laminas.dev/chat",
                "docs": "https://docs.laminas.dev/laminas-servicemanager/",
                "forum": "https://discourse.laminas.dev",
                "issues": "https://github.com/laminas/laminas-servicemanager/issues",
                "rss": "https://github.com/laminas/laminas-servicemanager/releases.atom",
                "source": "https://github.com/laminas/laminas-servicemanager"
            },
            "funding": [
                {
                    "url": "https://funding.communitybridge.org/projects/laminas-project",
                    "type": "community_bridge"
                }
            ],
            "time": "2022-09-22T11:33:46+00:00"
        },
        {
            "name": "laminas/laminas-session",
            "version": "2.13.0",
            "source": {
                "type": "git",
                "url": "https://github.com/laminas/laminas-session.git",
                "reference": "9f8a6077dd22b3b253583b1be84ddd5bf6fa1ef4"
            },
            "dist": {
                "type": "zip",
                "url": "https://api.github.com/repos/laminas/laminas-session/zipball/9f8a6077dd22b3b253583b1be84ddd5bf6fa1ef4",
                "reference": "9f8a6077dd22b3b253583b1be84ddd5bf6fa1ef4",
                "shasum": ""
            },
            "require": {
                "laminas/laminas-eventmanager": "^3.5",
                "laminas/laminas-servicemanager": "^3.15.1",
                "laminas/laminas-stdlib": "^3.10.1",
                "php": "^7.4 || ~8.0.0 || ~8.1.0"
            },
            "conflict": {
                "zendframework/zend-session": "*"
            },
            "require-dev": {
                "laminas/laminas-cache": "^3.1.3",
                "laminas/laminas-cache-storage-adapter-memory": "^2.0.0",
                "laminas/laminas-coding-standard": "~2.3.0",
                "laminas/laminas-db": "^2.13.4",
                "laminas/laminas-http": "^2.15",
                "laminas/laminas-validator": "^2.15",
                "mongodb/mongodb": "~1.12.0",
                "php-mock/php-mock-phpunit": "^1.1.2 || ^2.0",
                "phpspec/prophecy-phpunit": "^2.0",
                "phpunit/phpunit": "^9.5.9",
                "psalm/plugin-phpunit": "^0.17.0",
                "vimeo/psalm": "^4.24.0"
            },
            "suggest": {
                "laminas/laminas-cache": "Laminas\\Cache component",
                "laminas/laminas-db": "Laminas\\Db component",
                "laminas/laminas-http": "Laminas\\Http component",
                "laminas/laminas-servicemanager": "Laminas\\ServiceManager component",
                "laminas/laminas-validator": "Laminas\\Validator component",
                "mongodb/mongodb": "If you want to use the MongoDB session save handler"
            },
            "type": "library",
            "extra": {
                "laminas": {
                    "component": "Laminas\\Session",
                    "config-provider": "Laminas\\Session\\ConfigProvider"
                }
            },
            "autoload": {
                "psr-4": {
                    "Laminas\\Session\\": "src/"
                }
            },
            "notification-url": "https://packagist.org/downloads/",
            "license": [
                "BSD-3-Clause"
            ],
            "description": "Object-oriented interface to PHP sessions and storage",
            "homepage": "https://laminas.dev",
            "keywords": [
                "laminas",
                "session"
            ],
            "support": {
                "chat": "https://laminas.dev/chat",
                "docs": "https://docs.laminas.dev/laminas-session/",
                "forum": "https://discourse.laminas.dev",
                "issues": "https://github.com/laminas/laminas-session/issues",
                "rss": "https://github.com/laminas/laminas-session/releases.atom",
                "source": "https://github.com/laminas/laminas-session"
            },
            "funding": [
                {
                    "url": "https://funding.communitybridge.org/projects/laminas-project",
                    "type": "community_bridge"
                }
            ],
            "time": "2022-07-22T10:26:33+00:00"
        },
        {
            "name": "laminas/laminas-stdlib",
            "version": "3.13.0",
            "source": {
                "type": "git",
                "url": "https://github.com/laminas/laminas-stdlib.git",
                "reference": "66a6d03c381f6c9f1dd988bf8244f9afb9380d76"
            },
            "dist": {
                "type": "zip",
                "url": "https://api.github.com/repos/laminas/laminas-stdlib/zipball/66a6d03c381f6c9f1dd988bf8244f9afb9380d76",
                "reference": "66a6d03c381f6c9f1dd988bf8244f9afb9380d76",
                "shasum": ""
            },
            "require": {
                "php": "^7.4 || ~8.0.0 || ~8.1.0"
            },
            "conflict": {
                "zendframework/zend-stdlib": "*"
            },
            "require-dev": {
                "laminas/laminas-coding-standard": "~2.3.0",
                "phpbench/phpbench": "^1.2.6",
                "phpstan/phpdoc-parser": "^0.5.4",
                "phpunit/phpunit": "^9.5.23",
                "psalm/plugin-phpunit": "^0.17.0",
                "vimeo/psalm": "^4.26"
            },
            "type": "library",
            "autoload": {
                "psr-4": {
                    "Laminas\\Stdlib\\": "src/"
                }
            },
            "notification-url": "https://packagist.org/downloads/",
            "license": [
                "BSD-3-Clause"
            ],
            "description": "SPL extensions, array utilities, error handlers, and more",
            "homepage": "https://laminas.dev",
            "keywords": [
                "laminas",
                "stdlib"
            ],
            "support": {
                "chat": "https://laminas.dev/chat",
                "docs": "https://docs.laminas.dev/laminas-stdlib/",
                "forum": "https://discourse.laminas.dev",
                "issues": "https://github.com/laminas/laminas-stdlib/issues",
                "rss": "https://github.com/laminas/laminas-stdlib/releases.atom",
                "source": "https://github.com/laminas/laminas-stdlib"
            },
            "funding": [
                {
                    "url": "https://funding.communitybridge.org/projects/laminas-project",
                    "type": "community_bridge"
                }
            ],
            "time": "2022-08-24T13:56:50+00:00"
        },
        {
            "name": "laminas/laminas-text",
            "version": "2.9.0",
            "source": {
                "type": "git",
                "url": "https://github.com/laminas/laminas-text.git",
                "reference": "8879e75d03e09b0d6787e6680cfa255afd4645a7"
            },
            "dist": {
                "type": "zip",
                "url": "https://api.github.com/repos/laminas/laminas-text/zipball/8879e75d03e09b0d6787e6680cfa255afd4645a7",
                "reference": "8879e75d03e09b0d6787e6680cfa255afd4645a7",
                "shasum": ""
            },
            "require": {
                "laminas/laminas-servicemanager": "^3.4",
                "laminas/laminas-stdlib": "^3.6",
                "php": "^7.3 || ~8.0.0 || ~8.1.0"
            },
            "conflict": {
                "zendframework/zend-text": "*"
            },
            "require-dev": {
                "laminas/laminas-coding-standard": "~1.0.0",
                "phpunit/phpunit": "^9.3"
            },
            "type": "library",
            "autoload": {
                "psr-4": {
                    "Laminas\\Text\\": "src/"
                }
            },
            "notification-url": "https://packagist.org/downloads/",
            "license": [
                "BSD-3-Clause"
            ],
            "description": "Create FIGlets and text-based tables",
            "homepage": "https://laminas.dev",
            "keywords": [
                "laminas",
                "text"
            ],
            "support": {
                "chat": "https://laminas.dev/chat",
                "docs": "https://docs.laminas.dev/laminas-text/",
                "forum": "https://discourse.laminas.dev",
                "issues": "https://github.com/laminas/laminas-text/issues",
                "rss": "https://github.com/laminas/laminas-text/releases.atom",
                "source": "https://github.com/laminas/laminas-text"
            },
            "funding": [
                {
                    "url": "https://funding.communitybridge.org/projects/laminas-project",
                    "type": "community_bridge"
                }
            ],
            "time": "2021-09-02T16:50:53+00:00"
        },
        {
            "name": "laminas/laminas-uri",
            "version": "2.10.0",
            "source": {
                "type": "git",
                "url": "https://github.com/laminas/laminas-uri.git",
                "reference": "663b050294945c7345cc3a61f3ca661d5f9e1f80"
            },
            "dist": {
                "type": "zip",
                "url": "https://api.github.com/repos/laminas/laminas-uri/zipball/663b050294945c7345cc3a61f3ca661d5f9e1f80",
                "reference": "663b050294945c7345cc3a61f3ca661d5f9e1f80",
                "shasum": ""
            },
            "require": {
                "laminas/laminas-escaper": "^2.9",
                "laminas/laminas-validator": "^2.15",
                "php": "~8.0.0 || ~8.1.0 || ~8.2.0"
            },
            "conflict": {
                "zendframework/zend-uri": "*"
            },
            "require-dev": {
                "laminas/laminas-coding-standard": "~2.4.0",
                "phpunit/phpunit": "^9.5.25"
            },
            "type": "library",
            "autoload": {
                "psr-4": {
                    "Laminas\\Uri\\": "src/"
                }
            },
            "notification-url": "https://packagist.org/downloads/",
            "license": [
                "BSD-3-Clause"
            ],
            "description": "A component that aids in manipulating and validating » Uniform Resource Identifiers (URIs)",
            "homepage": "https://laminas.dev",
            "keywords": [
                "laminas",
                "uri"
            ],
            "support": {
                "chat": "https://laminas.dev/chat",
                "docs": "https://docs.laminas.dev/laminas-uri/",
                "forum": "https://discourse.laminas.dev",
                "issues": "https://github.com/laminas/laminas-uri/issues",
                "rss": "https://github.com/laminas/laminas-uri/releases.atom",
                "source": "https://github.com/laminas/laminas-uri"
            },
            "funding": [
                {
                    "url": "https://funding.communitybridge.org/projects/laminas-project",
                    "type": "community_bridge"
                }
            ],
            "time": "2022-10-16T15:02:45+00:00"
        },
        {
            "name": "laminas/laminas-validator",
            "version": "2.25.0",
            "source": {
                "type": "git",
                "url": "https://github.com/laminas/laminas-validator.git",
                "reference": "42de39b78e73b321db7d948cf8530a2764f8b9aa"
            },
            "dist": {
                "type": "zip",
                "url": "https://api.github.com/repos/laminas/laminas-validator/zipball/42de39b78e73b321db7d948cf8530a2764f8b9aa",
                "reference": "42de39b78e73b321db7d948cf8530a2764f8b9aa",
                "shasum": ""
            },
            "require": {
                "laminas/laminas-servicemanager": "^3.12.0",
                "laminas/laminas-stdlib": "^3.13",
                "php": "^7.4 || ~8.0.0 || ~8.1.0"
            },
            "conflict": {
                "zendframework/zend-validator": "*"
            },
            "require-dev": {
                "laminas/laminas-coding-standard": "^2.4.0",
                "laminas/laminas-db": "^2.15.0",
                "laminas/laminas-filter": "^2.18.0",
                "laminas/laminas-http": "^2.16.0",
                "laminas/laminas-i18n": "^2.17.0",
                "laminas/laminas-session": "^2.13.0",
                "laminas/laminas-uri": "^2.9.1",
                "phpspec/prophecy-phpunit": "^2.0",
                "phpunit/phpunit": "^9.5.24",
                "psalm/plugin-phpunit": "^0.17.0",
                "psr/http-client": "^1.0",
                "psr/http-factory": "^1.0",
                "psr/http-message": "^1.0",
                "vimeo/psalm": "^4.27.0"
            },
            "suggest": {
                "laminas/laminas-db": "Laminas\\Db component, required by the (No)RecordExists validator",
                "laminas/laminas-filter": "Laminas\\Filter component, required by the Digits validator",
                "laminas/laminas-i18n": "Laminas\\I18n component to allow translation of validation error messages",
                "laminas/laminas-i18n-resources": "Translations of validator messages",
                "laminas/laminas-servicemanager": "Laminas\\ServiceManager component to allow using the ValidatorPluginManager and validator chains",
                "laminas/laminas-session": "Laminas\\Session component, ^2.8; required by the Csrf validator",
                "laminas/laminas-uri": "Laminas\\Uri component, required by the Uri and Sitemap\\Loc validators",
                "psr/http-message": "psr/http-message, required when validating PSR-7 UploadedFileInterface instances via the Upload and UploadFile validators"
            },
            "type": "library",
            "extra": {
                "laminas": {
                    "component": "Laminas\\Validator",
                    "config-provider": "Laminas\\Validator\\ConfigProvider"
                }
            },
            "autoload": {
                "psr-4": {
                    "Laminas\\Validator\\": "src/"
                }
            },
            "notification-url": "https://packagist.org/downloads/",
            "license": [
                "BSD-3-Clause"
            ],
            "description": "Validation classes for a wide range of domains, and the ability to chain validators to create complex validation criteria",
            "homepage": "https://laminas.dev",
            "keywords": [
                "laminas",
                "validator"
            ],
            "support": {
                "chat": "https://laminas.dev/chat",
                "docs": "https://docs.laminas.dev/laminas-validator/",
                "forum": "https://discourse.laminas.dev",
                "issues": "https://github.com/laminas/laminas-validator/issues",
                "rss": "https://github.com/laminas/laminas-validator/releases.atom",
                "source": "https://github.com/laminas/laminas-validator"
            },
            "funding": [
                {
                    "url": "https://funding.communitybridge.org/projects/laminas-project",
                    "type": "community_bridge"
                }
            ],
            "time": "2022-09-20T11:33:19+00:00"
        },
        {
            "name": "laminas/laminas-view",
            "version": "2.23.0",
            "source": {
                "type": "git",
                "url": "https://github.com/laminas/laminas-view.git",
                "reference": "69ea122cd53f7839e58cb250975932332e542524"
            },
            "dist": {
                "type": "zip",
                "url": "https://api.github.com/repos/laminas/laminas-view/zipball/69ea122cd53f7839e58cb250975932332e542524",
                "reference": "69ea122cd53f7839e58cb250975932332e542524",
                "shasum": ""
            },
            "require": {
                "container-interop/container-interop": "^1.2",
                "ext-dom": "*",
                "ext-filter": "*",
                "ext-json": "*",
                "laminas/laminas-escaper": "^2.5",
                "laminas/laminas-eventmanager": "^3.4",
                "laminas/laminas-json": "^3.3",
                "laminas/laminas-servicemanager": "^3.14.0",
                "laminas/laminas-stdlib": "^3.10.1",
                "php": "^7.4 || ~8.0.0 || ~8.1.0",
                "psr/container": "^1 || ^2"
            },
            "conflict": {
                "container-interop/container-interop": "<1.2",
                "laminas/laminas-router": "<3.0.1",
                "laminas/laminas-servicemanager": "<3.3",
                "laminas/laminas-session": "<2.12",
                "zendframework/zend-view": "*"
            },
            "require-dev": {
                "laminas/laminas-authentication": "^2.5",
                "laminas/laminas-coding-standard": "~2.3.0",
                "laminas/laminas-console": "^2.6",
                "laminas/laminas-feed": "^2.15",
                "laminas/laminas-filter": "^2.13.0",
                "laminas/laminas-http": "^2.15",
                "laminas/laminas-i18n": "^2.6",
                "laminas/laminas-modulemanager": "^2.7.1",
                "laminas/laminas-mvc": "^3.0",
                "laminas/laminas-mvc-i18n": "^1.1",
                "laminas/laminas-mvc-plugin-flashmessenger": "^1.5.0",
                "laminas/laminas-navigation": "^2.13.1",
                "laminas/laminas-paginator": "^2.11.0",
                "laminas/laminas-permissions-acl": "^2.6",
                "laminas/laminas-router": "^3.0.1",
                "laminas/laminas-uri": "^2.5",
                "phpspec/prophecy": "^1.12",
                "phpspec/prophecy-phpunit": "^2.0",
                "phpunit/phpunit": "^9.5.5",
                "psalm/plugin-phpunit": "^0.17.0",
                "vimeo/psalm": "^4.10"
            },
            "suggest": {
                "laminas/laminas-authentication": "Laminas\\Authentication component",
                "laminas/laminas-escaper": "Laminas\\Escaper component",
                "laminas/laminas-feed": "Laminas\\Feed component",
                "laminas/laminas-filter": "Laminas\\Filter component",
                "laminas/laminas-http": "Laminas\\Http component",
                "laminas/laminas-i18n": "Laminas\\I18n component",
                "laminas/laminas-mvc": "Laminas\\Mvc component",
                "laminas/laminas-mvc-plugin-flashmessenger": "laminas-mvc-plugin-flashmessenger component, if you want to use the FlashMessenger view helper with laminas-mvc versions 3 and up",
                "laminas/laminas-navigation": "Laminas\\Navigation component",
                "laminas/laminas-paginator": "Laminas\\Paginator component",
                "laminas/laminas-permissions-acl": "Laminas\\Permissions\\Acl component",
                "laminas/laminas-servicemanager": "Laminas\\ServiceManager component",
                "laminas/laminas-uri": "Laminas\\Uri component"
            },
            "bin": [
                "bin/templatemap_generator.php"
            ],
            "type": "library",
            "autoload": {
                "psr-4": {
                    "Laminas\\View\\": "src/"
                }
            },
            "notification-url": "https://packagist.org/downloads/",
            "license": [
                "BSD-3-Clause"
            ],
            "description": "Flexible view layer supporting and providing multiple view layers, helpers, and more",
            "homepage": "https://laminas.dev",
            "keywords": [
                "laminas",
                "view"
            ],
            "support": {
                "chat": "https://laminas.dev/chat",
                "docs": "https://docs.laminas.dev/laminas-view/",
                "forum": "https://discourse.laminas.dev",
                "issues": "https://github.com/laminas/laminas-view/issues",
                "rss": "https://github.com/laminas/laminas-view/releases.atom",
                "source": "https://github.com/laminas/laminas-view"
            },
            "funding": [
                {
                    "url": "https://funding.communitybridge.org/projects/laminas-project",
                    "type": "community_bridge"
                }
            ],
            "time": "2022-09-19T15:43:14+00:00"
        },
        {
            "name": "lcobucci/clock",
            "version": "2.2.0",
            "source": {
                "type": "git",
                "url": "https://github.com/lcobucci/clock.git",
                "reference": "fb533e093fd61321bfcbac08b131ce805fe183d3"
            },
            "dist": {
                "type": "zip",
                "url": "https://api.github.com/repos/lcobucci/clock/zipball/fb533e093fd61321bfcbac08b131ce805fe183d3",
                "reference": "fb533e093fd61321bfcbac08b131ce805fe183d3",
                "shasum": ""
            },
            "require": {
                "php": "^8.0",
                "stella-maris/clock": "^0.1.4"
            },
            "require-dev": {
                "infection/infection": "^0.26",
                "lcobucci/coding-standard": "^8.0",
                "phpstan/extension-installer": "^1.1",
                "phpstan/phpstan": "^0.12",
                "phpstan/phpstan-deprecation-rules": "^0.12",
                "phpstan/phpstan-phpunit": "^0.12",
                "phpstan/phpstan-strict-rules": "^0.12",
                "phpunit/phpunit": "^9.5"
            },
            "type": "library",
            "autoload": {
                "psr-4": {
                    "Lcobucci\\Clock\\": "src"
                }
            },
            "notification-url": "https://packagist.org/downloads/",
            "license": [
                "MIT"
            ],
            "authors": [
                {
                    "name": "Luís Cobucci",
                    "email": "lcobucci@gmail.com"
                }
            ],
            "description": "Yet another clock abstraction",
            "support": {
                "issues": "https://github.com/lcobucci/clock/issues",
                "source": "https://github.com/lcobucci/clock/tree/2.2.0"
            },
            "funding": [
                {
                    "url": "https://github.com/lcobucci",
                    "type": "github"
                },
                {
                    "url": "https://www.patreon.com/lcobucci",
                    "type": "patreon"
                }
            ],
            "time": "2022-04-19T19:34:17+00:00"
        },
        {
            "name": "lcobucci/jwt",
            "version": "4.3.0",
            "source": {
                "type": "git",
                "url": "https://github.com/lcobucci/jwt.git",
                "reference": "4d7de2fe0d51a96418c0d04004986e410e87f6b4"
            },
            "dist": {
                "type": "zip",
                "url": "https://api.github.com/repos/lcobucci/jwt/zipball/4d7de2fe0d51a96418c0d04004986e410e87f6b4",
                "reference": "4d7de2fe0d51a96418c0d04004986e410e87f6b4",
                "shasum": ""
            },
            "require": {
                "ext-hash": "*",
                "ext-json": "*",
                "ext-mbstring": "*",
                "ext-openssl": "*",
                "ext-sodium": "*",
                "lcobucci/clock": "^2.0 || ^3.0",
                "php": "^7.4 || ^8.0"
            },
            "require-dev": {
                "infection/infection": "^0.21",
                "lcobucci/coding-standard": "^6.0",
                "mikey179/vfsstream": "^1.6.7",
                "phpbench/phpbench": "^1.2",
                "phpstan/extension-installer": "^1.0",
                "phpstan/phpstan": "^1.4",
                "phpstan/phpstan-deprecation-rules": "^1.0",
                "phpstan/phpstan-phpunit": "^1.0",
                "phpstan/phpstan-strict-rules": "^1.0",
                "phpunit/php-invoker": "^3.1",
                "phpunit/phpunit": "^9.5"
            },
            "type": "library",
            "autoload": {
                "psr-4": {
                    "Lcobucci\\JWT\\": "src"
                }
            },
            "notification-url": "https://packagist.org/downloads/",
            "license": [
                "BSD-3-Clause"
            ],
            "authors": [
                {
                    "name": "Luís Cobucci",
                    "email": "lcobucci@gmail.com",
                    "role": "Developer"
                }
            ],
            "description": "A simple library to work with JSON Web Token and JSON Web Signature",
            "keywords": [
                "JWS",
                "jwt"
            ],
            "support": {
                "issues": "https://github.com/lcobucci/jwt/issues",
                "source": "https://github.com/lcobucci/jwt/tree/4.3.0"
            },
            "funding": [
                {
                    "url": "https://github.com/lcobucci",
                    "type": "github"
                },
                {
                    "url": "https://www.patreon.com/lcobucci",
                    "type": "patreon"
                }
            ],
            "time": "2023-01-02T13:28:00+00:00"
        },
        {
            "name": "league/commonmark",
            "version": "2.3.9",
            "source": {
                "type": "git",
                "url": "https://github.com/thephpleague/commonmark.git",
                "reference": "c1e114f74e518daca2729ea8c4bf1167038fa4b5"
            },
            "dist": {
                "type": "zip",
                "url": "https://api.github.com/repos/thephpleague/commonmark/zipball/c1e114f74e518daca2729ea8c4bf1167038fa4b5",
                "reference": "c1e114f74e518daca2729ea8c4bf1167038fa4b5",
                "shasum": ""
            },
            "require": {
                "ext-mbstring": "*",
                "league/config": "^1.1.1",
                "php": "^7.4 || ^8.0",
                "psr/event-dispatcher": "^1.0",
                "symfony/deprecation-contracts": "^2.1 || ^3.0",
                "symfony/polyfill-php80": "^1.16"
            },
            "require-dev": {
                "cebe/markdown": "^1.0",
                "commonmark/cmark": "0.30.0",
                "commonmark/commonmark.js": "0.30.0",
                "composer/package-versions-deprecated": "^1.8",
                "embed/embed": "^4.4",
                "erusev/parsedown": "^1.0",
                "ext-json": "*",
                "github/gfm": "0.29.0",
                "michelf/php-markdown": "^1.4 || ^2.0",
                "nyholm/psr7": "^1.5",
                "phpstan/phpstan": "^1.8.2",
                "phpunit/phpunit": "^9.5.21",
                "scrutinizer/ocular": "^1.8.1",
                "symfony/finder": "^5.3 | ^6.0",
                "symfony/yaml": "^2.3 | ^3.0 | ^4.0 | ^5.0 | ^6.0",
                "unleashedtech/php-coding-standard": "^3.1.1",
                "vimeo/psalm": "^4.24.0 || ^5.0.0"
            },
            "suggest": {
                "symfony/yaml": "v2.3+ required if using the Front Matter extension"
            },
            "type": "library",
            "extra": {
                "branch-alias": {
                    "dev-main": "2.4-dev"
                }
            },
            "autoload": {
                "psr-4": {
                    "League\\CommonMark\\": "src"
                }
            },
            "notification-url": "https://packagist.org/downloads/",
            "license": [
                "BSD-3-Clause"
            ],
            "authors": [
                {
                    "name": "Colin O'Dell",
                    "email": "colinodell@gmail.com",
                    "homepage": "https://www.colinodell.com",
                    "role": "Lead Developer"
                }
            ],
            "description": "Highly-extensible PHP Markdown parser which fully supports the CommonMark spec and GitHub-Flavored Markdown (GFM)",
            "homepage": "https://commonmark.thephpleague.com",
            "keywords": [
                "commonmark",
                "flavored",
                "gfm",
                "github",
                "github-flavored",
                "markdown",
                "md",
                "parser"
            ],
            "support": {
                "docs": "https://commonmark.thephpleague.com/",
                "forum": "https://github.com/thephpleague/commonmark/discussions",
                "issues": "https://github.com/thephpleague/commonmark/issues",
                "rss": "https://github.com/thephpleague/commonmark/releases.atom",
                "source": "https://github.com/thephpleague/commonmark"
            },
            "funding": [
                {
                    "url": "https://www.colinodell.com/sponsor",
                    "type": "custom"
                },
                {
                    "url": "https://www.paypal.me/colinpodell/10.00",
                    "type": "custom"
                },
                {
                    "url": "https://github.com/colinodell",
                    "type": "github"
                },
                {
                    "url": "https://tidelift.com/funding/github/packagist/league/commonmark",
                    "type": "tidelift"
                }
            ],
            "time": "2023-02-15T14:07:24+00:00"
        },
        {
            "name": "league/config",
            "version": "v1.2.0",
            "source": {
                "type": "git",
                "url": "https://github.com/thephpleague/config.git",
                "reference": "754b3604fb2984c71f4af4a9cbe7b57f346ec1f3"
            },
            "dist": {
                "type": "zip",
                "url": "https://api.github.com/repos/thephpleague/config/zipball/754b3604fb2984c71f4af4a9cbe7b57f346ec1f3",
                "reference": "754b3604fb2984c71f4af4a9cbe7b57f346ec1f3",
                "shasum": ""
            },
            "require": {
                "dflydev/dot-access-data": "^3.0.1",
                "nette/schema": "^1.2",
                "php": "^7.4 || ^8.0"
            },
            "require-dev": {
                "phpstan/phpstan": "^1.8.2",
                "phpunit/phpunit": "^9.5.5",
                "scrutinizer/ocular": "^1.8.1",
                "unleashedtech/php-coding-standard": "^3.1",
                "vimeo/psalm": "^4.7.3"
            },
            "type": "library",
            "extra": {
                "branch-alias": {
                    "dev-main": "1.2-dev"
                }
            },
            "autoload": {
                "psr-4": {
                    "League\\Config\\": "src"
                }
            },
            "notification-url": "https://packagist.org/downloads/",
            "license": [
                "BSD-3-Clause"
            ],
            "authors": [
                {
                    "name": "Colin O'Dell",
                    "email": "colinodell@gmail.com",
                    "homepage": "https://www.colinodell.com",
                    "role": "Lead Developer"
                }
            ],
            "description": "Define configuration arrays with strict schemas and access values with dot notation",
            "homepage": "https://config.thephpleague.com",
            "keywords": [
                "array",
                "config",
                "configuration",
                "dot",
                "dot-access",
                "nested",
                "schema"
            ],
            "support": {
                "docs": "https://config.thephpleague.com/",
                "issues": "https://github.com/thephpleague/config/issues",
                "rss": "https://github.com/thephpleague/config/releases.atom",
                "source": "https://github.com/thephpleague/config"
            },
            "funding": [
                {
                    "url": "https://www.colinodell.com/sponsor",
                    "type": "custom"
                },
                {
                    "url": "https://www.paypal.me/colinpodell/10.00",
                    "type": "custom"
                },
                {
                    "url": "https://github.com/colinodell",
                    "type": "github"
                }
            ],
            "time": "2022-12-11T20:36:23+00:00"
        },
        {
            "name": "league/event",
            "version": "2.2.0",
            "source": {
                "type": "git",
                "url": "https://github.com/thephpleague/event.git",
                "reference": "d2cc124cf9a3fab2bb4ff963307f60361ce4d119"
            },
            "dist": {
                "type": "zip",
                "url": "https://api.github.com/repos/thephpleague/event/zipball/d2cc124cf9a3fab2bb4ff963307f60361ce4d119",
                "reference": "d2cc124cf9a3fab2bb4ff963307f60361ce4d119",
                "shasum": ""
            },
            "require": {
                "php": ">=5.4.0"
            },
            "require-dev": {
                "henrikbjorn/phpspec-code-coverage": "~1.0.1",
                "phpspec/phpspec": "^2.2"
            },
            "type": "library",
            "extra": {
                "branch-alias": {
                    "dev-master": "2.2-dev"
                }
            },
            "autoload": {
                "psr-4": {
                    "League\\Event\\": "src/"
                }
            },
            "notification-url": "https://packagist.org/downloads/",
            "license": [
                "MIT"
            ],
            "authors": [
                {
                    "name": "Frank de Jonge",
                    "email": "info@frenky.net"
                }
            ],
            "description": "Event package",
            "keywords": [
                "emitter",
                "event",
                "listener"
            ],
            "support": {
                "issues": "https://github.com/thephpleague/event/issues",
                "source": "https://github.com/thephpleague/event/tree/master"
            },
            "time": "2018-11-26T11:52:41+00:00"
        },
        {
            "name": "league/oauth2-server",
            "version": "8.4.1",
            "source": {
                "type": "git",
                "url": "https://github.com/thephpleague/oauth2-server.git",
                "reference": "eed31d86d8cc8e6e9c9f58fbb2113494f8b41e24"
            },
            "dist": {
                "type": "zip",
                "url": "https://api.github.com/repos/thephpleague/oauth2-server/zipball/eed31d86d8cc8e6e9c9f58fbb2113494f8b41e24",
                "reference": "eed31d86d8cc8e6e9c9f58fbb2113494f8b41e24",
                "shasum": ""
            },
            "require": {
                "defuse/php-encryption": "^2.2.1",
                "ext-json": "*",
                "ext-openssl": "*",
                "lcobucci/jwt": "^3.4.6 || ^4.0.4",
                "league/event": "^2.2",
                "league/uri": "^6.4",
                "php": "^7.2 || ^8.0",
                "psr/http-message": "^1.0.1"
            },
            "replace": {
                "league/oauth2server": "*",
                "lncd/oauth2": "*"
            },
            "require-dev": {
                "laminas/laminas-diactoros": "^2.4.1",
                "phpstan/phpstan": "^0.12.57",
                "phpstan/phpstan-phpunit": "^0.12.16",
                "phpunit/phpunit": "^8.5.13",
                "roave/security-advisories": "dev-master"
            },
            "type": "library",
            "autoload": {
                "psr-4": {
                    "League\\OAuth2\\Server\\": "src/"
                }
            },
            "notification-url": "https://packagist.org/downloads/",
            "license": [
                "MIT"
            ],
            "authors": [
                {
                    "name": "Alex Bilbie",
                    "email": "hello@alexbilbie.com",
                    "homepage": "http://www.alexbilbie.com",
                    "role": "Developer"
                },
                {
                    "name": "Andy Millington",
                    "email": "andrew@noexceptions.io",
                    "homepage": "https://www.noexceptions.io",
                    "role": "Developer"
                }
            ],
            "description": "A lightweight and powerful OAuth 2.0 authorization and resource server library with support for all the core specification grants. This library will allow you to secure your API with OAuth and allow your applications users to approve apps that want to access their data from your API.",
            "homepage": "https://oauth2.thephpleague.com/",
            "keywords": [
                "Authentication",
                "api",
                "auth",
                "authorisation",
                "authorization",
                "oauth",
                "oauth 2",
                "oauth 2.0",
                "oauth2",
                "protect",
                "resource",
                "secure",
                "server"
            ],
            "support": {
                "issues": "https://github.com/thephpleague/oauth2-server/issues",
                "source": "https://github.com/thephpleague/oauth2-server/tree/8.4.1"
            },
            "funding": [
                {
                    "url": "https://github.com/sephster",
                    "type": "github"
                }
            ],
            "time": "2023-03-22T11:47:53+00:00"
        },
        {
            "name": "league/uri",
            "version": "6.7.2",
            "source": {
                "type": "git",
                "url": "https://github.com/thephpleague/uri.git",
                "reference": "d3b50812dd51f3fbf176344cc2981db03d10fe06"
            },
            "dist": {
                "type": "zip",
                "url": "https://api.github.com/repos/thephpleague/uri/zipball/d3b50812dd51f3fbf176344cc2981db03d10fe06",
                "reference": "d3b50812dd51f3fbf176344cc2981db03d10fe06",
                "shasum": ""
            },
            "require": {
                "ext-json": "*",
                "league/uri-interfaces": "^2.3",
                "php": "^7.4 || ^8.0",
                "psr/http-message": "^1.0"
            },
            "conflict": {
                "league/uri-schemes": "^1.0"
            },
            "require-dev": {
                "friendsofphp/php-cs-fixer": "^v3.3.2",
                "nyholm/psr7": "^1.5",
                "php-http/psr7-integration-tests": "^1.1",
                "phpstan/phpstan": "^1.2.0",
                "phpstan/phpstan-deprecation-rules": "^1.0",
                "phpstan/phpstan-phpunit": "^1.0.0",
                "phpstan/phpstan-strict-rules": "^1.1.0",
                "phpunit/phpunit": "^9.5.10",
                "psr/http-factory": "^1.0"
            },
            "suggest": {
                "ext-fileinfo": "Needed to create Data URI from a filepath",
                "ext-intl": "Needed to improve host validation",
                "league/uri-components": "Needed to easily manipulate URI objects",
                "psr/http-factory": "Needed to use the URI factory"
            },
            "type": "library",
            "extra": {
                "branch-alias": {
                    "dev-master": "6.x-dev"
                }
            },
            "autoload": {
                "psr-4": {
                    "League\\Uri\\": "src"
                }
            },
            "notification-url": "https://packagist.org/downloads/",
            "license": [
                "MIT"
            ],
            "authors": [
                {
                    "name": "Ignace Nyamagana Butera",
                    "email": "nyamsprod@gmail.com",
                    "homepage": "https://nyamsprod.com"
                }
            ],
            "description": "URI manipulation library",
            "homepage": "https://uri.thephpleague.com",
            "keywords": [
                "data-uri",
                "file-uri",
                "ftp",
                "hostname",
                "http",
                "https",
                "middleware",
                "parse_str",
                "parse_url",
                "psr-7",
                "query-string",
                "querystring",
                "rfc3986",
                "rfc3987",
                "rfc6570",
                "uri",
                "uri-template",
                "url",
                "ws"
            ],
            "support": {
                "docs": "https://uri.thephpleague.com",
                "forum": "https://thephpleague.slack.com",
                "issues": "https://github.com/thephpleague/uri/issues",
                "source": "https://github.com/thephpleague/uri/tree/6.7.2"
            },
            "funding": [
                {
                    "url": "https://github.com/sponsors/nyamsprod",
                    "type": "github"
                }
            ],
            "time": "2022-09-13T19:50:42+00:00"
        },
        {
            "name": "league/uri-interfaces",
            "version": "2.3.0",
            "source": {
                "type": "git",
                "url": "https://github.com/thephpleague/uri-interfaces.git",
                "reference": "00e7e2943f76d8cb50c7dfdc2f6dee356e15e383"
            },
            "dist": {
                "type": "zip",
                "url": "https://api.github.com/repos/thephpleague/uri-interfaces/zipball/00e7e2943f76d8cb50c7dfdc2f6dee356e15e383",
                "reference": "00e7e2943f76d8cb50c7dfdc2f6dee356e15e383",
                "shasum": ""
            },
            "require": {
                "ext-json": "*",
                "php": "^7.2 || ^8.0"
            },
            "require-dev": {
                "friendsofphp/php-cs-fixer": "^2.19",
                "phpstan/phpstan": "^0.12.90",
                "phpstan/phpstan-phpunit": "^0.12.19",
                "phpstan/phpstan-strict-rules": "^0.12.9",
                "phpunit/phpunit": "^8.5.15 || ^9.5"
            },
            "suggest": {
                "ext-intl": "to use the IDNA feature",
                "symfony/intl": "to use the IDNA feature via Symfony Polyfill"
            },
            "type": "library",
            "extra": {
                "branch-alias": {
                    "dev-master": "2.x-dev"
                }
            },
            "autoload": {
                "psr-4": {
                    "League\\Uri\\": "src/"
                }
            },
            "notification-url": "https://packagist.org/downloads/",
            "license": [
                "MIT"
            ],
            "authors": [
                {
                    "name": "Ignace Nyamagana Butera",
                    "email": "nyamsprod@gmail.com",
                    "homepage": "https://nyamsprod.com"
                }
            ],
            "description": "Common interface for URI representation",
            "homepage": "http://github.com/thephpleague/uri-interfaces",
            "keywords": [
                "rfc3986",
                "rfc3987",
                "uri",
                "url"
            ],
            "support": {
                "issues": "https://github.com/thephpleague/uri-interfaces/issues",
                "source": "https://github.com/thephpleague/uri-interfaces/tree/2.3.0"
            },
            "funding": [
                {
                    "url": "https://github.com/sponsors/nyamsprod",
                    "type": "github"
                }
            ],
            "time": "2021-06-28T04:27:21+00:00"
        },
        {
            "name": "lm-commons/lmc-rbac-mvc",
            "version": "v3.3.1",
            "source": {
                "type": "git",
                "url": "https://github.com/LM-Commons/LmcRbacMvc.git",
                "reference": "8d245e3baf37919d993f4a3a061c7c67775154b5"
            },
            "dist": {
                "type": "zip",
                "url": "https://api.github.com/repos/LM-Commons/LmcRbacMvc/zipball/8d245e3baf37919d993f4a3a061c7c67775154b5",
                "reference": "8d245e3baf37919d993f4a3a061c7c67775154b5",
                "shasum": ""
            },
            "require": {
                "doctrine/persistence": "^2.1",
                "laminas/laminas-config": "^3.1",
                "laminas/laminas-eventmanager": "^3.0",
                "laminas/laminas-mvc": "^3.0",
                "laminas/laminas-servicemanager": "^3.0",
                "php": "^7.4 || ^8.0",
                "zfr/rbac": "~1.2"
            },
            "replace": {
                "laminas-commons/lmc-rbac-mvc": "3.0.1"
            },
            "require-dev": {
                "doctrine/doctrine-orm-module": "^4.1",
                "laminas/laminas-authentication": "^2.2",
                "laminas/laminas-developer-tools": "^2.1",
                "laminas/laminas-http": "^2.2",
                "laminas/laminas-i18n": "^2.7",
                "laminas/laminas-log": "^2.2",
                "laminas/laminas-serializer": "^2.2",
                "laminas/laminas-view": "^2.12",
                "php-coveralls/php-coveralls": "^2.2",
                "phpspec/prophecy-phpunit": "^2.0",
                "phpunit/phpunit": "9.5.21",
                "squizlabs/php_codesniffer": "^3.5.5"
            },
            "suggest": {
                "doctrine/doctrine-module": "if you want to use Doctrine role provider",
                "laminas/laminas-developer-tools": "if you want to show information about the roles"
            },
            "type": "library",
            "autoload": {
                "psr-4": {
                    "LmcRbacMvc\\": "src"
                }
            },
            "notification-url": "https://packagist.org/downloads/",
            "license": [
                "MIT"
            ],
            "authors": [
                {
                    "name": "Kyle Spraggs",
                    "email": "theman@spiffyjr.me",
                    "homepage": "http://www.spiffyjr.me/"
                },
                {
                    "name": "Michaël Gallego",
                    "email": "mic.gallego@gmail.com",
                    "homepage": "http://www.michaelgallego.fr"
                },
                {
                    "name": "Jean-Marie Leroux",
                    "email": "jmleroux.pro@gmail.com"
                }
            ],
            "description": "Laminas Framework MVC Module that provides a layer of features of Laminas\\Permissions\\Rbac",
            "homepage": "http://www.github.com/Laminas-Commons/LmcRbacMvc",
            "keywords": [
                "laminas",
                "module",
                "permissions",
                "rbac"
            ],
            "support": {
                "issues": "https://github.com/LM-Commons/LmcRbacMvc/issues",
                "source": "https://github.com/LM-Commons/LmcRbacMvc/tree/v3.3.1"
            },
            "time": "2022-06-23T20:27:17+00:00"
        },
        {
            "name": "matthiasmullie/minify",
            "version": "1.3.70",
            "source": {
                "type": "git",
                "url": "https://github.com/matthiasmullie/minify.git",
                "reference": "2807d9f9bece6877577ad44acb5c801bb3ae536b"
            },
            "dist": {
                "type": "zip",
                "url": "https://api.github.com/repos/matthiasmullie/minify/zipball/2807d9f9bece6877577ad44acb5c801bb3ae536b",
                "reference": "2807d9f9bece6877577ad44acb5c801bb3ae536b",
                "shasum": ""
            },
            "require": {
                "ext-pcre": "*",
                "matthiasmullie/path-converter": "~1.1",
                "php": ">=5.3.0"
            },
            "require-dev": {
                "friendsofphp/php-cs-fixer": ">=2.0",
                "matthiasmullie/scrapbook": ">=1.3",
                "phpunit/phpunit": ">=4.8",
                "squizlabs/php_codesniffer": ">=3.0"
            },
            "suggest": {
                "psr/cache-implementation": "Cache implementation to use with Minify::cache"
            },
            "bin": [
                "bin/minifycss",
                "bin/minifyjs"
            ],
            "type": "library",
            "autoload": {
                "psr-4": {
                    "MatthiasMullie\\Minify\\": "src/"
                }
            },
            "notification-url": "https://packagist.org/downloads/",
            "license": [
                "MIT"
            ],
            "authors": [
                {
                    "name": "Matthias Mullie",
                    "email": "minify@mullie.eu",
                    "homepage": "https://www.mullie.eu",
                    "role": "Developer"
                }
            ],
            "description": "CSS & JavaScript minifier, in PHP. Removes whitespace, strips comments, combines files (incl. @import statements and small assets in CSS files), and optimizes/shortens a few common programming patterns.",
            "homepage": "https://github.com/matthiasmullie/minify",
            "keywords": [
                "JS",
                "css",
                "javascript",
                "minifier",
                "minify"
            ],
            "support": {
                "issues": "https://github.com/matthiasmullie/minify/issues",
                "source": "https://github.com/matthiasmullie/minify/tree/1.3.70"
            },
            "funding": [
                {
                    "url": "https://github.com/matthiasmullie",
                    "type": "github"
                }
            ],
            "time": "2022-12-09T12:56:44+00:00"
        },
        {
            "name": "matthiasmullie/path-converter",
            "version": "1.1.3",
            "source": {
                "type": "git",
                "url": "https://github.com/matthiasmullie/path-converter.git",
                "reference": "e7d13b2c7e2f2268e1424aaed02085518afa02d9"
            },
            "dist": {
                "type": "zip",
                "url": "https://api.github.com/repos/matthiasmullie/path-converter/zipball/e7d13b2c7e2f2268e1424aaed02085518afa02d9",
                "reference": "e7d13b2c7e2f2268e1424aaed02085518afa02d9",
                "shasum": ""
            },
            "require": {
                "ext-pcre": "*",
                "php": ">=5.3.0"
            },
            "require-dev": {
                "phpunit/phpunit": "~4.8"
            },
            "type": "library",
            "autoload": {
                "psr-4": {
                    "MatthiasMullie\\PathConverter\\": "src/"
                }
            },
            "notification-url": "https://packagist.org/downloads/",
            "license": [
                "MIT"
            ],
            "authors": [
                {
                    "name": "Matthias Mullie",
                    "email": "pathconverter@mullie.eu",
                    "homepage": "http://www.mullie.eu",
                    "role": "Developer"
                }
            ],
            "description": "Relative path converter",
            "homepage": "http://github.com/matthiasmullie/path-converter",
            "keywords": [
                "converter",
                "path",
                "paths",
                "relative"
            ],
            "support": {
                "issues": "https://github.com/matthiasmullie/path-converter/issues",
                "source": "https://github.com/matthiasmullie/path-converter/tree/1.1.3"
            },
            "time": "2019-02-05T23:41:09+00:00"
        },
        {
            "name": "nette/schema",
            "version": "v1.2.3",
            "source": {
                "type": "git",
                "url": "https://github.com/nette/schema.git",
                "reference": "abbdbb70e0245d5f3bf77874cea1dfb0c930d06f"
            },
            "dist": {
                "type": "zip",
                "url": "https://api.github.com/repos/nette/schema/zipball/abbdbb70e0245d5f3bf77874cea1dfb0c930d06f",
                "reference": "abbdbb70e0245d5f3bf77874cea1dfb0c930d06f",
                "shasum": ""
            },
            "require": {
                "nette/utils": "^2.5.7 || ^3.1.5 ||  ^4.0",
                "php": ">=7.1 <8.3"
            },
            "require-dev": {
                "nette/tester": "^2.3 || ^2.4",
                "phpstan/phpstan-nette": "^1.0",
                "tracy/tracy": "^2.7"
            },
            "type": "library",
            "extra": {
                "branch-alias": {
                    "dev-master": "1.2-dev"
                }
            },
            "autoload": {
                "classmap": [
                    "src/"
                ]
            },
            "notification-url": "https://packagist.org/downloads/",
            "license": [
                "BSD-3-Clause",
                "GPL-2.0-only",
                "GPL-3.0-only"
            ],
            "authors": [
                {
                    "name": "David Grudl",
                    "homepage": "https://davidgrudl.com"
                },
                {
                    "name": "Nette Community",
                    "homepage": "https://nette.org/contributors"
                }
            ],
            "description": "📐 Nette Schema: validating data structures against a given Schema.",
            "homepage": "https://nette.org",
            "keywords": [
                "config",
                "nette"
            ],
            "support": {
                "issues": "https://github.com/nette/schema/issues",
                "source": "https://github.com/nette/schema/tree/v1.2.3"
            },
            "time": "2022-10-13T01:24:26+00:00"
        },
        {
            "name": "nette/utils",
            "version": "v4.0.0",
            "source": {
                "type": "git",
                "url": "https://github.com/nette/utils.git",
                "reference": "cacdbf5a91a657ede665c541eda28941d4b09c1e"
            },
            "dist": {
                "type": "zip",
                "url": "https://api.github.com/repos/nette/utils/zipball/cacdbf5a91a657ede665c541eda28941d4b09c1e",
                "reference": "cacdbf5a91a657ede665c541eda28941d4b09c1e",
                "shasum": ""
            },
            "require": {
                "php": ">=8.0 <8.3"
            },
            "conflict": {
                "nette/finder": "<3",
                "nette/schema": "<1.2.2"
            },
            "require-dev": {
                "jetbrains/phpstorm-attributes": "dev-master",
                "nette/tester": "^2.4",
                "phpstan/phpstan": "^1.0",
                "tracy/tracy": "^2.9"
            },
            "suggest": {
                "ext-gd": "to use Image",
                "ext-iconv": "to use Strings::webalize(), toAscii(), chr() and reverse()",
                "ext-intl": "to use Strings::webalize(), toAscii(), normalize() and compare()",
                "ext-json": "to use Nette\\Utils\\Json",
                "ext-mbstring": "to use Strings::lower() etc...",
                "ext-tokenizer": "to use Nette\\Utils\\Reflection::getUseStatements()",
                "ext-xml": "to use Strings::length() etc. when mbstring is not available"
            },
            "type": "library",
            "extra": {
                "branch-alias": {
                    "dev-master": "4.0-dev"
                }
            },
            "autoload": {
                "classmap": [
                    "src/"
                ]
            },
            "notification-url": "https://packagist.org/downloads/",
            "license": [
                "BSD-3-Clause",
                "GPL-2.0-only",
                "GPL-3.0-only"
            ],
            "authors": [
                {
                    "name": "David Grudl",
                    "homepage": "https://davidgrudl.com"
                },
                {
                    "name": "Nette Community",
                    "homepage": "https://nette.org/contributors"
                }
            ],
            "description": "🛠  Nette Utils: lightweight utilities for string & array manipulation, image handling, safe JSON encoding/decoding, validation, slug or strong password generating etc.",
            "homepage": "https://nette.org",
            "keywords": [
                "array",
                "core",
                "datetime",
                "images",
                "json",
                "nette",
                "paginator",
                "password",
                "slugify",
                "string",
                "unicode",
                "utf-8",
                "utility",
                "validation"
            ],
            "support": {
                "issues": "https://github.com/nette/utils/issues",
                "source": "https://github.com/nette/utils/tree/v4.0.0"
            },
            "time": "2023-02-02T10:41:53+00:00"
        },
        {
            "name": "nikic/php-parser",
            "version": "v4.15.4",
            "source": {
                "type": "git",
                "url": "https://github.com/nikic/PHP-Parser.git",
                "reference": "6bb5176bc4af8bcb7d926f88718db9b96a2d4290"
            },
            "dist": {
                "type": "zip",
                "url": "https://api.github.com/repos/nikic/PHP-Parser/zipball/6bb5176bc4af8bcb7d926f88718db9b96a2d4290",
                "reference": "6bb5176bc4af8bcb7d926f88718db9b96a2d4290",
                "shasum": ""
            },
            "require": {
                "ext-tokenizer": "*",
                "php": ">=7.0"
            },
            "require-dev": {
                "ircmaxell/php-yacc": "^0.0.7",
                "phpunit/phpunit": "^6.5 || ^7.0 || ^8.0 || ^9.0"
            },
            "bin": [
                "bin/php-parse"
            ],
            "type": "library",
            "extra": {
                "branch-alias": {
                    "dev-master": "4.9-dev"
                }
            },
            "autoload": {
                "psr-4": {
                    "PhpParser\\": "lib/PhpParser"
                }
            },
            "notification-url": "https://packagist.org/downloads/",
            "license": [
                "BSD-3-Clause"
            ],
            "authors": [
                {
                    "name": "Nikita Popov"
                }
            ],
            "description": "A PHP parser written in PHP",
            "keywords": [
                "parser",
                "php"
            ],
            "support": {
                "issues": "https://github.com/nikic/PHP-Parser/issues",
                "source": "https://github.com/nikic/PHP-Parser/tree/v4.15.4"
            },
            "time": "2023-03-05T19:49:14+00:00"
        },
        {
            "name": "ocramius/proxy-manager",
            "version": "2.13.1",
            "source": {
                "type": "git",
                "url": "https://github.com/Ocramius/ProxyManager.git",
                "reference": "e32bc1986fb6fa318ce35e573c654e3ddfb4848d"
            },
            "dist": {
                "type": "zip",
                "url": "https://api.github.com/repos/Ocramius/ProxyManager/zipball/e32bc1986fb6fa318ce35e573c654e3ddfb4848d",
                "reference": "e32bc1986fb6fa318ce35e573c654e3ddfb4848d",
                "shasum": ""
            },
            "require": {
                "composer-runtime-api": "^2.1.0",
                "laminas/laminas-code": "^4.3.0",
                "php": "~7.4.1 || ~8.0.0",
                "webimpress/safe-writer": "^2.2.0"
            },
            "conflict": {
                "doctrine/annotations": "<1.6.1",
                "laminas/laminas-stdlib": "<3.2.1",
                "thecodingmachine/safe": "<1.3.3",
                "zendframework/zend-stdlib": "<3.2.1"
            },
            "require-dev": {
                "codelicia/xulieta": "^0.1.6",
                "doctrine/coding-standard": "^8.2.1",
                "ext-phar": "*",
                "infection/infection": "^0.21.5",
                "nikic/php-parser": "^4.10.5",
                "phpbench/phpbench": "^0.17.1 || 1.0.0-alpha2",
                "phpunit/phpunit": "^9.5.4",
                "slevomat/coding-standard": "^6.3.10",
                "squizlabs/php_codesniffer": "^3.6.0",
                "vimeo/psalm": "^4.4.1"
            },
            "suggest": {
                "laminas/laminas-json": "To have the JsonRpc adapter (Remote Object feature)",
                "laminas/laminas-soap": "To have the Soap adapter (Remote Object feature)",
                "laminas/laminas-xmlrpc": "To have the XmlRpc adapter (Remote Object feature)",
                "ocramius/generated-hydrator": "To have very fast object to array to object conversion for ghost objects"
            },
            "type": "library",
            "extra": {
                "branch-alias": {
                    "dev-master": "3.0.x-dev"
                }
            },
            "autoload": {
                "psr-4": {
                    "ProxyManager\\": "src/ProxyManager"
                }
            },
            "notification-url": "https://packagist.org/downloads/",
            "license": [
                "MIT"
            ],
            "authors": [
                {
                    "name": "Marco Pivetta",
                    "email": "ocramius@gmail.com",
                    "homepage": "http://ocramius.github.io/"
                }
            ],
            "description": "A library providing utilities to generate, instantiate and generally operate with Object Proxies",
            "homepage": "https://github.com/Ocramius/ProxyManager",
            "keywords": [
                "aop",
                "lazy loading",
                "proxy",
                "proxy pattern",
                "service proxies"
            ],
            "support": {
                "issues": "https://github.com/Ocramius/ProxyManager/issues",
                "source": "https://github.com/Ocramius/ProxyManager/tree/2.13.1"
            },
            "funding": [
                {
                    "url": "https://github.com/Ocramius",
                    "type": "github"
                },
                {
                    "url": "https://tidelift.com/funding/github/packagist/ocramius/proxy-manager",
                    "type": "tidelift"
                }
            ],
            "time": "2022-03-05T18:42:03+00:00"
        },
        {
            "name": "opis/json-schema",
            "version": "2.3.0",
            "source": {
                "type": "git",
                "url": "https://github.com/opis/json-schema.git",
                "reference": "c48df6d7089a45f01e1c82432348f2d5976f9bfb"
            },
            "dist": {
                "type": "zip",
                "url": "https://api.github.com/repos/opis/json-schema/zipball/c48df6d7089a45f01e1c82432348f2d5976f9bfb",
                "reference": "c48df6d7089a45f01e1c82432348f2d5976f9bfb",
                "shasum": ""
            },
            "require": {
                "ext-json": "*",
                "opis/string": "^2.0",
                "opis/uri": "^1.0",
                "php": "^7.4 || ^8.0"
            },
            "require-dev": {
                "ext-bcmath": "*",
                "ext-intl": "*",
                "phpunit/phpunit": "^9.0"
            },
            "type": "library",
            "extra": {
                "branch-alias": {
                    "dev-master": "2.x-dev"
                }
            },
            "autoload": {
                "psr-4": {
                    "Opis\\JsonSchema\\": "src/"
                }
            },
            "notification-url": "https://packagist.org/downloads/",
            "license": [
                "Apache-2.0"
            ],
            "authors": [
                {
                    "name": "Sorin Sarca",
                    "email": "sarca_sorin@hotmail.com"
                },
                {
                    "name": "Marius Sarca",
                    "email": "marius.sarca@gmail.com"
                }
            ],
            "description": "Json Schema Validator for PHP",
            "homepage": "https://opis.io/json-schema",
            "keywords": [
                "json",
                "json-schema",
                "schema",
                "validation",
                "validator"
            ],
            "support": {
                "issues": "https://github.com/opis/json-schema/issues",
                "source": "https://github.com/opis/json-schema/tree/2.3.0"
            },
            "time": "2022-01-08T20:38:03+00:00"
        },
        {
            "name": "opis/string",
            "version": "2.0.1",
            "source": {
                "type": "git",
                "url": "https://github.com/opis/string.git",
                "reference": "9ebf1a1f873f502f6859d11210b25a4bf5d141e7"
            },
            "dist": {
                "type": "zip",
                "url": "https://api.github.com/repos/opis/string/zipball/9ebf1a1f873f502f6859d11210b25a4bf5d141e7",
                "reference": "9ebf1a1f873f502f6859d11210b25a4bf5d141e7",
                "shasum": ""
            },
            "require": {
                "ext-iconv": "*",
                "ext-json": "*",
                "php": "^7.4 || ^8.0"
            },
            "require-dev": {
                "phpunit/phpunit": "^9.0"
            },
            "type": "library",
            "extra": {
                "branch-alias": {
                    "dev-master": "2.x-dev"
                }
            },
            "autoload": {
                "psr-4": {
                    "Opis\\String\\": "src/"
                }
            },
            "notification-url": "https://packagist.org/downloads/",
            "license": [
                "Apache-2.0"
            ],
            "authors": [
                {
                    "name": "Marius Sarca",
                    "email": "marius.sarca@gmail.com"
                },
                {
                    "name": "Sorin Sarca",
                    "email": "sarca_sorin@hotmail.com"
                }
            ],
            "description": "Multibyte strings as objects",
            "homepage": "https://opis.io/string",
            "keywords": [
                "multi-byte",
                "opis",
                "string",
                "string manipulation",
                "utf-8"
            ],
            "support": {
                "issues": "https://github.com/opis/string/issues",
                "source": "https://github.com/opis/string/tree/2.0.1"
            },
            "time": "2022-01-14T15:42:23+00:00"
        },
        {
            "name": "opis/uri",
            "version": "1.1.0",
            "source": {
                "type": "git",
                "url": "https://github.com/opis/uri.git",
                "reference": "0f3ca49ab1a5e4a6681c286e0b2cc081b93a7d5a"
            },
            "dist": {
                "type": "zip",
                "url": "https://api.github.com/repos/opis/uri/zipball/0f3ca49ab1a5e4a6681c286e0b2cc081b93a7d5a",
                "reference": "0f3ca49ab1a5e4a6681c286e0b2cc081b93a7d5a",
                "shasum": ""
            },
            "require": {
                "opis/string": "^2.0",
                "php": "^7.4 || ^8.0"
            },
            "require-dev": {
                "phpunit/phpunit": "^9"
            },
            "type": "library",
            "extra": {
                "branch-alias": {
                    "dev-master": "1.x-dev"
                }
            },
            "autoload": {
                "psr-4": {
                    "Opis\\Uri\\": "src/"
                }
            },
            "notification-url": "https://packagist.org/downloads/",
            "license": [
                "Apache-2.0"
            ],
            "authors": [
                {
                    "name": "Marius Sarca",
                    "email": "marius.sarca@gmail.com"
                },
                {
                    "name": "Sorin Sarca",
                    "email": "sarca_sorin@hotmail.com"
                }
            ],
            "description": "Build, parse and validate URIs and URI-templates",
            "homepage": "https://opis.io",
            "keywords": [
                "URI Template",
                "parse url",
                "punycode",
                "uri",
                "uri components",
                "url",
                "validate uri"
            ],
            "support": {
                "issues": "https://github.com/opis/uri/issues",
                "source": "https://github.com/opis/uri/tree/1.1.0"
            },
            "time": "2021-05-22T15:57:08+00:00"
        },
        {
            "name": "paragonie/random_compat",
            "version": "v9.99.100",
            "source": {
                "type": "git",
                "url": "https://github.com/paragonie/random_compat.git",
                "reference": "996434e5492cb4c3edcb9168db6fbb1359ef965a"
            },
            "dist": {
                "type": "zip",
                "url": "https://api.github.com/repos/paragonie/random_compat/zipball/996434e5492cb4c3edcb9168db6fbb1359ef965a",
                "reference": "996434e5492cb4c3edcb9168db6fbb1359ef965a",
                "shasum": ""
            },
            "require": {
                "php": ">= 7"
            },
            "require-dev": {
                "phpunit/phpunit": "4.*|5.*",
                "vimeo/psalm": "^1"
            },
            "suggest": {
                "ext-libsodium": "Provides a modern crypto API that can be used to generate random bytes."
            },
            "type": "library",
            "notification-url": "https://packagist.org/downloads/",
            "license": [
                "MIT"
            ],
            "authors": [
                {
                    "name": "Paragon Initiative Enterprises",
                    "email": "security@paragonie.com",
                    "homepage": "https://paragonie.com"
                }
            ],
            "description": "PHP 5.x polyfill for random_bytes() and random_int() from PHP 7",
            "keywords": [
                "csprng",
                "polyfill",
                "pseudorandom",
                "random"
            ],
            "support": {
                "email": "info@paragonie.com",
                "issues": "https://github.com/paragonie/random_compat/issues",
                "source": "https://github.com/paragonie/random_compat"
            },
            "time": "2020-10-15T08:29:30+00:00"
        },
        {
            "name": "pcrov/jsonreader",
            "version": "1.0.2",
            "source": {
                "type": "git",
                "url": "https://github.com/pcrov/JsonReader.git",
                "reference": "4b282c9623dfb358e57e1b36d9588deed22a1a99"
            },
            "dist": {
                "type": "zip",
                "url": "https://api.github.com/repos/pcrov/JsonReader/zipball/4b282c9623dfb358e57e1b36d9588deed22a1a99",
                "reference": "4b282c9623dfb358e57e1b36d9588deed22a1a99",
                "shasum": ""
            },
            "require": {
                "ext-intl": "*",
                "pcrov/unicode": "^0.1",
                "php": ">=7.3",
                "psr/http-message": "^1"
            },
            "require-dev": {
                "nst/jsontestsuite": "^1",
                "phpunit/phpunit": "^9.5"
            },
            "type": "library",
            "autoload": {
                "psr-4": {
                    "pcrov\\JsonReader\\": "src/"
                }
            },
            "notification-url": "https://packagist.org/downloads/",
            "license": [
                "MIT"
            ],
            "authors": [
                {
                    "name": "Paul Crovella",
                    "role": "developer"
                }
            ],
            "description": "JSON Pull Parser",
            "homepage": "https://github.com/pcrov/jsonreader",
            "keywords": [
                "json",
                "parser",
                "pull",
                "streaming"
            ],
            "support": {
                "issues": "https://github.com/pcrov/JsonReader/issues",
                "source": "https://github.com/pcrov/JsonReader/tree/1.0.2"
            },
            "time": "2021-11-21T12:11:18+00:00"
        },
        {
            "name": "pcrov/unicode",
            "version": "0.1.1",
            "source": {
                "type": "git",
                "url": "https://github.com/pcrov/Unicode.git",
                "reference": "28cef671af310806afe98abada5e12774bd0ac64"
            },
            "dist": {
                "type": "zip",
                "url": "https://api.github.com/repos/pcrov/Unicode/zipball/28cef671af310806afe98abada5e12774bd0ac64",
                "reference": "28cef671af310806afe98abada5e12774bd0ac64",
                "shasum": ""
            },
            "require": {
                "php": ">=7.3"
            },
            "require-dev": {
                "phpunit/phpunit": "^9.4.0"
            },
            "type": "library",
            "autoload": {
                "files": [
                    "src/functions.php"
                ]
            },
            "notification-url": "https://packagist.org/downloads/",
            "license": [
                "MIT"
            ],
            "authors": [
                {
                    "name": "Paul Crovella"
                }
            ],
            "description": "Miscellaneous Unicode utility functions",
            "homepage": "https://github.com/pcrov/unicode",
            "keywords": [
                "unicode",
                "utf-8"
            ],
            "support": {
                "issues": "https://github.com/pcrov/Unicode/issues",
                "source": "https://github.com/pcrov/Unicode/tree/0.1.1"
            },
            "time": "2020-10-26T13:33:18+00:00"
        },
        {
            "name": "pear/archive_tar",
            "version": "1.4.14",
            "source": {
                "type": "git",
                "url": "https://github.com/pear/Archive_Tar.git",
                "reference": "4d761c5334c790e45ef3245f0864b8955c562caa"
            },
            "dist": {
                "type": "zip",
                "url": "https://api.github.com/repos/pear/Archive_Tar/zipball/4d761c5334c790e45ef3245f0864b8955c562caa",
                "reference": "4d761c5334c790e45ef3245f0864b8955c562caa",
                "shasum": ""
            },
            "require": {
                "pear/pear-core-minimal": "^1.10.0alpha2",
                "php": ">=5.2.0"
            },
            "require-dev": {
                "phpunit/phpunit": "*"
            },
            "suggest": {
                "ext-bz2": "Bz2 compression support.",
                "ext-xz": "Lzma2 compression support.",
                "ext-zlib": "Gzip compression support."
            },
            "type": "library",
            "extra": {
                "branch-alias": {
                    "dev-master": "1.4.x-dev"
                }
            },
            "autoload": {
                "psr-0": {
                    "Archive_Tar": ""
                }
            },
            "notification-url": "https://packagist.org/downloads/",
            "include-path": [
                "./"
            ],
            "license": [
                "BSD-3-Clause"
            ],
            "authors": [
                {
                    "name": "Vincent Blavet",
                    "email": "vincent@phpconcept.net"
                },
                {
                    "name": "Greg Beaver",
                    "email": "greg@chiaraquartet.net"
                },
                {
                    "name": "Michiel Rook",
                    "email": "mrook@php.net"
                }
            ],
            "description": "Tar file management class with compression support (gzip, bzip2, lzma2)",
            "homepage": "https://github.com/pear/Archive_Tar",
            "keywords": [
                "archive",
                "tar"
            ],
            "support": {
                "issues": "http://pear.php.net/bugs/search.php?cmd=display&package_name[]=Archive_Tar",
                "source": "https://github.com/pear/Archive_Tar"
            },
            "funding": [
                {
                    "url": "https://github.com/mrook",
                    "type": "github"
                },
                {
                    "url": "https://www.patreon.com/michielrook",
                    "type": "patreon"
                }
            ],
            "time": "2021-07-20T13:53:39+00:00"
        },
        {
            "name": "pear/console_getopt",
            "version": "v1.4.3",
            "source": {
                "type": "git",
                "url": "https://github.com/pear/Console_Getopt.git",
                "reference": "a41f8d3e668987609178c7c4a9fe48fecac53fa0"
            },
            "dist": {
                "type": "zip",
                "url": "https://api.github.com/repos/pear/Console_Getopt/zipball/a41f8d3e668987609178c7c4a9fe48fecac53fa0",
                "reference": "a41f8d3e668987609178c7c4a9fe48fecac53fa0",
                "shasum": ""
            },
            "type": "library",
            "autoload": {
                "psr-0": {
                    "Console": "./"
                }
            },
            "notification-url": "https://packagist.org/downloads/",
            "include-path": [
                "./"
            ],
            "license": [
                "BSD-2-Clause"
            ],
            "authors": [
                {
                    "name": "Andrei Zmievski",
                    "email": "andrei@php.net",
                    "role": "Lead"
                },
                {
                    "name": "Stig Bakken",
                    "email": "stig@php.net",
                    "role": "Developer"
                },
                {
                    "name": "Greg Beaver",
                    "email": "cellog@php.net",
                    "role": "Helper"
                }
            ],
            "description": "More info available on: http://pear.php.net/package/Console_Getopt",
            "support": {
                "issues": "http://pear.php.net/bugs/search.php?cmd=display&package_name[]=Console_Getopt",
                "source": "https://github.com/pear/Console_Getopt"
            },
            "time": "2019-11-20T18:27:48+00:00"
        },
        {
            "name": "pear/http_request2",
            "version": "v2.5.1",
            "source": {
                "type": "git",
                "url": "https://github.com/pear/HTTP_Request2.git",
                "reference": "db4ce7844f838d3adca0513a77420c0fec22ed2d"
            },
            "dist": {
                "type": "zip",
                "url": "https://api.github.com/repos/pear/HTTP_Request2/zipball/db4ce7844f838d3adca0513a77420c0fec22ed2d",
                "reference": "db4ce7844f838d3adca0513a77420c0fec22ed2d",
                "shasum": ""
            },
            "require": {
                "pear/net_url2": "^2.2.0",
                "pear/pear_exception": "^1.0.0",
                "php": ">=5.6.0"
            },
            "require-dev": {
                "yoast/phpunit-polyfills": "^1.0.0"
            },
            "suggest": {
                "ext-curl": "Allows using cURL as a request backend.",
                "ext-fileinfo": "Adds support for looking up mime-types using finfo.",
                "ext-openssl": "Allows handling SSL requests when not using cURL.",
                "ext-zlib": "Allows handling gzip compressed responses."
            },
            "type": "library",
            "autoload": {
                "psr-0": {
                    "HTTP_Request2": ""
                }
            },
            "notification-url": "https://packagist.org/downloads/",
            "license": [
                "BSD-3-Clause"
            ],
            "authors": [
                {
                    "name": "Alexey Borzov",
                    "email": "avb@php.net"
                }
            ],
            "description": "Provides an easy way to perform HTTP requests.",
            "homepage": "https://pear.php.net/package/HTTP_Request2",
            "keywords": [
                "PEAR",
                "curl",
                "http",
                "request"
            ],
            "support": {
                "docs": "https://pear.php.net/manual/en/package.http.http-request2.php",
                "issues": "https://github.com/pear/HTTP_Request2/issues",
                "source": "https://github.com/pear/HTTP_Request2"
            },
            "time": "2022-01-06T18:20:25+00:00"
        },
        {
            "name": "pear/net_url2",
            "version": "v2.2.2",
            "source": {
                "type": "git",
                "url": "https://github.com/pear/Net_URL2.git",
                "reference": "07fd055820dbf466ee3990abe96d0e40a8791f9d"
            },
            "dist": {
                "type": "zip",
                "url": "https://api.github.com/repos/pear/Net_URL2/zipball/07fd055820dbf466ee3990abe96d0e40a8791f9d",
                "reference": "07fd055820dbf466ee3990abe96d0e40a8791f9d",
                "shasum": ""
            },
            "require": {
                "php": ">=5.1.4"
            },
            "require-dev": {
                "phpunit/phpunit": ">=3.3.0"
            },
            "type": "library",
            "extra": {
                "branch-alias": {
                    "dev-master": "2.2.x-dev"
                }
            },
            "autoload": {
                "classmap": [
                    "Net/URL2.php"
                ]
            },
            "notification-url": "https://packagist.org/downloads/",
            "include-path": [
                "./"
            ],
            "license": [
                "BSD-3-Clause"
            ],
            "authors": [
                {
                    "name": "David Coallier",
                    "email": "davidc@php.net"
                },
                {
                    "name": "Tom Klingenberg",
                    "email": "tkli@php.net"
                },
                {
                    "name": "Christian Schmidt",
                    "email": "chmidt@php.net"
                }
            ],
            "description": "Class for parsing and handling URL. Provides parsing of URLs into their constituent parts (scheme, host, path etc.), URL generation, and resolving of relative URLs.",
            "homepage": "https://github.com/pear/Net_URL2",
            "keywords": [
                "PEAR",
                "net",
                "networking",
                "rfc3986",
                "uri",
                "url"
            ],
            "support": {
                "issues": "https://pear.php.net/bugs/search.php?cmd=display&package_name[]=Net_URL2",
                "source": "https://github.com/pear/Net_URL2"
            },
            "time": "2017-08-25T06:16:11+00:00"
        },
        {
            "name": "pear/pear-core-minimal",
            "version": "v1.10.13",
            "source": {
                "type": "git",
                "url": "https://github.com/pear/pear-core-minimal.git",
                "reference": "aed862e95fd286c53cc546734868dc38ff4b5b1d"
            },
            "dist": {
                "type": "zip",
                "url": "https://api.github.com/repos/pear/pear-core-minimal/zipball/aed862e95fd286c53cc546734868dc38ff4b5b1d",
                "reference": "aed862e95fd286c53cc546734868dc38ff4b5b1d",
                "shasum": ""
            },
            "require": {
                "pear/console_getopt": "~1.4",
                "pear/pear_exception": "~1.0"
            },
            "replace": {
                "rsky/pear-core-min": "self.version"
            },
            "type": "library",
            "autoload": {
                "psr-0": {
                    "": "src/"
                }
            },
            "notification-url": "https://packagist.org/downloads/",
            "include-path": [
                "src/"
            ],
            "license": [
                "BSD-3-Clause"
            ],
            "authors": [
                {
                    "name": "Christian Weiske",
                    "email": "cweiske@php.net",
                    "role": "Lead"
                }
            ],
            "description": "Minimal set of PEAR core files to be used as composer dependency",
            "support": {
                "issues": "http://pear.php.net/bugs/search.php?cmd=display&package_name[]=PEAR",
                "source": "https://github.com/pear/pear-core-minimal"
            },
            "time": "2023-04-19T19:15:47+00:00"
        },
        {
            "name": "pear/pear_exception",
            "version": "v1.0.2",
            "source": {
                "type": "git",
                "url": "https://github.com/pear/PEAR_Exception.git",
                "reference": "b14fbe2ddb0b9f94f5b24cf08783d599f776fff0"
            },
            "dist": {
                "type": "zip",
                "url": "https://api.github.com/repos/pear/PEAR_Exception/zipball/b14fbe2ddb0b9f94f5b24cf08783d599f776fff0",
                "reference": "b14fbe2ddb0b9f94f5b24cf08783d599f776fff0",
                "shasum": ""
            },
            "require": {
                "php": ">=5.2.0"
            },
            "require-dev": {
                "phpunit/phpunit": "<9"
            },
            "type": "class",
            "extra": {
                "branch-alias": {
                    "dev-master": "1.0.x-dev"
                }
            },
            "autoload": {
                "classmap": [
                    "PEAR/"
                ]
            },
            "notification-url": "https://packagist.org/downloads/",
            "include-path": [
                "."
            ],
            "license": [
                "BSD-2-Clause"
            ],
            "authors": [
                {
                    "name": "Helgi Thormar",
                    "email": "dufuz@php.net"
                },
                {
                    "name": "Greg Beaver",
                    "email": "cellog@php.net"
                }
            ],
            "description": "The PEAR Exception base class.",
            "homepage": "https://github.com/pear/PEAR_Exception",
            "keywords": [
                "exception"
            ],
            "support": {
                "issues": "http://pear.php.net/bugs/search.php?cmd=display&package_name[]=PEAR_Exception",
                "source": "https://github.com/pear/PEAR_Exception"
            },
            "time": "2021-03-21T15:43:46+00:00"
        },
        {
            "name": "phing/phing",
            "version": "2.17.4",
            "source": {
                "type": "git",
                "url": "https://github.com/phingofficial/phing.git",
                "reference": "9f3bc8c72e65452686dcf64497e02a082f138908"
            },
            "dist": {
                "type": "zip",
                "url": "https://api.github.com/repos/phingofficial/phing/zipball/9f3bc8c72e65452686dcf64497e02a082f138908",
                "reference": "9f3bc8c72e65452686dcf64497e02a082f138908",
                "shasum": ""
            },
            "require": {
                "php": ">=5.2.0"
            },
            "require-dev": {
                "ext-pdo_sqlite": "*",
                "mikey179/vfsstream": "^1.6",
                "pdepend/pdepend": "2.x",
                "pear/archive_tar": "1.4.x",
                "pear/http_request2": "dev-trunk",
                "pear/net_growl": "dev-trunk",
                "pear/pear-core-minimal": "1.10.1",
                "pear/versioncontrol_git": "@dev",
                "pear/versioncontrol_svn": "~0.5",
                "phpdocumentor/phpdocumentor": "2.x",
                "phploc/phploc": "~2.0.6",
                "phpmd/phpmd": "~2.2",
                "phpunit/phpunit": ">=3.7",
                "sebastian/git": "~1.0",
                "sebastian/phpcpd": "2.x",
                "siad007/versioncontrol_hg": "^1.0",
                "simpletest/simpletest": "^1.1",
                "squizlabs/php_codesniffer": "~2.2",
                "symfony/yaml": "^2.8 || ^3.1 || ^4.0"
            },
            "suggest": {
                "pdepend/pdepend": "PHP version of JDepend",
                "pear/archive_tar": "Tar file management class",
                "pear/versioncontrol_git": "A library that provides OO interface to handle Git repository",
                "pear/versioncontrol_svn": "A simple OO-style interface for Subversion, the free/open-source version control system",
                "phpdocumentor/phpdocumentor": "Documentation Generator for PHP",
                "phploc/phploc": "A tool for quickly measuring the size of a PHP project",
                "phpmd/phpmd": "PHP version of PMD tool",
                "phpunit/php-code-coverage": "Library that provides collection, processing, and rendering functionality for PHP code coverage information",
                "phpunit/phpunit": "The PHP Unit Testing Framework",
                "sebastian/phpcpd": "Copy/Paste Detector (CPD) for PHP code",
                "siad007/versioncontrol_hg": "A library for interfacing with Mercurial repositories.",
                "tedivm/jshrink": "Javascript Minifier built in PHP"
            },
            "bin": [
                "bin/phing"
            ],
            "type": "library",
            "extra": {
                "branch-alias": {
                    "dev-master": "2.16.x-dev"
                }
            },
            "autoload": {
                "classmap": [
                    "classes/phing/"
                ]
            },
            "notification-url": "https://packagist.org/downloads/",
            "include-path": [
                "classes"
            ],
            "license": [
                "LGPL-3.0-only"
            ],
            "authors": [
                {
                    "name": "Michiel Rook",
                    "email": "mrook@php.net"
                },
                {
                    "name": "Phing Community",
                    "homepage": "https://www.phing.info/trac/wiki/Development/Contributors"
                }
            ],
            "description": "PHing Is Not GNU make; it's a PHP project build system or build tool based on Apache Ant.",
            "homepage": "https://www.phing.info/",
            "keywords": [
                "build",
                "phing",
                "task",
                "tool"
            ],
            "support": {
                "irc": "irc://irc.freenode.net/phing",
                "issues": "https://www.phing.info/trac/report",
                "source": "https://github.com/phingofficial/phing/tree/2.17.4"
            },
            "funding": [
                {
                    "url": "https://github.com/mrook",
                    "type": "github"
                },
                {
                    "url": "https://github.com/siad007",
                    "type": "github"
                },
                {
                    "url": "https://www.patreon.com/michielrook",
                    "type": "patreon"
                }
            ],
            "time": "2022-07-08T09:07:07+00:00"
        },
        {
            "name": "ppito/laminas-whoops",
            "version": "2.2.0",
            "source": {
                "type": "git",
                "url": "https://github.com/Ppito/laminas-whoops.git",
                "reference": "1507b42caeefc56511ab591ebd87c6700d111409"
            },
            "dist": {
                "type": "zip",
                "url": "https://api.github.com/repos/Ppito/laminas-whoops/zipball/1507b42caeefc56511ab591ebd87c6700d111409",
                "reference": "1507b42caeefc56511ab591ebd87c6700d111409",
                "shasum": ""
            },
            "require": {
                "filp/whoops": "^2.7",
                "laminas/laminas-eventmanager": "^3.2",
                "laminas/laminas-mvc": "^3.1",
                "laminas/laminas-servicemanager": "^3.4",
                "php": "^7.3 || ^8.0"
            },
            "type": "module",
            "autoload": {
                "psr-4": {
                    "WhoopsErrorHandler\\": "src/"
                }
            },
            "notification-url": "https://packagist.org/downloads/",
            "license": [
                "MIT"
            ],
            "authors": [
                {
                    "name": "Mickael TONNELIER",
                    "role": "Developer"
                }
            ],
            "description": "Laminas-Whoops, integrated whoops in Laminas Framework",
            "homepage": "https://github.com/ppito/laminas-whoops",
            "keywords": [
                "laminas",
                "php error",
                "whoops"
            ],
            "support": {
                "issues": "https://github.com/Ppito/laminas-whoops/issues",
                "source": "https://github.com/Ppito/laminas-whoops/tree/2.2.0"
            },
            "time": "2021-06-16T16:50:48+00:00"
        },
        {
            "name": "psr/cache",
            "version": "1.0.1",
            "source": {
                "type": "git",
                "url": "https://github.com/php-fig/cache.git",
                "reference": "d11b50ad223250cf17b86e38383413f5a6764bf8"
            },
            "dist": {
                "type": "zip",
                "url": "https://api.github.com/repos/php-fig/cache/zipball/d11b50ad223250cf17b86e38383413f5a6764bf8",
                "reference": "d11b50ad223250cf17b86e38383413f5a6764bf8",
                "shasum": ""
            },
            "require": {
                "php": ">=5.3.0"
            },
            "type": "library",
            "extra": {
                "branch-alias": {
                    "dev-master": "1.0.x-dev"
                }
            },
            "autoload": {
                "psr-4": {
                    "Psr\\Cache\\": "src/"
                }
            },
            "notification-url": "https://packagist.org/downloads/",
            "license": [
                "MIT"
            ],
            "authors": [
                {
                    "name": "PHP-FIG",
                    "homepage": "http://www.php-fig.org/"
                }
            ],
            "description": "Common interface for caching libraries",
            "keywords": [
                "cache",
                "psr",
                "psr-6"
            ],
            "support": {
                "source": "https://github.com/php-fig/cache/tree/master"
            },
            "time": "2016-08-06T20:24:11+00:00"
        },
        {
            "name": "psr/clock",
            "version": "1.0.0",
            "source": {
                "type": "git",
                "url": "https://github.com/php-fig/clock.git",
                "reference": "e41a24703d4560fd0acb709162f73b8adfc3aa0d"
            },
            "dist": {
                "type": "zip",
                "url": "https://api.github.com/repos/php-fig/clock/zipball/e41a24703d4560fd0acb709162f73b8adfc3aa0d",
                "reference": "e41a24703d4560fd0acb709162f73b8adfc3aa0d",
                "shasum": ""
            },
            "require": {
                "php": "^7.0 || ^8.0"
            },
            "type": "library",
            "autoload": {
                "psr-4": {
                    "Psr\\Clock\\": "src/"
                }
            },
            "notification-url": "https://packagist.org/downloads/",
            "license": [
                "MIT"
            ],
            "authors": [
                {
                    "name": "PHP-FIG",
                    "homepage": "https://www.php-fig.org/"
                }
            ],
            "description": "Common interface for reading the clock.",
            "homepage": "https://github.com/php-fig/clock",
            "keywords": [
                "clock",
                "now",
                "psr",
                "psr-20",
                "time"
            ],
            "support": {
                "issues": "https://github.com/php-fig/clock/issues",
                "source": "https://github.com/php-fig/clock/tree/1.0.0"
            },
            "time": "2022-11-25T14:36:26+00:00"
        },
        {
            "name": "psr/container",
            "version": "1.1.2",
            "source": {
                "type": "git",
                "url": "https://github.com/php-fig/container.git",
                "reference": "513e0666f7216c7459170d56df27dfcefe1689ea"
            },
            "dist": {
                "type": "zip",
                "url": "https://api.github.com/repos/php-fig/container/zipball/513e0666f7216c7459170d56df27dfcefe1689ea",
                "reference": "513e0666f7216c7459170d56df27dfcefe1689ea",
                "shasum": ""
            },
            "require": {
                "php": ">=7.4.0"
            },
            "type": "library",
            "autoload": {
                "psr-4": {
                    "Psr\\Container\\": "src/"
                }
            },
            "notification-url": "https://packagist.org/downloads/",
            "license": [
                "MIT"
            ],
            "authors": [
                {
                    "name": "PHP-FIG",
                    "homepage": "https://www.php-fig.org/"
                }
            ],
            "description": "Common Container Interface (PHP FIG PSR-11)",
            "homepage": "https://github.com/php-fig/container",
            "keywords": [
                "PSR-11",
                "container",
                "container-interface",
                "container-interop",
                "psr"
            ],
            "support": {
                "issues": "https://github.com/php-fig/container/issues",
                "source": "https://github.com/php-fig/container/tree/1.1.2"
            },
            "time": "2021-11-05T16:50:12+00:00"
        },
        {
            "name": "psr/event-dispatcher",
            "version": "1.0.0",
            "source": {
                "type": "git",
                "url": "https://github.com/php-fig/event-dispatcher.git",
                "reference": "dbefd12671e8a14ec7f180cab83036ed26714bb0"
            },
            "dist": {
                "type": "zip",
                "url": "https://api.github.com/repos/php-fig/event-dispatcher/zipball/dbefd12671e8a14ec7f180cab83036ed26714bb0",
                "reference": "dbefd12671e8a14ec7f180cab83036ed26714bb0",
                "shasum": ""
            },
            "require": {
                "php": ">=7.2.0"
            },
            "type": "library",
            "extra": {
                "branch-alias": {
                    "dev-master": "1.0.x-dev"
                }
            },
            "autoload": {
                "psr-4": {
                    "Psr\\EventDispatcher\\": "src/"
                }
            },
            "notification-url": "https://packagist.org/downloads/",
            "license": [
                "MIT"
            ],
            "authors": [
                {
                    "name": "PHP-FIG",
                    "homepage": "http://www.php-fig.org/"
                }
            ],
            "description": "Standard interfaces for event handling.",
            "keywords": [
                "events",
                "psr",
                "psr-14"
            ],
            "support": {
                "issues": "https://github.com/php-fig/event-dispatcher/issues",
                "source": "https://github.com/php-fig/event-dispatcher/tree/1.0.0"
            },
            "time": "2019-01-08T18:20:26+00:00"
        },
        {
            "name": "psr/http-factory",
            "version": "1.0.2",
            "source": {
                "type": "git",
                "url": "https://github.com/php-fig/http-factory.git",
                "reference": "e616d01114759c4c489f93b099585439f795fe35"
            },
            "dist": {
                "type": "zip",
                "url": "https://api.github.com/repos/php-fig/http-factory/zipball/e616d01114759c4c489f93b099585439f795fe35",
                "reference": "e616d01114759c4c489f93b099585439f795fe35",
                "shasum": ""
            },
            "require": {
                "php": ">=7.0.0",
                "psr/http-message": "^1.0 || ^2.0"
            },
            "type": "library",
            "extra": {
                "branch-alias": {
                    "dev-master": "1.0.x-dev"
                }
            },
            "autoload": {
                "psr-4": {
                    "Psr\\Http\\Message\\": "src/"
                }
            },
            "notification-url": "https://packagist.org/downloads/",
            "license": [
                "MIT"
            ],
            "authors": [
                {
                    "name": "PHP-FIG",
                    "homepage": "https://www.php-fig.org/"
                }
            ],
            "description": "Common interfaces for PSR-7 HTTP message factories",
            "keywords": [
                "factory",
                "http",
                "message",
                "psr",
                "psr-17",
                "psr-7",
                "request",
                "response"
            ],
            "support": {
                "source": "https://github.com/php-fig/http-factory/tree/1.0.2"
            },
            "time": "2023-04-10T20:10:41+00:00"
        },
        {
            "name": "psr/http-message",
            "version": "1.1",
            "source": {
                "type": "git",
                "url": "https://github.com/php-fig/http-message.git",
                "reference": "cb6ce4845ce34a8ad9e68117c10ee90a29919eba"
            },
            "dist": {
                "type": "zip",
                "url": "https://api.github.com/repos/php-fig/http-message/zipball/cb6ce4845ce34a8ad9e68117c10ee90a29919eba",
                "reference": "cb6ce4845ce34a8ad9e68117c10ee90a29919eba",
                "shasum": ""
            },
            "require": {
                "php": "^7.2 || ^8.0"
            },
            "type": "library",
            "extra": {
                "branch-alias": {
                    "dev-master": "1.1.x-dev"
                }
            },
            "autoload": {
                "psr-4": {
                    "Psr\\Http\\Message\\": "src/"
                }
            },
            "notification-url": "https://packagist.org/downloads/",
            "license": [
                "MIT"
            ],
            "authors": [
                {
                    "name": "PHP-FIG",
                    "homepage": "http://www.php-fig.org/"
                }
            ],
            "description": "Common interface for HTTP messages",
            "homepage": "https://github.com/php-fig/http-message",
            "keywords": [
                "http",
                "http-message",
                "psr",
                "psr-7",
                "request",
                "response"
            ],
            "support": {
                "source": "https://github.com/php-fig/http-message/tree/1.1"
            },
            "time": "2023-04-04T09:50:52+00:00"
        },
        {
            "name": "psr/log",
            "version": "1.1.4",
            "source": {
                "type": "git",
                "url": "https://github.com/php-fig/log.git",
                "reference": "d49695b909c3b7628b6289db5479a1c204601f11"
            },
            "dist": {
                "type": "zip",
                "url": "https://api.github.com/repos/php-fig/log/zipball/d49695b909c3b7628b6289db5479a1c204601f11",
                "reference": "d49695b909c3b7628b6289db5479a1c204601f11",
                "shasum": ""
            },
            "require": {
                "php": ">=5.3.0"
            },
            "type": "library",
            "extra": {
                "branch-alias": {
                    "dev-master": "1.1.x-dev"
                }
            },
            "autoload": {
                "psr-4": {
                    "Psr\\Log\\": "Psr/Log/"
                }
            },
            "notification-url": "https://packagist.org/downloads/",
            "license": [
                "MIT"
            ],
            "authors": [
                {
                    "name": "PHP-FIG",
                    "homepage": "https://www.php-fig.org/"
                }
            ],
            "description": "Common interface for logging libraries",
            "homepage": "https://github.com/php-fig/log",
            "keywords": [
                "log",
                "psr",
                "psr-3"
            ],
            "support": {
                "source": "https://github.com/php-fig/log/tree/1.1.4"
            },
            "time": "2021-05-03T11:20:27+00:00"
        },
        {
            "name": "psr/simple-cache",
            "version": "1.0.1",
            "source": {
                "type": "git",
                "url": "https://github.com/php-fig/simple-cache.git",
                "reference": "408d5eafb83c57f6365a3ca330ff23aa4a5fa39b"
            },
            "dist": {
                "type": "zip",
                "url": "https://api.github.com/repos/php-fig/simple-cache/zipball/408d5eafb83c57f6365a3ca330ff23aa4a5fa39b",
                "reference": "408d5eafb83c57f6365a3ca330ff23aa4a5fa39b",
                "shasum": ""
            },
            "require": {
                "php": ">=5.3.0"
            },
            "type": "library",
            "extra": {
                "branch-alias": {
                    "dev-master": "1.0.x-dev"
                }
            },
            "autoload": {
                "psr-4": {
                    "Psr\\SimpleCache\\": "src/"
                }
            },
            "notification-url": "https://packagist.org/downloads/",
            "license": [
                "MIT"
            ],
            "authors": [
                {
                    "name": "PHP-FIG",
                    "homepage": "http://www.php-fig.org/"
                }
            ],
            "description": "Common interfaces for simple caching",
            "keywords": [
                "cache",
                "caching",
                "psr",
                "psr-16",
                "simple-cache"
            ],
            "support": {
                "source": "https://github.com/php-fig/simple-cache/tree/master"
            },
            "time": "2017-10-23T01:57:42+00:00"
        },
        {
            "name": "scssphp/scssphp",
            "version": "v1.11.0",
            "source": {
                "type": "git",
                "url": "https://github.com/scssphp/scssphp.git",
                "reference": "33749d12c2569bb24071f94e9af828662dabb068"
            },
            "dist": {
                "type": "zip",
                "url": "https://api.github.com/repos/scssphp/scssphp/zipball/33749d12c2569bb24071f94e9af828662dabb068",
                "reference": "33749d12c2569bb24071f94e9af828662dabb068",
                "shasum": ""
            },
            "require": {
                "ext-ctype": "*",
                "ext-json": "*",
                "php": ">=5.6.0"
            },
            "require-dev": {
                "bamarni/composer-bin-plugin": "^1.4",
                "phpunit/phpunit": "^5.7 || ^6.5 || ^7.5 || ^8.3 || ^9.4",
                "sass/sass-spec": "*",
                "squizlabs/php_codesniffer": "~3.5",
                "symfony/phpunit-bridge": "^5.1",
                "thoughtbot/bourbon": "^7.0",
                "twbs/bootstrap": "~5.0",
                "twbs/bootstrap4": "4.6.1",
                "zurb/foundation": "~6.5"
            },
            "suggest": {
                "ext-iconv": "Can be used as fallback when ext-mbstring is not available",
                "ext-mbstring": "For best performance, mbstring should be installed as it is faster than ext-iconv"
            },
            "bin": [
                "bin/pscss"
            ],
            "type": "library",
            "extra": {
                "bamarni-bin": {
                    "forward-command": false,
                    "bin-links": false
                }
            },
            "autoload": {
                "psr-4": {
                    "ScssPhp\\ScssPhp\\": "src/"
                }
            },
            "notification-url": "https://packagist.org/downloads/",
            "license": [
                "MIT"
            ],
            "authors": [
                {
                    "name": "Anthon Pang",
                    "email": "apang@softwaredevelopment.ca",
                    "homepage": "https://github.com/robocoder"
                },
                {
                    "name": "Cédric Morin",
                    "email": "cedric@yterium.com",
                    "homepage": "https://github.com/Cerdic"
                }
            ],
            "description": "scssphp is a compiler for SCSS written in PHP.",
            "homepage": "http://scssphp.github.io/scssphp/",
            "keywords": [
                "css",
                "less",
                "sass",
                "scss",
                "stylesheet"
            ],
            "support": {
                "issues": "https://github.com/scssphp/scssphp/issues",
                "source": "https://github.com/scssphp/scssphp/tree/v1.11.0"
            },
            "time": "2022-09-02T21:24:55+00:00"
        },
        {
            "name": "serialssolutions/summon",
            "version": "v1.3.1",
            "source": {
                "type": "git",
                "url": "https://github.com/summon/Summon.php.git",
                "reference": "78ef74123c7c15fe3ddc92c9c1368c5dae9e590d"
            },
            "dist": {
                "type": "zip",
                "url": "https://api.github.com/repos/summon/Summon.php/zipball/78ef74123c7c15fe3ddc92c9c1368c5dae9e590d",
                "reference": "78ef74123c7c15fe3ddc92c9c1368c5dae9e590d",
                "shasum": ""
            },
            "type": "library",
            "autoload": {
                "psr-0": {
                    "SerialsSolutions": ""
                }
            },
            "notification-url": "https://packagist.org/downloads/",
            "license": [
                "GPL-2.0"
            ],
            "authors": [
                {
                    "name": "Demian Katz",
                    "email": "demian.katz@villanova.edu"
                }
            ],
            "description": "Library for interacting with Serials Solutions' Summon API.",
            "support": {
                "issues": "https://github.com/summon/Summon.php/issues",
                "source": "https://github.com/summon/Summon.php/tree/v1.3.1"
            },
            "time": "2021-04-20T15:37:50+00:00"
        },
        {
            "name": "slm/locale",
            "version": "1.0.0",
            "source": {
                "type": "git",
                "url": "https://github.com/basz/SlmLocale.git",
                "reference": "0990d2e2b2ac0f7ab37f83cedce10724eb2d0ec0"
            },
            "dist": {
                "type": "zip",
                "url": "https://api.github.com/repos/basz/SlmLocale/zipball/0990d2e2b2ac0f7ab37f83cedce10724eb2d0ec0",
                "reference": "0990d2e2b2ac0f7ab37f83cedce10724eb2d0ec0",
                "shasum": ""
            },
            "require": {
                "ext-intl": "*",
                "laminas/laminas-eventmanager": "^3.1",
                "laminas/laminas-http": "^2.7",
                "laminas/laminas-modulemanager": "^2.8.2",
                "laminas/laminas-router": "^3.0",
                "laminas/laminas-servicemanager": "^3.2",
                "laminas/laminas-stdlib": "^3.2.1",
                "laminas/laminas-view": "^2.9.0",
                "php": "^7.2 || ~8.0.0 || ~8.1.0"
            },
            "require-dev": {
                "friendsofphp/php-cs-fixer": "^3.13.0",
                "laminas/laminas-mvc": "^3.1",
                "php-coveralls/php-coveralls": "^2.4.3",
                "phpspec/prophecy-phpunit": "^2.0.1",
                "phpunit/phpunit": "^9.5.26"
            },
            "suggest": {
                "laminas/laminas-mvc": "For using the router in the UriPath strategy"
            },
            "type": "library",
            "autoload": {
                "psr-4": {
                    "SlmLocale\\": "src/SlmLocale/"
                }
            },
            "notification-url": "https://packagist.org/downloads/",
            "license": [
                "BSD-3-Clause"
            ],
            "authors": [
                {
                    "name": "Jurian Sluiman",
                    "email": "jurian@juriansluiman.nl",
                    "homepage": "http://juriansluiman.nl"
                }
            ],
            "description": "Automatic detection of locales for Laminas",
            "homepage": "https://github.com/juriansluiman/SlmLocale",
            "keywords": [
                "Zend Framework",
                "i18n",
                "laminas",
                "locale",
                "zf"
            ],
            "support": {
                "issues": "https://github.com/basz/SlmLocale/issues",
                "source": "https://github.com/basz/SlmLocale/tree/1.0.0"
            },
            "time": "2022-11-21T08:15:06+00:00"
        },
        {
            "name": "stella-maris/clock",
            "version": "0.1.7",
            "source": {
                "type": "git",
                "url": "https://github.com/stella-maris-solutions/clock.git",
                "reference": "fa23ce16019289a18bb3446fdecd45befcdd94f8"
            },
            "dist": {
                "type": "zip",
                "url": "https://api.github.com/repos/stella-maris-solutions/clock/zipball/fa23ce16019289a18bb3446fdecd45befcdd94f8",
                "reference": "fa23ce16019289a18bb3446fdecd45befcdd94f8",
                "shasum": ""
            },
            "require": {
                "php": "^7.0|^8.0",
                "psr/clock": "^1.0"
            },
            "type": "library",
            "autoload": {
                "psr-4": {
                    "StellaMaris\\Clock\\": "src"
                }
            },
            "notification-url": "https://packagist.org/downloads/",
            "license": [
                "MIT"
            ],
            "authors": [
                {
                    "name": "Andreas Heigl",
                    "role": "Maintainer"
                }
            ],
            "description": "A pre-release of the proposed PSR-20 Clock-Interface",
            "homepage": "https://gitlab.com/stella-maris/clock",
            "keywords": [
                "clock",
                "datetime",
                "point in time",
                "psr20"
            ],
            "support": {
                "source": "https://github.com/stella-maris-solutions/clock/tree/0.1.7"
            },
            "time": "2022-11-25T16:15:06+00:00"
        },
        {
            "name": "steverhoades/oauth2-openid-connect-server",
            "version": "v2.5.0",
            "source": {
                "type": "git",
                "url": "https://github.com/steverhoades/oauth2-openid-connect-server.git",
                "reference": "23381585ebb410ffa11ca9eb0fdba3895fb23119"
            },
            "dist": {
                "type": "zip",
                "url": "https://api.github.com/repos/steverhoades/oauth2-openid-connect-server/zipball/23381585ebb410ffa11ca9eb0fdba3895fb23119",
                "reference": "23381585ebb410ffa11ca9eb0fdba3895fb23119",
                "shasum": ""
            },
            "require": {
                "lcobucci/jwt": "4.1.5|^4.2",
                "league/oauth2-server": "^5.1|^6.0|^7.0|^8.0"
            },
            "require-dev": {
                "laminas/laminas-diactoros": "^1.3.2",
                "phpunit/phpunit": "^5.0|^9.5"
            },
            "type": "library",
            "autoload": {
                "psr-4": {
                    "OpenIDConnectServer\\": "src/"
                }
            },
            "notification-url": "https://packagist.org/downloads/",
            "license": [
                "MIT"
            ],
            "authors": [
                {
                    "name": "Steve Rhoades",
                    "email": "sedonami@gmail.com"
                }
            ],
            "description": "An OpenID Connect Server that sites on The PHP League's OAuth2 Server",
            "support": {
                "issues": "https://github.com/steverhoades/oauth2-openid-connect-server/issues",
                "source": "https://github.com/steverhoades/oauth2-openid-connect-server/tree/v2.5.0"
            },
            "time": "2023-01-19T16:49:09+00:00"
        },
        {
            "name": "swagger-api/swagger-ui",
            "version": "v4.16.1",
            "source": {
                "type": "git",
                "url": "https://github.com/swagger-api/swagger-ui.git",
                "reference": "cea6642894da2b6dbdee835fd3acedaa3ee37f18"
            },
            "dist": {
                "type": "zip",
                "url": "https://api.github.com/repos/swagger-api/swagger-ui/zipball/cea6642894da2b6dbdee835fd3acedaa3ee37f18",
                "reference": "cea6642894da2b6dbdee835fd3acedaa3ee37f18",
                "shasum": ""
            },
            "type": "library",
            "notification-url": "https://packagist.org/downloads/",
            "license": [
                "Apache-2.0"
            ],
            "authors": [
                {
                    "name": "Anna Bodnia",
                    "email": "anna.bodnia@gmail.com"
                },
                {
                    "name": "Buu Nguyen",
                    "email": "buunguyen@gmail.com"
                },
                {
                    "name": "Josh Ponelat",
                    "email": "jponelat@gmail.com"
                },
                {
                    "name": "Kyle Shockey",
                    "email": "kyleshockey1@gmail.com"
                },
                {
                    "name": "Robert Barnwell",
                    "email": "robert@robertismy.name"
                },
                {
                    "name": "Sahar Jafari",
                    "email": "shr.jafari@gmail.com"
                }
            ],
            "description": " Swagger UI is a collection of HTML, Javascript, and CSS assets that dynamically generate beautiful documentation from a Swagger-compliant API.",
            "homepage": "http://swagger.io",
            "keywords": [
                "api",
                "documentation",
                "openapi",
                "specification",
                "swagger",
                "ui"
            ],
            "support": {
                "issues": "https://github.com/swagger-api/swagger-ui/issues",
                "source": "https://github.com/swagger-api/swagger-ui/tree/v4.16.1"
            },
            "time": "2023-02-25T18:18:34+00:00"
        },
        {
            "name": "symfony/console",
            "version": "v5.4.21",
            "source": {
                "type": "git",
                "url": "https://github.com/symfony/console.git",
                "reference": "c77433ddc6cdc689caf48065d9ea22ca0853fbd9"
            },
            "dist": {
                "type": "zip",
                "url": "https://api.github.com/repos/symfony/console/zipball/c77433ddc6cdc689caf48065d9ea22ca0853fbd9",
                "reference": "c77433ddc6cdc689caf48065d9ea22ca0853fbd9",
                "shasum": ""
            },
            "require": {
                "php": ">=7.2.5",
                "symfony/deprecation-contracts": "^2.1|^3",
                "symfony/polyfill-mbstring": "~1.0",
                "symfony/polyfill-php73": "^1.9",
                "symfony/polyfill-php80": "^1.16",
                "symfony/service-contracts": "^1.1|^2|^3",
                "symfony/string": "^5.1|^6.0"
            },
            "conflict": {
                "psr/log": ">=3",
                "symfony/dependency-injection": "<4.4",
                "symfony/dotenv": "<5.1",
                "symfony/event-dispatcher": "<4.4",
                "symfony/lock": "<4.4",
                "symfony/process": "<4.4"
            },
            "provide": {
                "psr/log-implementation": "1.0|2.0"
            },
            "require-dev": {
                "psr/log": "^1|^2",
                "symfony/config": "^4.4|^5.0|^6.0",
                "symfony/dependency-injection": "^4.4|^5.0|^6.0",
                "symfony/event-dispatcher": "^4.4|^5.0|^6.0",
                "symfony/lock": "^4.4|^5.0|^6.0",
                "symfony/process": "^4.4|^5.0|^6.0",
                "symfony/var-dumper": "^4.4|^5.0|^6.0"
            },
            "suggest": {
                "psr/log": "For using the console logger",
                "symfony/event-dispatcher": "",
                "symfony/lock": "",
                "symfony/process": ""
            },
            "type": "library",
            "autoload": {
                "psr-4": {
                    "Symfony\\Component\\Console\\": ""
                },
                "exclude-from-classmap": [
                    "/Tests/"
                ]
            },
            "notification-url": "https://packagist.org/downloads/",
            "license": [
                "MIT"
            ],
            "authors": [
                {
                    "name": "Fabien Potencier",
                    "email": "fabien@symfony.com"
                },
                {
                    "name": "Symfony Community",
                    "homepage": "https://symfony.com/contributors"
                }
            ],
            "description": "Eases the creation of beautiful and testable command line interfaces",
            "homepage": "https://symfony.com",
            "keywords": [
                "cli",
                "command line",
                "console",
                "terminal"
            ],
            "support": {
                "source": "https://github.com/symfony/console/tree/v5.4.21"
            },
            "funding": [
                {
                    "url": "https://symfony.com/sponsor",
                    "type": "custom"
                },
                {
                    "url": "https://github.com/fabpot",
                    "type": "github"
                },
                {
                    "url": "https://tidelift.com/funding/github/packagist/symfony/symfony",
                    "type": "tidelift"
                }
            ],
            "time": "2023-02-25T16:59:41+00:00"
        },
        {
            "name": "symfony/deprecation-contracts",
            "version": "v2.5.2",
            "source": {
                "type": "git",
                "url": "https://github.com/symfony/deprecation-contracts.git",
                "reference": "e8b495ea28c1d97b5e0c121748d6f9b53d075c66"
            },
            "dist": {
                "type": "zip",
                "url": "https://api.github.com/repos/symfony/deprecation-contracts/zipball/e8b495ea28c1d97b5e0c121748d6f9b53d075c66",
                "reference": "e8b495ea28c1d97b5e0c121748d6f9b53d075c66",
                "shasum": ""
            },
            "require": {
                "php": ">=7.1"
            },
            "type": "library",
            "extra": {
                "branch-alias": {
                    "dev-main": "2.5-dev"
                },
                "thanks": {
                    "name": "symfony/contracts",
                    "url": "https://github.com/symfony/contracts"
                }
            },
            "autoload": {
                "files": [
                    "function.php"
                ]
            },
            "notification-url": "https://packagist.org/downloads/",
            "license": [
                "MIT"
            ],
            "authors": [
                {
                    "name": "Nicolas Grekas",
                    "email": "p@tchwork.com"
                },
                {
                    "name": "Symfony Community",
                    "homepage": "https://symfony.com/contributors"
                }
            ],
            "description": "A generic function and convention to trigger deprecation notices",
            "homepage": "https://symfony.com",
            "support": {
                "source": "https://github.com/symfony/deprecation-contracts/tree/v2.5.2"
            },
            "funding": [
                {
                    "url": "https://symfony.com/sponsor",
                    "type": "custom"
                },
                {
                    "url": "https://github.com/fabpot",
                    "type": "github"
                },
                {
                    "url": "https://tidelift.com/funding/github/packagist/symfony/symfony",
                    "type": "tidelift"
                }
            ],
            "time": "2022-01-02T09:53:40+00:00"
        },
        {
            "name": "symfony/polyfill-ctype",
            "version": "v1.27.0",
            "source": {
                "type": "git",
                "url": "https://github.com/symfony/polyfill-ctype.git",
                "reference": "5bbc823adecdae860bb64756d639ecfec17b050a"
            },
            "dist": {
                "type": "zip",
                "url": "https://api.github.com/repos/symfony/polyfill-ctype/zipball/5bbc823adecdae860bb64756d639ecfec17b050a",
                "reference": "5bbc823adecdae860bb64756d639ecfec17b050a",
                "shasum": ""
            },
            "require": {
                "php": ">=7.1"
            },
            "provide": {
                "ext-ctype": "*"
            },
            "suggest": {
                "ext-ctype": "For best performance"
            },
            "type": "library",
            "extra": {
                "branch-alias": {
                    "dev-main": "1.27-dev"
                },
                "thanks": {
                    "name": "symfony/polyfill",
                    "url": "https://github.com/symfony/polyfill"
                }
            },
            "autoload": {
                "files": [
                    "bootstrap.php"
                ],
                "psr-4": {
                    "Symfony\\Polyfill\\Ctype\\": ""
                }
            },
            "notification-url": "https://packagist.org/downloads/",
            "license": [
                "MIT"
            ],
            "authors": [
                {
                    "name": "Gert de Pagter",
                    "email": "BackEndTea@gmail.com"
                },
                {
                    "name": "Symfony Community",
                    "homepage": "https://symfony.com/contributors"
                }
            ],
            "description": "Symfony polyfill for ctype functions",
            "homepage": "https://symfony.com",
            "keywords": [
                "compatibility",
                "ctype",
                "polyfill",
                "portable"
            ],
            "support": {
                "source": "https://github.com/symfony/polyfill-ctype/tree/v1.27.0"
            },
            "funding": [
                {
                    "url": "https://symfony.com/sponsor",
                    "type": "custom"
                },
                {
                    "url": "https://github.com/fabpot",
                    "type": "github"
                },
                {
                    "url": "https://tidelift.com/funding/github/packagist/symfony/symfony",
                    "type": "tidelift"
                }
            ],
            "time": "2022-11-03T14:55:06+00:00"
        },
        {
            "name": "symfony/polyfill-intl-grapheme",
            "version": "v1.27.0",
            "source": {
                "type": "git",
                "url": "https://github.com/symfony/polyfill-intl-grapheme.git",
                "reference": "511a08c03c1960e08a883f4cffcacd219b758354"
            },
            "dist": {
                "type": "zip",
                "url": "https://api.github.com/repos/symfony/polyfill-intl-grapheme/zipball/511a08c03c1960e08a883f4cffcacd219b758354",
                "reference": "511a08c03c1960e08a883f4cffcacd219b758354",
                "shasum": ""
            },
            "require": {
                "php": ">=7.1"
            },
            "suggest": {
                "ext-intl": "For best performance"
            },
            "type": "library",
            "extra": {
                "branch-alias": {
                    "dev-main": "1.27-dev"
                },
                "thanks": {
                    "name": "symfony/polyfill",
                    "url": "https://github.com/symfony/polyfill"
                }
            },
            "autoload": {
                "files": [
                    "bootstrap.php"
                ],
                "psr-4": {
                    "Symfony\\Polyfill\\Intl\\Grapheme\\": ""
                }
            },
            "notification-url": "https://packagist.org/downloads/",
            "license": [
                "MIT"
            ],
            "authors": [
                {
                    "name": "Nicolas Grekas",
                    "email": "p@tchwork.com"
                },
                {
                    "name": "Symfony Community",
                    "homepage": "https://symfony.com/contributors"
                }
            ],
            "description": "Symfony polyfill for intl's grapheme_* functions",
            "homepage": "https://symfony.com",
            "keywords": [
                "compatibility",
                "grapheme",
                "intl",
                "polyfill",
                "portable",
                "shim"
            ],
            "support": {
                "source": "https://github.com/symfony/polyfill-intl-grapheme/tree/v1.27.0"
            },
            "funding": [
                {
                    "url": "https://symfony.com/sponsor",
                    "type": "custom"
                },
                {
                    "url": "https://github.com/fabpot",
                    "type": "github"
                },
                {
                    "url": "https://tidelift.com/funding/github/packagist/symfony/symfony",
                    "type": "tidelift"
                }
            ],
            "time": "2022-11-03T14:55:06+00:00"
        },
        {
            "name": "symfony/polyfill-intl-idn",
            "version": "v1.27.0",
            "source": {
                "type": "git",
                "url": "https://github.com/symfony/polyfill-intl-idn.git",
                "reference": "639084e360537a19f9ee352433b84ce831f3d2da"
            },
            "dist": {
                "type": "zip",
                "url": "https://api.github.com/repos/symfony/polyfill-intl-idn/zipball/639084e360537a19f9ee352433b84ce831f3d2da",
                "reference": "639084e360537a19f9ee352433b84ce831f3d2da",
                "shasum": ""
            },
            "require": {
                "php": ">=7.1",
                "symfony/polyfill-intl-normalizer": "^1.10",
                "symfony/polyfill-php72": "^1.10"
            },
            "suggest": {
                "ext-intl": "For best performance"
            },
            "type": "library",
            "extra": {
                "branch-alias": {
                    "dev-main": "1.27-dev"
                },
                "thanks": {
                    "name": "symfony/polyfill",
                    "url": "https://github.com/symfony/polyfill"
                }
            },
            "autoload": {
                "files": [
                    "bootstrap.php"
                ],
                "psr-4": {
                    "Symfony\\Polyfill\\Intl\\Idn\\": ""
                }
            },
            "notification-url": "https://packagist.org/downloads/",
            "license": [
                "MIT"
            ],
            "authors": [
                {
                    "name": "Laurent Bassin",
                    "email": "laurent@bassin.info"
                },
                {
                    "name": "Trevor Rowbotham",
                    "email": "trevor.rowbotham@pm.me"
                },
                {
                    "name": "Symfony Community",
                    "homepage": "https://symfony.com/contributors"
                }
            ],
            "description": "Symfony polyfill for intl's idn_to_ascii and idn_to_utf8 functions",
            "homepage": "https://symfony.com",
            "keywords": [
                "compatibility",
                "idn",
                "intl",
                "polyfill",
                "portable",
                "shim"
            ],
            "support": {
                "source": "https://github.com/symfony/polyfill-intl-idn/tree/v1.27.0"
            },
            "funding": [
                {
                    "url": "https://symfony.com/sponsor",
                    "type": "custom"
                },
                {
                    "url": "https://github.com/fabpot",
                    "type": "github"
                },
                {
                    "url": "https://tidelift.com/funding/github/packagist/symfony/symfony",
                    "type": "tidelift"
                }
            ],
            "time": "2022-11-03T14:55:06+00:00"
        },
        {
            "name": "symfony/polyfill-intl-normalizer",
            "version": "v1.27.0",
            "source": {
                "type": "git",
                "url": "https://github.com/symfony/polyfill-intl-normalizer.git",
                "reference": "19bd1e4fcd5b91116f14d8533c57831ed00571b6"
            },
            "dist": {
                "type": "zip",
                "url": "https://api.github.com/repos/symfony/polyfill-intl-normalizer/zipball/19bd1e4fcd5b91116f14d8533c57831ed00571b6",
                "reference": "19bd1e4fcd5b91116f14d8533c57831ed00571b6",
                "shasum": ""
            },
            "require": {
                "php": ">=7.1"
            },
            "suggest": {
                "ext-intl": "For best performance"
            },
            "type": "library",
            "extra": {
                "branch-alias": {
                    "dev-main": "1.27-dev"
                },
                "thanks": {
                    "name": "symfony/polyfill",
                    "url": "https://github.com/symfony/polyfill"
                }
            },
            "autoload": {
                "files": [
                    "bootstrap.php"
                ],
                "psr-4": {
                    "Symfony\\Polyfill\\Intl\\Normalizer\\": ""
                },
                "classmap": [
                    "Resources/stubs"
                ]
            },
            "notification-url": "https://packagist.org/downloads/",
            "license": [
                "MIT"
            ],
            "authors": [
                {
                    "name": "Nicolas Grekas",
                    "email": "p@tchwork.com"
                },
                {
                    "name": "Symfony Community",
                    "homepage": "https://symfony.com/contributors"
                }
            ],
            "description": "Symfony polyfill for intl's Normalizer class and related functions",
            "homepage": "https://symfony.com",
            "keywords": [
                "compatibility",
                "intl",
                "normalizer",
                "polyfill",
                "portable",
                "shim"
            ],
            "support": {
                "source": "https://github.com/symfony/polyfill-intl-normalizer/tree/v1.27.0"
            },
            "funding": [
                {
                    "url": "https://symfony.com/sponsor",
                    "type": "custom"
                },
                {
                    "url": "https://github.com/fabpot",
                    "type": "github"
                },
                {
                    "url": "https://tidelift.com/funding/github/packagist/symfony/symfony",
                    "type": "tidelift"
                }
            ],
            "time": "2022-11-03T14:55:06+00:00"
        },
        {
            "name": "symfony/polyfill-mbstring",
            "version": "v1.27.0",
            "source": {
                "type": "git",
                "url": "https://github.com/symfony/polyfill-mbstring.git",
                "reference": "8ad114f6b39e2c98a8b0e3bd907732c207c2b534"
            },
            "dist": {
                "type": "zip",
                "url": "https://api.github.com/repos/symfony/polyfill-mbstring/zipball/8ad114f6b39e2c98a8b0e3bd907732c207c2b534",
                "reference": "8ad114f6b39e2c98a8b0e3bd907732c207c2b534",
                "shasum": ""
            },
            "require": {
                "php": ">=7.1"
            },
            "provide": {
                "ext-mbstring": "*"
            },
            "suggest": {
                "ext-mbstring": "For best performance"
            },
            "type": "library",
            "extra": {
                "branch-alias": {
                    "dev-main": "1.27-dev"
                },
                "thanks": {
                    "name": "symfony/polyfill",
                    "url": "https://github.com/symfony/polyfill"
                }
            },
            "autoload": {
                "files": [
                    "bootstrap.php"
                ],
                "psr-4": {
                    "Symfony\\Polyfill\\Mbstring\\": ""
                }
            },
            "notification-url": "https://packagist.org/downloads/",
            "license": [
                "MIT"
            ],
            "authors": [
                {
                    "name": "Nicolas Grekas",
                    "email": "p@tchwork.com"
                },
                {
                    "name": "Symfony Community",
                    "homepage": "https://symfony.com/contributors"
                }
            ],
            "description": "Symfony polyfill for the Mbstring extension",
            "homepage": "https://symfony.com",
            "keywords": [
                "compatibility",
                "mbstring",
                "polyfill",
                "portable",
                "shim"
            ],
            "support": {
                "source": "https://github.com/symfony/polyfill-mbstring/tree/v1.27.0"
            },
            "funding": [
                {
                    "url": "https://symfony.com/sponsor",
                    "type": "custom"
                },
                {
                    "url": "https://github.com/fabpot",
                    "type": "github"
                },
                {
                    "url": "https://tidelift.com/funding/github/packagist/symfony/symfony",
                    "type": "tidelift"
                }
            ],
            "time": "2022-11-03T14:55:06+00:00"
        },
        {
            "name": "symfony/polyfill-php72",
            "version": "v1.27.0",
            "source": {
                "type": "git",
                "url": "https://github.com/symfony/polyfill-php72.git",
                "reference": "869329b1e9894268a8a61dabb69153029b7a8c97"
            },
            "dist": {
                "type": "zip",
                "url": "https://api.github.com/repos/symfony/polyfill-php72/zipball/869329b1e9894268a8a61dabb69153029b7a8c97",
                "reference": "869329b1e9894268a8a61dabb69153029b7a8c97",
                "shasum": ""
            },
            "require": {
                "php": ">=7.1"
            },
            "type": "library",
            "extra": {
                "branch-alias": {
                    "dev-main": "1.27-dev"
                },
                "thanks": {
                    "name": "symfony/polyfill",
                    "url": "https://github.com/symfony/polyfill"
                }
            },
            "autoload": {
                "files": [
                    "bootstrap.php"
                ],
                "psr-4": {
                    "Symfony\\Polyfill\\Php72\\": ""
                }
            },
            "notification-url": "https://packagist.org/downloads/",
            "license": [
                "MIT"
            ],
            "authors": [
                {
                    "name": "Nicolas Grekas",
                    "email": "p@tchwork.com"
                },
                {
                    "name": "Symfony Community",
                    "homepage": "https://symfony.com/contributors"
                }
            ],
            "description": "Symfony polyfill backporting some PHP 7.2+ features to lower PHP versions",
            "homepage": "https://symfony.com",
            "keywords": [
                "compatibility",
                "polyfill",
                "portable",
                "shim"
            ],
            "support": {
                "source": "https://github.com/symfony/polyfill-php72/tree/v1.27.0"
            },
            "funding": [
                {
                    "url": "https://symfony.com/sponsor",
                    "type": "custom"
                },
                {
                    "url": "https://github.com/fabpot",
                    "type": "github"
                },
                {
                    "url": "https://tidelift.com/funding/github/packagist/symfony/symfony",
                    "type": "tidelift"
                }
            ],
            "time": "2022-11-03T14:55:06+00:00"
        },
        {
            "name": "symfony/polyfill-php73",
            "version": "v1.27.0",
            "source": {
                "type": "git",
                "url": "https://github.com/symfony/polyfill-php73.git",
                "reference": "9e8ecb5f92152187c4799efd3c96b78ccab18ff9"
            },
            "dist": {
                "type": "zip",
                "url": "https://api.github.com/repos/symfony/polyfill-php73/zipball/9e8ecb5f92152187c4799efd3c96b78ccab18ff9",
                "reference": "9e8ecb5f92152187c4799efd3c96b78ccab18ff9",
                "shasum": ""
            },
            "require": {
                "php": ">=7.1"
            },
            "type": "library",
            "extra": {
                "branch-alias": {
                    "dev-main": "1.27-dev"
                },
                "thanks": {
                    "name": "symfony/polyfill",
                    "url": "https://github.com/symfony/polyfill"
                }
            },
            "autoload": {
                "files": [
                    "bootstrap.php"
                ],
                "psr-4": {
                    "Symfony\\Polyfill\\Php73\\": ""
                },
                "classmap": [
                    "Resources/stubs"
                ]
            },
            "notification-url": "https://packagist.org/downloads/",
            "license": [
                "MIT"
            ],
            "authors": [
                {
                    "name": "Nicolas Grekas",
                    "email": "p@tchwork.com"
                },
                {
                    "name": "Symfony Community",
                    "homepage": "https://symfony.com/contributors"
                }
            ],
            "description": "Symfony polyfill backporting some PHP 7.3+ features to lower PHP versions",
            "homepage": "https://symfony.com",
            "keywords": [
                "compatibility",
                "polyfill",
                "portable",
                "shim"
            ],
            "support": {
                "source": "https://github.com/symfony/polyfill-php73/tree/v1.27.0"
            },
            "funding": [
                {
                    "url": "https://symfony.com/sponsor",
                    "type": "custom"
                },
                {
                    "url": "https://github.com/fabpot",
                    "type": "github"
                },
                {
                    "url": "https://tidelift.com/funding/github/packagist/symfony/symfony",
                    "type": "tidelift"
                }
            ],
            "time": "2022-11-03T14:55:06+00:00"
        },
        {
            "name": "symfony/polyfill-php80",
            "version": "v1.27.0",
            "source": {
                "type": "git",
                "url": "https://github.com/symfony/polyfill-php80.git",
                "reference": "7a6ff3f1959bb01aefccb463a0f2cd3d3d2fd936"
            },
            "dist": {
                "type": "zip",
                "url": "https://api.github.com/repos/symfony/polyfill-php80/zipball/7a6ff3f1959bb01aefccb463a0f2cd3d3d2fd936",
                "reference": "7a6ff3f1959bb01aefccb463a0f2cd3d3d2fd936",
                "shasum": ""
            },
            "require": {
                "php": ">=7.1"
            },
            "type": "library",
            "extra": {
                "branch-alias": {
                    "dev-main": "1.27-dev"
                },
                "thanks": {
                    "name": "symfony/polyfill",
                    "url": "https://github.com/symfony/polyfill"
                }
            },
            "autoload": {
                "files": [
                    "bootstrap.php"
                ],
                "psr-4": {
                    "Symfony\\Polyfill\\Php80\\": ""
                },
                "classmap": [
                    "Resources/stubs"
                ]
            },
            "notification-url": "https://packagist.org/downloads/",
            "license": [
                "MIT"
            ],
            "authors": [
                {
                    "name": "Ion Bazan",
                    "email": "ion.bazan@gmail.com"
                },
                {
                    "name": "Nicolas Grekas",
                    "email": "p@tchwork.com"
                },
                {
                    "name": "Symfony Community",
                    "homepage": "https://symfony.com/contributors"
                }
            ],
            "description": "Symfony polyfill backporting some PHP 8.0+ features to lower PHP versions",
            "homepage": "https://symfony.com",
            "keywords": [
                "compatibility",
                "polyfill",
                "portable",
                "shim"
            ],
            "support": {
                "source": "https://github.com/symfony/polyfill-php80/tree/v1.27.0"
            },
            "funding": [
                {
                    "url": "https://symfony.com/sponsor",
                    "type": "custom"
                },
                {
                    "url": "https://github.com/fabpot",
                    "type": "github"
                },
                {
                    "url": "https://tidelift.com/funding/github/packagist/symfony/symfony",
                    "type": "tidelift"
                }
            ],
            "time": "2022-11-03T14:55:06+00:00"
        },
        {
            "name": "symfony/service-contracts",
            "version": "v2.5.2",
            "source": {
                "type": "git",
                "url": "https://github.com/symfony/service-contracts.git",
                "reference": "4b426aac47d6427cc1a1d0f7e2ac724627f5966c"
            },
            "dist": {
                "type": "zip",
                "url": "https://api.github.com/repos/symfony/service-contracts/zipball/4b426aac47d6427cc1a1d0f7e2ac724627f5966c",
                "reference": "4b426aac47d6427cc1a1d0f7e2ac724627f5966c",
                "shasum": ""
            },
            "require": {
                "php": ">=7.2.5",
                "psr/container": "^1.1",
                "symfony/deprecation-contracts": "^2.1|^3"
            },
            "conflict": {
                "ext-psr": "<1.1|>=2"
            },
            "suggest": {
                "symfony/service-implementation": ""
            },
            "type": "library",
            "extra": {
                "branch-alias": {
                    "dev-main": "2.5-dev"
                },
                "thanks": {
                    "name": "symfony/contracts",
                    "url": "https://github.com/symfony/contracts"
                }
            },
            "autoload": {
                "psr-4": {
                    "Symfony\\Contracts\\Service\\": ""
                }
            },
            "notification-url": "https://packagist.org/downloads/",
            "license": [
                "MIT"
            ],
            "authors": [
                {
                    "name": "Nicolas Grekas",
                    "email": "p@tchwork.com"
                },
                {
                    "name": "Symfony Community",
                    "homepage": "https://symfony.com/contributors"
                }
            ],
            "description": "Generic abstractions related to writing services",
            "homepage": "https://symfony.com",
            "keywords": [
                "abstractions",
                "contracts",
                "decoupling",
                "interfaces",
                "interoperability",
                "standards"
            ],
            "support": {
                "source": "https://github.com/symfony/service-contracts/tree/v2.5.2"
            },
            "funding": [
                {
                    "url": "https://symfony.com/sponsor",
                    "type": "custom"
                },
                {
                    "url": "https://github.com/fabpot",
                    "type": "github"
                },
                {
                    "url": "https://tidelift.com/funding/github/packagist/symfony/symfony",
                    "type": "tidelift"
                }
            ],
            "time": "2022-05-30T19:17:29+00:00"
        },
        {
            "name": "symfony/string",
            "version": "v5.4.22",
            "source": {
                "type": "git",
                "url": "https://github.com/symfony/string.git",
                "reference": "8036a4c76c0dd29e60b6a7cafcacc50cf088ea62"
            },
            "dist": {
                "type": "zip",
                "url": "https://api.github.com/repos/symfony/string/zipball/8036a4c76c0dd29e60b6a7cafcacc50cf088ea62",
                "reference": "8036a4c76c0dd29e60b6a7cafcacc50cf088ea62",
                "shasum": ""
            },
            "require": {
                "php": ">=7.2.5",
                "symfony/polyfill-ctype": "~1.8",
                "symfony/polyfill-intl-grapheme": "~1.0",
                "symfony/polyfill-intl-normalizer": "~1.0",
                "symfony/polyfill-mbstring": "~1.0",
                "symfony/polyfill-php80": "~1.15"
            },
            "conflict": {
                "symfony/translation-contracts": ">=3.0"
            },
            "require-dev": {
                "symfony/error-handler": "^4.4|^5.0|^6.0",
                "symfony/http-client": "^4.4|^5.0|^6.0",
                "symfony/translation-contracts": "^1.1|^2",
                "symfony/var-exporter": "^4.4|^5.0|^6.0"
            },
            "type": "library",
            "autoload": {
                "files": [
                    "Resources/functions.php"
                ],
                "psr-4": {
                    "Symfony\\Component\\String\\": ""
                },
                "exclude-from-classmap": [
                    "/Tests/"
                ]
            },
            "notification-url": "https://packagist.org/downloads/",
            "license": [
                "MIT"
            ],
            "authors": [
                {
                    "name": "Nicolas Grekas",
                    "email": "p@tchwork.com"
                },
                {
                    "name": "Symfony Community",
                    "homepage": "https://symfony.com/contributors"
                }
            ],
            "description": "Provides an object-oriented API to strings and deals with bytes, UTF-8 code points and grapheme clusters in a unified way",
            "homepage": "https://symfony.com",
            "keywords": [
                "grapheme",
                "i18n",
                "string",
                "unicode",
                "utf-8",
                "utf8"
            ],
            "support": {
                "source": "https://github.com/symfony/string/tree/v5.4.22"
            },
            "funding": [
                {
                    "url": "https://symfony.com/sponsor",
                    "type": "custom"
                },
                {
                    "url": "https://github.com/fabpot",
                    "type": "github"
                },
                {
                    "url": "https://tidelift.com/funding/github/packagist/symfony/symfony",
                    "type": "tidelift"
                }
            ],
            "time": "2023-03-14T06:11:53+00:00"
        },
        {
            "name": "symfony/yaml",
            "version": "v5.4.21",
            "source": {
                "type": "git",
                "url": "https://github.com/symfony/yaml.git",
                "reference": "3713e20d93e46e681e51605d213027e48dab3469"
            },
            "dist": {
                "type": "zip",
                "url": "https://api.github.com/repos/symfony/yaml/zipball/3713e20d93e46e681e51605d213027e48dab3469",
                "reference": "3713e20d93e46e681e51605d213027e48dab3469",
                "shasum": ""
            },
            "require": {
                "php": ">=7.2.5",
                "symfony/deprecation-contracts": "^2.1|^3",
                "symfony/polyfill-ctype": "^1.8"
            },
            "conflict": {
                "symfony/console": "<5.3"
            },
            "require-dev": {
                "symfony/console": "^5.3|^6.0"
            },
            "suggest": {
                "symfony/console": "For validating YAML files using the lint command"
            },
            "bin": [
                "Resources/bin/yaml-lint"
            ],
            "type": "library",
            "autoload": {
                "psr-4": {
                    "Symfony\\Component\\Yaml\\": ""
                },
                "exclude-from-classmap": [
                    "/Tests/"
                ]
            },
            "notification-url": "https://packagist.org/downloads/",
            "license": [
                "MIT"
            ],
            "authors": [
                {
                    "name": "Fabien Potencier",
                    "email": "fabien@symfony.com"
                },
                {
                    "name": "Symfony Community",
                    "homepage": "https://symfony.com/contributors"
                }
            ],
            "description": "Loads and dumps YAML files",
            "homepage": "https://symfony.com",
            "support": {
                "source": "https://github.com/symfony/yaml/tree/v5.4.21"
            },
            "funding": [
                {
                    "url": "https://symfony.com/sponsor",
                    "type": "custom"
                },
                {
                    "url": "https://github.com/fabpot",
                    "type": "github"
                },
                {
                    "url": "https://tidelift.com/funding/github/packagist/symfony/symfony",
                    "type": "tidelift"
                }
            ],
            "time": "2023-02-21T19:46:44+00:00"
        },
        {
            "name": "vstelmakh/url-highlight",
            "version": "v3.0.2",
            "source": {
                "type": "git",
                "url": "https://github.com/vstelmakh/url-highlight.git",
                "reference": "458f1af6acdf63d33e7fb43aeeecb4bfe64bda2b"
            },
            "dist": {
                "type": "zip",
                "url": "https://api.github.com/repos/vstelmakh/url-highlight/zipball/458f1af6acdf63d33e7fb43aeeecb4bfe64bda2b",
                "reference": "458f1af6acdf63d33e7fb43aeeecb4bfe64bda2b",
                "shasum": ""
            },
            "require": {
                "ext-json": "*",
                "ext-mbstring": "*",
                "php": "^7.1 || ^8",
                "symfony/polyfill-php72": "^1.10"
            },
            "require-dev": {
                "phpbench/phpbench": "^0.16 || ^1.2.6",
                "phpstan/phpstan": "^1.4",
                "phpunit/phpunit": "^7.5.3 || ^8 || ^9.3",
                "squizlabs/php_codesniffer": "^3.7.1",
                "vstelmakh/covelyzer": "^0.2"
            },
            "type": "library",
            "autoload": {
                "psr-4": {
                    "VStelmakh\\UrlHighlight\\": "src/"
                }
            },
            "notification-url": "https://packagist.org/downloads/",
            "license": [
                "MIT"
            ],
            "authors": [
                {
                    "name": "Volodymyr Stelmakh",
                    "homepage": "https://github.com/vstelmakh"
                }
            ],
            "description": "Library to parse urls from string input",
            "homepage": "https://github.com/vstelmakh/url-highlight",
            "keywords": [
                "Linkify",
                "clickable",
                "extract",
                "html",
                "parser",
                "url"
            ],
            "support": {
                "issues": "https://github.com/vstelmakh/url-highlight/issues",
                "source": "https://github.com/vstelmakh/url-highlight/tree/v3.0.2"
            },
            "time": "2023-01-15T16:58:38+00:00"
        },
        {
            "name": "vufind-org/vufind-marc",
            "version": "v1.0.2",
            "source": {
                "type": "git",
                "url": "https://github.com/vufind-org/vufind-marc.git",
                "reference": "21e2ba512b6ce4361c5100849eda24837c488ab3"
            },
            "dist": {
                "type": "zip",
                "url": "https://api.github.com/repos/vufind-org/vufind-marc/zipball/21e2ba512b6ce4361c5100849eda24837c488ab3",
                "reference": "21e2ba512b6ce4361c5100849eda24837c488ab3",
                "shasum": ""
            },
            "require": {
                "opis/json-schema": "^2.3.0",
                "pcrov/jsonreader": "^1.0.2",
                "php": ">=7.4.1",
                "vufind-org/vufindcode": "^1.2"
            },
            "require-dev": {
                "friendsofphp/php-cs-fixer": "3.8.0",
                "pear/http_request2": "2.4.2",
                "phing/phing": "2.17.3",
                "phploc/phploc": "7.0.2",
                "phpmd/phpmd": "2.12.0",
                "phpstan/phpstan": "1.6.8",
                "phpunit/phpunit": "9.5.20",
                "sebastian/phpcpd": "6.0.3",
                "squizlabs/php_codesniffer": "3.6.2"
            },
            "type": "library",
            "autoload": {
                "psr-4": {
                    "VuFind\\Marc\\": "src/"
                }
            },
            "notification-url": "https://packagist.org/downloads/",
            "license": [
                "GPL-2.0"
            ],
            "authors": [
                {
                    "name": "Ere Maijala",
                    "email": "ere.maijala@helsinki.fi"
                },
                {
                    "name": "Demian Katz",
                    "email": "demian.katz@villanova.edu"
                }
            ],
            "description": "MARC record processing library for the VuFind project",
            "homepage": "https://vufind.org/",
            "support": {
                "issues": "https://vufind.org/jira",
                "source": "https://github.com/vufind-org/vufind-marc/tree/v1.0.2"
            },
            "time": "2022-11-25T06:43:38+00:00"
        },
        {
            "name": "vufind-org/vufindcode",
            "version": "v1.2",
            "source": {
                "type": "git",
                "url": "https://github.com/vufind-org/vufindcode.git",
                "reference": "df7f4d2188c9f2c654dfee69774b80b9d03b1ab4"
            },
            "dist": {
                "type": "zip",
                "url": "https://api.github.com/repos/vufind-org/vufindcode/zipball/df7f4d2188c9f2c654dfee69774b80b9d03b1ab4",
                "reference": "df7f4d2188c9f2c654dfee69774b80b9d03b1ab4",
                "shasum": ""
            },
            "require": {
                "php": ">=7.0.8"
            },
            "require-dev": {
                "friendsofphp/php-cs-fixer": "2.11.1",
                "pear/http_request2": "2.3.0",
                "phing/phing": "2.16.1",
                "phploc/phploc": "4.0.1",
                "phpmd/phpmd": "2.6.0",
                "phpunit/phpunit": "6.5.8",
                "sebastian/phpcpd": "3.0.1",
                "squizlabs/php_codesniffer": "3.2.3"
            },
            "type": "library",
            "autoload": {
                "psr-0": {
                    "VuFindCode\\": "src/"
                }
            },
            "notification-url": "https://packagist.org/downloads/",
            "license": [
                "GPL-2.0"
            ],
            "authors": [
                {
                    "name": "Demian Katz",
                    "email": "demian.katz@villanova.edu"
                }
            ],
            "description": "Classes for working with EANs, ISBNs and ISMNs (a VuFind support library)",
            "homepage": "https://vufind.org/",
            "support": {
                "issues": "https://vufind.org/jira",
                "source": "https://github.com/vufind-org/vufindcode/tree/v1.2"
            },
            "time": "2019-11-07T14:29:07+00:00"
        },
        {
            "name": "vufind-org/vufinddate",
            "version": "v1.2.0",
            "source": {
                "type": "git",
                "url": "https://github.com/vufind-org/vufinddate.git",
                "reference": "319b862c5a8a1352ff6cb93095fface6b40bc2e1"
            },
            "dist": {
                "type": "zip",
                "url": "https://api.github.com/repos/vufind-org/vufinddate/zipball/319b862c5a8a1352ff6cb93095fface6b40bc2e1",
                "reference": "319b862c5a8a1352ff6cb93095fface6b40bc2e1",
                "shasum": ""
            },
            "require": {
                "php": ">=7.4.1"
            },
            "require-dev": {
                "friendsofphp/php-cs-fixer": "3.8.0",
                "pear/http_request2": "2.4.2",
                "phing/phing": "2.17.3",
                "phploc/phploc": "7.0.2",
                "phpmd/phpmd": "2.12.0",
                "phpstan/phpstan": "1.6.8",
                "phpunit/phpunit": "9.5.20",
                "sebastian/phpcpd": "6.0.3",
                "squizlabs/php_codesniffer": "3.6.2"
            },
            "type": "library",
            "autoload": {
                "psr-4": {
                    "VuFind\\Date\\": "src/"
                }
            },
            "notification-url": "https://packagist.org/downloads/",
            "license": [
                "GPL-2.0"
            ],
            "authors": [
                {
                    "name": "Demian Katz",
                    "email": "demian.katz@villanova.edu"
                }
            ],
            "description": "Date formatting tools for the VuFind project",
            "homepage": "https://vufind.org/",
            "support": {
                "issues": "https://vufind.org/jira",
                "source": "https://github.com/vufind-org/vufinddate/tree/v1.2.0"
            },
            "time": "2023-01-17T14:25:21+00:00"
        },
        {
            "name": "vufind-org/vufindharvest",
            "version": "v5.2.0",
            "source": {
                "type": "git",
                "url": "https://github.com/vufind-org/vufindharvest.git",
                "reference": "aaae1a76198e8403d0436c84465508d5e87ed161"
            },
            "dist": {
                "type": "zip",
                "url": "https://api.github.com/repos/vufind-org/vufindharvest/zipball/aaae1a76198e8403d0436c84465508d5e87ed161",
                "reference": "aaae1a76198e8403d0436c84465508d5e87ed161",
                "shasum": ""
            },
            "require": {
                "laminas/laminas-http": ">=2.2",
                "php": ">=7.4.1",
                "symfony/console": "^4.0||^5.0"
            },
            "require-dev": {
                "friendsofphp/php-cs-fixer": "3.14.4",
                "pear/http_request2": "2.5.1",
                "phing/phing": "2.17.4",
                "phploc/phploc": "7.0.2",
                "phpmd/phpmd": "2.13.0",
                "phpstan/phpstan": "1.10.3",
                "phpunit/phpunit": "9.6.4",
                "sebastian/phpcpd": "6.0.3",
                "squizlabs/php_codesniffer": "3.7.2"
            },
            "type": "library",
            "autoload": {
                "psr-4": {
                    "VuFindHarvest\\": "src/"
                }
            },
            "notification-url": "https://packagist.org/downloads/",
            "license": [
                "GPL-2.0"
            ],
            "authors": [
                {
                    "name": "Demian Katz",
                    "email": "demian.katz@villanova.edu",
                    "role": "Maintainer"
                }
            ],
            "description": "VuFind Harvest Tools",
            "homepage": "https://vufind.org/",
            "support": {
                "issues": "https://vufind.org/jira",
                "source": "https://github.com/vufind-org/vufindharvest/tree/v5.2.0"
            },
            "time": "2023-03-31T17:56:46+00:00"
        },
        {
            "name": "vufind-org/vufindhttp",
            "version": "v3.2.0",
            "source": {
                "type": "git",
                "url": "https://github.com/vufind-org/vufindhttp.git",
                "reference": "53fe3781e6b2a5043417ee054bc120c63180b936"
            },
            "dist": {
                "type": "zip",
                "url": "https://api.github.com/repos/vufind-org/vufindhttp/zipball/53fe3781e6b2a5043417ee054bc120c63180b936",
                "reference": "53fe3781e6b2a5043417ee054bc120c63180b936",
                "shasum": ""
            },
            "require": {
                "laminas/laminas-http": ">=2.2",
                "php": ">=7.4.1"
            },
            "require-dev": {
                "friendsofphp/php-cs-fixer": "3.8.0",
                "laminas/laminas-uri": ">=2.2",
                "pear/http_request2": "2.5.1",
                "phing/phing": "2.17.3",
                "phploc/phploc": "7.0.2",
                "phpmd/phpmd": "2.12.0",
                "phpstan/phpstan": "1.6.8",
                "phpunit/phpunit": "9.5.20",
                "sebastian/phpcpd": "6.0.3",
                "squizlabs/php_codesniffer": "3.6.2"
            },
            "type": "library",
            "autoload": {
                "psr-0": {
                    "VuFindHttp\\": "src/"
                }
            },
            "notification-url": "https://packagist.org/downloads/",
            "license": [
                "GPL-2.0"
            ],
            "authors": [
                {
                    "name": "David Maus",
                    "email": "maus@hab.de",
                    "role": "Developer"
                },
                {
                    "name": "Demian Katz",
                    "email": "demian.katz@villanova.edu",
                    "role": "Maintainer"
                }
            ],
            "description": "VuFind HTTP service library",
            "homepage": "https://vufind.org/",
            "support": {
                "issues": "https://vufind.org/jira",
                "source": "https://github.com/vufind-org/vufindhttp/tree/v3.2.0"
            },
            "time": "2022-09-15T10:37:23+00:00"
        },
        {
            "name": "webfontkit/open-sans",
            "version": "1.0.0",
            "source": {
                "type": "git",
                "url": "https://github.com/webfontkit/open-sans.git",
                "reference": "00ab31e690edfd0d88f9ffbcd998cf298b9687e9"
            },
            "dist": {
                "type": "zip",
                "url": "https://api.github.com/repos/webfontkit/open-sans/zipball/00ab31e690edfd0d88f9ffbcd998cf298b9687e9",
                "reference": "00ab31e690edfd0d88f9ffbcd998cf298b9687e9",
                "shasum": ""
            },
            "type": "library",
            "notification-url": "https://packagist.org/downloads/",
            "license": [
                "Apache-2.0"
            ],
            "description": "Open Sans is a humanist sans serif typeface designed by Steve Matteson, Type Director of Ascender Corp. This version contains the complete 897 character set, which includes the standard ISO Latin 1, Latin CE, Greek and Cyrillic character sets. Open Sans was designed with an upright stress, open forms and a neutral, yet friendly appearance. It was optimized for print, web, and mobile interfaces, and has excellent legibility characteristics in its letterforms.",
            "homepage": "http://www.google.com/fonts/specimen/Open+Sans",
            "support": {
                "issues": "https://github.com/webfontkit/open-sans/issues",
                "source": "https://github.com/webfontkit/open-sans",
                "wiki": "https://github.com/webfontkit/open-sans"
            },
            "time": "2014-08-20T20:43:34+00:00"
        },
        {
            "name": "webimpress/safe-writer",
            "version": "2.2.0",
            "source": {
                "type": "git",
                "url": "https://github.com/webimpress/safe-writer.git",
                "reference": "9d37cc8bee20f7cb2f58f6e23e05097eab5072e6"
            },
            "dist": {
                "type": "zip",
                "url": "https://api.github.com/repos/webimpress/safe-writer/zipball/9d37cc8bee20f7cb2f58f6e23e05097eab5072e6",
                "reference": "9d37cc8bee20f7cb2f58f6e23e05097eab5072e6",
                "shasum": ""
            },
            "require": {
                "php": "^7.3 || ^8.0"
            },
            "require-dev": {
                "phpunit/phpunit": "^9.5.4",
                "vimeo/psalm": "^4.7",
                "webimpress/coding-standard": "^1.2.2"
            },
            "type": "library",
            "extra": {
                "branch-alias": {
                    "dev-master": "2.2.x-dev",
                    "dev-develop": "2.3.x-dev",
                    "dev-release-1.0": "1.0.x-dev"
                }
            },
            "autoload": {
                "psr-4": {
                    "Webimpress\\SafeWriter\\": "src/"
                }
            },
            "notification-url": "https://packagist.org/downloads/",
            "license": [
                "BSD-2-Clause"
            ],
            "description": "Tool to write files safely, to avoid race conditions",
            "keywords": [
                "concurrent write",
                "file writer",
                "race condition",
                "safe writer",
                "webimpress"
            ],
            "support": {
                "issues": "https://github.com/webimpress/safe-writer/issues",
                "source": "https://github.com/webimpress/safe-writer/tree/2.2.0"
            },
            "funding": [
                {
                    "url": "https://github.com/michalbundyra",
                    "type": "github"
                }
            ],
            "time": "2021-04-19T16:34:45+00:00"
        },
        {
            "name": "webmozart/assert",
            "version": "1.11.0",
            "source": {
                "type": "git",
                "url": "https://github.com/webmozarts/assert.git",
                "reference": "11cb2199493b2f8a3b53e7f19068fc6aac760991"
            },
            "dist": {
                "type": "zip",
                "url": "https://api.github.com/repos/webmozarts/assert/zipball/11cb2199493b2f8a3b53e7f19068fc6aac760991",
                "reference": "11cb2199493b2f8a3b53e7f19068fc6aac760991",
                "shasum": ""
            },
            "require": {
                "ext-ctype": "*",
                "php": "^7.2 || ^8.0"
            },
            "conflict": {
                "phpstan/phpstan": "<0.12.20",
                "vimeo/psalm": "<4.6.1 || 4.6.2"
            },
            "require-dev": {
                "phpunit/phpunit": "^8.5.13"
            },
            "type": "library",
            "extra": {
                "branch-alias": {
                    "dev-master": "1.10-dev"
                }
            },
            "autoload": {
                "psr-4": {
                    "Webmozart\\Assert\\": "src/"
                }
            },
            "notification-url": "https://packagist.org/downloads/",
            "license": [
                "MIT"
            ],
            "authors": [
                {
                    "name": "Bernhard Schussek",
                    "email": "bschussek@gmail.com"
                }
            ],
            "description": "Assertions to validate method input/output with nice error messages.",
            "keywords": [
                "assert",
                "check",
                "validate"
            ],
            "support": {
                "issues": "https://github.com/webmozarts/assert/issues",
                "source": "https://github.com/webmozarts/assert/tree/1.11.0"
            },
            "time": "2022-06-03T18:03:27+00:00"
        },
        {
            "name": "wikimedia/composer-merge-plugin",
            "version": "v2.0.1",
            "source": {
                "type": "git",
                "url": "https://github.com/wikimedia/composer-merge-plugin.git",
                "reference": "8ca2ed8ab97c8ebce6b39d9943e9909bb4f18912"
            },
            "dist": {
                "type": "zip",
                "url": "https://api.github.com/repos/wikimedia/composer-merge-plugin/zipball/8ca2ed8ab97c8ebce6b39d9943e9909bb4f18912",
                "reference": "8ca2ed8ab97c8ebce6b39d9943e9909bb4f18912",
                "shasum": ""
            },
            "require": {
                "composer-plugin-api": "^1.1||^2.0",
                "php": ">=7.2.0"
            },
            "require-dev": {
                "composer/composer": "^1.1||^2.0",
                "php-parallel-lint/php-parallel-lint": "~1.1.0",
                "phpunit/phpunit": "^8.5||^9.0",
                "squizlabs/php_codesniffer": "~3.5.4"
            },
            "type": "composer-plugin",
            "extra": {
                "branch-alias": {
                    "dev-master": "2.x-dev"
                },
                "class": "Wikimedia\\Composer\\Merge\\V2\\MergePlugin"
            },
            "autoload": {
                "psr-4": {
                    "Wikimedia\\Composer\\Merge\\V2\\": "src/"
                }
            },
            "notification-url": "https://packagist.org/downloads/",
            "license": [
                "MIT"
            ],
            "authors": [
                {
                    "name": "Bryan Davis",
                    "email": "bd808@wikimedia.org"
                }
            ],
            "description": "Composer plugin to merge multiple composer.json files",
            "support": {
                "issues": "https://github.com/wikimedia/composer-merge-plugin/issues",
                "source": "https://github.com/wikimedia/composer-merge-plugin/tree/v2.0.1"
            },
            "time": "2021-02-24T05:28:06+00:00"
        },
        {
            "name": "yajra/laravel-pdo-via-oci8",
            "version": "v3.0.0",
            "source": {
                "type": "git",
                "url": "https://github.com/yajra/pdo-via-oci8.git",
                "reference": "d9ece35f62fe059c7637b778c1bdc8894dedeecb"
            },
            "dist": {
                "type": "zip",
                "url": "https://api.github.com/repos/yajra/pdo-via-oci8/zipball/d9ece35f62fe059c7637b778c1bdc8894dedeecb",
                "reference": "d9ece35f62fe059c7637b778c1bdc8894dedeecb",
                "shasum": ""
            },
            "require": {
                "ext-pdo": "*",
                "php": "^8.0"
            },
            "require-dev": {
                "phpunit/phpunit": "^8.4|^9.0"
            },
            "type": "library",
            "extra": {
                "branch-alias": {
                    "dev-master": "3.x-dev"
                }
            },
            "autoload": {
                "psr-4": {
                    "Yajra\\": "src/"
                }
            },
            "notification-url": "https://packagist.org/downloads/",
            "license": [
                "MIT"
            ],
            "authors": [
                {
                    "name": "Arjay Angeles",
                    "email": "aqangeles@gmail.com"
                }
            ],
            "description": "PDO userspace driver proxying calls to PHP OCI8 driver",
            "support": {
                "issues": "https://github.com/yajra/pdo-via-oci8/issues",
                "source": "https://github.com/yajra/pdo-via-oci8/tree/v3.0.0"
            },
            "time": "2020-12-08T12:30:53+00:00"
        },
        {
            "name": "zfr/rbac",
            "version": "1.2.0",
            "source": {
                "type": "git",
                "url": "https://github.com/zf-fr/rbac.git",
                "reference": "493711bfc2a637fd7c6f23b71b7b55a621c35d9d"
            },
            "dist": {
                "type": "zip",
                "url": "https://api.github.com/repos/zf-fr/rbac/zipball/493711bfc2a637fd7c6f23b71b7b55a621c35d9d",
                "reference": "493711bfc2a637fd7c6f23b71b7b55a621c35d9d",
                "shasum": ""
            },
            "require": {
                "php": ">=5.4"
            },
            "require-dev": {
                "phpunit/phpunit": "~3.7",
                "satooshi/php-coveralls": "~0.6",
                "squizlabs/php_codesniffer": "1.4.*",
                "zendframework/zend-servicemanager": "~2.2"
            },
            "type": "library",
            "autoload": {
                "psr-0": {
                    "Rbac\\": "src/"
                }
            },
            "notification-url": "https://packagist.org/downloads/",
            "license": [
                "MIT"
            ],
            "authors": [
                {
                    "name": "Michaël Gallego",
                    "email": "mic.gallego@gmail.com",
                    "homepage": "http://michaelgallego.fr"
                }
            ],
            "description": "Zend Framework 3 prototype for Zend\\Permissions\\Rbac.",
            "homepage": "https://github.com/zf-fr/rbac",
            "keywords": [
                "rbac",
                "security",
                "zf2",
                "zf3"
            ],
            "support": {
                "issues": "https://github.com/zf-fr/rbac/issues",
                "source": "https://github.com/zf-fr/rbac/tree/master"
            },
            "time": "2014-02-06T14:18:34+00:00"
        }
    ],
    "packages-dev": [
        {
            "name": "behat/mink",
            "version": "v1.10.0",
            "source": {
                "type": "git",
                "url": "https://github.com/minkphp/Mink.git",
                "reference": "19e58905632e7cfdc5b2bafb9b950a3521af32c5"
            },
            "dist": {
                "type": "zip",
                "url": "https://api.github.com/repos/minkphp/Mink/zipball/19e58905632e7cfdc5b2bafb9b950a3521af32c5",
                "reference": "19e58905632e7cfdc5b2bafb9b950a3521af32c5",
                "shasum": ""
            },
            "require": {
                "php": ">=7.2",
                "symfony/css-selector": "^4.4 || ^5.0 || ^6.0"
            },
            "require-dev": {
                "phpunit/phpunit": "^8.5.22 || ^9.5.11",
                "symfony/error-handler": "^4.4 || ^5.0 || ^6.0",
                "symfony/phpunit-bridge": "^5.4 || ^6.0"
            },
            "suggest": {
                "behat/mink-browserkit-driver": "fast headless driver for any app without JS emulation",
                "behat/mink-selenium2-driver": "slow, but JS-enabled driver for any app (requires Selenium2)",
                "behat/mink-zombie-driver": "fast and JS-enabled headless driver for any app (requires node.js)",
                "dmore/chrome-mink-driver": "fast and JS-enabled driver for any app (requires chromium or google chrome)"
            },
            "type": "library",
            "extra": {
                "branch-alias": {
                    "dev-master": "1.x-dev"
                }
            },
            "autoload": {
                "psr-4": {
                    "Behat\\Mink\\": "src/"
                }
            },
            "notification-url": "https://packagist.org/downloads/",
            "license": [
                "MIT"
            ],
            "authors": [
                {
                    "name": "Konstantin Kudryashov",
                    "email": "ever.zet@gmail.com",
                    "homepage": "http://everzet.com"
                }
            ],
            "description": "Browser controller/emulator abstraction for PHP",
            "homepage": "https://mink.behat.org/",
            "keywords": [
                "browser",
                "testing",
                "web"
            ],
            "support": {
                "issues": "https://github.com/minkphp/Mink/issues",
                "source": "https://github.com/minkphp/Mink/tree/v1.10.0"
            },
            "time": "2022-03-28T14:22:43+00:00"
        },
        {
            "name": "behat/mink-selenium2-driver",
            "version": "v1.6.0",
            "source": {
                "type": "git",
                "url": "https://github.com/minkphp/MinkSelenium2Driver.git",
                "reference": "e5f8421654930da725499fb92983e6948c6f973e"
            },
            "dist": {
                "type": "zip",
                "url": "https://api.github.com/repos/minkphp/MinkSelenium2Driver/zipball/e5f8421654930da725499fb92983e6948c6f973e",
                "reference": "e5f8421654930da725499fb92983e6948c6f973e",
                "shasum": ""
            },
            "require": {
                "behat/mink": "^1.9@dev",
                "ext-json": "*",
                "instaclick/php-webdriver": "^1.4",
                "php": ">=7.2"
            },
            "require-dev": {
                "mink/driver-testsuite": "dev-master",
                "phpunit/phpunit": "^8.5.22 || ^9.5.11",
                "symfony/error-handler": "^4.4 || ^5.0"
            },
            "type": "mink-driver",
            "extra": {
                "branch-alias": {
                    "dev-master": "1.x-dev"
                }
            },
            "autoload": {
                "psr-4": {
                    "Behat\\Mink\\Driver\\": "src/"
                }
            },
            "notification-url": "https://packagist.org/downloads/",
            "license": [
                "MIT"
            ],
            "authors": [
                {
                    "name": "Pete Otaqui",
                    "email": "pete@otaqui.com",
                    "homepage": "https://github.com/pete-otaqui"
                },
                {
                    "name": "Konstantin Kudryashov",
                    "email": "ever.zet@gmail.com",
                    "homepage": "http://everzet.com"
                }
            ],
            "description": "Selenium2 (WebDriver) driver for Mink framework",
            "homepage": "https://mink.behat.org/",
            "keywords": [
                "ajax",
                "browser",
                "javascript",
                "selenium",
                "testing",
                "webdriver"
            ],
            "support": {
                "issues": "https://github.com/minkphp/MinkSelenium2Driver/issues",
                "source": "https://github.com/minkphp/MinkSelenium2Driver/tree/v1.6.0"
            },
            "time": "2022-03-28T14:55:17+00:00"
        },
        {
            "name": "composer/pcre",
            "version": "3.1.0",
            "source": {
                "type": "git",
                "url": "https://github.com/composer/pcre.git",
                "reference": "4bff79ddd77851fe3cdd11616ed3f92841ba5bd2"
            },
            "dist": {
                "type": "zip",
                "url": "https://api.github.com/repos/composer/pcre/zipball/4bff79ddd77851fe3cdd11616ed3f92841ba5bd2",
                "reference": "4bff79ddd77851fe3cdd11616ed3f92841ba5bd2",
                "shasum": ""
            },
            "require": {
                "php": "^7.4 || ^8.0"
            },
            "require-dev": {
                "phpstan/phpstan": "^1.3",
                "phpstan/phpstan-strict-rules": "^1.1",
                "symfony/phpunit-bridge": "^5"
            },
            "type": "library",
            "extra": {
                "branch-alias": {
                    "dev-main": "3.x-dev"
                }
            },
            "autoload": {
                "psr-4": {
                    "Composer\\Pcre\\": "src"
                }
            },
            "notification-url": "https://packagist.org/downloads/",
            "license": [
                "MIT"
            ],
            "authors": [
                {
                    "name": "Jordi Boggiano",
                    "email": "j.boggiano@seld.be",
                    "homepage": "http://seld.be"
                }
            ],
            "description": "PCRE wrapping library that offers type-safe preg_* replacements.",
            "keywords": [
                "PCRE",
                "preg",
                "regex",
                "regular expression"
            ],
            "support": {
                "issues": "https://github.com/composer/pcre/issues",
                "source": "https://github.com/composer/pcre/tree/3.1.0"
            },
            "funding": [
                {
                    "url": "https://packagist.com",
                    "type": "custom"
                },
                {
                    "url": "https://github.com/composer",
                    "type": "github"
                },
                {
                    "url": "https://tidelift.com/funding/github/packagist/composer/composer",
                    "type": "tidelift"
                }
            ],
            "time": "2022-11-17T09:50:14+00:00"
        },
        {
            "name": "composer/xdebug-handler",
            "version": "3.0.3",
            "source": {
                "type": "git",
                "url": "https://github.com/composer/xdebug-handler.git",
                "reference": "ced299686f41dce890debac69273b47ffe98a40c"
            },
            "dist": {
                "type": "zip",
                "url": "https://api.github.com/repos/composer/xdebug-handler/zipball/ced299686f41dce890debac69273b47ffe98a40c",
                "reference": "ced299686f41dce890debac69273b47ffe98a40c",
                "shasum": ""
            },
            "require": {
                "composer/pcre": "^1 || ^2 || ^3",
                "php": "^7.2.5 || ^8.0",
                "psr/log": "^1 || ^2 || ^3"
            },
            "require-dev": {
                "phpstan/phpstan": "^1.0",
                "phpstan/phpstan-strict-rules": "^1.1",
                "symfony/phpunit-bridge": "^6.0"
            },
            "type": "library",
            "autoload": {
                "psr-4": {
                    "Composer\\XdebugHandler\\": "src"
                }
            },
            "notification-url": "https://packagist.org/downloads/",
            "license": [
                "MIT"
            ],
            "authors": [
                {
                    "name": "John Stevenson",
                    "email": "john-stevenson@blueyonder.co.uk"
                }
            ],
            "description": "Restarts a process without Xdebug.",
            "keywords": [
                "Xdebug",
                "performance"
            ],
            "support": {
                "irc": "irc://irc.freenode.org/composer",
                "issues": "https://github.com/composer/xdebug-handler/issues",
                "source": "https://github.com/composer/xdebug-handler/tree/3.0.3"
            },
            "funding": [
                {
                    "url": "https://packagist.com",
                    "type": "custom"
                },
                {
                    "url": "https://github.com/composer",
                    "type": "github"
                },
                {
                    "url": "https://tidelift.com/funding/github/packagist/composer/composer",
                    "type": "tidelift"
                }
            ],
            "time": "2022-02-25T21:32:43+00:00"
        },
        {
            "name": "dmore/chrome-mink-driver",
            "version": "2.9.2",
            "source": {
                "type": "git",
                "url": "git@gitlab.com:behat-chrome/chrome-mink-driver.git",
                "reference": "a91b61c809c2e834c5f94f6df3af4d4117735e70"
            },
            "dist": {
                "type": "zip",
                "url": "https://gitlab.com/api/v4/projects/behat-chrome%2Fchrome-mink-driver/repository/archive.zip?sha=a91b61c809c2e834c5f94f6df3af4d4117735e70",
                "reference": "a91b61c809c2e834c5f94f6df3af4d4117735e70",
                "shasum": ""
            },
            "require": {
                "behat/mink": "^1.9",
                "ext-curl": "*",
                "ext-json": "*",
                "ext-mbstring": "*",
                "textalk/websocket": "^1.2.0"
            },
            "require-dev": {
                "mink/driver-testsuite": "dev-master",
                "phpunit/phpunit": "^8.5.22 || ^9.5.11",
                "squizlabs/php_codesniffer": "^3.5"
            },
            "type": "library",
            "autoload": {
                "psr-4": {
                    "DMore\\ChromeDriver\\": "src/"
                }
            },
            "notification-url": "https://packagist.org/downloads/",
            "license": [
                "MIT"
            ],
            "authors": [
                {
                    "name": "Dorian More",
                    "email": "doriancmore@gmail.com"
                }
            ],
            "description": "Mink driver for controlling chrome without selenium",
            "homepage": "https://gitlab.com/behat-chrome/chrome-mink-driver",
            "support": {
                "issues": "https://gitlab.com/behat-chrome/chrome-mink-driver/-/issues"
            },
            "time": "2023-04-03T10:37:34+00:00"
        },
        {
            "name": "doctrine/annotations",
            "version": "2.0.1",
            "source": {
                "type": "git",
                "url": "https://github.com/doctrine/annotations.git",
                "reference": "e157ef3f3124bbf6fe7ce0ffd109e8a8ef284e7f"
            },
            "dist": {
                "type": "zip",
                "url": "https://api.github.com/repos/doctrine/annotations/zipball/e157ef3f3124bbf6fe7ce0ffd109e8a8ef284e7f",
                "reference": "e157ef3f3124bbf6fe7ce0ffd109e8a8ef284e7f",
                "shasum": ""
            },
            "require": {
                "doctrine/lexer": "^2 || ^3",
                "ext-tokenizer": "*",
                "php": "^7.2 || ^8.0",
                "psr/cache": "^1 || ^2 || ^3"
            },
            "require-dev": {
                "doctrine/cache": "^2.0",
                "doctrine/coding-standard": "^10",
                "phpstan/phpstan": "^1.8.0",
                "phpunit/phpunit": "^7.5 || ^8.5 || ^9.5",
                "symfony/cache": "^5.4 || ^6",
                "vimeo/psalm": "^4.10"
            },
            "suggest": {
                "php": "PHP 8.0 or higher comes with attributes, a native replacement for annotations"
            },
            "type": "library",
            "autoload": {
                "psr-4": {
                    "Doctrine\\Common\\Annotations\\": "lib/Doctrine/Common/Annotations"
                }
            },
            "notification-url": "https://packagist.org/downloads/",
            "license": [
                "MIT"
            ],
            "authors": [
                {
                    "name": "Guilherme Blanco",
                    "email": "guilhermeblanco@gmail.com"
                },
                {
                    "name": "Roman Borschel",
                    "email": "roman@code-factory.org"
                },
                {
                    "name": "Benjamin Eberlei",
                    "email": "kontakt@beberlei.de"
                },
                {
                    "name": "Jonathan Wage",
                    "email": "jonwage@gmail.com"
                },
                {
                    "name": "Johannes Schmitt",
                    "email": "schmittjoh@gmail.com"
                }
            ],
            "description": "Docblock Annotations Parser",
            "homepage": "https://www.doctrine-project.org/projects/annotations.html",
            "keywords": [
                "annotations",
                "docblock",
                "parser"
            ],
            "support": {
                "issues": "https://github.com/doctrine/annotations/issues",
                "source": "https://github.com/doctrine/annotations/tree/2.0.1"
            },
            "time": "2023-02-02T22:02:53+00:00"
        },
        {
            "name": "doctrine/instantiator",
            "version": "1.5.0",
            "source": {
                "type": "git",
                "url": "https://github.com/doctrine/instantiator.git",
                "reference": "0a0fa9780f5d4e507415a065172d26a98d02047b"
            },
            "dist": {
                "type": "zip",
                "url": "https://api.github.com/repos/doctrine/instantiator/zipball/0a0fa9780f5d4e507415a065172d26a98d02047b",
                "reference": "0a0fa9780f5d4e507415a065172d26a98d02047b",
                "shasum": ""
            },
            "require": {
                "php": "^7.1 || ^8.0"
            },
            "require-dev": {
                "doctrine/coding-standard": "^9 || ^11",
                "ext-pdo": "*",
                "ext-phar": "*",
                "phpbench/phpbench": "^0.16 || ^1",
                "phpstan/phpstan": "^1.4",
                "phpstan/phpstan-phpunit": "^1",
                "phpunit/phpunit": "^7.5 || ^8.5 || ^9.5",
                "vimeo/psalm": "^4.30 || ^5.4"
            },
            "type": "library",
            "autoload": {
                "psr-4": {
                    "Doctrine\\Instantiator\\": "src/Doctrine/Instantiator/"
                }
            },
            "notification-url": "https://packagist.org/downloads/",
            "license": [
                "MIT"
            ],
            "authors": [
                {
                    "name": "Marco Pivetta",
                    "email": "ocramius@gmail.com",
                    "homepage": "https://ocramius.github.io/"
                }
            ],
            "description": "A small, lightweight utility to instantiate objects in PHP without invoking their constructors",
            "homepage": "https://www.doctrine-project.org/projects/instantiator.html",
            "keywords": [
                "constructor",
                "instantiate"
            ],
            "support": {
                "issues": "https://github.com/doctrine/instantiator/issues",
                "source": "https://github.com/doctrine/instantiator/tree/1.5.0"
            },
            "funding": [
                {
                    "url": "https://www.doctrine-project.org/sponsorship.html",
                    "type": "custom"
                },
                {
                    "url": "https://www.patreon.com/phpdoctrine",
                    "type": "patreon"
                },
                {
                    "url": "https://tidelift.com/funding/github/packagist/doctrine%2Finstantiator",
                    "type": "tidelift"
                }
            ],
            "time": "2022-12-30T00:15:36+00:00"
        },
        {
            "name": "doctrine/lexer",
            "version": "2.1.0",
            "source": {
                "type": "git",
                "url": "https://github.com/doctrine/lexer.git",
                "reference": "39ab8fcf5a51ce4b85ca97c7a7d033eb12831124"
            },
            "dist": {
                "type": "zip",
                "url": "https://api.github.com/repos/doctrine/lexer/zipball/39ab8fcf5a51ce4b85ca97c7a7d033eb12831124",
                "reference": "39ab8fcf5a51ce4b85ca97c7a7d033eb12831124",
                "shasum": ""
            },
            "require": {
                "doctrine/deprecations": "^1.0",
                "php": "^7.1 || ^8.0"
            },
            "require-dev": {
                "doctrine/coding-standard": "^9 || ^10",
                "phpstan/phpstan": "^1.3",
                "phpunit/phpunit": "^7.5 || ^8.5 || ^9.5",
                "psalm/plugin-phpunit": "^0.18.3",
                "vimeo/psalm": "^4.11 || ^5.0"
            },
            "type": "library",
            "autoload": {
                "psr-4": {
                    "Doctrine\\Common\\Lexer\\": "src"
                }
            },
            "notification-url": "https://packagist.org/downloads/",
            "license": [
                "MIT"
            ],
            "authors": [
                {
                    "name": "Guilherme Blanco",
                    "email": "guilhermeblanco@gmail.com"
                },
                {
                    "name": "Roman Borschel",
                    "email": "roman@code-factory.org"
                },
                {
                    "name": "Johannes Schmitt",
                    "email": "schmittjoh@gmail.com"
                }
            ],
            "description": "PHP Doctrine Lexer parser library that can be used in Top-Down, Recursive Descent Parsers.",
            "homepage": "https://www.doctrine-project.org/projects/lexer.html",
            "keywords": [
                "annotations",
                "docblock",
                "lexer",
                "parser",
                "php"
            ],
            "support": {
                "issues": "https://github.com/doctrine/lexer/issues",
                "source": "https://github.com/doctrine/lexer/tree/2.1.0"
            },
            "funding": [
                {
                    "url": "https://www.doctrine-project.org/sponsorship.html",
                    "type": "custom"
                },
                {
                    "url": "https://www.patreon.com/phpdoctrine",
                    "type": "patreon"
                },
                {
                    "url": "https://tidelift.com/funding/github/packagist/doctrine%2Flexer",
                    "type": "tidelift"
                }
            ],
            "time": "2022-12-14T08:49:07+00:00"
        },
        {
            "name": "firebase/php-jwt",
            "version": "v6.4.0",
            "source": {
                "type": "git",
                "url": "https://github.com/firebase/php-jwt.git",
                "reference": "4dd1e007f22a927ac77da5a3fbb067b42d3bc224"
            },
            "dist": {
                "type": "zip",
                "url": "https://api.github.com/repos/firebase/php-jwt/zipball/4dd1e007f22a927ac77da5a3fbb067b42d3bc224",
                "reference": "4dd1e007f22a927ac77da5a3fbb067b42d3bc224",
                "shasum": ""
            },
            "require": {
                "php": "^7.1||^8.0"
            },
            "require-dev": {
                "guzzlehttp/guzzle": "^6.5||^7.4",
                "phpspec/prophecy-phpunit": "^1.1",
                "phpunit/phpunit": "^7.5||^9.5",
                "psr/cache": "^1.0||^2.0",
                "psr/http-client": "^1.0",
                "psr/http-factory": "^1.0"
            },
            "suggest": {
                "ext-sodium": "Support EdDSA (Ed25519) signatures",
                "paragonie/sodium_compat": "Support EdDSA (Ed25519) signatures when libsodium is not present"
            },
            "type": "library",
            "autoload": {
                "psr-4": {
                    "Firebase\\JWT\\": "src"
                }
            },
            "notification-url": "https://packagist.org/downloads/",
            "license": [
                "BSD-3-Clause"
            ],
            "authors": [
                {
                    "name": "Neuman Vong",
                    "email": "neuman+pear@twilio.com",
                    "role": "Developer"
                },
                {
                    "name": "Anant Narayanan",
                    "email": "anant@php.net",
                    "role": "Developer"
                }
            ],
            "description": "A simple library to encode and decode JSON Web Tokens (JWT) in PHP. Should conform to the current spec.",
            "homepage": "https://github.com/firebase/php-jwt",
            "keywords": [
                "jwt",
                "php"
            ],
            "support": {
                "issues": "https://github.com/firebase/php-jwt/issues",
                "source": "https://github.com/firebase/php-jwt/tree/v6.4.0"
            },
            "time": "2023-02-09T21:01:23+00:00"
        },
        {
            "name": "friendsofphp/php-cs-fixer",
            "version": "v3.15.1",
            "source": {
                "type": "git",
                "url": "https://github.com/PHP-CS-Fixer/PHP-CS-Fixer.git",
                "reference": "d48755372a113bddb99f749e34805d83f3acfe04"
            },
            "dist": {
                "type": "zip",
                "url": "https://api.github.com/repos/PHP-CS-Fixer/PHP-CS-Fixer/zipball/d48755372a113bddb99f749e34805d83f3acfe04",
                "reference": "d48755372a113bddb99f749e34805d83f3acfe04",
                "shasum": ""
            },
            "require": {
                "composer/semver": "^3.3",
                "composer/xdebug-handler": "^3.0.3",
                "doctrine/annotations": "^2",
                "doctrine/lexer": "^2 || ^3",
                "ext-json": "*",
                "ext-tokenizer": "*",
                "php": "^7.4 || ^8.0",
                "sebastian/diff": "^4.0 || ^5.0",
                "symfony/console": "^5.4 || ^6.0",
                "symfony/event-dispatcher": "^5.4 || ^6.0",
                "symfony/filesystem": "^5.4 || ^6.0",
                "symfony/finder": "^5.4 || ^6.0",
                "symfony/options-resolver": "^5.4 || ^6.0",
                "symfony/polyfill-mbstring": "^1.27",
                "symfony/polyfill-php80": "^1.27",
                "symfony/polyfill-php81": "^1.27",
                "symfony/process": "^5.4 || ^6.0",
                "symfony/stopwatch": "^5.4 || ^6.0"
            },
            "require-dev": {
                "justinrainbow/json-schema": "^5.2",
                "keradus/cli-executor": "^2.0",
                "mikey179/vfsstream": "^1.6.11",
                "php-coveralls/php-coveralls": "^2.5.3",
                "php-cs-fixer/accessible-object": "^1.1",
                "php-cs-fixer/phpunit-constraint-isidenticalstring": "^1.2",
                "php-cs-fixer/phpunit-constraint-xmlmatchesxsd": "^1.2.1",
                "phpspec/prophecy": "^1.16",
                "phpspec/prophecy-phpunit": "^2.0",
                "phpunit/phpunit": "^9.5",
                "phpunitgoodpractices/polyfill": "^1.6",
                "phpunitgoodpractices/traits": "^1.9.2",
                "symfony/phpunit-bridge": "^6.2.3",
                "symfony/yaml": "^5.4 || ^6.0"
            },
            "suggest": {
                "ext-dom": "For handling output formats in XML",
                "ext-mbstring": "For handling non-UTF8 characters."
            },
            "bin": [
                "php-cs-fixer"
            ],
            "type": "application",
            "autoload": {
                "psr-4": {
                    "PhpCsFixer\\": "src/"
                }
            },
            "notification-url": "https://packagist.org/downloads/",
            "license": [
                "MIT"
            ],
            "authors": [
                {
                    "name": "Fabien Potencier",
                    "email": "fabien@symfony.com"
                },
                {
                    "name": "Dariusz Rumiński",
                    "email": "dariusz.ruminski@gmail.com"
                }
            ],
            "description": "A tool to automatically fix PHP code style",
            "keywords": [
                "Static code analysis",
                "fixer",
                "standards",
                "static analysis"
            ],
            "support": {
                "issues": "https://github.com/PHP-CS-Fixer/PHP-CS-Fixer/issues",
                "source": "https://github.com/PHP-CS-Fixer/PHP-CS-Fixer/tree/v3.15.1"
            },
            "funding": [
                {
                    "url": "https://github.com/keradus",
                    "type": "github"
                }
            ],
            "time": "2023-03-13T23:26:30+00:00"
        },
        {
            "name": "instaclick/php-webdriver",
            "version": "1.4.16",
            "source": {
                "type": "git",
                "url": "https://github.com/instaclick/php-webdriver.git",
                "reference": "a39a1f6dc0f4ddd8b2438fa5eb1f67755730d606"
            },
            "dist": {
                "type": "zip",
                "url": "https://api.github.com/repos/instaclick/php-webdriver/zipball/a39a1f6dc0f4ddd8b2438fa5eb1f67755730d606",
                "reference": "a39a1f6dc0f4ddd8b2438fa5eb1f67755730d606",
                "shasum": ""
            },
            "require": {
                "ext-curl": "*",
                "php": ">=5.3.2"
            },
            "require-dev": {
                "phpunit/phpunit": "^8.5 || ^9.5",
                "satooshi/php-coveralls": "^1.0 || ^2.0"
            },
            "type": "library",
            "extra": {
                "branch-alias": {
                    "dev-master": "1.4.x-dev"
                }
            },
            "autoload": {
                "psr-0": {
                    "WebDriver": "lib/"
                }
            },
            "notification-url": "https://packagist.org/downloads/",
            "license": [
                "Apache-2.0"
            ],
            "authors": [
                {
                    "name": "Justin Bishop",
                    "email": "jubishop@gmail.com",
                    "role": "Developer"
                },
                {
                    "name": "Anthon Pang",
                    "email": "apang@softwaredevelopment.ca",
                    "role": "Fork Maintainer"
                }
            ],
            "description": "PHP WebDriver for Selenium 2",
            "homepage": "http://instaclick.com/",
            "keywords": [
                "browser",
                "selenium",
                "webdriver",
                "webtest"
            ],
            "support": {
                "issues": "https://github.com/instaclick/php-webdriver/issues",
                "source": "https://github.com/instaclick/php-webdriver/tree/1.4.16"
            },
            "time": "2022-10-28T13:30:35+00:00"
        },
        {
            "name": "myclabs/deep-copy",
            "version": "1.11.1",
            "source": {
                "type": "git",
                "url": "https://github.com/myclabs/DeepCopy.git",
                "reference": "7284c22080590fb39f2ffa3e9057f10a4ddd0e0c"
            },
            "dist": {
                "type": "zip",
                "url": "https://api.github.com/repos/myclabs/DeepCopy/zipball/7284c22080590fb39f2ffa3e9057f10a4ddd0e0c",
                "reference": "7284c22080590fb39f2ffa3e9057f10a4ddd0e0c",
                "shasum": ""
            },
            "require": {
                "php": "^7.1 || ^8.0"
            },
            "conflict": {
                "doctrine/collections": "<1.6.8",
                "doctrine/common": "<2.13.3 || >=3,<3.2.2"
            },
            "require-dev": {
                "doctrine/collections": "^1.6.8",
                "doctrine/common": "^2.13.3 || ^3.2.2",
                "phpunit/phpunit": "^7.5.20 || ^8.5.23 || ^9.5.13"
            },
            "type": "library",
            "autoload": {
                "files": [
                    "src/DeepCopy/deep_copy.php"
                ],
                "psr-4": {
                    "DeepCopy\\": "src/DeepCopy/"
                }
            },
            "notification-url": "https://packagist.org/downloads/",
            "license": [
                "MIT"
            ],
            "description": "Create deep copies (clones) of your objects",
            "keywords": [
                "clone",
                "copy",
                "duplicate",
                "object",
                "object graph"
            ],
            "support": {
                "issues": "https://github.com/myclabs/DeepCopy/issues",
                "source": "https://github.com/myclabs/DeepCopy/tree/1.11.1"
            },
            "funding": [
                {
                    "url": "https://tidelift.com/funding/github/packagist/myclabs/deep-copy",
                    "type": "tidelift"
                }
            ],
            "time": "2023-03-08T13:26:56+00:00"
        },
        {
            "name": "pdepend/pdepend",
            "version": "2.13.0",
            "source": {
                "type": "git",
                "url": "https://github.com/pdepend/pdepend.git",
                "reference": "31be7cd4f305f3f7b52af99c1cb13fc938d1cfad"
            },
            "dist": {
                "type": "zip",
                "url": "https://api.github.com/repos/pdepend/pdepend/zipball/31be7cd4f305f3f7b52af99c1cb13fc938d1cfad",
                "reference": "31be7cd4f305f3f7b52af99c1cb13fc938d1cfad",
                "shasum": ""
            },
            "require": {
                "php": ">=5.3.7",
                "symfony/config": "^2.3.0|^3|^4|^5|^6.0",
                "symfony/dependency-injection": "^2.3.0|^3|^4|^5|^6.0",
                "symfony/filesystem": "^2.3.0|^3|^4|^5|^6.0"
            },
            "require-dev": {
                "easy-doc/easy-doc": "0.0.0|^1.2.3",
                "gregwar/rst": "^1.0",
                "phpunit/phpunit": "^4.8.36|^5.7.27",
                "squizlabs/php_codesniffer": "^2.0.0"
            },
            "bin": [
                "src/bin/pdepend"
            ],
            "type": "library",
            "extra": {
                "branch-alias": {
                    "dev-master": "2.x-dev"
                }
            },
            "autoload": {
                "psr-4": {
                    "PDepend\\": "src/main/php/PDepend"
                }
            },
            "notification-url": "https://packagist.org/downloads/",
            "license": [
                "BSD-3-Clause"
            ],
            "description": "Official version of pdepend to be handled with Composer",
            "support": {
                "issues": "https://github.com/pdepend/pdepend/issues",
                "source": "https://github.com/pdepend/pdepend/tree/2.13.0"
            },
            "funding": [
                {
                    "url": "https://tidelift.com/funding/github/packagist/pdepend/pdepend",
                    "type": "tidelift"
                }
            ],
            "time": "2023-02-28T20:56:15+00:00"
        },
        {
            "name": "phar-io/manifest",
            "version": "2.0.3",
            "source": {
                "type": "git",
                "url": "https://github.com/phar-io/manifest.git",
                "reference": "97803eca37d319dfa7826cc2437fc020857acb53"
            },
            "dist": {
                "type": "zip",
                "url": "https://api.github.com/repos/phar-io/manifest/zipball/97803eca37d319dfa7826cc2437fc020857acb53",
                "reference": "97803eca37d319dfa7826cc2437fc020857acb53",
                "shasum": ""
            },
            "require": {
                "ext-dom": "*",
                "ext-phar": "*",
                "ext-xmlwriter": "*",
                "phar-io/version": "^3.0.1",
                "php": "^7.2 || ^8.0"
            },
            "type": "library",
            "extra": {
                "branch-alias": {
                    "dev-master": "2.0.x-dev"
                }
            },
            "autoload": {
                "classmap": [
                    "src/"
                ]
            },
            "notification-url": "https://packagist.org/downloads/",
            "license": [
                "BSD-3-Clause"
            ],
            "authors": [
                {
                    "name": "Arne Blankerts",
                    "email": "arne@blankerts.de",
                    "role": "Developer"
                },
                {
                    "name": "Sebastian Heuer",
                    "email": "sebastian@phpeople.de",
                    "role": "Developer"
                },
                {
                    "name": "Sebastian Bergmann",
                    "email": "sebastian@phpunit.de",
                    "role": "Developer"
                }
            ],
            "description": "Component for reading phar.io manifest information from a PHP Archive (PHAR)",
            "support": {
                "issues": "https://github.com/phar-io/manifest/issues",
                "source": "https://github.com/phar-io/manifest/tree/2.0.3"
            },
            "time": "2021-07-20T11:28:43+00:00"
        },
        {
            "name": "phar-io/version",
            "version": "3.2.1",
            "source": {
                "type": "git",
                "url": "https://github.com/phar-io/version.git",
                "reference": "4f7fd7836c6f332bb2933569e566a0d6c4cbed74"
            },
            "dist": {
                "type": "zip",
                "url": "https://api.github.com/repos/phar-io/version/zipball/4f7fd7836c6f332bb2933569e566a0d6c4cbed74",
                "reference": "4f7fd7836c6f332bb2933569e566a0d6c4cbed74",
                "shasum": ""
            },
            "require": {
                "php": "^7.2 || ^8.0"
            },
            "type": "library",
            "autoload": {
                "classmap": [
                    "src/"
                ]
            },
            "notification-url": "https://packagist.org/downloads/",
            "license": [
                "BSD-3-Clause"
            ],
            "authors": [
                {
                    "name": "Arne Blankerts",
                    "email": "arne@blankerts.de",
                    "role": "Developer"
                },
                {
                    "name": "Sebastian Heuer",
                    "email": "sebastian@phpeople.de",
                    "role": "Developer"
                },
                {
                    "name": "Sebastian Bergmann",
                    "email": "sebastian@phpunit.de",
                    "role": "Developer"
                }
            ],
            "description": "Library for handling version information and constraints",
            "support": {
                "issues": "https://github.com/phar-io/version/issues",
                "source": "https://github.com/phar-io/version/tree/3.2.1"
            },
            "time": "2022-02-21T01:04:05+00:00"
        },
        {
            "name": "phploc/phploc",
            "version": "7.0.2",
            "source": {
                "type": "git",
                "url": "https://github.com/sebastianbergmann/phploc.git",
                "reference": "af0d5fc84f3f7725513ba59cdcbe670ac2a4532a"
            },
            "dist": {
                "type": "zip",
                "url": "https://api.github.com/repos/sebastianbergmann/phploc/zipball/af0d5fc84f3f7725513ba59cdcbe670ac2a4532a",
                "reference": "af0d5fc84f3f7725513ba59cdcbe670ac2a4532a",
                "shasum": ""
            },
            "require": {
                "ext-dom": "*",
                "ext-json": "*",
                "php": ">=7.3",
                "phpunit/php-file-iterator": "^3.0",
                "sebastian/cli-parser": "^1.0",
                "sebastian/version": "^3.0"
            },
            "bin": [
                "phploc"
            ],
            "type": "library",
            "extra": {
                "branch-alias": {
                    "dev-master": "7.0-dev"
                }
            },
            "autoload": {
                "classmap": [
                    "src/"
                ]
            },
            "notification-url": "https://packagist.org/downloads/",
            "license": [
                "BSD-3-Clause"
            ],
            "authors": [
                {
                    "name": "Sebastian Bergmann",
                    "email": "sebastian@phpunit.de",
                    "role": "lead"
                }
            ],
            "description": "A tool for quickly measuring the size of a PHP project.",
            "homepage": "https://github.com/sebastianbergmann/phploc",
            "support": {
                "issues": "https://github.com/sebastianbergmann/phploc/issues",
                "source": "https://github.com/sebastianbergmann/phploc/tree/7.0.2"
            },
            "funding": [
                {
                    "url": "https://github.com/sebastianbergmann",
                    "type": "github"
                }
            ],
            "abandoned": true,
            "time": "2020-12-07T05:51:20+00:00"
        },
        {
            "name": "phpmd/phpmd",
            "version": "2.13.0",
            "source": {
                "type": "git",
                "url": "https://github.com/phpmd/phpmd.git",
                "reference": "dad0228156856b3ad959992f9748514fa943f3e3"
            },
            "dist": {
                "type": "zip",
                "url": "https://api.github.com/repos/phpmd/phpmd/zipball/dad0228156856b3ad959992f9748514fa943f3e3",
                "reference": "dad0228156856b3ad959992f9748514fa943f3e3",
                "shasum": ""
            },
            "require": {
                "composer/xdebug-handler": "^1.0 || ^2.0 || ^3.0",
                "ext-xml": "*",
                "pdepend/pdepend": "^2.12.1",
                "php": ">=5.3.9"
            },
            "require-dev": {
                "easy-doc/easy-doc": "0.0.0 || ^1.3.2",
                "ext-json": "*",
                "ext-simplexml": "*",
                "gregwar/rst": "^1.0",
                "mikey179/vfsstream": "^1.6.8",
                "phpunit/phpunit": "^4.8.36 || ^5.7.27",
                "squizlabs/php_codesniffer": "^2.0"
            },
            "bin": [
                "src/bin/phpmd"
            ],
            "type": "library",
            "autoload": {
                "psr-0": {
                    "PHPMD\\": "src/main/php"
                }
            },
            "notification-url": "https://packagist.org/downloads/",
            "license": [
                "BSD-3-Clause"
            ],
            "authors": [
                {
                    "name": "Manuel Pichler",
                    "email": "github@manuel-pichler.de",
                    "homepage": "https://github.com/manuelpichler",
                    "role": "Project Founder"
                },
                {
                    "name": "Marc Würth",
                    "email": "ravage@bluewin.ch",
                    "homepage": "https://github.com/ravage84",
                    "role": "Project Maintainer"
                },
                {
                    "name": "Other contributors",
                    "homepage": "https://github.com/phpmd/phpmd/graphs/contributors",
                    "role": "Contributors"
                }
            ],
            "description": "PHPMD is a spin-off project of PHP Depend and aims to be a PHP equivalent of the well known Java tool PMD.",
            "homepage": "https://phpmd.org/",
            "keywords": [
                "mess detection",
                "mess detector",
                "pdepend",
                "phpmd",
                "pmd"
            ],
            "support": {
                "irc": "irc://irc.freenode.org/phpmd",
                "issues": "https://github.com/phpmd/phpmd/issues",
                "source": "https://github.com/phpmd/phpmd/tree/2.13.0"
            },
            "funding": [
                {
                    "url": "https://tidelift.com/funding/github/packagist/phpmd/phpmd",
                    "type": "tidelift"
                }
            ],
            "time": "2022-09-10T08:44:15+00:00"
        },
        {
            "name": "phpstan/phpstan",
            "version": "1.10.15",
            "source": {
                "type": "git",
                "url": "https://github.com/phpstan/phpstan.git",
                "reference": "762c4dac4da6f8756eebb80e528c3a47855da9bd"
            },
            "dist": {
                "type": "zip",
                "url": "https://api.github.com/repos/phpstan/phpstan/zipball/762c4dac4da6f8756eebb80e528c3a47855da9bd",
                "reference": "762c4dac4da6f8756eebb80e528c3a47855da9bd",
                "shasum": ""
            },
            "require": {
                "php": "^7.2|^8.0"
            },
            "conflict": {
                "phpstan/phpstan-shim": "*"
            },
            "bin": [
                "phpstan",
                "phpstan.phar"
            ],
            "type": "library",
            "autoload": {
                "files": [
                    "bootstrap.php"
                ]
            },
            "notification-url": "https://packagist.org/downloads/",
            "license": [
                "MIT"
            ],
            "description": "PHPStan - PHP Static Analysis Tool",
            "keywords": [
                "dev",
                "static analysis"
            ],
            "support": {
                "docs": "https://phpstan.org/user-guide/getting-started",
                "forum": "https://github.com/phpstan/phpstan/discussions",
                "issues": "https://github.com/phpstan/phpstan/issues",
                "security": "https://github.com/phpstan/phpstan/security/policy",
                "source": "https://github.com/phpstan/phpstan-src"
            },
            "funding": [
                {
                    "url": "https://github.com/ondrejmirtes",
                    "type": "github"
                },
                {
                    "url": "https://github.com/phpstan",
                    "type": "github"
                },
                {
                    "url": "https://tidelift.com/funding/github/packagist/phpstan/phpstan",
                    "type": "tidelift"
                }
            ],
            "time": "2023-05-09T15:28:01+00:00"
        },
        {
            "name": "phpunit/php-code-coverage",
            "version": "9.2.26",
            "source": {
                "type": "git",
                "url": "https://github.com/sebastianbergmann/php-code-coverage.git",
                "reference": "443bc6912c9bd5b409254a40f4b0f4ced7c80ea1"
            },
            "dist": {
                "type": "zip",
                "url": "https://api.github.com/repos/sebastianbergmann/php-code-coverage/zipball/443bc6912c9bd5b409254a40f4b0f4ced7c80ea1",
                "reference": "443bc6912c9bd5b409254a40f4b0f4ced7c80ea1",
                "shasum": ""
            },
            "require": {
                "ext-dom": "*",
                "ext-libxml": "*",
                "ext-xmlwriter": "*",
                "nikic/php-parser": "^4.15",
                "php": ">=7.3",
                "phpunit/php-file-iterator": "^3.0.3",
                "phpunit/php-text-template": "^2.0.2",
                "sebastian/code-unit-reverse-lookup": "^2.0.2",
                "sebastian/complexity": "^2.0",
                "sebastian/environment": "^5.1.2",
                "sebastian/lines-of-code": "^1.0.3",
                "sebastian/version": "^3.0.1",
                "theseer/tokenizer": "^1.2.0"
            },
            "require-dev": {
                "phpunit/phpunit": "^9.3"
            },
            "suggest": {
                "ext-pcov": "PHP extension that provides line coverage",
                "ext-xdebug": "PHP extension that provides line coverage as well as branch and path coverage"
            },
            "type": "library",
            "extra": {
                "branch-alias": {
                    "dev-master": "9.2-dev"
                }
            },
            "autoload": {
                "classmap": [
                    "src/"
                ]
            },
            "notification-url": "https://packagist.org/downloads/",
            "license": [
                "BSD-3-Clause"
            ],
            "authors": [
                {
                    "name": "Sebastian Bergmann",
                    "email": "sebastian@phpunit.de",
                    "role": "lead"
                }
            ],
            "description": "Library that provides collection, processing, and rendering functionality for PHP code coverage information.",
            "homepage": "https://github.com/sebastianbergmann/php-code-coverage",
            "keywords": [
                "coverage",
                "testing",
                "xunit"
            ],
            "support": {
                "issues": "https://github.com/sebastianbergmann/php-code-coverage/issues",
                "source": "https://github.com/sebastianbergmann/php-code-coverage/tree/9.2.26"
            },
            "funding": [
                {
                    "url": "https://github.com/sebastianbergmann",
                    "type": "github"
                }
            ],
            "time": "2023-03-06T12:58:08+00:00"
        },
        {
            "name": "phpunit/php-file-iterator",
            "version": "3.0.6",
            "source": {
                "type": "git",
                "url": "https://github.com/sebastianbergmann/php-file-iterator.git",
                "reference": "cf1c2e7c203ac650e352f4cc675a7021e7d1b3cf"
            },
            "dist": {
                "type": "zip",
                "url": "https://api.github.com/repos/sebastianbergmann/php-file-iterator/zipball/cf1c2e7c203ac650e352f4cc675a7021e7d1b3cf",
                "reference": "cf1c2e7c203ac650e352f4cc675a7021e7d1b3cf",
                "shasum": ""
            },
            "require": {
                "php": ">=7.3"
            },
            "require-dev": {
                "phpunit/phpunit": "^9.3"
            },
            "type": "library",
            "extra": {
                "branch-alias": {
                    "dev-master": "3.0-dev"
                }
            },
            "autoload": {
                "classmap": [
                    "src/"
                ]
            },
            "notification-url": "https://packagist.org/downloads/",
            "license": [
                "BSD-3-Clause"
            ],
            "authors": [
                {
                    "name": "Sebastian Bergmann",
                    "email": "sebastian@phpunit.de",
                    "role": "lead"
                }
            ],
            "description": "FilterIterator implementation that filters files based on a list of suffixes.",
            "homepage": "https://github.com/sebastianbergmann/php-file-iterator/",
            "keywords": [
                "filesystem",
                "iterator"
            ],
            "support": {
                "issues": "https://github.com/sebastianbergmann/php-file-iterator/issues",
                "source": "https://github.com/sebastianbergmann/php-file-iterator/tree/3.0.6"
            },
            "funding": [
                {
                    "url": "https://github.com/sebastianbergmann",
                    "type": "github"
                }
            ],
            "time": "2021-12-02T12:48:52+00:00"
        },
        {
            "name": "phpunit/php-invoker",
            "version": "3.1.1",
            "source": {
                "type": "git",
                "url": "https://github.com/sebastianbergmann/php-invoker.git",
                "reference": "5a10147d0aaf65b58940a0b72f71c9ac0423cc67"
            },
            "dist": {
                "type": "zip",
                "url": "https://api.github.com/repos/sebastianbergmann/php-invoker/zipball/5a10147d0aaf65b58940a0b72f71c9ac0423cc67",
                "reference": "5a10147d0aaf65b58940a0b72f71c9ac0423cc67",
                "shasum": ""
            },
            "require": {
                "php": ">=7.3"
            },
            "require-dev": {
                "ext-pcntl": "*",
                "phpunit/phpunit": "^9.3"
            },
            "suggest": {
                "ext-pcntl": "*"
            },
            "type": "library",
            "extra": {
                "branch-alias": {
                    "dev-master": "3.1-dev"
                }
            },
            "autoload": {
                "classmap": [
                    "src/"
                ]
            },
            "notification-url": "https://packagist.org/downloads/",
            "license": [
                "BSD-3-Clause"
            ],
            "authors": [
                {
                    "name": "Sebastian Bergmann",
                    "email": "sebastian@phpunit.de",
                    "role": "lead"
                }
            ],
            "description": "Invoke callables with a timeout",
            "homepage": "https://github.com/sebastianbergmann/php-invoker/",
            "keywords": [
                "process"
            ],
            "support": {
                "issues": "https://github.com/sebastianbergmann/php-invoker/issues",
                "source": "https://github.com/sebastianbergmann/php-invoker/tree/3.1.1"
            },
            "funding": [
                {
                    "url": "https://github.com/sebastianbergmann",
                    "type": "github"
                }
            ],
            "time": "2020-09-28T05:58:55+00:00"
        },
        {
            "name": "phpunit/php-text-template",
            "version": "2.0.4",
            "source": {
                "type": "git",
                "url": "https://github.com/sebastianbergmann/php-text-template.git",
                "reference": "5da5f67fc95621df9ff4c4e5a84d6a8a2acf7c28"
            },
            "dist": {
                "type": "zip",
                "url": "https://api.github.com/repos/sebastianbergmann/php-text-template/zipball/5da5f67fc95621df9ff4c4e5a84d6a8a2acf7c28",
                "reference": "5da5f67fc95621df9ff4c4e5a84d6a8a2acf7c28",
                "shasum": ""
            },
            "require": {
                "php": ">=7.3"
            },
            "require-dev": {
                "phpunit/phpunit": "^9.3"
            },
            "type": "library",
            "extra": {
                "branch-alias": {
                    "dev-master": "2.0-dev"
                }
            },
            "autoload": {
                "classmap": [
                    "src/"
                ]
            },
            "notification-url": "https://packagist.org/downloads/",
            "license": [
                "BSD-3-Clause"
            ],
            "authors": [
                {
                    "name": "Sebastian Bergmann",
                    "email": "sebastian@phpunit.de",
                    "role": "lead"
                }
            ],
            "description": "Simple template engine.",
            "homepage": "https://github.com/sebastianbergmann/php-text-template/",
            "keywords": [
                "template"
            ],
            "support": {
                "issues": "https://github.com/sebastianbergmann/php-text-template/issues",
                "source": "https://github.com/sebastianbergmann/php-text-template/tree/2.0.4"
            },
            "funding": [
                {
                    "url": "https://github.com/sebastianbergmann",
                    "type": "github"
                }
            ],
            "time": "2020-10-26T05:33:50+00:00"
        },
        {
            "name": "phpunit/php-timer",
            "version": "5.0.3",
            "source": {
                "type": "git",
                "url": "https://github.com/sebastianbergmann/php-timer.git",
                "reference": "5a63ce20ed1b5bf577850e2c4e87f4aa902afbd2"
            },
            "dist": {
                "type": "zip",
                "url": "https://api.github.com/repos/sebastianbergmann/php-timer/zipball/5a63ce20ed1b5bf577850e2c4e87f4aa902afbd2",
                "reference": "5a63ce20ed1b5bf577850e2c4e87f4aa902afbd2",
                "shasum": ""
            },
            "require": {
                "php": ">=7.3"
            },
            "require-dev": {
                "phpunit/phpunit": "^9.3"
            },
            "type": "library",
            "extra": {
                "branch-alias": {
                    "dev-master": "5.0-dev"
                }
            },
            "autoload": {
                "classmap": [
                    "src/"
                ]
            },
            "notification-url": "https://packagist.org/downloads/",
            "license": [
                "BSD-3-Clause"
            ],
            "authors": [
                {
                    "name": "Sebastian Bergmann",
                    "email": "sebastian@phpunit.de",
                    "role": "lead"
                }
            ],
            "description": "Utility class for timing",
            "homepage": "https://github.com/sebastianbergmann/php-timer/",
            "keywords": [
                "timer"
            ],
            "support": {
                "issues": "https://github.com/sebastianbergmann/php-timer/issues",
                "source": "https://github.com/sebastianbergmann/php-timer/tree/5.0.3"
            },
            "funding": [
                {
                    "url": "https://github.com/sebastianbergmann",
                    "type": "github"
                }
            ],
            "time": "2020-10-26T13:16:10+00:00"
        },
        {
            "name": "phpunit/phpcov",
            "version": "8.2.1",
            "source": {
                "type": "git",
                "url": "https://github.com/sebastianbergmann/phpcov.git",
                "reference": "8ec45dde34a84914a0ace355fbd6d7af2242c9a4"
            },
            "dist": {
                "type": "zip",
                "url": "https://api.github.com/repos/sebastianbergmann/phpcov/zipball/8ec45dde34a84914a0ace355fbd6d7af2242c9a4",
                "reference": "8ec45dde34a84914a0ace355fbd6d7af2242c9a4",
                "shasum": ""
            },
            "require": {
                "php": ">=7.3",
                "phpunit/php-code-coverage": "^9.2",
                "phpunit/php-file-iterator": "^3.0",
                "phpunit/phpunit": "^9.3",
                "sebastian/cli-parser": "^1.0",
                "sebastian/diff": "^4.0",
                "sebastian/version": "^3.0"
            },
            "bin": [
                "phpcov"
            ],
            "type": "library",
            "extra": {
                "branch-alias": {
                    "dev-master": "8.2-dev"
                }
            },
            "autoload": {
                "classmap": [
                    "src/"
                ]
            },
            "notification-url": "https://packagist.org/downloads/",
            "license": [
                "BSD-3-Clause"
            ],
            "authors": [
                {
                    "name": "Sebastian Bergmann",
                    "email": "sebastian@phpunit.de",
                    "role": "lead"
                }
            ],
            "description": "CLI frontend for php-code-coverage",
            "homepage": "https://github.com/sebastianbergmann/phpcov",
            "support": {
                "issues": "https://github.com/sebastianbergmann/phpcov/issues",
                "source": "https://github.com/sebastianbergmann/phpcov/tree/8.2.1"
            },
            "funding": [
                {
                    "url": "https://github.com/sebastianbergmann",
                    "type": "github"
                }
            ],
            "time": "2022-03-24T12:07:05+00:00"
        },
        {
            "name": "phpunit/phpunit",
            "version": "9.6.4",
            "source": {
                "type": "git",
                "url": "https://github.com/sebastianbergmann/phpunit.git",
                "reference": "9125ee085b6d95e78277dc07aa1f46f9e0607b8d"
            },
            "dist": {
                "type": "zip",
                "url": "https://api.github.com/repos/sebastianbergmann/phpunit/zipball/9125ee085b6d95e78277dc07aa1f46f9e0607b8d",
                "reference": "9125ee085b6d95e78277dc07aa1f46f9e0607b8d",
                "shasum": ""
            },
            "require": {
                "doctrine/instantiator": "^1.3.1 || ^2",
                "ext-dom": "*",
                "ext-json": "*",
                "ext-libxml": "*",
                "ext-mbstring": "*",
                "ext-xml": "*",
                "ext-xmlwriter": "*",
                "myclabs/deep-copy": "^1.10.1",
                "phar-io/manifest": "^2.0.3",
                "phar-io/version": "^3.0.2",
                "php": ">=7.3",
                "phpunit/php-code-coverage": "^9.2.13",
                "phpunit/php-file-iterator": "^3.0.5",
                "phpunit/php-invoker": "^3.1.1",
                "phpunit/php-text-template": "^2.0.3",
                "phpunit/php-timer": "^5.0.2",
                "sebastian/cli-parser": "^1.0.1",
                "sebastian/code-unit": "^1.0.6",
                "sebastian/comparator": "^4.0.8",
                "sebastian/diff": "^4.0.3",
                "sebastian/environment": "^5.1.3",
                "sebastian/exporter": "^4.0.5",
                "sebastian/global-state": "^5.0.1",
                "sebastian/object-enumerator": "^4.0.3",
                "sebastian/resource-operations": "^3.0.3",
                "sebastian/type": "^3.2",
                "sebastian/version": "^3.0.2"
            },
            "suggest": {
                "ext-soap": "*",
                "ext-xdebug": "*"
            },
            "bin": [
                "phpunit"
            ],
            "type": "library",
            "extra": {
                "branch-alias": {
                    "dev-master": "9.6-dev"
                }
            },
            "autoload": {
                "files": [
                    "src/Framework/Assert/Functions.php"
                ],
                "classmap": [
                    "src/"
                ]
            },
            "notification-url": "https://packagist.org/downloads/",
            "license": [
                "BSD-3-Clause"
            ],
            "authors": [
                {
                    "name": "Sebastian Bergmann",
                    "email": "sebastian@phpunit.de",
                    "role": "lead"
                }
            ],
            "description": "The PHP Unit Testing framework.",
            "homepage": "https://phpunit.de/",
            "keywords": [
                "phpunit",
                "testing",
                "xunit"
            ],
            "support": {
                "issues": "https://github.com/sebastianbergmann/phpunit/issues",
                "source": "https://github.com/sebastianbergmann/phpunit/tree/9.6.4"
            },
            "funding": [
                {
                    "url": "https://phpunit.de/sponsors.html",
                    "type": "custom"
                },
                {
                    "url": "https://github.com/sebastianbergmann",
                    "type": "github"
                },
                {
                    "url": "https://tidelift.com/funding/github/packagist/phpunit/phpunit",
                    "type": "tidelift"
                }
            ],
            "time": "2023-02-27T13:06:37+00:00"
        },
        {
            "name": "phrity/net-uri",
            "version": "1.2.0",
            "source": {
                "type": "git",
                "url": "https://github.com/sirn-se/phrity-net-uri.git",
                "reference": "c6ecf127e7c99a41ce04d3cdcda7f51108dd96f7"
            },
            "dist": {
                "type": "zip",
                "url": "https://api.github.com/repos/sirn-se/phrity-net-uri/zipball/c6ecf127e7c99a41ce04d3cdcda7f51108dd96f7",
                "reference": "c6ecf127e7c99a41ce04d3cdcda7f51108dd96f7",
                "shasum": ""
            },
            "require": {
                "php": "^7.4|^8.0",
                "psr/http-factory": "^1.0",
                "psr/http-message": "^1.0"
            },
            "require-dev": {
                "php-coveralls/php-coveralls": "^2.0",
                "phpunit/phpunit": "^9.0",
                "squizlabs/php_codesniffer": "^3.0"
            },
            "type": "library",
            "autoload": {
                "psr-4": {
                    "": "src/"
                }
            },
            "notification-url": "https://packagist.org/downloads/",
            "license": [
                "MIT"
            ],
            "authors": [
                {
                    "name": "Sören Jensen",
                    "email": "sirn@sirn.se",
                    "homepage": "https://phrity.sirn.se"
                }
            ],
            "description": "PSR-7 Uri and PSR-17 UriFactory implementation",
            "homepage": "https://phrity.sirn.se/net-uri",
            "keywords": [
                "psr-17",
                "psr-7",
                "uri",
                "uri factory"
            ],
            "support": {
                "issues": "https://github.com/sirn-se/phrity-net-uri/issues",
                "source": "https://github.com/sirn-se/phrity-net-uri/tree/1.2.0"
            },
            "time": "2022-11-30T07:20:06+00:00"
        },
        {
            "name": "phrity/util-errorhandler",
            "version": "1.0.1",
            "source": {
                "type": "git",
                "url": "https://github.com/sirn-se/phrity-util-errorhandler.git",
                "reference": "dc9ac8fb70d733c48a9d9d1eb50f7022172da6bc"
            },
            "dist": {
                "type": "zip",
                "url": "https://api.github.com/repos/sirn-se/phrity-util-errorhandler/zipball/dc9ac8fb70d733c48a9d9d1eb50f7022172da6bc",
                "reference": "dc9ac8fb70d733c48a9d9d1eb50f7022172da6bc",
                "shasum": ""
            },
            "require": {
                "php": "^7.2|^8.0"
            },
            "require-dev": {
                "php-coveralls/php-coveralls": "^2.0",
                "phpunit/phpunit": "^8.0|^9.0",
                "squizlabs/php_codesniffer": "^3.5"
            },
            "type": "library",
            "autoload": {
                "psr-4": {
                    "": "src/"
                }
            },
            "notification-url": "https://packagist.org/downloads/",
            "license": [
                "MIT"
            ],
            "authors": [
                {
                    "name": "Sören Jensen",
                    "email": "sirn@sirn.se",
                    "homepage": "https://phrity.sirn.se"
                }
            ],
            "description": "Inline error handler; catch and resolve errors for code block.",
            "homepage": "https://phrity.sirn.se/util-errorhandler",
            "keywords": [
                "error",
                "warning"
            ],
            "support": {
                "issues": "https://github.com/sirn-se/phrity-util-errorhandler/issues",
                "source": "https://github.com/sirn-se/phrity-util-errorhandler/tree/1.0.1"
            },
            "time": "2022-10-27T12:14:42+00:00"
        },
        {
            "name": "sebastian/cli-parser",
            "version": "1.0.1",
            "source": {
                "type": "git",
                "url": "https://github.com/sebastianbergmann/cli-parser.git",
                "reference": "442e7c7e687e42adc03470c7b668bc4b2402c0b2"
            },
            "dist": {
                "type": "zip",
                "url": "https://api.github.com/repos/sebastianbergmann/cli-parser/zipball/442e7c7e687e42adc03470c7b668bc4b2402c0b2",
                "reference": "442e7c7e687e42adc03470c7b668bc4b2402c0b2",
                "shasum": ""
            },
            "require": {
                "php": ">=7.3"
            },
            "require-dev": {
                "phpunit/phpunit": "^9.3"
            },
            "type": "library",
            "extra": {
                "branch-alias": {
                    "dev-master": "1.0-dev"
                }
            },
            "autoload": {
                "classmap": [
                    "src/"
                ]
            },
            "notification-url": "https://packagist.org/downloads/",
            "license": [
                "BSD-3-Clause"
            ],
            "authors": [
                {
                    "name": "Sebastian Bergmann",
                    "email": "sebastian@phpunit.de",
                    "role": "lead"
                }
            ],
            "description": "Library for parsing CLI options",
            "homepage": "https://github.com/sebastianbergmann/cli-parser",
            "support": {
                "issues": "https://github.com/sebastianbergmann/cli-parser/issues",
                "source": "https://github.com/sebastianbergmann/cli-parser/tree/1.0.1"
            },
            "funding": [
                {
                    "url": "https://github.com/sebastianbergmann",
                    "type": "github"
                }
            ],
            "time": "2020-09-28T06:08:49+00:00"
        },
        {
            "name": "sebastian/code-unit",
            "version": "1.0.8",
            "source": {
                "type": "git",
                "url": "https://github.com/sebastianbergmann/code-unit.git",
                "reference": "1fc9f64c0927627ef78ba436c9b17d967e68e120"
            },
            "dist": {
                "type": "zip",
                "url": "https://api.github.com/repos/sebastianbergmann/code-unit/zipball/1fc9f64c0927627ef78ba436c9b17d967e68e120",
                "reference": "1fc9f64c0927627ef78ba436c9b17d967e68e120",
                "shasum": ""
            },
            "require": {
                "php": ">=7.3"
            },
            "require-dev": {
                "phpunit/phpunit": "^9.3"
            },
            "type": "library",
            "extra": {
                "branch-alias": {
                    "dev-master": "1.0-dev"
                }
            },
            "autoload": {
                "classmap": [
                    "src/"
                ]
            },
            "notification-url": "https://packagist.org/downloads/",
            "license": [
                "BSD-3-Clause"
            ],
            "authors": [
                {
                    "name": "Sebastian Bergmann",
                    "email": "sebastian@phpunit.de",
                    "role": "lead"
                }
            ],
            "description": "Collection of value objects that represent the PHP code units",
            "homepage": "https://github.com/sebastianbergmann/code-unit",
            "support": {
                "issues": "https://github.com/sebastianbergmann/code-unit/issues",
                "source": "https://github.com/sebastianbergmann/code-unit/tree/1.0.8"
            },
            "funding": [
                {
                    "url": "https://github.com/sebastianbergmann",
                    "type": "github"
                }
            ],
            "time": "2020-10-26T13:08:54+00:00"
        },
        {
            "name": "sebastian/code-unit-reverse-lookup",
            "version": "2.0.3",
            "source": {
                "type": "git",
                "url": "https://github.com/sebastianbergmann/code-unit-reverse-lookup.git",
                "reference": "ac91f01ccec49fb77bdc6fd1e548bc70f7faa3e5"
            },
            "dist": {
                "type": "zip",
                "url": "https://api.github.com/repos/sebastianbergmann/code-unit-reverse-lookup/zipball/ac91f01ccec49fb77bdc6fd1e548bc70f7faa3e5",
                "reference": "ac91f01ccec49fb77bdc6fd1e548bc70f7faa3e5",
                "shasum": ""
            },
            "require": {
                "php": ">=7.3"
            },
            "require-dev": {
                "phpunit/phpunit": "^9.3"
            },
            "type": "library",
            "extra": {
                "branch-alias": {
                    "dev-master": "2.0-dev"
                }
            },
            "autoload": {
                "classmap": [
                    "src/"
                ]
            },
            "notification-url": "https://packagist.org/downloads/",
            "license": [
                "BSD-3-Clause"
            ],
            "authors": [
                {
                    "name": "Sebastian Bergmann",
                    "email": "sebastian@phpunit.de"
                }
            ],
            "description": "Looks up which function or method a line of code belongs to",
            "homepage": "https://github.com/sebastianbergmann/code-unit-reverse-lookup/",
            "support": {
                "issues": "https://github.com/sebastianbergmann/code-unit-reverse-lookup/issues",
                "source": "https://github.com/sebastianbergmann/code-unit-reverse-lookup/tree/2.0.3"
            },
            "funding": [
                {
                    "url": "https://github.com/sebastianbergmann",
                    "type": "github"
                }
            ],
            "time": "2020-09-28T05:30:19+00:00"
        },
        {
            "name": "sebastian/comparator",
            "version": "4.0.8",
            "source": {
                "type": "git",
                "url": "https://github.com/sebastianbergmann/comparator.git",
                "reference": "fa0f136dd2334583309d32b62544682ee972b51a"
            },
            "dist": {
                "type": "zip",
                "url": "https://api.github.com/repos/sebastianbergmann/comparator/zipball/fa0f136dd2334583309d32b62544682ee972b51a",
                "reference": "fa0f136dd2334583309d32b62544682ee972b51a",
                "shasum": ""
            },
            "require": {
                "php": ">=7.3",
                "sebastian/diff": "^4.0",
                "sebastian/exporter": "^4.0"
            },
            "require-dev": {
                "phpunit/phpunit": "^9.3"
            },
            "type": "library",
            "extra": {
                "branch-alias": {
                    "dev-master": "4.0-dev"
                }
            },
            "autoload": {
                "classmap": [
                    "src/"
                ]
            },
            "notification-url": "https://packagist.org/downloads/",
            "license": [
                "BSD-3-Clause"
            ],
            "authors": [
                {
                    "name": "Sebastian Bergmann",
                    "email": "sebastian@phpunit.de"
                },
                {
                    "name": "Jeff Welch",
                    "email": "whatthejeff@gmail.com"
                },
                {
                    "name": "Volker Dusch",
                    "email": "github@wallbash.com"
                },
                {
                    "name": "Bernhard Schussek",
                    "email": "bschussek@2bepublished.at"
                }
            ],
            "description": "Provides the functionality to compare PHP values for equality",
            "homepage": "https://github.com/sebastianbergmann/comparator",
            "keywords": [
                "comparator",
                "compare",
                "equality"
            ],
            "support": {
                "issues": "https://github.com/sebastianbergmann/comparator/issues",
                "source": "https://github.com/sebastianbergmann/comparator/tree/4.0.8"
            },
            "funding": [
                {
                    "url": "https://github.com/sebastianbergmann",
                    "type": "github"
                }
            ],
            "time": "2022-09-14T12:41:17+00:00"
        },
        {
            "name": "sebastian/complexity",
            "version": "2.0.2",
            "source": {
                "type": "git",
                "url": "https://github.com/sebastianbergmann/complexity.git",
                "reference": "739b35e53379900cc9ac327b2147867b8b6efd88"
            },
            "dist": {
                "type": "zip",
                "url": "https://api.github.com/repos/sebastianbergmann/complexity/zipball/739b35e53379900cc9ac327b2147867b8b6efd88",
                "reference": "739b35e53379900cc9ac327b2147867b8b6efd88",
                "shasum": ""
            },
            "require": {
                "nikic/php-parser": "^4.7",
                "php": ">=7.3"
            },
            "require-dev": {
                "phpunit/phpunit": "^9.3"
            },
            "type": "library",
            "extra": {
                "branch-alias": {
                    "dev-master": "2.0-dev"
                }
            },
            "autoload": {
                "classmap": [
                    "src/"
                ]
            },
            "notification-url": "https://packagist.org/downloads/",
            "license": [
                "BSD-3-Clause"
            ],
            "authors": [
                {
                    "name": "Sebastian Bergmann",
                    "email": "sebastian@phpunit.de",
                    "role": "lead"
                }
            ],
            "description": "Library for calculating the complexity of PHP code units",
            "homepage": "https://github.com/sebastianbergmann/complexity",
            "support": {
                "issues": "https://github.com/sebastianbergmann/complexity/issues",
                "source": "https://github.com/sebastianbergmann/complexity/tree/2.0.2"
            },
            "funding": [
                {
                    "url": "https://github.com/sebastianbergmann",
                    "type": "github"
                }
            ],
            "time": "2020-10-26T15:52:27+00:00"
        },
        {
            "name": "sebastian/diff",
            "version": "4.0.4",
            "source": {
                "type": "git",
                "url": "https://github.com/sebastianbergmann/diff.git",
                "reference": "3461e3fccc7cfdfc2720be910d3bd73c69be590d"
            },
            "dist": {
                "type": "zip",
                "url": "https://api.github.com/repos/sebastianbergmann/diff/zipball/3461e3fccc7cfdfc2720be910d3bd73c69be590d",
                "reference": "3461e3fccc7cfdfc2720be910d3bd73c69be590d",
                "shasum": ""
            },
            "require": {
                "php": ">=7.3"
            },
            "require-dev": {
                "phpunit/phpunit": "^9.3",
                "symfony/process": "^4.2 || ^5"
            },
            "type": "library",
            "extra": {
                "branch-alias": {
                    "dev-master": "4.0-dev"
                }
            },
            "autoload": {
                "classmap": [
                    "src/"
                ]
            },
            "notification-url": "https://packagist.org/downloads/",
            "license": [
                "BSD-3-Clause"
            ],
            "authors": [
                {
                    "name": "Sebastian Bergmann",
                    "email": "sebastian@phpunit.de"
                },
                {
                    "name": "Kore Nordmann",
                    "email": "mail@kore-nordmann.de"
                }
            ],
            "description": "Diff implementation",
            "homepage": "https://github.com/sebastianbergmann/diff",
            "keywords": [
                "diff",
                "udiff",
                "unidiff",
                "unified diff"
            ],
            "support": {
                "issues": "https://github.com/sebastianbergmann/diff/issues",
                "source": "https://github.com/sebastianbergmann/diff/tree/4.0.4"
            },
            "funding": [
                {
                    "url": "https://github.com/sebastianbergmann",
                    "type": "github"
                }
            ],
            "time": "2020-10-26T13:10:38+00:00"
        },
        {
            "name": "sebastian/environment",
            "version": "5.1.5",
            "source": {
                "type": "git",
                "url": "https://github.com/sebastianbergmann/environment.git",
                "reference": "830c43a844f1f8d5b7a1f6d6076b784454d8b7ed"
            },
            "dist": {
                "type": "zip",
                "url": "https://api.github.com/repos/sebastianbergmann/environment/zipball/830c43a844f1f8d5b7a1f6d6076b784454d8b7ed",
                "reference": "830c43a844f1f8d5b7a1f6d6076b784454d8b7ed",
                "shasum": ""
            },
            "require": {
                "php": ">=7.3"
            },
            "require-dev": {
                "phpunit/phpunit": "^9.3"
            },
            "suggest": {
                "ext-posix": "*"
            },
            "type": "library",
            "extra": {
                "branch-alias": {
                    "dev-master": "5.1-dev"
                }
            },
            "autoload": {
                "classmap": [
                    "src/"
                ]
            },
            "notification-url": "https://packagist.org/downloads/",
            "license": [
                "BSD-3-Clause"
            ],
            "authors": [
                {
                    "name": "Sebastian Bergmann",
                    "email": "sebastian@phpunit.de"
                }
            ],
            "description": "Provides functionality to handle HHVM/PHP environments",
            "homepage": "http://www.github.com/sebastianbergmann/environment",
            "keywords": [
                "Xdebug",
                "environment",
                "hhvm"
            ],
            "support": {
                "issues": "https://github.com/sebastianbergmann/environment/issues",
                "source": "https://github.com/sebastianbergmann/environment/tree/5.1.5"
            },
            "funding": [
                {
                    "url": "https://github.com/sebastianbergmann",
                    "type": "github"
                }
            ],
            "time": "2023-02-03T06:03:51+00:00"
        },
        {
            "name": "sebastian/exporter",
            "version": "4.0.5",
            "source": {
                "type": "git",
                "url": "https://github.com/sebastianbergmann/exporter.git",
                "reference": "ac230ed27f0f98f597c8a2b6eb7ac563af5e5b9d"
            },
            "dist": {
                "type": "zip",
                "url": "https://api.github.com/repos/sebastianbergmann/exporter/zipball/ac230ed27f0f98f597c8a2b6eb7ac563af5e5b9d",
                "reference": "ac230ed27f0f98f597c8a2b6eb7ac563af5e5b9d",
                "shasum": ""
            },
            "require": {
                "php": ">=7.3",
                "sebastian/recursion-context": "^4.0"
            },
            "require-dev": {
                "ext-mbstring": "*",
                "phpunit/phpunit": "^9.3"
            },
            "type": "library",
            "extra": {
                "branch-alias": {
                    "dev-master": "4.0-dev"
                }
            },
            "autoload": {
                "classmap": [
                    "src/"
                ]
            },
            "notification-url": "https://packagist.org/downloads/",
            "license": [
                "BSD-3-Clause"
            ],
            "authors": [
                {
                    "name": "Sebastian Bergmann",
                    "email": "sebastian@phpunit.de"
                },
                {
                    "name": "Jeff Welch",
                    "email": "whatthejeff@gmail.com"
                },
                {
                    "name": "Volker Dusch",
                    "email": "github@wallbash.com"
                },
                {
                    "name": "Adam Harvey",
                    "email": "aharvey@php.net"
                },
                {
                    "name": "Bernhard Schussek",
                    "email": "bschussek@gmail.com"
                }
            ],
            "description": "Provides the functionality to export PHP variables for visualization",
            "homepage": "https://www.github.com/sebastianbergmann/exporter",
            "keywords": [
                "export",
                "exporter"
            ],
            "support": {
                "issues": "https://github.com/sebastianbergmann/exporter/issues",
                "source": "https://github.com/sebastianbergmann/exporter/tree/4.0.5"
            },
            "funding": [
                {
                    "url": "https://github.com/sebastianbergmann",
                    "type": "github"
                }
            ],
            "time": "2022-09-14T06:03:37+00:00"
        },
        {
            "name": "sebastian/global-state",
            "version": "5.0.5",
            "source": {
                "type": "git",
                "url": "https://github.com/sebastianbergmann/global-state.git",
                "reference": "0ca8db5a5fc9c8646244e629625ac486fa286bf2"
            },
            "dist": {
                "type": "zip",
                "url": "https://api.github.com/repos/sebastianbergmann/global-state/zipball/0ca8db5a5fc9c8646244e629625ac486fa286bf2",
                "reference": "0ca8db5a5fc9c8646244e629625ac486fa286bf2",
                "shasum": ""
            },
            "require": {
                "php": ">=7.3",
                "sebastian/object-reflector": "^2.0",
                "sebastian/recursion-context": "^4.0"
            },
            "require-dev": {
                "ext-dom": "*",
                "phpunit/phpunit": "^9.3"
            },
            "suggest": {
                "ext-uopz": "*"
            },
            "type": "library",
            "extra": {
                "branch-alias": {
                    "dev-master": "5.0-dev"
                }
            },
            "autoload": {
                "classmap": [
                    "src/"
                ]
            },
            "notification-url": "https://packagist.org/downloads/",
            "license": [
                "BSD-3-Clause"
            ],
            "authors": [
                {
                    "name": "Sebastian Bergmann",
                    "email": "sebastian@phpunit.de"
                }
            ],
            "description": "Snapshotting of global state",
            "homepage": "http://www.github.com/sebastianbergmann/global-state",
            "keywords": [
                "global state"
            ],
            "support": {
                "issues": "https://github.com/sebastianbergmann/global-state/issues",
                "source": "https://github.com/sebastianbergmann/global-state/tree/5.0.5"
            },
            "funding": [
                {
                    "url": "https://github.com/sebastianbergmann",
                    "type": "github"
                }
            ],
            "time": "2022-02-14T08:28:10+00:00"
        },
        {
            "name": "sebastian/lines-of-code",
            "version": "1.0.3",
            "source": {
                "type": "git",
                "url": "https://github.com/sebastianbergmann/lines-of-code.git",
                "reference": "c1c2e997aa3146983ed888ad08b15470a2e22ecc"
            },
            "dist": {
                "type": "zip",
                "url": "https://api.github.com/repos/sebastianbergmann/lines-of-code/zipball/c1c2e997aa3146983ed888ad08b15470a2e22ecc",
                "reference": "c1c2e997aa3146983ed888ad08b15470a2e22ecc",
                "shasum": ""
            },
            "require": {
                "nikic/php-parser": "^4.6",
                "php": ">=7.3"
            },
            "require-dev": {
                "phpunit/phpunit": "^9.3"
            },
            "type": "library",
            "extra": {
                "branch-alias": {
                    "dev-master": "1.0-dev"
                }
            },
            "autoload": {
                "classmap": [
                    "src/"
                ]
            },
            "notification-url": "https://packagist.org/downloads/",
            "license": [
                "BSD-3-Clause"
            ],
            "authors": [
                {
                    "name": "Sebastian Bergmann",
                    "email": "sebastian@phpunit.de",
                    "role": "lead"
                }
            ],
            "description": "Library for counting the lines of code in PHP source code",
            "homepage": "https://github.com/sebastianbergmann/lines-of-code",
            "support": {
                "issues": "https://github.com/sebastianbergmann/lines-of-code/issues",
                "source": "https://github.com/sebastianbergmann/lines-of-code/tree/1.0.3"
            },
            "funding": [
                {
                    "url": "https://github.com/sebastianbergmann",
                    "type": "github"
                }
            ],
            "time": "2020-11-28T06:42:11+00:00"
        },
        {
            "name": "sebastian/object-enumerator",
            "version": "4.0.4",
            "source": {
                "type": "git",
                "url": "https://github.com/sebastianbergmann/object-enumerator.git",
                "reference": "5c9eeac41b290a3712d88851518825ad78f45c71"
            },
            "dist": {
                "type": "zip",
                "url": "https://api.github.com/repos/sebastianbergmann/object-enumerator/zipball/5c9eeac41b290a3712d88851518825ad78f45c71",
                "reference": "5c9eeac41b290a3712d88851518825ad78f45c71",
                "shasum": ""
            },
            "require": {
                "php": ">=7.3",
                "sebastian/object-reflector": "^2.0",
                "sebastian/recursion-context": "^4.0"
            },
            "require-dev": {
                "phpunit/phpunit": "^9.3"
            },
            "type": "library",
            "extra": {
                "branch-alias": {
                    "dev-master": "4.0-dev"
                }
            },
            "autoload": {
                "classmap": [
                    "src/"
                ]
            },
            "notification-url": "https://packagist.org/downloads/",
            "license": [
                "BSD-3-Clause"
            ],
            "authors": [
                {
                    "name": "Sebastian Bergmann",
                    "email": "sebastian@phpunit.de"
                }
            ],
            "description": "Traverses array structures and object graphs to enumerate all referenced objects",
            "homepage": "https://github.com/sebastianbergmann/object-enumerator/",
            "support": {
                "issues": "https://github.com/sebastianbergmann/object-enumerator/issues",
                "source": "https://github.com/sebastianbergmann/object-enumerator/tree/4.0.4"
            },
            "funding": [
                {
                    "url": "https://github.com/sebastianbergmann",
                    "type": "github"
                }
            ],
            "time": "2020-10-26T13:12:34+00:00"
        },
        {
            "name": "sebastian/object-reflector",
            "version": "2.0.4",
            "source": {
                "type": "git",
                "url": "https://github.com/sebastianbergmann/object-reflector.git",
                "reference": "b4f479ebdbf63ac605d183ece17d8d7fe49c15c7"
            },
            "dist": {
                "type": "zip",
                "url": "https://api.github.com/repos/sebastianbergmann/object-reflector/zipball/b4f479ebdbf63ac605d183ece17d8d7fe49c15c7",
                "reference": "b4f479ebdbf63ac605d183ece17d8d7fe49c15c7",
                "shasum": ""
            },
            "require": {
                "php": ">=7.3"
            },
            "require-dev": {
                "phpunit/phpunit": "^9.3"
            },
            "type": "library",
            "extra": {
                "branch-alias": {
                    "dev-master": "2.0-dev"
                }
            },
            "autoload": {
                "classmap": [
                    "src/"
                ]
            },
            "notification-url": "https://packagist.org/downloads/",
            "license": [
                "BSD-3-Clause"
            ],
            "authors": [
                {
                    "name": "Sebastian Bergmann",
                    "email": "sebastian@phpunit.de"
                }
            ],
            "description": "Allows reflection of object attributes, including inherited and non-public ones",
            "homepage": "https://github.com/sebastianbergmann/object-reflector/",
            "support": {
                "issues": "https://github.com/sebastianbergmann/object-reflector/issues",
                "source": "https://github.com/sebastianbergmann/object-reflector/tree/2.0.4"
            },
            "funding": [
                {
                    "url": "https://github.com/sebastianbergmann",
                    "type": "github"
                }
            ],
            "time": "2020-10-26T13:14:26+00:00"
        },
        {
            "name": "sebastian/phpcpd",
            "version": "6.0.3",
            "source": {
                "type": "git",
                "url": "https://github.com/sebastianbergmann/phpcpd.git",
                "reference": "f3683aa0db2e8e09287c2bb33a595b2873ea9176"
            },
            "dist": {
                "type": "zip",
                "url": "https://api.github.com/repos/sebastianbergmann/phpcpd/zipball/f3683aa0db2e8e09287c2bb33a595b2873ea9176",
                "reference": "f3683aa0db2e8e09287c2bb33a595b2873ea9176",
                "shasum": ""
            },
            "require": {
                "ext-dom": "*",
                "php": ">=7.3",
                "phpunit/php-file-iterator": "^3.0",
                "phpunit/php-timer": "^5.0",
                "sebastian/cli-parser": "^1.0",
                "sebastian/version": "^3.0"
            },
            "bin": [
                "phpcpd"
            ],
            "type": "library",
            "extra": {
                "branch-alias": {
                    "dev-master": "6.0-dev"
                }
            },
            "autoload": {
                "classmap": [
                    "src/"
                ]
            },
            "notification-url": "https://packagist.org/downloads/",
            "license": [
                "BSD-3-Clause"
            ],
            "authors": [
                {
                    "name": "Sebastian Bergmann",
                    "email": "sebastian@phpunit.de",
                    "role": "lead"
                }
            ],
            "description": "Copy/Paste Detector (CPD) for PHP code.",
            "homepage": "https://github.com/sebastianbergmann/phpcpd",
            "support": {
                "issues": "https://github.com/sebastianbergmann/phpcpd/issues",
                "source": "https://github.com/sebastianbergmann/phpcpd/tree/6.0.3"
            },
            "funding": [
                {
                    "url": "https://github.com/sebastianbergmann",
                    "type": "github"
                }
            ],
            "abandoned": true,
            "time": "2020-12-07T05:39:23+00:00"
        },
        {
            "name": "sebastian/recursion-context",
            "version": "4.0.5",
            "source": {
                "type": "git",
                "url": "https://github.com/sebastianbergmann/recursion-context.git",
                "reference": "e75bd0f07204fec2a0af9b0f3cfe97d05f92efc1"
            },
            "dist": {
                "type": "zip",
                "url": "https://api.github.com/repos/sebastianbergmann/recursion-context/zipball/e75bd0f07204fec2a0af9b0f3cfe97d05f92efc1",
                "reference": "e75bd0f07204fec2a0af9b0f3cfe97d05f92efc1",
                "shasum": ""
            },
            "require": {
                "php": ">=7.3"
            },
            "require-dev": {
                "phpunit/phpunit": "^9.3"
            },
            "type": "library",
            "extra": {
                "branch-alias": {
                    "dev-master": "4.0-dev"
                }
            },
            "autoload": {
                "classmap": [
                    "src/"
                ]
            },
            "notification-url": "https://packagist.org/downloads/",
            "license": [
                "BSD-3-Clause"
            ],
            "authors": [
                {
                    "name": "Sebastian Bergmann",
                    "email": "sebastian@phpunit.de"
                },
                {
                    "name": "Jeff Welch",
                    "email": "whatthejeff@gmail.com"
                },
                {
                    "name": "Adam Harvey",
                    "email": "aharvey@php.net"
                }
            ],
            "description": "Provides functionality to recursively process PHP variables",
            "homepage": "https://github.com/sebastianbergmann/recursion-context",
            "support": {
                "issues": "https://github.com/sebastianbergmann/recursion-context/issues",
                "source": "https://github.com/sebastianbergmann/recursion-context/tree/4.0.5"
            },
            "funding": [
                {
                    "url": "https://github.com/sebastianbergmann",
                    "type": "github"
                }
            ],
            "time": "2023-02-03T06:07:39+00:00"
        },
        {
            "name": "sebastian/resource-operations",
            "version": "3.0.3",
            "source": {
                "type": "git",
                "url": "https://github.com/sebastianbergmann/resource-operations.git",
                "reference": "0f4443cb3a1d92ce809899753bc0d5d5a8dd19a8"
            },
            "dist": {
                "type": "zip",
                "url": "https://api.github.com/repos/sebastianbergmann/resource-operations/zipball/0f4443cb3a1d92ce809899753bc0d5d5a8dd19a8",
                "reference": "0f4443cb3a1d92ce809899753bc0d5d5a8dd19a8",
                "shasum": ""
            },
            "require": {
                "php": ">=7.3"
            },
            "require-dev": {
                "phpunit/phpunit": "^9.0"
            },
            "type": "library",
            "extra": {
                "branch-alias": {
                    "dev-master": "3.0-dev"
                }
            },
            "autoload": {
                "classmap": [
                    "src/"
                ]
            },
            "notification-url": "https://packagist.org/downloads/",
            "license": [
                "BSD-3-Clause"
            ],
            "authors": [
                {
                    "name": "Sebastian Bergmann",
                    "email": "sebastian@phpunit.de"
                }
            ],
            "description": "Provides a list of PHP built-in functions that operate on resources",
            "homepage": "https://www.github.com/sebastianbergmann/resource-operations",
            "support": {
                "issues": "https://github.com/sebastianbergmann/resource-operations/issues",
                "source": "https://github.com/sebastianbergmann/resource-operations/tree/3.0.3"
            },
            "funding": [
                {
                    "url": "https://github.com/sebastianbergmann",
                    "type": "github"
                }
            ],
            "time": "2020-09-28T06:45:17+00:00"
        },
        {
            "name": "sebastian/type",
            "version": "3.2.1",
            "source": {
                "type": "git",
                "url": "https://github.com/sebastianbergmann/type.git",
                "reference": "75e2c2a32f5e0b3aef905b9ed0b179b953b3d7c7"
            },
            "dist": {
                "type": "zip",
                "url": "https://api.github.com/repos/sebastianbergmann/type/zipball/75e2c2a32f5e0b3aef905b9ed0b179b953b3d7c7",
                "reference": "75e2c2a32f5e0b3aef905b9ed0b179b953b3d7c7",
                "shasum": ""
            },
            "require": {
                "php": ">=7.3"
            },
            "require-dev": {
                "phpunit/phpunit": "^9.5"
            },
            "type": "library",
            "extra": {
                "branch-alias": {
                    "dev-master": "3.2-dev"
                }
            },
            "autoload": {
                "classmap": [
                    "src/"
                ]
            },
            "notification-url": "https://packagist.org/downloads/",
            "license": [
                "BSD-3-Clause"
            ],
            "authors": [
                {
                    "name": "Sebastian Bergmann",
                    "email": "sebastian@phpunit.de",
                    "role": "lead"
                }
            ],
            "description": "Collection of value objects that represent the types of the PHP type system",
            "homepage": "https://github.com/sebastianbergmann/type",
            "support": {
                "issues": "https://github.com/sebastianbergmann/type/issues",
                "source": "https://github.com/sebastianbergmann/type/tree/3.2.1"
            },
            "funding": [
                {
                    "url": "https://github.com/sebastianbergmann",
                    "type": "github"
                }
            ],
            "time": "2023-02-03T06:13:03+00:00"
        },
        {
            "name": "sebastian/version",
            "version": "3.0.2",
            "source": {
                "type": "git",
                "url": "https://github.com/sebastianbergmann/version.git",
                "reference": "c6c1022351a901512170118436c764e473f6de8c"
            },
            "dist": {
                "type": "zip",
                "url": "https://api.github.com/repos/sebastianbergmann/version/zipball/c6c1022351a901512170118436c764e473f6de8c",
                "reference": "c6c1022351a901512170118436c764e473f6de8c",
                "shasum": ""
            },
            "require": {
                "php": ">=7.3"
            },
            "type": "library",
            "extra": {
                "branch-alias": {
                    "dev-master": "3.0-dev"
                }
            },
            "autoload": {
                "classmap": [
                    "src/"
                ]
            },
            "notification-url": "https://packagist.org/downloads/",
            "license": [
                "BSD-3-Clause"
            ],
            "authors": [
                {
                    "name": "Sebastian Bergmann",
                    "email": "sebastian@phpunit.de",
                    "role": "lead"
                }
            ],
            "description": "Library that helps with managing the version number of Git-hosted PHP projects",
            "homepage": "https://github.com/sebastianbergmann/version",
            "support": {
                "issues": "https://github.com/sebastianbergmann/version/issues",
                "source": "https://github.com/sebastianbergmann/version/tree/3.0.2"
            },
            "funding": [
                {
                    "url": "https://github.com/sebastianbergmann",
                    "type": "github"
                }
            ],
            "time": "2020-09-28T06:39:44+00:00"
        },
        {
            "name": "squizlabs/php_codesniffer",
            "version": "3.7.2",
            "source": {
                "type": "git",
                "url": "https://github.com/squizlabs/PHP_CodeSniffer.git",
                "reference": "ed8e00df0a83aa96acf703f8c2979ff33341f879"
            },
            "dist": {
                "type": "zip",
                "url": "https://api.github.com/repos/squizlabs/PHP_CodeSniffer/zipball/ed8e00df0a83aa96acf703f8c2979ff33341f879",
                "reference": "ed8e00df0a83aa96acf703f8c2979ff33341f879",
                "shasum": ""
            },
            "require": {
                "ext-simplexml": "*",
                "ext-tokenizer": "*",
                "ext-xmlwriter": "*",
                "php": ">=5.4.0"
            },
            "require-dev": {
                "phpunit/phpunit": "^4.0 || ^5.0 || ^6.0 || ^7.0"
            },
            "bin": [
                "bin/phpcs",
                "bin/phpcbf"
            ],
            "type": "library",
            "extra": {
                "branch-alias": {
                    "dev-master": "3.x-dev"
                }
            },
            "notification-url": "https://packagist.org/downloads/",
            "license": [
                "BSD-3-Clause"
            ],
            "authors": [
                {
                    "name": "Greg Sherwood",
                    "role": "lead"
                }
            ],
            "description": "PHP_CodeSniffer tokenizes PHP, JavaScript and CSS files and detects violations of a defined set of coding standards.",
            "homepage": "https://github.com/squizlabs/PHP_CodeSniffer",
            "keywords": [
                "phpcs",
                "standards",
                "static analysis"
            ],
            "support": {
                "issues": "https://github.com/squizlabs/PHP_CodeSniffer/issues",
                "source": "https://github.com/squizlabs/PHP_CodeSniffer",
                "wiki": "https://github.com/squizlabs/PHP_CodeSniffer/wiki"
            },
            "time": "2023-02-22T23:07:41+00:00"
        },
        {
            "name": "symfony/config",
            "version": "v5.4.21",
            "source": {
                "type": "git",
                "url": "https://github.com/symfony/config.git",
                "reference": "2a6b1111d038adfa15d52c0871e540f3b352d1e4"
            },
            "dist": {
                "type": "zip",
                "url": "https://api.github.com/repos/symfony/config/zipball/2a6b1111d038adfa15d52c0871e540f3b352d1e4",
                "reference": "2a6b1111d038adfa15d52c0871e540f3b352d1e4",
                "shasum": ""
            },
            "require": {
                "php": ">=7.2.5",
                "symfony/deprecation-contracts": "^2.1|^3",
                "symfony/filesystem": "^4.4|^5.0|^6.0",
                "symfony/polyfill-ctype": "~1.8",
                "symfony/polyfill-php80": "^1.16",
                "symfony/polyfill-php81": "^1.22"
            },
            "conflict": {
                "symfony/finder": "<4.4"
            },
            "require-dev": {
                "symfony/event-dispatcher": "^4.4|^5.0|^6.0",
                "symfony/finder": "^4.4|^5.0|^6.0",
                "symfony/messenger": "^4.4|^5.0|^6.0",
                "symfony/service-contracts": "^1.1|^2|^3",
                "symfony/yaml": "^4.4|^5.0|^6.0"
            },
            "suggest": {
                "symfony/yaml": "To use the yaml reference dumper"
            },
            "type": "library",
            "autoload": {
                "psr-4": {
                    "Symfony\\Component\\Config\\": ""
                },
                "exclude-from-classmap": [
                    "/Tests/"
                ]
            },
            "notification-url": "https://packagist.org/downloads/",
            "license": [
                "MIT"
            ],
            "authors": [
                {
                    "name": "Fabien Potencier",
                    "email": "fabien@symfony.com"
                },
                {
                    "name": "Symfony Community",
                    "homepage": "https://symfony.com/contributors"
                }
            ],
            "description": "Helps you find, load, combine, autofill and validate configuration values of any kind",
            "homepage": "https://symfony.com",
            "support": {
                "source": "https://github.com/symfony/config/tree/v5.4.21"
            },
            "funding": [
                {
                    "url": "https://symfony.com/sponsor",
                    "type": "custom"
                },
                {
                    "url": "https://github.com/fabpot",
                    "type": "github"
                },
                {
                    "url": "https://tidelift.com/funding/github/packagist/symfony/symfony",
                    "type": "tidelift"
                }
            ],
            "time": "2023-02-14T08:03:56+00:00"
        },
        {
            "name": "symfony/css-selector",
            "version": "v5.4.21",
            "source": {
                "type": "git",
                "url": "https://github.com/symfony/css-selector.git",
                "reference": "95f3c7468db1da8cc360b24fa2a26e7cefcb355d"
            },
            "dist": {
                "type": "zip",
                "url": "https://api.github.com/repos/symfony/css-selector/zipball/95f3c7468db1da8cc360b24fa2a26e7cefcb355d",
                "reference": "95f3c7468db1da8cc360b24fa2a26e7cefcb355d",
                "shasum": ""
            },
            "require": {
                "php": ">=7.2.5",
                "symfony/polyfill-php80": "^1.16"
            },
            "type": "library",
            "autoload": {
                "psr-4": {
                    "Symfony\\Component\\CssSelector\\": ""
                },
                "exclude-from-classmap": [
                    "/Tests/"
                ]
            },
            "notification-url": "https://packagist.org/downloads/",
            "license": [
                "MIT"
            ],
            "authors": [
                {
                    "name": "Fabien Potencier",
                    "email": "fabien@symfony.com"
                },
                {
                    "name": "Jean-François Simon",
                    "email": "jeanfrancois.simon@sensiolabs.com"
                },
                {
                    "name": "Symfony Community",
                    "homepage": "https://symfony.com/contributors"
                }
            ],
            "description": "Converts CSS selectors to XPath expressions",
            "homepage": "https://symfony.com",
            "support": {
                "source": "https://github.com/symfony/css-selector/tree/v5.4.21"
            },
            "funding": [
                {
                    "url": "https://symfony.com/sponsor",
                    "type": "custom"
                },
                {
                    "url": "https://github.com/fabpot",
                    "type": "github"
                },
                {
                    "url": "https://tidelift.com/funding/github/packagist/symfony/symfony",
                    "type": "tidelift"
                }
            ],
            "time": "2023-02-14T08:03:56+00:00"
        },
        {
            "name": "symfony/dependency-injection",
            "version": "v5.4.23",
            "source": {
                "type": "git",
                "url": "https://github.com/symfony/dependency-injection.git",
                "reference": "bb7b7988c898c94f5338e16403c52b5a3cae1d93"
            },
            "dist": {
                "type": "zip",
                "url": "https://api.github.com/repos/symfony/dependency-injection/zipball/bb7b7988c898c94f5338e16403c52b5a3cae1d93",
                "reference": "bb7b7988c898c94f5338e16403c52b5a3cae1d93",
                "shasum": ""
            },
            "require": {
                "php": ">=7.2.5",
                "psr/container": "^1.1.1",
                "symfony/deprecation-contracts": "^2.1|^3",
                "symfony/polyfill-php80": "^1.16",
                "symfony/polyfill-php81": "^1.22",
                "symfony/service-contracts": "^1.1.6|^2"
            },
            "conflict": {
                "ext-psr": "<1.1|>=2",
                "symfony/config": "<5.3",
                "symfony/finder": "<4.4",
                "symfony/proxy-manager-bridge": "<4.4",
                "symfony/yaml": "<4.4.26"
            },
            "provide": {
                "psr/container-implementation": "1.0",
                "symfony/service-implementation": "1.0|2.0"
            },
            "require-dev": {
                "symfony/config": "^5.3|^6.0",
                "symfony/expression-language": "^4.4|^5.0|^6.0",
                "symfony/yaml": "^4.4.26|^5.0|^6.0"
            },
            "suggest": {
                "symfony/config": "",
                "symfony/expression-language": "For using expressions in service container configuration",
                "symfony/finder": "For using double-star glob patterns or when GLOB_BRACE portability is required",
                "symfony/proxy-manager-bridge": "Generate service proxies to lazy load them",
                "symfony/yaml": ""
            },
            "type": "library",
            "autoload": {
                "psr-4": {
                    "Symfony\\Component\\DependencyInjection\\": ""
                },
                "exclude-from-classmap": [
                    "/Tests/"
                ]
            },
            "notification-url": "https://packagist.org/downloads/",
            "license": [
                "MIT"
            ],
            "authors": [
                {
                    "name": "Fabien Potencier",
                    "email": "fabien@symfony.com"
                },
                {
                    "name": "Symfony Community",
                    "homepage": "https://symfony.com/contributors"
                }
            ],
            "description": "Allows you to standardize and centralize the way objects are constructed in your application",
            "homepage": "https://symfony.com",
            "support": {
                "source": "https://github.com/symfony/dependency-injection/tree/v5.4.23"
            },
            "funding": [
                {
                    "url": "https://symfony.com/sponsor",
                    "type": "custom"
                },
                {
                    "url": "https://github.com/fabpot",
                    "type": "github"
                },
                {
                    "url": "https://tidelift.com/funding/github/packagist/symfony/symfony",
                    "type": "tidelift"
                }
            ],
            "time": "2023-04-21T15:04:16+00:00"
        },
        {
            "name": "symfony/event-dispatcher",
            "version": "v5.4.22",
            "source": {
                "type": "git",
                "url": "https://github.com/symfony/event-dispatcher.git",
                "reference": "1df20e45d56da29a4b1d8259dd6e950acbf1b13f"
            },
            "dist": {
                "type": "zip",
                "url": "https://api.github.com/repos/symfony/event-dispatcher/zipball/1df20e45d56da29a4b1d8259dd6e950acbf1b13f",
                "reference": "1df20e45d56da29a4b1d8259dd6e950acbf1b13f",
                "shasum": ""
            },
            "require": {
                "php": ">=7.2.5",
                "symfony/deprecation-contracts": "^2.1|^3",
                "symfony/event-dispatcher-contracts": "^2|^3",
                "symfony/polyfill-php80": "^1.16"
            },
            "conflict": {
                "symfony/dependency-injection": "<4.4"
            },
            "provide": {
                "psr/event-dispatcher-implementation": "1.0",
                "symfony/event-dispatcher-implementation": "2.0"
            },
            "require-dev": {
                "psr/log": "^1|^2|^3",
                "symfony/config": "^4.4|^5.0|^6.0",
                "symfony/dependency-injection": "^4.4|^5.0|^6.0",
                "symfony/error-handler": "^4.4|^5.0|^6.0",
                "symfony/expression-language": "^4.4|^5.0|^6.0",
                "symfony/http-foundation": "^4.4|^5.0|^6.0",
                "symfony/service-contracts": "^1.1|^2|^3",
                "symfony/stopwatch": "^4.4|^5.0|^6.0"
            },
            "suggest": {
                "symfony/dependency-injection": "",
                "symfony/http-kernel": ""
            },
            "type": "library",
            "autoload": {
                "psr-4": {
                    "Symfony\\Component\\EventDispatcher\\": ""
                },
                "exclude-from-classmap": [
                    "/Tests/"
                ]
            },
            "notification-url": "https://packagist.org/downloads/",
            "license": [
                "MIT"
            ],
            "authors": [
                {
                    "name": "Fabien Potencier",
                    "email": "fabien@symfony.com"
                },
                {
                    "name": "Symfony Community",
                    "homepage": "https://symfony.com/contributors"
                }
            ],
            "description": "Provides tools that allow your application components to communicate with each other by dispatching events and listening to them",
            "homepage": "https://symfony.com",
            "support": {
                "source": "https://github.com/symfony/event-dispatcher/tree/v5.4.22"
            },
            "funding": [
                {
                    "url": "https://symfony.com/sponsor",
                    "type": "custom"
                },
                {
                    "url": "https://github.com/fabpot",
                    "type": "github"
                },
                {
                    "url": "https://tidelift.com/funding/github/packagist/symfony/symfony",
                    "type": "tidelift"
                }
            ],
            "time": "2023-03-17T11:31:58+00:00"
        },
        {
            "name": "symfony/event-dispatcher-contracts",
            "version": "v2.5.2",
            "source": {
                "type": "git",
                "url": "https://github.com/symfony/event-dispatcher-contracts.git",
                "reference": "f98b54df6ad059855739db6fcbc2d36995283fe1"
            },
            "dist": {
                "type": "zip",
                "url": "https://api.github.com/repos/symfony/event-dispatcher-contracts/zipball/f98b54df6ad059855739db6fcbc2d36995283fe1",
                "reference": "f98b54df6ad059855739db6fcbc2d36995283fe1",
                "shasum": ""
            },
            "require": {
                "php": ">=7.2.5",
                "psr/event-dispatcher": "^1"
            },
            "suggest": {
                "symfony/event-dispatcher-implementation": ""
            },
            "type": "library",
            "extra": {
                "branch-alias": {
                    "dev-main": "2.5-dev"
                },
                "thanks": {
                    "name": "symfony/contracts",
                    "url": "https://github.com/symfony/contracts"
                }
            },
            "autoload": {
                "psr-4": {
                    "Symfony\\Contracts\\EventDispatcher\\": ""
                }
            },
            "notification-url": "https://packagist.org/downloads/",
            "license": [
                "MIT"
            ],
            "authors": [
                {
                    "name": "Nicolas Grekas",
                    "email": "p@tchwork.com"
                },
                {
                    "name": "Symfony Community",
                    "homepage": "https://symfony.com/contributors"
                }
            ],
            "description": "Generic abstractions related to dispatching event",
            "homepage": "https://symfony.com",
            "keywords": [
                "abstractions",
                "contracts",
                "decoupling",
                "interfaces",
                "interoperability",
                "standards"
            ],
            "support": {
                "source": "https://github.com/symfony/event-dispatcher-contracts/tree/v2.5.2"
            },
            "funding": [
                {
                    "url": "https://symfony.com/sponsor",
                    "type": "custom"
                },
                {
                    "url": "https://github.com/fabpot",
                    "type": "github"
                },
                {
                    "url": "https://tidelift.com/funding/github/packagist/symfony/symfony",
                    "type": "tidelift"
                }
            ],
            "time": "2022-01-02T09:53:40+00:00"
        },
        {
            "name": "symfony/filesystem",
            "version": "v5.4.23",
            "source": {
                "type": "git",
                "url": "https://github.com/symfony/filesystem.git",
                "reference": "b2f79d86cd9e7de0fff6d03baa80eaed7a5f38b5"
            },
            "dist": {
                "type": "zip",
                "url": "https://api.github.com/repos/symfony/filesystem/zipball/b2f79d86cd9e7de0fff6d03baa80eaed7a5f38b5",
                "reference": "b2f79d86cd9e7de0fff6d03baa80eaed7a5f38b5",
                "shasum": ""
            },
            "require": {
                "php": ">=7.2.5",
                "symfony/polyfill-ctype": "~1.8",
                "symfony/polyfill-mbstring": "~1.8",
                "symfony/polyfill-php80": "^1.16"
            },
            "type": "library",
            "autoload": {
                "psr-4": {
                    "Symfony\\Component\\Filesystem\\": ""
                },
                "exclude-from-classmap": [
                    "/Tests/"
                ]
            },
            "notification-url": "https://packagist.org/downloads/",
            "license": [
                "MIT"
            ],
            "authors": [
                {
                    "name": "Fabien Potencier",
                    "email": "fabien@symfony.com"
                },
                {
                    "name": "Symfony Community",
                    "homepage": "https://symfony.com/contributors"
                }
            ],
            "description": "Provides basic utilities for the filesystem",
            "homepage": "https://symfony.com",
            "support": {
                "source": "https://github.com/symfony/filesystem/tree/v5.4.23"
            },
            "funding": [
                {
                    "url": "https://symfony.com/sponsor",
                    "type": "custom"
                },
                {
                    "url": "https://github.com/fabpot",
                    "type": "github"
                },
                {
                    "url": "https://tidelift.com/funding/github/packagist/symfony/symfony",
                    "type": "tidelift"
                }
            ],
            "time": "2023-03-02T11:38:35+00:00"
        },
        {
            "name": "symfony/finder",
            "version": "v5.4.21",
            "source": {
                "type": "git",
                "url": "https://github.com/symfony/finder.git",
                "reference": "078e9a5e1871fcfe6a5ce421b539344c21afef19"
            },
            "dist": {
                "type": "zip",
                "url": "https://api.github.com/repos/symfony/finder/zipball/078e9a5e1871fcfe6a5ce421b539344c21afef19",
                "reference": "078e9a5e1871fcfe6a5ce421b539344c21afef19",
                "shasum": ""
            },
            "require": {
                "php": ">=7.2.5",
                "symfony/deprecation-contracts": "^2.1|^3",
                "symfony/polyfill-php80": "^1.16"
            },
            "type": "library",
            "autoload": {
                "psr-4": {
                    "Symfony\\Component\\Finder\\": ""
                },
                "exclude-from-classmap": [
                    "/Tests/"
                ]
            },
            "notification-url": "https://packagist.org/downloads/",
            "license": [
                "MIT"
            ],
            "authors": [
                {
                    "name": "Fabien Potencier",
                    "email": "fabien@symfony.com"
                },
                {
                    "name": "Symfony Community",
                    "homepage": "https://symfony.com/contributors"
                }
            ],
            "description": "Finds files and directories via an intuitive fluent interface",
            "homepage": "https://symfony.com",
            "support": {
                "source": "https://github.com/symfony/finder/tree/v5.4.21"
            },
            "funding": [
                {
                    "url": "https://symfony.com/sponsor",
                    "type": "custom"
                },
                {
                    "url": "https://github.com/fabpot",
                    "type": "github"
                },
                {
                    "url": "https://tidelift.com/funding/github/packagist/symfony/symfony",
                    "type": "tidelift"
                }
            ],
            "time": "2023-02-16T09:33:00+00:00"
        },
        {
            "name": "symfony/options-resolver",
            "version": "v5.4.21",
            "source": {
                "type": "git",
                "url": "https://github.com/symfony/options-resolver.git",
                "reference": "4fe5cf6ede71096839f0e4b4444d65dd3a7c1eb9"
            },
            "dist": {
                "type": "zip",
                "url": "https://api.github.com/repos/symfony/options-resolver/zipball/4fe5cf6ede71096839f0e4b4444d65dd3a7c1eb9",
                "reference": "4fe5cf6ede71096839f0e4b4444d65dd3a7c1eb9",
                "shasum": ""
            },
            "require": {
                "php": ">=7.2.5",
                "symfony/deprecation-contracts": "^2.1|^3",
                "symfony/polyfill-php73": "~1.0",
                "symfony/polyfill-php80": "^1.16"
            },
            "type": "library",
            "autoload": {
                "psr-4": {
                    "Symfony\\Component\\OptionsResolver\\": ""
                },
                "exclude-from-classmap": [
                    "/Tests/"
                ]
            },
            "notification-url": "https://packagist.org/downloads/",
            "license": [
                "MIT"
            ],
            "authors": [
                {
                    "name": "Fabien Potencier",
                    "email": "fabien@symfony.com"
                },
                {
                    "name": "Symfony Community",
                    "homepage": "https://symfony.com/contributors"
                }
            ],
            "description": "Provides an improved replacement for the array_replace PHP function",
            "homepage": "https://symfony.com",
            "keywords": [
                "config",
                "configuration",
                "options"
            ],
            "support": {
                "source": "https://github.com/symfony/options-resolver/tree/v5.4.21"
            },
            "funding": [
                {
                    "url": "https://symfony.com/sponsor",
                    "type": "custom"
                },
                {
                    "url": "https://github.com/fabpot",
                    "type": "github"
                },
                {
                    "url": "https://tidelift.com/funding/github/packagist/symfony/symfony",
                    "type": "tidelift"
                }
            ],
            "time": "2023-02-14T08:03:56+00:00"
        },
        {
            "name": "symfony/polyfill-php81",
            "version": "v1.27.0",
            "source": {
                "type": "git",
                "url": "https://github.com/symfony/polyfill-php81.git",
                "reference": "707403074c8ea6e2edaf8794b0157a0bfa52157a"
            },
            "dist": {
                "type": "zip",
                "url": "https://api.github.com/repos/symfony/polyfill-php81/zipball/707403074c8ea6e2edaf8794b0157a0bfa52157a",
                "reference": "707403074c8ea6e2edaf8794b0157a0bfa52157a",
                "shasum": ""
            },
            "require": {
                "php": ">=7.1"
            },
            "type": "library",
            "extra": {
                "branch-alias": {
                    "dev-main": "1.27-dev"
                },
                "thanks": {
                    "name": "symfony/polyfill",
                    "url": "https://github.com/symfony/polyfill"
                }
            },
            "autoload": {
                "files": [
                    "bootstrap.php"
                ],
                "psr-4": {
                    "Symfony\\Polyfill\\Php81\\": ""
                },
                "classmap": [
                    "Resources/stubs"
                ]
            },
            "notification-url": "https://packagist.org/downloads/",
            "license": [
                "MIT"
            ],
            "authors": [
                {
                    "name": "Nicolas Grekas",
                    "email": "p@tchwork.com"
                },
                {
                    "name": "Symfony Community",
                    "homepage": "https://symfony.com/contributors"
                }
            ],
            "description": "Symfony polyfill backporting some PHP 8.1+ features to lower PHP versions",
            "homepage": "https://symfony.com",
            "keywords": [
                "compatibility",
                "polyfill",
                "portable",
                "shim"
            ],
            "support": {
                "source": "https://github.com/symfony/polyfill-php81/tree/v1.27.0"
            },
            "funding": [
                {
                    "url": "https://symfony.com/sponsor",
                    "type": "custom"
                },
                {
                    "url": "https://github.com/fabpot",
                    "type": "github"
                },
                {
                    "url": "https://tidelift.com/funding/github/packagist/symfony/symfony",
                    "type": "tidelift"
                }
            ],
            "time": "2022-11-03T14:55:06+00:00"
        },
        {
            "name": "symfony/process",
            "version": "v5.4.23",
            "source": {
                "type": "git",
                "url": "https://github.com/symfony/process.git",
                "reference": "4b842fc4b61609e0a155a114082bd94e31e98287"
            },
            "dist": {
                "type": "zip",
                "url": "https://api.github.com/repos/symfony/process/zipball/4b842fc4b61609e0a155a114082bd94e31e98287",
                "reference": "4b842fc4b61609e0a155a114082bd94e31e98287",
                "shasum": ""
            },
            "require": {
                "php": ">=7.2.5",
                "symfony/polyfill-php80": "^1.16"
            },
            "type": "library",
            "autoload": {
                "psr-4": {
                    "Symfony\\Component\\Process\\": ""
                },
                "exclude-from-classmap": [
                    "/Tests/"
                ]
            },
            "notification-url": "https://packagist.org/downloads/",
            "license": [
                "MIT"
            ],
            "authors": [
                {
                    "name": "Fabien Potencier",
                    "email": "fabien@symfony.com"
                },
                {
                    "name": "Symfony Community",
                    "homepage": "https://symfony.com/contributors"
                }
            ],
            "description": "Executes commands in sub-processes",
            "homepage": "https://symfony.com",
            "support": {
                "source": "https://github.com/symfony/process/tree/v5.4.23"
            },
            "funding": [
                {
                    "url": "https://symfony.com/sponsor",
                    "type": "custom"
                },
                {
                    "url": "https://github.com/fabpot",
                    "type": "github"
                },
                {
                    "url": "https://tidelift.com/funding/github/packagist/symfony/symfony",
                    "type": "tidelift"
                }
            ],
            "time": "2023-04-18T13:50:24+00:00"
        },
        {
            "name": "symfony/stopwatch",
            "version": "v5.4.21",
            "source": {
                "type": "git",
                "url": "https://github.com/symfony/stopwatch.git",
                "reference": "f83692cd869a6f2391691d40a01e8acb89e76fee"
            },
            "dist": {
                "type": "zip",
                "url": "https://api.github.com/repos/symfony/stopwatch/zipball/f83692cd869a6f2391691d40a01e8acb89e76fee",
                "reference": "f83692cd869a6f2391691d40a01e8acb89e76fee",
                "shasum": ""
            },
            "require": {
                "php": ">=7.2.5",
                "symfony/service-contracts": "^1|^2|^3"
            },
            "type": "library",
            "autoload": {
                "psr-4": {
                    "Symfony\\Component\\Stopwatch\\": ""
                },
                "exclude-from-classmap": [
                    "/Tests/"
                ]
            },
            "notification-url": "https://packagist.org/downloads/",
            "license": [
                "MIT"
            ],
            "authors": [
                {
                    "name": "Fabien Potencier",
                    "email": "fabien@symfony.com"
                },
                {
                    "name": "Symfony Community",
                    "homepage": "https://symfony.com/contributors"
                }
            ],
            "description": "Provides a way to profile code",
            "homepage": "https://symfony.com",
            "support": {
                "source": "https://github.com/symfony/stopwatch/tree/v5.4.21"
            },
            "funding": [
                {
                    "url": "https://symfony.com/sponsor",
                    "type": "custom"
                },
                {
                    "url": "https://github.com/fabpot",
                    "type": "github"
                },
                {
                    "url": "https://tidelift.com/funding/github/packagist/symfony/symfony",
                    "type": "tidelift"
                }
            ],
            "time": "2023-02-14T08:03:56+00:00"
        },
        {
            "name": "textalk/websocket",
            "version": "1.6.3",
            "source": {
                "type": "git",
                "url": "https://github.com/Textalk/websocket-php.git",
                "reference": "67de79745b1a357caf812bfc44e0abf481cee012"
            },
            "dist": {
                "type": "zip",
                "url": "https://api.github.com/repos/Textalk/websocket-php/zipball/67de79745b1a357caf812bfc44e0abf481cee012",
                "reference": "67de79745b1a357caf812bfc44e0abf481cee012",
                "shasum": ""
            },
            "require": {
                "php": "^7.4 | ^8.0",
                "phrity/net-uri": "^1.0",
                "phrity/util-errorhandler": "^1.0",
                "psr/http-message": "^1.0",
                "psr/log": "^1.0 | ^2.0 | ^3.0"
            },
            "require-dev": {
                "php-coveralls/php-coveralls": "^2.0",
                "phpunit/phpunit": "^9.0",
                "squizlabs/php_codesniffer": "^3.5"
            },
            "type": "library",
            "autoload": {
                "psr-4": {
                    "WebSocket\\": "lib"
                }
            },
            "notification-url": "https://packagist.org/downloads/",
            "license": [
                "ISC"
            ],
            "authors": [
                {
                    "name": "Fredrik Liljegren"
                },
                {
                    "name": "Sören Jensen"
                }
            ],
            "description": "WebSocket client and server",
            "support": {
                "issues": "https://github.com/Textalk/websocket-php/issues",
                "source": "https://github.com/Textalk/websocket-php/tree/1.6.3"
            },
            "time": "2022-11-07T18:59:33+00:00"
        },
        {
            "name": "theseer/tokenizer",
            "version": "1.2.1",
            "source": {
                "type": "git",
                "url": "https://github.com/theseer/tokenizer.git",
                "reference": "34a41e998c2183e22995f158c581e7b5e755ab9e"
            },
            "dist": {
                "type": "zip",
                "url": "https://api.github.com/repos/theseer/tokenizer/zipball/34a41e998c2183e22995f158c581e7b5e755ab9e",
                "reference": "34a41e998c2183e22995f158c581e7b5e755ab9e",
                "shasum": ""
            },
            "require": {
                "ext-dom": "*",
                "ext-tokenizer": "*",
                "ext-xmlwriter": "*",
                "php": "^7.2 || ^8.0"
            },
            "type": "library",
            "autoload": {
                "classmap": [
                    "src/"
                ]
            },
            "notification-url": "https://packagist.org/downloads/",
            "license": [
                "BSD-3-Clause"
            ],
            "authors": [
                {
                    "name": "Arne Blankerts",
                    "email": "arne@blankerts.de",
                    "role": "Developer"
                }
            ],
            "description": "A small library for converting tokenized PHP source code into XML and potentially other formats",
            "support": {
                "issues": "https://github.com/theseer/tokenizer/issues",
                "source": "https://github.com/theseer/tokenizer/tree/1.2.1"
            },
            "funding": [
                {
                    "url": "https://github.com/theseer",
                    "type": "github"
                }
            ],
            "time": "2021-07-28T10:34:58+00:00"
        }
    ],
    "aliases": [],
    "minimum-stability": "stable",
    "stability-flags": {
        "ahand/mobileesp": 20
    },
    "prefer-stable": false,
    "prefer-lowest": false,
    "platform": {
        "php": ">=8.0"
    },
    "platform-dev": [],
    "platform-overrides": {
        "php": "8.0"
    },
    "plugin-api-version": "2.3.0"
}<|MERGE_RESOLUTION|>--- conflicted
+++ resolved
@@ -4,11 +4,7 @@
         "Read more about it at https://getcomposer.org/doc/01-basic-usage.md#installing-dependencies",
         "This file is @generated automatically"
     ],
-<<<<<<< HEAD
-    "content-hash": "8f3db2a38dbbe16d04f653282fda6ca8",
-=======
     "content-hash": "457dc962454d4a004601f9c83f1588f4",
->>>>>>> 8e924565
     "packages": [
         {
             "name": "ahand/mobileesp",
@@ -5437,16 +5433,16 @@
         },
         {
             "name": "nikic/php-parser",
-            "version": "v4.15.4",
+            "version": "v4.15.5",
             "source": {
                 "type": "git",
                 "url": "https://github.com/nikic/PHP-Parser.git",
-                "reference": "6bb5176bc4af8bcb7d926f88718db9b96a2d4290"
-            },
-            "dist": {
-                "type": "zip",
-                "url": "https://api.github.com/repos/nikic/PHP-Parser/zipball/6bb5176bc4af8bcb7d926f88718db9b96a2d4290",
-                "reference": "6bb5176bc4af8bcb7d926f88718db9b96a2d4290",
+                "reference": "11e2663a5bc9db5d714eedb4277ee300403b4a9e"
+            },
+            "dist": {
+                "type": "zip",
+                "url": "https://api.github.com/repos/nikic/PHP-Parser/zipball/11e2663a5bc9db5d714eedb4277ee300403b4a9e",
+                "reference": "11e2663a5bc9db5d714eedb4277ee300403b4a9e",
                 "shasum": ""
             },
             "require": {
@@ -5487,9 +5483,9 @@
             ],
             "support": {
                 "issues": "https://github.com/nikic/PHP-Parser/issues",
-                "source": "https://github.com/nikic/PHP-Parser/tree/v4.15.4"
-            },
-            "time": "2023-03-05T19:49:14+00:00"
+                "source": "https://github.com/nikic/PHP-Parser/tree/v4.15.5"
+            },
+            "time": "2023-05-19T20:20:00+00:00"
         },
         {
             "name": "ocramius/proxy-manager",
@@ -10410,68 +10406,6 @@
                 }
             ],
             "time": "2020-10-26T13:16:10+00:00"
-        },
-        {
-            "name": "phpunit/phpcov",
-            "version": "8.2.1",
-            "source": {
-                "type": "git",
-                "url": "https://github.com/sebastianbergmann/phpcov.git",
-                "reference": "8ec45dde34a84914a0ace355fbd6d7af2242c9a4"
-            },
-            "dist": {
-                "type": "zip",
-                "url": "https://api.github.com/repos/sebastianbergmann/phpcov/zipball/8ec45dde34a84914a0ace355fbd6d7af2242c9a4",
-                "reference": "8ec45dde34a84914a0ace355fbd6d7af2242c9a4",
-                "shasum": ""
-            },
-            "require": {
-                "php": ">=7.3",
-                "phpunit/php-code-coverage": "^9.2",
-                "phpunit/php-file-iterator": "^3.0",
-                "phpunit/phpunit": "^9.3",
-                "sebastian/cli-parser": "^1.0",
-                "sebastian/diff": "^4.0",
-                "sebastian/version": "^3.0"
-            },
-            "bin": [
-                "phpcov"
-            ],
-            "type": "library",
-            "extra": {
-                "branch-alias": {
-                    "dev-master": "8.2-dev"
-                }
-            },
-            "autoload": {
-                "classmap": [
-                    "src/"
-                ]
-            },
-            "notification-url": "https://packagist.org/downloads/",
-            "license": [
-                "BSD-3-Clause"
-            ],
-            "authors": [
-                {
-                    "name": "Sebastian Bergmann",
-                    "email": "sebastian@phpunit.de",
-                    "role": "lead"
-                }
-            ],
-            "description": "CLI frontend for php-code-coverage",
-            "homepage": "https://github.com/sebastianbergmann/phpcov",
-            "support": {
-                "issues": "https://github.com/sebastianbergmann/phpcov/issues",
-                "source": "https://github.com/sebastianbergmann/phpcov/tree/8.2.1"
-            },
-            "funding": [
-                {
-                    "url": "https://github.com/sebastianbergmann",
-                    "type": "github"
-                }
-            ],
-            "time": "2022-03-24T12:07:05+00:00"
         },
         {
             "name": "phpunit/phpunit",
@@ -10981,16 +10915,16 @@
         },
         {
             "name": "sebastian/diff",
-            "version": "4.0.4",
+            "version": "4.0.5",
             "source": {
                 "type": "git",
                 "url": "https://github.com/sebastianbergmann/diff.git",
-                "reference": "3461e3fccc7cfdfc2720be910d3bd73c69be590d"
-            },
-            "dist": {
-                "type": "zip",
-                "url": "https://api.github.com/repos/sebastianbergmann/diff/zipball/3461e3fccc7cfdfc2720be910d3bd73c69be590d",
-                "reference": "3461e3fccc7cfdfc2720be910d3bd73c69be590d",
+                "reference": "74be17022044ebaaecfdf0c5cd504fc9cd5a7131"
+            },
+            "dist": {
+                "type": "zip",
+                "url": "https://api.github.com/repos/sebastianbergmann/diff/zipball/74be17022044ebaaecfdf0c5cd504fc9cd5a7131",
+                "reference": "74be17022044ebaaecfdf0c5cd504fc9cd5a7131",
                 "shasum": ""
             },
             "require": {
@@ -11035,7 +10969,7 @@
             ],
             "support": {
                 "issues": "https://github.com/sebastianbergmann/diff/issues",
-                "source": "https://github.com/sebastianbergmann/diff/tree/4.0.4"
+                "source": "https://github.com/sebastianbergmann/diff/tree/4.0.5"
             },
             "funding": [
                 {
@@ -11043,7 +10977,7 @@
                     "type": "github"
                 }
             ],
-            "time": "2020-10-26T13:10:38+00:00"
+            "time": "2023-05-07T05:35:17+00:00"
         },
         {
             "name": "sebastian/environment",
@@ -12677,5 +12611,5 @@
     "platform-overrides": {
         "php": "8.0"
     },
-    "plugin-api-version": "2.3.0"
+    "plugin-api-version": "2.2.0"
 }