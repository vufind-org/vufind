{
    "_readme": [
        "This file locks the dependencies of your project to a known state",
        "Read more about it at https://getcomposer.org/doc/01-basic-usage.md#installing-dependencies",
        "This file is @generated automatically"
    ],
<<<<<<< HEAD
    "content-hash": "f22671dcd3932747e9f64f3746259836",
=======
    "content-hash": "58a65c9a8189704c78ba6999c011fbf9",
>>>>>>> ac1817b8
    "packages": [
        {
            "name": "ahand/mobileesp",
            "version": "dev-master",
            "source": {
                "type": "git",
                "url": "https://github.com/ahand/mobileesp.git",
                "reference": "c02055dbe9baee63aab11438f4d7b5d25075d347"
            },
            "dist": {
                "type": "zip",
                "url": "https://api.github.com/repos/ahand/mobileesp/zipball/c02055dbe9baee63aab11438f4d7b5d25075d347",
                "reference": "c02055dbe9baee63aab11438f4d7b5d25075d347",
                "shasum": ""
            },
            "default-branch": true,
            "type": "library",
            "autoload": {
                "classmap": [
                    "PHP"
                ]
            },
            "notification-url": "https://packagist.org/downloads/",
            "license": [
                "Apache-2.0"
            ],
            "authors": [
                {
                    "name": "Anthony Hand",
                    "email": "anthony.hand@gmail.com",
                    "role": "Maintainer"
                }
            ],
            "description": "Since 2008, MobileESP provides web site developers an easy-to-use and lightweight API for detecting whether visitors are using a mobile device, and if so, what kind. The APIs provide simple boolean results ('true' or 'false') for identifying individual device categories (such as iPhone, BlackBerry, Android, and Windows Mobile), device capabilities (e.g., J2ME), and broad classes of devices, such as 'iPhone Tier' (iPhone/Android/Tizen) or 'Tablet Tier.' APIs are available in PHP, JavaScript, Java, C#, Ruby Python, and more.",
            "homepage": "http://www.mobileesp.org",
            "keywords": [
                "Mobile-Detect",
                "browser",
                "detect android",
                "detect ipad",
                "detect iphone",
                "detect tablet",
                "mobile",
                "mobile detect",
                "mobile detector",
                "mobile device",
                "mobile esp",
                "mobile redirect",
                "mobile view managing",
                "mobiledetect",
                "responsive web",
                "user agent",
                "useragent"
            ],
            "support": {
                "issues": "https://github.com/ahand/mobileesp/issues",
                "source": "https://github.com/ahand/mobileesp/"
            },
            "time": "2017-06-06T22:20:56+00:00"
        },
        {
            "name": "apereo/phpcas",
            "version": "1.6.1",
            "source": {
                "type": "git",
                "url": "https://github.com/apereo/phpCAS.git",
                "reference": "c129708154852656aabb13d8606cd5b12dbbabac"
            },
            "dist": {
                "type": "zip",
                "url": "https://api.github.com/repos/apereo/phpCAS/zipball/c129708154852656aabb13d8606cd5b12dbbabac",
                "reference": "c129708154852656aabb13d8606cd5b12dbbabac",
                "shasum": ""
            },
            "require": {
                "ext-curl": "*",
                "ext-dom": "*",
                "php": ">=7.1.0",
                "psr/log": "^1.0 || ^2.0 || ^3.0"
            },
            "require-dev": {
                "monolog/monolog": "^1.0.0 || ^2.0.0",
                "phpstan/phpstan": "^1.5",
                "phpunit/phpunit": ">=7.5"
            },
            "type": "library",
            "extra": {
                "branch-alias": {
                    "dev-master": "1.3.x-dev"
                }
            },
            "autoload": {
                "files": [
                    "source/CAS.php"
                ],
                "classmap": [
                    "source/"
                ]
            },
            "notification-url": "https://packagist.org/downloads/",
            "license": [
                "Apache-2.0"
            ],
            "authors": [
                {
                    "name": "Joachim Fritschi",
                    "email": "jfritschi@freenet.de",
                    "homepage": "https://github.com/jfritschi"
                },
                {
                    "name": "Adam Franco",
                    "homepage": "https://github.com/adamfranco"
                },
                {
                    "name": "Henry Pan",
                    "homepage": "https://github.com/phy25"
                }
            ],
            "description": "Provides a simple API for authenticating users against a CAS server",
            "homepage": "https://wiki.jasig.org/display/CASC/phpCAS",
            "keywords": [
                "apereo",
                "cas",
                "jasig"
            ],
            "support": {
                "issues": "https://github.com/apereo/phpCAS/issues",
                "source": "https://github.com/apereo/phpCAS/tree/1.6.1"
            },
            "time": "2023-02-19T19:52:35+00:00"
        },
        {
            "name": "bacon/bacon-qr-code",
            "version": "2.0.8",
            "source": {
                "type": "git",
                "url": "https://github.com/Bacon/BaconQrCode.git",
                "reference": "8674e51bb65af933a5ffaf1c308a660387c35c22"
            },
            "dist": {
                "type": "zip",
                "url": "https://api.github.com/repos/Bacon/BaconQrCode/zipball/8674e51bb65af933a5ffaf1c308a660387c35c22",
                "reference": "8674e51bb65af933a5ffaf1c308a660387c35c22",
                "shasum": ""
            },
            "require": {
                "dasprid/enum": "^1.0.3",
                "ext-iconv": "*",
                "php": "^7.1 || ^8.0"
            },
            "require-dev": {
                "phly/keep-a-changelog": "^2.1",
                "phpunit/phpunit": "^7 | ^8 | ^9",
                "spatie/phpunit-snapshot-assertions": "^4.2.9",
                "squizlabs/php_codesniffer": "^3.4"
            },
            "suggest": {
                "ext-imagick": "to generate QR code images"
            },
            "type": "library",
            "autoload": {
                "psr-4": {
                    "BaconQrCode\\": "src/"
                }
            },
            "notification-url": "https://packagist.org/downloads/",
            "license": [
                "BSD-2-Clause"
            ],
            "authors": [
                {
                    "name": "Ben Scholzen 'DASPRiD'",
                    "email": "mail@dasprids.de",
                    "homepage": "https://dasprids.de/",
                    "role": "Developer"
                }
            ],
            "description": "BaconQrCode is a QR code generator for PHP.",
            "homepage": "https://github.com/Bacon/BaconQrCode",
            "support": {
                "issues": "https://github.com/Bacon/BaconQrCode/issues",
                "source": "https://github.com/Bacon/BaconQrCode/tree/2.0.8"
            },
            "time": "2022-12-07T17:46:57+00:00"
        },
        {
            "name": "brick/varexporter",
            "version": "0.3.8",
            "source": {
                "type": "git",
                "url": "https://github.com/brick/varexporter.git",
                "reference": "b5853edea6204ff8fa10633c3a4cccc4058410ed"
            },
            "dist": {
                "type": "zip",
                "url": "https://api.github.com/repos/brick/varexporter/zipball/b5853edea6204ff8fa10633c3a4cccc4058410ed",
                "reference": "b5853edea6204ff8fa10633c3a4cccc4058410ed",
                "shasum": ""
            },
            "require": {
                "nikic/php-parser": "^4.0",
                "php": "^7.2 || ^8.0"
            },
            "require-dev": {
                "php-coveralls/php-coveralls": "^2.2",
                "phpunit/phpunit": "^8.5 || ^9.0",
                "vimeo/psalm": "4.23.0"
            },
            "type": "library",
            "autoload": {
                "psr-4": {
                    "Brick\\VarExporter\\": "src/"
                }
            },
            "notification-url": "https://packagist.org/downloads/",
            "license": [
                "MIT"
            ],
            "description": "A powerful alternative to var_export(), which can export closures and objects without __set_state()",
            "keywords": [
                "var_export"
            ],
            "support": {
                "issues": "https://github.com/brick/varexporter/issues",
                "source": "https://github.com/brick/varexporter/tree/0.3.8"
            },
            "funding": [
                {
                    "url": "https://github.com/BenMorel",
                    "type": "github"
                }
            ],
            "time": "2023-01-21T23:05:38+00:00"
        },
        {
            "name": "cap60552/php-sip2",
            "version": "v1.0.0",
            "source": {
                "type": "git",
                "url": "https://github.com/cap60552/php-sip2.git",
                "reference": "9904f94e857b7d4d4fd494f2d6634dcaf0d6e2c1"
            },
            "dist": {
                "type": "zip",
                "url": "https://api.github.com/repos/cap60552/php-sip2/zipball/9904f94e857b7d4d4fd494f2d6634dcaf0d6e2c1",
                "reference": "9904f94e857b7d4d4fd494f2d6634dcaf0d6e2c1",
                "shasum": ""
            },
            "type": "library",
            "autoload": {
                "classmap": [
                    "/"
                ]
            },
            "notification-url": "https://packagist.org/downloads/",
            "license": [
                "GPL-3.0"
            ],
            "authors": [
                {
                    "name": "John Wohlers",
                    "email": "john@wohlershome.net",
                    "role": "Maintainer"
                }
            ],
            "description": "PHP class library to facilitate communication with Integrated Library System (ILS) servers via 3M's SIP2.",
            "homepage": "https://github.com/cap60552/php-sip2",
            "support": {
                "issues": "https://github.com/cap60552/php-sip2/issues",
                "source": "https://github.com/cap60552/php-sip2/tree/v1.0.0"
            },
            "time": "2015-11-03T04:42:39+00:00"
        },
        {
            "name": "colinmollenhour/credis",
            "version": "v1.15.0",
            "source": {
                "type": "git",
                "url": "https://github.com/colinmollenhour/credis.git",
                "reference": "28810439de1d9597b7ba11794ed9479fb6f3de7c"
            },
            "dist": {
                "type": "zip",
                "url": "https://api.github.com/repos/colinmollenhour/credis/zipball/28810439de1d9597b7ba11794ed9479fb6f3de7c",
                "reference": "28810439de1d9597b7ba11794ed9479fb6f3de7c",
                "shasum": ""
            },
            "require": {
                "php": ">=5.6.0"
            },
            "suggest": {
                "ext-redis": "Improved performance for communicating with redis"
            },
            "type": "library",
            "autoload": {
                "classmap": [
                    "Client.php",
                    "Cluster.php",
                    "Sentinel.php",
                    "Module.php"
                ]
            },
            "notification-url": "https://packagist.org/downloads/",
            "license": [
                "MIT"
            ],
            "authors": [
                {
                    "name": "Colin Mollenhour",
                    "email": "colin@mollenhour.com"
                }
            ],
            "description": "Credis is a lightweight interface to the Redis key-value store which wraps the phpredis library when available for better performance.",
            "homepage": "https://github.com/colinmollenhour/credis",
            "support": {
                "issues": "https://github.com/colinmollenhour/credis/issues",
                "source": "https://github.com/colinmollenhour/credis/tree/v1.15.0"
            },
            "time": "2023-04-18T15:34:23+00:00"
        },
        {
            "name": "composer/package-versions-deprecated",
            "version": "1.11.99.5",
            "source": {
                "type": "git",
                "url": "https://github.com/composer/package-versions-deprecated.git",
                "reference": "b4f54f74ef3453349c24a845d22392cd31e65f1d"
            },
            "dist": {
                "type": "zip",
                "url": "https://api.github.com/repos/composer/package-versions-deprecated/zipball/b4f54f74ef3453349c24a845d22392cd31e65f1d",
                "reference": "b4f54f74ef3453349c24a845d22392cd31e65f1d",
                "shasum": ""
            },
            "require": {
                "composer-plugin-api": "^1.1.0 || ^2.0",
                "php": "^7 || ^8"
            },
            "replace": {
                "ocramius/package-versions": "1.11.99"
            },
            "require-dev": {
                "composer/composer": "^1.9.3 || ^2.0@dev",
                "ext-zip": "^1.13",
                "phpunit/phpunit": "^6.5 || ^7"
            },
            "type": "composer-plugin",
            "extra": {
                "class": "PackageVersions\\Installer",
                "branch-alias": {
                    "dev-master": "1.x-dev"
                }
            },
            "autoload": {
                "psr-4": {
                    "PackageVersions\\": "src/PackageVersions"
                }
            },
            "notification-url": "https://packagist.org/downloads/",
            "license": [
                "MIT"
            ],
            "authors": [
                {
                    "name": "Marco Pivetta",
                    "email": "ocramius@gmail.com"
                },
                {
                    "name": "Jordi Boggiano",
                    "email": "j.boggiano@seld.be"
                }
            ],
            "description": "Composer plugin that provides efficient querying for installed package versions (no runtime IO)",
            "support": {
                "issues": "https://github.com/composer/package-versions-deprecated/issues",
                "source": "https://github.com/composer/package-versions-deprecated/tree/1.11.99.5"
            },
            "funding": [
                {
                    "url": "https://packagist.com",
                    "type": "custom"
                },
                {
                    "url": "https://github.com/composer",
                    "type": "github"
                },
                {
                    "url": "https://tidelift.com/funding/github/packagist/composer/composer",
                    "type": "tidelift"
                }
            ],
            "time": "2022-01-17T14:14:24+00:00"
        },
        {
            "name": "composer/semver",
            "version": "3.3.2",
            "source": {
                "type": "git",
                "url": "https://github.com/composer/semver.git",
                "reference": "3953f23262f2bff1919fc82183ad9acb13ff62c9"
            },
            "dist": {
                "type": "zip",
                "url": "https://api.github.com/repos/composer/semver/zipball/3953f23262f2bff1919fc82183ad9acb13ff62c9",
                "reference": "3953f23262f2bff1919fc82183ad9acb13ff62c9",
                "shasum": ""
            },
            "require": {
                "php": "^5.3.2 || ^7.0 || ^8.0"
            },
            "require-dev": {
                "phpstan/phpstan": "^1.4",
                "symfony/phpunit-bridge": "^4.2 || ^5"
            },
            "type": "library",
            "extra": {
                "branch-alias": {
                    "dev-main": "3.x-dev"
                }
            },
            "autoload": {
                "psr-4": {
                    "Composer\\Semver\\": "src"
                }
            },
            "notification-url": "https://packagist.org/downloads/",
            "license": [
                "MIT"
            ],
            "authors": [
                {
                    "name": "Nils Adermann",
                    "email": "naderman@naderman.de",
                    "homepage": "http://www.naderman.de"
                },
                {
                    "name": "Jordi Boggiano",
                    "email": "j.boggiano@seld.be",
                    "homepage": "http://seld.be"
                },
                {
                    "name": "Rob Bast",
                    "email": "rob.bast@gmail.com",
                    "homepage": "http://robbast.nl"
                }
            ],
            "description": "Semver library that offers utilities, version constraint parsing and validation.",
            "keywords": [
                "semantic",
                "semver",
                "validation",
                "versioning"
            ],
            "support": {
                "irc": "irc://irc.freenode.org/composer",
                "issues": "https://github.com/composer/semver/issues",
                "source": "https://github.com/composer/semver/tree/3.3.2"
            },
            "funding": [
                {
                    "url": "https://packagist.com",
                    "type": "custom"
                },
                {
                    "url": "https://github.com/composer",
                    "type": "github"
                },
                {
                    "url": "https://tidelift.com/funding/github/packagist/composer/composer",
                    "type": "tidelift"
                }
            ],
            "time": "2022-04-01T19:23:25+00:00"
        },
        {
            "name": "dasprid/enum",
            "version": "1.0.5",
            "source": {
                "type": "git",
                "url": "https://github.com/DASPRiD/Enum.git",
                "reference": "6faf451159fb8ba4126b925ed2d78acfce0dc016"
            },
            "dist": {
                "type": "zip",
                "url": "https://api.github.com/repos/DASPRiD/Enum/zipball/6faf451159fb8ba4126b925ed2d78acfce0dc016",
                "reference": "6faf451159fb8ba4126b925ed2d78acfce0dc016",
                "shasum": ""
            },
            "require": {
                "php": ">=7.1 <9.0"
            },
            "require-dev": {
                "phpunit/phpunit": "^7 | ^8 | ^9",
                "squizlabs/php_codesniffer": "*"
            },
            "type": "library",
            "autoload": {
                "psr-4": {
                    "DASPRiD\\Enum\\": "src/"
                }
            },
            "notification-url": "https://packagist.org/downloads/",
            "license": [
                "BSD-2-Clause"
            ],
            "authors": [
                {
                    "name": "Ben Scholzen 'DASPRiD'",
                    "email": "mail@dasprids.de",
                    "homepage": "https://dasprids.de/",
                    "role": "Developer"
                }
            ],
            "description": "PHP 7.1 enum implementation",
            "keywords": [
                "enum",
                "map"
            ],
            "support": {
                "issues": "https://github.com/DASPRiD/Enum/issues",
                "source": "https://github.com/DASPRiD/Enum/tree/1.0.5"
            },
            "time": "2023-08-25T16:18:39+00:00"
        },
        {
            "name": "defuse/php-encryption",
            "version": "v2.4.0",
            "source": {
                "type": "git",
                "url": "https://github.com/defuse/php-encryption.git",
                "reference": "f53396c2d34225064647a05ca76c1da9d99e5828"
            },
            "dist": {
                "type": "zip",
                "url": "https://api.github.com/repos/defuse/php-encryption/zipball/f53396c2d34225064647a05ca76c1da9d99e5828",
                "reference": "f53396c2d34225064647a05ca76c1da9d99e5828",
                "shasum": ""
            },
            "require": {
                "ext-openssl": "*",
                "paragonie/random_compat": ">= 2",
                "php": ">=5.6.0"
            },
            "require-dev": {
                "phpunit/phpunit": "^5|^6|^7|^8|^9|^10",
                "yoast/phpunit-polyfills": "^2.0.0"
            },
            "bin": [
                "bin/generate-defuse-key"
            ],
            "type": "library",
            "autoload": {
                "psr-4": {
                    "Defuse\\Crypto\\": "src"
                }
            },
            "notification-url": "https://packagist.org/downloads/",
            "license": [
                "MIT"
            ],
            "authors": [
                {
                    "name": "Taylor Hornby",
                    "email": "taylor@defuse.ca",
                    "homepage": "https://defuse.ca/"
                },
                {
                    "name": "Scott Arciszewski",
                    "email": "info@paragonie.com",
                    "homepage": "https://paragonie.com"
                }
            ],
            "description": "Secure PHP Encryption Library",
            "keywords": [
                "aes",
                "authenticated encryption",
                "cipher",
                "crypto",
                "cryptography",
                "encrypt",
                "encryption",
                "openssl",
                "security",
                "symmetric key cryptography"
            ],
            "support": {
                "issues": "https://github.com/defuse/php-encryption/issues",
                "source": "https://github.com/defuse/php-encryption/tree/v2.4.0"
            },
            "time": "2023-06-19T06:10:36+00:00"
        },
        {
            "name": "dflydev/dot-access-data",
            "version": "v3.0.2",
            "source": {
                "type": "git",
                "url": "https://github.com/dflydev/dflydev-dot-access-data.git",
                "reference": "f41715465d65213d644d3141a6a93081be5d3549"
            },
            "dist": {
                "type": "zip",
                "url": "https://api.github.com/repos/dflydev/dflydev-dot-access-data/zipball/f41715465d65213d644d3141a6a93081be5d3549",
                "reference": "f41715465d65213d644d3141a6a93081be5d3549",
                "shasum": ""
            },
            "require": {
                "php": "^7.1 || ^8.0"
            },
            "require-dev": {
                "phpstan/phpstan": "^0.12.42",
                "phpunit/phpunit": "^7.5 || ^8.5 || ^9.3",
                "scrutinizer/ocular": "1.6.0",
                "squizlabs/php_codesniffer": "^3.5",
                "vimeo/psalm": "^4.0.0"
            },
            "type": "library",
            "extra": {
                "branch-alias": {
                    "dev-main": "3.x-dev"
                }
            },
            "autoload": {
                "psr-4": {
                    "Dflydev\\DotAccessData\\": "src/"
                }
            },
            "notification-url": "https://packagist.org/downloads/",
            "license": [
                "MIT"
            ],
            "authors": [
                {
                    "name": "Dragonfly Development Inc.",
                    "email": "info@dflydev.com",
                    "homepage": "http://dflydev.com"
                },
                {
                    "name": "Beau Simensen",
                    "email": "beau@dflydev.com",
                    "homepage": "http://beausimensen.com"
                },
                {
                    "name": "Carlos Frutos",
                    "email": "carlos@kiwing.it",
                    "homepage": "https://github.com/cfrutos"
                },
                {
                    "name": "Colin O'Dell",
                    "email": "colinodell@gmail.com",
                    "homepage": "https://www.colinodell.com"
                }
            ],
            "description": "Given a deep data structure, access data by dot notation.",
            "homepage": "https://github.com/dflydev/dflydev-dot-access-data",
            "keywords": [
                "access",
                "data",
                "dot",
                "notation"
            ],
            "support": {
                "issues": "https://github.com/dflydev/dflydev-dot-access-data/issues",
                "source": "https://github.com/dflydev/dflydev-dot-access-data/tree/v3.0.2"
            },
            "time": "2022-10-27T11:44:00+00:00"
        },
        {
            "name": "doctrine/cache",
            "version": "2.2.0",
            "source": {
                "type": "git",
                "url": "https://github.com/doctrine/cache.git",
                "reference": "1ca8f21980e770095a31456042471a57bc4c68fb"
            },
            "dist": {
                "type": "zip",
                "url": "https://api.github.com/repos/doctrine/cache/zipball/1ca8f21980e770095a31456042471a57bc4c68fb",
                "reference": "1ca8f21980e770095a31456042471a57bc4c68fb",
                "shasum": ""
            },
            "require": {
                "php": "~7.1 || ^8.0"
            },
            "conflict": {
                "doctrine/common": ">2.2,<2.4"
            },
            "require-dev": {
                "cache/integration-tests": "dev-master",
                "doctrine/coding-standard": "^9",
                "phpunit/phpunit": "^7.5 || ^8.5 || ^9.5",
                "psr/cache": "^1.0 || ^2.0 || ^3.0",
                "symfony/cache": "^4.4 || ^5.4 || ^6",
                "symfony/var-exporter": "^4.4 || ^5.4 || ^6"
            },
            "type": "library",
            "autoload": {
                "psr-4": {
                    "Doctrine\\Common\\Cache\\": "lib/Doctrine/Common/Cache"
                }
            },
            "notification-url": "https://packagist.org/downloads/",
            "license": [
                "MIT"
            ],
            "authors": [
                {
                    "name": "Guilherme Blanco",
                    "email": "guilhermeblanco@gmail.com"
                },
                {
                    "name": "Roman Borschel",
                    "email": "roman@code-factory.org"
                },
                {
                    "name": "Benjamin Eberlei",
                    "email": "kontakt@beberlei.de"
                },
                {
                    "name": "Jonathan Wage",
                    "email": "jonwage@gmail.com"
                },
                {
                    "name": "Johannes Schmitt",
                    "email": "schmittjoh@gmail.com"
                }
            ],
            "description": "PHP Doctrine Cache library is a popular cache implementation that supports many different drivers such as redis, memcache, apc, mongodb and others.",
            "homepage": "https://www.doctrine-project.org/projects/cache.html",
            "keywords": [
                "abstraction",
                "apcu",
                "cache",
                "caching",
                "couchdb",
                "memcached",
                "php",
                "redis",
                "xcache"
            ],
            "support": {
                "issues": "https://github.com/doctrine/cache/issues",
                "source": "https://github.com/doctrine/cache/tree/2.2.0"
            },
            "funding": [
                {
                    "url": "https://www.doctrine-project.org/sponsorship.html",
                    "type": "custom"
                },
                {
                    "url": "https://www.patreon.com/phpdoctrine",
                    "type": "patreon"
                },
                {
                    "url": "https://tidelift.com/funding/github/packagist/doctrine%2Fcache",
                    "type": "tidelift"
                }
            ],
            "time": "2022-05-20T20:07:39+00:00"
        },
        {
            "name": "doctrine/collections",
            "version": "1.8.0",
            "source": {
                "type": "git",
                "url": "https://github.com/doctrine/collections.git",
                "reference": "2b44dd4cbca8b5744327de78bafef5945c7e7b5e"
            },
            "dist": {
                "type": "zip",
                "url": "https://api.github.com/repos/doctrine/collections/zipball/2b44dd4cbca8b5744327de78bafef5945c7e7b5e",
                "reference": "2b44dd4cbca8b5744327de78bafef5945c7e7b5e",
                "shasum": ""
            },
            "require": {
                "doctrine/deprecations": "^0.5.3 || ^1",
                "php": "^7.1.3 || ^8.0"
            },
            "require-dev": {
                "doctrine/coding-standard": "^9.0 || ^10.0",
                "phpstan/phpstan": "^1.4.8",
                "phpunit/phpunit": "^7.5 || ^8.5 || ^9.1.5",
                "vimeo/psalm": "^4.22"
            },
            "type": "library",
            "autoload": {
                "psr-4": {
                    "Doctrine\\Common\\Collections\\": "lib/Doctrine/Common/Collections"
                }
            },
            "notification-url": "https://packagist.org/downloads/",
            "license": [
                "MIT"
            ],
            "authors": [
                {
                    "name": "Guilherme Blanco",
                    "email": "guilhermeblanco@gmail.com"
                },
                {
                    "name": "Roman Borschel",
                    "email": "roman@code-factory.org"
                },
                {
                    "name": "Benjamin Eberlei",
                    "email": "kontakt@beberlei.de"
                },
                {
                    "name": "Jonathan Wage",
                    "email": "jonwage@gmail.com"
                },
                {
                    "name": "Johannes Schmitt",
                    "email": "schmittjoh@gmail.com"
                }
            ],
            "description": "PHP Doctrine Collections library that adds additional functionality on top of PHP arrays.",
            "homepage": "https://www.doctrine-project.org/projects/collections.html",
            "keywords": [
                "array",
                "collections",
                "iterators",
                "php"
            ],
            "support": {
                "issues": "https://github.com/doctrine/collections/issues",
                "source": "https://github.com/doctrine/collections/tree/1.8.0"
            },
            "time": "2022-09-01T20:12:10+00:00"
        },
        {
            "name": "doctrine/deprecations",
            "version": "v1.1.1",
            "source": {
                "type": "git",
                "url": "https://github.com/doctrine/deprecations.git",
                "reference": "612a3ee5ab0d5dd97b7cf3874a6efe24325efac3"
            },
            "dist": {
                "type": "zip",
                "url": "https://api.github.com/repos/doctrine/deprecations/zipball/612a3ee5ab0d5dd97b7cf3874a6efe24325efac3",
                "reference": "612a3ee5ab0d5dd97b7cf3874a6efe24325efac3",
                "shasum": ""
            },
            "require": {
                "php": "^7.1 || ^8.0"
            },
            "require-dev": {
                "doctrine/coding-standard": "^9",
                "phpstan/phpstan": "1.4.10 || 1.10.15",
                "phpstan/phpstan-phpunit": "^1.0",
                "phpunit/phpunit": "^7.5 || ^8.5 || ^9.5",
                "psalm/plugin-phpunit": "0.18.4",
                "psr/log": "^1 || ^2 || ^3",
                "vimeo/psalm": "4.30.0 || 5.12.0"
            },
            "suggest": {
                "psr/log": "Allows logging deprecations via PSR-3 logger implementation"
            },
            "type": "library",
            "autoload": {
                "psr-4": {
                    "Doctrine\\Deprecations\\": "lib/Doctrine/Deprecations"
                }
            },
            "notification-url": "https://packagist.org/downloads/",
            "license": [
                "MIT"
            ],
            "description": "A small layer on top of trigger_error(E_USER_DEPRECATED) or PSR-3 logging with options to disable all deprecations or selectively for packages.",
            "homepage": "https://www.doctrine-project.org/",
            "support": {
                "issues": "https://github.com/doctrine/deprecations/issues",
                "source": "https://github.com/doctrine/deprecations/tree/v1.1.1"
            },
            "time": "2023-06-03T09:27:29+00:00"
        },
        {
            "name": "doctrine/event-manager",
            "version": "1.2.0",
            "source": {
                "type": "git",
                "url": "https://github.com/doctrine/event-manager.git",
                "reference": "95aa4cb529f1e96576f3fda9f5705ada4056a520"
            },
            "dist": {
                "type": "zip",
                "url": "https://api.github.com/repos/doctrine/event-manager/zipball/95aa4cb529f1e96576f3fda9f5705ada4056a520",
                "reference": "95aa4cb529f1e96576f3fda9f5705ada4056a520",
                "shasum": ""
            },
            "require": {
                "doctrine/deprecations": "^0.5.3 || ^1",
                "php": "^7.1 || ^8.0"
            },
            "conflict": {
                "doctrine/common": "<2.9"
            },
            "require-dev": {
                "doctrine/coding-standard": "^9 || ^10",
                "phpstan/phpstan": "~1.4.10 || ^1.8.8",
                "phpunit/phpunit": "^7.5 || ^8.5 || ^9.5",
                "vimeo/psalm": "^4.24"
            },
            "type": "library",
            "autoload": {
                "psr-4": {
                    "Doctrine\\Common\\": "src"
                }
            },
            "notification-url": "https://packagist.org/downloads/",
            "license": [
                "MIT"
            ],
            "authors": [
                {
                    "name": "Guilherme Blanco",
                    "email": "guilhermeblanco@gmail.com"
                },
                {
                    "name": "Roman Borschel",
                    "email": "roman@code-factory.org"
                },
                {
                    "name": "Benjamin Eberlei",
                    "email": "kontakt@beberlei.de"
                },
                {
                    "name": "Jonathan Wage",
                    "email": "jonwage@gmail.com"
                },
                {
                    "name": "Johannes Schmitt",
                    "email": "schmittjoh@gmail.com"
                },
                {
                    "name": "Marco Pivetta",
                    "email": "ocramius@gmail.com"
                }
            ],
            "description": "The Doctrine Event Manager is a simple PHP event system that was built to be used with the various Doctrine projects.",
            "homepage": "https://www.doctrine-project.org/projects/event-manager.html",
            "keywords": [
                "event",
                "event dispatcher",
                "event manager",
                "event system",
                "events"
            ],
            "support": {
                "issues": "https://github.com/doctrine/event-manager/issues",
                "source": "https://github.com/doctrine/event-manager/tree/1.2.0"
            },
            "funding": [
                {
                    "url": "https://www.doctrine-project.org/sponsorship.html",
                    "type": "custom"
                },
                {
                    "url": "https://www.patreon.com/phpdoctrine",
                    "type": "patreon"
                },
                {
                    "url": "https://tidelift.com/funding/github/packagist/doctrine%2Fevent-manager",
                    "type": "tidelift"
                }
            ],
            "time": "2022-10-12T20:51:15+00:00"
        },
        {
            "name": "doctrine/persistence",
            "version": "2.5.7",
            "source": {
                "type": "git",
                "url": "https://github.com/doctrine/persistence.git",
                "reference": "e36f22765f4d10a7748228babbf73da5edfeed3c"
            },
            "dist": {
                "type": "zip",
                "url": "https://api.github.com/repos/doctrine/persistence/zipball/e36f22765f4d10a7748228babbf73da5edfeed3c",
                "reference": "e36f22765f4d10a7748228babbf73da5edfeed3c",
                "shasum": ""
            },
            "require": {
                "doctrine/cache": "^1.11 || ^2.0",
                "doctrine/collections": "^1.0",
                "doctrine/deprecations": "^0.5.3 || ^1",
                "doctrine/event-manager": "^1 || ^2",
                "php": "^7.1 || ^8.0",
                "psr/cache": "^1.0 || ^2.0 || ^3.0"
            },
            "conflict": {
                "doctrine/annotations": "<1.0 || >=3.0",
                "doctrine/common": "<2.10"
            },
            "require-dev": {
                "composer/package-versions-deprecated": "^1.11",
                "doctrine/annotations": "^1 || ^2",
                "doctrine/coding-standard": "^9 || ^11",
                "doctrine/common": "^3.0",
                "phpstan/phpstan": "~1.4.10 || 1.9.4",
                "phpunit/phpunit": "^7.5.20 || ^8.5 || ^9.5",
                "symfony/cache": "^4.4 || ^5.4 || ^6.0",
                "vimeo/psalm": "4.30.0 || 5.3.0"
            },
            "type": "library",
            "autoload": {
                "psr-4": {
                    "Doctrine\\Common\\": "src/Common",
                    "Doctrine\\Persistence\\": "src/Persistence"
                }
            },
            "notification-url": "https://packagist.org/downloads/",
            "license": [
                "MIT"
            ],
            "authors": [
                {
                    "name": "Guilherme Blanco",
                    "email": "guilhermeblanco@gmail.com"
                },
                {
                    "name": "Roman Borschel",
                    "email": "roman@code-factory.org"
                },
                {
                    "name": "Benjamin Eberlei",
                    "email": "kontakt@beberlei.de"
                },
                {
                    "name": "Jonathan Wage",
                    "email": "jonwage@gmail.com"
                },
                {
                    "name": "Johannes Schmitt",
                    "email": "schmittjoh@gmail.com"
                },
                {
                    "name": "Marco Pivetta",
                    "email": "ocramius@gmail.com"
                }
            ],
            "description": "The Doctrine Persistence project is a set of shared interfaces and functionality that the different Doctrine object mappers share.",
            "homepage": "https://doctrine-project.org/projects/persistence.html",
            "keywords": [
                "mapper",
                "object",
                "odm",
                "orm",
                "persistence"
            ],
            "support": {
                "issues": "https://github.com/doctrine/persistence/issues",
                "source": "https://github.com/doctrine/persistence/tree/2.5.7"
            },
            "funding": [
                {
                    "url": "https://www.doctrine-project.org/sponsorship.html",
                    "type": "custom"
                },
                {
                    "url": "https://www.patreon.com/phpdoctrine",
                    "type": "patreon"
                },
                {
                    "url": "https://tidelift.com/funding/github/packagist/doctrine%2Fpersistence",
                    "type": "tidelift"
                }
            ],
            "time": "2023-02-03T15:51:16+00:00"
        },
        {
            "name": "endroid/qr-code",
            "version": "4.8.2",
            "source": {
                "type": "git",
                "url": "https://github.com/endroid/qr-code.git",
                "reference": "2436c2333a3931c95e2b96eb82f16f53143d6bba"
            },
            "dist": {
                "type": "zip",
                "url": "https://api.github.com/repos/endroid/qr-code/zipball/2436c2333a3931c95e2b96eb82f16f53143d6bba",
                "reference": "2436c2333a3931c95e2b96eb82f16f53143d6bba",
                "shasum": ""
            },
            "require": {
                "bacon/bacon-qr-code": "^2.0.5",
                "php": "^8.0"
            },
            "conflict": {
                "khanamiryan/qrcode-detector-decoder": "^1.0.6"
            },
            "require-dev": {
                "endroid/quality": "dev-master",
                "ext-gd": "*",
                "khanamiryan/qrcode-detector-decoder": "^1.0.4||^2.0.2",
                "setasign/fpdf": "^1.8.2"
            },
            "suggest": {
                "ext-gd": "Enables you to write PNG images",
                "khanamiryan/qrcode-detector-decoder": "Enables you to use the image validator",
                "roave/security-advisories": "Makes sure package versions with known security issues are not installed",
                "setasign/fpdf": "Enables you to use the PDF writer"
            },
            "type": "library",
            "extra": {
                "branch-alias": {
                    "dev-master": "4.x-dev"
                }
            },
            "autoload": {
                "psr-4": {
                    "Endroid\\QrCode\\": "src/"
                }
            },
            "notification-url": "https://packagist.org/downloads/",
            "license": [
                "MIT"
            ],
            "authors": [
                {
                    "name": "Jeroen van den Enden",
                    "email": "info@endroid.nl"
                }
            ],
            "description": "Endroid QR Code",
            "homepage": "https://github.com/endroid/qr-code",
            "keywords": [
                "code",
                "endroid",
                "php",
                "qr",
                "qrcode"
            ],
            "support": {
                "issues": "https://github.com/endroid/qr-code/issues",
                "source": "https://github.com/endroid/qr-code/tree/4.8.2"
            },
            "funding": [
                {
                    "url": "https://github.com/endroid",
                    "type": "github"
                }
            ],
            "time": "2023-03-30T18:46:02+00:00"
        },
        {
            "name": "filp/whoops",
            "version": "2.15.3",
            "source": {
                "type": "git",
                "url": "https://github.com/filp/whoops.git",
                "reference": "c83e88a30524f9360b11f585f71e6b17313b7187"
            },
            "dist": {
                "type": "zip",
                "url": "https://api.github.com/repos/filp/whoops/zipball/c83e88a30524f9360b11f585f71e6b17313b7187",
                "reference": "c83e88a30524f9360b11f585f71e6b17313b7187",
                "shasum": ""
            },
            "require": {
                "php": "^5.5.9 || ^7.0 || ^8.0",
                "psr/log": "^1.0.1 || ^2.0 || ^3.0"
            },
            "require-dev": {
                "mockery/mockery": "^0.9 || ^1.0",
                "phpunit/phpunit": "^4.8.36 || ^5.7.27 || ^6.5.14 || ^7.5.20 || ^8.5.8 || ^9.3.3",
                "symfony/var-dumper": "^2.6 || ^3.0 || ^4.0 || ^5.0"
            },
            "suggest": {
                "symfony/var-dumper": "Pretty print complex values better with var-dumper available",
                "whoops/soap": "Formats errors as SOAP responses"
            },
            "type": "library",
            "extra": {
                "branch-alias": {
                    "dev-master": "2.7-dev"
                }
            },
            "autoload": {
                "psr-4": {
                    "Whoops\\": "src/Whoops/"
                }
            },
            "notification-url": "https://packagist.org/downloads/",
            "license": [
                "MIT"
            ],
            "authors": [
                {
                    "name": "Filipe Dobreira",
                    "homepage": "https://github.com/filp",
                    "role": "Developer"
                }
            ],
            "description": "php error handling for cool kids",
            "homepage": "https://filp.github.io/whoops/",
            "keywords": [
                "error",
                "exception",
                "handling",
                "library",
                "throwable",
                "whoops"
            ],
            "support": {
                "issues": "https://github.com/filp/whoops/issues",
                "source": "https://github.com/filp/whoops/tree/2.15.3"
            },
            "funding": [
                {
                    "url": "https://github.com/denis-sokolov",
                    "type": "github"
                }
            ],
            "time": "2023-07-13T12:00:00+00:00"
        },
        {
            "name": "laminas/laminas-cache",
            "version": "3.10.1",
            "source": {
                "type": "git",
                "url": "https://github.com/laminas/laminas-cache.git",
                "reference": "7bda6c5b500b916cbb03d0504069865d31b3efa5"
            },
            "dist": {
                "type": "zip",
                "url": "https://api.github.com/repos/laminas/laminas-cache/zipball/7bda6c5b500b916cbb03d0504069865d31b3efa5",
                "reference": "7bda6c5b500b916cbb03d0504069865d31b3efa5",
                "shasum": ""
            },
            "require": {
                "laminas/laminas-cache-storage-implementation": "1.0",
                "laminas/laminas-eventmanager": "^3.4",
                "laminas/laminas-servicemanager": "^3.18.0",
                "laminas/laminas-stdlib": "^3.6",
                "php": "~8.0.0 || ~8.1.0 || ~8.2.0",
                "psr/cache": "^1.0",
                "psr/simple-cache": "^1.0",
                "stella-maris/clock": "^0.1.5",
                "webmozart/assert": "^1.9"
            },
            "conflict": {
                "symfony/console": "<5.1"
            },
            "provide": {
                "psr/cache-implementation": "1.0",
                "psr/simple-cache-implementation": "1.0"
            },
            "require-dev": {
                "laminas/laminas-cache-storage-adapter-apcu": "^2.4",
                "laminas/laminas-cache-storage-adapter-blackhole": "^2.3",
                "laminas/laminas-cache-storage-adapter-filesystem": "^2.3",
                "laminas/laminas-cache-storage-adapter-memory": "^2.2",
                "laminas/laminas-cache-storage-adapter-test": "^2.4",
                "laminas/laminas-cli": "^1.7",
                "laminas/laminas-coding-standard": "~2.5.0",
                "laminas/laminas-config-aggregator": "^1.13",
                "laminas/laminas-feed": "^2.20",
                "laminas/laminas-serializer": "^2.14",
                "phpbench/phpbench": "^1.2.7",
                "phpunit/phpunit": "^9.5.27",
                "psalm/plugin-phpunit": "^0.18.4",
                "vimeo/psalm": "^5.4"
            },
            "suggest": {
                "laminas/laminas-cache-storage-adapter-apcu": "APCu implementation",
                "laminas/laminas-cache-storage-adapter-blackhole": "Blackhole/Void implementation",
                "laminas/laminas-cache-storage-adapter-ext-mongodb": "MongoDB implementation",
                "laminas/laminas-cache-storage-adapter-filesystem": "Filesystem implementation",
                "laminas/laminas-cache-storage-adapter-memcached": "Memcached implementation",
                "laminas/laminas-cache-storage-adapter-memory": "Memory implementation",
                "laminas/laminas-cache-storage-adapter-redis": "Redis implementation",
                "laminas/laminas-cache-storage-adapter-session": "Session implementation",
                "laminas/laminas-cli": "The laminas-cli binary can be used to consume commands provided by this component",
                "laminas/laminas-serializer": "Laminas\\Serializer component"
            },
            "type": "library",
            "extra": {
                "laminas": {
                    "component": "Laminas\\Cache",
                    "config-provider": "Laminas\\Cache\\ConfigProvider"
                }
            },
            "autoload": {
                "psr-4": {
                    "Laminas\\Cache\\": "src/"
                }
            },
            "notification-url": "https://packagist.org/downloads/",
            "license": [
                "BSD-3-Clause"
            ],
            "description": "Caching implementation with a variety of storage options, as well as codified caching strategies for callbacks, classes, and output",
            "homepage": "https://laminas.dev",
            "keywords": [
                "cache",
                "laminas",
                "psr-16",
                "psr-6"
            ],
            "support": {
                "chat": "https://laminas.dev/chat",
                "docs": "https://docs.laminas.dev/laminas-cache/",
                "forum": "https://discourse.laminas.dev",
                "issues": "https://github.com/laminas/laminas-cache/issues",
                "rss": "https://github.com/laminas/laminas-cache/releases.atom",
                "source": "https://github.com/laminas/laminas-cache"
            },
            "funding": [
                {
                    "url": "https://funding.communitybridge.org/projects/laminas-project",
                    "type": "community_bridge"
                }
            ],
            "time": "2023-03-31T18:59:17+00:00"
        },
        {
            "name": "laminas/laminas-cache-storage-adapter-blackhole",
            "version": "2.3.0",
            "source": {
                "type": "git",
                "url": "https://github.com/laminas/laminas-cache-storage-adapter-blackhole.git",
                "reference": "8730402201904784e6b28a1014908c6123c12d02"
            },
            "dist": {
                "type": "zip",
                "url": "https://api.github.com/repos/laminas/laminas-cache-storage-adapter-blackhole/zipball/8730402201904784e6b28a1014908c6123c12d02",
                "reference": "8730402201904784e6b28a1014908c6123c12d02",
                "shasum": ""
            },
            "require": {
                "laminas/laminas-cache": "^3.0",
                "php": "~8.0.0 || ~8.1.0 || ~8.2.0"
            },
            "conflict": {
                "laminas/laminas-servicemanager": "<3.11"
            },
            "provide": {
                "laminas/laminas-cache-storage-implementation": "1.0"
            },
            "require-dev": {
                "laminas/laminas-cache-storage-adapter-test": "^2.4",
                "laminas/laminas-coding-standard": "~2.4.0",
                "psalm/plugin-phpunit": "^0.18.4",
                "vimeo/psalm": "^5.2"
            },
            "type": "library",
            "extra": {
                "laminas": {
                    "config-provider": "Laminas\\Cache\\Storage\\Adapter\\BlackHole\\ConfigProvider",
                    "module": "Laminas\\Cache\\Storage\\Adapter\\BlackHole"
                }
            },
            "autoload": {
                "psr-4": {
                    "Laminas\\Cache\\Storage\\Adapter\\": "src/"
                }
            },
            "notification-url": "https://packagist.org/downloads/",
            "license": [
                "BSD-3-Clause"
            ],
            "description": "Laminas cache adapter for blackhole",
            "keywords": [
                "cache",
                "laminas"
            ],
            "support": {
                "docs": "https://docs.laminas.dev/laminas-cache-storage-adapter-blackhole/",
                "forum": "https://discourse.laminas.dev/",
                "issues": "https://github.com/laminas/laminas-cache-storage-adapter-blackhole/issues",
                "rss": "https://github.com/laminas/laminas-cache-storage-adapter-blackhole/releases.atom",
                "source": "https://github.com/laminas/laminas-cache-storage-adapter-blackhole"
            },
            "funding": [
                {
                    "url": "https://funding.communitybridge.org/projects/laminas-project",
                    "type": "community_bridge"
                }
            ],
            "time": "2022-12-31T16:03:12+00:00"
        },
        {
            "name": "laminas/laminas-cache-storage-adapter-filesystem",
            "version": "2.3.0",
            "source": {
                "type": "git",
                "url": "https://github.com/laminas/laminas-cache-storage-adapter-filesystem.git",
                "reference": "9881529cacc26823dc1530e8b850fd9e467ccd05"
            },
            "dist": {
                "type": "zip",
                "url": "https://api.github.com/repos/laminas/laminas-cache-storage-adapter-filesystem/zipball/9881529cacc26823dc1530e8b850fd9e467ccd05",
                "reference": "9881529cacc26823dc1530e8b850fd9e467ccd05",
                "shasum": ""
            },
            "require": {
                "laminas/laminas-cache": "^3.0",
                "php": "~8.0.0 || ~8.1.0 || ~8.2.0"
            },
            "provide": {
                "laminas/laminas-cache-storage-implementation": "1.0"
            },
            "require-dev": {
                "ext-pcntl": "*",
                "ext-posix": "*",
                "laminas/laminas-cache-storage-adapter-benchmark": "^1.0",
                "laminas/laminas-cache-storage-adapter-test": "^2.0 || 2.0.x-dev",
                "laminas/laminas-coding-standard": "~2.4",
                "laminas/laminas-serializer": "^2.14.0",
                "phpunit/phpunit": "^9.5.25",
                "psalm/plugin-phpunit": "^0.17.0",
                "vimeo/psalm": "^4.29.0"
            },
            "type": "library",
            "extra": {
                "laminas": {
                    "config-provider": "Laminas\\Cache\\Storage\\Adapter\\Filesystem\\ConfigProvider",
                    "module": "Laminas\\Cache\\Storage\\Adapter\\Filesystem"
                }
            },
            "autoload": {
                "psr-4": {
                    "Laminas\\Cache\\Storage\\Adapter\\": "src/"
                }
            },
            "notification-url": "https://packagist.org/downloads/",
            "license": [
                "BSD-3-Clause"
            ],
            "description": "Laminas cache adapter for filesystem",
            "keywords": [
                "cache",
                "laminas"
            ],
            "support": {
                "docs": "https://docs.laminas.dev/laminas-cache-storage-adapter-filesystem/",
                "forum": "https://discourse.laminas.dev/",
                "issues": "https://github.com/laminas/laminas-cache-storage-adapter-filesystem/issues",
                "rss": "https://github.com/laminas/laminas-cache-storage-adapter-filesystem/releases.atom",
                "source": "https://github.com/laminas/laminas-cache-storage-adapter-filesystem"
            },
            "funding": [
                {
                    "url": "https://funding.communitybridge.org/projects/laminas-project",
                    "type": "community_bridge"
                }
            ],
            "time": "2022-10-22T15:00:05+00:00"
        },
        {
            "name": "laminas/laminas-cache-storage-adapter-memcached",
            "version": "2.4.0",
            "source": {
                "type": "git",
                "url": "https://github.com/laminas/laminas-cache-storage-adapter-memcached.git",
                "reference": "d272cf4afa292fc70a41f298d648d5a57d130969"
            },
            "dist": {
                "type": "zip",
                "url": "https://api.github.com/repos/laminas/laminas-cache-storage-adapter-memcached/zipball/d272cf4afa292fc70a41f298d648d5a57d130969",
                "reference": "d272cf4afa292fc70a41f298d648d5a57d130969",
                "shasum": ""
            },
            "require": {
                "ext-memcached": "^3.1.5",
                "laminas/laminas-cache": "^3.0",
                "php": "~8.0.0 || ~8.1.0 || ~8.2.0"
            },
            "conflict": {
                "laminas/laminas-servicemanager": "<3.11"
            },
            "provide": {
                "laminas/laminas-cache-storage-implementation": "1.0"
            },
            "require-dev": {
                "boesing/psalm-plugin-stringf": "^1.2",
                "laminas/laminas-cache-storage-adapter-benchmark": "^1.0",
                "laminas/laminas-cache-storage-adapter-test": "^2.0",
                "laminas/laminas-coding-standard": "~2.4.0",
                "phpunit/phpunit": "^9.5.8",
                "psalm/plugin-phpunit": "^0.18.0",
                "vimeo/psalm": "^5.0"
            },
            "type": "library",
            "extra": {
                "laminas": {
                    "config-provider": "Laminas\\Cache\\Storage\\Adapter\\Memcached\\ConfigProvider",
                    "module": "Laminas\\Cache\\Storage\\Adapter\\Memcached"
                }
            },
            "autoload": {
                "psr-4": {
                    "Laminas\\Cache\\Storage\\Adapter\\": "src/"
                }
            },
            "notification-url": "https://packagist.org/downloads/",
            "license": [
                "BSD-3-Clause"
            ],
            "description": "Laminas cache adapter for memcached",
            "keywords": [
                "cache",
                "laminas",
                "memcached"
            ],
            "support": {
                "docs": "https://docs.laminas.dev/laminas-cache-storage-adapter-memcached/",
                "forum": "https://discourse.laminas.dev/",
                "issues": "https://github.com/laminas/laminas-cache-storage-adapter-memcached/issues",
                "rss": "https://github.com/laminas/laminas-cache-storage-adapter-memcached/releases.atom",
                "source": "https://github.com/laminas/laminas-cache-storage-adapter-memcached"
            },
            "funding": [
                {
                    "url": "https://funding.communitybridge.org/projects/laminas-project",
                    "type": "community_bridge"
                }
            ],
            "time": "2022-12-06T09:15:59+00:00"
        },
        {
            "name": "laminas/laminas-cache-storage-adapter-memory",
            "version": "2.2.0",
            "source": {
                "type": "git",
                "url": "https://github.com/laminas/laminas-cache-storage-adapter-memory.git",
                "reference": "e002c7d3fa0d4723589b550d7ab4586befa72366"
            },
            "dist": {
                "type": "zip",
                "url": "https://api.github.com/repos/laminas/laminas-cache-storage-adapter-memory/zipball/e002c7d3fa0d4723589b550d7ab4586befa72366",
                "reference": "e002c7d3fa0d4723589b550d7ab4586befa72366",
                "shasum": ""
            },
            "require": {
                "laminas/laminas-cache": "^3.0",
                "php": "~8.0.0 || ~8.1.0  || ~8.2.0"
            },
            "conflict": {
                "laminas/laminas-servicemanager": "<3.11"
            },
            "provide": {
                "laminas/laminas-cache-storage-implementation": "1.0"
            },
            "require-dev": {
                "laminas/laminas-cache-storage-adapter-benchmark": "^1.0",
                "laminas/laminas-cache-storage-adapter-test": "^2.0",
                "laminas/laminas-coding-standard": "~2.4.0",
                "psalm/plugin-phpunit": "^0.17.0",
                "vimeo/psalm": "^4.9"
            },
            "type": "library",
            "extra": {
                "laminas": {
                    "config-provider": "Laminas\\Cache\\Storage\\Adapter\\Memory\\ConfigProvider",
                    "module": "Laminas\\Cache\\Storage\\Adapter\\Memory"
                }
            },
            "autoload": {
                "psr-4": {
                    "Laminas\\Cache\\Storage\\Adapter\\": "src/"
                }
            },
            "notification-url": "https://packagist.org/downloads/",
            "license": [
                "BSD-3-Clause"
            ],
            "description": "Laminas cache adapter for memory",
            "keywords": [
                "cache",
                "laminas"
            ],
            "support": {
                "docs": "https://docs.laminas.dev/laminas-cache-storage-adapter-memory/",
                "forum": "https://discourse.laminas.dev/",
                "issues": "https://github.com/laminas/laminas-cache-storage-adapter-memory/issues",
                "rss": "https://github.com/laminas/laminas-cache-storage-adapter-memory/releases.atom",
                "source": "https://github.com/laminas/laminas-cache-storage-adapter-memory"
            },
            "funding": [
                {
                    "url": "https://funding.communitybridge.org/projects/laminas-project",
                    "type": "community_bridge"
                }
            ],
            "time": "2022-10-22T14:38:52+00:00"
        },
        {
            "name": "laminas/laminas-captcha",
            "version": "2.16.0",
            "source": {
                "type": "git",
                "url": "https://github.com/laminas/laminas-captcha.git",
                "reference": "8623619b1b634ba3672f91a9fb610deffec9c932"
            },
            "dist": {
                "type": "zip",
                "url": "https://api.github.com/repos/laminas/laminas-captcha/zipball/8623619b1b634ba3672f91a9fb610deffec9c932",
                "reference": "8623619b1b634ba3672f91a9fb610deffec9c932",
                "shasum": ""
            },
            "require": {
                "laminas/laminas-recaptcha": "^3.4.0",
                "laminas/laminas-session": "^2.12",
                "laminas/laminas-stdlib": "^3.10.1",
                "laminas/laminas-text": "^2.9.0",
                "laminas/laminas-validator": "^2.19.0",
                "php": "~8.0.0 || ~8.1.0 || ~8.2.0"
            },
            "conflict": {
                "zendframework/zend-captcha": "*"
            },
            "require-dev": {
                "ext-gd": "*",
                "laminas/laminas-coding-standard": "~2.4.0",
                "phpunit/phpunit": "^9.5.26",
                "psalm/plugin-phpunit": "^0.18.4",
                "vimeo/psalm": "^5.1"
            },
            "suggest": {
                "laminas/laminas-i18n-resources": "Translations of captcha messages"
            },
            "type": "library",
            "autoload": {
                "psr-4": {
                    "Laminas\\Captcha\\": "src/"
                }
            },
            "notification-url": "https://packagist.org/downloads/",
            "license": [
                "BSD-3-Clause"
            ],
            "description": "Generate and validate CAPTCHAs using Figlets, images, ReCaptcha, and more",
            "homepage": "https://laminas.dev",
            "keywords": [
                "captcha",
                "laminas"
            ],
            "support": {
                "chat": "https://laminas.dev/chat",
                "docs": "https://docs.laminas.dev/laminas-captcha/",
                "forum": "https://discourse.laminas.dev",
                "issues": "https://github.com/laminas/laminas-captcha/issues",
                "rss": "https://github.com/laminas/laminas-captcha/releases.atom",
                "source": "https://github.com/laminas/laminas-captcha"
            },
            "funding": [
                {
                    "url": "https://funding.communitybridge.org/projects/laminas-project",
                    "type": "community_bridge"
                }
            ],
            "time": "2023-01-01T13:12:40+00:00"
        },
        {
            "name": "laminas/laminas-code",
            "version": "4.7.1",
            "source": {
                "type": "git",
                "url": "https://github.com/laminas/laminas-code.git",
                "reference": "91aabc066d5620428120800c0eafc0411e441a62"
            },
            "dist": {
                "type": "zip",
                "url": "https://api.github.com/repos/laminas/laminas-code/zipball/91aabc066d5620428120800c0eafc0411e441a62",
                "reference": "91aabc066d5620428120800c0eafc0411e441a62",
                "shasum": ""
            },
            "require": {
                "php": ">=7.4, <8.2"
            },
            "require-dev": {
                "doctrine/annotations": "^1.13.2",
                "ext-phar": "*",
                "laminas/laminas-coding-standard": "^2.3.0",
                "laminas/laminas-stdlib": "^3.6.1",
                "phpunit/phpunit": "^9.5.10",
                "psalm/plugin-phpunit": "^0.17.0",
                "vimeo/psalm": "^4.13.1"
            },
            "suggest": {
                "doctrine/annotations": "Doctrine\\Common\\Annotations >=1.0 for annotation features",
                "laminas/laminas-stdlib": "Laminas\\Stdlib component"
            },
            "type": "library",
            "autoload": {
                "files": [
                    "polyfill/ReflectionEnumPolyfill.php"
                ],
                "psr-4": {
                    "Laminas\\Code\\": "src/"
                }
            },
            "notification-url": "https://packagist.org/downloads/",
            "license": [
                "BSD-3-Clause"
            ],
            "description": "Extensions to the PHP Reflection API, static code scanning, and code generation",
            "homepage": "https://laminas.dev",
            "keywords": [
                "code",
                "laminas",
                "laminasframework"
            ],
            "support": {
                "chat": "https://laminas.dev/chat",
                "docs": "https://docs.laminas.dev/laminas-code/",
                "forum": "https://discourse.laminas.dev",
                "issues": "https://github.com/laminas/laminas-code/issues",
                "rss": "https://github.com/laminas/laminas-code/releases.atom",
                "source": "https://github.com/laminas/laminas-code"
            },
            "funding": [
                {
                    "url": "https://funding.communitybridge.org/projects/laminas-project",
                    "type": "community_bridge"
                }
            ],
            "time": "2022-11-21T01:32:31+00:00"
        },
        {
            "name": "laminas/laminas-config",
            "version": "3.8.0",
            "source": {
                "type": "git",
                "url": "https://github.com/laminas/laminas-config.git",
                "reference": "46baad58d0b12cf98539e04334eff40a1fdfb9a0"
            },
            "dist": {
                "type": "zip",
                "url": "https://api.github.com/repos/laminas/laminas-config/zipball/46baad58d0b12cf98539e04334eff40a1fdfb9a0",
                "reference": "46baad58d0b12cf98539e04334eff40a1fdfb9a0",
                "shasum": ""
            },
            "require": {
                "ext-json": "*",
                "laminas/laminas-stdlib": "^3.6",
                "php": "~8.0.0 || ~8.1.0 || ~8.2.0",
                "psr/container": "^1.0"
            },
            "conflict": {
                "container-interop/container-interop": "<1.2.0",
                "zendframework/zend-config": "*"
            },
            "require-dev": {
                "laminas/laminas-coding-standard": "~2.4.0",
                "laminas/laminas-filter": "~2.23.0",
                "laminas/laminas-i18n": "~2.19.0",
                "laminas/laminas-servicemanager": "~3.19.0",
                "phpunit/phpunit": "~9.5.25"
            },
            "suggest": {
                "laminas/laminas-filter": "^2.7.2; install if you want to use the Filter processor",
                "laminas/laminas-i18n": "^2.7.4; install if you want to use the Translator processor",
                "laminas/laminas-servicemanager": "^2.7.8 || ^3.3; if you need an extensible plugin manager for use with the Config Factory"
            },
            "type": "library",
            "autoload": {
                "psr-4": {
                    "Laminas\\Config\\": "src/"
                }
            },
            "notification-url": "https://packagist.org/downloads/",
            "license": [
                "BSD-3-Clause"
            ],
            "description": "provides a nested object property based user interface for accessing this configuration data within application code",
            "homepage": "https://laminas.dev",
            "keywords": [
                "config",
                "laminas"
            ],
            "support": {
                "chat": "https://laminas.dev/chat",
                "docs": "https://docs.laminas.dev/laminas-config/",
                "forum": "https://discourse.laminas.dev",
                "issues": "https://github.com/laminas/laminas-config/issues",
                "rss": "https://github.com/laminas/laminas-config/releases.atom",
                "source": "https://github.com/laminas/laminas-config"
            },
            "funding": [
                {
                    "url": "https://funding.communitybridge.org/projects/laminas-project",
                    "type": "community_bridge"
                }
            ],
            "time": "2022-10-16T14:21:22+00:00"
        },
        {
            "name": "laminas/laminas-crypt",
            "version": "3.10.0",
            "source": {
                "type": "git",
                "url": "https://github.com/laminas/laminas-crypt.git",
                "reference": "588375caf4d505fee90d1449e9714c912ceb5051"
            },
            "dist": {
                "type": "zip",
                "url": "https://api.github.com/repos/laminas/laminas-crypt/zipball/588375caf4d505fee90d1449e9714c912ceb5051",
                "reference": "588375caf4d505fee90d1449e9714c912ceb5051",
                "shasum": ""
            },
            "require": {
                "ext-mbstring": "*",
                "laminas/laminas-math": "^3.4",
                "laminas/laminas-servicemanager": "^3.11.2",
                "laminas/laminas-stdlib": "^3.6",
                "php": "~8.0.0 || ~8.1.0 || ~8.2.0",
                "psr/container": "^1.1"
            },
            "conflict": {
                "zendframework/zend-crypt": "*"
            },
            "require-dev": {
                "laminas/laminas-coding-standard": "~2.4.0",
                "phpunit/phpunit": "^9.5.25"
            },
            "suggest": {
                "ext-openssl": "Required for most features of Laminas\\Crypt"
            },
            "type": "library",
            "autoload": {
                "psr-4": {
                    "Laminas\\Crypt\\": "src/"
                }
            },
            "notification-url": "https://packagist.org/downloads/",
            "license": [
                "BSD-3-Clause"
            ],
            "description": "Strong cryptography tools and password hashing",
            "homepage": "https://laminas.dev",
            "keywords": [
                "crypt",
                "laminas"
            ],
            "support": {
                "chat": "https://laminas.dev/chat",
                "docs": "https://docs.laminas.dev/laminas-crypt/",
                "forum": "https://discourse.laminas.dev",
                "issues": "https://github.com/laminas/laminas-crypt/issues",
                "rss": "https://github.com/laminas/laminas-crypt/releases.atom",
                "source": "https://github.com/laminas/laminas-crypt"
            },
            "funding": [
                {
                    "url": "https://funding.communitybridge.org/projects/laminas-project",
                    "type": "community_bridge"
                }
            ],
            "time": "2023-03-03T15:57:57+00:00"
        },
        {
            "name": "laminas/laminas-db",
            "version": "2.18.0",
            "source": {
                "type": "git",
                "url": "https://github.com/laminas/laminas-db.git",
                "reference": "4df7a3f7ffe268e8683306fcec125c269408b295"
            },
            "dist": {
                "type": "zip",
                "url": "https://api.github.com/repos/laminas/laminas-db/zipball/4df7a3f7ffe268e8683306fcec125c269408b295",
                "reference": "4df7a3f7ffe268e8683306fcec125c269408b295",
                "shasum": ""
            },
            "require": {
                "laminas/laminas-stdlib": "^3.7.1",
                "php": "~8.0.0 || ~8.1.0|| ~8.2.0"
            },
            "conflict": {
                "zendframework/zend-db": "*"
            },
            "require-dev": {
                "laminas/laminas-coding-standard": "^2.4.0",
                "laminas/laminas-eventmanager": "^3.6.0",
                "laminas/laminas-hydrator": "^4.7",
                "laminas/laminas-servicemanager": "^3.19.0",
                "phpunit/phpunit": "^9.5.25"
            },
            "suggest": {
                "laminas/laminas-eventmanager": "Laminas\\EventManager component",
                "laminas/laminas-hydrator": "(^3.2 || ^4.3) Laminas\\Hydrator component for using HydratingResultSets",
                "laminas/laminas-servicemanager": "Laminas\\ServiceManager component"
            },
            "type": "library",
            "extra": {
                "laminas": {
                    "component": "Laminas\\Db",
                    "config-provider": "Laminas\\Db\\ConfigProvider"
                }
            },
            "autoload": {
                "psr-4": {
                    "Laminas\\Db\\": "src/"
                }
            },
            "notification-url": "https://packagist.org/downloads/",
            "license": [
                "BSD-3-Clause"
            ],
            "description": "Database abstraction layer, SQL abstraction, result set abstraction, and RowDataGateway and TableDataGateway implementations",
            "homepage": "https://laminas.dev",
            "keywords": [
                "db",
                "laminas"
            ],
            "support": {
                "chat": "https://laminas.dev/chat",
                "docs": "https://docs.laminas.dev/laminas-db/",
                "forum": "https://discourse.laminas.dev",
                "issues": "https://github.com/laminas/laminas-db/issues",
                "rss": "https://github.com/laminas/laminas-db/releases.atom",
                "source": "https://github.com/laminas/laminas-db"
            },
            "funding": [
                {
                    "url": "https://funding.communitybridge.org/projects/laminas-project",
                    "type": "community_bridge"
                }
            ],
            "time": "2023-05-05T16:22:28+00:00"
        },
        {
            "name": "laminas/laminas-diactoros",
            "version": "2.25.2",
            "source": {
                "type": "git",
                "url": "https://github.com/laminas/laminas-diactoros.git",
                "reference": "9f3f4bf5b99c9538b6f1dbcc20f6fec357914f9e"
            },
            "dist": {
                "type": "zip",
                "url": "https://api.github.com/repos/laminas/laminas-diactoros/zipball/9f3f4bf5b99c9538b6f1dbcc20f6fec357914f9e",
                "reference": "9f3f4bf5b99c9538b6f1dbcc20f6fec357914f9e",
                "shasum": ""
            },
            "require": {
                "php": "~8.0.0 || ~8.1.0 || ~8.2.0",
                "psr/http-factory": "^1.0",
                "psr/http-message": "^1.1"
            },
            "conflict": {
                "zendframework/zend-diactoros": "*"
            },
            "provide": {
                "psr/http-factory-implementation": "1.0",
                "psr/http-message-implementation": "1.0"
            },
            "require-dev": {
                "ext-curl": "*",
                "ext-dom": "*",
                "ext-gd": "*",
                "ext-libxml": "*",
                "http-interop/http-factory-tests": "^0.9.0",
                "laminas/laminas-coding-standard": "^2.5",
                "php-http/psr7-integration-tests": "^1.2",
                "phpunit/phpunit": "^9.5.28",
                "psalm/plugin-phpunit": "^0.18.4",
                "vimeo/psalm": "^5.6"
            },
            "type": "library",
            "extra": {
                "laminas": {
                    "config-provider": "Laminas\\Diactoros\\ConfigProvider",
                    "module": "Laminas\\Diactoros"
                }
            },
            "autoload": {
                "files": [
                    "src/functions/create_uploaded_file.php",
                    "src/functions/marshal_headers_from_sapi.php",
                    "src/functions/marshal_method_from_sapi.php",
                    "src/functions/marshal_protocol_version_from_sapi.php",
                    "src/functions/marshal_uri_from_sapi.php",
                    "src/functions/normalize_server.php",
                    "src/functions/normalize_uploaded_files.php",
                    "src/functions/parse_cookie_header.php",
                    "src/functions/create_uploaded_file.legacy.php",
                    "src/functions/marshal_headers_from_sapi.legacy.php",
                    "src/functions/marshal_method_from_sapi.legacy.php",
                    "src/functions/marshal_protocol_version_from_sapi.legacy.php",
                    "src/functions/marshal_uri_from_sapi.legacy.php",
                    "src/functions/normalize_server.legacy.php",
                    "src/functions/normalize_uploaded_files.legacy.php",
                    "src/functions/parse_cookie_header.legacy.php"
                ],
                "psr-4": {
                    "Laminas\\Diactoros\\": "src/"
                }
            },
            "notification-url": "https://packagist.org/downloads/",
            "license": [
                "BSD-3-Clause"
            ],
            "description": "PSR HTTP Message implementations",
            "homepage": "https://laminas.dev",
            "keywords": [
                "http",
                "laminas",
                "psr",
                "psr-17",
                "psr-7"
            ],
            "support": {
                "chat": "https://laminas.dev/chat",
                "docs": "https://docs.laminas.dev/laminas-diactoros/",
                "forum": "https://discourse.laminas.dev",
                "issues": "https://github.com/laminas/laminas-diactoros/issues",
                "rss": "https://github.com/laminas/laminas-diactoros/releases.atom",
                "source": "https://github.com/laminas/laminas-diactoros"
            },
            "funding": [
                {
                    "url": "https://funding.communitybridge.org/projects/laminas-project",
                    "type": "community_bridge"
                }
            ],
            "time": "2023-04-17T15:44:17+00:00"
        },
        {
            "name": "laminas/laminas-dom",
            "version": "2.13.0",
            "source": {
                "type": "git",
                "url": "https://github.com/laminas/laminas-dom.git",
                "reference": "d30cbc41b970363afb66391ade3dab911487e3c0"
            },
            "dist": {
                "type": "zip",
                "url": "https://api.github.com/repos/laminas/laminas-dom/zipball/d30cbc41b970363afb66391ade3dab911487e3c0",
                "reference": "d30cbc41b970363afb66391ade3dab911487e3c0",
                "shasum": ""
            },
            "require": {
                "ext-dom": "*",
                "ext-libxml": "*",
                "php": "~8.0.0 || ~8.1.0 || ~8.2.0"
            },
            "conflict": {
                "zendframework/zend-dom": "*"
            },
            "require-dev": {
                "laminas/laminas-coding-standard": "^2.4.0",
                "phpunit/phpunit": "^9.5.25"
            },
            "type": "library",
            "extra": {
                "branch-alias": {
                    "dev-master": "2.7.x-dev",
                    "dev-develop": "2.8.x-dev"
                }
            },
            "autoload": {
                "psr-4": {
                    "Laminas\\Dom\\": "src/"
                }
            },
            "notification-url": "https://packagist.org/downloads/",
            "license": [
                "BSD-3-Clause"
            ],
            "description": "provides tools for working with DOM documents and structures",
            "homepage": "https://laminas.dev",
            "keywords": [
                "dom",
                "laminas"
            ],
            "support": {
                "chat": "https://laminas.dev/chat",
                "docs": "https://docs.laminas.dev/laminas-dom/",
                "forum": "https://discourse.laminas.dev",
                "issues": "https://github.com/laminas/laminas-dom/issues",
                "rss": "https://github.com/laminas/laminas-dom/releases.atom",
                "source": "https://github.com/laminas/laminas-dom"
            },
            "funding": [
                {
                    "url": "https://funding.communitybridge.org/projects/laminas-project",
                    "type": "community_bridge"
                }
            ],
            "time": "2022-10-16T14:25:01+00:00"
        },
        {
            "name": "laminas/laminas-escaper",
            "version": "2.12.0",
            "source": {
                "type": "git",
                "url": "https://github.com/laminas/laminas-escaper.git",
                "reference": "ee7a4c37bf3d0e8c03635d5bddb5bb3184ead490"
            },
            "dist": {
                "type": "zip",
                "url": "https://api.github.com/repos/laminas/laminas-escaper/zipball/ee7a4c37bf3d0e8c03635d5bddb5bb3184ead490",
                "reference": "ee7a4c37bf3d0e8c03635d5bddb5bb3184ead490",
                "shasum": ""
            },
            "require": {
                "ext-ctype": "*",
                "ext-mbstring": "*",
                "php": "^7.4 || ~8.0.0 || ~8.1.0 || ~8.2.0"
            },
            "conflict": {
                "zendframework/zend-escaper": "*"
            },
            "require-dev": {
                "infection/infection": "^0.26.6",
                "laminas/laminas-coding-standard": "~2.4.0",
                "maglnet/composer-require-checker": "^3.8.0",
                "phpunit/phpunit": "^9.5.18",
                "psalm/plugin-phpunit": "^0.17.0",
                "vimeo/psalm": "^4.22.0"
            },
            "type": "library",
            "autoload": {
                "psr-4": {
                    "Laminas\\Escaper\\": "src/"
                }
            },
            "notification-url": "https://packagist.org/downloads/",
            "license": [
                "BSD-3-Clause"
            ],
            "description": "Securely and safely escape HTML, HTML attributes, JavaScript, CSS, and URLs",
            "homepage": "https://laminas.dev",
            "keywords": [
                "escaper",
                "laminas"
            ],
            "support": {
                "chat": "https://laminas.dev/chat",
                "docs": "https://docs.laminas.dev/laminas-escaper/",
                "forum": "https://discourse.laminas.dev",
                "issues": "https://github.com/laminas/laminas-escaper/issues",
                "rss": "https://github.com/laminas/laminas-escaper/releases.atom",
                "source": "https://github.com/laminas/laminas-escaper"
            },
            "funding": [
                {
                    "url": "https://funding.communitybridge.org/projects/laminas-project",
                    "type": "community_bridge"
                }
            ],
            "time": "2022-10-10T10:11:09+00:00"
        },
        {
            "name": "laminas/laminas-eventmanager",
            "version": "3.10.0",
            "source": {
                "type": "git",
                "url": "https://github.com/laminas/laminas-eventmanager.git",
                "reference": "5a5114ab2d3fa4424faa46a2fb0a4e49a61f6eba"
            },
            "dist": {
                "type": "zip",
                "url": "https://api.github.com/repos/laminas/laminas-eventmanager/zipball/5a5114ab2d3fa4424faa46a2fb0a4e49a61f6eba",
                "reference": "5a5114ab2d3fa4424faa46a2fb0a4e49a61f6eba",
                "shasum": ""
            },
            "require": {
                "php": "~8.0.0 || ~8.1.0 || ~8.2.0"
            },
            "conflict": {
                "container-interop/container-interop": "<1.2",
                "zendframework/zend-eventmanager": "*"
            },
            "require-dev": {
                "laminas/laminas-coding-standard": "~2.5.0",
                "laminas/laminas-stdlib": "^3.15",
                "phpbench/phpbench": "^1.2.7",
                "phpunit/phpunit": "^9.5.26",
                "psalm/plugin-phpunit": "^0.18.0",
                "psr/container": "^1.1.2 || ^2.0.2",
                "vimeo/psalm": "^5.0.0"
            },
            "suggest": {
                "laminas/laminas-stdlib": "^2.7.3 || ^3.0, to use the FilterChain feature",
                "psr/container": "^1.1.2 || ^2.0.2, to use the lazy listeners feature"
            },
            "type": "library",
            "autoload": {
                "psr-4": {
                    "Laminas\\EventManager\\": "src/"
                }
            },
            "notification-url": "https://packagist.org/downloads/",
            "license": [
                "BSD-3-Clause"
            ],
            "description": "Trigger and listen to events within a PHP application",
            "homepage": "https://laminas.dev",
            "keywords": [
                "event",
                "eventmanager",
                "events",
                "laminas"
            ],
            "support": {
                "chat": "https://laminas.dev/chat",
                "docs": "https://docs.laminas.dev/laminas-eventmanager/",
                "forum": "https://discourse.laminas.dev",
                "issues": "https://github.com/laminas/laminas-eventmanager/issues",
                "rss": "https://github.com/laminas/laminas-eventmanager/releases.atom",
                "source": "https://github.com/laminas/laminas-eventmanager"
            },
            "funding": [
                {
                    "url": "https://funding.communitybridge.org/projects/laminas-project",
                    "type": "community_bridge"
                }
            ],
            "time": "2023-01-11T19:52:45+00:00"
        },
        {
            "name": "laminas/laminas-feed",
            "version": "2.20.0",
            "source": {
                "type": "git",
                "url": "https://github.com/laminas/laminas-feed.git",
                "reference": "508ebef6e622f2f2ce3dd0559739ffd0dfa3b938"
            },
            "dist": {
                "type": "zip",
                "url": "https://api.github.com/repos/laminas/laminas-feed/zipball/508ebef6e622f2f2ce3dd0559739ffd0dfa3b938",
                "reference": "508ebef6e622f2f2ce3dd0559739ffd0dfa3b938",
                "shasum": ""
            },
            "require": {
                "ext-dom": "*",
                "ext-libxml": "*",
                "laminas/laminas-escaper": "^2.9",
                "laminas/laminas-servicemanager": "^3.14.0",
                "laminas/laminas-stdlib": "^3.6",
                "php": "~8.0.0 || ~8.1.0 || ~8.2.0"
            },
            "conflict": {
                "laminas/laminas-servicemanager": "<3.3",
                "zendframework/zend-feed": "*"
            },
            "require-dev": {
                "laminas/laminas-cache": "^2.13.2 || ^3.6",
                "laminas/laminas-cache-storage-adapter-memory": "^1.1.0 || ^2.1",
                "laminas/laminas-coding-standard": "~2.4.0",
                "laminas/laminas-db": "^2.15",
                "laminas/laminas-http": "^2.17.0",
                "laminas/laminas-validator": "^2.26",
                "phpunit/phpunit": "^9.5.25",
                "psalm/plugin-phpunit": "^0.18.0",
                "psr/http-message": "^1.0.1",
                "vimeo/psalm": "^5.1.0"
            },
            "suggest": {
                "laminas/laminas-cache": "Laminas\\Cache component, for optionally caching feeds between requests",
                "laminas/laminas-db": "Laminas\\Db component, for use with PubSubHubbub",
                "laminas/laminas-http": "Laminas\\Http for PubSubHubbub, and optionally for use with Laminas\\Feed\\Reader",
                "laminas/laminas-servicemanager": "Laminas\\ServiceManager component, for easily extending ExtensionManager implementations",
                "laminas/laminas-validator": "Laminas\\Validator component, for validating email addresses used in Atom feeds and entries when using the Writer subcomponent",
                "psr/http-message": "PSR-7 ^1.0.1, if you wish to use Laminas\\Feed\\Reader\\Http\\Psr7ResponseDecorator"
            },
            "type": "library",
            "autoload": {
                "psr-4": {
                    "Laminas\\Feed\\": "src/"
                }
            },
            "notification-url": "https://packagist.org/downloads/",
            "license": [
                "BSD-3-Clause"
            ],
            "description": "provides functionality for creating and consuming RSS and Atom feeds",
            "homepage": "https://laminas.dev",
            "keywords": [
                "atom",
                "feed",
                "laminas",
                "rss"
            ],
            "support": {
                "chat": "https://laminas.dev/chat",
                "docs": "https://docs.laminas.dev/laminas-feed/",
                "forum": "https://discourse.laminas.dev",
                "issues": "https://github.com/laminas/laminas-feed/issues",
                "rss": "https://github.com/laminas/laminas-feed/releases.atom",
                "source": "https://github.com/laminas/laminas-feed"
            },
            "funding": [
                {
                    "url": "https://funding.communitybridge.org/projects/laminas-project",
                    "type": "community_bridge"
                }
            ],
            "time": "2022-12-03T19:40:30+00:00"
        },
        {
            "name": "laminas/laminas-filter",
            "version": "2.31.0",
            "source": {
                "type": "git",
                "url": "https://github.com/laminas/laminas-filter.git",
                "reference": "548a6597d357b0b0b139cc7bffea4dfbc50eb5a8"
            },
            "dist": {
                "type": "zip",
                "url": "https://api.github.com/repos/laminas/laminas-filter/zipball/548a6597d357b0b0b139cc7bffea4dfbc50eb5a8",
                "reference": "548a6597d357b0b0b139cc7bffea4dfbc50eb5a8",
                "shasum": ""
            },
            "require": {
                "ext-mbstring": "*",
                "laminas/laminas-servicemanager": "^3.14.0",
                "laminas/laminas-stdlib": "^3.13.0",
                "php": "~8.0.0 || ~8.1.0 || ~8.2.0"
            },
            "conflict": {
                "laminas/laminas-validator": "<2.10.1",
                "zendframework/zend-filter": "*"
            },
            "require-dev": {
                "laminas/laminas-coding-standard": "~2.5.0",
                "laminas/laminas-crypt": "^3.9",
                "laminas/laminas-uri": "^2.10",
                "pear/archive_tar": "^1.4.14",
                "phpunit/phpunit": "^9.5.27",
                "psalm/plugin-phpunit": "^0.18.4",
                "psr/http-factory": "^1.0.1",
                "vimeo/psalm": "^5.3"
            },
            "suggest": {
                "laminas/laminas-crypt": "Laminas\\Crypt component, for encryption filters",
                "laminas/laminas-i18n": "Laminas\\I18n component for filters depending on i18n functionality",
                "laminas/laminas-uri": "Laminas\\Uri component, for the UriNormalize filter",
                "psr/http-factory-implementation": "psr/http-factory-implementation, for creating file upload instances when consuming PSR-7 in file upload filters"
            },
            "type": "library",
            "extra": {
                "laminas": {
                    "component": "Laminas\\Filter",
                    "config-provider": "Laminas\\Filter\\ConfigProvider"
                }
            },
            "autoload": {
                "psr-4": {
                    "Laminas\\Filter\\": "src/"
                }
            },
            "notification-url": "https://packagist.org/downloads/",
            "license": [
                "BSD-3-Clause"
            ],
            "description": "Programmatically filter and normalize data and files",
            "homepage": "https://laminas.dev",
            "keywords": [
                "filter",
                "laminas"
            ],
            "support": {
                "chat": "https://laminas.dev/chat",
                "docs": "https://docs.laminas.dev/laminas-filter/",
                "forum": "https://discourse.laminas.dev",
                "issues": "https://github.com/laminas/laminas-filter/issues",
                "rss": "https://github.com/laminas/laminas-filter/releases.atom",
                "source": "https://github.com/laminas/laminas-filter"
            },
            "funding": [
                {
                    "url": "https://funding.communitybridge.org/projects/laminas-project",
                    "type": "community_bridge"
                }
            ],
            "time": "2023-01-12T06:17:48+00:00"
        },
        {
            "name": "laminas/laminas-form",
            "version": "3.9.0",
            "source": {
                "type": "git",
                "url": "https://github.com/laminas/laminas-form.git",
                "reference": "843056ab671477be0204ceb7f13feaab41193b52"
            },
            "dist": {
                "type": "zip",
                "url": "https://api.github.com/repos/laminas/laminas-form/zipball/843056ab671477be0204ceb7f13feaab41193b52",
                "reference": "843056ab671477be0204ceb7f13feaab41193b52",
                "shasum": ""
            },
            "require": {
                "laminas/laminas-hydrator": "^4.3.1",
                "laminas/laminas-inputfilter": "^2.19.1",
                "laminas/laminas-stdlib": "^3.7.1",
                "php": "~8.0.0 || ~8.1.0 || ~8.2.0"
            },
            "conflict": {
                "doctrine/annotations": "<1.12.0",
                "laminas/laminas-captcha": "<2.13.0",
                "laminas/laminas-eventmanager": "<3.6.0",
                "laminas/laminas-i18n": "<2.19.0",
                "laminas/laminas-recaptcha": "<3.4.0",
                "laminas/laminas-servicemanager": "<3.19.0",
                "laminas/laminas-view": "<2.24.0"
            },
            "require-dev": {
                "doctrine/annotations": "^1.13.3",
                "ext-intl": "*",
                "laminas/laminas-captcha": "^2.15",
                "laminas/laminas-coding-standard": "^2.4",
                "laminas/laminas-db": "^2.16",
                "laminas/laminas-escaper": "^2.12",
                "laminas/laminas-eventmanager": "^3.8",
                "laminas/laminas-filter": "^2.29",
                "laminas/laminas-i18n": "^2.21",
                "laminas/laminas-modulemanager": "^2.14.0",
                "laminas/laminas-recaptcha": "^3.5",
                "laminas/laminas-servicemanager": "^3.20",
                "laminas/laminas-session": "^2.16",
                "laminas/laminas-text": "^2.9.0",
                "laminas/laminas-validator": "^2.28",
                "laminas/laminas-view": "^2.25",
                "phpunit/phpunit": "^9.5.26",
                "psalm/plugin-phpunit": "^0.18.4",
                "vimeo/psalm": "^5.1"
            },
            "suggest": {
                "doctrine/annotations": "^1.12, required to use laminas-form annotations support",
                "laminas/laminas-captcha": "^2.11, required for using CAPTCHA form elements",
                "laminas/laminas-eventmanager": "^3.4, reuired for laminas-form annotations support",
                "laminas/laminas-i18n": "^2.12, required when using laminas-form view helpers",
                "laminas/laminas-recaptcha": "^3.4, in order to use the ReCaptcha form element",
                "laminas/laminas-servicemanager": "^3.10, required to use the form factories or provide services",
                "laminas/laminas-view": "^2.14, required for using the laminas-form view helpers"
            },
            "type": "library",
            "extra": {
                "laminas": {
                    "component": "Laminas\\Form",
                    "config-provider": "Laminas\\Form\\ConfigProvider"
                }
            },
            "autoload": {
                "psr-4": {
                    "Laminas\\Form\\": "src/"
                }
            },
            "notification-url": "https://packagist.org/downloads/",
            "license": [
                "BSD-3-Clause"
            ],
            "description": "Validate and display simple and complex forms, casting forms to business objects and vice versa",
            "homepage": "https://laminas.dev",
            "keywords": [
                "form",
                "laminas"
            ],
            "support": {
                "chat": "https://laminas.dev/chat",
                "docs": "https://docs.laminas.dev/laminas-form/",
                "forum": "https://discourse.laminas.dev",
                "issues": "https://github.com/laminas/laminas-form/issues",
                "rss": "https://github.com/laminas/laminas-form/releases.atom",
                "source": "https://github.com/laminas/laminas-form"
            },
            "funding": [
                {
                    "url": "https://funding.communitybridge.org/projects/laminas-project",
                    "type": "community_bridge"
                }
            ],
            "time": "2023-03-13T17:53:17+00:00"
        },
        {
            "name": "laminas/laminas-http",
            "version": "2.18.0",
            "source": {
                "type": "git",
                "url": "https://github.com/laminas/laminas-http.git",
                "reference": "76de9008f889bc7088f85a41d0d2b06c2b59c53d"
            },
            "dist": {
                "type": "zip",
                "url": "https://api.github.com/repos/laminas/laminas-http/zipball/76de9008f889bc7088f85a41d0d2b06c2b59c53d",
                "reference": "76de9008f889bc7088f85a41d0d2b06c2b59c53d",
                "shasum": ""
            },
            "require": {
                "laminas/laminas-loader": "^2.8",
                "laminas/laminas-stdlib": "^3.6",
                "laminas/laminas-uri": "^2.9.1",
                "laminas/laminas-validator": "^2.15",
                "php": "~8.0.0 || ~8.1.0 || ~8.2.0"
            },
            "conflict": {
                "zendframework/zend-http": "*"
            },
            "require-dev": {
                "ext-curl": "*",
                "laminas/laminas-coding-standard": "~2.4.0",
                "phpunit/phpunit": "^9.5.25"
            },
            "suggest": {
                "paragonie/certainty": "For automated management of cacert.pem"
            },
            "type": "library",
            "autoload": {
                "psr-4": {
                    "Laminas\\Http\\": "src/"
                }
            },
            "notification-url": "https://packagist.org/downloads/",
            "license": [
                "BSD-3-Clause"
            ],
            "description": "Provides an easy interface for performing Hyper-Text Transfer Protocol (HTTP) requests",
            "homepage": "https://laminas.dev",
            "keywords": [
                "http",
                "http client",
                "laminas"
            ],
            "support": {
                "chat": "https://laminas.dev/chat",
                "docs": "https://docs.laminas.dev/laminas-http/",
                "forum": "https://discourse.laminas.dev",
                "issues": "https://github.com/laminas/laminas-http/issues",
                "rss": "https://github.com/laminas/laminas-http/releases.atom",
                "source": "https://github.com/laminas/laminas-http"
            },
            "funding": [
                {
                    "url": "https://funding.communitybridge.org/projects/laminas-project",
                    "type": "community_bridge"
                }
            ],
            "time": "2022-11-23T15:45:41+00:00"
        },
        {
            "name": "laminas/laminas-hydrator",
            "version": "4.13.0",
            "source": {
                "type": "git",
                "url": "https://github.com/laminas/laminas-hydrator.git",
                "reference": "de6da92da20873d569532adec94afa7285f21157"
            },
            "dist": {
                "type": "zip",
                "url": "https://api.github.com/repos/laminas/laminas-hydrator/zipball/de6da92da20873d569532adec94afa7285f21157",
                "reference": "de6da92da20873d569532adec94afa7285f21157",
                "shasum": ""
            },
            "require": {
                "laminas/laminas-stdlib": "^3.3",
                "php": "~8.0.0 || ~8.1.0 || ~8.2.0",
                "webmozart/assert": "^1.10"
            },
            "conflict": {
                "laminas/laminas-servicemanager": "<3.14.0",
                "zendframework/zend-hydrator": "*"
            },
            "require-dev": {
                "laminas/laminas-coding-standard": "~2.5.0",
                "laminas/laminas-eventmanager": "^3.10",
                "laminas/laminas-modulemanager": "^2.14.0",
                "laminas/laminas-serializer": "^2.14.0",
                "laminas/laminas-servicemanager": "^3.20",
                "phpbench/phpbench": "^1.2.8",
                "phpunit/phpunit": "^9.5.28",
                "psalm/plugin-phpunit": "^0.18.4",
                "vimeo/psalm": "^5.6"
            },
            "suggest": {
                "laminas/laminas-eventmanager": "^3.2, to support aggregate hydrator usage",
                "laminas/laminas-serializer": "^2.9, to use the SerializableStrategy",
                "laminas/laminas-servicemanager": "^3.14, to support hydrator plugin manager usage"
            },
            "type": "library",
            "extra": {
                "laminas": {
                    "component": "Laminas\\Hydrator",
                    "config-provider": "Laminas\\Hydrator\\ConfigProvider"
                }
            },
            "autoload": {
                "psr-4": {
                    "Laminas\\Hydrator\\": "src/"
                }
            },
            "notification-url": "https://packagist.org/downloads/",
            "license": [
                "BSD-3-Clause"
            ],
            "description": "Serialize objects to arrays, and vice versa",
            "homepage": "https://laminas.dev",
            "keywords": [
                "hydrator",
                "laminas"
            ],
            "support": {
                "chat": "https://laminas.dev/chat",
                "docs": "https://docs.laminas.dev/laminas-hydrator/",
                "forum": "https://discourse.laminas.dev",
                "issues": "https://github.com/laminas/laminas-hydrator/issues",
                "rss": "https://github.com/laminas/laminas-hydrator/releases.atom",
                "source": "https://github.com/laminas/laminas-hydrator"
            },
            "funding": [
                {
                    "url": "https://funding.communitybridge.org/projects/laminas-project",
                    "type": "community_bridge"
                }
            ],
            "time": "2023-03-19T20:05:31+00:00"
        },
        {
            "name": "laminas/laminas-i18n",
            "version": "2.22.1",
            "source": {
                "type": "git",
                "url": "https://github.com/laminas/laminas-i18n.git",
                "reference": "075bec49f777698c6fc229eecefbe7a2364cd18e"
            },
            "dist": {
                "type": "zip",
                "url": "https://api.github.com/repos/laminas/laminas-i18n/zipball/075bec49f777698c6fc229eecefbe7a2364cd18e",
                "reference": "075bec49f777698c6fc229eecefbe7a2364cd18e",
                "shasum": ""
            },
            "require": {
                "ext-intl": "*",
                "laminas/laminas-servicemanager": "^3.14.0",
                "laminas/laminas-stdlib": "^2.7 || ^3.0",
                "php": "~8.0.0 || ~8.1.0 || ~8.2.0"
            },
            "conflict": {
                "laminas/laminas-view": "<2.20.0",
                "phpspec/prophecy": "<1.9.0",
                "zendframework/zend-i18n": "*"
            },
            "require-dev": {
                "laminas/laminas-cache": "^3.8",
                "laminas/laminas-cache-storage-adapter-memory": "^2.2.0",
                "laminas/laminas-cache-storage-deprecated-factory": "^1.0.1",
                "laminas/laminas-coding-standard": "~2.5.0",
                "laminas/laminas-config": "^3.8.0",
                "laminas/laminas-eventmanager": "^3.7",
                "laminas/laminas-filter": "^2.28.1",
                "laminas/laminas-validator": "^2.28",
                "laminas/laminas-view": "^2.25",
                "phpunit/phpunit": "^9.5.26",
                "psalm/plugin-phpunit": "^0.18.3",
                "vimeo/psalm": "^5.0.0"
            },
            "suggest": {
                "laminas/laminas-cache": "You should install this package to cache the translations",
                "laminas/laminas-config": "You should install this package to use the INI translation format",
                "laminas/laminas-eventmanager": "You should install this package to use the events in the translator",
                "laminas/laminas-filter": "You should install this package to use the provided filters",
                "laminas/laminas-i18n-resources": "This package provides validator and captcha translations",
                "laminas/laminas-validator": "You should install this package to use the provided validators",
                "laminas/laminas-view": "You should install this package to use the provided view helpers"
            },
            "type": "library",
            "extra": {
                "laminas": {
                    "component": "Laminas\\I18n",
                    "config-provider": "Laminas\\I18n\\ConfigProvider"
                }
            },
            "autoload": {
                "psr-4": {
                    "Laminas\\I18n\\": "src/"
                }
            },
            "notification-url": "https://packagist.org/downloads/",
            "license": [
                "BSD-3-Clause"
            ],
            "description": "Provide translations for your application, and filter and validate internationalized values",
            "homepage": "https://laminas.dev",
            "keywords": [
                "i18n",
                "laminas"
            ],
            "support": {
                "chat": "https://laminas.dev/chat",
                "docs": "https://docs.laminas.dev/laminas-i18n/",
                "forum": "https://discourse.laminas.dev",
                "issues": "https://github.com/laminas/laminas-i18n/issues",
                "rss": "https://github.com/laminas/laminas-i18n/releases.atom",
                "source": "https://github.com/laminas/laminas-i18n"
            },
            "funding": [
                {
                    "url": "https://funding.communitybridge.org/projects/laminas-project",
                    "type": "community_bridge"
                }
            ],
            "time": "2023-03-31T12:31:38+00:00"
        },
        {
            "name": "laminas/laminas-inputfilter",
            "version": "2.24.1",
            "source": {
                "type": "git",
                "url": "https://github.com/laminas/laminas-inputfilter.git",
                "reference": "c5a53b1e72a2270b441391728291f7136e9461d1"
            },
            "dist": {
                "type": "zip",
                "url": "https://api.github.com/repos/laminas/laminas-inputfilter/zipball/c5a53b1e72a2270b441391728291f7136e9461d1",
                "reference": "c5a53b1e72a2270b441391728291f7136e9461d1",
                "shasum": ""
            },
            "require": {
                "laminas/laminas-filter": "^2.13",
                "laminas/laminas-servicemanager": "^3.16.0",
                "laminas/laminas-stdlib": "^3.0",
                "laminas/laminas-validator": "^2.15",
                "php": "~8.0.0 || ~8.1.0 || ~8.2.0"
            },
            "conflict": {
                "zendframework/zend-inputfilter": "*"
            },
            "require-dev": {
                "ext-json": "*",
                "laminas/laminas-coding-standard": "~2.5.0",
                "phpunit/phpunit": "^9.5.27",
                "psalm/plugin-phpunit": "^0.18.4",
                "psr/http-message": "^1.0.1",
                "vimeo/psalm": "^5.4",
                "webmozart/assert": "^1.11"
            },
            "suggest": {
                "psr/http-message-implementation": "PSR-7 is required if you wish to validate PSR-7 UploadedFileInterface payloads"
            },
            "type": "library",
            "extra": {
                "laminas": {
                    "component": "Laminas\\InputFilter",
                    "config-provider": "Laminas\\InputFilter\\ConfigProvider"
                }
            },
            "autoload": {
                "psr-4": {
                    "Laminas\\InputFilter\\": "src/"
                }
            },
            "notification-url": "https://packagist.org/downloads/",
            "license": [
                "BSD-3-Clause"
            ],
            "description": "Normalize and validate input sets from the web, APIs, the CLI, and more, including files",
            "homepage": "https://laminas.dev",
            "keywords": [
                "inputfilter",
                "laminas"
            ],
            "support": {
                "chat": "https://laminas.dev/chat",
                "docs": "https://docs.laminas.dev/laminas-inputfilter/",
                "forum": "https://discourse.laminas.dev",
                "issues": "https://github.com/laminas/laminas-inputfilter/issues",
                "rss": "https://github.com/laminas/laminas-inputfilter/releases.atom",
                "source": "https://github.com/laminas/laminas-inputfilter"
            },
            "funding": [
                {
                    "url": "https://funding.communitybridge.org/projects/laminas-project",
                    "type": "community_bridge"
                }
            ],
            "time": "2023-04-05T08:44:05+00:00"
        },
        {
            "name": "laminas/laminas-json",
            "version": "3.5.0",
            "source": {
                "type": "git",
                "url": "https://github.com/laminas/laminas-json.git",
                "reference": "7a8a1d7bf2d05dd6c1fbd7c0868d3848cf2b57ec"
            },
            "dist": {
                "type": "zip",
                "url": "https://api.github.com/repos/laminas/laminas-json/zipball/7a8a1d7bf2d05dd6c1fbd7c0868d3848cf2b57ec",
                "reference": "7a8a1d7bf2d05dd6c1fbd7c0868d3848cf2b57ec",
                "shasum": ""
            },
            "require": {
                "php": "~8.0.0 || ~8.1.0 || ~8.2.0"
            },
            "conflict": {
                "zendframework/zend-json": "*"
            },
            "require-dev": {
                "laminas/laminas-coding-standard": "~2.4.0",
                "laminas/laminas-stdlib": "^2.7.7 || ^3.1",
                "phpunit/phpunit": "^9.5.25"
            },
            "suggest": {
                "laminas/laminas-json-server": "For implementing JSON-RPC servers",
                "laminas/laminas-xml2json": "For converting XML documents to JSON"
            },
            "type": "library",
            "autoload": {
                "psr-4": {
                    "Laminas\\Json\\": "src/"
                }
            },
            "notification-url": "https://packagist.org/downloads/",
            "license": [
                "BSD-3-Clause"
            ],
            "description": "provides convenience methods for serializing native PHP to JSON and decoding JSON to native PHP",
            "homepage": "https://laminas.dev",
            "keywords": [
                "json",
                "laminas"
            ],
            "support": {
                "chat": "https://laminas.dev/chat",
                "docs": "https://docs.laminas.dev/laminas-json/",
                "forum": "https://discourse.laminas.dev",
                "issues": "https://github.com/laminas/laminas-json/issues",
                "rss": "https://github.com/laminas/laminas-json/releases.atom",
                "source": "https://github.com/laminas/laminas-json"
            },
            "funding": [
                {
                    "url": "https://funding.communitybridge.org/projects/laminas-project",
                    "type": "community_bridge"
                }
            ],
            "time": "2022-10-17T04:06:45+00:00"
        },
        {
            "name": "laminas/laminas-loader",
            "version": "2.9.0",
            "source": {
                "type": "git",
                "url": "https://github.com/laminas/laminas-loader.git",
                "reference": "51ed9c3fa42d1098a9997571730c0cbf42d078d3"
            },
            "dist": {
                "type": "zip",
                "url": "https://api.github.com/repos/laminas/laminas-loader/zipball/51ed9c3fa42d1098a9997571730c0cbf42d078d3",
                "reference": "51ed9c3fa42d1098a9997571730c0cbf42d078d3",
                "shasum": ""
            },
            "require": {
                "php": "~8.0.0 || ~8.1.0 || ~8.2.0"
            },
            "conflict": {
                "zendframework/zend-loader": "*"
            },
            "require-dev": {
                "laminas/laminas-coding-standard": "~2.4.0",
                "phpunit/phpunit": "~9.5.25"
            },
            "type": "library",
            "autoload": {
                "psr-4": {
                    "Laminas\\Loader\\": "src/"
                }
            },
            "notification-url": "https://packagist.org/downloads/",
            "license": [
                "BSD-3-Clause"
            ],
            "description": "Autoloading and plugin loading strategies",
            "homepage": "https://laminas.dev",
            "keywords": [
                "laminas",
                "loader"
            ],
            "support": {
                "chat": "https://laminas.dev/chat",
                "docs": "https://docs.laminas.dev/laminas-loader/",
                "forum": "https://discourse.laminas.dev",
                "issues": "https://github.com/laminas/laminas-loader/issues",
                "rss": "https://github.com/laminas/laminas-loader/releases.atom",
                "source": "https://github.com/laminas/laminas-loader"
            },
            "funding": [
                {
                    "url": "https://funding.communitybridge.org/projects/laminas-project",
                    "type": "community_bridge"
                }
            ],
            "time": "2022-10-16T12:50:49+00:00"
        },
        {
            "name": "laminas/laminas-log",
            "version": "2.16.1",
            "source": {
                "type": "git",
                "url": "https://github.com/laminas/laminas-log.git",
                "reference": "a9c16bb161311553238b8989aa587bed4b518a7e"
            },
            "dist": {
                "type": "zip",
                "url": "https://api.github.com/repos/laminas/laminas-log/zipball/a9c16bb161311553238b8989aa587bed4b518a7e",
                "reference": "a9c16bb161311553238b8989aa587bed4b518a7e",
                "shasum": ""
            },
            "require": {
                "laminas/laminas-servicemanager": "^3.3.0",
                "laminas/laminas-stdlib": "^3.0",
                "php": "~8.0.0 || ~8.1.0 || ~8.2.0",
                "psr/log": "^1.1.2"
            },
            "conflict": {
                "zendframework/zend-log": "*"
            },
            "provide": {
                "psr/log-implementation": "1.0.0"
            },
            "require-dev": {
                "ext-dom": "*",
                "ext-json": "*",
                "ext-xml": "*",
                "firephp/firephp-core": "^0.5.3",
                "laminas/laminas-coding-standard": "~2.3.0",
                "laminas/laminas-db": "^2.6",
                "laminas/laminas-escaper": "^2.5",
                "laminas/laminas-filter": "^2.5",
                "laminas/laminas-mail": "^2.6.1",
                "laminas/laminas-validator": "^2.10.1",
                "mikey179/vfsstream": "^1.6.7",
                "phpspec/prophecy-phpunit": "^2.0",
                "phpunit/phpunit": "^9.5.10"
            },
            "suggest": {
                "ext-mongo": "mongo extension to use Mongo writer",
                "ext-mongodb": "mongodb extension to use MongoDB writer",
                "laminas/laminas-db": "Laminas\\Db component to use the database log writer",
                "laminas/laminas-escaper": "Laminas\\Escaper component, for use in the XML log formatter",
                "laminas/laminas-mail": "Laminas\\Mail component to use the email log writer",
                "laminas/laminas-validator": "Laminas\\Validator component to block invalid log messages"
            },
            "type": "library",
            "extra": {
                "laminas": {
                    "component": "Laminas\\Log",
                    "config-provider": "Laminas\\Log\\ConfigProvider"
                }
            },
            "autoload": {
                "psr-4": {
                    "Laminas\\Log\\": "src/"
                }
            },
            "notification-url": "https://packagist.org/downloads/",
            "license": [
                "BSD-3-Clause"
            ],
            "description": "Robust, composite logger with filtering, formatting, and PSR-3 support",
            "homepage": "https://laminas.dev",
            "keywords": [
                "laminas",
                "log",
                "logging"
            ],
            "support": {
                "chat": "https://laminas.dev/chat",
                "docs": "https://docs.laminas.dev/laminas-log/",
                "forum": "https://discourse.laminas.dev",
                "issues": "https://github.com/laminas/laminas-log/issues",
                "rss": "https://github.com/laminas/laminas-log/releases.atom",
                "source": "https://github.com/laminas/laminas-log"
            },
            "funding": [
                {
                    "url": "https://funding.communitybridge.org/projects/laminas-project",
                    "type": "community_bridge"
                }
            ],
            "time": "2022-12-19T16:38:15+00:00"
        },
        {
            "name": "laminas/laminas-mail",
            "version": "2.22.0",
            "source": {
                "type": "git",
                "url": "https://github.com/laminas/laminas-mail.git",
                "reference": "1d307ff65328c00117c6d90ba0084fdd0fc2bd5c"
            },
            "dist": {
                "type": "zip",
                "url": "https://api.github.com/repos/laminas/laminas-mail/zipball/1d307ff65328c00117c6d90ba0084fdd0fc2bd5c",
                "reference": "1d307ff65328c00117c6d90ba0084fdd0fc2bd5c",
                "shasum": ""
            },
            "require": {
                "ext-iconv": "*",
                "laminas/laminas-loader": "^2.8.0",
                "laminas/laminas-mime": "^2.10.0",
                "laminas/laminas-stdlib": "^3.11.0",
                "laminas/laminas-validator": "^2.23.0",
                "php": "~8.0.0 || ~8.1.0 || ~8.2.0",
                "symfony/polyfill-intl-idn": "^1.26.0",
                "symfony/polyfill-mbstring": "^1.16.0",
                "webmozart/assert": "^1.11.0"
            },
            "require-dev": {
                "laminas/laminas-coding-standard": "~2.5.0",
                "laminas/laminas-crypt": "^3.9.0",
                "laminas/laminas-db": "^2.16",
                "laminas/laminas-servicemanager": "^3.20",
                "phpunit/phpunit": "^9.5.26",
                "psalm/plugin-phpunit": "^0.18.4",
                "symfony/process": "^6.0.11",
                "vimeo/psalm": "^5.1"
            },
            "suggest": {
                "laminas/laminas-crypt": "^3.8 Crammd5 support in SMTP Auth",
                "laminas/laminas-servicemanager": "^3.16 when using SMTP to deliver messages"
            },
            "type": "library",
            "extra": {
                "laminas": {
                    "component": "Laminas\\Mail",
                    "config-provider": "Laminas\\Mail\\ConfigProvider"
                }
            },
            "autoload": {
                "psr-4": {
                    "Laminas\\Mail\\": "src/"
                }
            },
            "notification-url": "https://packagist.org/downloads/",
            "license": [
                "BSD-3-Clause"
            ],
            "description": "Provides generalized functionality to compose and send both text and MIME-compliant multipart e-mail messages",
            "homepage": "https://laminas.dev",
            "keywords": [
                "laminas",
                "mail"
            ],
            "support": {
                "chat": "https://laminas.dev/chat",
                "docs": "https://docs.laminas.dev/laminas-mail/",
                "forum": "https://discourse.laminas.dev",
                "issues": "https://github.com/laminas/laminas-mail/issues",
                "rss": "https://github.com/laminas/laminas-mail/releases.atom",
                "source": "https://github.com/laminas/laminas-mail"
            },
            "funding": [
                {
                    "url": "https://funding.communitybridge.org/projects/laminas-project",
                    "type": "community_bridge"
                }
            ],
            "time": "2023-01-18T08:33:48+00:00"
        },
        {
            "name": "laminas/laminas-math",
            "version": "3.6.0",
            "source": {
                "type": "git",
                "url": "https://github.com/laminas/laminas-math.git",
                "reference": "5770fc632a3614f5526632a8b70f41b65130460e"
            },
            "dist": {
                "type": "zip",
                "url": "https://api.github.com/repos/laminas/laminas-math/zipball/5770fc632a3614f5526632a8b70f41b65130460e",
                "reference": "5770fc632a3614f5526632a8b70f41b65130460e",
                "shasum": ""
            },
            "require": {
                "ext-mbstring": "*",
                "php": "~8.0.0 || ~8.1.0 || ~8.2.0"
            },
            "conflict": {
                "zendframework/zend-math": "*"
            },
            "require-dev": {
                "laminas/laminas-coding-standard": "~2.4.0",
                "phpunit/phpunit": "~9.5.25"
            },
            "suggest": {
                "ext-bcmath": "If using the bcmath functionality",
                "ext-gmp": "If using the gmp functionality"
            },
            "type": "library",
            "extra": {
                "branch-alias": {
                    "dev-master": "3.2.x-dev",
                    "dev-develop": "3.3.x-dev"
                }
            },
            "autoload": {
                "psr-4": {
                    "Laminas\\Math\\": "src/"
                }
            },
            "notification-url": "https://packagist.org/downloads/",
            "license": [
                "BSD-3-Clause"
            ],
            "description": "Create cryptographically secure pseudo-random numbers, and manage big integers",
            "homepage": "https://laminas.dev",
            "keywords": [
                "laminas",
                "math"
            ],
            "support": {
                "chat": "https://laminas.dev/chat",
                "docs": "https://docs.laminas.dev/laminas-math/",
                "forum": "https://discourse.laminas.dev",
                "issues": "https://github.com/laminas/laminas-math/issues",
                "rss": "https://github.com/laminas/laminas-math/releases.atom",
                "source": "https://github.com/laminas/laminas-math"
            },
            "funding": [
                {
                    "url": "https://funding.communitybridge.org/projects/laminas-project",
                    "type": "community_bridge"
                }
            ],
            "time": "2022-10-16T14:22:28+00:00"
        },
        {
            "name": "laminas/laminas-mime",
            "version": "2.11.0",
            "source": {
                "type": "git",
                "url": "https://github.com/laminas/laminas-mime.git",
                "reference": "60ec04b755821c79c1987ce291b44e69f2c0831f"
            },
            "dist": {
                "type": "zip",
                "url": "https://api.github.com/repos/laminas/laminas-mime/zipball/60ec04b755821c79c1987ce291b44e69f2c0831f",
                "reference": "60ec04b755821c79c1987ce291b44e69f2c0831f",
                "shasum": ""
            },
            "require": {
                "laminas/laminas-stdlib": "^2.7 || ^3.0",
                "php": "~8.0.0 || ~8.1.0 || ~8.2.0"
            },
            "conflict": {
                "zendframework/zend-mime": "*"
            },
            "require-dev": {
                "laminas/laminas-coding-standard": "~2.4.0",
                "laminas/laminas-mail": "^2.19.0",
                "phpunit/phpunit": "~9.5.25"
            },
            "suggest": {
                "laminas/laminas-mail": "Laminas\\Mail component"
            },
            "type": "library",
            "autoload": {
                "psr-4": {
                    "Laminas\\Mime\\": "src/"
                }
            },
            "notification-url": "https://packagist.org/downloads/",
            "license": [
                "BSD-3-Clause"
            ],
            "description": "Create and parse MIME messages and parts",
            "homepage": "https://laminas.dev",
            "keywords": [
                "laminas",
                "mime"
            ],
            "support": {
                "chat": "https://laminas.dev/chat",
                "docs": "https://docs.laminas.dev/laminas-mime/",
                "forum": "https://discourse.laminas.dev",
                "issues": "https://github.com/laminas/laminas-mime/issues",
                "rss": "https://github.com/laminas/laminas-mime/releases.atom",
                "source": "https://github.com/laminas/laminas-mime"
            },
            "funding": [
                {
                    "url": "https://funding.communitybridge.org/projects/laminas-project",
                    "type": "community_bridge"
                }
            ],
            "time": "2022-10-18T08:38:15+00:00"
        },
        {
            "name": "laminas/laminas-modulemanager",
            "version": "2.14.0",
            "source": {
                "type": "git",
                "url": "https://github.com/laminas/laminas-modulemanager.git",
                "reference": "fb0a2c34423f7d3321dd7c42dc5fc4db905a99ac"
            },
            "dist": {
                "type": "zip",
                "url": "https://api.github.com/repos/laminas/laminas-modulemanager/zipball/fb0a2c34423f7d3321dd7c42dc5fc4db905a99ac",
                "reference": "fb0a2c34423f7d3321dd7c42dc5fc4db905a99ac",
                "shasum": ""
            },
            "require": {
                "brick/varexporter": "^0.3.2",
                "laminas/laminas-config": "^3.7",
                "laminas/laminas-eventmanager": "^3.4",
                "laminas/laminas-stdlib": "^3.6",
                "php": "~8.0.0 || ~8.1.0 || ~8.2.0",
                "webimpress/safe-writer": "^1.0.2 || ^2.1"
            },
            "conflict": {
                "zendframework/zend-modulemanager": "*"
            },
            "require-dev": {
                "laminas/laminas-coding-standard": "^2.3",
                "laminas/laminas-loader": "^2.9.0",
                "laminas/laminas-mvc": "^3.5.0",
                "laminas/laminas-servicemanager": "^3.19.0",
                "phpunit/phpunit": "^9.5.25",
                "psalm/plugin-phpunit": "^0.17.0",
                "vimeo/psalm": "^4.29"
            },
            "suggest": {
                "laminas/laminas-console": "Laminas\\Console component",
                "laminas/laminas-loader": "Laminas\\Loader component if you are not using Composer autoloading for your modules",
                "laminas/laminas-mvc": "Laminas\\Mvc component",
                "laminas/laminas-servicemanager": "Laminas\\ServiceManager component"
            },
            "type": "library",
            "autoload": {
                "psr-4": {
                    "Laminas\\ModuleManager\\": "src/"
                }
            },
            "notification-url": "https://packagist.org/downloads/",
            "license": [
                "BSD-3-Clause"
            ],
            "description": "Modular application system for laminas-mvc applications",
            "homepage": "https://laminas.dev",
            "keywords": [
                "laminas",
                "modulemanager"
            ],
            "support": {
                "chat": "https://laminas.dev/chat",
                "docs": "https://docs.laminas.dev/laminas-modulemanager/",
                "forum": "https://discourse.laminas.dev",
                "issues": "https://github.com/laminas/laminas-modulemanager/issues",
                "rss": "https://github.com/laminas/laminas-modulemanager/releases.atom",
                "source": "https://github.com/laminas/laminas-modulemanager"
            },
            "funding": [
                {
                    "url": "https://funding.communitybridge.org/projects/laminas-project",
                    "type": "community_bridge"
                }
            ],
            "time": "2022-10-28T09:21:04+00:00"
        },
        {
            "name": "laminas/laminas-mvc",
            "version": "3.6.1",
            "source": {
                "type": "git",
                "url": "https://github.com/laminas/laminas-mvc.git",
                "reference": "f12e801c31c04a4b35017354ff84070f5573879f"
            },
            "dist": {
                "type": "zip",
                "url": "https://api.github.com/repos/laminas/laminas-mvc/zipball/f12e801c31c04a4b35017354ff84070f5573879f",
                "reference": "f12e801c31c04a4b35017354ff84070f5573879f",
                "shasum": ""
            },
            "require": {
                "container-interop/container-interop": "^1.2",
                "laminas/laminas-eventmanager": "^3.4",
                "laminas/laminas-http": "^2.15",
                "laminas/laminas-modulemanager": "^2.8",
                "laminas/laminas-router": "^3.11.1",
                "laminas/laminas-servicemanager": "^3.20.0",
                "laminas/laminas-stdlib": "^3.6",
                "laminas/laminas-view": "^2.14",
                "php": "~8.0.0 || ~8.1.0 || ~8.2.0"
            },
            "conflict": {
                "zendframework/zend-mvc": "*"
            },
            "require-dev": {
                "laminas/laminas-coding-standard": "^2.4.0",
                "laminas/laminas-json": "^3.3",
                "phpspec/prophecy": "^1.15.0",
                "phpspec/prophecy-phpunit": "^2.0.1",
                "phpunit/phpunit": "^9.5.25",
                "webmozart/assert": "^1.11"
            },
            "suggest": {
                "laminas/laminas-json": "(^2.6.1 || ^3.0) To auto-deserialize JSON body content in AbstractRestfulController extensions, when json_decode is unavailable",
                "laminas/laminas-log": "^2.9.1  To provide log functionality via LogFilterManager, LogFormatterManager, and LogProcessorManager",
                "laminas/laminas-mvc-console": "laminas-mvc-console provides the ability to expose laminas-mvc as a console application",
                "laminas/laminas-mvc-i18n": "laminas-mvc-i18n provides integration with laminas-i18n, including a translation bridge and translatable route segments",
                "laminas/laminas-mvc-middleware": "To dispatch middleware in your laminas-mvc application",
                "laminas/laminas-mvc-plugin-fileprg": "To provide Post/Redirect/Get functionality around forms that container file uploads",
                "laminas/laminas-mvc-plugin-flashmessenger": "To provide flash messaging capabilities between requests",
                "laminas/laminas-mvc-plugin-identity": "To access the authenticated identity (per laminas-authentication) in controllers",
                "laminas/laminas-mvc-plugin-prg": "To provide Post/Redirect/Get functionality within controllers",
                "laminas/laminas-paginator": "^2.7 To provide pagination functionality via PaginatorPluginManager",
                "laminas/laminas-servicemanager-di": "laminas-servicemanager-di provides utilities for integrating laminas-di and laminas-servicemanager in your laminas-mvc application"
            },
            "type": "library",
            "autoload": {
                "psr-4": {
                    "Laminas\\Mvc\\": "src/"
                }
            },
            "notification-url": "https://packagist.org/downloads/",
            "license": [
                "BSD-3-Clause"
            ],
            "description": "Laminas's event-driven MVC layer, including MVC Applications, Controllers, and Plugins",
            "homepage": "https://laminas.dev",
            "keywords": [
                "laminas",
                "mvc"
            ],
            "support": {
                "chat": "https://laminas.dev/chat",
                "docs": "https://docs.laminas.dev/laminas-mvc/",
                "forum": "https://discourse.laminas.dev",
                "issues": "https://github.com/laminas/laminas-mvc/issues",
                "rss": "https://github.com/laminas/laminas-mvc/releases.atom",
                "source": "https://github.com/laminas/laminas-mvc"
            },
            "funding": [
                {
                    "url": "https://funding.communitybridge.org/projects/laminas-project",
                    "type": "community_bridge"
                }
            ],
            "time": "2023-03-15T10:21:03+00:00"
        },
        {
            "name": "laminas/laminas-mvc-i18n",
            "version": "1.7.0",
            "source": {
                "type": "git",
                "url": "https://github.com/laminas/laminas-mvc-i18n.git",
                "reference": "571f3e34afbff14351677c450f872a0dd19f9d28"
            },
            "dist": {
                "type": "zip",
                "url": "https://api.github.com/repos/laminas/laminas-mvc-i18n/zipball/571f3e34afbff14351677c450f872a0dd19f9d28",
                "reference": "571f3e34afbff14351677c450f872a0dd19f9d28",
                "shasum": ""
            },
            "require": {
                "container-interop/container-interop": "^1.1",
                "ext-intl": "*",
                "laminas/laminas-i18n": "^2.13.0",
                "laminas/laminas-router": "^3.5.0",
                "laminas/laminas-servicemanager": "^3.15.1",
                "laminas/laminas-stdlib": "^3.10.1",
                "laminas/laminas-validator": "^2.19.0",
                "php": "~8.0.0 || ~8.1.0 || ~8.2.0"
            },
            "conflict": {
                "laminas/laminas-mvc": "<3.0.0",
                "phpspec/prophecy": "<1.8.0",
                "zendframework/zend-mvc-i18n": "*"
            },
            "require-dev": {
                "laminas/laminas-coding-standard": "~2.4.0",
                "phpspec/prophecy-phpunit": "^2.0.1",
                "phpunit/phpunit": "^9.5.26",
                "psalm/plugin-phpunit": "^0.18.0",
                "vimeo/psalm": "^5.0.0"
            },
            "suggest": {
                "laminas/laminas-cache": "To enable caching of translation strings"
            },
            "type": "library",
            "extra": {
                "laminas": {
                    "component": "Laminas\\Mvc\\I18n",
                    "config-provider": "Laminas\\Mvc\\I18n\\ConfigProvider"
                }
            },
            "autoload": {
                "psr-4": {
                    "Laminas\\Mvc\\I18n\\": "src/"
                }
            },
            "notification-url": "https://packagist.org/downloads/",
            "license": [
                "BSD-3-Clause"
            ],
            "description": "Integration between laminas-mvc and laminas-i18n",
            "homepage": "https://laminas.dev",
            "keywords": [
                "i18n",
                "laminas",
                "mvc"
            ],
            "support": {
                "chat": "https://laminas.dev/chat",
                "docs": "https://docs.laminas.dev/laminas-mvc-i18n/",
                "forum": "https://discourse.laminas.dev",
                "issues": "https://github.com/laminas/laminas-mvc-i18n/issues",
                "rss": "https://github.com/laminas/laminas-mvc-i18n/releases.atom",
                "source": "https://github.com/laminas/laminas-mvc-i18n"
            },
            "funding": [
                {
                    "url": "https://funding.communitybridge.org/projects/laminas-project",
                    "type": "community_bridge"
                }
            ],
            "time": "2022-12-02T15:45:50+00:00"
        },
        {
            "name": "laminas/laminas-mvc-plugin-flashmessenger",
            "version": "1.9.0",
            "source": {
                "type": "git",
                "url": "https://github.com/laminas/laminas-mvc-plugin-flashmessenger.git",
                "reference": "dc73bb6b56a0d74f9fdc0d24ec55a5f8c87c4cfa"
            },
            "dist": {
                "type": "zip",
                "url": "https://api.github.com/repos/laminas/laminas-mvc-plugin-flashmessenger/zipball/dc73bb6b56a0d74f9fdc0d24ec55a5f8c87c4cfa",
                "reference": "dc73bb6b56a0d74f9fdc0d24ec55a5f8c87c4cfa",
                "shasum": ""
            },
            "require": {
                "laminas/laminas-mvc": "^3.3",
                "laminas/laminas-session": "^2.12.0",
                "laminas/laminas-stdlib": "^3.6.4",
                "laminas/laminas-view": "^2.13.1",
                "php": "~8.0.0 || ~8.1.0 || ~8.2.0"
            },
            "conflict": {
                "laminas/laminas-mvc": "<3.0.0",
                "zendframework/zend-mvc-plugin-flashmessenger": "*"
            },
            "require-dev": {
                "laminas/laminas-coding-standard": "~2.4.0",
                "laminas/laminas-i18n": "^2.19.0",
                "phpunit/phpunit": "^9.5.25",
                "psalm/plugin-phpunit": "^0.17.0",
                "vimeo/psalm": "^4.29.0"
            },
            "type": "library",
            "extra": {
                "laminas": {
                    "component": "Laminas\\Mvc\\Plugin\\FlashMessenger"
                }
            },
            "autoload": {
                "psr-4": {
                    "Laminas\\Mvc\\Plugin\\FlashMessenger\\": "src/"
                }
            },
            "notification-url": "https://packagist.org/downloads/",
            "license": [
                "BSD-3-Clause"
            ],
            "description": "Plugin for creating and exposing flash messages via laminas-mvc controllers",
            "homepage": "https://laminas.dev",
            "keywords": [
                "laminas",
                "mvc"
            ],
            "support": {
                "chat": "https://laminas.dev/chat",
                "docs": "https://docs.laminas.dev/laminas-mvc-plugin-flashmessenger/",
                "forum": "https://discourse.laminas.dev",
                "issues": "https://github.com/laminas/laminas-mvc-plugin-flashmessenger/issues",
                "rss": "https://github.com/laminas/laminas-mvc-plugin-flashmessenger/releases.atom",
                "source": "https://github.com/laminas/laminas-mvc-plugin-flashmessenger"
            },
            "funding": [
                {
                    "url": "https://funding.communitybridge.org/projects/laminas-project",
                    "type": "community_bridge"
                }
            ],
            "time": "2022-10-22T12:47:30+00:00"
        },
        {
            "name": "laminas/laminas-paginator",
            "version": "2.17.0",
            "source": {
                "type": "git",
                "url": "https://github.com/laminas/laminas-paginator.git",
                "reference": "d0fca60a32656fe095045d76af7ad3a3bfc297f9"
            },
            "dist": {
                "type": "zip",
                "url": "https://api.github.com/repos/laminas/laminas-paginator/zipball/d0fca60a32656fe095045d76af7ad3a3bfc297f9",
                "reference": "d0fca60a32656fe095045d76af7ad3a3bfc297f9",
                "shasum": ""
            },
            "require": {
                "ext-json": "*",
                "laminas/laminas-stdlib": "^3.10.1",
                "php": "~8.0.0 || ~8.1.0 || ~8.2.0"
            },
            "conflict": {
                "zendframework/zend-paginator": "*"
            },
            "require-dev": {
                "laminas/laminas-cache": "^3.6.0",
                "laminas/laminas-cache-storage-adapter-memory": "^2.2.0",
                "laminas/laminas-coding-standard": "^2.4.0",
                "laminas/laminas-config": "^3.8.0",
                "laminas/laminas-filter": "^2.23.0",
                "laminas/laminas-servicemanager": "^3.19.0",
                "laminas/laminas-view": "^2.24.0",
                "phpunit/phpunit": "^9.5.25",
                "psalm/plugin-phpunit": "^0.18.0",
                "vimeo/psalm": "^5.0.0"
            },
            "suggest": {
                "laminas/laminas-cache": "Laminas\\Cache component to support cache features",
                "laminas/laminas-filter": "Laminas\\Filter component",
                "laminas/laminas-paginator-adapter-laminasdb": "Provides pagination adapters for Select statements and TableGateway instances",
                "laminas/laminas-servicemanager": "Laminas\\ServiceManager component",
                "laminas/laminas-view": "Laminas\\View component"
            },
            "type": "library",
            "extra": {
                "laminas": {
                    "component": "Laminas\\Paginator",
                    "config-provider": "Laminas\\Paginator\\ConfigProvider"
                }
            },
            "autoload": {
                "psr-4": {
                    "Laminas\\Paginator\\": "src/"
                }
            },
            "notification-url": "https://packagist.org/downloads/",
            "license": [
                "BSD-3-Clause"
            ],
            "description": "Paginate collections of data from arbitrary sources",
            "homepage": "https://laminas.dev",
            "keywords": [
                "laminas",
                "paginator"
            ],
            "support": {
                "chat": "https://laminas.dev/chat",
                "docs": "https://docs.laminas.dev/laminas-paginator/",
                "forum": "https://discourse.laminas.dev",
                "issues": "https://github.com/laminas/laminas-paginator/issues",
                "rss": "https://github.com/laminas/laminas-paginator/releases.atom",
                "source": "https://github.com/laminas/laminas-paginator"
            },
            "funding": [
                {
                    "url": "https://funding.communitybridge.org/projects/laminas-project",
                    "type": "community_bridge"
                }
            ],
            "time": "2022-12-05T16:02:38+00:00"
        },
        {
            "name": "laminas/laminas-paginator-adapter-laminasdb",
            "version": "1.3.0",
            "source": {
                "type": "git",
                "url": "https://github.com/laminas/laminas-paginator-adapter-laminasdb.git",
                "reference": "bbed386f6eec03ce776d798d150c456c7ab10c48"
            },
            "dist": {
                "type": "zip",
                "url": "https://api.github.com/repos/laminas/laminas-paginator-adapter-laminasdb/zipball/bbed386f6eec03ce776d798d150c456c7ab10c48",
                "reference": "bbed386f6eec03ce776d798d150c456c7ab10c48",
                "shasum": ""
            },
            "require": {
                "laminas/laminas-db": "^2.13.4",
                "laminas/laminas-paginator": "^2.12.1",
                "php": "^7.4 || ~8.0.0 || ~8.1.0 || ~8.2.0"
            },
            "require-dev": {
                "laminas/laminas-coding-standard": "~2.4.0",
                "phpunit/phpunit": "^9.5.26",
                "psalm/plugin-phpunit": "^0.18.0",
                "vimeo/psalm": "^5.0.0"
            },
            "type": "library",
            "extra": {
                "laminas": {
                    "component": "Laminas\\Paginator\\Adapter\\LaminasDb",
                    "config-provider": "Laminas\\Paginator\\Adapter\\LaminasDb\\ConfigProvider"
                }
            },
            "autoload": {
                "psr-4": {
                    "Laminas\\Paginator\\Adapter\\LaminasDb\\": "src//"
                }
            },
            "notification-url": "https://packagist.org/downloads/",
            "license": [
                "BSD-3-Clause"
            ],
            "description": "laminas-db adapters for laminas-paginator",
            "keywords": [
                "db",
                "laminas",
                "pagination"
            ],
            "support": {
                "docs": "https://docs.laminas.dev/laminas-laminas-paginator-adapter-db/",
                "forum": "https://discourse.laminas.dev/",
                "issues": "https://github.com/laminas/laminas-laminas-paginator-adapter-db/issues",
                "rss": "https://github.com/laminas/laminas-laminas-paginator-adapter-db/releases.atom",
                "source": "https://github.com/laminas/laminas-laminas-paginator-adapter-db"
            },
            "funding": [
                {
                    "url": "https://funding.communitybridge.org/projects/laminas-project",
                    "type": "community_bridge"
                }
            ],
            "time": "2022-12-07T01:20:31+00:00"
        },
        {
            "name": "laminas/laminas-psr7bridge",
            "version": "1.9.0",
            "source": {
                "type": "git",
                "url": "https://github.com/laminas/laminas-psr7bridge.git",
                "reference": "fa4bdcc88727e37d51dedb7ddd0c5e9803d792b4"
            },
            "dist": {
                "type": "zip",
                "url": "https://api.github.com/repos/laminas/laminas-psr7bridge/zipball/fa4bdcc88727e37d51dedb7ddd0c5e9803d792b4",
                "reference": "fa4bdcc88727e37d51dedb7ddd0c5e9803d792b4",
                "shasum": ""
            },
            "require": {
                "laminas/laminas-diactoros": "^2.0",
                "laminas/laminas-http": "^2.18",
                "php": "~8.0.0 || ~8.1.0 || ~8.2.0",
                "psr/http-message": "^1.0"
            },
            "conflict": {
                "laminas/laminas-stdlib": "< 3.2.1",
                "zendframework/zend-psr7bridge": "*"
            },
            "require-dev": {
                "laminas/laminas-coding-standard": "~2.4.0",
                "phpunit/phpunit": "^9.5.27",
                "psalm/plugin-phpunit": "^0.18.4",
                "vimeo/psalm": "^5.4"
            },
            "type": "library",
            "autoload": {
                "psr-4": {
                    "Laminas\\Psr7Bridge\\": "src/"
                }
            },
            "notification-url": "https://packagist.org/downloads/",
            "license": [
                "BSD-3-Clause"
            ],
            "description": "Bidirectional conversions between PSR-7 and laminas-http messages",
            "homepage": "https://laminas.dev",
            "keywords": [
                "http",
                "laminas",
                "psr",
                "psr-7"
            ],
            "support": {
                "chat": "https://laminas.dev/chat",
                "docs": "https://docs.laminas.dev/laminas-psr7bridge/",
                "forum": "https://discourse.laminas.dev",
                "issues": "https://github.com/laminas/laminas-psr7bridge/issues",
                "rss": "https://github.com/laminas/laminas-psr7bridge/releases.atom",
                "source": "https://github.com/laminas/laminas-psr7bridge"
            },
            "funding": [
                {
                    "url": "https://funding.communitybridge.org/projects/laminas-project",
                    "type": "community_bridge"
                }
            ],
            "time": "2022-12-20T12:37:06+00:00"
        },
        {
            "name": "laminas/laminas-recaptcha",
            "version": "3.6.0",
            "source": {
                "type": "git",
                "url": "https://github.com/laminas/laminas-recaptcha.git",
                "reference": "ead14136a0ded44d1a72f4885df0f3333065d919"
            },
            "dist": {
                "type": "zip",
                "url": "https://api.github.com/repos/laminas/laminas-recaptcha/zipball/ead14136a0ded44d1a72f4885df0f3333065d919",
                "reference": "ead14136a0ded44d1a72f4885df0f3333065d919",
                "shasum": ""
            },
            "require": {
                "ext-json": "*",
                "laminas/laminas-http": "^2.15",
                "laminas/laminas-stdlib": "^3.10.1",
                "php": "~8.0.0 || ~8.1.0 || ~8.2.0"
            },
            "conflict": {
                "zendframework/zendservice-recaptcha": "*"
            },
            "require-dev": {
                "laminas/laminas-coding-standard": "~2.4.0",
                "laminas/laminas-config": "^3.7",
                "laminas/laminas-validator": "^2.15",
                "phpunit/phpunit": "^9.5.26",
                "psalm/plugin-phpunit": "^0.18.0",
                "vimeo/psalm": "^5.0.0"
            },
            "suggest": {
                "laminas/laminas-validator": "~2.0, if using ReCaptcha's Mailhide API"
            },
            "type": "library",
            "autoload": {
                "psr-4": {
                    "Laminas\\ReCaptcha\\": "src/"
                }
            },
            "notification-url": "https://packagist.org/downloads/",
            "license": [
                "BSD-3-Clause"
            ],
            "description": "OOP wrapper for the ReCaptcha web service",
            "homepage": "https://laminas.dev",
            "keywords": [
                "laminas",
                "recaptcha"
            ],
            "support": {
                "chat": "https://laminas.dev/chat",
                "docs": "https://docs.laminas.dev/laminas-recaptcha/",
                "forum": "https://discourse.laminas.dev",
                "issues": "https://github.com/laminas/laminas-recaptcha/issues",
                "rss": "https://github.com/laminas/laminas-recaptcha/releases.atom",
                "source": "https://github.com/laminas/laminas-recaptcha"
            },
            "funding": [
                {
                    "url": "https://funding.communitybridge.org/projects/laminas-project",
                    "type": "community_bridge"
                }
            ],
            "time": "2022-12-05T21:28:54+00:00"
        },
        {
            "name": "laminas/laminas-router",
            "version": "3.11.1",
            "source": {
                "type": "git",
                "url": "https://github.com/laminas/laminas-router.git",
                "reference": "3512c28cb4ffd64a62bc9e8b685a50a6547b0a11"
            },
            "dist": {
                "type": "zip",
                "url": "https://api.github.com/repos/laminas/laminas-router/zipball/3512c28cb4ffd64a62bc9e8b685a50a6547b0a11",
                "reference": "3512c28cb4ffd64a62bc9e8b685a50a6547b0a11",
                "shasum": ""
            },
            "require": {
                "laminas/laminas-http": "^2.15",
                "laminas/laminas-servicemanager": "^3.14.0",
                "laminas/laminas-stdlib": "^3.10.1",
                "php": "~8.0.0 || ~8.1.0 || ~8.2.0"
            },
            "conflict": {
                "zendframework/zend-router": "*"
            },
            "require-dev": {
                "laminas/laminas-coding-standard": "~2.4.0",
                "laminas/laminas-i18n": "^2.19.0",
                "phpunit/phpunit": "^9.5.26",
                "psalm/plugin-phpunit": "^0.18.0",
                "vimeo/psalm": "^5.0.0"
            },
            "suggest": {
                "laminas/laminas-i18n": "^2.15.0 if defining translatable HTTP path segments"
            },
            "type": "library",
            "extra": {
                "laminas": {
                    "component": "Laminas\\Router",
                    "config-provider": "Laminas\\Router\\ConfigProvider"
                }
            },
            "autoload": {
                "psr-4": {
                    "Laminas\\Router\\": "src/"
                }
            },
            "notification-url": "https://packagist.org/downloads/",
            "license": [
                "BSD-3-Clause"
            ],
            "description": "Flexible routing system for HTTP and console applications",
            "homepage": "https://laminas.dev",
            "keywords": [
                "laminas",
                "routing"
            ],
            "support": {
                "chat": "https://laminas.dev/chat",
                "docs": "https://docs.laminas.dev/laminas-router/",
                "forum": "https://discourse.laminas.dev",
                "issues": "https://github.com/laminas/laminas-router/issues",
                "rss": "https://github.com/laminas/laminas-router/releases.atom",
                "source": "https://github.com/laminas/laminas-router"
            },
            "funding": [
                {
                    "url": "https://funding.communitybridge.org/projects/laminas-project",
                    "type": "community_bridge"
                }
            ],
            "time": "2022-12-29T14:47:23+00:00"
        },
        {
            "name": "laminas/laminas-serializer",
            "version": "2.14.0",
            "source": {
                "type": "git",
                "url": "https://github.com/laminas/laminas-serializer.git",
                "reference": "c4ceeb080f8d080006616072d2926949b3e5b9ea"
            },
            "dist": {
                "type": "zip",
                "url": "https://api.github.com/repos/laminas/laminas-serializer/zipball/c4ceeb080f8d080006616072d2926949b3e5b9ea",
                "reference": "c4ceeb080f8d080006616072d2926949b3e5b9ea",
                "shasum": ""
            },
            "require": {
                "laminas/laminas-json": "^3.1",
                "laminas/laminas-stdlib": "^3.2",
                "php": "~8.0.0 || ~8.1.0 || ~8.2.0"
            },
            "conflict": {
                "zendframework/zend-serializer": "*"
            },
            "require-dev": {
                "laminas/laminas-coding-standard": "~2.4.0",
                "laminas/laminas-math": "~3.6.0",
                "laminas/laminas-servicemanager": "~3.19.0",
                "phpunit/phpunit": "~9.5.25"
            },
            "suggest": {
                "laminas/laminas-math": "(^3.3) To support Python Pickle serialization",
                "laminas/laminas-servicemanager": "(^3.6) To support plugin manager support"
            },
            "type": "library",
            "extra": {
                "laminas": {
                    "component": "Laminas\\Serializer",
                    "config-provider": "Laminas\\Serializer\\ConfigProvider"
                }
            },
            "autoload": {
                "psr-4": {
                    "Laminas\\Serializer\\": "src/"
                }
            },
            "notification-url": "https://packagist.org/downloads/",
            "license": [
                "BSD-3-Clause"
            ],
            "description": "Serialize and deserialize PHP structures to a variety of representations",
            "homepage": "https://laminas.dev",
            "keywords": [
                "laminas",
                "serializer"
            ],
            "support": {
                "chat": "https://laminas.dev/chat",
                "docs": "https://docs.laminas.dev/laminas-serializer/",
                "forum": "https://discourse.laminas.dev",
                "issues": "https://github.com/laminas/laminas-serializer/issues",
                "rss": "https://github.com/laminas/laminas-serializer/releases.atom",
                "source": "https://github.com/laminas/laminas-serializer"
            },
            "funding": [
                {
                    "url": "https://funding.communitybridge.org/projects/laminas-project",
                    "type": "community_bridge"
                }
            ],
            "time": "2022-10-16T14:51:10+00:00"
        },
        {
            "name": "laminas/laminas-servicemanager",
            "version": "3.20.0",
            "source": {
                "type": "git",
                "url": "https://github.com/laminas/laminas-servicemanager.git",
                "reference": "bc2c2cbe2dd90db8b9d16b0618f542692b76ab59"
            },
            "dist": {
                "type": "zip",
                "url": "https://api.github.com/repos/laminas/laminas-servicemanager/zipball/bc2c2cbe2dd90db8b9d16b0618f542692b76ab59",
                "reference": "bc2c2cbe2dd90db8b9d16b0618f542692b76ab59",
                "shasum": ""
            },
            "require": {
                "laminas/laminas-stdlib": "^3.2.1",
                "php": "~8.0.0 || ~8.1.0 || ~8.2.0",
                "psr/container": "^1.0"
            },
            "conflict": {
                "ext-psr": "*",
                "laminas/laminas-code": "<3.3.1",
                "zendframework/zend-code": "<3.3.1",
                "zendframework/zend-servicemanager": "*"
            },
            "provide": {
                "psr/container-implementation": "^1.0"
            },
            "replace": {
                "container-interop/container-interop": "^1.2.0"
            },
            "require-dev": {
                "composer/package-versions-deprecated": "^1.11.99.5",
                "laminas/laminas-coding-standard": "~2.4.0",
                "laminas/laminas-container-config-test": "^0.8",
                "laminas/laminas-dependency-plugin": "^2.2",
                "mikey179/vfsstream": "^1.6.11@alpha",
                "ocramius/proxy-manager": "^2.14.1",
                "phpbench/phpbench": "^1.2.7",
                "phpunit/phpunit": "^9.5.26",
                "psalm/plugin-phpunit": "^0.18.0",
                "vimeo/psalm": "^5.0.0"
            },
            "suggest": {
                "ocramius/proxy-manager": "ProxyManager ^2.1.1 to handle lazy initialization of services"
            },
            "bin": [
                "bin/generate-deps-for-config-factory",
                "bin/generate-factory-for-class"
            ],
            "type": "library",
            "autoload": {
                "files": [
                    "src/autoload.php"
                ],
                "psr-4": {
                    "Laminas\\ServiceManager\\": "src/"
                }
            },
            "notification-url": "https://packagist.org/downloads/",
            "license": [
                "BSD-3-Clause"
            ],
            "description": "Factory-Driven Dependency Injection Container",
            "homepage": "https://laminas.dev",
            "keywords": [
                "PSR-11",
                "dependency-injection",
                "di",
                "dic",
                "laminas",
                "service-manager",
                "servicemanager"
            ],
            "support": {
                "chat": "https://laminas.dev/chat",
                "docs": "https://docs.laminas.dev/laminas-servicemanager/",
                "forum": "https://discourse.laminas.dev",
                "issues": "https://github.com/laminas/laminas-servicemanager/issues",
                "rss": "https://github.com/laminas/laminas-servicemanager/releases.atom",
                "source": "https://github.com/laminas/laminas-servicemanager"
            },
            "funding": [
                {
                    "url": "https://funding.communitybridge.org/projects/laminas-project",
                    "type": "community_bridge"
                }
            ],
            "time": "2022-12-01T17:03:38+00:00"
        },
        {
            "name": "laminas/laminas-session",
            "version": "2.16.0",
            "source": {
                "type": "git",
                "url": "https://github.com/laminas/laminas-session.git",
                "reference": "9c845a0361625d5775cad6f043716196201ad41f"
            },
            "dist": {
                "type": "zip",
                "url": "https://api.github.com/repos/laminas/laminas-session/zipball/9c845a0361625d5775cad6f043716196201ad41f",
                "reference": "9c845a0361625d5775cad6f043716196201ad41f",
                "shasum": ""
            },
            "require": {
                "laminas/laminas-eventmanager": "^3.5",
                "laminas/laminas-servicemanager": "^3.15.1",
                "laminas/laminas-stdlib": "^3.10.1",
                "php": "~8.0.0 || ~8.1.0 || ~8.2.0"
            },
            "conflict": {
                "zendframework/zend-session": "*"
            },
            "require-dev": {
                "laminas/laminas-cache": "^3.8",
                "laminas/laminas-cache-storage-adapter-memory": "^2.2",
                "laminas/laminas-coding-standard": "~2.4.0",
                "laminas/laminas-db": "^2.15",
                "laminas/laminas-http": "^2.17.1",
                "laminas/laminas-validator": "^2.28",
                "mongodb/mongodb": "~1.13.0",
                "phpunit/phpunit": "^9.5.26",
                "psalm/plugin-phpunit": "^0.18.0",
                "vimeo/psalm": "^5.0"
            },
            "suggest": {
                "laminas/laminas-cache": "Laminas\\Cache component",
                "laminas/laminas-db": "Laminas\\Db component",
                "laminas/laminas-http": "Laminas\\Http component",
                "laminas/laminas-servicemanager": "Laminas\\ServiceManager component",
                "laminas/laminas-validator": "Laminas\\Validator component",
                "mongodb/mongodb": "If you want to use the MongoDB session save handler"
            },
            "type": "library",
            "extra": {
                "laminas": {
                    "component": "Laminas\\Session",
                    "config-provider": "Laminas\\Session\\ConfigProvider"
                }
            },
            "autoload": {
                "psr-4": {
                    "Laminas\\Session\\": "src/"
                }
            },
            "notification-url": "https://packagist.org/downloads/",
            "license": [
                "BSD-3-Clause"
            ],
            "description": "Object-oriented interface to PHP sessions and storage",
            "homepage": "https://laminas.dev",
            "keywords": [
                "laminas",
                "session"
            ],
            "support": {
                "chat": "https://laminas.dev/chat",
                "docs": "https://docs.laminas.dev/laminas-session/",
                "forum": "https://discourse.laminas.dev",
                "issues": "https://github.com/laminas/laminas-session/issues",
                "rss": "https://github.com/laminas/laminas-session/releases.atom",
                "source": "https://github.com/laminas/laminas-session"
            },
            "funding": [
                {
                    "url": "https://funding.communitybridge.org/projects/laminas-project",
                    "type": "community_bridge"
                }
            ],
            "time": "2022-12-04T11:15:36+00:00"
        },
        {
            "name": "laminas/laminas-stdlib",
            "version": "3.16.1",
            "source": {
                "type": "git",
                "url": "https://github.com/laminas/laminas-stdlib.git",
                "reference": "f4f773641807c7ccee59b758bfe4ac4ba33ecb17"
            },
            "dist": {
                "type": "zip",
                "url": "https://api.github.com/repos/laminas/laminas-stdlib/zipball/f4f773641807c7ccee59b758bfe4ac4ba33ecb17",
                "reference": "f4f773641807c7ccee59b758bfe4ac4ba33ecb17",
                "shasum": ""
            },
            "require": {
                "php": "~8.0.0 || ~8.1.0 || ~8.2.0"
            },
            "conflict": {
                "zendframework/zend-stdlib": "*"
            },
            "require-dev": {
                "laminas/laminas-coding-standard": "^2.4.0",
                "phpbench/phpbench": "^1.2.7",
                "phpunit/phpunit": "^9.5.26",
                "psalm/plugin-phpunit": "^0.18.0",
                "vimeo/psalm": "^5.0.0"
            },
            "type": "library",
            "autoload": {
                "psr-4": {
                    "Laminas\\Stdlib\\": "src/"
                }
            },
            "notification-url": "https://packagist.org/downloads/",
            "license": [
                "BSD-3-Clause"
            ],
            "description": "SPL extensions, array utilities, error handlers, and more",
            "homepage": "https://laminas.dev",
            "keywords": [
                "laminas",
                "stdlib"
            ],
            "support": {
                "chat": "https://laminas.dev/chat",
                "docs": "https://docs.laminas.dev/laminas-stdlib/",
                "forum": "https://discourse.laminas.dev",
                "issues": "https://github.com/laminas/laminas-stdlib/issues",
                "rss": "https://github.com/laminas/laminas-stdlib/releases.atom",
                "source": "https://github.com/laminas/laminas-stdlib"
            },
            "funding": [
                {
                    "url": "https://funding.communitybridge.org/projects/laminas-project",
                    "type": "community_bridge"
                }
            ],
            "time": "2022-12-03T18:48:01+00:00"
        },
        {
            "name": "laminas/laminas-text",
            "version": "2.10.0",
            "source": {
                "type": "git",
                "url": "https://github.com/laminas/laminas-text.git",
                "reference": "40f7acdb284d41553d32db811e704d6e15e415b4"
            },
            "dist": {
                "type": "zip",
                "url": "https://api.github.com/repos/laminas/laminas-text/zipball/40f7acdb284d41553d32db811e704d6e15e415b4",
                "reference": "40f7acdb284d41553d32db811e704d6e15e415b4",
                "shasum": ""
            },
            "require": {
                "laminas/laminas-servicemanager": "^3.19.0",
                "laminas/laminas-stdlib": "^3.7.1",
                "php": "~8.0.0 || ~8.1.0 || ~8.2.0"
            },
            "conflict": {
                "zendframework/zend-text": "*"
            },
            "require-dev": {
                "laminas/laminas-coding-standard": "~2.4.0",
                "phpunit/phpunit": "^9.5",
                "psalm/plugin-phpunit": "^0.18.4",
                "vimeo/psalm": "^5.1"
            },
            "type": "library",
            "autoload": {
                "psr-4": {
                    "Laminas\\Text\\": "src/"
                }
            },
            "notification-url": "https://packagist.org/downloads/",
            "license": [
                "BSD-3-Clause"
            ],
            "description": "Create FIGlets and text-based tables",
            "homepage": "https://laminas.dev",
            "keywords": [
                "laminas",
                "text"
            ],
            "support": {
                "chat": "https://laminas.dev/chat",
                "docs": "https://docs.laminas.dev/laminas-text/",
                "forum": "https://discourse.laminas.dev",
                "issues": "https://github.com/laminas/laminas-text/issues",
                "rss": "https://github.com/laminas/laminas-text/releases.atom",
                "source": "https://github.com/laminas/laminas-text"
            },
            "funding": [
                {
                    "url": "https://funding.communitybridge.org/projects/laminas-project",
                    "type": "community_bridge"
                }
            ],
            "time": "2022-12-11T15:36:27+00:00"
        },
        {
            "name": "laminas/laminas-uri",
            "version": "2.10.0",
            "source": {
                "type": "git",
                "url": "https://github.com/laminas/laminas-uri.git",
                "reference": "663b050294945c7345cc3a61f3ca661d5f9e1f80"
            },
            "dist": {
                "type": "zip",
                "url": "https://api.github.com/repos/laminas/laminas-uri/zipball/663b050294945c7345cc3a61f3ca661d5f9e1f80",
                "reference": "663b050294945c7345cc3a61f3ca661d5f9e1f80",
                "shasum": ""
            },
            "require": {
                "laminas/laminas-escaper": "^2.9",
                "laminas/laminas-validator": "^2.15",
                "php": "~8.0.0 || ~8.1.0 || ~8.2.0"
            },
            "conflict": {
                "zendframework/zend-uri": "*"
            },
            "require-dev": {
                "laminas/laminas-coding-standard": "~2.4.0",
                "phpunit/phpunit": "^9.5.25"
            },
            "type": "library",
            "autoload": {
                "psr-4": {
                    "Laminas\\Uri\\": "src/"
                }
            },
            "notification-url": "https://packagist.org/downloads/",
            "license": [
                "BSD-3-Clause"
            ],
            "description": "A component that aids in manipulating and validating » Uniform Resource Identifiers (URIs)",
            "homepage": "https://laminas.dev",
            "keywords": [
                "laminas",
                "uri"
            ],
            "support": {
                "chat": "https://laminas.dev/chat",
                "docs": "https://docs.laminas.dev/laminas-uri/",
                "forum": "https://discourse.laminas.dev",
                "issues": "https://github.com/laminas/laminas-uri/issues",
                "rss": "https://github.com/laminas/laminas-uri/releases.atom",
                "source": "https://github.com/laminas/laminas-uri"
            },
            "funding": [
                {
                    "url": "https://funding.communitybridge.org/projects/laminas-project",
                    "type": "community_bridge"
                }
            ],
            "time": "2022-10-16T15:02:45+00:00"
        },
        {
            "name": "laminas/laminas-validator",
            "version": "2.30.1",
            "source": {
                "type": "git",
                "url": "https://github.com/laminas/laminas-validator.git",
                "reference": "b7d217b5e4951955fda9a3a5ada91b717b5c8d5c"
            },
            "dist": {
                "type": "zip",
                "url": "https://api.github.com/repos/laminas/laminas-validator/zipball/b7d217b5e4951955fda9a3a5ada91b717b5c8d5c",
                "reference": "b7d217b5e4951955fda9a3a5ada91b717b5c8d5c",
                "shasum": ""
            },
            "require": {
                "laminas/laminas-servicemanager": "^3.12.0",
                "laminas/laminas-stdlib": "^3.13",
                "php": "~8.0.0 || ~8.1.0 || ~8.2.0",
                "psr/http-message": "^1.0.1"
            },
            "conflict": {
                "zendframework/zend-validator": "*"
            },
            "require-dev": {
                "laminas/laminas-coding-standard": "^2.4.0",
                "laminas/laminas-db": "^2.16",
                "laminas/laminas-filter": "^2.28.1",
                "laminas/laminas-http": "^2.18",
                "laminas/laminas-i18n": "^2.19",
                "laminas/laminas-session": "^2.15",
                "laminas/laminas-uri": "^2.10.0",
                "phpunit/phpunit": "^9.5.26",
                "psalm/plugin-phpunit": "^0.18.3",
                "psr/http-client": "^1.0.1",
                "psr/http-factory": "^1.0.1",
                "vimeo/psalm": "^5.0"
            },
            "suggest": {
                "laminas/laminas-db": "Laminas\\Db component, required by the (No)RecordExists validator",
                "laminas/laminas-filter": "Laminas\\Filter component, required by the Digits validator",
                "laminas/laminas-i18n": "Laminas\\I18n component to allow translation of validation error messages",
                "laminas/laminas-i18n-resources": "Translations of validator messages",
                "laminas/laminas-servicemanager": "Laminas\\ServiceManager component to allow using the ValidatorPluginManager and validator chains",
                "laminas/laminas-session": "Laminas\\Session component, ^2.8; required by the Csrf validator",
                "laminas/laminas-uri": "Laminas\\Uri component, required by the Uri and Sitemap\\Loc validators",
                "psr/http-message": "psr/http-message, required when validating PSR-7 UploadedFileInterface instances via the Upload and UploadFile validators"
            },
            "type": "library",
            "extra": {
                "laminas": {
                    "component": "Laminas\\Validator",
                    "config-provider": "Laminas\\Validator\\ConfigProvider"
                }
            },
            "autoload": {
                "psr-4": {
                    "Laminas\\Validator\\": "src/"
                }
            },
            "notification-url": "https://packagist.org/downloads/",
            "license": [
                "BSD-3-Clause"
            ],
            "description": "Validation classes for a wide range of domains, and the ability to chain validators to create complex validation criteria",
            "homepage": "https://laminas.dev",
            "keywords": [
                "laminas",
                "validator"
            ],
            "support": {
                "chat": "https://laminas.dev/chat",
                "docs": "https://docs.laminas.dev/laminas-validator/",
                "forum": "https://discourse.laminas.dev",
                "issues": "https://github.com/laminas/laminas-validator/issues",
                "rss": "https://github.com/laminas/laminas-validator/releases.atom",
                "source": "https://github.com/laminas/laminas-validator"
            },
            "funding": [
                {
                    "url": "https://funding.communitybridge.org/projects/laminas-project",
                    "type": "community_bridge"
                }
            ],
            "time": "2023-01-30T22:41:19+00:00"
        },
        {
            "name": "laminas/laminas-view",
            "version": "2.27.0",
            "source": {
                "type": "git",
                "url": "https://github.com/laminas/laminas-view.git",
                "reference": "b7e66e148ccd55c815b9626ee0cfd358dbb28be4"
            },
            "dist": {
                "type": "zip",
                "url": "https://api.github.com/repos/laminas/laminas-view/zipball/b7e66e148ccd55c815b9626ee0cfd358dbb28be4",
                "reference": "b7e66e148ccd55c815b9626ee0cfd358dbb28be4",
                "shasum": ""
            },
            "require": {
                "ext-dom": "*",
                "ext-filter": "*",
                "ext-json": "*",
                "laminas/laminas-escaper": "^2.5",
                "laminas/laminas-eventmanager": "^3.4",
                "laminas/laminas-json": "^3.3",
                "laminas/laminas-servicemanager": "^3.14.0",
                "laminas/laminas-stdlib": "^3.10.1",
                "php": "~8.0.0 || ~8.1.0 || ~8.2.0",
                "psr/container": "^1 || ^2"
            },
            "conflict": {
                "container-interop/container-interop": "<1.2",
                "laminas/laminas-router": "<3.0.1",
                "laminas/laminas-session": "<2.12",
                "zendframework/zend-view": "*"
            },
            "require-dev": {
                "laminas/laminas-authentication": "^2.13",
                "laminas/laminas-coding-standard": "~2.5.0",
                "laminas/laminas-feed": "^2.20",
                "laminas/laminas-filter": "^2.31",
                "laminas/laminas-http": "^2.18",
                "laminas/laminas-i18n": "^2.21",
                "laminas/laminas-modulemanager": "^2.14",
                "laminas/laminas-mvc": "^3.6",
                "laminas/laminas-mvc-i18n": "^1.7",
                "laminas/laminas-mvc-plugin-flashmessenger": "^1.9",
                "laminas/laminas-navigation": "^2.18.1",
                "laminas/laminas-paginator": "^2.17",
                "laminas/laminas-permissions-acl": "^2.13",
                "laminas/laminas-router": "^3.11.1",
                "laminas/laminas-uri": "^2.10",
                "phpunit/phpunit": "^9.5.28",
                "psalm/plugin-phpunit": "^0.18.4",
                "vimeo/psalm": "^5.4"
            },
            "suggest": {
                "laminas/laminas-authentication": "Laminas\\Authentication component",
                "laminas/laminas-feed": "Laminas\\Feed component",
                "laminas/laminas-filter": "Laminas\\Filter component",
                "laminas/laminas-http": "Laminas\\Http component",
                "laminas/laminas-i18n": "Laminas\\I18n component",
                "laminas/laminas-mvc": "Laminas\\Mvc component",
                "laminas/laminas-mvc-plugin-flashmessenger": "laminas-mvc-plugin-flashmessenger component, if you want to use the FlashMessenger view helper with laminas-mvc versions 3 and up",
                "laminas/laminas-navigation": "Laminas\\Navigation component",
                "laminas/laminas-paginator": "Laminas\\Paginator component",
                "laminas/laminas-permissions-acl": "Laminas\\Permissions\\Acl component",
                "laminas/laminas-uri": "Laminas\\Uri component"
            },
            "bin": [
                "bin/templatemap_generator.php"
            ],
            "type": "library",
            "autoload": {
                "psr-4": {
                    "Laminas\\View\\": "src/"
                }
            },
            "notification-url": "https://packagist.org/downloads/",
            "license": [
                "BSD-3-Clause"
            ],
            "description": "Flexible view layer supporting and providing multiple view layers, helpers, and more",
            "homepage": "https://laminas.dev",
            "keywords": [
                "laminas",
                "view"
            ],
            "support": {
                "chat": "https://laminas.dev/chat",
                "docs": "https://docs.laminas.dev/laminas-view/",
                "forum": "https://discourse.laminas.dev",
                "issues": "https://github.com/laminas/laminas-view/issues",
                "rss": "https://github.com/laminas/laminas-view/releases.atom",
                "source": "https://github.com/laminas/laminas-view"
            },
            "funding": [
                {
                    "url": "https://funding.communitybridge.org/projects/laminas-project",
                    "type": "community_bridge"
                }
            ],
            "time": "2023-02-09T16:07:15+00:00"
        },
        {
            "name": "lcobucci/clock",
            "version": "2.2.0",
            "source": {
                "type": "git",
                "url": "https://github.com/lcobucci/clock.git",
                "reference": "fb533e093fd61321bfcbac08b131ce805fe183d3"
            },
            "dist": {
                "type": "zip",
                "url": "https://api.github.com/repos/lcobucci/clock/zipball/fb533e093fd61321bfcbac08b131ce805fe183d3",
                "reference": "fb533e093fd61321bfcbac08b131ce805fe183d3",
                "shasum": ""
            },
            "require": {
                "php": "^8.0",
                "stella-maris/clock": "^0.1.4"
            },
            "require-dev": {
                "infection/infection": "^0.26",
                "lcobucci/coding-standard": "^8.0",
                "phpstan/extension-installer": "^1.1",
                "phpstan/phpstan": "^0.12",
                "phpstan/phpstan-deprecation-rules": "^0.12",
                "phpstan/phpstan-phpunit": "^0.12",
                "phpstan/phpstan-strict-rules": "^0.12",
                "phpunit/phpunit": "^9.5"
            },
            "type": "library",
            "autoload": {
                "psr-4": {
                    "Lcobucci\\Clock\\": "src"
                }
            },
            "notification-url": "https://packagist.org/downloads/",
            "license": [
                "MIT"
            ],
            "authors": [
                {
                    "name": "Luís Cobucci",
                    "email": "lcobucci@gmail.com"
                }
            ],
            "description": "Yet another clock abstraction",
            "support": {
                "issues": "https://github.com/lcobucci/clock/issues",
                "source": "https://github.com/lcobucci/clock/tree/2.2.0"
            },
            "funding": [
                {
                    "url": "https://github.com/lcobucci",
                    "type": "github"
                },
                {
                    "url": "https://www.patreon.com/lcobucci",
                    "type": "patreon"
                }
            ],
            "time": "2022-04-19T19:34:17+00:00"
        },
        {
            "name": "lcobucci/jwt",
            "version": "4.3.0",
            "source": {
                "type": "git",
                "url": "https://github.com/lcobucci/jwt.git",
                "reference": "4d7de2fe0d51a96418c0d04004986e410e87f6b4"
            },
            "dist": {
                "type": "zip",
                "url": "https://api.github.com/repos/lcobucci/jwt/zipball/4d7de2fe0d51a96418c0d04004986e410e87f6b4",
                "reference": "4d7de2fe0d51a96418c0d04004986e410e87f6b4",
                "shasum": ""
            },
            "require": {
                "ext-hash": "*",
                "ext-json": "*",
                "ext-mbstring": "*",
                "ext-openssl": "*",
                "ext-sodium": "*",
                "lcobucci/clock": "^2.0 || ^3.0",
                "php": "^7.4 || ^8.0"
            },
            "require-dev": {
                "infection/infection": "^0.21",
                "lcobucci/coding-standard": "^6.0",
                "mikey179/vfsstream": "^1.6.7",
                "phpbench/phpbench": "^1.2",
                "phpstan/extension-installer": "^1.0",
                "phpstan/phpstan": "^1.4",
                "phpstan/phpstan-deprecation-rules": "^1.0",
                "phpstan/phpstan-phpunit": "^1.0",
                "phpstan/phpstan-strict-rules": "^1.0",
                "phpunit/php-invoker": "^3.1",
                "phpunit/phpunit": "^9.5"
            },
            "type": "library",
            "autoload": {
                "psr-4": {
                    "Lcobucci\\JWT\\": "src"
                }
            },
            "notification-url": "https://packagist.org/downloads/",
            "license": [
                "BSD-3-Clause"
            ],
            "authors": [
                {
                    "name": "Luís Cobucci",
                    "email": "lcobucci@gmail.com",
                    "role": "Developer"
                }
            ],
            "description": "A simple library to work with JSON Web Token and JSON Web Signature",
            "keywords": [
                "JWS",
                "jwt"
            ],
            "support": {
                "issues": "https://github.com/lcobucci/jwt/issues",
                "source": "https://github.com/lcobucci/jwt/tree/4.3.0"
            },
            "funding": [
                {
                    "url": "https://github.com/lcobucci",
                    "type": "github"
                },
                {
                    "url": "https://www.patreon.com/lcobucci",
                    "type": "patreon"
                }
            ],
            "time": "2023-01-02T13:28:00+00:00"
        },
        {
            "name": "league/commonmark",
            "version": "2.4.0",
            "source": {
                "type": "git",
                "url": "https://github.com/thephpleague/commonmark.git",
                "reference": "d44a24690f16b8c1808bf13b1bd54ae4c63ea048"
            },
            "dist": {
                "type": "zip",
                "url": "https://api.github.com/repos/thephpleague/commonmark/zipball/d44a24690f16b8c1808bf13b1bd54ae4c63ea048",
                "reference": "d44a24690f16b8c1808bf13b1bd54ae4c63ea048",
                "shasum": ""
            },
            "require": {
                "ext-mbstring": "*",
                "league/config": "^1.1.1",
                "php": "^7.4 || ^8.0",
                "psr/event-dispatcher": "^1.0",
                "symfony/deprecation-contracts": "^2.1 || ^3.0",
                "symfony/polyfill-php80": "^1.16"
            },
            "require-dev": {
                "cebe/markdown": "^1.0",
                "commonmark/cmark": "0.30.0",
                "commonmark/commonmark.js": "0.30.0",
                "composer/package-versions-deprecated": "^1.8",
                "embed/embed": "^4.4",
                "erusev/parsedown": "^1.0",
                "ext-json": "*",
                "github/gfm": "0.29.0",
                "michelf/php-markdown": "^1.4 || ^2.0",
                "nyholm/psr7": "^1.5",
                "phpstan/phpstan": "^1.8.2",
                "phpunit/phpunit": "^9.5.21",
                "scrutinizer/ocular": "^1.8.1",
                "symfony/finder": "^5.3 | ^6.0",
                "symfony/yaml": "^2.3 | ^3.0 | ^4.0 | ^5.0 | ^6.0",
                "unleashedtech/php-coding-standard": "^3.1.1",
                "vimeo/psalm": "^4.24.0 || ^5.0.0"
            },
            "suggest": {
                "symfony/yaml": "v2.3+ required if using the Front Matter extension"
            },
            "type": "library",
            "extra": {
                "branch-alias": {
                    "dev-main": "2.5-dev"
                }
            },
            "autoload": {
                "psr-4": {
                    "League\\CommonMark\\": "src"
                }
            },
            "notification-url": "https://packagist.org/downloads/",
            "license": [
                "BSD-3-Clause"
            ],
            "authors": [
                {
                    "name": "Colin O'Dell",
                    "email": "colinodell@gmail.com",
                    "homepage": "https://www.colinodell.com",
                    "role": "Lead Developer"
                }
            ],
            "description": "Highly-extensible PHP Markdown parser which fully supports the CommonMark spec and GitHub-Flavored Markdown (GFM)",
            "homepage": "https://commonmark.thephpleague.com",
            "keywords": [
                "commonmark",
                "flavored",
                "gfm",
                "github",
                "github-flavored",
                "markdown",
                "md",
                "parser"
            ],
            "support": {
                "docs": "https://commonmark.thephpleague.com/",
                "forum": "https://github.com/thephpleague/commonmark/discussions",
                "issues": "https://github.com/thephpleague/commonmark/issues",
                "rss": "https://github.com/thephpleague/commonmark/releases.atom",
                "source": "https://github.com/thephpleague/commonmark"
            },
            "funding": [
                {
                    "url": "https://www.colinodell.com/sponsor",
                    "type": "custom"
                },
                {
                    "url": "https://www.paypal.me/colinpodell/10.00",
                    "type": "custom"
                },
                {
                    "url": "https://github.com/colinodell",
                    "type": "github"
                },
                {
                    "url": "https://tidelift.com/funding/github/packagist/league/commonmark",
                    "type": "tidelift"
                }
            ],
            "time": "2023-03-24T15:16:10+00:00"
        },
        {
            "name": "league/config",
            "version": "v1.2.0",
            "source": {
                "type": "git",
                "url": "https://github.com/thephpleague/config.git",
                "reference": "754b3604fb2984c71f4af4a9cbe7b57f346ec1f3"
            },
            "dist": {
                "type": "zip",
                "url": "https://api.github.com/repos/thephpleague/config/zipball/754b3604fb2984c71f4af4a9cbe7b57f346ec1f3",
                "reference": "754b3604fb2984c71f4af4a9cbe7b57f346ec1f3",
                "shasum": ""
            },
            "require": {
                "dflydev/dot-access-data": "^3.0.1",
                "nette/schema": "^1.2",
                "php": "^7.4 || ^8.0"
            },
            "require-dev": {
                "phpstan/phpstan": "^1.8.2",
                "phpunit/phpunit": "^9.5.5",
                "scrutinizer/ocular": "^1.8.1",
                "unleashedtech/php-coding-standard": "^3.1",
                "vimeo/psalm": "^4.7.3"
            },
            "type": "library",
            "extra": {
                "branch-alias": {
                    "dev-main": "1.2-dev"
                }
            },
            "autoload": {
                "psr-4": {
                    "League\\Config\\": "src"
                }
            },
            "notification-url": "https://packagist.org/downloads/",
            "license": [
                "BSD-3-Clause"
            ],
            "authors": [
                {
                    "name": "Colin O'Dell",
                    "email": "colinodell@gmail.com",
                    "homepage": "https://www.colinodell.com",
                    "role": "Lead Developer"
                }
            ],
            "description": "Define configuration arrays with strict schemas and access values with dot notation",
            "homepage": "https://config.thephpleague.com",
            "keywords": [
                "array",
                "config",
                "configuration",
                "dot",
                "dot-access",
                "nested",
                "schema"
            ],
            "support": {
                "docs": "https://config.thephpleague.com/",
                "issues": "https://github.com/thephpleague/config/issues",
                "rss": "https://github.com/thephpleague/config/releases.atom",
                "source": "https://github.com/thephpleague/config"
            },
            "funding": [
                {
                    "url": "https://www.colinodell.com/sponsor",
                    "type": "custom"
                },
                {
                    "url": "https://www.paypal.me/colinpodell/10.00",
                    "type": "custom"
                },
                {
                    "url": "https://github.com/colinodell",
                    "type": "github"
                }
            ],
            "time": "2022-12-11T20:36:23+00:00"
        },
        {
            "name": "league/event",
            "version": "2.2.0",
            "source": {
                "type": "git",
                "url": "https://github.com/thephpleague/event.git",
                "reference": "d2cc124cf9a3fab2bb4ff963307f60361ce4d119"
            },
            "dist": {
                "type": "zip",
                "url": "https://api.github.com/repos/thephpleague/event/zipball/d2cc124cf9a3fab2bb4ff963307f60361ce4d119",
                "reference": "d2cc124cf9a3fab2bb4ff963307f60361ce4d119",
                "shasum": ""
            },
            "require": {
                "php": ">=5.4.0"
            },
            "require-dev": {
                "henrikbjorn/phpspec-code-coverage": "~1.0.1",
                "phpspec/phpspec": "^2.2"
            },
            "type": "library",
            "extra": {
                "branch-alias": {
                    "dev-master": "2.2-dev"
                }
            },
            "autoload": {
                "psr-4": {
                    "League\\Event\\": "src/"
                }
            },
            "notification-url": "https://packagist.org/downloads/",
            "license": [
                "MIT"
            ],
            "authors": [
                {
                    "name": "Frank de Jonge",
                    "email": "info@frenky.net"
                }
            ],
            "description": "Event package",
            "keywords": [
                "emitter",
                "event",
                "listener"
            ],
            "support": {
                "issues": "https://github.com/thephpleague/event/issues",
                "source": "https://github.com/thephpleague/event/tree/master"
            },
            "time": "2018-11-26T11:52:41+00:00"
        },
        {
            "name": "league/oauth2-server",
            "version": "8.5.3",
            "source": {
                "type": "git",
                "url": "https://github.com/thephpleague/oauth2-server.git",
                "reference": "eb91b4190e7f6169053ebf8ffa352d47e756b2ce"
            },
            "dist": {
                "type": "zip",
                "url": "https://api.github.com/repos/thephpleague/oauth2-server/zipball/eb91b4190e7f6169053ebf8ffa352d47e756b2ce",
                "reference": "eb91b4190e7f6169053ebf8ffa352d47e756b2ce",
                "shasum": ""
            },
            "require": {
                "defuse/php-encryption": "^2.3",
                "ext-openssl": "*",
                "lcobucci/clock": "^2.2 || ^3.0",
                "lcobucci/jwt": "^4.3 || ^5.0",
                "league/event": "^2.2",
                "league/uri": "^6.7",
                "php": "^8.0",
                "psr/http-message": "^1.0.1 || ^2.0"
            },
            "replace": {
                "league/oauth2server": "*",
                "lncd/oauth2": "*"
            },
            "require-dev": {
                "laminas/laminas-diactoros": "^3.0.0",
                "phpstan/phpstan": "^0.12.57",
                "phpstan/phpstan-phpunit": "^0.12.16",
                "phpunit/phpunit": "^9.6.6",
                "roave/security-advisories": "dev-master"
            },
            "type": "library",
            "autoload": {
                "psr-4": {
                    "League\\OAuth2\\Server\\": "src/"
                }
            },
            "notification-url": "https://packagist.org/downloads/",
            "license": [
                "MIT"
            ],
            "authors": [
                {
                    "name": "Alex Bilbie",
                    "email": "hello@alexbilbie.com",
                    "homepage": "http://www.alexbilbie.com",
                    "role": "Developer"
                },
                {
                    "name": "Andy Millington",
                    "email": "andrew@noexceptions.io",
                    "homepage": "https://www.noexceptions.io",
                    "role": "Developer"
                }
            ],
            "description": "A lightweight and powerful OAuth 2.0 authorization and resource server library with support for all the core specification grants. This library will allow you to secure your API with OAuth and allow your applications users to approve apps that want to access their data from your API.",
            "homepage": "https://oauth2.thephpleague.com/",
            "keywords": [
                "Authentication",
                "api",
                "auth",
                "authorisation",
                "authorization",
                "oauth",
                "oauth 2",
                "oauth 2.0",
                "oauth2",
                "protect",
                "resource",
                "secure",
                "server"
            ],
            "support": {
                "issues": "https://github.com/thephpleague/oauth2-server/issues",
                "source": "https://github.com/thephpleague/oauth2-server/tree/8.5.3"
            },
            "funding": [
                {
                    "url": "https://github.com/sephster",
                    "type": "github"
                }
            ],
            "time": "2023-07-05T23:01:32+00:00"
        },
        {
            "name": "league/uri",
            "version": "6.7.2",
            "source": {
                "type": "git",
                "url": "https://github.com/thephpleague/uri.git",
                "reference": "d3b50812dd51f3fbf176344cc2981db03d10fe06"
            },
            "dist": {
                "type": "zip",
                "url": "https://api.github.com/repos/thephpleague/uri/zipball/d3b50812dd51f3fbf176344cc2981db03d10fe06",
                "reference": "d3b50812dd51f3fbf176344cc2981db03d10fe06",
                "shasum": ""
            },
            "require": {
                "ext-json": "*",
                "league/uri-interfaces": "^2.3",
                "php": "^7.4 || ^8.0",
                "psr/http-message": "^1.0"
            },
            "conflict": {
                "league/uri-schemes": "^1.0"
            },
            "require-dev": {
                "friendsofphp/php-cs-fixer": "^v3.3.2",
                "nyholm/psr7": "^1.5",
                "php-http/psr7-integration-tests": "^1.1",
                "phpstan/phpstan": "^1.2.0",
                "phpstan/phpstan-deprecation-rules": "^1.0",
                "phpstan/phpstan-phpunit": "^1.0.0",
                "phpstan/phpstan-strict-rules": "^1.1.0",
                "phpunit/phpunit": "^9.5.10",
                "psr/http-factory": "^1.0"
            },
            "suggest": {
                "ext-fileinfo": "Needed to create Data URI from a filepath",
                "ext-intl": "Needed to improve host validation",
                "league/uri-components": "Needed to easily manipulate URI objects",
                "psr/http-factory": "Needed to use the URI factory"
            },
            "type": "library",
            "extra": {
                "branch-alias": {
                    "dev-master": "6.x-dev"
                }
            },
            "autoload": {
                "psr-4": {
                    "League\\Uri\\": "src"
                }
            },
            "notification-url": "https://packagist.org/downloads/",
            "license": [
                "MIT"
            ],
            "authors": [
                {
                    "name": "Ignace Nyamagana Butera",
                    "email": "nyamsprod@gmail.com",
                    "homepage": "https://nyamsprod.com"
                }
            ],
            "description": "URI manipulation library",
            "homepage": "https://uri.thephpleague.com",
            "keywords": [
                "data-uri",
                "file-uri",
                "ftp",
                "hostname",
                "http",
                "https",
                "middleware",
                "parse_str",
                "parse_url",
                "psr-7",
                "query-string",
                "querystring",
                "rfc3986",
                "rfc3987",
                "rfc6570",
                "uri",
                "uri-template",
                "url",
                "ws"
            ],
            "support": {
                "docs": "https://uri.thephpleague.com",
                "forum": "https://thephpleague.slack.com",
                "issues": "https://github.com/thephpleague/uri/issues",
                "source": "https://github.com/thephpleague/uri/tree/6.7.2"
            },
            "funding": [
                {
                    "url": "https://github.com/sponsors/nyamsprod",
                    "type": "github"
                }
            ],
            "time": "2022-09-13T19:50:42+00:00"
        },
        {
            "name": "league/uri-interfaces",
            "version": "2.3.0",
            "source": {
                "type": "git",
                "url": "https://github.com/thephpleague/uri-interfaces.git",
                "reference": "00e7e2943f76d8cb50c7dfdc2f6dee356e15e383"
            },
            "dist": {
                "type": "zip",
                "url": "https://api.github.com/repos/thephpleague/uri-interfaces/zipball/00e7e2943f76d8cb50c7dfdc2f6dee356e15e383",
                "reference": "00e7e2943f76d8cb50c7dfdc2f6dee356e15e383",
                "shasum": ""
            },
            "require": {
                "ext-json": "*",
                "php": "^7.2 || ^8.0"
            },
            "require-dev": {
                "friendsofphp/php-cs-fixer": "^2.19",
                "phpstan/phpstan": "^0.12.90",
                "phpstan/phpstan-phpunit": "^0.12.19",
                "phpstan/phpstan-strict-rules": "^0.12.9",
                "phpunit/phpunit": "^8.5.15 || ^9.5"
            },
            "suggest": {
                "ext-intl": "to use the IDNA feature",
                "symfony/intl": "to use the IDNA feature via Symfony Polyfill"
            },
            "type": "library",
            "extra": {
                "branch-alias": {
                    "dev-master": "2.x-dev"
                }
            },
            "autoload": {
                "psr-4": {
                    "League\\Uri\\": "src/"
                }
            },
            "notification-url": "https://packagist.org/downloads/",
            "license": [
                "MIT"
            ],
            "authors": [
                {
                    "name": "Ignace Nyamagana Butera",
                    "email": "nyamsprod@gmail.com",
                    "homepage": "https://nyamsprod.com"
                }
            ],
            "description": "Common interface for URI representation",
            "homepage": "http://github.com/thephpleague/uri-interfaces",
            "keywords": [
                "rfc3986",
                "rfc3987",
                "uri",
                "url"
            ],
            "support": {
                "issues": "https://github.com/thephpleague/uri-interfaces/issues",
                "source": "https://github.com/thephpleague/uri-interfaces/tree/2.3.0"
            },
            "funding": [
                {
                    "url": "https://github.com/sponsors/nyamsprod",
                    "type": "github"
                }
            ],
            "time": "2021-06-28T04:27:21+00:00"
        },
        {
            "name": "lm-commons/lmc-rbac-mvc",
            "version": "v3.3.2",
            "source": {
                "type": "git",
                "url": "https://github.com/LM-Commons/LmcRbacMvc.git",
                "reference": "1b40c3255cda749151f212bb6a3db83d92469b8c"
            },
            "dist": {
                "type": "zip",
                "url": "https://api.github.com/repos/LM-Commons/LmcRbacMvc/zipball/1b40c3255cda749151f212bb6a3db83d92469b8c",
                "reference": "1b40c3255cda749151f212bb6a3db83d92469b8c",
                "shasum": ""
            },
            "require": {
                "doctrine/persistence": "^2.1",
                "laminas/laminas-config": "^3.1",
                "laminas/laminas-eventmanager": "^3.0",
                "laminas/laminas-mvc": "^3.0",
                "laminas/laminas-servicemanager": "^3.0",
                "php": "^7.4 || ^8.0",
                "zfr/rbac": "~1.2"
            },
            "replace": {
                "laminas-commons/lmc-rbac-mvc": "3.0.1"
            },
            "require-dev": {
                "doctrine/doctrine-orm-module": "^4.1",
                "laminas/laminas-authentication": "^2.2",
                "laminas/laminas-developer-tools": "^2.1",
                "laminas/laminas-http": "^2.2",
                "laminas/laminas-i18n": "^2.7",
                "laminas/laminas-log": "^2.2",
                "laminas/laminas-serializer": "^2.2",
                "laminas/laminas-view": "^2.12",
                "php-coveralls/php-coveralls": "^2.2",
                "phpspec/prophecy-phpunit": "^2.0",
                "phpunit/phpunit": "9.5.21",
                "squizlabs/php_codesniffer": "^3.5.5"
            },
            "suggest": {
                "doctrine/doctrine-module": "if you want to use Doctrine role provider",
                "laminas/laminas-developer-tools": "if you want to show information about the roles"
            },
            "type": "library",
            "autoload": {
                "psr-4": {
                    "LmcRbacMvc\\": "src"
                }
            },
            "notification-url": "https://packagist.org/downloads/",
            "license": [
                "MIT"
            ],
            "authors": [
                {
                    "name": "Kyle Spraggs",
                    "email": "theman@spiffyjr.me",
                    "homepage": "http://www.spiffyjr.me/"
                },
                {
                    "name": "Michaël Gallego",
                    "email": "mic.gallego@gmail.com",
                    "homepage": "http://www.michaelgallego.fr"
                },
                {
                    "name": "Jean-Marie Leroux",
                    "email": "jmleroux.pro@gmail.com"
                }
            ],
            "description": "Laminas Framework MVC Module that provides a layer of features of Laminas\\Permissions\\Rbac",
            "homepage": "http://www.github.com/Laminas-Commons/LmcRbacMvc",
            "keywords": [
                "laminas",
                "module",
                "permissions",
                "rbac"
            ],
            "support": {
                "issues": "https://github.com/LM-Commons/LmcRbacMvc/issues",
                "source": "https://github.com/LM-Commons/LmcRbacMvc/tree/v3.3.2"
            },
            "time": "2023-03-09T17:58:48+00:00"
        },
        {
            "name": "matthiasmullie/minify",
            "version": "1.3.70",
            "source": {
                "type": "git",
                "url": "https://github.com/matthiasmullie/minify.git",
                "reference": "2807d9f9bece6877577ad44acb5c801bb3ae536b"
            },
            "dist": {
                "type": "zip",
                "url": "https://api.github.com/repos/matthiasmullie/minify/zipball/2807d9f9bece6877577ad44acb5c801bb3ae536b",
                "reference": "2807d9f9bece6877577ad44acb5c801bb3ae536b",
                "shasum": ""
            },
            "require": {
                "ext-pcre": "*",
                "matthiasmullie/path-converter": "~1.1",
                "php": ">=5.3.0"
            },
            "require-dev": {
                "friendsofphp/php-cs-fixer": ">=2.0",
                "matthiasmullie/scrapbook": ">=1.3",
                "phpunit/phpunit": ">=4.8",
                "squizlabs/php_codesniffer": ">=3.0"
            },
            "suggest": {
                "psr/cache-implementation": "Cache implementation to use with Minify::cache"
            },
            "bin": [
                "bin/minifycss",
                "bin/minifyjs"
            ],
            "type": "library",
            "autoload": {
                "psr-4": {
                    "MatthiasMullie\\Minify\\": "src/"
                }
            },
            "notification-url": "https://packagist.org/downloads/",
            "license": [
                "MIT"
            ],
            "authors": [
                {
                    "name": "Matthias Mullie",
                    "email": "minify@mullie.eu",
                    "homepage": "https://www.mullie.eu",
                    "role": "Developer"
                }
            ],
            "description": "CSS & JavaScript minifier, in PHP. Removes whitespace, strips comments, combines files (incl. @import statements and small assets in CSS files), and optimizes/shortens a few common programming patterns.",
            "homepage": "https://github.com/matthiasmullie/minify",
            "keywords": [
                "JS",
                "css",
                "javascript",
                "minifier",
                "minify"
            ],
            "support": {
                "issues": "https://github.com/matthiasmullie/minify/issues",
                "source": "https://github.com/matthiasmullie/minify/tree/1.3.70"
            },
            "funding": [
                {
                    "url": "https://github.com/matthiasmullie",
                    "type": "github"
                }
            ],
            "time": "2022-12-09T12:56:44+00:00"
        },
        {
            "name": "matthiasmullie/path-converter",
            "version": "1.1.3",
            "source": {
                "type": "git",
                "url": "https://github.com/matthiasmullie/path-converter.git",
                "reference": "e7d13b2c7e2f2268e1424aaed02085518afa02d9"
            },
            "dist": {
                "type": "zip",
                "url": "https://api.github.com/repos/matthiasmullie/path-converter/zipball/e7d13b2c7e2f2268e1424aaed02085518afa02d9",
                "reference": "e7d13b2c7e2f2268e1424aaed02085518afa02d9",
                "shasum": ""
            },
            "require": {
                "ext-pcre": "*",
                "php": ">=5.3.0"
            },
            "require-dev": {
                "phpunit/phpunit": "~4.8"
            },
            "type": "library",
            "autoload": {
                "psr-4": {
                    "MatthiasMullie\\PathConverter\\": "src/"
                }
            },
            "notification-url": "https://packagist.org/downloads/",
            "license": [
                "MIT"
            ],
            "authors": [
                {
                    "name": "Matthias Mullie",
                    "email": "pathconverter@mullie.eu",
                    "homepage": "http://www.mullie.eu",
                    "role": "Developer"
                }
            ],
            "description": "Relative path converter",
            "homepage": "http://github.com/matthiasmullie/path-converter",
            "keywords": [
                "converter",
                "path",
                "paths",
                "relative"
            ],
            "support": {
                "issues": "https://github.com/matthiasmullie/path-converter/issues",
                "source": "https://github.com/matthiasmullie/path-converter/tree/1.1.3"
            },
            "time": "2019-02-05T23:41:09+00:00"
        },
        {
            "name": "nette/schema",
            "version": "v1.2.4",
            "source": {
                "type": "git",
                "url": "https://github.com/nette/schema.git",
                "reference": "c9ff517a53903b3d4e29ec547fb20feecb05b8ab"
            },
            "dist": {
                "type": "zip",
                "url": "https://api.github.com/repos/nette/schema/zipball/c9ff517a53903b3d4e29ec547fb20feecb05b8ab",
                "reference": "c9ff517a53903b3d4e29ec547fb20feecb05b8ab",
                "shasum": ""
            },
            "require": {
                "nette/utils": "^2.5.7 || ^3.1.5 ||  ^4.0",
                "php": "7.1 - 8.3"
            },
            "require-dev": {
                "nette/tester": "^2.3 || ^2.4",
                "phpstan/phpstan-nette": "^1.0",
                "tracy/tracy": "^2.7"
            },
            "type": "library",
            "extra": {
                "branch-alias": {
                    "dev-master": "1.2-dev"
                }
            },
            "autoload": {
                "classmap": [
                    "src/"
                ]
            },
            "notification-url": "https://packagist.org/downloads/",
            "license": [
                "BSD-3-Clause",
                "GPL-2.0-only",
                "GPL-3.0-only"
            ],
            "authors": [
                {
                    "name": "David Grudl",
                    "homepage": "https://davidgrudl.com"
                },
                {
                    "name": "Nette Community",
                    "homepage": "https://nette.org/contributors"
                }
            ],
            "description": "📐 Nette Schema: validating data structures against a given Schema.",
            "homepage": "https://nette.org",
            "keywords": [
                "config",
                "nette"
            ],
            "support": {
                "issues": "https://github.com/nette/schema/issues",
                "source": "https://github.com/nette/schema/tree/v1.2.4"
            },
            "time": "2023-08-05T18:56:25+00:00"
        },
        {
            "name": "nette/utils",
            "version": "v4.0.1",
            "source": {
                "type": "git",
                "url": "https://github.com/nette/utils.git",
                "reference": "9124157137da01b1f5a5a22d6486cb975f26db7e"
            },
            "dist": {
                "type": "zip",
                "url": "https://api.github.com/repos/nette/utils/zipball/9124157137da01b1f5a5a22d6486cb975f26db7e",
                "reference": "9124157137da01b1f5a5a22d6486cb975f26db7e",
                "shasum": ""
            },
            "require": {
                "php": ">=8.0 <8.4"
            },
            "conflict": {
                "nette/finder": "<3",
                "nette/schema": "<1.2.2"
            },
            "require-dev": {
                "jetbrains/phpstorm-attributes": "dev-master",
                "nette/tester": "^2.5",
                "phpstan/phpstan": "^1.0",
                "tracy/tracy": "^2.9"
            },
            "suggest": {
                "ext-gd": "to use Image",
                "ext-iconv": "to use Strings::webalize(), toAscii(), chr() and reverse()",
                "ext-intl": "to use Strings::webalize(), toAscii(), normalize() and compare()",
                "ext-json": "to use Nette\\Utils\\Json",
                "ext-mbstring": "to use Strings::lower() etc...",
                "ext-tokenizer": "to use Nette\\Utils\\Reflection::getUseStatements()",
                "ext-xml": "to use Strings::length() etc. when mbstring is not available"
            },
            "type": "library",
            "extra": {
                "branch-alias": {
                    "dev-master": "4.0-dev"
                }
            },
            "autoload": {
                "classmap": [
                    "src/"
                ]
            },
            "notification-url": "https://packagist.org/downloads/",
            "license": [
                "BSD-3-Clause",
                "GPL-2.0-only",
                "GPL-3.0-only"
            ],
            "authors": [
                {
                    "name": "David Grudl",
                    "homepage": "https://davidgrudl.com"
                },
                {
                    "name": "Nette Community",
                    "homepage": "https://nette.org/contributors"
                }
            ],
            "description": "🛠  Nette Utils: lightweight utilities for string & array manipulation, image handling, safe JSON encoding/decoding, validation, slug or strong password generating etc.",
            "homepage": "https://nette.org",
            "keywords": [
                "array",
                "core",
                "datetime",
                "images",
                "json",
                "nette",
                "paginator",
                "password",
                "slugify",
                "string",
                "unicode",
                "utf-8",
                "utility",
                "validation"
            ],
            "support": {
                "issues": "https://github.com/nette/utils/issues",
                "source": "https://github.com/nette/utils/tree/v4.0.1"
            },
            "time": "2023-07-30T15:42:21+00:00"
        },
        {
            "name": "nikic/php-parser",
            "version": "v4.17.1",
            "source": {
                "type": "git",
                "url": "https://github.com/nikic/PHP-Parser.git",
                "reference": "a6303e50c90c355c7eeee2c4a8b27fe8dc8fef1d"
            },
            "dist": {
                "type": "zip",
                "url": "https://api.github.com/repos/nikic/PHP-Parser/zipball/a6303e50c90c355c7eeee2c4a8b27fe8dc8fef1d",
                "reference": "a6303e50c90c355c7eeee2c4a8b27fe8dc8fef1d",
                "shasum": ""
            },
            "require": {
                "ext-tokenizer": "*",
                "php": ">=7.0"
            },
            "require-dev": {
                "ircmaxell/php-yacc": "^0.0.7",
                "phpunit/phpunit": "^6.5 || ^7.0 || ^8.0 || ^9.0"
            },
            "bin": [
                "bin/php-parse"
            ],
            "type": "library",
            "extra": {
                "branch-alias": {
                    "dev-master": "4.9-dev"
                }
            },
            "autoload": {
                "psr-4": {
                    "PhpParser\\": "lib/PhpParser"
                }
            },
            "notification-url": "https://packagist.org/downloads/",
            "license": [
                "BSD-3-Clause"
            ],
            "authors": [
                {
                    "name": "Nikita Popov"
                }
            ],
            "description": "A PHP parser written in PHP",
            "keywords": [
                "parser",
                "php"
            ],
            "support": {
                "issues": "https://github.com/nikic/PHP-Parser/issues",
                "source": "https://github.com/nikic/PHP-Parser/tree/v4.17.1"
            },
            "time": "2023-08-13T19:53:39+00:00"
        },
        {
            "name": "ocramius/proxy-manager",
            "version": "2.14.1",
            "source": {
                "type": "git",
                "url": "https://github.com/Ocramius/ProxyManager.git",
                "reference": "3990d60ef79001badbab4927a6a811682274a0d1"
            },
            "dist": {
                "type": "zip",
                "url": "https://api.github.com/repos/Ocramius/ProxyManager/zipball/3990d60ef79001badbab4927a6a811682274a0d1",
                "reference": "3990d60ef79001badbab4927a6a811682274a0d1",
                "shasum": ""
            },
            "require": {
                "composer-runtime-api": "^2.1.0",
                "laminas/laminas-code": "^4.4.2",
                "php": "~8.0.0",
                "webimpress/safe-writer": "^2.2.0"
            },
            "conflict": {
                "thecodingmachine/safe": "<1.3.3"
            },
            "require-dev": {
                "codelicia/xulieta": "^0.1.6",
                "doctrine/coding-standard": "^9.0.0",
                "ext-phar": "*",
                "phpbench/phpbench": "^1.0.3",
                "phpunit/phpunit": "^9.5.6",
                "roave/infection-static-analysis-plugin": "^1.8",
                "squizlabs/php_codesniffer": "^3.6.0",
                "vimeo/psalm": "^4.8.1"
            },
            "suggest": {
                "laminas/laminas-json": "To have the JsonRpc adapter (Remote Object feature)",
                "laminas/laminas-soap": "To have the Soap adapter (Remote Object feature)",
                "laminas/laminas-xmlrpc": "To have the XmlRpc adapter (Remote Object feature)",
                "ocramius/generated-hydrator": "To have very fast object to array to object conversion for ghost objects"
            },
            "type": "library",
            "autoload": {
                "psr-4": {
                    "ProxyManager\\": "src/ProxyManager"
                }
            },
            "notification-url": "https://packagist.org/downloads/",
            "license": [
                "MIT"
            ],
            "authors": [
                {
                    "name": "Marco Pivetta",
                    "email": "ocramius@gmail.com",
                    "homepage": "https://ocramius.github.io/"
                }
            ],
            "description": "A library providing utilities to generate, instantiate and generally operate with Object Proxies",
            "homepage": "https://github.com/Ocramius/ProxyManager",
            "keywords": [
                "aop",
                "lazy loading",
                "proxy",
                "proxy pattern",
                "service proxies"
            ],
            "support": {
                "issues": "https://github.com/Ocramius/ProxyManager/issues",
                "source": "https://github.com/Ocramius/ProxyManager/tree/2.14.1"
            },
            "funding": [
                {
                    "url": "https://github.com/Ocramius",
                    "type": "github"
                },
                {
                    "url": "https://tidelift.com/funding/github/packagist/ocramius/proxy-manager",
                    "type": "tidelift"
                }
            ],
            "time": "2022-03-05T18:43:14+00:00"
        },
        {
            "name": "opis/json-schema",
            "version": "2.3.0",
            "source": {
                "type": "git",
                "url": "https://github.com/opis/json-schema.git",
                "reference": "c48df6d7089a45f01e1c82432348f2d5976f9bfb"
            },
            "dist": {
                "type": "zip",
                "url": "https://api.github.com/repos/opis/json-schema/zipball/c48df6d7089a45f01e1c82432348f2d5976f9bfb",
                "reference": "c48df6d7089a45f01e1c82432348f2d5976f9bfb",
                "shasum": ""
            },
            "require": {
                "ext-json": "*",
                "opis/string": "^2.0",
                "opis/uri": "^1.0",
                "php": "^7.4 || ^8.0"
            },
            "require-dev": {
                "ext-bcmath": "*",
                "ext-intl": "*",
                "phpunit/phpunit": "^9.0"
            },
            "type": "library",
            "extra": {
                "branch-alias": {
                    "dev-master": "2.x-dev"
                }
            },
            "autoload": {
                "psr-4": {
                    "Opis\\JsonSchema\\": "src/"
                }
            },
            "notification-url": "https://packagist.org/downloads/",
            "license": [
                "Apache-2.0"
            ],
            "authors": [
                {
                    "name": "Sorin Sarca",
                    "email": "sarca_sorin@hotmail.com"
                },
                {
                    "name": "Marius Sarca",
                    "email": "marius.sarca@gmail.com"
                }
            ],
            "description": "Json Schema Validator for PHP",
            "homepage": "https://opis.io/json-schema",
            "keywords": [
                "json",
                "json-schema",
                "schema",
                "validation",
                "validator"
            ],
            "support": {
                "issues": "https://github.com/opis/json-schema/issues",
                "source": "https://github.com/opis/json-schema/tree/2.3.0"
            },
            "time": "2022-01-08T20:38:03+00:00"
        },
        {
            "name": "opis/string",
            "version": "2.0.1",
            "source": {
                "type": "git",
                "url": "https://github.com/opis/string.git",
                "reference": "9ebf1a1f873f502f6859d11210b25a4bf5d141e7"
            },
            "dist": {
                "type": "zip",
                "url": "https://api.github.com/repos/opis/string/zipball/9ebf1a1f873f502f6859d11210b25a4bf5d141e7",
                "reference": "9ebf1a1f873f502f6859d11210b25a4bf5d141e7",
                "shasum": ""
            },
            "require": {
                "ext-iconv": "*",
                "ext-json": "*",
                "php": "^7.4 || ^8.0"
            },
            "require-dev": {
                "phpunit/phpunit": "^9.0"
            },
            "type": "library",
            "extra": {
                "branch-alias": {
                    "dev-master": "2.x-dev"
                }
            },
            "autoload": {
                "psr-4": {
                    "Opis\\String\\": "src/"
                }
            },
            "notification-url": "https://packagist.org/downloads/",
            "license": [
                "Apache-2.0"
            ],
            "authors": [
                {
                    "name": "Marius Sarca",
                    "email": "marius.sarca@gmail.com"
                },
                {
                    "name": "Sorin Sarca",
                    "email": "sarca_sorin@hotmail.com"
                }
            ],
            "description": "Multibyte strings as objects",
            "homepage": "https://opis.io/string",
            "keywords": [
                "multi-byte",
                "opis",
                "string",
                "string manipulation",
                "utf-8"
            ],
            "support": {
                "issues": "https://github.com/opis/string/issues",
                "source": "https://github.com/opis/string/tree/2.0.1"
            },
            "time": "2022-01-14T15:42:23+00:00"
        },
        {
            "name": "opis/uri",
            "version": "1.1.0",
            "source": {
                "type": "git",
                "url": "https://github.com/opis/uri.git",
                "reference": "0f3ca49ab1a5e4a6681c286e0b2cc081b93a7d5a"
            },
            "dist": {
                "type": "zip",
                "url": "https://api.github.com/repos/opis/uri/zipball/0f3ca49ab1a5e4a6681c286e0b2cc081b93a7d5a",
                "reference": "0f3ca49ab1a5e4a6681c286e0b2cc081b93a7d5a",
                "shasum": ""
            },
            "require": {
                "opis/string": "^2.0",
                "php": "^7.4 || ^8.0"
            },
            "require-dev": {
                "phpunit/phpunit": "^9"
            },
            "type": "library",
            "extra": {
                "branch-alias": {
                    "dev-master": "1.x-dev"
                }
            },
            "autoload": {
                "psr-4": {
                    "Opis\\Uri\\": "src/"
                }
            },
            "notification-url": "https://packagist.org/downloads/",
            "license": [
                "Apache-2.0"
            ],
            "authors": [
                {
                    "name": "Marius Sarca",
                    "email": "marius.sarca@gmail.com"
                },
                {
                    "name": "Sorin Sarca",
                    "email": "sarca_sorin@hotmail.com"
                }
            ],
            "description": "Build, parse and validate URIs and URI-templates",
            "homepage": "https://opis.io",
            "keywords": [
                "URI Template",
                "parse url",
                "punycode",
                "uri",
                "uri components",
                "url",
                "validate uri"
            ],
            "support": {
                "issues": "https://github.com/opis/uri/issues",
                "source": "https://github.com/opis/uri/tree/1.1.0"
            },
            "time": "2021-05-22T15:57:08+00:00"
        },
        {
            "name": "paragonie/random_compat",
            "version": "v9.99.100",
            "source": {
                "type": "git",
                "url": "https://github.com/paragonie/random_compat.git",
                "reference": "996434e5492cb4c3edcb9168db6fbb1359ef965a"
            },
            "dist": {
                "type": "zip",
                "url": "https://api.github.com/repos/paragonie/random_compat/zipball/996434e5492cb4c3edcb9168db6fbb1359ef965a",
                "reference": "996434e5492cb4c3edcb9168db6fbb1359ef965a",
                "shasum": ""
            },
            "require": {
                "php": ">= 7"
            },
            "require-dev": {
                "phpunit/phpunit": "4.*|5.*",
                "vimeo/psalm": "^1"
            },
            "suggest": {
                "ext-libsodium": "Provides a modern crypto API that can be used to generate random bytes."
            },
            "type": "library",
            "notification-url": "https://packagist.org/downloads/",
            "license": [
                "MIT"
            ],
            "authors": [
                {
                    "name": "Paragon Initiative Enterprises",
                    "email": "security@paragonie.com",
                    "homepage": "https://paragonie.com"
                }
            ],
            "description": "PHP 5.x polyfill for random_bytes() and random_int() from PHP 7",
            "keywords": [
                "csprng",
                "polyfill",
                "pseudorandom",
                "random"
            ],
            "support": {
                "email": "info@paragonie.com",
                "issues": "https://github.com/paragonie/random_compat/issues",
                "source": "https://github.com/paragonie/random_compat"
            },
            "time": "2020-10-15T08:29:30+00:00"
        },
        {
            "name": "pcrov/jsonreader",
            "version": "1.0.2",
            "source": {
                "type": "git",
                "url": "https://github.com/pcrov/JsonReader.git",
                "reference": "4b282c9623dfb358e57e1b36d9588deed22a1a99"
            },
            "dist": {
                "type": "zip",
                "url": "https://api.github.com/repos/pcrov/JsonReader/zipball/4b282c9623dfb358e57e1b36d9588deed22a1a99",
                "reference": "4b282c9623dfb358e57e1b36d9588deed22a1a99",
                "shasum": ""
            },
            "require": {
                "ext-intl": "*",
                "pcrov/unicode": "^0.1",
                "php": ">=7.3",
                "psr/http-message": "^1"
            },
            "require-dev": {
                "nst/jsontestsuite": "^1",
                "phpunit/phpunit": "^9.5"
            },
            "type": "library",
            "autoload": {
                "psr-4": {
                    "pcrov\\JsonReader\\": "src/"
                }
            },
            "notification-url": "https://packagist.org/downloads/",
            "license": [
                "MIT"
            ],
            "authors": [
                {
                    "name": "Paul Crovella",
                    "role": "developer"
                }
            ],
            "description": "JSON Pull Parser",
            "homepage": "https://github.com/pcrov/jsonreader",
            "keywords": [
                "json",
                "parser",
                "pull",
                "streaming"
            ],
            "support": {
                "issues": "https://github.com/pcrov/JsonReader/issues",
                "source": "https://github.com/pcrov/JsonReader/tree/1.0.2"
            },
            "time": "2021-11-21T12:11:18+00:00"
        },
        {
            "name": "pcrov/unicode",
            "version": "0.1.1",
            "source": {
                "type": "git",
                "url": "https://github.com/pcrov/Unicode.git",
                "reference": "28cef671af310806afe98abada5e12774bd0ac64"
            },
            "dist": {
                "type": "zip",
                "url": "https://api.github.com/repos/pcrov/Unicode/zipball/28cef671af310806afe98abada5e12774bd0ac64",
                "reference": "28cef671af310806afe98abada5e12774bd0ac64",
                "shasum": ""
            },
            "require": {
                "php": ">=7.3"
            },
            "require-dev": {
                "phpunit/phpunit": "^9.4.0"
            },
            "type": "library",
            "autoload": {
                "files": [
                    "src/functions.php"
                ]
            },
            "notification-url": "https://packagist.org/downloads/",
            "license": [
                "MIT"
            ],
            "authors": [
                {
                    "name": "Paul Crovella"
                }
            ],
            "description": "Miscellaneous Unicode utility functions",
            "homepage": "https://github.com/pcrov/unicode",
            "keywords": [
                "unicode",
                "utf-8"
            ],
            "support": {
                "issues": "https://github.com/pcrov/Unicode/issues",
                "source": "https://github.com/pcrov/Unicode/tree/0.1.1"
            },
            "time": "2020-10-26T13:33:18+00:00"
        },
        {
            "name": "pear/archive_tar",
            "version": "1.4.14",
            "source": {
                "type": "git",
                "url": "https://github.com/pear/Archive_Tar.git",
                "reference": "4d761c5334c790e45ef3245f0864b8955c562caa"
            },
            "dist": {
                "type": "zip",
                "url": "https://api.github.com/repos/pear/Archive_Tar/zipball/4d761c5334c790e45ef3245f0864b8955c562caa",
                "reference": "4d761c5334c790e45ef3245f0864b8955c562caa",
                "shasum": ""
            },
            "require": {
                "pear/pear-core-minimal": "^1.10.0alpha2",
                "php": ">=5.2.0"
            },
            "require-dev": {
                "phpunit/phpunit": "*"
            },
            "suggest": {
                "ext-bz2": "Bz2 compression support.",
                "ext-xz": "Lzma2 compression support.",
                "ext-zlib": "Gzip compression support."
            },
            "type": "library",
            "extra": {
                "branch-alias": {
                    "dev-master": "1.4.x-dev"
                }
            },
            "autoload": {
                "psr-0": {
                    "Archive_Tar": ""
                }
            },
            "notification-url": "https://packagist.org/downloads/",
            "include-path": [
                "./"
            ],
            "license": [
                "BSD-3-Clause"
            ],
            "authors": [
                {
                    "name": "Vincent Blavet",
                    "email": "vincent@phpconcept.net"
                },
                {
                    "name": "Greg Beaver",
                    "email": "greg@chiaraquartet.net"
                },
                {
                    "name": "Michiel Rook",
                    "email": "mrook@php.net"
                }
            ],
            "description": "Tar file management class with compression support (gzip, bzip2, lzma2)",
            "homepage": "https://github.com/pear/Archive_Tar",
            "keywords": [
                "archive",
                "tar"
            ],
            "support": {
                "issues": "http://pear.php.net/bugs/search.php?cmd=display&package_name[]=Archive_Tar",
                "source": "https://github.com/pear/Archive_Tar"
            },
            "funding": [
                {
                    "url": "https://github.com/mrook",
                    "type": "github"
                },
                {
                    "url": "https://www.patreon.com/michielrook",
                    "type": "patreon"
                }
            ],
            "time": "2021-07-20T13:53:39+00:00"
        },
        {
            "name": "pear/console_getopt",
            "version": "v1.4.3",
            "source": {
                "type": "git",
                "url": "https://github.com/pear/Console_Getopt.git",
                "reference": "a41f8d3e668987609178c7c4a9fe48fecac53fa0"
            },
            "dist": {
                "type": "zip",
                "url": "https://api.github.com/repos/pear/Console_Getopt/zipball/a41f8d3e668987609178c7c4a9fe48fecac53fa0",
                "reference": "a41f8d3e668987609178c7c4a9fe48fecac53fa0",
                "shasum": ""
            },
            "type": "library",
            "autoload": {
                "psr-0": {
                    "Console": "./"
                }
            },
            "notification-url": "https://packagist.org/downloads/",
            "include-path": [
                "./"
            ],
            "license": [
                "BSD-2-Clause"
            ],
            "authors": [
                {
                    "name": "Andrei Zmievski",
                    "email": "andrei@php.net",
                    "role": "Lead"
                },
                {
                    "name": "Stig Bakken",
                    "email": "stig@php.net",
                    "role": "Developer"
                },
                {
                    "name": "Greg Beaver",
                    "email": "cellog@php.net",
                    "role": "Helper"
                }
            ],
            "description": "More info available on: http://pear.php.net/package/Console_Getopt",
            "support": {
                "issues": "http://pear.php.net/bugs/search.php?cmd=display&package_name[]=Console_Getopt",
                "source": "https://github.com/pear/Console_Getopt"
            },
            "time": "2019-11-20T18:27:48+00:00"
        },
        {
            "name": "pear/http_request2",
            "version": "v2.5.1",
            "source": {
                "type": "git",
                "url": "https://github.com/pear/HTTP_Request2.git",
                "reference": "db4ce7844f838d3adca0513a77420c0fec22ed2d"
            },
            "dist": {
                "type": "zip",
                "url": "https://api.github.com/repos/pear/HTTP_Request2/zipball/db4ce7844f838d3adca0513a77420c0fec22ed2d",
                "reference": "db4ce7844f838d3adca0513a77420c0fec22ed2d",
                "shasum": ""
            },
            "require": {
                "pear/net_url2": "^2.2.0",
                "pear/pear_exception": "^1.0.0",
                "php": ">=5.6.0"
            },
            "require-dev": {
                "yoast/phpunit-polyfills": "^1.0.0"
            },
            "suggest": {
                "ext-curl": "Allows using cURL as a request backend.",
                "ext-fileinfo": "Adds support for looking up mime-types using finfo.",
                "ext-openssl": "Allows handling SSL requests when not using cURL.",
                "ext-zlib": "Allows handling gzip compressed responses."
            },
            "type": "library",
            "autoload": {
                "psr-0": {
                    "HTTP_Request2": ""
                }
            },
            "notification-url": "https://packagist.org/downloads/",
            "license": [
                "BSD-3-Clause"
            ],
            "authors": [
                {
                    "name": "Alexey Borzov",
                    "email": "avb@php.net"
                }
            ],
            "description": "Provides an easy way to perform HTTP requests.",
            "homepage": "https://pear.php.net/package/HTTP_Request2",
            "keywords": [
                "PEAR",
                "curl",
                "http",
                "request"
            ],
            "support": {
                "docs": "https://pear.php.net/manual/en/package.http.http-request2.php",
                "issues": "https://github.com/pear/HTTP_Request2/issues",
                "source": "https://github.com/pear/HTTP_Request2"
            },
            "time": "2022-01-06T18:20:25+00:00"
        },
        {
            "name": "pear/net_url2",
            "version": "v2.2.2",
            "source": {
                "type": "git",
                "url": "https://github.com/pear/Net_URL2.git",
                "reference": "07fd055820dbf466ee3990abe96d0e40a8791f9d"
            },
            "dist": {
                "type": "zip",
                "url": "https://api.github.com/repos/pear/Net_URL2/zipball/07fd055820dbf466ee3990abe96d0e40a8791f9d",
                "reference": "07fd055820dbf466ee3990abe96d0e40a8791f9d",
                "shasum": ""
            },
            "require": {
                "php": ">=5.1.4"
            },
            "require-dev": {
                "phpunit/phpunit": ">=3.3.0"
            },
            "type": "library",
            "extra": {
                "branch-alias": {
                    "dev-master": "2.2.x-dev"
                }
            },
            "autoload": {
                "classmap": [
                    "Net/URL2.php"
                ]
            },
            "notification-url": "https://packagist.org/downloads/",
            "include-path": [
                "./"
            ],
            "license": [
                "BSD-3-Clause"
            ],
            "authors": [
                {
                    "name": "David Coallier",
                    "email": "davidc@php.net"
                },
                {
                    "name": "Tom Klingenberg",
                    "email": "tkli@php.net"
                },
                {
                    "name": "Christian Schmidt",
                    "email": "chmidt@php.net"
                }
            ],
            "description": "Class for parsing and handling URL. Provides parsing of URLs into their constituent parts (scheme, host, path etc.), URL generation, and resolving of relative URLs.",
            "homepage": "https://github.com/pear/Net_URL2",
            "keywords": [
                "PEAR",
                "net",
                "networking",
                "rfc3986",
                "uri",
                "url"
            ],
            "support": {
                "issues": "https://pear.php.net/bugs/search.php?cmd=display&package_name[]=Net_URL2",
                "source": "https://github.com/pear/Net_URL2"
            },
            "time": "2017-08-25T06:16:11+00:00"
        },
        {
            "name": "pear/pear-core-minimal",
            "version": "v1.10.13",
            "source": {
                "type": "git",
                "url": "https://github.com/pear/pear-core-minimal.git",
                "reference": "aed862e95fd286c53cc546734868dc38ff4b5b1d"
            },
            "dist": {
                "type": "zip",
                "url": "https://api.github.com/repos/pear/pear-core-minimal/zipball/aed862e95fd286c53cc546734868dc38ff4b5b1d",
                "reference": "aed862e95fd286c53cc546734868dc38ff4b5b1d",
                "shasum": ""
            },
            "require": {
                "pear/console_getopt": "~1.4",
                "pear/pear_exception": "~1.0"
            },
            "replace": {
                "rsky/pear-core-min": "self.version"
            },
            "type": "library",
            "autoload": {
                "psr-0": {
                    "": "src/"
                }
            },
            "notification-url": "https://packagist.org/downloads/",
            "include-path": [
                "src/"
            ],
            "license": [
                "BSD-3-Clause"
            ],
            "authors": [
                {
                    "name": "Christian Weiske",
                    "email": "cweiske@php.net",
                    "role": "Lead"
                }
            ],
            "description": "Minimal set of PEAR core files to be used as composer dependency",
            "support": {
                "issues": "http://pear.php.net/bugs/search.php?cmd=display&package_name[]=PEAR",
                "source": "https://github.com/pear/pear-core-minimal"
            },
            "time": "2023-04-19T19:15:47+00:00"
        },
        {
            "name": "pear/pear_exception",
            "version": "v1.0.2",
            "source": {
                "type": "git",
                "url": "https://github.com/pear/PEAR_Exception.git",
                "reference": "b14fbe2ddb0b9f94f5b24cf08783d599f776fff0"
            },
            "dist": {
                "type": "zip",
                "url": "https://api.github.com/repos/pear/PEAR_Exception/zipball/b14fbe2ddb0b9f94f5b24cf08783d599f776fff0",
                "reference": "b14fbe2ddb0b9f94f5b24cf08783d599f776fff0",
                "shasum": ""
            },
            "require": {
                "php": ">=5.2.0"
            },
            "require-dev": {
                "phpunit/phpunit": "<9"
            },
            "type": "class",
            "extra": {
                "branch-alias": {
                    "dev-master": "1.0.x-dev"
                }
            },
            "autoload": {
                "classmap": [
                    "PEAR/"
                ]
            },
            "notification-url": "https://packagist.org/downloads/",
            "include-path": [
                "."
            ],
            "license": [
                "BSD-2-Clause"
            ],
            "authors": [
                {
                    "name": "Helgi Thormar",
                    "email": "dufuz@php.net"
                },
                {
                    "name": "Greg Beaver",
                    "email": "cellog@php.net"
                }
            ],
            "description": "The PEAR Exception base class.",
            "homepage": "https://github.com/pear/PEAR_Exception",
            "keywords": [
                "exception"
            ],
            "support": {
                "issues": "http://pear.php.net/bugs/search.php?cmd=display&package_name[]=PEAR_Exception",
                "source": "https://github.com/pear/PEAR_Exception"
            },
            "time": "2021-03-21T15:43:46+00:00"
        },
        {
            "name": "phing/phing",
            "version": "2.17.4",
            "source": {
                "type": "git",
                "url": "https://github.com/phingofficial/phing.git",
                "reference": "9f3bc8c72e65452686dcf64497e02a082f138908"
            },
            "dist": {
                "type": "zip",
                "url": "https://api.github.com/repos/phingofficial/phing/zipball/9f3bc8c72e65452686dcf64497e02a082f138908",
                "reference": "9f3bc8c72e65452686dcf64497e02a082f138908",
                "shasum": ""
            },
            "require": {
                "php": ">=5.2.0"
            },
            "require-dev": {
                "ext-pdo_sqlite": "*",
                "mikey179/vfsstream": "^1.6",
                "pdepend/pdepend": "2.x",
                "pear/archive_tar": "1.4.x",
                "pear/http_request2": "dev-trunk",
                "pear/net_growl": "dev-trunk",
                "pear/pear-core-minimal": "1.10.1",
                "pear/versioncontrol_git": "@dev",
                "pear/versioncontrol_svn": "~0.5",
                "phpdocumentor/phpdocumentor": "2.x",
                "phploc/phploc": "~2.0.6",
                "phpmd/phpmd": "~2.2",
                "phpunit/phpunit": ">=3.7",
                "sebastian/git": "~1.0",
                "sebastian/phpcpd": "2.x",
                "siad007/versioncontrol_hg": "^1.0",
                "simpletest/simpletest": "^1.1",
                "squizlabs/php_codesniffer": "~2.2",
                "symfony/yaml": "^2.8 || ^3.1 || ^4.0"
            },
            "suggest": {
                "pdepend/pdepend": "PHP version of JDepend",
                "pear/archive_tar": "Tar file management class",
                "pear/versioncontrol_git": "A library that provides OO interface to handle Git repository",
                "pear/versioncontrol_svn": "A simple OO-style interface for Subversion, the free/open-source version control system",
                "phpdocumentor/phpdocumentor": "Documentation Generator for PHP",
                "phploc/phploc": "A tool for quickly measuring the size of a PHP project",
                "phpmd/phpmd": "PHP version of PMD tool",
                "phpunit/php-code-coverage": "Library that provides collection, processing, and rendering functionality for PHP code coverage information",
                "phpunit/phpunit": "The PHP Unit Testing Framework",
                "sebastian/phpcpd": "Copy/Paste Detector (CPD) for PHP code",
                "siad007/versioncontrol_hg": "A library for interfacing with Mercurial repositories.",
                "tedivm/jshrink": "Javascript Minifier built in PHP"
            },
            "bin": [
                "bin/phing"
            ],
            "type": "library",
            "extra": {
                "branch-alias": {
                    "dev-master": "2.16.x-dev"
                }
            },
            "autoload": {
                "classmap": [
                    "classes/phing/"
                ]
            },
            "notification-url": "https://packagist.org/downloads/",
            "include-path": [
                "classes"
            ],
            "license": [
                "LGPL-3.0-only"
            ],
            "authors": [
                {
                    "name": "Michiel Rook",
                    "email": "mrook@php.net"
                },
                {
                    "name": "Phing Community",
                    "homepage": "https://www.phing.info/trac/wiki/Development/Contributors"
                }
            ],
            "description": "PHing Is Not GNU make; it's a PHP project build system or build tool based on Apache Ant.",
            "homepage": "https://www.phing.info/",
            "keywords": [
                "build",
                "phing",
                "task",
                "tool"
            ],
            "support": {
                "irc": "irc://irc.freenode.net/phing",
                "issues": "https://www.phing.info/trac/report",
                "source": "https://github.com/phingofficial/phing/tree/2.17.4"
            },
            "funding": [
                {
                    "url": "https://github.com/mrook",
                    "type": "github"
                },
                {
                    "url": "https://github.com/siad007",
                    "type": "github"
                },
                {
                    "url": "https://www.patreon.com/michielrook",
                    "type": "patreon"
                }
            ],
            "time": "2022-07-08T09:07:07+00:00"
        },
        {
            "name": "ppito/laminas-whoops",
            "version": "2.2.0",
            "source": {
                "type": "git",
                "url": "https://github.com/Ppito/laminas-whoops.git",
                "reference": "1507b42caeefc56511ab591ebd87c6700d111409"
            },
            "dist": {
                "type": "zip",
                "url": "https://api.github.com/repos/Ppito/laminas-whoops/zipball/1507b42caeefc56511ab591ebd87c6700d111409",
                "reference": "1507b42caeefc56511ab591ebd87c6700d111409",
                "shasum": ""
            },
            "require": {
                "filp/whoops": "^2.7",
                "laminas/laminas-eventmanager": "^3.2",
                "laminas/laminas-mvc": "^3.1",
                "laminas/laminas-servicemanager": "^3.4",
                "php": "^7.3 || ^8.0"
            },
            "type": "module",
            "autoload": {
                "psr-4": {
                    "WhoopsErrorHandler\\": "src/"
                }
            },
            "notification-url": "https://packagist.org/downloads/",
            "license": [
                "MIT"
            ],
            "authors": [
                {
                    "name": "Mickael TONNELIER",
                    "role": "Developer"
                }
            ],
            "description": "Laminas-Whoops, integrated whoops in Laminas Framework",
            "homepage": "https://github.com/ppito/laminas-whoops",
            "keywords": [
                "laminas",
                "php error",
                "whoops"
            ],
            "support": {
                "issues": "https://github.com/Ppito/laminas-whoops/issues",
                "source": "https://github.com/Ppito/laminas-whoops/tree/2.2.0"
            },
            "time": "2021-06-16T16:50:48+00:00"
        },
        {
            "name": "psr/cache",
            "version": "1.0.1",
            "source": {
                "type": "git",
                "url": "https://github.com/php-fig/cache.git",
                "reference": "d11b50ad223250cf17b86e38383413f5a6764bf8"
            },
            "dist": {
                "type": "zip",
                "url": "https://api.github.com/repos/php-fig/cache/zipball/d11b50ad223250cf17b86e38383413f5a6764bf8",
                "reference": "d11b50ad223250cf17b86e38383413f5a6764bf8",
                "shasum": ""
            },
            "require": {
                "php": ">=5.3.0"
            },
            "type": "library",
            "extra": {
                "branch-alias": {
                    "dev-master": "1.0.x-dev"
                }
            },
            "autoload": {
                "psr-4": {
                    "Psr\\Cache\\": "src/"
                }
            },
            "notification-url": "https://packagist.org/downloads/",
            "license": [
                "MIT"
            ],
            "authors": [
                {
                    "name": "PHP-FIG",
                    "homepage": "http://www.php-fig.org/"
                }
            ],
            "description": "Common interface for caching libraries",
            "keywords": [
                "cache",
                "psr",
                "psr-6"
            ],
            "support": {
                "source": "https://github.com/php-fig/cache/tree/master"
            },
            "time": "2016-08-06T20:24:11+00:00"
        },
        {
            "name": "psr/clock",
            "version": "1.0.0",
            "source": {
                "type": "git",
                "url": "https://github.com/php-fig/clock.git",
                "reference": "e41a24703d4560fd0acb709162f73b8adfc3aa0d"
            },
            "dist": {
                "type": "zip",
                "url": "https://api.github.com/repos/php-fig/clock/zipball/e41a24703d4560fd0acb709162f73b8adfc3aa0d",
                "reference": "e41a24703d4560fd0acb709162f73b8adfc3aa0d",
                "shasum": ""
            },
            "require": {
                "php": "^7.0 || ^8.0"
            },
            "type": "library",
            "autoload": {
                "psr-4": {
                    "Psr\\Clock\\": "src/"
                }
            },
            "notification-url": "https://packagist.org/downloads/",
            "license": [
                "MIT"
            ],
            "authors": [
                {
                    "name": "PHP-FIG",
                    "homepage": "https://www.php-fig.org/"
                }
            ],
            "description": "Common interface for reading the clock.",
            "homepage": "https://github.com/php-fig/clock",
            "keywords": [
                "clock",
                "now",
                "psr",
                "psr-20",
                "time"
            ],
            "support": {
                "issues": "https://github.com/php-fig/clock/issues",
                "source": "https://github.com/php-fig/clock/tree/1.0.0"
            },
            "time": "2022-11-25T14:36:26+00:00"
        },
        {
            "name": "psr/container",
            "version": "1.1.2",
            "source": {
                "type": "git",
                "url": "https://github.com/php-fig/container.git",
                "reference": "513e0666f7216c7459170d56df27dfcefe1689ea"
            },
            "dist": {
                "type": "zip",
                "url": "https://api.github.com/repos/php-fig/container/zipball/513e0666f7216c7459170d56df27dfcefe1689ea",
                "reference": "513e0666f7216c7459170d56df27dfcefe1689ea",
                "shasum": ""
            },
            "require": {
                "php": ">=7.4.0"
            },
            "type": "library",
            "autoload": {
                "psr-4": {
                    "Psr\\Container\\": "src/"
                }
            },
            "notification-url": "https://packagist.org/downloads/",
            "license": [
                "MIT"
            ],
            "authors": [
                {
                    "name": "PHP-FIG",
                    "homepage": "https://www.php-fig.org/"
                }
            ],
            "description": "Common Container Interface (PHP FIG PSR-11)",
            "homepage": "https://github.com/php-fig/container",
            "keywords": [
                "PSR-11",
                "container",
                "container-interface",
                "container-interop",
                "psr"
            ],
            "support": {
                "issues": "https://github.com/php-fig/container/issues",
                "source": "https://github.com/php-fig/container/tree/1.1.2"
            },
            "time": "2021-11-05T16:50:12+00:00"
        },
        {
            "name": "psr/event-dispatcher",
            "version": "1.0.0",
            "source": {
                "type": "git",
                "url": "https://github.com/php-fig/event-dispatcher.git",
                "reference": "dbefd12671e8a14ec7f180cab83036ed26714bb0"
            },
            "dist": {
                "type": "zip",
                "url": "https://api.github.com/repos/php-fig/event-dispatcher/zipball/dbefd12671e8a14ec7f180cab83036ed26714bb0",
                "reference": "dbefd12671e8a14ec7f180cab83036ed26714bb0",
                "shasum": ""
            },
            "require": {
                "php": ">=7.2.0"
            },
            "type": "library",
            "extra": {
                "branch-alias": {
                    "dev-master": "1.0.x-dev"
                }
            },
            "autoload": {
                "psr-4": {
                    "Psr\\EventDispatcher\\": "src/"
                }
            },
            "notification-url": "https://packagist.org/downloads/",
            "license": [
                "MIT"
            ],
            "authors": [
                {
                    "name": "PHP-FIG",
                    "homepage": "http://www.php-fig.org/"
                }
            ],
            "description": "Standard interfaces for event handling.",
            "keywords": [
                "events",
                "psr",
                "psr-14"
            ],
            "support": {
                "issues": "https://github.com/php-fig/event-dispatcher/issues",
                "source": "https://github.com/php-fig/event-dispatcher/tree/1.0.0"
            },
            "time": "2019-01-08T18:20:26+00:00"
        },
        {
            "name": "psr/http-factory",
            "version": "1.0.2",
            "source": {
                "type": "git",
                "url": "https://github.com/php-fig/http-factory.git",
                "reference": "e616d01114759c4c489f93b099585439f795fe35"
            },
            "dist": {
                "type": "zip",
                "url": "https://api.github.com/repos/php-fig/http-factory/zipball/e616d01114759c4c489f93b099585439f795fe35",
                "reference": "e616d01114759c4c489f93b099585439f795fe35",
                "shasum": ""
            },
            "require": {
                "php": ">=7.0.0",
                "psr/http-message": "^1.0 || ^2.0"
            },
            "type": "library",
            "extra": {
                "branch-alias": {
                    "dev-master": "1.0.x-dev"
                }
            },
            "autoload": {
                "psr-4": {
                    "Psr\\Http\\Message\\": "src/"
                }
            },
            "notification-url": "https://packagist.org/downloads/",
            "license": [
                "MIT"
            ],
            "authors": [
                {
                    "name": "PHP-FIG",
                    "homepage": "https://www.php-fig.org/"
                }
            ],
            "description": "Common interfaces for PSR-7 HTTP message factories",
            "keywords": [
                "factory",
                "http",
                "message",
                "psr",
                "psr-17",
                "psr-7",
                "request",
                "response"
            ],
            "support": {
                "source": "https://github.com/php-fig/http-factory/tree/1.0.2"
            },
            "time": "2023-04-10T20:10:41+00:00"
        },
        {
            "name": "psr/http-message",
            "version": "1.1",
            "source": {
                "type": "git",
                "url": "https://github.com/php-fig/http-message.git",
                "reference": "cb6ce4845ce34a8ad9e68117c10ee90a29919eba"
            },
            "dist": {
                "type": "zip",
                "url": "https://api.github.com/repos/php-fig/http-message/zipball/cb6ce4845ce34a8ad9e68117c10ee90a29919eba",
                "reference": "cb6ce4845ce34a8ad9e68117c10ee90a29919eba",
                "shasum": ""
            },
            "require": {
                "php": "^7.2 || ^8.0"
            },
            "type": "library",
            "extra": {
                "branch-alias": {
                    "dev-master": "1.1.x-dev"
                }
            },
            "autoload": {
                "psr-4": {
                    "Psr\\Http\\Message\\": "src/"
                }
            },
            "notification-url": "https://packagist.org/downloads/",
            "license": [
                "MIT"
            ],
            "authors": [
                {
                    "name": "PHP-FIG",
                    "homepage": "http://www.php-fig.org/"
                }
            ],
            "description": "Common interface for HTTP messages",
            "homepage": "https://github.com/php-fig/http-message",
            "keywords": [
                "http",
                "http-message",
                "psr",
                "psr-7",
                "request",
                "response"
            ],
            "support": {
                "source": "https://github.com/php-fig/http-message/tree/1.1"
            },
            "time": "2023-04-04T09:50:52+00:00"
        },
        {
            "name": "psr/log",
            "version": "1.1.4",
            "source": {
                "type": "git",
                "url": "https://github.com/php-fig/log.git",
                "reference": "d49695b909c3b7628b6289db5479a1c204601f11"
            },
            "dist": {
                "type": "zip",
                "url": "https://api.github.com/repos/php-fig/log/zipball/d49695b909c3b7628b6289db5479a1c204601f11",
                "reference": "d49695b909c3b7628b6289db5479a1c204601f11",
                "shasum": ""
            },
            "require": {
                "php": ">=5.3.0"
            },
            "type": "library",
            "extra": {
                "branch-alias": {
                    "dev-master": "1.1.x-dev"
                }
            },
            "autoload": {
                "psr-4": {
                    "Psr\\Log\\": "Psr/Log/"
                }
            },
            "notification-url": "https://packagist.org/downloads/",
            "license": [
                "MIT"
            ],
            "authors": [
                {
                    "name": "PHP-FIG",
                    "homepage": "https://www.php-fig.org/"
                }
            ],
            "description": "Common interface for logging libraries",
            "homepage": "https://github.com/php-fig/log",
            "keywords": [
                "log",
                "psr",
                "psr-3"
            ],
            "support": {
                "source": "https://github.com/php-fig/log/tree/1.1.4"
            },
            "time": "2021-05-03T11:20:27+00:00"
        },
        {
            "name": "psr/simple-cache",
            "version": "1.0.1",
            "source": {
                "type": "git",
                "url": "https://github.com/php-fig/simple-cache.git",
                "reference": "408d5eafb83c57f6365a3ca330ff23aa4a5fa39b"
            },
            "dist": {
                "type": "zip",
                "url": "https://api.github.com/repos/php-fig/simple-cache/zipball/408d5eafb83c57f6365a3ca330ff23aa4a5fa39b",
                "reference": "408d5eafb83c57f6365a3ca330ff23aa4a5fa39b",
                "shasum": ""
            },
            "require": {
                "php": ">=5.3.0"
            },
            "type": "library",
            "extra": {
                "branch-alias": {
                    "dev-master": "1.0.x-dev"
                }
            },
            "autoload": {
                "psr-4": {
                    "Psr\\SimpleCache\\": "src/"
                }
            },
            "notification-url": "https://packagist.org/downloads/",
            "license": [
                "MIT"
            ],
            "authors": [
                {
                    "name": "PHP-FIG",
                    "homepage": "http://www.php-fig.org/"
                }
            ],
            "description": "Common interfaces for simple caching",
            "keywords": [
                "cache",
                "caching",
                "psr",
                "psr-16",
                "simple-cache"
            ],
            "support": {
                "source": "https://github.com/php-fig/simple-cache/tree/master"
            },
            "time": "2017-10-23T01:57:42+00:00"
        },
        {
            "name": "scssphp/scssphp",
            "version": "v1.11.0",
            "source": {
                "type": "git",
                "url": "https://github.com/scssphp/scssphp.git",
                "reference": "33749d12c2569bb24071f94e9af828662dabb068"
            },
            "dist": {
                "type": "zip",
                "url": "https://api.github.com/repos/scssphp/scssphp/zipball/33749d12c2569bb24071f94e9af828662dabb068",
                "reference": "33749d12c2569bb24071f94e9af828662dabb068",
                "shasum": ""
            },
            "require": {
                "ext-ctype": "*",
                "ext-json": "*",
                "php": ">=5.6.0"
            },
            "require-dev": {
                "bamarni/composer-bin-plugin": "^1.4",
                "phpunit/phpunit": "^5.7 || ^6.5 || ^7.5 || ^8.3 || ^9.4",
                "sass/sass-spec": "*",
                "squizlabs/php_codesniffer": "~3.5",
                "symfony/phpunit-bridge": "^5.1",
                "thoughtbot/bourbon": "^7.0",
                "twbs/bootstrap": "~5.0",
                "twbs/bootstrap4": "4.6.1",
                "zurb/foundation": "~6.5"
            },
            "suggest": {
                "ext-iconv": "Can be used as fallback when ext-mbstring is not available",
                "ext-mbstring": "For best performance, mbstring should be installed as it is faster than ext-iconv"
            },
            "bin": [
                "bin/pscss"
            ],
            "type": "library",
            "extra": {
                "bamarni-bin": {
                    "forward-command": false,
                    "bin-links": false
                }
            },
            "autoload": {
                "psr-4": {
                    "ScssPhp\\ScssPhp\\": "src/"
                }
            },
            "notification-url": "https://packagist.org/downloads/",
            "license": [
                "MIT"
            ],
            "authors": [
                {
                    "name": "Anthon Pang",
                    "email": "apang@softwaredevelopment.ca",
                    "homepage": "https://github.com/robocoder"
                },
                {
                    "name": "Cédric Morin",
                    "email": "cedric@yterium.com",
                    "homepage": "https://github.com/Cerdic"
                }
            ],
            "description": "scssphp is a compiler for SCSS written in PHP.",
            "homepage": "http://scssphp.github.io/scssphp/",
            "keywords": [
                "css",
                "less",
                "sass",
                "scss",
                "stylesheet"
            ],
            "support": {
                "issues": "https://github.com/scssphp/scssphp/issues",
                "source": "https://github.com/scssphp/scssphp/tree/v1.11.0"
            },
            "time": "2022-09-02T21:24:55+00:00"
        },
        {
            "name": "serialssolutions/summon",
            "version": "v1.3.1",
            "source": {
                "type": "git",
                "url": "https://github.com/summon/Summon.php.git",
                "reference": "78ef74123c7c15fe3ddc92c9c1368c5dae9e590d"
            },
            "dist": {
                "type": "zip",
                "url": "https://api.github.com/repos/summon/Summon.php/zipball/78ef74123c7c15fe3ddc92c9c1368c5dae9e590d",
                "reference": "78ef74123c7c15fe3ddc92c9c1368c5dae9e590d",
                "shasum": ""
            },
            "type": "library",
            "autoload": {
                "psr-0": {
                    "SerialsSolutions": ""
                }
            },
            "notification-url": "https://packagist.org/downloads/",
            "license": [
                "GPL-2.0"
            ],
            "authors": [
                {
                    "name": "Demian Katz",
                    "email": "demian.katz@villanova.edu"
                }
            ],
            "description": "Library for interacting with Serials Solutions' Summon API.",
            "support": {
                "issues": "https://github.com/summon/Summon.php/issues",
                "source": "https://github.com/summon/Summon.php/tree/v1.3.1"
            },
            "time": "2021-04-20T15:37:50+00:00"
        },
        {
            "name": "slm/locale",
            "version": "1.0.0",
            "source": {
                "type": "git",
                "url": "https://github.com/basz/SlmLocale.git",
                "reference": "0990d2e2b2ac0f7ab37f83cedce10724eb2d0ec0"
            },
            "dist": {
                "type": "zip",
                "url": "https://api.github.com/repos/basz/SlmLocale/zipball/0990d2e2b2ac0f7ab37f83cedce10724eb2d0ec0",
                "reference": "0990d2e2b2ac0f7ab37f83cedce10724eb2d0ec0",
                "shasum": ""
            },
            "require": {
                "ext-intl": "*",
                "laminas/laminas-eventmanager": "^3.1",
                "laminas/laminas-http": "^2.7",
                "laminas/laminas-modulemanager": "^2.8.2",
                "laminas/laminas-router": "^3.0",
                "laminas/laminas-servicemanager": "^3.2",
                "laminas/laminas-stdlib": "^3.2.1",
                "laminas/laminas-view": "^2.9.0",
                "php": "^7.2 || ~8.0.0 || ~8.1.0"
            },
            "require-dev": {
                "friendsofphp/php-cs-fixer": "^3.13.0",
                "laminas/laminas-mvc": "^3.1",
                "php-coveralls/php-coveralls": "^2.4.3",
                "phpspec/prophecy-phpunit": "^2.0.1",
                "phpunit/phpunit": "^9.5.26"
            },
            "suggest": {
                "laminas/laminas-mvc": "For using the router in the UriPath strategy"
            },
            "type": "library",
            "autoload": {
                "psr-4": {
                    "SlmLocale\\": "src/SlmLocale/"
                }
            },
            "notification-url": "https://packagist.org/downloads/",
            "license": [
                "BSD-3-Clause"
            ],
            "authors": [
                {
                    "name": "Jurian Sluiman",
                    "email": "jurian@juriansluiman.nl",
                    "homepage": "http://juriansluiman.nl"
                }
            ],
            "description": "Automatic detection of locales for Laminas",
            "homepage": "https://github.com/juriansluiman/SlmLocale",
            "keywords": [
                "Zend Framework",
                "i18n",
                "laminas",
                "locale",
                "zf"
            ],
            "support": {
                "issues": "https://github.com/basz/SlmLocale/issues",
                "source": "https://github.com/basz/SlmLocale/tree/1.0.0"
            },
            "time": "2022-11-21T08:15:06+00:00"
        },
        {
            "name": "stella-maris/clock",
            "version": "0.1.7",
            "source": {
                "type": "git",
                "url": "https://github.com/stella-maris-solutions/clock.git",
                "reference": "fa23ce16019289a18bb3446fdecd45befcdd94f8"
            },
            "dist": {
                "type": "zip",
                "url": "https://api.github.com/repos/stella-maris-solutions/clock/zipball/fa23ce16019289a18bb3446fdecd45befcdd94f8",
                "reference": "fa23ce16019289a18bb3446fdecd45befcdd94f8",
                "shasum": ""
            },
            "require": {
                "php": "^7.0|^8.0",
                "psr/clock": "^1.0"
            },
            "type": "library",
            "autoload": {
                "psr-4": {
                    "StellaMaris\\Clock\\": "src"
                }
            },
            "notification-url": "https://packagist.org/downloads/",
            "license": [
                "MIT"
            ],
            "authors": [
                {
                    "name": "Andreas Heigl",
                    "role": "Maintainer"
                }
            ],
            "description": "A pre-release of the proposed PSR-20 Clock-Interface",
            "homepage": "https://gitlab.com/stella-maris/clock",
            "keywords": [
                "clock",
                "datetime",
                "point in time",
                "psr20"
            ],
            "support": {
                "source": "https://github.com/stella-maris-solutions/clock/tree/0.1.7"
            },
            "time": "2022-11-25T16:15:06+00:00"
        },
        {
            "name": "steverhoades/oauth2-openid-connect-server",
            "version": "v2.5.0",
            "source": {
                "type": "git",
                "url": "https://github.com/steverhoades/oauth2-openid-connect-server.git",
                "reference": "23381585ebb410ffa11ca9eb0fdba3895fb23119"
            },
            "dist": {
                "type": "zip",
                "url": "https://api.github.com/repos/steverhoades/oauth2-openid-connect-server/zipball/23381585ebb410ffa11ca9eb0fdba3895fb23119",
                "reference": "23381585ebb410ffa11ca9eb0fdba3895fb23119",
                "shasum": ""
            },
            "require": {
                "lcobucci/jwt": "4.1.5|^4.2",
                "league/oauth2-server": "^5.1|^6.0|^7.0|^8.0"
            },
            "require-dev": {
                "laminas/laminas-diactoros": "^1.3.2",
                "phpunit/phpunit": "^5.0|^9.5"
            },
            "type": "library",
            "autoload": {
                "psr-4": {
                    "OpenIDConnectServer\\": "src/"
                }
            },
            "notification-url": "https://packagist.org/downloads/",
            "license": [
                "MIT"
            ],
            "authors": [
                {
                    "name": "Steve Rhoades",
                    "email": "sedonami@gmail.com"
                }
            ],
            "description": "An OpenID Connect Server that sites on The PHP League's OAuth2 Server",
            "support": {
                "issues": "https://github.com/steverhoades/oauth2-openid-connect-server/issues",
                "source": "https://github.com/steverhoades/oauth2-openid-connect-server/tree/v2.5.0"
            },
            "time": "2023-01-19T16:49:09+00:00"
        },
        {
            "name": "swagger-api/swagger-ui",
            "version": "v5.2.0",
            "source": {
                "type": "git",
                "url": "https://github.com/swagger-api/swagger-ui.git",
                "reference": "3f517470114e863d1620a1261a14094b386aca64"
            },
            "dist": {
                "type": "zip",
                "url": "https://api.github.com/repos/swagger-api/swagger-ui/zipball/3f517470114e863d1620a1261a14094b386aca64",
                "reference": "3f517470114e863d1620a1261a14094b386aca64",
                "shasum": ""
            },
            "type": "library",
            "notification-url": "https://packagist.org/downloads/",
            "license": [
                "Apache-2.0"
            ],
            "authors": [
                {
                    "name": "Anna Bodnia",
                    "email": "anna.bodnia@gmail.com"
                },
                {
                    "name": "Buu Nguyen",
                    "email": "buunguyen@gmail.com"
                },
                {
                    "name": "Josh Ponelat",
                    "email": "jponelat@gmail.com"
                },
                {
                    "name": "Kyle Shockey",
                    "email": "kyleshockey1@gmail.com"
                },
                {
                    "name": "Robert Barnwell",
                    "email": "robert@robertismy.name"
                },
                {
                    "name": "Sahar Jafari",
                    "email": "shr.jafari@gmail.com"
                }
            ],
            "description": " Swagger UI is a collection of HTML, Javascript, and CSS assets that dynamically generate beautiful documentation from a Swagger-compliant API.",
            "homepage": "http://swagger.io",
            "keywords": [
                "api",
                "documentation",
                "openapi",
                "specification",
                "swagger",
                "ui"
            ],
            "support": {
                "issues": "https://github.com/swagger-api/swagger-ui/issues",
                "source": "https://github.com/swagger-api/swagger-ui/tree/v5.2.0"
            },
            "time": "2023-07-24T09:24:06+00:00"
        },
        {
            "name": "symfony/console",
            "version": "v5.4.24",
            "source": {
                "type": "git",
                "url": "https://github.com/symfony/console.git",
                "reference": "560fc3ed7a43e6d30ea94a07d77f9a60b8ed0fb8"
            },
            "dist": {
                "type": "zip",
                "url": "https://api.github.com/repos/symfony/console/zipball/560fc3ed7a43e6d30ea94a07d77f9a60b8ed0fb8",
                "reference": "560fc3ed7a43e6d30ea94a07d77f9a60b8ed0fb8",
                "shasum": ""
            },
            "require": {
                "php": ">=7.2.5",
                "symfony/deprecation-contracts": "^2.1|^3",
                "symfony/polyfill-mbstring": "~1.0",
                "symfony/polyfill-php73": "^1.9",
                "symfony/polyfill-php80": "^1.16",
                "symfony/service-contracts": "^1.1|^2|^3",
                "symfony/string": "^5.1|^6.0"
            },
            "conflict": {
                "psr/log": ">=3",
                "symfony/dependency-injection": "<4.4",
                "symfony/dotenv": "<5.1",
                "symfony/event-dispatcher": "<4.4",
                "symfony/lock": "<4.4",
                "symfony/process": "<4.4"
            },
            "provide": {
                "psr/log-implementation": "1.0|2.0"
            },
            "require-dev": {
                "psr/log": "^1|^2",
                "symfony/config": "^4.4|^5.0|^6.0",
                "symfony/dependency-injection": "^4.4|^5.0|^6.0",
                "symfony/event-dispatcher": "^4.4|^5.0|^6.0",
                "symfony/lock": "^4.4|^5.0|^6.0",
                "symfony/process": "^4.4|^5.0|^6.0",
                "symfony/var-dumper": "^4.4|^5.0|^6.0"
            },
            "suggest": {
                "psr/log": "For using the console logger",
                "symfony/event-dispatcher": "",
                "symfony/lock": "",
                "symfony/process": ""
            },
            "type": "library",
            "autoload": {
                "psr-4": {
                    "Symfony\\Component\\Console\\": ""
                },
                "exclude-from-classmap": [
                    "/Tests/"
                ]
            },
            "notification-url": "https://packagist.org/downloads/",
            "license": [
                "MIT"
            ],
            "authors": [
                {
                    "name": "Fabien Potencier",
                    "email": "fabien@symfony.com"
                },
                {
                    "name": "Symfony Community",
                    "homepage": "https://symfony.com/contributors"
                }
            ],
            "description": "Eases the creation of beautiful and testable command line interfaces",
            "homepage": "https://symfony.com",
            "keywords": [
                "cli",
                "command-line",
                "console",
                "terminal"
            ],
            "support": {
                "source": "https://github.com/symfony/console/tree/v5.4.24"
            },
            "funding": [
                {
                    "url": "https://symfony.com/sponsor",
                    "type": "custom"
                },
                {
                    "url": "https://github.com/fabpot",
                    "type": "github"
                },
                {
                    "url": "https://tidelift.com/funding/github/packagist/symfony/symfony",
                    "type": "tidelift"
                }
            ],
            "time": "2023-05-26T05:13:16+00:00"
        },
        {
            "name": "symfony/deprecation-contracts",
            "version": "v2.5.2",
            "source": {
                "type": "git",
                "url": "https://github.com/symfony/deprecation-contracts.git",
                "reference": "e8b495ea28c1d97b5e0c121748d6f9b53d075c66"
            },
            "dist": {
                "type": "zip",
                "url": "https://api.github.com/repos/symfony/deprecation-contracts/zipball/e8b495ea28c1d97b5e0c121748d6f9b53d075c66",
                "reference": "e8b495ea28c1d97b5e0c121748d6f9b53d075c66",
                "shasum": ""
            },
            "require": {
                "php": ">=7.1"
            },
            "type": "library",
            "extra": {
                "branch-alias": {
                    "dev-main": "2.5-dev"
                },
                "thanks": {
                    "name": "symfony/contracts",
                    "url": "https://github.com/symfony/contracts"
                }
            },
            "autoload": {
                "files": [
                    "function.php"
                ]
            },
            "notification-url": "https://packagist.org/downloads/",
            "license": [
                "MIT"
            ],
            "authors": [
                {
                    "name": "Nicolas Grekas",
                    "email": "p@tchwork.com"
                },
                {
                    "name": "Symfony Community",
                    "homepage": "https://symfony.com/contributors"
                }
            ],
            "description": "A generic function and convention to trigger deprecation notices",
            "homepage": "https://symfony.com",
            "support": {
                "source": "https://github.com/symfony/deprecation-contracts/tree/v2.5.2"
            },
            "funding": [
                {
                    "url": "https://symfony.com/sponsor",
                    "type": "custom"
                },
                {
                    "url": "https://github.com/fabpot",
                    "type": "github"
                },
                {
                    "url": "https://tidelift.com/funding/github/packagist/symfony/symfony",
                    "type": "tidelift"
                }
            ],
            "time": "2022-01-02T09:53:40+00:00"
        },
        {
            "name": "symfony/polyfill-ctype",
            "version": "v1.28.0",
            "source": {
                "type": "git",
                "url": "https://github.com/symfony/polyfill-ctype.git",
                "reference": "ea208ce43cbb04af6867b4fdddb1bdbf84cc28cb"
            },
            "dist": {
                "type": "zip",
                "url": "https://api.github.com/repos/symfony/polyfill-ctype/zipball/ea208ce43cbb04af6867b4fdddb1bdbf84cc28cb",
                "reference": "ea208ce43cbb04af6867b4fdddb1bdbf84cc28cb",
                "shasum": ""
            },
            "require": {
                "php": ">=7.1"
            },
            "provide": {
                "ext-ctype": "*"
            },
            "suggest": {
                "ext-ctype": "For best performance"
            },
            "type": "library",
            "extra": {
                "branch-alias": {
                    "dev-main": "1.28-dev"
                },
                "thanks": {
                    "name": "symfony/polyfill",
                    "url": "https://github.com/symfony/polyfill"
                }
            },
            "autoload": {
                "files": [
                    "bootstrap.php"
                ],
                "psr-4": {
                    "Symfony\\Polyfill\\Ctype\\": ""
                }
            },
            "notification-url": "https://packagist.org/downloads/",
            "license": [
                "MIT"
            ],
            "authors": [
                {
                    "name": "Gert de Pagter",
                    "email": "BackEndTea@gmail.com"
                },
                {
                    "name": "Symfony Community",
                    "homepage": "https://symfony.com/contributors"
                }
            ],
            "description": "Symfony polyfill for ctype functions",
            "homepage": "https://symfony.com",
            "keywords": [
                "compatibility",
                "ctype",
                "polyfill",
                "portable"
            ],
            "support": {
                "source": "https://github.com/symfony/polyfill-ctype/tree/v1.28.0"
            },
            "funding": [
                {
                    "url": "https://symfony.com/sponsor",
                    "type": "custom"
                },
                {
                    "url": "https://github.com/fabpot",
                    "type": "github"
                },
                {
                    "url": "https://tidelift.com/funding/github/packagist/symfony/symfony",
                    "type": "tidelift"
                }
            ],
            "time": "2023-01-26T09:26:14+00:00"
        },
        {
            "name": "symfony/polyfill-intl-grapheme",
            "version": "v1.28.0",
            "source": {
                "type": "git",
                "url": "https://github.com/symfony/polyfill-intl-grapheme.git",
                "reference": "875e90aeea2777b6f135677f618529449334a612"
            },
            "dist": {
                "type": "zip",
                "url": "https://api.github.com/repos/symfony/polyfill-intl-grapheme/zipball/875e90aeea2777b6f135677f618529449334a612",
                "reference": "875e90aeea2777b6f135677f618529449334a612",
                "shasum": ""
            },
            "require": {
                "php": ">=7.1"
            },
            "suggest": {
                "ext-intl": "For best performance"
            },
            "type": "library",
            "extra": {
                "branch-alias": {
                    "dev-main": "1.28-dev"
                },
                "thanks": {
                    "name": "symfony/polyfill",
                    "url": "https://github.com/symfony/polyfill"
                }
            },
            "autoload": {
                "files": [
                    "bootstrap.php"
                ],
                "psr-4": {
                    "Symfony\\Polyfill\\Intl\\Grapheme\\": ""
                }
            },
            "notification-url": "https://packagist.org/downloads/",
            "license": [
                "MIT"
            ],
            "authors": [
                {
                    "name": "Nicolas Grekas",
                    "email": "p@tchwork.com"
                },
                {
                    "name": "Symfony Community",
                    "homepage": "https://symfony.com/contributors"
                }
            ],
            "description": "Symfony polyfill for intl's grapheme_* functions",
            "homepage": "https://symfony.com",
            "keywords": [
                "compatibility",
                "grapheme",
                "intl",
                "polyfill",
                "portable",
                "shim"
            ],
            "support": {
                "source": "https://github.com/symfony/polyfill-intl-grapheme/tree/v1.28.0"
            },
            "funding": [
                {
                    "url": "https://symfony.com/sponsor",
                    "type": "custom"
                },
                {
                    "url": "https://github.com/fabpot",
                    "type": "github"
                },
                {
                    "url": "https://tidelift.com/funding/github/packagist/symfony/symfony",
                    "type": "tidelift"
                }
            ],
            "time": "2023-01-26T09:26:14+00:00"
        },
        {
            "name": "symfony/polyfill-intl-idn",
            "version": "v1.28.0",
            "source": {
                "type": "git",
                "url": "https://github.com/symfony/polyfill-intl-idn.git",
                "reference": "ecaafce9f77234a6a449d29e49267ba10499116d"
            },
            "dist": {
                "type": "zip",
                "url": "https://api.github.com/repos/symfony/polyfill-intl-idn/zipball/ecaafce9f77234a6a449d29e49267ba10499116d",
                "reference": "ecaafce9f77234a6a449d29e49267ba10499116d",
                "shasum": ""
            },
            "require": {
                "php": ">=7.1",
                "symfony/polyfill-intl-normalizer": "^1.10",
                "symfony/polyfill-php72": "^1.10"
            },
            "suggest": {
                "ext-intl": "For best performance"
            },
            "type": "library",
            "extra": {
                "branch-alias": {
                    "dev-main": "1.28-dev"
                },
                "thanks": {
                    "name": "symfony/polyfill",
                    "url": "https://github.com/symfony/polyfill"
                }
            },
            "autoload": {
                "files": [
                    "bootstrap.php"
                ],
                "psr-4": {
                    "Symfony\\Polyfill\\Intl\\Idn\\": ""
                }
            },
            "notification-url": "https://packagist.org/downloads/",
            "license": [
                "MIT"
            ],
            "authors": [
                {
                    "name": "Laurent Bassin",
                    "email": "laurent@bassin.info"
                },
                {
                    "name": "Trevor Rowbotham",
                    "email": "trevor.rowbotham@pm.me"
                },
                {
                    "name": "Symfony Community",
                    "homepage": "https://symfony.com/contributors"
                }
            ],
            "description": "Symfony polyfill for intl's idn_to_ascii and idn_to_utf8 functions",
            "homepage": "https://symfony.com",
            "keywords": [
                "compatibility",
                "idn",
                "intl",
                "polyfill",
                "portable",
                "shim"
            ],
            "support": {
                "source": "https://github.com/symfony/polyfill-intl-idn/tree/v1.28.0"
            },
            "funding": [
                {
                    "url": "https://symfony.com/sponsor",
                    "type": "custom"
                },
                {
                    "url": "https://github.com/fabpot",
                    "type": "github"
                },
                {
                    "url": "https://tidelift.com/funding/github/packagist/symfony/symfony",
                    "type": "tidelift"
                }
            ],
            "time": "2023-01-26T09:30:37+00:00"
        },
        {
            "name": "symfony/polyfill-intl-normalizer",
            "version": "v1.28.0",
            "source": {
                "type": "git",
                "url": "https://github.com/symfony/polyfill-intl-normalizer.git",
                "reference": "8c4ad05dd0120b6a53c1ca374dca2ad0a1c4ed92"
            },
            "dist": {
                "type": "zip",
                "url": "https://api.github.com/repos/symfony/polyfill-intl-normalizer/zipball/8c4ad05dd0120b6a53c1ca374dca2ad0a1c4ed92",
                "reference": "8c4ad05dd0120b6a53c1ca374dca2ad0a1c4ed92",
                "shasum": ""
            },
            "require": {
                "php": ">=7.1"
            },
            "suggest": {
                "ext-intl": "For best performance"
            },
            "type": "library",
            "extra": {
                "branch-alias": {
                    "dev-main": "1.28-dev"
                },
                "thanks": {
                    "name": "symfony/polyfill",
                    "url": "https://github.com/symfony/polyfill"
                }
            },
            "autoload": {
                "files": [
                    "bootstrap.php"
                ],
                "psr-4": {
                    "Symfony\\Polyfill\\Intl\\Normalizer\\": ""
                },
                "classmap": [
                    "Resources/stubs"
                ]
            },
            "notification-url": "https://packagist.org/downloads/",
            "license": [
                "MIT"
            ],
            "authors": [
                {
                    "name": "Nicolas Grekas",
                    "email": "p@tchwork.com"
                },
                {
                    "name": "Symfony Community",
                    "homepage": "https://symfony.com/contributors"
                }
            ],
            "description": "Symfony polyfill for intl's Normalizer class and related functions",
            "homepage": "https://symfony.com",
            "keywords": [
                "compatibility",
                "intl",
                "normalizer",
                "polyfill",
                "portable",
                "shim"
            ],
            "support": {
                "source": "https://github.com/symfony/polyfill-intl-normalizer/tree/v1.28.0"
            },
            "funding": [
                {
                    "url": "https://symfony.com/sponsor",
                    "type": "custom"
                },
                {
                    "url": "https://github.com/fabpot",
                    "type": "github"
                },
                {
                    "url": "https://tidelift.com/funding/github/packagist/symfony/symfony",
                    "type": "tidelift"
                }
            ],
            "time": "2023-01-26T09:26:14+00:00"
        },
        {
            "name": "symfony/polyfill-mbstring",
            "version": "v1.28.0",
            "source": {
                "type": "git",
                "url": "https://github.com/symfony/polyfill-mbstring.git",
                "reference": "42292d99c55abe617799667f454222c54c60e229"
            },
            "dist": {
                "type": "zip",
                "url": "https://api.github.com/repos/symfony/polyfill-mbstring/zipball/42292d99c55abe617799667f454222c54c60e229",
                "reference": "42292d99c55abe617799667f454222c54c60e229",
                "shasum": ""
            },
            "require": {
                "php": ">=7.1"
            },
            "provide": {
                "ext-mbstring": "*"
            },
            "suggest": {
                "ext-mbstring": "For best performance"
            },
            "type": "library",
            "extra": {
                "branch-alias": {
                    "dev-main": "1.28-dev"
                },
                "thanks": {
                    "name": "symfony/polyfill",
                    "url": "https://github.com/symfony/polyfill"
                }
            },
            "autoload": {
                "files": [
                    "bootstrap.php"
                ],
                "psr-4": {
                    "Symfony\\Polyfill\\Mbstring\\": ""
                }
            },
            "notification-url": "https://packagist.org/downloads/",
            "license": [
                "MIT"
            ],
            "authors": [
                {
                    "name": "Nicolas Grekas",
                    "email": "p@tchwork.com"
                },
                {
                    "name": "Symfony Community",
                    "homepage": "https://symfony.com/contributors"
                }
            ],
            "description": "Symfony polyfill for the Mbstring extension",
            "homepage": "https://symfony.com",
            "keywords": [
                "compatibility",
                "mbstring",
                "polyfill",
                "portable",
                "shim"
            ],
            "support": {
                "source": "https://github.com/symfony/polyfill-mbstring/tree/v1.28.0"
            },
            "funding": [
                {
                    "url": "https://symfony.com/sponsor",
                    "type": "custom"
                },
                {
                    "url": "https://github.com/fabpot",
                    "type": "github"
                },
                {
                    "url": "https://tidelift.com/funding/github/packagist/symfony/symfony",
                    "type": "tidelift"
                }
            ],
            "time": "2023-07-28T09:04:16+00:00"
        },
        {
            "name": "symfony/polyfill-php72",
            "version": "v1.28.0",
            "source": {
                "type": "git",
                "url": "https://github.com/symfony/polyfill-php72.git",
                "reference": "70f4aebd92afca2f865444d30a4d2151c13c3179"
            },
            "dist": {
                "type": "zip",
                "url": "https://api.github.com/repos/symfony/polyfill-php72/zipball/70f4aebd92afca2f865444d30a4d2151c13c3179",
                "reference": "70f4aebd92afca2f865444d30a4d2151c13c3179",
                "shasum": ""
            },
            "require": {
                "php": ">=7.1"
            },
            "type": "library",
            "extra": {
                "branch-alias": {
                    "dev-main": "1.28-dev"
                },
                "thanks": {
                    "name": "symfony/polyfill",
                    "url": "https://github.com/symfony/polyfill"
                }
            },
            "autoload": {
                "files": [
                    "bootstrap.php"
                ],
                "psr-4": {
                    "Symfony\\Polyfill\\Php72\\": ""
                }
            },
            "notification-url": "https://packagist.org/downloads/",
            "license": [
                "MIT"
            ],
            "authors": [
                {
                    "name": "Nicolas Grekas",
                    "email": "p@tchwork.com"
                },
                {
                    "name": "Symfony Community",
                    "homepage": "https://symfony.com/contributors"
                }
            ],
            "description": "Symfony polyfill backporting some PHP 7.2+ features to lower PHP versions",
            "homepage": "https://symfony.com",
            "keywords": [
                "compatibility",
                "polyfill",
                "portable",
                "shim"
            ],
            "support": {
                "source": "https://github.com/symfony/polyfill-php72/tree/v1.28.0"
            },
            "funding": [
                {
                    "url": "https://symfony.com/sponsor",
                    "type": "custom"
                },
                {
                    "url": "https://github.com/fabpot",
                    "type": "github"
                },
                {
                    "url": "https://tidelift.com/funding/github/packagist/symfony/symfony",
                    "type": "tidelift"
                }
            ],
            "time": "2023-01-26T09:26:14+00:00"
        },
        {
            "name": "symfony/polyfill-php73",
            "version": "v1.28.0",
            "source": {
                "type": "git",
                "url": "https://github.com/symfony/polyfill-php73.git",
                "reference": "fe2f306d1d9d346a7fee353d0d5012e401e984b5"
            },
            "dist": {
                "type": "zip",
                "url": "https://api.github.com/repos/symfony/polyfill-php73/zipball/fe2f306d1d9d346a7fee353d0d5012e401e984b5",
                "reference": "fe2f306d1d9d346a7fee353d0d5012e401e984b5",
                "shasum": ""
            },
            "require": {
                "php": ">=7.1"
            },
            "type": "library",
            "extra": {
                "branch-alias": {
                    "dev-main": "1.28-dev"
                },
                "thanks": {
                    "name": "symfony/polyfill",
                    "url": "https://github.com/symfony/polyfill"
                }
            },
            "autoload": {
                "files": [
                    "bootstrap.php"
                ],
                "psr-4": {
                    "Symfony\\Polyfill\\Php73\\": ""
                },
                "classmap": [
                    "Resources/stubs"
                ]
            },
            "notification-url": "https://packagist.org/downloads/",
            "license": [
                "MIT"
            ],
            "authors": [
                {
                    "name": "Nicolas Grekas",
                    "email": "p@tchwork.com"
                },
                {
                    "name": "Symfony Community",
                    "homepage": "https://symfony.com/contributors"
                }
            ],
            "description": "Symfony polyfill backporting some PHP 7.3+ features to lower PHP versions",
            "homepage": "https://symfony.com",
            "keywords": [
                "compatibility",
                "polyfill",
                "portable",
                "shim"
            ],
            "support": {
                "source": "https://github.com/symfony/polyfill-php73/tree/v1.28.0"
            },
            "funding": [
                {
                    "url": "https://symfony.com/sponsor",
                    "type": "custom"
                },
                {
                    "url": "https://github.com/fabpot",
                    "type": "github"
                },
                {
                    "url": "https://tidelift.com/funding/github/packagist/symfony/symfony",
                    "type": "tidelift"
                }
            ],
            "time": "2023-01-26T09:26:14+00:00"
        },
        {
            "name": "symfony/polyfill-php80",
            "version": "v1.28.0",
            "source": {
                "type": "git",
                "url": "https://github.com/symfony/polyfill-php80.git",
                "reference": "6caa57379c4aec19c0a12a38b59b26487dcfe4b5"
            },
            "dist": {
                "type": "zip",
                "url": "https://api.github.com/repos/symfony/polyfill-php80/zipball/6caa57379c4aec19c0a12a38b59b26487dcfe4b5",
                "reference": "6caa57379c4aec19c0a12a38b59b26487dcfe4b5",
                "shasum": ""
            },
            "require": {
                "php": ">=7.1"
            },
            "type": "library",
            "extra": {
                "branch-alias": {
                    "dev-main": "1.28-dev"
                },
                "thanks": {
                    "name": "symfony/polyfill",
                    "url": "https://github.com/symfony/polyfill"
                }
            },
            "autoload": {
                "files": [
                    "bootstrap.php"
                ],
                "psr-4": {
                    "Symfony\\Polyfill\\Php80\\": ""
                },
                "classmap": [
                    "Resources/stubs"
                ]
            },
            "notification-url": "https://packagist.org/downloads/",
            "license": [
                "MIT"
            ],
            "authors": [
                {
                    "name": "Ion Bazan",
                    "email": "ion.bazan@gmail.com"
                },
                {
                    "name": "Nicolas Grekas",
                    "email": "p@tchwork.com"
                },
                {
                    "name": "Symfony Community",
                    "homepage": "https://symfony.com/contributors"
                }
            ],
            "description": "Symfony polyfill backporting some PHP 8.0+ features to lower PHP versions",
            "homepage": "https://symfony.com",
            "keywords": [
                "compatibility",
                "polyfill",
                "portable",
                "shim"
            ],
            "support": {
                "source": "https://github.com/symfony/polyfill-php80/tree/v1.28.0"
            },
            "funding": [
                {
                    "url": "https://symfony.com/sponsor",
                    "type": "custom"
                },
                {
                    "url": "https://github.com/fabpot",
                    "type": "github"
                },
                {
                    "url": "https://tidelift.com/funding/github/packagist/symfony/symfony",
                    "type": "tidelift"
                }
            ],
            "time": "2023-01-26T09:26:14+00:00"
        },
        {
            "name": "symfony/service-contracts",
            "version": "v2.5.2",
            "source": {
                "type": "git",
                "url": "https://github.com/symfony/service-contracts.git",
                "reference": "4b426aac47d6427cc1a1d0f7e2ac724627f5966c"
            },
            "dist": {
                "type": "zip",
                "url": "https://api.github.com/repos/symfony/service-contracts/zipball/4b426aac47d6427cc1a1d0f7e2ac724627f5966c",
                "reference": "4b426aac47d6427cc1a1d0f7e2ac724627f5966c",
                "shasum": ""
            },
            "require": {
                "php": ">=7.2.5",
                "psr/container": "^1.1",
                "symfony/deprecation-contracts": "^2.1|^3"
            },
            "conflict": {
                "ext-psr": "<1.1|>=2"
            },
            "suggest": {
                "symfony/service-implementation": ""
            },
            "type": "library",
            "extra": {
                "branch-alias": {
                    "dev-main": "2.5-dev"
                },
                "thanks": {
                    "name": "symfony/contracts",
                    "url": "https://github.com/symfony/contracts"
                }
            },
            "autoload": {
                "psr-4": {
                    "Symfony\\Contracts\\Service\\": ""
                }
            },
            "notification-url": "https://packagist.org/downloads/",
            "license": [
                "MIT"
            ],
            "authors": [
                {
                    "name": "Nicolas Grekas",
                    "email": "p@tchwork.com"
                },
                {
                    "name": "Symfony Community",
                    "homepage": "https://symfony.com/contributors"
                }
            ],
            "description": "Generic abstractions related to writing services",
            "homepage": "https://symfony.com",
            "keywords": [
                "abstractions",
                "contracts",
                "decoupling",
                "interfaces",
                "interoperability",
                "standards"
            ],
            "support": {
                "source": "https://github.com/symfony/service-contracts/tree/v2.5.2"
            },
            "funding": [
                {
                    "url": "https://symfony.com/sponsor",
                    "type": "custom"
                },
                {
                    "url": "https://github.com/fabpot",
                    "type": "github"
                },
                {
                    "url": "https://tidelift.com/funding/github/packagist/symfony/symfony",
                    "type": "tidelift"
                }
            ],
            "time": "2022-05-30T19:17:29+00:00"
        },
        {
            "name": "symfony/string",
            "version": "v5.4.26",
            "source": {
                "type": "git",
                "url": "https://github.com/symfony/string.git",
                "reference": "1181fe9270e373537475e826873b5867b863883c"
            },
            "dist": {
                "type": "zip",
                "url": "https://api.github.com/repos/symfony/string/zipball/1181fe9270e373537475e826873b5867b863883c",
                "reference": "1181fe9270e373537475e826873b5867b863883c",
                "shasum": ""
            },
            "require": {
                "php": ">=7.2.5",
                "symfony/polyfill-ctype": "~1.8",
                "symfony/polyfill-intl-grapheme": "~1.0",
                "symfony/polyfill-intl-normalizer": "~1.0",
                "symfony/polyfill-mbstring": "~1.0",
                "symfony/polyfill-php80": "~1.15"
            },
            "conflict": {
                "symfony/translation-contracts": ">=3.0"
            },
            "require-dev": {
                "symfony/error-handler": "^4.4|^5.0|^6.0",
                "symfony/http-client": "^4.4|^5.0|^6.0",
                "symfony/translation-contracts": "^1.1|^2",
                "symfony/var-exporter": "^4.4|^5.0|^6.0"
            },
            "type": "library",
            "autoload": {
                "files": [
                    "Resources/functions.php"
                ],
                "psr-4": {
                    "Symfony\\Component\\String\\": ""
                },
                "exclude-from-classmap": [
                    "/Tests/"
                ]
            },
            "notification-url": "https://packagist.org/downloads/",
            "license": [
                "MIT"
            ],
            "authors": [
                {
                    "name": "Nicolas Grekas",
                    "email": "p@tchwork.com"
                },
                {
                    "name": "Symfony Community",
                    "homepage": "https://symfony.com/contributors"
                }
            ],
            "description": "Provides an object-oriented API to strings and deals with bytes, UTF-8 code points and grapheme clusters in a unified way",
            "homepage": "https://symfony.com",
            "keywords": [
                "grapheme",
                "i18n",
                "string",
                "unicode",
                "utf-8",
                "utf8"
            ],
            "support": {
                "source": "https://github.com/symfony/string/tree/v5.4.26"
            },
            "funding": [
                {
                    "url": "https://symfony.com/sponsor",
                    "type": "custom"
                },
                {
                    "url": "https://github.com/fabpot",
                    "type": "github"
                },
                {
                    "url": "https://tidelift.com/funding/github/packagist/symfony/symfony",
                    "type": "tidelift"
                }
            ],
            "time": "2023-06-28T12:46:07+00:00"
        },
        {
            "name": "symfony/yaml",
            "version": "v5.4.23",
            "source": {
                "type": "git",
                "url": "https://github.com/symfony/yaml.git",
                "reference": "4cd2e3ea301aadd76a4172756296fe552fb45b0b"
            },
            "dist": {
                "type": "zip",
                "url": "https://api.github.com/repos/symfony/yaml/zipball/4cd2e3ea301aadd76a4172756296fe552fb45b0b",
                "reference": "4cd2e3ea301aadd76a4172756296fe552fb45b0b",
                "shasum": ""
            },
            "require": {
                "php": ">=7.2.5",
                "symfony/deprecation-contracts": "^2.1|^3",
                "symfony/polyfill-ctype": "^1.8"
            },
            "conflict": {
                "symfony/console": "<5.3"
            },
            "require-dev": {
                "symfony/console": "^5.3|^6.0"
            },
            "suggest": {
                "symfony/console": "For validating YAML files using the lint command"
            },
            "bin": [
                "Resources/bin/yaml-lint"
            ],
            "type": "library",
            "autoload": {
                "psr-4": {
                    "Symfony\\Component\\Yaml\\": ""
                },
                "exclude-from-classmap": [
                    "/Tests/"
                ]
            },
            "notification-url": "https://packagist.org/downloads/",
            "license": [
                "MIT"
            ],
            "authors": [
                {
                    "name": "Fabien Potencier",
                    "email": "fabien@symfony.com"
                },
                {
                    "name": "Symfony Community",
                    "homepage": "https://symfony.com/contributors"
                }
            ],
            "description": "Loads and dumps YAML files",
            "homepage": "https://symfony.com",
            "support": {
                "source": "https://github.com/symfony/yaml/tree/v5.4.23"
            },
            "funding": [
                {
                    "url": "https://symfony.com/sponsor",
                    "type": "custom"
                },
                {
                    "url": "https://github.com/fabpot",
                    "type": "github"
                },
                {
                    "url": "https://tidelift.com/funding/github/packagist/symfony/symfony",
                    "type": "tidelift"
                }
            ],
            "time": "2023-04-23T19:33:36+00:00"
        },
        {
            "name": "vstelmakh/url-highlight",
            "version": "v3.0.2",
            "source": {
                "type": "git",
                "url": "https://github.com/vstelmakh/url-highlight.git",
                "reference": "458f1af6acdf63d33e7fb43aeeecb4bfe64bda2b"
            },
            "dist": {
                "type": "zip",
                "url": "https://api.github.com/repos/vstelmakh/url-highlight/zipball/458f1af6acdf63d33e7fb43aeeecb4bfe64bda2b",
                "reference": "458f1af6acdf63d33e7fb43aeeecb4bfe64bda2b",
                "shasum": ""
            },
            "require": {
                "ext-json": "*",
                "ext-mbstring": "*",
                "php": "^7.1 || ^8",
                "symfony/polyfill-php72": "^1.10"
            },
            "require-dev": {
                "phpbench/phpbench": "^0.16 || ^1.2.6",
                "phpstan/phpstan": "^1.4",
                "phpunit/phpunit": "^7.5.3 || ^8 || ^9.3",
                "squizlabs/php_codesniffer": "^3.7.1",
                "vstelmakh/covelyzer": "^0.2"
            },
            "type": "library",
            "autoload": {
                "psr-4": {
                    "VStelmakh\\UrlHighlight\\": "src/"
                }
            },
            "notification-url": "https://packagist.org/downloads/",
            "license": [
                "MIT"
            ],
            "authors": [
                {
                    "name": "Volodymyr Stelmakh",
                    "homepage": "https://github.com/vstelmakh"
                }
            ],
            "description": "Library to parse urls from string input",
            "homepage": "https://github.com/vstelmakh/url-highlight",
            "keywords": [
                "Linkify",
                "clickable",
                "extract",
                "html",
                "parser",
                "url"
            ],
            "support": {
                "issues": "https://github.com/vstelmakh/url-highlight/issues",
                "source": "https://github.com/vstelmakh/url-highlight/tree/v3.0.2"
            },
            "time": "2023-01-15T16:58:38+00:00"
        },
        {
            "name": "vufind-org/vufind-marc",
            "version": "v1.0.2",
            "source": {
                "type": "git",
                "url": "https://github.com/vufind-org/vufind-marc.git",
                "reference": "21e2ba512b6ce4361c5100849eda24837c488ab3"
            },
            "dist": {
                "type": "zip",
                "url": "https://api.github.com/repos/vufind-org/vufind-marc/zipball/21e2ba512b6ce4361c5100849eda24837c488ab3",
                "reference": "21e2ba512b6ce4361c5100849eda24837c488ab3",
                "shasum": ""
            },
            "require": {
                "opis/json-schema": "^2.3.0",
                "pcrov/jsonreader": "^1.0.2",
                "php": ">=7.4.1",
                "vufind-org/vufindcode": "^1.2"
            },
            "require-dev": {
                "friendsofphp/php-cs-fixer": "3.8.0",
                "pear/http_request2": "2.4.2",
                "phing/phing": "2.17.3",
                "phploc/phploc": "7.0.2",
                "phpmd/phpmd": "2.12.0",
                "phpstan/phpstan": "1.6.8",
                "phpunit/phpunit": "9.5.20",
                "sebastian/phpcpd": "6.0.3",
                "squizlabs/php_codesniffer": "3.6.2"
            },
            "type": "library",
            "autoload": {
                "psr-4": {
                    "VuFind\\Marc\\": "src/"
                }
            },
            "notification-url": "https://packagist.org/downloads/",
            "license": [
                "GPL-2.0"
            ],
            "authors": [
                {
                    "name": "Ere Maijala",
                    "email": "ere.maijala@helsinki.fi"
                },
                {
                    "name": "Demian Katz",
                    "email": "demian.katz@villanova.edu"
                }
            ],
            "description": "MARC record processing library for the VuFind project",
            "homepage": "https://vufind.org/",
            "support": {
                "issues": "https://vufind.org/jira",
                "source": "https://github.com/vufind-org/vufind-marc/tree/v1.0.2"
            },
            "time": "2022-11-25T06:43:38+00:00"
        },
        {
            "name": "vufind-org/vufindcode",
            "version": "v1.2",
            "source": {
                "type": "git",
                "url": "https://github.com/vufind-org/vufindcode.git",
                "reference": "df7f4d2188c9f2c654dfee69774b80b9d03b1ab4"
            },
            "dist": {
                "type": "zip",
                "url": "https://api.github.com/repos/vufind-org/vufindcode/zipball/df7f4d2188c9f2c654dfee69774b80b9d03b1ab4",
                "reference": "df7f4d2188c9f2c654dfee69774b80b9d03b1ab4",
                "shasum": ""
            },
            "require": {
                "php": ">=7.0.8"
            },
            "require-dev": {
                "friendsofphp/php-cs-fixer": "2.11.1",
                "pear/http_request2": "2.3.0",
                "phing/phing": "2.16.1",
                "phploc/phploc": "4.0.1",
                "phpmd/phpmd": "2.6.0",
                "phpunit/phpunit": "6.5.8",
                "sebastian/phpcpd": "3.0.1",
                "squizlabs/php_codesniffer": "3.2.3"
            },
            "type": "library",
            "autoload": {
                "psr-0": {
                    "VuFindCode\\": "src/"
                }
            },
            "notification-url": "https://packagist.org/downloads/",
            "license": [
                "GPL-2.0"
            ],
            "authors": [
                {
                    "name": "Demian Katz",
                    "email": "demian.katz@villanova.edu"
                }
            ],
            "description": "Classes for working with EANs, ISBNs and ISMNs (a VuFind support library)",
            "homepage": "https://vufind.org/",
            "support": {
                "issues": "https://vufind.org/jira",
                "source": "https://github.com/vufind-org/vufindcode/tree/v1.2"
            },
            "time": "2019-11-07T14:29:07+00:00"
        },
        {
            "name": "vufind-org/vufinddate",
            "version": "v1.2.0",
            "source": {
                "type": "git",
                "url": "https://github.com/vufind-org/vufinddate.git",
                "reference": "319b862c5a8a1352ff6cb93095fface6b40bc2e1"
            },
            "dist": {
                "type": "zip",
                "url": "https://api.github.com/repos/vufind-org/vufinddate/zipball/319b862c5a8a1352ff6cb93095fface6b40bc2e1",
                "reference": "319b862c5a8a1352ff6cb93095fface6b40bc2e1",
                "shasum": ""
            },
            "require": {
                "php": ">=7.4.1"
            },
            "require-dev": {
                "friendsofphp/php-cs-fixer": "3.8.0",
                "pear/http_request2": "2.4.2",
                "phing/phing": "2.17.3",
                "phploc/phploc": "7.0.2",
                "phpmd/phpmd": "2.12.0",
                "phpstan/phpstan": "1.6.8",
                "phpunit/phpunit": "9.5.20",
                "sebastian/phpcpd": "6.0.3",
                "squizlabs/php_codesniffer": "3.6.2"
            },
            "type": "library",
            "autoload": {
                "psr-4": {
                    "VuFind\\Date\\": "src/"
                }
            },
            "notification-url": "https://packagist.org/downloads/",
            "license": [
                "GPL-2.0"
            ],
            "authors": [
                {
                    "name": "Demian Katz",
                    "email": "demian.katz@villanova.edu"
                }
            ],
            "description": "Date formatting tools for the VuFind project",
            "homepage": "https://vufind.org/",
            "support": {
                "issues": "https://vufind.org/jira",
                "source": "https://github.com/vufind-org/vufinddate/tree/v1.2.0"
            },
            "time": "2023-01-17T14:25:21+00:00"
        },
        {
            "name": "vufind-org/vufindharvest",
            "version": "v5.2.0",
            "source": {
                "type": "git",
                "url": "https://github.com/vufind-org/vufindharvest.git",
                "reference": "aaae1a76198e8403d0436c84465508d5e87ed161"
            },
            "dist": {
                "type": "zip",
                "url": "https://api.github.com/repos/vufind-org/vufindharvest/zipball/aaae1a76198e8403d0436c84465508d5e87ed161",
                "reference": "aaae1a76198e8403d0436c84465508d5e87ed161",
                "shasum": ""
            },
            "require": {
                "laminas/laminas-http": ">=2.2",
                "php": ">=7.4.1",
                "symfony/console": "^4.0||^5.0"
            },
            "require-dev": {
                "friendsofphp/php-cs-fixer": "3.14.4",
                "pear/http_request2": "2.5.1",
                "phing/phing": "2.17.4",
                "phploc/phploc": "7.0.2",
                "phpmd/phpmd": "2.13.0",
                "phpstan/phpstan": "1.10.3",
                "phpunit/phpunit": "9.6.4",
                "sebastian/phpcpd": "6.0.3",
                "squizlabs/php_codesniffer": "3.7.2"
            },
            "type": "library",
            "autoload": {
                "psr-4": {
                    "VuFindHarvest\\": "src/"
                }
            },
            "notification-url": "https://packagist.org/downloads/",
            "license": [
                "GPL-2.0"
            ],
            "authors": [
                {
                    "name": "Demian Katz",
                    "email": "demian.katz@villanova.edu",
                    "role": "Maintainer"
                }
            ],
            "description": "VuFind Harvest Tools",
            "homepage": "https://vufind.org/",
            "support": {
                "issues": "https://vufind.org/jira",
                "source": "https://github.com/vufind-org/vufindharvest/tree/v5.2.0"
            },
            "time": "2023-03-31T17:56:46+00:00"
        },
        {
            "name": "vufind-org/vufindhttp",
            "version": "v3.2.0",
            "source": {
                "type": "git",
                "url": "https://github.com/vufind-org/vufindhttp.git",
                "reference": "53fe3781e6b2a5043417ee054bc120c63180b936"
            },
            "dist": {
                "type": "zip",
                "url": "https://api.github.com/repos/vufind-org/vufindhttp/zipball/53fe3781e6b2a5043417ee054bc120c63180b936",
                "reference": "53fe3781e6b2a5043417ee054bc120c63180b936",
                "shasum": ""
            },
            "require": {
                "laminas/laminas-http": ">=2.2",
                "php": ">=7.4.1"
            },
            "require-dev": {
                "friendsofphp/php-cs-fixer": "3.8.0",
                "laminas/laminas-uri": ">=2.2",
                "pear/http_request2": "2.5.1",
                "phing/phing": "2.17.3",
                "phploc/phploc": "7.0.2",
                "phpmd/phpmd": "2.12.0",
                "phpstan/phpstan": "1.6.8",
                "phpunit/phpunit": "9.5.20",
                "sebastian/phpcpd": "6.0.3",
                "squizlabs/php_codesniffer": "3.6.2"
            },
            "type": "library",
            "autoload": {
                "psr-0": {
                    "VuFindHttp\\": "src/"
                }
            },
            "notification-url": "https://packagist.org/downloads/",
            "license": [
                "GPL-2.0"
            ],
            "authors": [
                {
                    "name": "David Maus",
                    "email": "maus@hab.de",
                    "role": "Developer"
                },
                {
                    "name": "Demian Katz",
                    "email": "demian.katz@villanova.edu",
                    "role": "Maintainer"
                }
            ],
            "description": "VuFind HTTP service library",
            "homepage": "https://vufind.org/",
            "support": {
                "issues": "https://vufind.org/jira",
                "source": "https://github.com/vufind-org/vufindhttp/tree/v3.2.0"
            },
            "time": "2022-09-15T10:37:23+00:00"
        },
        {
            "name": "webfontkit/open-sans",
            "version": "1.0.0",
            "source": {
                "type": "git",
                "url": "https://github.com/webfontkit/open-sans.git",
                "reference": "00ab31e690edfd0d88f9ffbcd998cf298b9687e9"
            },
            "dist": {
                "type": "zip",
                "url": "https://api.github.com/repos/webfontkit/open-sans/zipball/00ab31e690edfd0d88f9ffbcd998cf298b9687e9",
                "reference": "00ab31e690edfd0d88f9ffbcd998cf298b9687e9",
                "shasum": ""
            },
            "type": "library",
            "notification-url": "https://packagist.org/downloads/",
            "license": [
                "Apache-2.0"
            ],
            "description": "Open Sans is a humanist sans serif typeface designed by Steve Matteson, Type Director of Ascender Corp. This version contains the complete 897 character set, which includes the standard ISO Latin 1, Latin CE, Greek and Cyrillic character sets. Open Sans was designed with an upright stress, open forms and a neutral, yet friendly appearance. It was optimized for print, web, and mobile interfaces, and has excellent legibility characteristics in its letterforms.",
            "homepage": "http://www.google.com/fonts/specimen/Open+Sans",
            "support": {
                "issues": "https://github.com/webfontkit/open-sans/issues",
                "source": "https://github.com/webfontkit/open-sans",
                "wiki": "https://github.com/webfontkit/open-sans"
            },
            "time": "2014-08-20T20:43:34+00:00"
        },
        {
            "name": "webimpress/safe-writer",
            "version": "2.2.0",
            "source": {
                "type": "git",
                "url": "https://github.com/webimpress/safe-writer.git",
                "reference": "9d37cc8bee20f7cb2f58f6e23e05097eab5072e6"
            },
            "dist": {
                "type": "zip",
                "url": "https://api.github.com/repos/webimpress/safe-writer/zipball/9d37cc8bee20f7cb2f58f6e23e05097eab5072e6",
                "reference": "9d37cc8bee20f7cb2f58f6e23e05097eab5072e6",
                "shasum": ""
            },
            "require": {
                "php": "^7.3 || ^8.0"
            },
            "require-dev": {
                "phpunit/phpunit": "^9.5.4",
                "vimeo/psalm": "^4.7",
                "webimpress/coding-standard": "^1.2.2"
            },
            "type": "library",
            "extra": {
                "branch-alias": {
                    "dev-master": "2.2.x-dev",
                    "dev-develop": "2.3.x-dev",
                    "dev-release-1.0": "1.0.x-dev"
                }
            },
            "autoload": {
                "psr-4": {
                    "Webimpress\\SafeWriter\\": "src/"
                }
            },
            "notification-url": "https://packagist.org/downloads/",
            "license": [
                "BSD-2-Clause"
            ],
            "description": "Tool to write files safely, to avoid race conditions",
            "keywords": [
                "concurrent write",
                "file writer",
                "race condition",
                "safe writer",
                "webimpress"
            ],
            "support": {
                "issues": "https://github.com/webimpress/safe-writer/issues",
                "source": "https://github.com/webimpress/safe-writer/tree/2.2.0"
            },
            "funding": [
                {
                    "url": "https://github.com/michalbundyra",
                    "type": "github"
                }
            ],
            "time": "2021-04-19T16:34:45+00:00"
        },
        {
            "name": "webmozart/assert",
            "version": "1.11.0",
            "source": {
                "type": "git",
                "url": "https://github.com/webmozarts/assert.git",
                "reference": "11cb2199493b2f8a3b53e7f19068fc6aac760991"
            },
            "dist": {
                "type": "zip",
                "url": "https://api.github.com/repos/webmozarts/assert/zipball/11cb2199493b2f8a3b53e7f19068fc6aac760991",
                "reference": "11cb2199493b2f8a3b53e7f19068fc6aac760991",
                "shasum": ""
            },
            "require": {
                "ext-ctype": "*",
                "php": "^7.2 || ^8.0"
            },
            "conflict": {
                "phpstan/phpstan": "<0.12.20",
                "vimeo/psalm": "<4.6.1 || 4.6.2"
            },
            "require-dev": {
                "phpunit/phpunit": "^8.5.13"
            },
            "type": "library",
            "extra": {
                "branch-alias": {
                    "dev-master": "1.10-dev"
                }
            },
            "autoload": {
                "psr-4": {
                    "Webmozart\\Assert\\": "src/"
                }
            },
            "notification-url": "https://packagist.org/downloads/",
            "license": [
                "MIT"
            ],
            "authors": [
                {
                    "name": "Bernhard Schussek",
                    "email": "bschussek@gmail.com"
                }
            ],
            "description": "Assertions to validate method input/output with nice error messages.",
            "keywords": [
                "assert",
                "check",
                "validate"
            ],
            "support": {
                "issues": "https://github.com/webmozarts/assert/issues",
                "source": "https://github.com/webmozarts/assert/tree/1.11.0"
            },
            "time": "2022-06-03T18:03:27+00:00"
        },
        {
            "name": "wikimedia/composer-merge-plugin",
            "version": "v2.1.0",
            "source": {
                "type": "git",
                "url": "https://github.com/wikimedia/composer-merge-plugin.git",
                "reference": "a03d426c8e9fb2c9c569d9deeb31a083292788bc"
            },
            "dist": {
                "type": "zip",
                "url": "https://api.github.com/repos/wikimedia/composer-merge-plugin/zipball/a03d426c8e9fb2c9c569d9deeb31a083292788bc",
                "reference": "a03d426c8e9fb2c9c569d9deeb31a083292788bc",
                "shasum": ""
            },
            "require": {
                "composer-plugin-api": "^1.1||^2.0",
                "php": ">=7.2.0"
            },
            "require-dev": {
                "composer/composer": "^1.1||^2.0",
                "ext-json": "*",
                "mediawiki/mediawiki-phan-config": "0.11.1",
                "php-parallel-lint/php-parallel-lint": "~1.3.1",
                "phpspec/prophecy": "~1.15.0",
                "phpunit/phpunit": "^8.5||^9.0",
                "squizlabs/php_codesniffer": "~3.7.1"
            },
            "type": "composer-plugin",
            "extra": {
                "branch-alias": {
                    "dev-master": "2.x-dev"
                },
                "class": "Wikimedia\\Composer\\Merge\\V2\\MergePlugin"
            },
            "autoload": {
                "psr-4": {
                    "Wikimedia\\Composer\\Merge\\V2\\": "src/"
                }
            },
            "notification-url": "https://packagist.org/downloads/",
            "license": [
                "MIT"
            ],
            "authors": [
                {
                    "name": "Bryan Davis",
                    "email": "bd808@wikimedia.org"
                }
            ],
            "description": "Composer plugin to merge multiple composer.json files",
            "support": {
                "issues": "https://github.com/wikimedia/composer-merge-plugin/issues",
                "source": "https://github.com/wikimedia/composer-merge-plugin/tree/v2.1.0"
            },
            "time": "2023-04-15T19:07:00+00:00"
        },
        {
            "name": "yajra/laravel-pdo-via-oci8",
            "version": "v3.3.1",
            "source": {
                "type": "git",
                "url": "https://github.com/yajra/pdo-via-oci8.git",
                "reference": "3483f14fc3b3185525a6f8861dc5cd67423693cd"
            },
            "dist": {
                "type": "zip",
                "url": "https://api.github.com/repos/yajra/pdo-via-oci8/zipball/3483f14fc3b3185525a6f8861dc5cd67423693cd",
                "reference": "3483f14fc3b3185525a6f8861dc5cd67423693cd",
                "shasum": ""
            },
            "require": {
                "ext-oci8": "*",
                "ext-pdo": "*",
                "php": "^8.0"
            },
            "require-dev": {
                "phpunit/phpunit": "^8.4|^9.0"
            },
            "type": "library",
            "extra": {
                "branch-alias": {
                    "dev-master": "3.x-dev"
                }
            },
            "autoload": {
                "psr-4": {
                    "Yajra\\": "src/"
                }
            },
            "notification-url": "https://packagist.org/downloads/",
            "license": [
                "MIT"
            ],
            "authors": [
                {
                    "name": "Arjay Angeles",
                    "email": "aqangeles@gmail.com"
                }
            ],
            "description": "PDO userspace driver proxying calls to PHP OCI8 driver",
            "support": {
                "issues": "https://github.com/yajra/pdo-via-oci8/issues",
                "source": "https://github.com/yajra/pdo-via-oci8/tree/v3.3.1"
            },
            "funding": [
                {
                    "url": "https://www.paypal.me/yajra",
                    "type": "custom"
                },
                {
                    "url": "https://github.com/yajra",
                    "type": "github"
                },
                {
                    "url": "https://www.patreon.com/yajra",
                    "type": "patreon"
                }
            ],
            "time": "2023-03-15T02:21:45+00:00"
        },
        {
            "name": "zfr/rbac",
            "version": "1.2.0",
            "source": {
                "type": "git",
                "url": "https://github.com/zf-fr/rbac.git",
                "reference": "493711bfc2a637fd7c6f23b71b7b55a621c35d9d"
            },
            "dist": {
                "type": "zip",
                "url": "https://api.github.com/repos/zf-fr/rbac/zipball/493711bfc2a637fd7c6f23b71b7b55a621c35d9d",
                "reference": "493711bfc2a637fd7c6f23b71b7b55a621c35d9d",
                "shasum": ""
            },
            "require": {
                "php": ">=5.4"
            },
            "require-dev": {
                "phpunit/phpunit": "~3.7",
                "satooshi/php-coveralls": "~0.6",
                "squizlabs/php_codesniffer": "1.4.*",
                "zendframework/zend-servicemanager": "~2.2"
            },
            "type": "library",
            "autoload": {
                "psr-0": {
                    "Rbac\\": "src/"
                }
            },
            "notification-url": "https://packagist.org/downloads/",
            "license": [
                "MIT"
            ],
            "authors": [
                {
                    "name": "Michaël Gallego",
                    "email": "mic.gallego@gmail.com",
                    "homepage": "http://michaelgallego.fr"
                }
            ],
            "description": "Zend Framework 3 prototype for Zend\\Permissions\\Rbac.",
            "homepage": "https://github.com/zf-fr/rbac",
            "keywords": [
                "rbac",
                "security",
                "zf2",
                "zf3"
            ],
            "support": {
                "issues": "https://github.com/zf-fr/rbac/issues",
                "source": "https://github.com/zf-fr/rbac/tree/master"
            },
            "time": "2014-02-06T14:18:34+00:00"
        }
    ],
    "packages-dev": [
        {
            "name": "behat/mink",
            "version": "v1.10.0",
            "source": {
                "type": "git",
                "url": "https://github.com/minkphp/Mink.git",
                "reference": "19e58905632e7cfdc5b2bafb9b950a3521af32c5"
            },
            "dist": {
                "type": "zip",
                "url": "https://api.github.com/repos/minkphp/Mink/zipball/19e58905632e7cfdc5b2bafb9b950a3521af32c5",
                "reference": "19e58905632e7cfdc5b2bafb9b950a3521af32c5",
                "shasum": ""
            },
            "require": {
                "php": ">=7.2",
                "symfony/css-selector": "^4.4 || ^5.0 || ^6.0"
            },
            "require-dev": {
                "phpunit/phpunit": "^8.5.22 || ^9.5.11",
                "symfony/error-handler": "^4.4 || ^5.0 || ^6.0",
                "symfony/phpunit-bridge": "^5.4 || ^6.0"
            },
            "suggest": {
                "behat/mink-browserkit-driver": "fast headless driver for any app without JS emulation",
                "behat/mink-selenium2-driver": "slow, but JS-enabled driver for any app (requires Selenium2)",
                "behat/mink-zombie-driver": "fast and JS-enabled headless driver for any app (requires node.js)",
                "dmore/chrome-mink-driver": "fast and JS-enabled driver for any app (requires chromium or google chrome)"
            },
            "type": "library",
            "extra": {
                "branch-alias": {
                    "dev-master": "1.x-dev"
                }
            },
            "autoload": {
                "psr-4": {
                    "Behat\\Mink\\": "src/"
                }
            },
            "notification-url": "https://packagist.org/downloads/",
            "license": [
                "MIT"
            ],
            "authors": [
                {
                    "name": "Konstantin Kudryashov",
                    "email": "ever.zet@gmail.com",
                    "homepage": "http://everzet.com"
                }
            ],
            "description": "Browser controller/emulator abstraction for PHP",
            "homepage": "https://mink.behat.org/",
            "keywords": [
                "browser",
                "testing",
                "web"
            ],
            "support": {
                "issues": "https://github.com/minkphp/Mink/issues",
                "source": "https://github.com/minkphp/Mink/tree/v1.10.0"
            },
            "time": "2022-03-28T14:22:43+00:00"
        },
        {
            "name": "behat/mink-selenium2-driver",
            "version": "v1.6.0",
            "source": {
                "type": "git",
                "url": "https://github.com/minkphp/MinkSelenium2Driver.git",
                "reference": "e5f8421654930da725499fb92983e6948c6f973e"
            },
            "dist": {
                "type": "zip",
                "url": "https://api.github.com/repos/minkphp/MinkSelenium2Driver/zipball/e5f8421654930da725499fb92983e6948c6f973e",
                "reference": "e5f8421654930da725499fb92983e6948c6f973e",
                "shasum": ""
            },
            "require": {
                "behat/mink": "^1.9@dev",
                "ext-json": "*",
                "instaclick/php-webdriver": "^1.4",
                "php": ">=7.2"
            },
            "require-dev": {
                "mink/driver-testsuite": "dev-master",
                "phpunit/phpunit": "^8.5.22 || ^9.5.11",
                "symfony/error-handler": "^4.4 || ^5.0"
            },
            "type": "mink-driver",
            "extra": {
                "branch-alias": {
                    "dev-master": "1.x-dev"
                }
            },
            "autoload": {
                "psr-4": {
                    "Behat\\Mink\\Driver\\": "src/"
                }
            },
            "notification-url": "https://packagist.org/downloads/",
            "license": [
                "MIT"
            ],
            "authors": [
                {
                    "name": "Pete Otaqui",
                    "email": "pete@otaqui.com",
                    "homepage": "https://github.com/pete-otaqui"
                },
                {
                    "name": "Konstantin Kudryashov",
                    "email": "ever.zet@gmail.com",
                    "homepage": "http://everzet.com"
                }
            ],
            "description": "Selenium2 (WebDriver) driver for Mink framework",
            "homepage": "https://mink.behat.org/",
            "keywords": [
                "ajax",
                "browser",
                "javascript",
                "selenium",
                "testing",
                "webdriver"
            ],
            "support": {
                "issues": "https://github.com/minkphp/MinkSelenium2Driver/issues",
                "source": "https://github.com/minkphp/MinkSelenium2Driver/tree/v1.6.0"
            },
            "time": "2022-03-28T14:55:17+00:00"
        },
        {
            "name": "composer/pcre",
            "version": "3.1.0",
            "source": {
                "type": "git",
                "url": "https://github.com/composer/pcre.git",
                "reference": "4bff79ddd77851fe3cdd11616ed3f92841ba5bd2"
            },
            "dist": {
                "type": "zip",
                "url": "https://api.github.com/repos/composer/pcre/zipball/4bff79ddd77851fe3cdd11616ed3f92841ba5bd2",
                "reference": "4bff79ddd77851fe3cdd11616ed3f92841ba5bd2",
                "shasum": ""
            },
            "require": {
                "php": "^7.4 || ^8.0"
            },
            "require-dev": {
                "phpstan/phpstan": "^1.3",
                "phpstan/phpstan-strict-rules": "^1.1",
                "symfony/phpunit-bridge": "^5"
            },
            "type": "library",
            "extra": {
                "branch-alias": {
                    "dev-main": "3.x-dev"
                }
            },
            "autoload": {
                "psr-4": {
                    "Composer\\Pcre\\": "src"
                }
            },
            "notification-url": "https://packagist.org/downloads/",
            "license": [
                "MIT"
            ],
            "authors": [
                {
                    "name": "Jordi Boggiano",
                    "email": "j.boggiano@seld.be",
                    "homepage": "http://seld.be"
                }
            ],
            "description": "PCRE wrapping library that offers type-safe preg_* replacements.",
            "keywords": [
                "PCRE",
                "preg",
                "regex",
                "regular expression"
            ],
            "support": {
                "issues": "https://github.com/composer/pcre/issues",
                "source": "https://github.com/composer/pcre/tree/3.1.0"
            },
            "funding": [
                {
                    "url": "https://packagist.com",
                    "type": "custom"
                },
                {
                    "url": "https://github.com/composer",
                    "type": "github"
                },
                {
                    "url": "https://tidelift.com/funding/github/packagist/composer/composer",
                    "type": "tidelift"
                }
            ],
            "time": "2022-11-17T09:50:14+00:00"
        },
        {
            "name": "composer/xdebug-handler",
            "version": "3.0.3",
            "source": {
                "type": "git",
                "url": "https://github.com/composer/xdebug-handler.git",
                "reference": "ced299686f41dce890debac69273b47ffe98a40c"
            },
            "dist": {
                "type": "zip",
                "url": "https://api.github.com/repos/composer/xdebug-handler/zipball/ced299686f41dce890debac69273b47ffe98a40c",
                "reference": "ced299686f41dce890debac69273b47ffe98a40c",
                "shasum": ""
            },
            "require": {
                "composer/pcre": "^1 || ^2 || ^3",
                "php": "^7.2.5 || ^8.0",
                "psr/log": "^1 || ^2 || ^3"
            },
            "require-dev": {
                "phpstan/phpstan": "^1.0",
                "phpstan/phpstan-strict-rules": "^1.1",
                "symfony/phpunit-bridge": "^6.0"
            },
            "type": "library",
            "autoload": {
                "psr-4": {
                    "Composer\\XdebugHandler\\": "src"
                }
            },
            "notification-url": "https://packagist.org/downloads/",
            "license": [
                "MIT"
            ],
            "authors": [
                {
                    "name": "John Stevenson",
                    "email": "john-stevenson@blueyonder.co.uk"
                }
            ],
            "description": "Restarts a process without Xdebug.",
            "keywords": [
                "Xdebug",
                "performance"
            ],
            "support": {
                "irc": "irc://irc.freenode.org/composer",
                "issues": "https://github.com/composer/xdebug-handler/issues",
                "source": "https://github.com/composer/xdebug-handler/tree/3.0.3"
            },
            "funding": [
                {
                    "url": "https://packagist.com",
                    "type": "custom"
                },
                {
                    "url": "https://github.com/composer",
                    "type": "github"
                },
                {
                    "url": "https://tidelift.com/funding/github/packagist/composer/composer",
                    "type": "tidelift"
                }
            ],
            "time": "2022-02-25T21:32:43+00:00"
        },
        {
            "name": "dmore/chrome-mink-driver",
            "version": "2.9.2",
            "source": {
                "type": "git",
                "url": "git@gitlab.com:behat-chrome/chrome-mink-driver.git",
                "reference": "a91b61c809c2e834c5f94f6df3af4d4117735e70"
            },
            "dist": {
                "type": "zip",
                "url": "https://gitlab.com/api/v4/projects/behat-chrome%2Fchrome-mink-driver/repository/archive.zip?sha=a91b61c809c2e834c5f94f6df3af4d4117735e70",
                "reference": "a91b61c809c2e834c5f94f6df3af4d4117735e70",
                "shasum": ""
            },
            "require": {
                "behat/mink": "^1.9",
                "ext-curl": "*",
                "ext-json": "*",
                "ext-mbstring": "*",
                "textalk/websocket": "^1.2.0"
            },
            "require-dev": {
                "mink/driver-testsuite": "dev-master",
                "phpunit/phpunit": "^8.5.22 || ^9.5.11",
                "squizlabs/php_codesniffer": "^3.5"
            },
            "type": "library",
            "autoload": {
                "psr-4": {
                    "DMore\\ChromeDriver\\": "src/"
                }
            },
            "notification-url": "https://packagist.org/downloads/",
            "license": [
                "MIT"
            ],
            "authors": [
                {
                    "name": "Dorian More",
                    "email": "doriancmore@gmail.com"
                }
            ],
            "description": "Mink driver for controlling chrome without selenium",
            "homepage": "https://gitlab.com/behat-chrome/chrome-mink-driver",
            "support": {
                "issues": "https://gitlab.com/behat-chrome/chrome-mink-driver/-/issues"
            },
            "time": "2023-04-03T10:37:34+00:00"
        },
        {
            "name": "doctrine/annotations",
            "version": "2.0.1",
            "source": {
                "type": "git",
                "url": "https://github.com/doctrine/annotations.git",
                "reference": "e157ef3f3124bbf6fe7ce0ffd109e8a8ef284e7f"
            },
            "dist": {
                "type": "zip",
                "url": "https://api.github.com/repos/doctrine/annotations/zipball/e157ef3f3124bbf6fe7ce0ffd109e8a8ef284e7f",
                "reference": "e157ef3f3124bbf6fe7ce0ffd109e8a8ef284e7f",
                "shasum": ""
            },
            "require": {
                "doctrine/lexer": "^2 || ^3",
                "ext-tokenizer": "*",
                "php": "^7.2 || ^8.0",
                "psr/cache": "^1 || ^2 || ^3"
            },
            "require-dev": {
                "doctrine/cache": "^2.0",
                "doctrine/coding-standard": "^10",
                "phpstan/phpstan": "^1.8.0",
                "phpunit/phpunit": "^7.5 || ^8.5 || ^9.5",
                "symfony/cache": "^5.4 || ^6",
                "vimeo/psalm": "^4.10"
            },
            "suggest": {
                "php": "PHP 8.0 or higher comes with attributes, a native replacement for annotations"
            },
            "type": "library",
            "autoload": {
                "psr-4": {
                    "Doctrine\\Common\\Annotations\\": "lib/Doctrine/Common/Annotations"
                }
            },
            "notification-url": "https://packagist.org/downloads/",
            "license": [
                "MIT"
            ],
            "authors": [
                {
                    "name": "Guilherme Blanco",
                    "email": "guilhermeblanco@gmail.com"
                },
                {
                    "name": "Roman Borschel",
                    "email": "roman@code-factory.org"
                },
                {
                    "name": "Benjamin Eberlei",
                    "email": "kontakt@beberlei.de"
                },
                {
                    "name": "Jonathan Wage",
                    "email": "jonwage@gmail.com"
                },
                {
                    "name": "Johannes Schmitt",
                    "email": "schmittjoh@gmail.com"
                }
            ],
            "description": "Docblock Annotations Parser",
            "homepage": "https://www.doctrine-project.org/projects/annotations.html",
            "keywords": [
                "annotations",
                "docblock",
                "parser"
            ],
            "support": {
                "issues": "https://github.com/doctrine/annotations/issues",
                "source": "https://github.com/doctrine/annotations/tree/2.0.1"
            },
            "time": "2023-02-02T22:02:53+00:00"
        },
        {
            "name": "doctrine/instantiator",
            "version": "1.5.0",
            "source": {
                "type": "git",
                "url": "https://github.com/doctrine/instantiator.git",
                "reference": "0a0fa9780f5d4e507415a065172d26a98d02047b"
            },
            "dist": {
                "type": "zip",
                "url": "https://api.github.com/repos/doctrine/instantiator/zipball/0a0fa9780f5d4e507415a065172d26a98d02047b",
                "reference": "0a0fa9780f5d4e507415a065172d26a98d02047b",
                "shasum": ""
            },
            "require": {
                "php": "^7.1 || ^8.0"
            },
            "require-dev": {
                "doctrine/coding-standard": "^9 || ^11",
                "ext-pdo": "*",
                "ext-phar": "*",
                "phpbench/phpbench": "^0.16 || ^1",
                "phpstan/phpstan": "^1.4",
                "phpstan/phpstan-phpunit": "^1",
                "phpunit/phpunit": "^7.5 || ^8.5 || ^9.5",
                "vimeo/psalm": "^4.30 || ^5.4"
            },
            "type": "library",
            "autoload": {
                "psr-4": {
                    "Doctrine\\Instantiator\\": "src/Doctrine/Instantiator/"
                }
            },
            "notification-url": "https://packagist.org/downloads/",
            "license": [
                "MIT"
            ],
            "authors": [
                {
                    "name": "Marco Pivetta",
                    "email": "ocramius@gmail.com",
                    "homepage": "https://ocramius.github.io/"
                }
            ],
            "description": "A small, lightweight utility to instantiate objects in PHP without invoking their constructors",
            "homepage": "https://www.doctrine-project.org/projects/instantiator.html",
            "keywords": [
                "constructor",
                "instantiate"
            ],
            "support": {
                "issues": "https://github.com/doctrine/instantiator/issues",
                "source": "https://github.com/doctrine/instantiator/tree/1.5.0"
            },
            "funding": [
                {
                    "url": "https://www.doctrine-project.org/sponsorship.html",
                    "type": "custom"
                },
                {
                    "url": "https://www.patreon.com/phpdoctrine",
                    "type": "patreon"
                },
                {
                    "url": "https://tidelift.com/funding/github/packagist/doctrine%2Finstantiator",
                    "type": "tidelift"
                }
            ],
            "time": "2022-12-30T00:15:36+00:00"
        },
        {
            "name": "doctrine/lexer",
            "version": "2.1.0",
            "source": {
                "type": "git",
                "url": "https://github.com/doctrine/lexer.git",
                "reference": "39ab8fcf5a51ce4b85ca97c7a7d033eb12831124"
            },
            "dist": {
                "type": "zip",
                "url": "https://api.github.com/repos/doctrine/lexer/zipball/39ab8fcf5a51ce4b85ca97c7a7d033eb12831124",
                "reference": "39ab8fcf5a51ce4b85ca97c7a7d033eb12831124",
                "shasum": ""
            },
            "require": {
                "doctrine/deprecations": "^1.0",
                "php": "^7.1 || ^8.0"
            },
            "require-dev": {
                "doctrine/coding-standard": "^9 || ^10",
                "phpstan/phpstan": "^1.3",
                "phpunit/phpunit": "^7.5 || ^8.5 || ^9.5",
                "psalm/plugin-phpunit": "^0.18.3",
                "vimeo/psalm": "^4.11 || ^5.0"
            },
            "type": "library",
            "autoload": {
                "psr-4": {
                    "Doctrine\\Common\\Lexer\\": "src"
                }
            },
            "notification-url": "https://packagist.org/downloads/",
            "license": [
                "MIT"
            ],
            "authors": [
                {
                    "name": "Guilherme Blanco",
                    "email": "guilhermeblanco@gmail.com"
                },
                {
                    "name": "Roman Borschel",
                    "email": "roman@code-factory.org"
                },
                {
                    "name": "Johannes Schmitt",
                    "email": "schmittjoh@gmail.com"
                }
            ],
            "description": "PHP Doctrine Lexer parser library that can be used in Top-Down, Recursive Descent Parsers.",
            "homepage": "https://www.doctrine-project.org/projects/lexer.html",
            "keywords": [
                "annotations",
                "docblock",
                "lexer",
                "parser",
                "php"
            ],
            "support": {
                "issues": "https://github.com/doctrine/lexer/issues",
                "source": "https://github.com/doctrine/lexer/tree/2.1.0"
            },
            "funding": [
                {
                    "url": "https://www.doctrine-project.org/sponsorship.html",
                    "type": "custom"
                },
                {
                    "url": "https://www.patreon.com/phpdoctrine",
                    "type": "patreon"
                },
                {
                    "url": "https://tidelift.com/funding/github/packagist/doctrine%2Flexer",
                    "type": "tidelift"
                }
            ],
            "time": "2022-12-14T08:49:07+00:00"
        },
        {
            "name": "firebase/php-jwt",
            "version": "v6.5.0",
            "source": {
                "type": "git",
                "url": "https://github.com/firebase/php-jwt.git",
                "reference": "e94e7353302b0c11ec3cfff7180cd0b1743975d2"
            },
            "dist": {
                "type": "zip",
                "url": "https://api.github.com/repos/firebase/php-jwt/zipball/e94e7353302b0c11ec3cfff7180cd0b1743975d2",
                "reference": "e94e7353302b0c11ec3cfff7180cd0b1743975d2",
                "shasum": ""
            },
            "require": {
                "php": "^7.4||^8.0"
            },
            "require-dev": {
                "guzzlehttp/guzzle": "^6.5||^7.4",
                "phpspec/prophecy-phpunit": "^2.0",
                "phpunit/phpunit": "^9.5",
                "psr/cache": "^1.0||^2.0",
                "psr/http-client": "^1.0",
                "psr/http-factory": "^1.0"
            },
            "suggest": {
                "ext-sodium": "Support EdDSA (Ed25519) signatures",
                "paragonie/sodium_compat": "Support EdDSA (Ed25519) signatures when libsodium is not present"
            },
            "type": "library",
            "autoload": {
                "psr-4": {
                    "Firebase\\JWT\\": "src"
                }
            },
            "notification-url": "https://packagist.org/downloads/",
            "license": [
                "BSD-3-Clause"
            ],
            "authors": [
                {
                    "name": "Neuman Vong",
                    "email": "neuman+pear@twilio.com",
                    "role": "Developer"
                },
                {
                    "name": "Anant Narayanan",
                    "email": "anant@php.net",
                    "role": "Developer"
                }
            ],
            "description": "A simple library to encode and decode JSON Web Tokens (JWT) in PHP. Should conform to the current spec.",
            "homepage": "https://github.com/firebase/php-jwt",
            "keywords": [
                "jwt",
                "php"
            ],
            "support": {
                "issues": "https://github.com/firebase/php-jwt/issues",
                "source": "https://github.com/firebase/php-jwt/tree/v6.5.0"
            },
            "time": "2023-05-12T15:47:07+00:00"
        },
        {
            "name": "friendsofphp/php-cs-fixer",
            "version": "v3.24.0",
            "source": {
                "type": "git",
                "url": "https://github.com/PHP-CS-Fixer/PHP-CS-Fixer.git",
                "reference": "bb6c9d7945dcbf6942e151b018c44d3767e21403"
            },
            "dist": {
                "type": "zip",
                "url": "https://api.github.com/repos/PHP-CS-Fixer/PHP-CS-Fixer/zipball/bb6c9d7945dcbf6942e151b018c44d3767e21403",
                "reference": "bb6c9d7945dcbf6942e151b018c44d3767e21403",
                "shasum": ""
            },
            "require": {
                "composer/semver": "^3.3",
                "composer/xdebug-handler": "^3.0.3",
                "doctrine/annotations": "^2",
                "doctrine/lexer": "^2 || ^3",
                "ext-json": "*",
                "ext-tokenizer": "*",
                "php": "^7.4 || ^8.0",
                "sebastian/diff": "^4.0 || ^5.0",
                "symfony/console": "^5.4 || ^6.0",
                "symfony/event-dispatcher": "^5.4 || ^6.0",
                "symfony/filesystem": "^5.4 || ^6.0",
                "symfony/finder": "^5.4 || ^6.0",
                "symfony/options-resolver": "^5.4 || ^6.0",
                "symfony/polyfill-mbstring": "^1.27",
                "symfony/polyfill-php80": "^1.27",
                "symfony/polyfill-php81": "^1.27",
                "symfony/process": "^5.4 || ^6.0",
                "symfony/stopwatch": "^5.4 || ^6.0"
            },
            "require-dev": {
                "facile-it/paraunit": "^1.3 || ^2.0",
                "justinrainbow/json-schema": "^5.2",
                "keradus/cli-executor": "^2.0",
                "mikey179/vfsstream": "^1.6.11",
                "php-coveralls/php-coveralls": "^2.5.3",
                "php-cs-fixer/accessible-object": "^1.1",
                "php-cs-fixer/phpunit-constraint-isidenticalstring": "^1.2",
                "php-cs-fixer/phpunit-constraint-xmlmatchesxsd": "^1.2.1",
                "phpspec/prophecy": "^1.16",
                "phpspec/prophecy-phpunit": "^2.0",
                "phpunit/phpunit": "^9.5",
                "phpunitgoodpractices/polyfill": "^1.6",
                "phpunitgoodpractices/traits": "^1.9.2",
                "symfony/phpunit-bridge": "^6.2.3",
                "symfony/yaml": "^5.4 || ^6.0"
            },
            "suggest": {
                "ext-dom": "For handling output formats in XML",
                "ext-mbstring": "For handling non-UTF8 characters."
            },
            "bin": [
                "php-cs-fixer"
            ],
            "type": "application",
            "autoload": {
                "psr-4": {
                    "PhpCsFixer\\": "src/"
                }
            },
            "notification-url": "https://packagist.org/downloads/",
            "license": [
                "MIT"
            ],
            "authors": [
                {
                    "name": "Fabien Potencier",
                    "email": "fabien@symfony.com"
                },
                {
                    "name": "Dariusz Rumiński",
                    "email": "dariusz.ruminski@gmail.com"
                }
            ],
            "description": "A tool to automatically fix PHP code style",
            "keywords": [
                "Static code analysis",
                "fixer",
                "standards",
                "static analysis"
            ],
            "support": {
                "issues": "https://github.com/PHP-CS-Fixer/PHP-CS-Fixer/issues",
                "source": "https://github.com/PHP-CS-Fixer/PHP-CS-Fixer/tree/v3.24.0"
            },
            "funding": [
                {
                    "url": "https://github.com/keradus",
                    "type": "github"
                }
            ],
            "time": "2023-08-29T23:18:45+00:00"
        },
        {
            "name": "instaclick/php-webdriver",
            "version": "1.4.16",
            "source": {
                "type": "git",
                "url": "https://github.com/instaclick/php-webdriver.git",
                "reference": "a39a1f6dc0f4ddd8b2438fa5eb1f67755730d606"
            },
            "dist": {
                "type": "zip",
                "url": "https://api.github.com/repos/instaclick/php-webdriver/zipball/a39a1f6dc0f4ddd8b2438fa5eb1f67755730d606",
                "reference": "a39a1f6dc0f4ddd8b2438fa5eb1f67755730d606",
                "shasum": ""
            },
            "require": {
                "ext-curl": "*",
                "php": ">=5.3.2"
            },
            "require-dev": {
                "phpunit/phpunit": "^8.5 || ^9.5",
                "satooshi/php-coveralls": "^1.0 || ^2.0"
            },
            "type": "library",
            "extra": {
                "branch-alias": {
                    "dev-master": "1.4.x-dev"
                }
            },
            "autoload": {
                "psr-0": {
                    "WebDriver": "lib/"
                }
            },
            "notification-url": "https://packagist.org/downloads/",
            "license": [
                "Apache-2.0"
            ],
            "authors": [
                {
                    "name": "Justin Bishop",
                    "email": "jubishop@gmail.com",
                    "role": "Developer"
                },
                {
                    "name": "Anthon Pang",
                    "email": "apang@softwaredevelopment.ca",
                    "role": "Fork Maintainer"
                }
            ],
            "description": "PHP WebDriver for Selenium 2",
            "homepage": "http://instaclick.com/",
            "keywords": [
                "browser",
                "selenium",
                "webdriver",
                "webtest"
            ],
            "support": {
                "issues": "https://github.com/instaclick/php-webdriver/issues",
                "source": "https://github.com/instaclick/php-webdriver/tree/1.4.16"
            },
            "time": "2022-10-28T13:30:35+00:00"
        },
        {
            "name": "myclabs/deep-copy",
            "version": "1.11.1",
            "source": {
                "type": "git",
                "url": "https://github.com/myclabs/DeepCopy.git",
                "reference": "7284c22080590fb39f2ffa3e9057f10a4ddd0e0c"
            },
            "dist": {
                "type": "zip",
                "url": "https://api.github.com/repos/myclabs/DeepCopy/zipball/7284c22080590fb39f2ffa3e9057f10a4ddd0e0c",
                "reference": "7284c22080590fb39f2ffa3e9057f10a4ddd0e0c",
                "shasum": ""
            },
            "require": {
                "php": "^7.1 || ^8.0"
            },
            "conflict": {
                "doctrine/collections": "<1.6.8",
                "doctrine/common": "<2.13.3 || >=3,<3.2.2"
            },
            "require-dev": {
                "doctrine/collections": "^1.6.8",
                "doctrine/common": "^2.13.3 || ^3.2.2",
                "phpunit/phpunit": "^7.5.20 || ^8.5.23 || ^9.5.13"
            },
            "type": "library",
            "autoload": {
                "files": [
                    "src/DeepCopy/deep_copy.php"
                ],
                "psr-4": {
                    "DeepCopy\\": "src/DeepCopy/"
                }
            },
            "notification-url": "https://packagist.org/downloads/",
            "license": [
                "MIT"
            ],
            "description": "Create deep copies (clones) of your objects",
            "keywords": [
                "clone",
                "copy",
                "duplicate",
                "object",
                "object graph"
            ],
            "support": {
                "issues": "https://github.com/myclabs/DeepCopy/issues",
                "source": "https://github.com/myclabs/DeepCopy/tree/1.11.1"
            },
            "funding": [
                {
                    "url": "https://tidelift.com/funding/github/packagist/myclabs/deep-copy",
                    "type": "tidelift"
                }
            ],
            "time": "2023-03-08T13:26:56+00:00"
        },
        {
            "name": "pdepend/pdepend",
            "version": "2.14.0",
            "source": {
                "type": "git",
                "url": "https://github.com/pdepend/pdepend.git",
                "reference": "1121d4b04af06e33e9659bac3a6741b91cab1de1"
            },
            "dist": {
                "type": "zip",
                "url": "https://api.github.com/repos/pdepend/pdepend/zipball/1121d4b04af06e33e9659bac3a6741b91cab1de1",
                "reference": "1121d4b04af06e33e9659bac3a6741b91cab1de1",
                "shasum": ""
            },
            "require": {
                "php": ">=5.3.7",
                "symfony/config": "^2.3.0|^3|^4|^5|^6.0",
                "symfony/dependency-injection": "^2.3.0|^3|^4|^5|^6.0",
                "symfony/filesystem": "^2.3.0|^3|^4|^5|^6.0"
            },
            "require-dev": {
                "easy-doc/easy-doc": "0.0.0|^1.2.3",
                "gregwar/rst": "^1.0",
                "phpunit/phpunit": "^4.8.36|^5.7.27",
                "squizlabs/php_codesniffer": "^2.0.0"
            },
            "bin": [
                "src/bin/pdepend"
            ],
            "type": "library",
            "extra": {
                "branch-alias": {
                    "dev-master": "2.x-dev"
                }
            },
            "autoload": {
                "psr-4": {
                    "PDepend\\": "src/main/php/PDepend"
                }
            },
            "notification-url": "https://packagist.org/downloads/",
            "license": [
                "BSD-3-Clause"
            ],
            "description": "Official version of pdepend to be handled with Composer",
            "keywords": [
                "PHP Depend",
                "PHP_Depend",
                "dev",
                "pdepend"
            ],
            "support": {
                "issues": "https://github.com/pdepend/pdepend/issues",
                "source": "https://github.com/pdepend/pdepend/tree/2.14.0"
            },
            "funding": [
                {
                    "url": "https://tidelift.com/funding/github/packagist/pdepend/pdepend",
                    "type": "tidelift"
                }
            ],
            "time": "2023-05-26T13:15:18+00:00"
        },
        {
            "name": "phar-io/manifest",
            "version": "2.0.3",
            "source": {
                "type": "git",
                "url": "https://github.com/phar-io/manifest.git",
                "reference": "97803eca37d319dfa7826cc2437fc020857acb53"
            },
            "dist": {
                "type": "zip",
                "url": "https://api.github.com/repos/phar-io/manifest/zipball/97803eca37d319dfa7826cc2437fc020857acb53",
                "reference": "97803eca37d319dfa7826cc2437fc020857acb53",
                "shasum": ""
            },
            "require": {
                "ext-dom": "*",
                "ext-phar": "*",
                "ext-xmlwriter": "*",
                "phar-io/version": "^3.0.1",
                "php": "^7.2 || ^8.0"
            },
            "type": "library",
            "extra": {
                "branch-alias": {
                    "dev-master": "2.0.x-dev"
                }
            },
            "autoload": {
                "classmap": [
                    "src/"
                ]
            },
            "notification-url": "https://packagist.org/downloads/",
            "license": [
                "BSD-3-Clause"
            ],
            "authors": [
                {
                    "name": "Arne Blankerts",
                    "email": "arne@blankerts.de",
                    "role": "Developer"
                },
                {
                    "name": "Sebastian Heuer",
                    "email": "sebastian@phpeople.de",
                    "role": "Developer"
                },
                {
                    "name": "Sebastian Bergmann",
                    "email": "sebastian@phpunit.de",
                    "role": "Developer"
                }
            ],
            "description": "Component for reading phar.io manifest information from a PHP Archive (PHAR)",
            "support": {
                "issues": "https://github.com/phar-io/manifest/issues",
                "source": "https://github.com/phar-io/manifest/tree/2.0.3"
            },
            "time": "2021-07-20T11:28:43+00:00"
        },
        {
            "name": "phar-io/version",
            "version": "3.2.1",
            "source": {
                "type": "git",
                "url": "https://github.com/phar-io/version.git",
                "reference": "4f7fd7836c6f332bb2933569e566a0d6c4cbed74"
            },
            "dist": {
                "type": "zip",
                "url": "https://api.github.com/repos/phar-io/version/zipball/4f7fd7836c6f332bb2933569e566a0d6c4cbed74",
                "reference": "4f7fd7836c6f332bb2933569e566a0d6c4cbed74",
                "shasum": ""
            },
            "require": {
                "php": "^7.2 || ^8.0"
            },
            "type": "library",
            "autoload": {
                "classmap": [
                    "src/"
                ]
            },
            "notification-url": "https://packagist.org/downloads/",
            "license": [
                "BSD-3-Clause"
            ],
            "authors": [
                {
                    "name": "Arne Blankerts",
                    "email": "arne@blankerts.de",
                    "role": "Developer"
                },
                {
                    "name": "Sebastian Heuer",
                    "email": "sebastian@phpeople.de",
                    "role": "Developer"
                },
                {
                    "name": "Sebastian Bergmann",
                    "email": "sebastian@phpunit.de",
                    "role": "Developer"
                }
            ],
            "description": "Library for handling version information and constraints",
            "support": {
                "issues": "https://github.com/phar-io/version/issues",
                "source": "https://github.com/phar-io/version/tree/3.2.1"
            },
            "time": "2022-02-21T01:04:05+00:00"
        },
        {
            "name": "phpmd/phpmd",
            "version": "2.13.0",
            "source": {
                "type": "git",
                "url": "https://github.com/phpmd/phpmd.git",
                "reference": "dad0228156856b3ad959992f9748514fa943f3e3"
            },
            "dist": {
                "type": "zip",
                "url": "https://api.github.com/repos/phpmd/phpmd/zipball/dad0228156856b3ad959992f9748514fa943f3e3",
                "reference": "dad0228156856b3ad959992f9748514fa943f3e3",
                "shasum": ""
            },
            "require": {
                "composer/xdebug-handler": "^1.0 || ^2.0 || ^3.0",
                "ext-xml": "*",
                "pdepend/pdepend": "^2.12.1",
                "php": ">=5.3.9"
            },
            "require-dev": {
                "easy-doc/easy-doc": "0.0.0 || ^1.3.2",
                "ext-json": "*",
                "ext-simplexml": "*",
                "gregwar/rst": "^1.0",
                "mikey179/vfsstream": "^1.6.8",
                "phpunit/phpunit": "^4.8.36 || ^5.7.27",
                "squizlabs/php_codesniffer": "^2.0"
            },
            "bin": [
                "src/bin/phpmd"
            ],
            "type": "library",
            "autoload": {
                "psr-0": {
                    "PHPMD\\": "src/main/php"
                }
            },
            "notification-url": "https://packagist.org/downloads/",
            "license": [
                "BSD-3-Clause"
            ],
            "authors": [
                {
                    "name": "Manuel Pichler",
                    "email": "github@manuel-pichler.de",
                    "homepage": "https://github.com/manuelpichler",
                    "role": "Project Founder"
                },
                {
                    "name": "Marc Würth",
                    "email": "ravage@bluewin.ch",
                    "homepage": "https://github.com/ravage84",
                    "role": "Project Maintainer"
                },
                {
                    "name": "Other contributors",
                    "homepage": "https://github.com/phpmd/phpmd/graphs/contributors",
                    "role": "Contributors"
                }
            ],
            "description": "PHPMD is a spin-off project of PHP Depend and aims to be a PHP equivalent of the well known Java tool PMD.",
            "homepage": "https://phpmd.org/",
            "keywords": [
                "mess detection",
                "mess detector",
                "pdepend",
                "phpmd",
                "pmd"
            ],
            "support": {
                "irc": "irc://irc.freenode.org/phpmd",
                "issues": "https://github.com/phpmd/phpmd/issues",
                "source": "https://github.com/phpmd/phpmd/tree/2.13.0"
            },
            "funding": [
                {
                    "url": "https://tidelift.com/funding/github/packagist/phpmd/phpmd",
                    "type": "tidelift"
                }
            ],
            "time": "2022-09-10T08:44:15+00:00"
        },
        {
            "name": "phpstan/phpstan",
            "version": "1.10.26",
            "source": {
                "type": "git",
                "url": "https://github.com/phpstan/phpstan.git",
                "reference": "5d660cbb7e1b89253a47147ae44044f49832351f"
            },
            "dist": {
                "type": "zip",
                "url": "https://api.github.com/repos/phpstan/phpstan/zipball/5d660cbb7e1b89253a47147ae44044f49832351f",
                "reference": "5d660cbb7e1b89253a47147ae44044f49832351f",
                "shasum": ""
            },
            "require": {
                "php": "^7.2|^8.0"
            },
            "conflict": {
                "phpstan/phpstan-shim": "*"
            },
            "bin": [
                "phpstan",
                "phpstan.phar"
            ],
            "type": "library",
            "autoload": {
                "files": [
                    "bootstrap.php"
                ]
            },
            "notification-url": "https://packagist.org/downloads/",
            "license": [
                "MIT"
            ],
            "description": "PHPStan - PHP Static Analysis Tool",
            "keywords": [
                "dev",
                "static analysis"
            ],
            "support": {
                "docs": "https://phpstan.org/user-guide/getting-started",
                "forum": "https://github.com/phpstan/phpstan/discussions",
                "issues": "https://github.com/phpstan/phpstan/issues",
                "security": "https://github.com/phpstan/phpstan/security/policy",
                "source": "https://github.com/phpstan/phpstan-src"
            },
            "funding": [
                {
                    "url": "https://github.com/ondrejmirtes",
                    "type": "github"
                },
                {
                    "url": "https://github.com/phpstan",
                    "type": "github"
                },
                {
                    "url": "https://tidelift.com/funding/github/packagist/phpstan/phpstan",
                    "type": "tidelift"
                }
            ],
            "time": "2023-07-19T12:44:37+00:00"
        },
        {
            "name": "phpunit/php-code-coverage",
            "version": "9.2.27",
            "source": {
                "type": "git",
                "url": "https://github.com/sebastianbergmann/php-code-coverage.git",
                "reference": "b0a88255cb70d52653d80c890bd7f38740ea50d1"
            },
            "dist": {
                "type": "zip",
                "url": "https://api.github.com/repos/sebastianbergmann/php-code-coverage/zipball/b0a88255cb70d52653d80c890bd7f38740ea50d1",
                "reference": "b0a88255cb70d52653d80c890bd7f38740ea50d1",
                "shasum": ""
            },
            "require": {
                "ext-dom": "*",
                "ext-libxml": "*",
                "ext-xmlwriter": "*",
                "nikic/php-parser": "^4.15",
                "php": ">=7.3",
                "phpunit/php-file-iterator": "^3.0.3",
                "phpunit/php-text-template": "^2.0.2",
                "sebastian/code-unit-reverse-lookup": "^2.0.2",
                "sebastian/complexity": "^2.0",
                "sebastian/environment": "^5.1.2",
                "sebastian/lines-of-code": "^1.0.3",
                "sebastian/version": "^3.0.1",
                "theseer/tokenizer": "^1.2.0"
            },
            "require-dev": {
                "phpunit/phpunit": "^9.3"
            },
            "suggest": {
                "ext-pcov": "PHP extension that provides line coverage",
                "ext-xdebug": "PHP extension that provides line coverage as well as branch and path coverage"
            },
            "type": "library",
            "extra": {
                "branch-alias": {
                    "dev-master": "9.2-dev"
                }
            },
            "autoload": {
                "classmap": [
                    "src/"
                ]
            },
            "notification-url": "https://packagist.org/downloads/",
            "license": [
                "BSD-3-Clause"
            ],
            "authors": [
                {
                    "name": "Sebastian Bergmann",
                    "email": "sebastian@phpunit.de",
                    "role": "lead"
                }
            ],
            "description": "Library that provides collection, processing, and rendering functionality for PHP code coverage information.",
            "homepage": "https://github.com/sebastianbergmann/php-code-coverage",
            "keywords": [
                "coverage",
                "testing",
                "xunit"
            ],
            "support": {
                "issues": "https://github.com/sebastianbergmann/php-code-coverage/issues",
                "security": "https://github.com/sebastianbergmann/php-code-coverage/security/policy",
                "source": "https://github.com/sebastianbergmann/php-code-coverage/tree/9.2.27"
            },
            "funding": [
                {
                    "url": "https://github.com/sebastianbergmann",
                    "type": "github"
                }
            ],
            "time": "2023-07-26T13:44:30+00:00"
        },
        {
            "name": "phpunit/php-file-iterator",
            "version": "3.0.6",
            "source": {
                "type": "git",
                "url": "https://github.com/sebastianbergmann/php-file-iterator.git",
                "reference": "cf1c2e7c203ac650e352f4cc675a7021e7d1b3cf"
            },
            "dist": {
                "type": "zip",
                "url": "https://api.github.com/repos/sebastianbergmann/php-file-iterator/zipball/cf1c2e7c203ac650e352f4cc675a7021e7d1b3cf",
                "reference": "cf1c2e7c203ac650e352f4cc675a7021e7d1b3cf",
                "shasum": ""
            },
            "require": {
                "php": ">=7.3"
            },
            "require-dev": {
                "phpunit/phpunit": "^9.3"
            },
            "type": "library",
            "extra": {
                "branch-alias": {
                    "dev-master": "3.0-dev"
                }
            },
            "autoload": {
                "classmap": [
                    "src/"
                ]
            },
            "notification-url": "https://packagist.org/downloads/",
            "license": [
                "BSD-3-Clause"
            ],
            "authors": [
                {
                    "name": "Sebastian Bergmann",
                    "email": "sebastian@phpunit.de",
                    "role": "lead"
                }
            ],
            "description": "FilterIterator implementation that filters files based on a list of suffixes.",
            "homepage": "https://github.com/sebastianbergmann/php-file-iterator/",
            "keywords": [
                "filesystem",
                "iterator"
            ],
            "support": {
                "issues": "https://github.com/sebastianbergmann/php-file-iterator/issues",
                "source": "https://github.com/sebastianbergmann/php-file-iterator/tree/3.0.6"
            },
            "funding": [
                {
                    "url": "https://github.com/sebastianbergmann",
                    "type": "github"
                }
            ],
            "time": "2021-12-02T12:48:52+00:00"
        },
        {
            "name": "phpunit/php-invoker",
            "version": "3.1.1",
            "source": {
                "type": "git",
                "url": "https://github.com/sebastianbergmann/php-invoker.git",
                "reference": "5a10147d0aaf65b58940a0b72f71c9ac0423cc67"
            },
            "dist": {
                "type": "zip",
                "url": "https://api.github.com/repos/sebastianbergmann/php-invoker/zipball/5a10147d0aaf65b58940a0b72f71c9ac0423cc67",
                "reference": "5a10147d0aaf65b58940a0b72f71c9ac0423cc67",
                "shasum": ""
            },
            "require": {
                "php": ">=7.3"
            },
            "require-dev": {
                "ext-pcntl": "*",
                "phpunit/phpunit": "^9.3"
            },
            "suggest": {
                "ext-pcntl": "*"
            },
            "type": "library",
            "extra": {
                "branch-alias": {
                    "dev-master": "3.1-dev"
                }
            },
            "autoload": {
                "classmap": [
                    "src/"
                ]
            },
            "notification-url": "https://packagist.org/downloads/",
            "license": [
                "BSD-3-Clause"
            ],
            "authors": [
                {
                    "name": "Sebastian Bergmann",
                    "email": "sebastian@phpunit.de",
                    "role": "lead"
                }
            ],
            "description": "Invoke callables with a timeout",
            "homepage": "https://github.com/sebastianbergmann/php-invoker/",
            "keywords": [
                "process"
            ],
            "support": {
                "issues": "https://github.com/sebastianbergmann/php-invoker/issues",
                "source": "https://github.com/sebastianbergmann/php-invoker/tree/3.1.1"
            },
            "funding": [
                {
                    "url": "https://github.com/sebastianbergmann",
                    "type": "github"
                }
            ],
            "time": "2020-09-28T05:58:55+00:00"
        },
        {
            "name": "phpunit/php-text-template",
            "version": "2.0.4",
            "source": {
                "type": "git",
                "url": "https://github.com/sebastianbergmann/php-text-template.git",
                "reference": "5da5f67fc95621df9ff4c4e5a84d6a8a2acf7c28"
            },
            "dist": {
                "type": "zip",
                "url": "https://api.github.com/repos/sebastianbergmann/php-text-template/zipball/5da5f67fc95621df9ff4c4e5a84d6a8a2acf7c28",
                "reference": "5da5f67fc95621df9ff4c4e5a84d6a8a2acf7c28",
                "shasum": ""
            },
            "require": {
                "php": ">=7.3"
            },
            "require-dev": {
                "phpunit/phpunit": "^9.3"
            },
            "type": "library",
            "extra": {
                "branch-alias": {
                    "dev-master": "2.0-dev"
                }
            },
            "autoload": {
                "classmap": [
                    "src/"
                ]
            },
            "notification-url": "https://packagist.org/downloads/",
            "license": [
                "BSD-3-Clause"
            ],
            "authors": [
                {
                    "name": "Sebastian Bergmann",
                    "email": "sebastian@phpunit.de",
                    "role": "lead"
                }
            ],
            "description": "Simple template engine.",
            "homepage": "https://github.com/sebastianbergmann/php-text-template/",
            "keywords": [
                "template"
            ],
            "support": {
                "issues": "https://github.com/sebastianbergmann/php-text-template/issues",
                "source": "https://github.com/sebastianbergmann/php-text-template/tree/2.0.4"
            },
            "funding": [
                {
                    "url": "https://github.com/sebastianbergmann",
                    "type": "github"
                }
            ],
            "time": "2020-10-26T05:33:50+00:00"
        },
        {
            "name": "phpunit/php-timer",
            "version": "5.0.3",
            "source": {
                "type": "git",
                "url": "https://github.com/sebastianbergmann/php-timer.git",
                "reference": "5a63ce20ed1b5bf577850e2c4e87f4aa902afbd2"
            },
            "dist": {
                "type": "zip",
                "url": "https://api.github.com/repos/sebastianbergmann/php-timer/zipball/5a63ce20ed1b5bf577850e2c4e87f4aa902afbd2",
                "reference": "5a63ce20ed1b5bf577850e2c4e87f4aa902afbd2",
                "shasum": ""
            },
            "require": {
                "php": ">=7.3"
            },
            "require-dev": {
                "phpunit/phpunit": "^9.3"
            },
            "type": "library",
            "extra": {
                "branch-alias": {
                    "dev-master": "5.0-dev"
                }
            },
            "autoload": {
                "classmap": [
                    "src/"
                ]
            },
            "notification-url": "https://packagist.org/downloads/",
            "license": [
                "BSD-3-Clause"
            ],
            "authors": [
                {
                    "name": "Sebastian Bergmann",
                    "email": "sebastian@phpunit.de",
                    "role": "lead"
                }
            ],
            "description": "Utility class for timing",
            "homepage": "https://github.com/sebastianbergmann/php-timer/",
            "keywords": [
                "timer"
            ],
            "support": {
                "issues": "https://github.com/sebastianbergmann/php-timer/issues",
                "source": "https://github.com/sebastianbergmann/php-timer/tree/5.0.3"
            },
            "funding": [
                {
                    "url": "https://github.com/sebastianbergmann",
                    "type": "github"
                }
            ],
            "time": "2020-10-26T13:16:10+00:00"
        },
        {
            "name": "phpunit/phpcov",
            "version": "8.2.1",
            "source": {
                "type": "git",
                "url": "https://github.com/sebastianbergmann/phpcov.git",
                "reference": "8ec45dde34a84914a0ace355fbd6d7af2242c9a4"
            },
            "dist": {
                "type": "zip",
                "url": "https://api.github.com/repos/sebastianbergmann/phpcov/zipball/8ec45dde34a84914a0ace355fbd6d7af2242c9a4",
                "reference": "8ec45dde34a84914a0ace355fbd6d7af2242c9a4",
                "shasum": ""
            },
            "require": {
                "php": ">=7.3",
                "phpunit/php-code-coverage": "^9.2",
                "phpunit/php-file-iterator": "^3.0",
                "phpunit/phpunit": "^9.3",
                "sebastian/cli-parser": "^1.0",
                "sebastian/diff": "^4.0",
                "sebastian/version": "^3.0"
            },
            "bin": [
                "phpcov"
            ],
            "type": "library",
            "extra": {
                "branch-alias": {
                    "dev-master": "8.2-dev"
                }
            },
            "autoload": {
                "classmap": [
                    "src/"
                ]
            },
            "notification-url": "https://packagist.org/downloads/",
            "license": [
                "BSD-3-Clause"
            ],
            "authors": [
                {
                    "name": "Sebastian Bergmann",
                    "email": "sebastian@phpunit.de",
                    "role": "lead"
                }
            ],
            "description": "CLI frontend for php-code-coverage",
            "homepage": "https://github.com/sebastianbergmann/phpcov",
            "support": {
                "issues": "https://github.com/sebastianbergmann/phpcov/issues",
                "source": "https://github.com/sebastianbergmann/phpcov/tree/8.2.1"
            },
            "funding": [
                {
                    "url": "https://github.com/sebastianbergmann",
                    "type": "github"
                }
            ],
            "time": "2022-03-24T12:07:05+00:00"
        },
        {
            "name": "phpunit/phpunit",
            "version": "9.6.10",
            "source": {
                "type": "git",
                "url": "https://github.com/sebastianbergmann/phpunit.git",
                "reference": "a6d351645c3fe5a30f5e86be6577d946af65a328"
            },
            "dist": {
                "type": "zip",
                "url": "https://api.github.com/repos/sebastianbergmann/phpunit/zipball/a6d351645c3fe5a30f5e86be6577d946af65a328",
                "reference": "a6d351645c3fe5a30f5e86be6577d946af65a328",
                "shasum": ""
            },
            "require": {
                "doctrine/instantiator": "^1.3.1 || ^2",
                "ext-dom": "*",
                "ext-json": "*",
                "ext-libxml": "*",
                "ext-mbstring": "*",
                "ext-xml": "*",
                "ext-xmlwriter": "*",
                "myclabs/deep-copy": "^1.10.1",
                "phar-io/manifest": "^2.0.3",
                "phar-io/version": "^3.0.2",
                "php": ">=7.3",
                "phpunit/php-code-coverage": "^9.2.13",
                "phpunit/php-file-iterator": "^3.0.5",
                "phpunit/php-invoker": "^3.1.1",
                "phpunit/php-text-template": "^2.0.3",
                "phpunit/php-timer": "^5.0.2",
                "sebastian/cli-parser": "^1.0.1",
                "sebastian/code-unit": "^1.0.6",
                "sebastian/comparator": "^4.0.8",
                "sebastian/diff": "^4.0.3",
                "sebastian/environment": "^5.1.3",
                "sebastian/exporter": "^4.0.5",
                "sebastian/global-state": "^5.0.1",
                "sebastian/object-enumerator": "^4.0.3",
                "sebastian/resource-operations": "^3.0.3",
                "sebastian/type": "^3.2",
                "sebastian/version": "^3.0.2"
            },
            "suggest": {
                "ext-soap": "To be able to generate mocks based on WSDL files",
                "ext-xdebug": "PHP extension that provides line coverage as well as branch and path coverage"
            },
            "bin": [
                "phpunit"
            ],
            "type": "library",
            "extra": {
                "branch-alias": {
                    "dev-master": "9.6-dev"
                }
            },
            "autoload": {
                "files": [
                    "src/Framework/Assert/Functions.php"
                ],
                "classmap": [
                    "src/"
                ]
            },
            "notification-url": "https://packagist.org/downloads/",
            "license": [
                "BSD-3-Clause"
            ],
            "authors": [
                {
                    "name": "Sebastian Bergmann",
                    "email": "sebastian@phpunit.de",
                    "role": "lead"
                }
            ],
            "description": "The PHP Unit Testing framework.",
            "homepage": "https://phpunit.de/",
            "keywords": [
                "phpunit",
                "testing",
                "xunit"
            ],
            "support": {
                "issues": "https://github.com/sebastianbergmann/phpunit/issues",
                "security": "https://github.com/sebastianbergmann/phpunit/security/policy",
                "source": "https://github.com/sebastianbergmann/phpunit/tree/9.6.10"
            },
            "funding": [
                {
                    "url": "https://phpunit.de/sponsors.html",
                    "type": "custom"
                },
                {
                    "url": "https://github.com/sebastianbergmann",
                    "type": "github"
                },
                {
                    "url": "https://tidelift.com/funding/github/packagist/phpunit/phpunit",
                    "type": "tidelift"
                }
            ],
            "time": "2023-07-10T04:04:23+00:00"
        },
        {
            "name": "phrity/net-uri",
            "version": "1.3.0",
            "source": {
                "type": "git",
                "url": "https://github.com/sirn-se/phrity-net-uri.git",
                "reference": "3f458e0c4d1ddc0e218d7a5b9420127c63925f43"
            },
            "dist": {
                "type": "zip",
                "url": "https://api.github.com/repos/sirn-se/phrity-net-uri/zipball/3f458e0c4d1ddc0e218d7a5b9420127c63925f43",
                "reference": "3f458e0c4d1ddc0e218d7a5b9420127c63925f43",
                "shasum": ""
            },
            "require": {
                "php": "^7.4 | ^8.0",
                "psr/http-factory": "^1.0",
                "psr/http-message": "^1.0 | ^2.0"
            },
            "require-dev": {
                "php-coveralls/php-coveralls": "^2.0",
                "phpunit/phpunit": "^9.0 | ^10.0",
                "squizlabs/php_codesniffer": "^3.0"
            },
            "type": "library",
            "autoload": {
                "psr-4": {
                    "Phrity\\Net\\": "src/"
                }
            },
            "notification-url": "https://packagist.org/downloads/",
            "license": [
                "MIT"
            ],
            "authors": [
                {
                    "name": "Sören Jensen",
                    "email": "sirn@sirn.se",
                    "homepage": "https://phrity.sirn.se"
                }
            ],
            "description": "PSR-7 Uri and PSR-17 UriFactory implementation",
            "homepage": "https://phrity.sirn.se/net-uri",
            "keywords": [
                "psr-17",
                "psr-7",
                "uri",
                "uri factory"
            ],
            "support": {
                "issues": "https://github.com/sirn-se/phrity-net-uri/issues",
                "source": "https://github.com/sirn-se/phrity-net-uri/tree/1.3.0"
            },
            "time": "2023-08-21T10:33:06+00:00"
        },
        {
            "name": "phrity/util-errorhandler",
            "version": "1.0.1",
            "source": {
                "type": "git",
                "url": "https://github.com/sirn-se/phrity-util-errorhandler.git",
                "reference": "dc9ac8fb70d733c48a9d9d1eb50f7022172da6bc"
            },
            "dist": {
                "type": "zip",
                "url": "https://api.github.com/repos/sirn-se/phrity-util-errorhandler/zipball/dc9ac8fb70d733c48a9d9d1eb50f7022172da6bc",
                "reference": "dc9ac8fb70d733c48a9d9d1eb50f7022172da6bc",
                "shasum": ""
            },
            "require": {
                "php": "^7.2|^8.0"
            },
            "require-dev": {
                "php-coveralls/php-coveralls": "^2.0",
                "phpunit/phpunit": "^8.0|^9.0",
                "squizlabs/php_codesniffer": "^3.5"
            },
            "type": "library",
            "autoload": {
                "psr-4": {
                    "": "src/"
                }
            },
            "notification-url": "https://packagist.org/downloads/",
            "license": [
                "MIT"
            ],
            "authors": [
                {
                    "name": "Sören Jensen",
                    "email": "sirn@sirn.se",
                    "homepage": "https://phrity.sirn.se"
                }
            ],
            "description": "Inline error handler; catch and resolve errors for code block.",
            "homepage": "https://phrity.sirn.se/util-errorhandler",
            "keywords": [
                "error",
                "warning"
            ],
            "support": {
                "issues": "https://github.com/sirn-se/phrity-util-errorhandler/issues",
                "source": "https://github.com/sirn-se/phrity-util-errorhandler/tree/1.0.1"
            },
            "time": "2022-10-27T12:14:42+00:00"
        },
        {
            "name": "sebastian/cli-parser",
            "version": "1.0.1",
            "source": {
                "type": "git",
                "url": "https://github.com/sebastianbergmann/cli-parser.git",
                "reference": "442e7c7e687e42adc03470c7b668bc4b2402c0b2"
            },
            "dist": {
                "type": "zip",
                "url": "https://api.github.com/repos/sebastianbergmann/cli-parser/zipball/442e7c7e687e42adc03470c7b668bc4b2402c0b2",
                "reference": "442e7c7e687e42adc03470c7b668bc4b2402c0b2",
                "shasum": ""
            },
            "require": {
                "php": ">=7.3"
            },
            "require-dev": {
                "phpunit/phpunit": "^9.3"
            },
            "type": "library",
            "extra": {
                "branch-alias": {
                    "dev-master": "1.0-dev"
                }
            },
            "autoload": {
                "classmap": [
                    "src/"
                ]
            },
            "notification-url": "https://packagist.org/downloads/",
            "license": [
                "BSD-3-Clause"
            ],
            "authors": [
                {
                    "name": "Sebastian Bergmann",
                    "email": "sebastian@phpunit.de",
                    "role": "lead"
                }
            ],
            "description": "Library for parsing CLI options",
            "homepage": "https://github.com/sebastianbergmann/cli-parser",
            "support": {
                "issues": "https://github.com/sebastianbergmann/cli-parser/issues",
                "source": "https://github.com/sebastianbergmann/cli-parser/tree/1.0.1"
            },
            "funding": [
                {
                    "url": "https://github.com/sebastianbergmann",
                    "type": "github"
                }
            ],
            "time": "2020-09-28T06:08:49+00:00"
        },
        {
            "name": "sebastian/code-unit",
            "version": "1.0.8",
            "source": {
                "type": "git",
                "url": "https://github.com/sebastianbergmann/code-unit.git",
                "reference": "1fc9f64c0927627ef78ba436c9b17d967e68e120"
            },
            "dist": {
                "type": "zip",
                "url": "https://api.github.com/repos/sebastianbergmann/code-unit/zipball/1fc9f64c0927627ef78ba436c9b17d967e68e120",
                "reference": "1fc9f64c0927627ef78ba436c9b17d967e68e120",
                "shasum": ""
            },
            "require": {
                "php": ">=7.3"
            },
            "require-dev": {
                "phpunit/phpunit": "^9.3"
            },
            "type": "library",
            "extra": {
                "branch-alias": {
                    "dev-master": "1.0-dev"
                }
            },
            "autoload": {
                "classmap": [
                    "src/"
                ]
            },
            "notification-url": "https://packagist.org/downloads/",
            "license": [
                "BSD-3-Clause"
            ],
            "authors": [
                {
                    "name": "Sebastian Bergmann",
                    "email": "sebastian@phpunit.de",
                    "role": "lead"
                }
            ],
            "description": "Collection of value objects that represent the PHP code units",
            "homepage": "https://github.com/sebastianbergmann/code-unit",
            "support": {
                "issues": "https://github.com/sebastianbergmann/code-unit/issues",
                "source": "https://github.com/sebastianbergmann/code-unit/tree/1.0.8"
            },
            "funding": [
                {
                    "url": "https://github.com/sebastianbergmann",
                    "type": "github"
                }
            ],
            "time": "2020-10-26T13:08:54+00:00"
        },
        {
            "name": "sebastian/code-unit-reverse-lookup",
            "version": "2.0.3",
            "source": {
                "type": "git",
                "url": "https://github.com/sebastianbergmann/code-unit-reverse-lookup.git",
                "reference": "ac91f01ccec49fb77bdc6fd1e548bc70f7faa3e5"
            },
            "dist": {
                "type": "zip",
                "url": "https://api.github.com/repos/sebastianbergmann/code-unit-reverse-lookup/zipball/ac91f01ccec49fb77bdc6fd1e548bc70f7faa3e5",
                "reference": "ac91f01ccec49fb77bdc6fd1e548bc70f7faa3e5",
                "shasum": ""
            },
            "require": {
                "php": ">=7.3"
            },
            "require-dev": {
                "phpunit/phpunit": "^9.3"
            },
            "type": "library",
            "extra": {
                "branch-alias": {
                    "dev-master": "2.0-dev"
                }
            },
            "autoload": {
                "classmap": [
                    "src/"
                ]
            },
            "notification-url": "https://packagist.org/downloads/",
            "license": [
                "BSD-3-Clause"
            ],
            "authors": [
                {
                    "name": "Sebastian Bergmann",
                    "email": "sebastian@phpunit.de"
                }
            ],
            "description": "Looks up which function or method a line of code belongs to",
            "homepage": "https://github.com/sebastianbergmann/code-unit-reverse-lookup/",
            "support": {
                "issues": "https://github.com/sebastianbergmann/code-unit-reverse-lookup/issues",
                "source": "https://github.com/sebastianbergmann/code-unit-reverse-lookup/tree/2.0.3"
            },
            "funding": [
                {
                    "url": "https://github.com/sebastianbergmann",
                    "type": "github"
                }
            ],
            "time": "2020-09-28T05:30:19+00:00"
        },
        {
            "name": "sebastian/comparator",
            "version": "4.0.8",
            "source": {
                "type": "git",
                "url": "https://github.com/sebastianbergmann/comparator.git",
                "reference": "fa0f136dd2334583309d32b62544682ee972b51a"
            },
            "dist": {
                "type": "zip",
                "url": "https://api.github.com/repos/sebastianbergmann/comparator/zipball/fa0f136dd2334583309d32b62544682ee972b51a",
                "reference": "fa0f136dd2334583309d32b62544682ee972b51a",
                "shasum": ""
            },
            "require": {
                "php": ">=7.3",
                "sebastian/diff": "^4.0",
                "sebastian/exporter": "^4.0"
            },
            "require-dev": {
                "phpunit/phpunit": "^9.3"
            },
            "type": "library",
            "extra": {
                "branch-alias": {
                    "dev-master": "4.0-dev"
                }
            },
            "autoload": {
                "classmap": [
                    "src/"
                ]
            },
            "notification-url": "https://packagist.org/downloads/",
            "license": [
                "BSD-3-Clause"
            ],
            "authors": [
                {
                    "name": "Sebastian Bergmann",
                    "email": "sebastian@phpunit.de"
                },
                {
                    "name": "Jeff Welch",
                    "email": "whatthejeff@gmail.com"
                },
                {
                    "name": "Volker Dusch",
                    "email": "github@wallbash.com"
                },
                {
                    "name": "Bernhard Schussek",
                    "email": "bschussek@2bepublished.at"
                }
            ],
            "description": "Provides the functionality to compare PHP values for equality",
            "homepage": "https://github.com/sebastianbergmann/comparator",
            "keywords": [
                "comparator",
                "compare",
                "equality"
            ],
            "support": {
                "issues": "https://github.com/sebastianbergmann/comparator/issues",
                "source": "https://github.com/sebastianbergmann/comparator/tree/4.0.8"
            },
            "funding": [
                {
                    "url": "https://github.com/sebastianbergmann",
                    "type": "github"
                }
            ],
            "time": "2022-09-14T12:41:17+00:00"
        },
        {
            "name": "sebastian/complexity",
            "version": "2.0.2",
            "source": {
                "type": "git",
                "url": "https://github.com/sebastianbergmann/complexity.git",
                "reference": "739b35e53379900cc9ac327b2147867b8b6efd88"
            },
            "dist": {
                "type": "zip",
                "url": "https://api.github.com/repos/sebastianbergmann/complexity/zipball/739b35e53379900cc9ac327b2147867b8b6efd88",
                "reference": "739b35e53379900cc9ac327b2147867b8b6efd88",
                "shasum": ""
            },
            "require": {
                "nikic/php-parser": "^4.7",
                "php": ">=7.3"
            },
            "require-dev": {
                "phpunit/phpunit": "^9.3"
            },
            "type": "library",
            "extra": {
                "branch-alias": {
                    "dev-master": "2.0-dev"
                }
            },
            "autoload": {
                "classmap": [
                    "src/"
                ]
            },
            "notification-url": "https://packagist.org/downloads/",
            "license": [
                "BSD-3-Clause"
            ],
            "authors": [
                {
                    "name": "Sebastian Bergmann",
                    "email": "sebastian@phpunit.de",
                    "role": "lead"
                }
            ],
            "description": "Library for calculating the complexity of PHP code units",
            "homepage": "https://github.com/sebastianbergmann/complexity",
            "support": {
                "issues": "https://github.com/sebastianbergmann/complexity/issues",
                "source": "https://github.com/sebastianbergmann/complexity/tree/2.0.2"
            },
            "funding": [
                {
                    "url": "https://github.com/sebastianbergmann",
                    "type": "github"
                }
            ],
            "time": "2020-10-26T15:52:27+00:00"
        },
        {
            "name": "sebastian/diff",
            "version": "4.0.5",
            "source": {
                "type": "git",
                "url": "https://github.com/sebastianbergmann/diff.git",
                "reference": "74be17022044ebaaecfdf0c5cd504fc9cd5a7131"
            },
            "dist": {
                "type": "zip",
                "url": "https://api.github.com/repos/sebastianbergmann/diff/zipball/74be17022044ebaaecfdf0c5cd504fc9cd5a7131",
                "reference": "74be17022044ebaaecfdf0c5cd504fc9cd5a7131",
                "shasum": ""
            },
            "require": {
                "php": ">=7.3"
            },
            "require-dev": {
                "phpunit/phpunit": "^9.3",
                "symfony/process": "^4.2 || ^5"
            },
            "type": "library",
            "extra": {
                "branch-alias": {
                    "dev-master": "4.0-dev"
                }
            },
            "autoload": {
                "classmap": [
                    "src/"
                ]
            },
            "notification-url": "https://packagist.org/downloads/",
            "license": [
                "BSD-3-Clause"
            ],
            "authors": [
                {
                    "name": "Sebastian Bergmann",
                    "email": "sebastian@phpunit.de"
                },
                {
                    "name": "Kore Nordmann",
                    "email": "mail@kore-nordmann.de"
                }
            ],
            "description": "Diff implementation",
            "homepage": "https://github.com/sebastianbergmann/diff",
            "keywords": [
                "diff",
                "udiff",
                "unidiff",
                "unified diff"
            ],
            "support": {
                "issues": "https://github.com/sebastianbergmann/diff/issues",
                "source": "https://github.com/sebastianbergmann/diff/tree/4.0.5"
            },
            "funding": [
                {
                    "url": "https://github.com/sebastianbergmann",
                    "type": "github"
                }
            ],
            "time": "2023-05-07T05:35:17+00:00"
        },
        {
            "name": "sebastian/environment",
            "version": "5.1.5",
            "source": {
                "type": "git",
                "url": "https://github.com/sebastianbergmann/environment.git",
                "reference": "830c43a844f1f8d5b7a1f6d6076b784454d8b7ed"
            },
            "dist": {
                "type": "zip",
                "url": "https://api.github.com/repos/sebastianbergmann/environment/zipball/830c43a844f1f8d5b7a1f6d6076b784454d8b7ed",
                "reference": "830c43a844f1f8d5b7a1f6d6076b784454d8b7ed",
                "shasum": ""
            },
            "require": {
                "php": ">=7.3"
            },
            "require-dev": {
                "phpunit/phpunit": "^9.3"
            },
            "suggest": {
                "ext-posix": "*"
            },
            "type": "library",
            "extra": {
                "branch-alias": {
                    "dev-master": "5.1-dev"
                }
            },
            "autoload": {
                "classmap": [
                    "src/"
                ]
            },
            "notification-url": "https://packagist.org/downloads/",
            "license": [
                "BSD-3-Clause"
            ],
            "authors": [
                {
                    "name": "Sebastian Bergmann",
                    "email": "sebastian@phpunit.de"
                }
            ],
            "description": "Provides functionality to handle HHVM/PHP environments",
            "homepage": "http://www.github.com/sebastianbergmann/environment",
            "keywords": [
                "Xdebug",
                "environment",
                "hhvm"
            ],
            "support": {
                "issues": "https://github.com/sebastianbergmann/environment/issues",
                "source": "https://github.com/sebastianbergmann/environment/tree/5.1.5"
            },
            "funding": [
                {
                    "url": "https://github.com/sebastianbergmann",
                    "type": "github"
                }
            ],
            "time": "2023-02-03T06:03:51+00:00"
        },
        {
            "name": "sebastian/exporter",
            "version": "4.0.5",
            "source": {
                "type": "git",
                "url": "https://github.com/sebastianbergmann/exporter.git",
                "reference": "ac230ed27f0f98f597c8a2b6eb7ac563af5e5b9d"
            },
            "dist": {
                "type": "zip",
                "url": "https://api.github.com/repos/sebastianbergmann/exporter/zipball/ac230ed27f0f98f597c8a2b6eb7ac563af5e5b9d",
                "reference": "ac230ed27f0f98f597c8a2b6eb7ac563af5e5b9d",
                "shasum": ""
            },
            "require": {
                "php": ">=7.3",
                "sebastian/recursion-context": "^4.0"
            },
            "require-dev": {
                "ext-mbstring": "*",
                "phpunit/phpunit": "^9.3"
            },
            "type": "library",
            "extra": {
                "branch-alias": {
                    "dev-master": "4.0-dev"
                }
            },
            "autoload": {
                "classmap": [
                    "src/"
                ]
            },
            "notification-url": "https://packagist.org/downloads/",
            "license": [
                "BSD-3-Clause"
            ],
            "authors": [
                {
                    "name": "Sebastian Bergmann",
                    "email": "sebastian@phpunit.de"
                },
                {
                    "name": "Jeff Welch",
                    "email": "whatthejeff@gmail.com"
                },
                {
                    "name": "Volker Dusch",
                    "email": "github@wallbash.com"
                },
                {
                    "name": "Adam Harvey",
                    "email": "aharvey@php.net"
                },
                {
                    "name": "Bernhard Schussek",
                    "email": "bschussek@gmail.com"
                }
            ],
            "description": "Provides the functionality to export PHP variables for visualization",
            "homepage": "https://www.github.com/sebastianbergmann/exporter",
            "keywords": [
                "export",
                "exporter"
            ],
            "support": {
                "issues": "https://github.com/sebastianbergmann/exporter/issues",
                "source": "https://github.com/sebastianbergmann/exporter/tree/4.0.5"
            },
            "funding": [
                {
                    "url": "https://github.com/sebastianbergmann",
                    "type": "github"
                }
            ],
            "time": "2022-09-14T06:03:37+00:00"
        },
        {
            "name": "sebastian/global-state",
            "version": "5.0.6",
            "source": {
                "type": "git",
                "url": "https://github.com/sebastianbergmann/global-state.git",
                "reference": "bde739e7565280bda77be70044ac1047bc007e34"
            },
            "dist": {
                "type": "zip",
                "url": "https://api.github.com/repos/sebastianbergmann/global-state/zipball/bde739e7565280bda77be70044ac1047bc007e34",
                "reference": "bde739e7565280bda77be70044ac1047bc007e34",
                "shasum": ""
            },
            "require": {
                "php": ">=7.3",
                "sebastian/object-reflector": "^2.0",
                "sebastian/recursion-context": "^4.0"
            },
            "require-dev": {
                "ext-dom": "*",
                "phpunit/phpunit": "^9.3"
            },
            "suggest": {
                "ext-uopz": "*"
            },
            "type": "library",
            "extra": {
                "branch-alias": {
                    "dev-master": "5.0-dev"
                }
            },
            "autoload": {
                "classmap": [
                    "src/"
                ]
            },
            "notification-url": "https://packagist.org/downloads/",
            "license": [
                "BSD-3-Clause"
            ],
            "authors": [
                {
                    "name": "Sebastian Bergmann",
                    "email": "sebastian@phpunit.de"
                }
            ],
            "description": "Snapshotting of global state",
            "homepage": "http://www.github.com/sebastianbergmann/global-state",
            "keywords": [
                "global state"
            ],
            "support": {
                "issues": "https://github.com/sebastianbergmann/global-state/issues",
                "source": "https://github.com/sebastianbergmann/global-state/tree/5.0.6"
            },
            "funding": [
                {
                    "url": "https://github.com/sebastianbergmann",
                    "type": "github"
                }
            ],
            "time": "2023-08-02T09:26:13+00:00"
        },
        {
            "name": "sebastian/lines-of-code",
            "version": "1.0.3",
            "source": {
                "type": "git",
                "url": "https://github.com/sebastianbergmann/lines-of-code.git",
                "reference": "c1c2e997aa3146983ed888ad08b15470a2e22ecc"
            },
            "dist": {
                "type": "zip",
                "url": "https://api.github.com/repos/sebastianbergmann/lines-of-code/zipball/c1c2e997aa3146983ed888ad08b15470a2e22ecc",
                "reference": "c1c2e997aa3146983ed888ad08b15470a2e22ecc",
                "shasum": ""
            },
            "require": {
                "nikic/php-parser": "^4.6",
                "php": ">=7.3"
            },
            "require-dev": {
                "phpunit/phpunit": "^9.3"
            },
            "type": "library",
            "extra": {
                "branch-alias": {
                    "dev-master": "1.0-dev"
                }
            },
            "autoload": {
                "classmap": [
                    "src/"
                ]
            },
            "notification-url": "https://packagist.org/downloads/",
            "license": [
                "BSD-3-Clause"
            ],
            "authors": [
                {
                    "name": "Sebastian Bergmann",
                    "email": "sebastian@phpunit.de",
                    "role": "lead"
                }
            ],
            "description": "Library for counting the lines of code in PHP source code",
            "homepage": "https://github.com/sebastianbergmann/lines-of-code",
            "support": {
                "issues": "https://github.com/sebastianbergmann/lines-of-code/issues",
                "source": "https://github.com/sebastianbergmann/lines-of-code/tree/1.0.3"
            },
            "funding": [
                {
                    "url": "https://github.com/sebastianbergmann",
                    "type": "github"
                }
            ],
            "time": "2020-11-28T06:42:11+00:00"
        },
        {
            "name": "sebastian/object-enumerator",
            "version": "4.0.4",
            "source": {
                "type": "git",
                "url": "https://github.com/sebastianbergmann/object-enumerator.git",
                "reference": "5c9eeac41b290a3712d88851518825ad78f45c71"
            },
            "dist": {
                "type": "zip",
                "url": "https://api.github.com/repos/sebastianbergmann/object-enumerator/zipball/5c9eeac41b290a3712d88851518825ad78f45c71",
                "reference": "5c9eeac41b290a3712d88851518825ad78f45c71",
                "shasum": ""
            },
            "require": {
                "php": ">=7.3",
                "sebastian/object-reflector": "^2.0",
                "sebastian/recursion-context": "^4.0"
            },
            "require-dev": {
                "phpunit/phpunit": "^9.3"
            },
            "type": "library",
            "extra": {
                "branch-alias": {
                    "dev-master": "4.0-dev"
                }
            },
            "autoload": {
                "classmap": [
                    "src/"
                ]
            },
            "notification-url": "https://packagist.org/downloads/",
            "license": [
                "BSD-3-Clause"
            ],
            "authors": [
                {
                    "name": "Sebastian Bergmann",
                    "email": "sebastian@phpunit.de"
                }
            ],
            "description": "Traverses array structures and object graphs to enumerate all referenced objects",
            "homepage": "https://github.com/sebastianbergmann/object-enumerator/",
            "support": {
                "issues": "https://github.com/sebastianbergmann/object-enumerator/issues",
                "source": "https://github.com/sebastianbergmann/object-enumerator/tree/4.0.4"
            },
            "funding": [
                {
                    "url": "https://github.com/sebastianbergmann",
                    "type": "github"
                }
            ],
            "time": "2020-10-26T13:12:34+00:00"
        },
        {
            "name": "sebastian/object-reflector",
            "version": "2.0.4",
            "source": {
                "type": "git",
                "url": "https://github.com/sebastianbergmann/object-reflector.git",
                "reference": "b4f479ebdbf63ac605d183ece17d8d7fe49c15c7"
            },
            "dist": {
                "type": "zip",
                "url": "https://api.github.com/repos/sebastianbergmann/object-reflector/zipball/b4f479ebdbf63ac605d183ece17d8d7fe49c15c7",
                "reference": "b4f479ebdbf63ac605d183ece17d8d7fe49c15c7",
                "shasum": ""
            },
            "require": {
                "php": ">=7.3"
            },
            "require-dev": {
                "phpunit/phpunit": "^9.3"
            },
            "type": "library",
            "extra": {
                "branch-alias": {
                    "dev-master": "2.0-dev"
                }
            },
            "autoload": {
                "classmap": [
                    "src/"
                ]
            },
            "notification-url": "https://packagist.org/downloads/",
            "license": [
                "BSD-3-Clause"
            ],
            "authors": [
                {
                    "name": "Sebastian Bergmann",
                    "email": "sebastian@phpunit.de"
                }
            ],
            "description": "Allows reflection of object attributes, including inherited and non-public ones",
            "homepage": "https://github.com/sebastianbergmann/object-reflector/",
            "support": {
                "issues": "https://github.com/sebastianbergmann/object-reflector/issues",
                "source": "https://github.com/sebastianbergmann/object-reflector/tree/2.0.4"
            },
            "funding": [
                {
                    "url": "https://github.com/sebastianbergmann",
                    "type": "github"
                }
            ],
            "time": "2020-10-26T13:14:26+00:00"
        },
        {
            "name": "sebastian/recursion-context",
            "version": "4.0.5",
            "source": {
                "type": "git",
                "url": "https://github.com/sebastianbergmann/recursion-context.git",
                "reference": "e75bd0f07204fec2a0af9b0f3cfe97d05f92efc1"
            },
            "dist": {
                "type": "zip",
                "url": "https://api.github.com/repos/sebastianbergmann/recursion-context/zipball/e75bd0f07204fec2a0af9b0f3cfe97d05f92efc1",
                "reference": "e75bd0f07204fec2a0af9b0f3cfe97d05f92efc1",
                "shasum": ""
            },
            "require": {
                "php": ">=7.3"
            },
            "require-dev": {
                "phpunit/phpunit": "^9.3"
            },
            "type": "library",
            "extra": {
                "branch-alias": {
                    "dev-master": "4.0-dev"
                }
            },
            "autoload": {
                "classmap": [
                    "src/"
                ]
            },
            "notification-url": "https://packagist.org/downloads/",
            "license": [
                "BSD-3-Clause"
            ],
            "authors": [
                {
                    "name": "Sebastian Bergmann",
                    "email": "sebastian@phpunit.de"
                },
                {
                    "name": "Jeff Welch",
                    "email": "whatthejeff@gmail.com"
                },
                {
                    "name": "Adam Harvey",
                    "email": "aharvey@php.net"
                }
            ],
            "description": "Provides functionality to recursively process PHP variables",
            "homepage": "https://github.com/sebastianbergmann/recursion-context",
            "support": {
                "issues": "https://github.com/sebastianbergmann/recursion-context/issues",
                "source": "https://github.com/sebastianbergmann/recursion-context/tree/4.0.5"
            },
            "funding": [
                {
                    "url": "https://github.com/sebastianbergmann",
                    "type": "github"
                }
            ],
            "time": "2023-02-03T06:07:39+00:00"
        },
        {
            "name": "sebastian/resource-operations",
            "version": "3.0.3",
            "source": {
                "type": "git",
                "url": "https://github.com/sebastianbergmann/resource-operations.git",
                "reference": "0f4443cb3a1d92ce809899753bc0d5d5a8dd19a8"
            },
            "dist": {
                "type": "zip",
                "url": "https://api.github.com/repos/sebastianbergmann/resource-operations/zipball/0f4443cb3a1d92ce809899753bc0d5d5a8dd19a8",
                "reference": "0f4443cb3a1d92ce809899753bc0d5d5a8dd19a8",
                "shasum": ""
            },
            "require": {
                "php": ">=7.3"
            },
            "require-dev": {
                "phpunit/phpunit": "^9.0"
            },
            "type": "library",
            "extra": {
                "branch-alias": {
                    "dev-master": "3.0-dev"
                }
            },
            "autoload": {
                "classmap": [
                    "src/"
                ]
            },
            "notification-url": "https://packagist.org/downloads/",
            "license": [
                "BSD-3-Clause"
            ],
            "authors": [
                {
                    "name": "Sebastian Bergmann",
                    "email": "sebastian@phpunit.de"
                }
            ],
            "description": "Provides a list of PHP built-in functions that operate on resources",
            "homepage": "https://www.github.com/sebastianbergmann/resource-operations",
            "support": {
                "issues": "https://github.com/sebastianbergmann/resource-operations/issues",
                "source": "https://github.com/sebastianbergmann/resource-operations/tree/3.0.3"
            },
            "funding": [
                {
                    "url": "https://github.com/sebastianbergmann",
                    "type": "github"
                }
            ],
            "time": "2020-09-28T06:45:17+00:00"
        },
        {
            "name": "sebastian/type",
            "version": "3.2.1",
            "source": {
                "type": "git",
                "url": "https://github.com/sebastianbergmann/type.git",
                "reference": "75e2c2a32f5e0b3aef905b9ed0b179b953b3d7c7"
            },
            "dist": {
                "type": "zip",
                "url": "https://api.github.com/repos/sebastianbergmann/type/zipball/75e2c2a32f5e0b3aef905b9ed0b179b953b3d7c7",
                "reference": "75e2c2a32f5e0b3aef905b9ed0b179b953b3d7c7",
                "shasum": ""
            },
            "require": {
                "php": ">=7.3"
            },
            "require-dev": {
                "phpunit/phpunit": "^9.5"
            },
            "type": "library",
            "extra": {
                "branch-alias": {
                    "dev-master": "3.2-dev"
                }
            },
            "autoload": {
                "classmap": [
                    "src/"
                ]
            },
            "notification-url": "https://packagist.org/downloads/",
            "license": [
                "BSD-3-Clause"
            ],
            "authors": [
                {
                    "name": "Sebastian Bergmann",
                    "email": "sebastian@phpunit.de",
                    "role": "lead"
                }
            ],
            "description": "Collection of value objects that represent the types of the PHP type system",
            "homepage": "https://github.com/sebastianbergmann/type",
            "support": {
                "issues": "https://github.com/sebastianbergmann/type/issues",
                "source": "https://github.com/sebastianbergmann/type/tree/3.2.1"
            },
            "funding": [
                {
                    "url": "https://github.com/sebastianbergmann",
                    "type": "github"
                }
            ],
            "time": "2023-02-03T06:13:03+00:00"
        },
        {
            "name": "sebastian/version",
            "version": "3.0.2",
            "source": {
                "type": "git",
                "url": "https://github.com/sebastianbergmann/version.git",
                "reference": "c6c1022351a901512170118436c764e473f6de8c"
            },
            "dist": {
                "type": "zip",
                "url": "https://api.github.com/repos/sebastianbergmann/version/zipball/c6c1022351a901512170118436c764e473f6de8c",
                "reference": "c6c1022351a901512170118436c764e473f6de8c",
                "shasum": ""
            },
            "require": {
                "php": ">=7.3"
            },
            "type": "library",
            "extra": {
                "branch-alias": {
                    "dev-master": "3.0-dev"
                }
            },
            "autoload": {
                "classmap": [
                    "src/"
                ]
            },
            "notification-url": "https://packagist.org/downloads/",
            "license": [
                "BSD-3-Clause"
            ],
            "authors": [
                {
                    "name": "Sebastian Bergmann",
                    "email": "sebastian@phpunit.de",
                    "role": "lead"
                }
            ],
            "description": "Library that helps with managing the version number of Git-hosted PHP projects",
            "homepage": "https://github.com/sebastianbergmann/version",
            "support": {
                "issues": "https://github.com/sebastianbergmann/version/issues",
                "source": "https://github.com/sebastianbergmann/version/tree/3.0.2"
            },
            "funding": [
                {
                    "url": "https://github.com/sebastianbergmann",
                    "type": "github"
                }
            ],
            "time": "2020-09-28T06:39:44+00:00"
        },
        {
            "name": "squizlabs/php_codesniffer",
            "version": "3.7.2",
            "source": {
                "type": "git",
                "url": "https://github.com/squizlabs/PHP_CodeSniffer.git",
                "reference": "ed8e00df0a83aa96acf703f8c2979ff33341f879"
            },
            "dist": {
                "type": "zip",
                "url": "https://api.github.com/repos/squizlabs/PHP_CodeSniffer/zipball/ed8e00df0a83aa96acf703f8c2979ff33341f879",
                "reference": "ed8e00df0a83aa96acf703f8c2979ff33341f879",
                "shasum": ""
            },
            "require": {
                "ext-simplexml": "*",
                "ext-tokenizer": "*",
                "ext-xmlwriter": "*",
                "php": ">=5.4.0"
            },
            "require-dev": {
                "phpunit/phpunit": "^4.0 || ^5.0 || ^6.0 || ^7.0"
            },
            "bin": [
                "bin/phpcs",
                "bin/phpcbf"
            ],
            "type": "library",
            "extra": {
                "branch-alias": {
                    "dev-master": "3.x-dev"
                }
            },
            "notification-url": "https://packagist.org/downloads/",
            "license": [
                "BSD-3-Clause"
            ],
            "authors": [
                {
                    "name": "Greg Sherwood",
                    "role": "lead"
                }
            ],
            "description": "PHP_CodeSniffer tokenizes PHP, JavaScript and CSS files and detects violations of a defined set of coding standards.",
            "homepage": "https://github.com/squizlabs/PHP_CodeSniffer",
            "keywords": [
                "phpcs",
                "standards",
                "static analysis"
            ],
            "support": {
                "issues": "https://github.com/squizlabs/PHP_CodeSniffer/issues",
                "source": "https://github.com/squizlabs/PHP_CodeSniffer",
                "wiki": "https://github.com/squizlabs/PHP_CodeSniffer/wiki"
            },
            "time": "2023-02-22T23:07:41+00:00"
        },
        {
            "name": "symfony/config",
            "version": "v5.4.26",
            "source": {
                "type": "git",
                "url": "https://github.com/symfony/config.git",
                "reference": "8109892f27beed9252bd1f1c1880aeb4ad842650"
            },
            "dist": {
                "type": "zip",
                "url": "https://api.github.com/repos/symfony/config/zipball/8109892f27beed9252bd1f1c1880aeb4ad842650",
                "reference": "8109892f27beed9252bd1f1c1880aeb4ad842650",
                "shasum": ""
            },
            "require": {
                "php": ">=7.2.5",
                "symfony/deprecation-contracts": "^2.1|^3",
                "symfony/filesystem": "^4.4|^5.0|^6.0",
                "symfony/polyfill-ctype": "~1.8",
                "symfony/polyfill-php80": "^1.16",
                "symfony/polyfill-php81": "^1.22"
            },
            "conflict": {
                "symfony/finder": "<4.4"
            },
            "require-dev": {
                "symfony/event-dispatcher": "^4.4|^5.0|^6.0",
                "symfony/finder": "^4.4|^5.0|^6.0",
                "symfony/messenger": "^4.4|^5.0|^6.0",
                "symfony/service-contracts": "^1.1|^2|^3",
                "symfony/yaml": "^4.4|^5.0|^6.0"
            },
            "suggest": {
                "symfony/yaml": "To use the yaml reference dumper"
            },
            "type": "library",
            "autoload": {
                "psr-4": {
                    "Symfony\\Component\\Config\\": ""
                },
                "exclude-from-classmap": [
                    "/Tests/"
                ]
            },
            "notification-url": "https://packagist.org/downloads/",
            "license": [
                "MIT"
            ],
            "authors": [
                {
                    "name": "Fabien Potencier",
                    "email": "fabien@symfony.com"
                },
                {
                    "name": "Symfony Community",
                    "homepage": "https://symfony.com/contributors"
                }
            ],
            "description": "Helps you find, load, combine, autofill and validate configuration values of any kind",
            "homepage": "https://symfony.com",
            "support": {
                "source": "https://github.com/symfony/config/tree/v5.4.26"
            },
            "funding": [
                {
                    "url": "https://symfony.com/sponsor",
                    "type": "custom"
                },
                {
                    "url": "https://github.com/fabpot",
                    "type": "github"
                },
                {
                    "url": "https://tidelift.com/funding/github/packagist/symfony/symfony",
                    "type": "tidelift"
                }
            ],
            "time": "2023-07-19T20:21:11+00:00"
        },
        {
            "name": "symfony/css-selector",
            "version": "v5.4.26",
            "source": {
                "type": "git",
                "url": "https://github.com/symfony/css-selector.git",
                "reference": "0ad3f7e9a1ab492c5b4214cf22a9dc55dcf8600a"
            },
            "dist": {
                "type": "zip",
                "url": "https://api.github.com/repos/symfony/css-selector/zipball/0ad3f7e9a1ab492c5b4214cf22a9dc55dcf8600a",
                "reference": "0ad3f7e9a1ab492c5b4214cf22a9dc55dcf8600a",
                "shasum": ""
            },
            "require": {
                "php": ">=7.2.5",
                "symfony/polyfill-php80": "^1.16"
            },
            "type": "library",
            "autoload": {
                "psr-4": {
                    "Symfony\\Component\\CssSelector\\": ""
                },
                "exclude-from-classmap": [
                    "/Tests/"
                ]
            },
            "notification-url": "https://packagist.org/downloads/",
            "license": [
                "MIT"
            ],
            "authors": [
                {
                    "name": "Fabien Potencier",
                    "email": "fabien@symfony.com"
                },
                {
                    "name": "Jean-François Simon",
                    "email": "jeanfrancois.simon@sensiolabs.com"
                },
                {
                    "name": "Symfony Community",
                    "homepage": "https://symfony.com/contributors"
                }
            ],
            "description": "Converts CSS selectors to XPath expressions",
            "homepage": "https://symfony.com",
            "support": {
                "source": "https://github.com/symfony/css-selector/tree/v5.4.26"
            },
            "funding": [
                {
                    "url": "https://symfony.com/sponsor",
                    "type": "custom"
                },
                {
                    "url": "https://github.com/fabpot",
                    "type": "github"
                },
                {
                    "url": "https://tidelift.com/funding/github/packagist/symfony/symfony",
                    "type": "tidelift"
                }
            ],
            "time": "2023-07-07T06:10:25+00:00"
        },
        {
            "name": "symfony/dependency-injection",
            "version": "v5.4.28",
            "source": {
                "type": "git",
                "url": "https://github.com/symfony/dependency-injection.git",
                "reference": "addc22fed594f9ce04e73ef6a9d3e2416f77192d"
            },
            "dist": {
                "type": "zip",
                "url": "https://api.github.com/repos/symfony/dependency-injection/zipball/addc22fed594f9ce04e73ef6a9d3e2416f77192d",
                "reference": "addc22fed594f9ce04e73ef6a9d3e2416f77192d",
                "shasum": ""
            },
            "require": {
                "php": ">=7.2.5",
                "psr/container": "^1.1.1",
                "symfony/deprecation-contracts": "^2.1|^3",
                "symfony/polyfill-php80": "^1.16",
                "symfony/polyfill-php81": "^1.22",
                "symfony/service-contracts": "^1.1.6|^2"
            },
            "conflict": {
                "ext-psr": "<1.1|>=2",
                "symfony/config": "<5.3",
                "symfony/finder": "<4.4",
                "symfony/proxy-manager-bridge": "<4.4",
                "symfony/yaml": "<4.4.26"
            },
            "provide": {
                "psr/container-implementation": "1.0",
                "symfony/service-implementation": "1.0|2.0"
            },
            "require-dev": {
                "symfony/config": "^5.3|^6.0",
                "symfony/expression-language": "^4.4|^5.0|^6.0",
                "symfony/yaml": "^4.4.26|^5.0|^6.0"
            },
            "suggest": {
                "symfony/config": "",
                "symfony/expression-language": "For using expressions in service container configuration",
                "symfony/finder": "For using double-star glob patterns or when GLOB_BRACE portability is required",
                "symfony/proxy-manager-bridge": "Generate service proxies to lazy load them",
                "symfony/yaml": ""
            },
            "type": "library",
            "autoload": {
                "psr-4": {
                    "Symfony\\Component\\DependencyInjection\\": ""
                },
                "exclude-from-classmap": [
                    "/Tests/"
                ]
            },
            "notification-url": "https://packagist.org/downloads/",
            "license": [
                "MIT"
            ],
            "authors": [
                {
                    "name": "Fabien Potencier",
                    "email": "fabien@symfony.com"
                },
                {
                    "name": "Symfony Community",
                    "homepage": "https://symfony.com/contributors"
                }
            ],
            "description": "Allows you to standardize and centralize the way objects are constructed in your application",
            "homepage": "https://symfony.com",
            "support": {
                "source": "https://github.com/symfony/dependency-injection/tree/v5.4.28"
            },
            "funding": [
                {
                    "url": "https://symfony.com/sponsor",
                    "type": "custom"
                },
                {
                    "url": "https://github.com/fabpot",
                    "type": "github"
                },
                {
                    "url": "https://tidelift.com/funding/github/packagist/symfony/symfony",
                    "type": "tidelift"
                }
            ],
            "time": "2023-08-14T10:47:38+00:00"
        },
        {
            "name": "symfony/event-dispatcher",
            "version": "v5.4.26",
            "source": {
                "type": "git",
                "url": "https://github.com/symfony/event-dispatcher.git",
                "reference": "5dcc00e03413f05c1e7900090927bb7247cb0aac"
            },
            "dist": {
                "type": "zip",
                "url": "https://api.github.com/repos/symfony/event-dispatcher/zipball/5dcc00e03413f05c1e7900090927bb7247cb0aac",
                "reference": "5dcc00e03413f05c1e7900090927bb7247cb0aac",
                "shasum": ""
            },
            "require": {
                "php": ">=7.2.5",
                "symfony/deprecation-contracts": "^2.1|^3",
                "symfony/event-dispatcher-contracts": "^2|^3",
                "symfony/polyfill-php80": "^1.16"
            },
            "conflict": {
                "symfony/dependency-injection": "<4.4"
            },
            "provide": {
                "psr/event-dispatcher-implementation": "1.0",
                "symfony/event-dispatcher-implementation": "2.0"
            },
            "require-dev": {
                "psr/log": "^1|^2|^3",
                "symfony/config": "^4.4|^5.0|^6.0",
                "symfony/dependency-injection": "^4.4|^5.0|^6.0",
                "symfony/error-handler": "^4.4|^5.0|^6.0",
                "symfony/expression-language": "^4.4|^5.0|^6.0",
                "symfony/http-foundation": "^4.4|^5.0|^6.0",
                "symfony/service-contracts": "^1.1|^2|^3",
                "symfony/stopwatch": "^4.4|^5.0|^6.0"
            },
            "suggest": {
                "symfony/dependency-injection": "",
                "symfony/http-kernel": ""
            },
            "type": "library",
            "autoload": {
                "psr-4": {
                    "Symfony\\Component\\EventDispatcher\\": ""
                },
                "exclude-from-classmap": [
                    "/Tests/"
                ]
            },
            "notification-url": "https://packagist.org/downloads/",
            "license": [
                "MIT"
            ],
            "authors": [
                {
                    "name": "Fabien Potencier",
                    "email": "fabien@symfony.com"
                },
                {
                    "name": "Symfony Community",
                    "homepage": "https://symfony.com/contributors"
                }
            ],
            "description": "Provides tools that allow your application components to communicate with each other by dispatching events and listening to them",
            "homepage": "https://symfony.com",
            "support": {
                "source": "https://github.com/symfony/event-dispatcher/tree/v5.4.26"
            },
            "funding": [
                {
                    "url": "https://symfony.com/sponsor",
                    "type": "custom"
                },
                {
                    "url": "https://github.com/fabpot",
                    "type": "github"
                },
                {
                    "url": "https://tidelift.com/funding/github/packagist/symfony/symfony",
                    "type": "tidelift"
                }
            ],
            "time": "2023-07-06T06:34:20+00:00"
        },
        {
            "name": "symfony/event-dispatcher-contracts",
            "version": "v2.5.2",
            "source": {
                "type": "git",
                "url": "https://github.com/symfony/event-dispatcher-contracts.git",
                "reference": "f98b54df6ad059855739db6fcbc2d36995283fe1"
            },
            "dist": {
                "type": "zip",
                "url": "https://api.github.com/repos/symfony/event-dispatcher-contracts/zipball/f98b54df6ad059855739db6fcbc2d36995283fe1",
                "reference": "f98b54df6ad059855739db6fcbc2d36995283fe1",
                "shasum": ""
            },
            "require": {
                "php": ">=7.2.5",
                "psr/event-dispatcher": "^1"
            },
            "suggest": {
                "symfony/event-dispatcher-implementation": ""
            },
            "type": "library",
            "extra": {
                "branch-alias": {
                    "dev-main": "2.5-dev"
                },
                "thanks": {
                    "name": "symfony/contracts",
                    "url": "https://github.com/symfony/contracts"
                }
            },
            "autoload": {
                "psr-4": {
                    "Symfony\\Contracts\\EventDispatcher\\": ""
                }
            },
            "notification-url": "https://packagist.org/downloads/",
            "license": [
                "MIT"
            ],
            "authors": [
                {
                    "name": "Nicolas Grekas",
                    "email": "p@tchwork.com"
                },
                {
                    "name": "Symfony Community",
                    "homepage": "https://symfony.com/contributors"
                }
            ],
            "description": "Generic abstractions related to dispatching event",
            "homepage": "https://symfony.com",
            "keywords": [
                "abstractions",
                "contracts",
                "decoupling",
                "interfaces",
                "interoperability",
                "standards"
            ],
            "support": {
                "source": "https://github.com/symfony/event-dispatcher-contracts/tree/v2.5.2"
            },
            "funding": [
                {
                    "url": "https://symfony.com/sponsor",
                    "type": "custom"
                },
                {
                    "url": "https://github.com/fabpot",
                    "type": "github"
                },
                {
                    "url": "https://tidelift.com/funding/github/packagist/symfony/symfony",
                    "type": "tidelift"
                }
            ],
            "time": "2022-01-02T09:53:40+00:00"
        },
        {
            "name": "symfony/filesystem",
            "version": "v5.4.25",
            "source": {
                "type": "git",
                "url": "https://github.com/symfony/filesystem.git",
                "reference": "0ce3a62c9579a53358d3a7eb6b3dfb79789a6364"
            },
            "dist": {
                "type": "zip",
                "url": "https://api.github.com/repos/symfony/filesystem/zipball/0ce3a62c9579a53358d3a7eb6b3dfb79789a6364",
                "reference": "0ce3a62c9579a53358d3a7eb6b3dfb79789a6364",
                "shasum": ""
            },
            "require": {
                "php": ">=7.2.5",
                "symfony/polyfill-ctype": "~1.8",
                "symfony/polyfill-mbstring": "~1.8",
                "symfony/polyfill-php80": "^1.16"
            },
            "type": "library",
            "autoload": {
                "psr-4": {
                    "Symfony\\Component\\Filesystem\\": ""
                },
                "exclude-from-classmap": [
                    "/Tests/"
                ]
            },
            "notification-url": "https://packagist.org/downloads/",
            "license": [
                "MIT"
            ],
            "authors": [
                {
                    "name": "Fabien Potencier",
                    "email": "fabien@symfony.com"
                },
                {
                    "name": "Symfony Community",
                    "homepage": "https://symfony.com/contributors"
                }
            ],
            "description": "Provides basic utilities for the filesystem",
            "homepage": "https://symfony.com",
            "support": {
                "source": "https://github.com/symfony/filesystem/tree/v5.4.25"
            },
            "funding": [
                {
                    "url": "https://symfony.com/sponsor",
                    "type": "custom"
                },
                {
                    "url": "https://github.com/fabpot",
                    "type": "github"
                },
                {
                    "url": "https://tidelift.com/funding/github/packagist/symfony/symfony",
                    "type": "tidelift"
                }
            ],
            "time": "2023-05-31T13:04:02+00:00"
        },
        {
            "name": "symfony/finder",
            "version": "v5.4.27",
            "source": {
                "type": "git",
                "url": "https://github.com/symfony/finder.git",
                "reference": "ff4bce3c33451e7ec778070e45bd23f74214cd5d"
            },
            "dist": {
                "type": "zip",
                "url": "https://api.github.com/repos/symfony/finder/zipball/ff4bce3c33451e7ec778070e45bd23f74214cd5d",
                "reference": "ff4bce3c33451e7ec778070e45bd23f74214cd5d",
                "shasum": ""
            },
            "require": {
                "php": ">=7.2.5",
                "symfony/deprecation-contracts": "^2.1|^3",
                "symfony/polyfill-php80": "^1.16"
            },
            "type": "library",
            "autoload": {
                "psr-4": {
                    "Symfony\\Component\\Finder\\": ""
                },
                "exclude-from-classmap": [
                    "/Tests/"
                ]
            },
            "notification-url": "https://packagist.org/downloads/",
            "license": [
                "MIT"
            ],
            "authors": [
                {
                    "name": "Fabien Potencier",
                    "email": "fabien@symfony.com"
                },
                {
                    "name": "Symfony Community",
                    "homepage": "https://symfony.com/contributors"
                }
            ],
            "description": "Finds files and directories via an intuitive fluent interface",
            "homepage": "https://symfony.com",
            "support": {
                "source": "https://github.com/symfony/finder/tree/v5.4.27"
            },
            "funding": [
                {
                    "url": "https://symfony.com/sponsor",
                    "type": "custom"
                },
                {
                    "url": "https://github.com/fabpot",
                    "type": "github"
                },
                {
                    "url": "https://tidelift.com/funding/github/packagist/symfony/symfony",
                    "type": "tidelift"
                }
            ],
            "time": "2023-07-31T08:02:31+00:00"
        },
        {
            "name": "symfony/options-resolver",
            "version": "v5.4.21",
            "source": {
                "type": "git",
                "url": "https://github.com/symfony/options-resolver.git",
                "reference": "4fe5cf6ede71096839f0e4b4444d65dd3a7c1eb9"
            },
            "dist": {
                "type": "zip",
                "url": "https://api.github.com/repos/symfony/options-resolver/zipball/4fe5cf6ede71096839f0e4b4444d65dd3a7c1eb9",
                "reference": "4fe5cf6ede71096839f0e4b4444d65dd3a7c1eb9",
                "shasum": ""
            },
            "require": {
                "php": ">=7.2.5",
                "symfony/deprecation-contracts": "^2.1|^3",
                "symfony/polyfill-php73": "~1.0",
                "symfony/polyfill-php80": "^1.16"
            },
            "type": "library",
            "autoload": {
                "psr-4": {
                    "Symfony\\Component\\OptionsResolver\\": ""
                },
                "exclude-from-classmap": [
                    "/Tests/"
                ]
            },
            "notification-url": "https://packagist.org/downloads/",
            "license": [
                "MIT"
            ],
            "authors": [
                {
                    "name": "Fabien Potencier",
                    "email": "fabien@symfony.com"
                },
                {
                    "name": "Symfony Community",
                    "homepage": "https://symfony.com/contributors"
                }
            ],
            "description": "Provides an improved replacement for the array_replace PHP function",
            "homepage": "https://symfony.com",
            "keywords": [
                "config",
                "configuration",
                "options"
            ],
            "support": {
                "source": "https://github.com/symfony/options-resolver/tree/v5.4.21"
            },
            "funding": [
                {
                    "url": "https://symfony.com/sponsor",
                    "type": "custom"
                },
                {
                    "url": "https://github.com/fabpot",
                    "type": "github"
                },
                {
                    "url": "https://tidelift.com/funding/github/packagist/symfony/symfony",
                    "type": "tidelift"
                }
            ],
            "time": "2023-02-14T08:03:56+00:00"
        },
        {
            "name": "symfony/polyfill-php81",
            "version": "v1.28.0",
            "source": {
                "type": "git",
                "url": "https://github.com/symfony/polyfill-php81.git",
                "reference": "7581cd600fa9fd681b797d00b02f068e2f13263b"
            },
            "dist": {
                "type": "zip",
                "url": "https://api.github.com/repos/symfony/polyfill-php81/zipball/7581cd600fa9fd681b797d00b02f068e2f13263b",
                "reference": "7581cd600fa9fd681b797d00b02f068e2f13263b",
                "shasum": ""
            },
            "require": {
                "php": ">=7.1"
            },
            "type": "library",
            "extra": {
                "branch-alias": {
                    "dev-main": "1.28-dev"
                },
                "thanks": {
                    "name": "symfony/polyfill",
                    "url": "https://github.com/symfony/polyfill"
                }
            },
            "autoload": {
                "files": [
                    "bootstrap.php"
                ],
                "psr-4": {
                    "Symfony\\Polyfill\\Php81\\": ""
                },
                "classmap": [
                    "Resources/stubs"
                ]
            },
            "notification-url": "https://packagist.org/downloads/",
            "license": [
                "MIT"
            ],
            "authors": [
                {
                    "name": "Nicolas Grekas",
                    "email": "p@tchwork.com"
                },
                {
                    "name": "Symfony Community",
                    "homepage": "https://symfony.com/contributors"
                }
            ],
            "description": "Symfony polyfill backporting some PHP 8.1+ features to lower PHP versions",
            "homepage": "https://symfony.com",
            "keywords": [
                "compatibility",
                "polyfill",
                "portable",
                "shim"
            ],
            "support": {
                "source": "https://github.com/symfony/polyfill-php81/tree/v1.28.0"
            },
            "funding": [
                {
                    "url": "https://symfony.com/sponsor",
                    "type": "custom"
                },
                {
                    "url": "https://github.com/fabpot",
                    "type": "github"
                },
                {
                    "url": "https://tidelift.com/funding/github/packagist/symfony/symfony",
                    "type": "tidelift"
                }
            ],
            "time": "2023-01-26T09:26:14+00:00"
        },
        {
            "name": "symfony/process",
            "version": "v5.4.28",
            "source": {
                "type": "git",
                "url": "https://github.com/symfony/process.git",
                "reference": "45261e1fccad1b5447a8d7a8e67aa7b4a9798b7b"
            },
            "dist": {
                "type": "zip",
                "url": "https://api.github.com/repos/symfony/process/zipball/45261e1fccad1b5447a8d7a8e67aa7b4a9798b7b",
                "reference": "45261e1fccad1b5447a8d7a8e67aa7b4a9798b7b",
                "shasum": ""
            },
            "require": {
                "php": ">=7.2.5",
                "symfony/polyfill-php80": "^1.16"
            },
            "type": "library",
            "autoload": {
                "psr-4": {
                    "Symfony\\Component\\Process\\": ""
                },
                "exclude-from-classmap": [
                    "/Tests/"
                ]
            },
            "notification-url": "https://packagist.org/downloads/",
            "license": [
                "MIT"
            ],
            "authors": [
                {
                    "name": "Fabien Potencier",
                    "email": "fabien@symfony.com"
                },
                {
                    "name": "Symfony Community",
                    "homepage": "https://symfony.com/contributors"
                }
            ],
            "description": "Executes commands in sub-processes",
            "homepage": "https://symfony.com",
            "support": {
                "source": "https://github.com/symfony/process/tree/v5.4.28"
            },
            "funding": [
                {
                    "url": "https://symfony.com/sponsor",
                    "type": "custom"
                },
                {
                    "url": "https://github.com/fabpot",
                    "type": "github"
                },
                {
                    "url": "https://tidelift.com/funding/github/packagist/symfony/symfony",
                    "type": "tidelift"
                }
            ],
            "time": "2023-08-07T10:36:04+00:00"
        },
        {
            "name": "symfony/stopwatch",
            "version": "v5.4.21",
            "source": {
                "type": "git",
                "url": "https://github.com/symfony/stopwatch.git",
                "reference": "f83692cd869a6f2391691d40a01e8acb89e76fee"
            },
            "dist": {
                "type": "zip",
                "url": "https://api.github.com/repos/symfony/stopwatch/zipball/f83692cd869a6f2391691d40a01e8acb89e76fee",
                "reference": "f83692cd869a6f2391691d40a01e8acb89e76fee",
                "shasum": ""
            },
            "require": {
                "php": ">=7.2.5",
                "symfony/service-contracts": "^1|^2|^3"
            },
            "type": "library",
            "autoload": {
                "psr-4": {
                    "Symfony\\Component\\Stopwatch\\": ""
                },
                "exclude-from-classmap": [
                    "/Tests/"
                ]
            },
            "notification-url": "https://packagist.org/downloads/",
            "license": [
                "MIT"
            ],
            "authors": [
                {
                    "name": "Fabien Potencier",
                    "email": "fabien@symfony.com"
                },
                {
                    "name": "Symfony Community",
                    "homepage": "https://symfony.com/contributors"
                }
            ],
            "description": "Provides a way to profile code",
            "homepage": "https://symfony.com",
            "support": {
                "source": "https://github.com/symfony/stopwatch/tree/v5.4.21"
            },
            "funding": [
                {
                    "url": "https://symfony.com/sponsor",
                    "type": "custom"
                },
                {
                    "url": "https://github.com/fabpot",
                    "type": "github"
                },
                {
                    "url": "https://tidelift.com/funding/github/packagist/symfony/symfony",
                    "type": "tidelift"
                }
            ],
            "time": "2023-02-14T08:03:56+00:00"
        },
        {
            "name": "textalk/websocket",
            "version": "1.6.3",
            "source": {
                "type": "git",
                "url": "https://github.com/Textalk/websocket-php.git",
                "reference": "67de79745b1a357caf812bfc44e0abf481cee012"
            },
            "dist": {
                "type": "zip",
                "url": "https://api.github.com/repos/Textalk/websocket-php/zipball/67de79745b1a357caf812bfc44e0abf481cee012",
                "reference": "67de79745b1a357caf812bfc44e0abf481cee012",
                "shasum": ""
            },
            "require": {
                "php": "^7.4 | ^8.0",
                "phrity/net-uri": "^1.0",
                "phrity/util-errorhandler": "^1.0",
                "psr/http-message": "^1.0",
                "psr/log": "^1.0 | ^2.0 | ^3.0"
            },
            "require-dev": {
                "php-coveralls/php-coveralls": "^2.0",
                "phpunit/phpunit": "^9.0",
                "squizlabs/php_codesniffer": "^3.5"
            },
            "type": "library",
            "autoload": {
                "psr-4": {
                    "WebSocket\\": "lib"
                }
            },
            "notification-url": "https://packagist.org/downloads/",
            "license": [
                "ISC"
            ],
            "authors": [
                {
                    "name": "Fredrik Liljegren"
                },
                {
                    "name": "Sören Jensen"
                }
            ],
            "description": "WebSocket client and server",
            "support": {
                "issues": "https://github.com/Textalk/websocket-php/issues",
                "source": "https://github.com/Textalk/websocket-php/tree/1.6.3"
            },
            "time": "2022-11-07T18:59:33+00:00"
        },
        {
            "name": "theseer/tokenizer",
            "version": "1.2.1",
            "source": {
                "type": "git",
                "url": "https://github.com/theseer/tokenizer.git",
                "reference": "34a41e998c2183e22995f158c581e7b5e755ab9e"
            },
            "dist": {
                "type": "zip",
                "url": "https://api.github.com/repos/theseer/tokenizer/zipball/34a41e998c2183e22995f158c581e7b5e755ab9e",
                "reference": "34a41e998c2183e22995f158c581e7b5e755ab9e",
                "shasum": ""
            },
            "require": {
                "ext-dom": "*",
                "ext-tokenizer": "*",
                "ext-xmlwriter": "*",
                "php": "^7.2 || ^8.0"
            },
            "type": "library",
            "autoload": {
                "classmap": [
                    "src/"
                ]
            },
            "notification-url": "https://packagist.org/downloads/",
            "license": [
                "BSD-3-Clause"
            ],
            "authors": [
                {
                    "name": "Arne Blankerts",
                    "email": "arne@blankerts.de",
                    "role": "Developer"
                }
            ],
            "description": "A small library for converting tokenized PHP source code into XML and potentially other formats",
            "support": {
                "issues": "https://github.com/theseer/tokenizer/issues",
                "source": "https://github.com/theseer/tokenizer/tree/1.2.1"
            },
            "funding": [
                {
                    "url": "https://github.com/theseer",
                    "type": "github"
                }
            ],
            "time": "2021-07-28T10:34:58+00:00"
        }
    ],
    "aliases": [],
    "minimum-stability": "stable",
    "stability-flags": {
        "ahand/mobileesp": 20
    },
    "prefer-stable": false,
    "prefer-lowest": false,
    "platform": {
        "php": ">=8.0"
    },
    "platform-dev": [],
    "platform-overrides": {
        "php": "8.0"
    },
    "plugin-api-version": "2.2.0"
}<|MERGE_RESOLUTION|>--- conflicted
+++ resolved
@@ -4,11 +4,7 @@
         "Read more about it at https://getcomposer.org/doc/01-basic-usage.md#installing-dependencies",
         "This file is @generated automatically"
     ],
-<<<<<<< HEAD
-    "content-hash": "f22671dcd3932747e9f64f3746259836",
-=======
-    "content-hash": "58a65c9a8189704c78ba6999c011fbf9",
->>>>>>> ac1817b8
+    "content-hash": "00b3a5fbf5132ebd0014958170d1a816",
     "packages": [
         {
             "name": "ahand/mobileesp",
@@ -12563,5 +12559,5 @@
     "platform-overrides": {
         "php": "8.0"
     },
-    "plugin-api-version": "2.2.0"
+    "plugin-api-version": "2.3.0"
 }