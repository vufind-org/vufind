{
    "_readme": [
        "This file locks the dependencies of your project to a known state",
        "Read more about it at https://getcomposer.org/doc/01-basic-usage.md#installing-dependencies",
        "This file is @generated automatically"
    ],
<<<<<<< HEAD
    "content-hash": "93d47f270bef821109d2719cb69af01b",
=======
    "content-hash": "a211822b0fbda947d665a250d0a3b61f",
>>>>>>> 2f03f18c
    "packages": [
        {
            "name": "ahand/mobileesp",
            "version": "dev-master",
            "source": {
                "type": "git",
                "url": "https://github.com/ahand/mobileesp.git",
                "reference": "c02055dbe9baee63aab11438f4d7b5d25075d347"
            },
            "dist": {
                "type": "zip",
                "url": "https://api.github.com/repos/ahand/mobileesp/zipball/c02055dbe9baee63aab11438f4d7b5d25075d347",
                "reference": "c02055dbe9baee63aab11438f4d7b5d25075d347",
                "shasum": ""
            },
            "default-branch": true,
            "type": "library",
            "autoload": {
                "classmap": [
                    "PHP"
                ]
            },
            "notification-url": "https://packagist.org/downloads/",
            "license": [
                "Apache-2.0"
            ],
            "authors": [
                {
                    "name": "Anthony Hand",
                    "email": "anthony.hand@gmail.com",
                    "role": "Maintainer"
                }
            ],
            "description": "Since 2008, MobileESP provides web site developers an easy-to-use and lightweight API for detecting whether visitors are using a mobile device, and if so, what kind. The APIs provide simple boolean results ('true' or 'false') for identifying individual device categories (such as iPhone, BlackBerry, Android, and Windows Mobile), device capabilities (e.g., J2ME), and broad classes of devices, such as 'iPhone Tier' (iPhone/Android/Tizen) or 'Tablet Tier.' APIs are available in PHP, JavaScript, Java, C#, Ruby Python, and more.",
            "homepage": "http://www.mobileesp.org",
            "keywords": [
                "Mobile-Detect",
                "browser",
                "detect android",
                "detect ipad",
                "detect iphone",
                "detect tablet",
                "mobile",
                "mobile detect",
                "mobile detector",
                "mobile device",
                "mobile esp",
                "mobile redirect",
                "mobile view managing",
                "mobiledetect",
                "responsive web",
                "user agent",
                "useragent"
            ],
            "support": {
                "issues": "https://github.com/ahand/mobileesp/issues",
                "source": "https://github.com/ahand/mobileesp/"
            },
            "time": "2017-06-06T22:20:56+00:00"
        },
        {
            "name": "bacon/bacon-qr-code",
            "version": "2.0.8",
            "source": {
                "type": "git",
                "url": "https://github.com/Bacon/BaconQrCode.git",
                "reference": "8674e51bb65af933a5ffaf1c308a660387c35c22"
            },
            "dist": {
                "type": "zip",
                "url": "https://api.github.com/repos/Bacon/BaconQrCode/zipball/8674e51bb65af933a5ffaf1c308a660387c35c22",
                "reference": "8674e51bb65af933a5ffaf1c308a660387c35c22",
                "shasum": ""
            },
            "require": {
                "dasprid/enum": "^1.0.3",
                "ext-iconv": "*",
                "php": "^7.1 || ^8.0"
            },
            "require-dev": {
                "phly/keep-a-changelog": "^2.1",
                "phpunit/phpunit": "^7 | ^8 | ^9",
                "spatie/phpunit-snapshot-assertions": "^4.2.9",
                "squizlabs/php_codesniffer": "^3.4"
            },
            "suggest": {
                "ext-imagick": "to generate QR code images"
            },
            "type": "library",
            "autoload": {
                "psr-4": {
                    "BaconQrCode\\": "src/"
                }
            },
            "notification-url": "https://packagist.org/downloads/",
            "license": [
                "BSD-2-Clause"
            ],
            "authors": [
                {
                    "name": "Ben Scholzen 'DASPRiD'",
                    "email": "mail@dasprids.de",
                    "homepage": "https://dasprids.de/",
                    "role": "Developer"
                }
            ],
            "description": "BaconQrCode is a QR code generator for PHP.",
            "homepage": "https://github.com/Bacon/BaconQrCode",
            "support": {
                "issues": "https://github.com/Bacon/BaconQrCode/issues",
                "source": "https://github.com/Bacon/BaconQrCode/tree/2.0.8"
            },
            "time": "2022-12-07T17:46:57+00:00"
        },
        {
            "name": "brick/varexporter",
            "version": "0.3.8",
            "source": {
                "type": "git",
                "url": "https://github.com/brick/varexporter.git",
                "reference": "b5853edea6204ff8fa10633c3a4cccc4058410ed"
            },
            "dist": {
                "type": "zip",
                "url": "https://api.github.com/repos/brick/varexporter/zipball/b5853edea6204ff8fa10633c3a4cccc4058410ed",
                "reference": "b5853edea6204ff8fa10633c3a4cccc4058410ed",
                "shasum": ""
            },
            "require": {
                "nikic/php-parser": "^4.0",
                "php": "^7.2 || ^8.0"
            },
            "require-dev": {
                "php-coveralls/php-coveralls": "^2.2",
                "phpunit/phpunit": "^8.5 || ^9.0",
                "vimeo/psalm": "4.23.0"
            },
            "type": "library",
            "autoload": {
                "psr-4": {
                    "Brick\\VarExporter\\": "src/"
                }
            },
            "notification-url": "https://packagist.org/downloads/",
            "license": [
                "MIT"
            ],
            "description": "A powerful alternative to var_export(), which can export closures and objects without __set_state()",
            "keywords": [
                "var_export"
            ],
            "support": {
                "issues": "https://github.com/brick/varexporter/issues",
                "source": "https://github.com/brick/varexporter/tree/0.3.8"
            },
            "funding": [
                {
                    "url": "https://github.com/BenMorel",
                    "type": "github"
                }
            ],
            "time": "2023-01-21T23:05:38+00:00"
        },
        {
            "name": "cap60552/php-sip2",
            "version": "v1.0.0",
            "source": {
                "type": "git",
                "url": "https://github.com/cap60552/php-sip2.git",
                "reference": "9904f94e857b7d4d4fd494f2d6634dcaf0d6e2c1"
            },
            "dist": {
                "type": "zip",
                "url": "https://api.github.com/repos/cap60552/php-sip2/zipball/9904f94e857b7d4d4fd494f2d6634dcaf0d6e2c1",
                "reference": "9904f94e857b7d4d4fd494f2d6634dcaf0d6e2c1",
                "shasum": ""
            },
            "type": "library",
            "autoload": {
                "classmap": [
                    "/"
                ]
            },
            "notification-url": "https://packagist.org/downloads/",
            "license": [
                "GPL-3.0"
            ],
            "authors": [
                {
                    "name": "John Wohlers",
                    "email": "john@wohlershome.net",
                    "role": "Maintainer"
                }
            ],
            "description": "PHP class library to facilitate communication with Integrated Library System (ILS) servers via 3M's SIP2.",
            "homepage": "https://github.com/cap60552/php-sip2",
            "support": {
                "issues": "https://github.com/cap60552/php-sip2/issues",
                "source": "https://github.com/cap60552/php-sip2/tree/v1.0.0"
            },
            "time": "2015-11-03T04:42:39+00:00"
        },
        {
            "name": "colinmollenhour/credis",
            "version": "v1.15.0",
            "source": {
                "type": "git",
                "url": "https://github.com/colinmollenhour/credis.git",
                "reference": "28810439de1d9597b7ba11794ed9479fb6f3de7c"
            },
            "dist": {
                "type": "zip",
                "url": "https://api.github.com/repos/colinmollenhour/credis/zipball/28810439de1d9597b7ba11794ed9479fb6f3de7c",
                "reference": "28810439de1d9597b7ba11794ed9479fb6f3de7c",
                "shasum": ""
            },
            "require": {
                "php": ">=5.6.0"
            },
            "suggest": {
                "ext-redis": "Improved performance for communicating with redis"
            },
            "type": "library",
            "autoload": {
                "classmap": [
                    "Client.php",
                    "Cluster.php",
                    "Sentinel.php",
                    "Module.php"
                ]
            },
            "notification-url": "https://packagist.org/downloads/",
            "license": [
                "MIT"
            ],
            "authors": [
                {
                    "name": "Colin Mollenhour",
                    "email": "colin@mollenhour.com"
                }
            ],
            "description": "Credis is a lightweight interface to the Redis key-value store which wraps the phpredis library when available for better performance.",
            "homepage": "https://github.com/colinmollenhour/credis",
            "support": {
                "issues": "https://github.com/colinmollenhour/credis/issues",
                "source": "https://github.com/colinmollenhour/credis/tree/v1.15.0"
            },
            "time": "2023-04-18T15:34:23+00:00"
        },
        {
            "name": "composer/package-versions-deprecated",
            "version": "1.11.99.5",
            "source": {
                "type": "git",
                "url": "https://github.com/composer/package-versions-deprecated.git",
                "reference": "b4f54f74ef3453349c24a845d22392cd31e65f1d"
            },
            "dist": {
                "type": "zip",
                "url": "https://api.github.com/repos/composer/package-versions-deprecated/zipball/b4f54f74ef3453349c24a845d22392cd31e65f1d",
                "reference": "b4f54f74ef3453349c24a845d22392cd31e65f1d",
                "shasum": ""
            },
            "require": {
                "composer-plugin-api": "^1.1.0 || ^2.0",
                "php": "^7 || ^8"
            },
            "replace": {
                "ocramius/package-versions": "1.11.99"
            },
            "require-dev": {
                "composer/composer": "^1.9.3 || ^2.0@dev",
                "ext-zip": "^1.13",
                "phpunit/phpunit": "^6.5 || ^7"
            },
            "type": "composer-plugin",
            "extra": {
                "class": "PackageVersions\\Installer",
                "branch-alias": {
                    "dev-master": "1.x-dev"
                }
            },
            "autoload": {
                "psr-4": {
                    "PackageVersions\\": "src/PackageVersions"
                }
            },
            "notification-url": "https://packagist.org/downloads/",
            "license": [
                "MIT"
            ],
            "authors": [
                {
                    "name": "Marco Pivetta",
                    "email": "ocramius@gmail.com"
                },
                {
                    "name": "Jordi Boggiano",
                    "email": "j.boggiano@seld.be"
                }
            ],
            "description": "Composer plugin that provides efficient querying for installed package versions (no runtime IO)",
            "support": {
                "issues": "https://github.com/composer/package-versions-deprecated/issues",
                "source": "https://github.com/composer/package-versions-deprecated/tree/1.11.99.5"
            },
            "funding": [
                {
                    "url": "https://packagist.com",
                    "type": "custom"
                },
                {
                    "url": "https://github.com/composer",
                    "type": "github"
                },
                {
                    "url": "https://tidelift.com/funding/github/packagist/composer/composer",
                    "type": "tidelift"
                }
            ],
            "time": "2022-01-17T14:14:24+00:00"
        },
        {
            "name": "composer/semver",
            "version": "3.3.2",
            "source": {
                "type": "git",
                "url": "https://github.com/composer/semver.git",
                "reference": "3953f23262f2bff1919fc82183ad9acb13ff62c9"
            },
            "dist": {
                "type": "zip",
                "url": "https://api.github.com/repos/composer/semver/zipball/3953f23262f2bff1919fc82183ad9acb13ff62c9",
                "reference": "3953f23262f2bff1919fc82183ad9acb13ff62c9",
                "shasum": ""
            },
            "require": {
                "php": "^5.3.2 || ^7.0 || ^8.0"
            },
            "require-dev": {
                "phpstan/phpstan": "^1.4",
                "symfony/phpunit-bridge": "^4.2 || ^5"
            },
            "type": "library",
            "extra": {
                "branch-alias": {
                    "dev-main": "3.x-dev"
                }
            },
            "autoload": {
                "psr-4": {
                    "Composer\\Semver\\": "src"
                }
            },
            "notification-url": "https://packagist.org/downloads/",
            "license": [
                "MIT"
            ],
            "authors": [
                {
                    "name": "Nils Adermann",
                    "email": "naderman@naderman.de",
                    "homepage": "http://www.naderman.de"
                },
                {
                    "name": "Jordi Boggiano",
                    "email": "j.boggiano@seld.be",
                    "homepage": "http://seld.be"
                },
                {
                    "name": "Rob Bast",
                    "email": "rob.bast@gmail.com",
                    "homepage": "http://robbast.nl"
                }
            ],
            "description": "Semver library that offers utilities, version constraint parsing and validation.",
            "keywords": [
                "semantic",
                "semver",
                "validation",
                "versioning"
            ],
            "support": {
                "irc": "irc://irc.freenode.org/composer",
                "issues": "https://github.com/composer/semver/issues",
                "source": "https://github.com/composer/semver/tree/3.3.2"
            },
            "funding": [
                {
                    "url": "https://packagist.com",
                    "type": "custom"
                },
                {
                    "url": "https://github.com/composer",
                    "type": "github"
                },
                {
                    "url": "https://tidelift.com/funding/github/packagist/composer/composer",
                    "type": "tidelift"
                }
            ],
            "time": "2022-04-01T19:23:25+00:00"
        },
        {
            "name": "dasprid/enum",
            "version": "1.0.4",
            "source": {
                "type": "git",
                "url": "https://github.com/DASPRiD/Enum.git",
                "reference": "8e6b6ea76eabbf19ea2bf5b67b98e1860474012f"
            },
            "dist": {
                "type": "zip",
                "url": "https://api.github.com/repos/DASPRiD/Enum/zipball/8e6b6ea76eabbf19ea2bf5b67b98e1860474012f",
                "reference": "8e6b6ea76eabbf19ea2bf5b67b98e1860474012f",
                "shasum": ""
            },
            "require": {
                "php": ">=7.1 <9.0"
            },
            "require-dev": {
                "phpunit/phpunit": "^7 | ^8 | ^9",
                "squizlabs/php_codesniffer": "*"
            },
            "type": "library",
            "autoload": {
                "psr-4": {
                    "DASPRiD\\Enum\\": "src/"
                }
            },
            "notification-url": "https://packagist.org/downloads/",
            "license": [
                "BSD-2-Clause"
            ],
            "authors": [
                {
                    "name": "Ben Scholzen 'DASPRiD'",
                    "email": "mail@dasprids.de",
                    "homepage": "https://dasprids.de/",
                    "role": "Developer"
                }
            ],
            "description": "PHP 7.1 enum implementation",
            "keywords": [
                "enum",
                "map"
            ],
            "support": {
                "issues": "https://github.com/DASPRiD/Enum/issues",
                "source": "https://github.com/DASPRiD/Enum/tree/1.0.4"
            },
            "time": "2023-03-01T18:44:03+00:00"
        },
        {
            "name": "defuse/php-encryption",
            "version": "v2.3.1",
            "source": {
                "type": "git",
                "url": "https://github.com/defuse/php-encryption.git",
                "reference": "77880488b9954b7884c25555c2a0ea9e7053f9d2"
            },
            "dist": {
                "type": "zip",
                "url": "https://api.github.com/repos/defuse/php-encryption/zipball/77880488b9954b7884c25555c2a0ea9e7053f9d2",
                "reference": "77880488b9954b7884c25555c2a0ea9e7053f9d2",
                "shasum": ""
            },
            "require": {
                "ext-openssl": "*",
                "paragonie/random_compat": ">= 2",
                "php": ">=5.6.0"
            },
            "require-dev": {
                "phpunit/phpunit": "^4|^5|^6|^7|^8|^9"
            },
            "bin": [
                "bin/generate-defuse-key"
            ],
            "type": "library",
            "autoload": {
                "psr-4": {
                    "Defuse\\Crypto\\": "src"
                }
            },
            "notification-url": "https://packagist.org/downloads/",
            "license": [
                "MIT"
            ],
            "authors": [
                {
                    "name": "Taylor Hornby",
                    "email": "taylor@defuse.ca",
                    "homepage": "https://defuse.ca/"
                },
                {
                    "name": "Scott Arciszewski",
                    "email": "info@paragonie.com",
                    "homepage": "https://paragonie.com"
                }
            ],
            "description": "Secure PHP Encryption Library",
            "keywords": [
                "aes",
                "authenticated encryption",
                "cipher",
                "crypto",
                "cryptography",
                "encrypt",
                "encryption",
                "openssl",
                "security",
                "symmetric key cryptography"
            ],
            "support": {
                "issues": "https://github.com/defuse/php-encryption/issues",
                "source": "https://github.com/defuse/php-encryption/tree/v2.3.1"
            },
            "time": "2021-04-09T23:57:26+00:00"
        },
        {
            "name": "dflydev/dot-access-data",
            "version": "v3.0.2",
            "source": {
                "type": "git",
                "url": "https://github.com/dflydev/dflydev-dot-access-data.git",
                "reference": "f41715465d65213d644d3141a6a93081be5d3549"
            },
            "dist": {
                "type": "zip",
                "url": "https://api.github.com/repos/dflydev/dflydev-dot-access-data/zipball/f41715465d65213d644d3141a6a93081be5d3549",
                "reference": "f41715465d65213d644d3141a6a93081be5d3549",
                "shasum": ""
            },
            "require": {
                "php": "^7.1 || ^8.0"
            },
            "require-dev": {
                "phpstan/phpstan": "^0.12.42",
                "phpunit/phpunit": "^7.5 || ^8.5 || ^9.3",
                "scrutinizer/ocular": "1.6.0",
                "squizlabs/php_codesniffer": "^3.5",
                "vimeo/psalm": "^4.0.0"
            },
            "type": "library",
            "extra": {
                "branch-alias": {
                    "dev-main": "3.x-dev"
                }
            },
            "autoload": {
                "psr-4": {
                    "Dflydev\\DotAccessData\\": "src/"
                }
            },
            "notification-url": "https://packagist.org/downloads/",
            "license": [
                "MIT"
            ],
            "authors": [
                {
                    "name": "Dragonfly Development Inc.",
                    "email": "info@dflydev.com",
                    "homepage": "http://dflydev.com"
                },
                {
                    "name": "Beau Simensen",
                    "email": "beau@dflydev.com",
                    "homepage": "http://beausimensen.com"
                },
                {
                    "name": "Carlos Frutos",
                    "email": "carlos@kiwing.it",
                    "homepage": "https://github.com/cfrutos"
                },
                {
                    "name": "Colin O'Dell",
                    "email": "colinodell@gmail.com",
                    "homepage": "https://www.colinodell.com"
                }
            ],
            "description": "Given a deep data structure, access data by dot notation.",
            "homepage": "https://github.com/dflydev/dflydev-dot-access-data",
            "keywords": [
                "access",
                "data",
                "dot",
                "notation"
            ],
            "support": {
                "issues": "https://github.com/dflydev/dflydev-dot-access-data/issues",
                "source": "https://github.com/dflydev/dflydev-dot-access-data/tree/v3.0.2"
            },
            "time": "2022-10-27T11:44:00+00:00"
        },
        {
            "name": "doctrine/cache",
            "version": "2.2.0",
            "source": {
                "type": "git",
                "url": "https://github.com/doctrine/cache.git",
                "reference": "1ca8f21980e770095a31456042471a57bc4c68fb"
            },
            "dist": {
                "type": "zip",
                "url": "https://api.github.com/repos/doctrine/cache/zipball/1ca8f21980e770095a31456042471a57bc4c68fb",
                "reference": "1ca8f21980e770095a31456042471a57bc4c68fb",
                "shasum": ""
            },
            "require": {
                "php": "~7.1 || ^8.0"
            },
            "conflict": {
                "doctrine/common": ">2.2,<2.4"
            },
            "require-dev": {
                "cache/integration-tests": "dev-master",
                "doctrine/coding-standard": "^9",
                "phpunit/phpunit": "^7.5 || ^8.5 || ^9.5",
                "psr/cache": "^1.0 || ^2.0 || ^3.0",
                "symfony/cache": "^4.4 || ^5.4 || ^6",
                "symfony/var-exporter": "^4.4 || ^5.4 || ^6"
            },
            "type": "library",
            "autoload": {
                "psr-4": {
                    "Doctrine\\Common\\Cache\\": "lib/Doctrine/Common/Cache"
                }
            },
            "notification-url": "https://packagist.org/downloads/",
            "license": [
                "MIT"
            ],
            "authors": [
                {
                    "name": "Guilherme Blanco",
                    "email": "guilhermeblanco@gmail.com"
                },
                {
                    "name": "Roman Borschel",
                    "email": "roman@code-factory.org"
                },
                {
                    "name": "Benjamin Eberlei",
                    "email": "kontakt@beberlei.de"
                },
                {
                    "name": "Jonathan Wage",
                    "email": "jonwage@gmail.com"
                },
                {
                    "name": "Johannes Schmitt",
                    "email": "schmittjoh@gmail.com"
                }
            ],
            "description": "PHP Doctrine Cache library is a popular cache implementation that supports many different drivers such as redis, memcache, apc, mongodb and others.",
            "homepage": "https://www.doctrine-project.org/projects/cache.html",
            "keywords": [
                "abstraction",
                "apcu",
                "cache",
                "caching",
                "couchdb",
                "memcached",
                "php",
                "redis",
                "xcache"
            ],
            "support": {
                "issues": "https://github.com/doctrine/cache/issues",
                "source": "https://github.com/doctrine/cache/tree/2.2.0"
            },
            "funding": [
                {
                    "url": "https://www.doctrine-project.org/sponsorship.html",
                    "type": "custom"
                },
                {
                    "url": "https://www.patreon.com/phpdoctrine",
                    "type": "patreon"
                },
                {
                    "url": "https://tidelift.com/funding/github/packagist/doctrine%2Fcache",
                    "type": "tidelift"
                }
            ],
            "time": "2022-05-20T20:07:39+00:00"
        },
        {
            "name": "doctrine/collections",
            "version": "1.8.0",
            "source": {
                "type": "git",
                "url": "https://github.com/doctrine/collections.git",
                "reference": "2b44dd4cbca8b5744327de78bafef5945c7e7b5e"
            },
            "dist": {
                "type": "zip",
                "url": "https://api.github.com/repos/doctrine/collections/zipball/2b44dd4cbca8b5744327de78bafef5945c7e7b5e",
                "reference": "2b44dd4cbca8b5744327de78bafef5945c7e7b5e",
                "shasum": ""
            },
            "require": {
                "doctrine/deprecations": "^0.5.3 || ^1",
                "php": "^7.1.3 || ^8.0"
            },
            "require-dev": {
                "doctrine/coding-standard": "^9.0 || ^10.0",
                "phpstan/phpstan": "^1.4.8",
                "phpunit/phpunit": "^7.5 || ^8.5 || ^9.1.5",
                "vimeo/psalm": "^4.22"
            },
            "type": "library",
            "autoload": {
                "psr-4": {
                    "Doctrine\\Common\\Collections\\": "lib/Doctrine/Common/Collections"
                }
            },
            "notification-url": "https://packagist.org/downloads/",
            "license": [
                "MIT"
            ],
            "authors": [
                {
                    "name": "Guilherme Blanco",
                    "email": "guilhermeblanco@gmail.com"
                },
                {
                    "name": "Roman Borschel",
                    "email": "roman@code-factory.org"
                },
                {
                    "name": "Benjamin Eberlei",
                    "email": "kontakt@beberlei.de"
                },
                {
                    "name": "Jonathan Wage",
                    "email": "jonwage@gmail.com"
                },
                {
                    "name": "Johannes Schmitt",
                    "email": "schmittjoh@gmail.com"
                }
            ],
            "description": "PHP Doctrine Collections library that adds additional functionality on top of PHP arrays.",
            "homepage": "https://www.doctrine-project.org/projects/collections.html",
            "keywords": [
                "array",
                "collections",
                "iterators",
                "php"
            ],
            "support": {
                "issues": "https://github.com/doctrine/collections/issues",
                "source": "https://github.com/doctrine/collections/tree/1.8.0"
            },
            "time": "2022-09-01T20:12:10+00:00"
        },
        {
            "name": "doctrine/deprecations",
            "version": "v1.1.0",
            "source": {
                "type": "git",
                "url": "https://github.com/doctrine/deprecations.git",
                "reference": "8cffffb2218e01f3b370bf763e00e81697725259"
            },
            "dist": {
                "type": "zip",
                "url": "https://api.github.com/repos/doctrine/deprecations/zipball/8cffffb2218e01f3b370bf763e00e81697725259",
                "reference": "8cffffb2218e01f3b370bf763e00e81697725259",
                "shasum": ""
            },
            "require": {
                "php": "^7.1|^8.0"
            },
            "require-dev": {
                "doctrine/coding-standard": "^9",
                "phpunit/phpunit": "^7.5|^8.5|^9.5",
                "psr/log": "^1|^2|^3"
            },
            "suggest": {
                "psr/log": "Allows logging deprecations via PSR-3 logger implementation"
            },
            "type": "library",
            "autoload": {
                "psr-4": {
                    "Doctrine\\Deprecations\\": "lib/Doctrine/Deprecations"
                }
            },
            "notification-url": "https://packagist.org/downloads/",
            "license": [
                "MIT"
            ],
            "description": "A small layer on top of trigger_error(E_USER_DEPRECATED) or PSR-3 logging with options to disable all deprecations or selectively for packages.",
            "homepage": "https://www.doctrine-project.org/",
            "support": {
                "issues": "https://github.com/doctrine/deprecations/issues",
                "source": "https://github.com/doctrine/deprecations/tree/v1.1.0"
            },
            "time": "2023-05-29T18:55:17+00:00"
        },
        {
            "name": "doctrine/event-manager",
            "version": "1.2.0",
            "source": {
                "type": "git",
                "url": "https://github.com/doctrine/event-manager.git",
                "reference": "95aa4cb529f1e96576f3fda9f5705ada4056a520"
            },
            "dist": {
                "type": "zip",
                "url": "https://api.github.com/repos/doctrine/event-manager/zipball/95aa4cb529f1e96576f3fda9f5705ada4056a520",
                "reference": "95aa4cb529f1e96576f3fda9f5705ada4056a520",
                "shasum": ""
            },
            "require": {
                "doctrine/deprecations": "^0.5.3 || ^1",
                "php": "^7.1 || ^8.0"
            },
            "conflict": {
                "doctrine/common": "<2.9"
            },
            "require-dev": {
                "doctrine/coding-standard": "^9 || ^10",
                "phpstan/phpstan": "~1.4.10 || ^1.8.8",
                "phpunit/phpunit": "^7.5 || ^8.5 || ^9.5",
                "vimeo/psalm": "^4.24"
            },
            "type": "library",
            "autoload": {
                "psr-4": {
                    "Doctrine\\Common\\": "src"
                }
            },
            "notification-url": "https://packagist.org/downloads/",
            "license": [
                "MIT"
            ],
            "authors": [
                {
                    "name": "Guilherme Blanco",
                    "email": "guilhermeblanco@gmail.com"
                },
                {
                    "name": "Roman Borschel",
                    "email": "roman@code-factory.org"
                },
                {
                    "name": "Benjamin Eberlei",
                    "email": "kontakt@beberlei.de"
                },
                {
                    "name": "Jonathan Wage",
                    "email": "jonwage@gmail.com"
                },
                {
                    "name": "Johannes Schmitt",
                    "email": "schmittjoh@gmail.com"
                },
                {
                    "name": "Marco Pivetta",
                    "email": "ocramius@gmail.com"
                }
            ],
            "description": "The Doctrine Event Manager is a simple PHP event system that was built to be used with the various Doctrine projects.",
            "homepage": "https://www.doctrine-project.org/projects/event-manager.html",
            "keywords": [
                "event",
                "event dispatcher",
                "event manager",
                "event system",
                "events"
            ],
            "support": {
                "issues": "https://github.com/doctrine/event-manager/issues",
                "source": "https://github.com/doctrine/event-manager/tree/1.2.0"
            },
            "funding": [
                {
                    "url": "https://www.doctrine-project.org/sponsorship.html",
                    "type": "custom"
                },
                {
                    "url": "https://www.patreon.com/phpdoctrine",
                    "type": "patreon"
                },
                {
                    "url": "https://tidelift.com/funding/github/packagist/doctrine%2Fevent-manager",
                    "type": "tidelift"
                }
            ],
            "time": "2022-10-12T20:51:15+00:00"
        },
        {
            "name": "doctrine/persistence",
            "version": "2.5.7",
            "source": {
                "type": "git",
                "url": "https://github.com/doctrine/persistence.git",
                "reference": "e36f22765f4d10a7748228babbf73da5edfeed3c"
            },
            "dist": {
                "type": "zip",
                "url": "https://api.github.com/repos/doctrine/persistence/zipball/e36f22765f4d10a7748228babbf73da5edfeed3c",
                "reference": "e36f22765f4d10a7748228babbf73da5edfeed3c",
                "shasum": ""
            },
            "require": {
                "doctrine/cache": "^1.11 || ^2.0",
                "doctrine/collections": "^1.0",
                "doctrine/deprecations": "^0.5.3 || ^1",
                "doctrine/event-manager": "^1 || ^2",
                "php": "^7.1 || ^8.0",
                "psr/cache": "^1.0 || ^2.0 || ^3.0"
            },
            "conflict": {
                "doctrine/annotations": "<1.0 || >=3.0",
                "doctrine/common": "<2.10"
            },
            "require-dev": {
                "composer/package-versions-deprecated": "^1.11",
                "doctrine/annotations": "^1 || ^2",
                "doctrine/coding-standard": "^9 || ^11",
                "doctrine/common": "^3.0",
                "phpstan/phpstan": "~1.4.10 || 1.9.4",
                "phpunit/phpunit": "^7.5.20 || ^8.5 || ^9.5",
                "symfony/cache": "^4.4 || ^5.4 || ^6.0",
                "vimeo/psalm": "4.30.0 || 5.3.0"
            },
            "type": "library",
            "autoload": {
                "psr-4": {
                    "Doctrine\\Common\\": "src/Common",
                    "Doctrine\\Persistence\\": "src/Persistence"
                }
            },
            "notification-url": "https://packagist.org/downloads/",
            "license": [
                "MIT"
            ],
            "authors": [
                {
                    "name": "Guilherme Blanco",
                    "email": "guilhermeblanco@gmail.com"
                },
                {
                    "name": "Roman Borschel",
                    "email": "roman@code-factory.org"
                },
                {
                    "name": "Benjamin Eberlei",
                    "email": "kontakt@beberlei.de"
                },
                {
                    "name": "Jonathan Wage",
                    "email": "jonwage@gmail.com"
                },
                {
                    "name": "Johannes Schmitt",
                    "email": "schmittjoh@gmail.com"
                },
                {
                    "name": "Marco Pivetta",
                    "email": "ocramius@gmail.com"
                }
            ],
            "description": "The Doctrine Persistence project is a set of shared interfaces and functionality that the different Doctrine object mappers share.",
            "homepage": "https://doctrine-project.org/projects/persistence.html",
            "keywords": [
                "mapper",
                "object",
                "odm",
                "orm",
                "persistence"
            ],
            "support": {
                "issues": "https://github.com/doctrine/persistence/issues",
                "source": "https://github.com/doctrine/persistence/tree/2.5.7"
            },
            "funding": [
                {
                    "url": "https://www.doctrine-project.org/sponsorship.html",
                    "type": "custom"
                },
                {
                    "url": "https://www.patreon.com/phpdoctrine",
                    "type": "patreon"
                },
                {
                    "url": "https://tidelift.com/funding/github/packagist/doctrine%2Fpersistence",
                    "type": "tidelift"
                }
            ],
            "time": "2023-02-03T15:51:16+00:00"
        },
        {
            "name": "endroid/qr-code",
            "version": "4.6.1",
            "source": {
                "type": "git",
                "url": "https://github.com/endroid/qr-code.git",
                "reference": "a75c913b0e4d6ad275e49a2c1de1cacffc6c2184"
            },
            "dist": {
                "type": "zip",
                "url": "https://api.github.com/repos/endroid/qr-code/zipball/a75c913b0e4d6ad275e49a2c1de1cacffc6c2184",
                "reference": "a75c913b0e4d6ad275e49a2c1de1cacffc6c2184",
                "shasum": ""
            },
            "require": {
                "bacon/bacon-qr-code": "^2.0.5",
                "php": "^7.4||^8.0"
            },
            "require-dev": {
                "endroid/quality": "dev-master",
                "ext-gd": "*",
                "khanamiryan/qrcode-detector-decoder": "^1.0.4",
                "setasign/fpdf": "^1.8.2"
            },
            "suggest": {
                "ext-gd": "Enables you to write PNG images",
                "khanamiryan/qrcode-detector-decoder": "Enables you to use the image validator",
                "roave/security-advisories": "Makes sure package versions with known security issues are not installed",
                "setasign/fpdf": "Enables you to use the PDF writer"
            },
            "type": "library",
            "extra": {
                "branch-alias": {
                    "dev-master": "4.x-dev"
                }
            },
            "autoload": {
                "psr-4": {
                    "Endroid\\QrCode\\": "src/"
                }
            },
            "notification-url": "https://packagist.org/downloads/",
            "license": [
                "MIT"
            ],
            "authors": [
                {
                    "name": "Jeroen van den Enden",
                    "email": "info@endroid.nl"
                }
            ],
            "description": "Endroid QR Code",
            "homepage": "https://github.com/endroid/qr-code",
            "keywords": [
                "code",
                "endroid",
                "php",
                "qr",
                "qrcode"
            ],
            "support": {
                "issues": "https://github.com/endroid/qr-code/issues",
                "source": "https://github.com/endroid/qr-code/tree/4.6.1"
            },
            "funding": [
                {
                    "url": "https://github.com/endroid",
                    "type": "github"
                }
            ],
            "time": "2022-10-26T08:48:17+00:00"
        },
        {
            "name": "filp/whoops",
            "version": "2.15.2",
            "source": {
                "type": "git",
                "url": "https://github.com/filp/whoops.git",
                "reference": "aac9304c5ed61bf7b1b7a6064bf9806ab842ce73"
            },
            "dist": {
                "type": "zip",
                "url": "https://api.github.com/repos/filp/whoops/zipball/aac9304c5ed61bf7b1b7a6064bf9806ab842ce73",
                "reference": "aac9304c5ed61bf7b1b7a6064bf9806ab842ce73",
                "shasum": ""
            },
            "require": {
                "php": "^5.5.9 || ^7.0 || ^8.0",
                "psr/log": "^1.0.1 || ^2.0 || ^3.0"
            },
            "require-dev": {
                "mockery/mockery": "^0.9 || ^1.0",
                "phpunit/phpunit": "^4.8.36 || ^5.7.27 || ^6.5.14 || ^7.5.20 || ^8.5.8 || ^9.3.3",
                "symfony/var-dumper": "^2.6 || ^3.0 || ^4.0 || ^5.0"
            },
            "suggest": {
                "symfony/var-dumper": "Pretty print complex values better with var-dumper available",
                "whoops/soap": "Formats errors as SOAP responses"
            },
            "type": "library",
            "extra": {
                "branch-alias": {
                    "dev-master": "2.7-dev"
                }
            },
            "autoload": {
                "psr-4": {
                    "Whoops\\": "src/Whoops/"
                }
            },
            "notification-url": "https://packagist.org/downloads/",
            "license": [
                "MIT"
            ],
            "authors": [
                {
                    "name": "Filipe Dobreira",
                    "homepage": "https://github.com/filp",
                    "role": "Developer"
                }
            ],
            "description": "php error handling for cool kids",
            "homepage": "https://filp.github.io/whoops/",
            "keywords": [
                "error",
                "exception",
                "handling",
                "library",
                "throwable",
                "whoops"
            ],
            "support": {
                "issues": "https://github.com/filp/whoops/issues",
                "source": "https://github.com/filp/whoops/tree/2.15.2"
            },
            "funding": [
                {
                    "url": "https://github.com/denis-sokolov",
                    "type": "github"
                }
            ],
            "time": "2023-04-12T12:00:00+00:00"
        },
        {
            "name": "jasig/phpcas",
            "version": "1.6.1",
            "source": {
                "type": "git",
                "url": "https://github.com/apereo/phpCAS.git",
                "reference": "c129708154852656aabb13d8606cd5b12dbbabac"
            },
            "dist": {
                "type": "zip",
                "url": "https://api.github.com/repos/apereo/phpCAS/zipball/c129708154852656aabb13d8606cd5b12dbbabac",
                "reference": "c129708154852656aabb13d8606cd5b12dbbabac",
                "shasum": ""
            },
            "require": {
                "ext-curl": "*",
                "ext-dom": "*",
                "php": ">=7.1.0",
                "psr/log": "^1.0 || ^2.0 || ^3.0"
            },
            "require-dev": {
                "monolog/monolog": "^1.0.0 || ^2.0.0",
                "phpstan/phpstan": "^1.5",
                "phpunit/phpunit": ">=7.5"
            },
            "type": "library",
            "extra": {
                "branch-alias": {
                    "dev-master": "1.3.x-dev"
                }
            },
            "autoload": {
                "files": [
                    "source/CAS.php"
                ],
                "classmap": [
                    "source/"
                ]
            },
            "notification-url": "https://packagist.org/downloads/",
            "license": [
                "Apache-2.0"
            ],
            "authors": [
                {
                    "name": "Joachim Fritschi",
                    "email": "jfritschi@freenet.de",
                    "homepage": "https://github.com/jfritschi"
                },
                {
                    "name": "Adam Franco",
                    "homepage": "https://github.com/adamfranco"
                },
                {
                    "name": "Henry Pan",
                    "homepage": "https://github.com/phy25"
                }
            ],
            "description": "Provides a simple API for authenticating users against a CAS server",
            "homepage": "https://wiki.jasig.org/display/CASC/phpCAS",
            "keywords": [
                "apereo",
                "cas",
                "jasig"
            ],
            "support": {
                "issues": "https://github.com/apereo/phpCAS/issues",
                "source": "https://github.com/apereo/phpCAS/tree/1.6.1"
            },
            "time": "2023-02-19T19:52:35+00:00"
        },
        {
            "name": "laminas/laminas-cache",
            "version": "3.10.1",
            "source": {
                "type": "git",
                "url": "https://github.com/laminas/laminas-cache.git",
                "reference": "7bda6c5b500b916cbb03d0504069865d31b3efa5"
            },
            "dist": {
                "type": "zip",
                "url": "https://api.github.com/repos/laminas/laminas-cache/zipball/7bda6c5b500b916cbb03d0504069865d31b3efa5",
                "reference": "7bda6c5b500b916cbb03d0504069865d31b3efa5",
                "shasum": ""
            },
            "require": {
                "laminas/laminas-cache-storage-implementation": "1.0",
                "laminas/laminas-eventmanager": "^3.4",
                "laminas/laminas-servicemanager": "^3.18.0",
                "laminas/laminas-stdlib": "^3.6",
                "php": "~8.0.0 || ~8.1.0 || ~8.2.0",
                "psr/cache": "^1.0",
                "psr/simple-cache": "^1.0",
                "stella-maris/clock": "^0.1.5",
                "webmozart/assert": "^1.9"
            },
            "conflict": {
                "symfony/console": "<5.1"
            },
            "provide": {
                "psr/cache-implementation": "1.0",
                "psr/simple-cache-implementation": "1.0"
            },
            "require-dev": {
                "laminas/laminas-cache-storage-adapter-apcu": "^2.4",
                "laminas/laminas-cache-storage-adapter-blackhole": "^2.3",
                "laminas/laminas-cache-storage-adapter-filesystem": "^2.3",
                "laminas/laminas-cache-storage-adapter-memory": "^2.2",
                "laminas/laminas-cache-storage-adapter-test": "^2.4",
                "laminas/laminas-cli": "^1.7",
                "laminas/laminas-coding-standard": "~2.5.0",
                "laminas/laminas-config-aggregator": "^1.13",
                "laminas/laminas-feed": "^2.20",
                "laminas/laminas-serializer": "^2.14",
                "phpbench/phpbench": "^1.2.7",
                "phpunit/phpunit": "^9.5.27",
                "psalm/plugin-phpunit": "^0.18.4",
                "vimeo/psalm": "^5.4"
            },
            "suggest": {
                "laminas/laminas-cache-storage-adapter-apcu": "APCu implementation",
                "laminas/laminas-cache-storage-adapter-blackhole": "Blackhole/Void implementation",
                "laminas/laminas-cache-storage-adapter-ext-mongodb": "MongoDB implementation",
                "laminas/laminas-cache-storage-adapter-filesystem": "Filesystem implementation",
                "laminas/laminas-cache-storage-adapter-memcached": "Memcached implementation",
                "laminas/laminas-cache-storage-adapter-memory": "Memory implementation",
                "laminas/laminas-cache-storage-adapter-redis": "Redis implementation",
                "laminas/laminas-cache-storage-adapter-session": "Session implementation",
                "laminas/laminas-cli": "The laminas-cli binary can be used to consume commands provided by this component",
                "laminas/laminas-serializer": "Laminas\\Serializer component"
            },
            "type": "library",
            "extra": {
                "laminas": {
                    "component": "Laminas\\Cache",
                    "config-provider": "Laminas\\Cache\\ConfigProvider"
                }
            },
            "autoload": {
                "psr-4": {
                    "Laminas\\Cache\\": "src/"
                }
            },
            "notification-url": "https://packagist.org/downloads/",
            "license": [
                "BSD-3-Clause"
            ],
            "description": "Caching implementation with a variety of storage options, as well as codified caching strategies for callbacks, classes, and output",
            "homepage": "https://laminas.dev",
            "keywords": [
                "cache",
                "laminas",
                "psr-16",
                "psr-6"
            ],
            "support": {
                "chat": "https://laminas.dev/chat",
                "docs": "https://docs.laminas.dev/laminas-cache/",
                "forum": "https://discourse.laminas.dev",
                "issues": "https://github.com/laminas/laminas-cache/issues",
                "rss": "https://github.com/laminas/laminas-cache/releases.atom",
                "source": "https://github.com/laminas/laminas-cache"
            },
            "funding": [
                {
                    "url": "https://funding.communitybridge.org/projects/laminas-project",
                    "type": "community_bridge"
                }
            ],
            "time": "2023-03-31T18:59:17+00:00"
        },
        {
            "name": "laminas/laminas-cache-storage-adapter-blackhole",
            "version": "2.3.0",
            "source": {
                "type": "git",
                "url": "https://github.com/laminas/laminas-cache-storage-adapter-blackhole.git",
                "reference": "8730402201904784e6b28a1014908c6123c12d02"
            },
            "dist": {
                "type": "zip",
                "url": "https://api.github.com/repos/laminas/laminas-cache-storage-adapter-blackhole/zipball/8730402201904784e6b28a1014908c6123c12d02",
                "reference": "8730402201904784e6b28a1014908c6123c12d02",
                "shasum": ""
            },
            "require": {
                "laminas/laminas-cache": "^3.0",
                "php": "~8.0.0 || ~8.1.0 || ~8.2.0"
            },
            "conflict": {
                "laminas/laminas-servicemanager": "<3.11"
            },
            "provide": {
                "laminas/laminas-cache-storage-implementation": "1.0"
            },
            "require-dev": {
                "laminas/laminas-cache-storage-adapter-test": "^2.4",
                "laminas/laminas-coding-standard": "~2.4.0",
                "psalm/plugin-phpunit": "^0.18.4",
                "vimeo/psalm": "^5.2"
            },
            "type": "library",
            "extra": {
                "laminas": {
                    "config-provider": "Laminas\\Cache\\Storage\\Adapter\\BlackHole\\ConfigProvider",
                    "module": "Laminas\\Cache\\Storage\\Adapter\\BlackHole"
                }
            },
            "autoload": {
                "psr-4": {
                    "Laminas\\Cache\\Storage\\Adapter\\": "src/"
                }
            },
            "notification-url": "https://packagist.org/downloads/",
            "license": [
                "BSD-3-Clause"
            ],
            "description": "Laminas cache adapter for blackhole",
            "keywords": [
                "cache",
                "laminas"
            ],
            "support": {
                "docs": "https://docs.laminas.dev/laminas-cache-storage-adapter-blackhole/",
                "forum": "https://discourse.laminas.dev/",
                "issues": "https://github.com/laminas/laminas-cache-storage-adapter-blackhole/issues",
                "rss": "https://github.com/laminas/laminas-cache-storage-adapter-blackhole/releases.atom",
                "source": "https://github.com/laminas/laminas-cache-storage-adapter-blackhole"
            },
            "funding": [
                {
                    "url": "https://funding.communitybridge.org/projects/laminas-project",
                    "type": "community_bridge"
                }
            ],
            "time": "2022-12-31T16:03:12+00:00"
        },
        {
            "name": "laminas/laminas-cache-storage-adapter-filesystem",
            "version": "2.3.0",
            "source": {
                "type": "git",
                "url": "https://github.com/laminas/laminas-cache-storage-adapter-filesystem.git",
                "reference": "9881529cacc26823dc1530e8b850fd9e467ccd05"
            },
            "dist": {
                "type": "zip",
                "url": "https://api.github.com/repos/laminas/laminas-cache-storage-adapter-filesystem/zipball/9881529cacc26823dc1530e8b850fd9e467ccd05",
                "reference": "9881529cacc26823dc1530e8b850fd9e467ccd05",
                "shasum": ""
            },
            "require": {
                "laminas/laminas-cache": "^3.0",
                "php": "~8.0.0 || ~8.1.0 || ~8.2.0"
            },
            "provide": {
                "laminas/laminas-cache-storage-implementation": "1.0"
            },
            "require-dev": {
                "ext-pcntl": "*",
                "ext-posix": "*",
                "laminas/laminas-cache-storage-adapter-benchmark": "^1.0",
                "laminas/laminas-cache-storage-adapter-test": "^2.0 || 2.0.x-dev",
                "laminas/laminas-coding-standard": "~2.4",
                "laminas/laminas-serializer": "^2.14.0",
                "phpunit/phpunit": "^9.5.25",
                "psalm/plugin-phpunit": "^0.17.0",
                "vimeo/psalm": "^4.29.0"
            },
            "type": "library",
            "extra": {
                "laminas": {
                    "config-provider": "Laminas\\Cache\\Storage\\Adapter\\Filesystem\\ConfigProvider",
                    "module": "Laminas\\Cache\\Storage\\Adapter\\Filesystem"
                }
            },
            "autoload": {
                "psr-4": {
                    "Laminas\\Cache\\Storage\\Adapter\\": "src/"
                }
            },
            "notification-url": "https://packagist.org/downloads/",
            "license": [
                "BSD-3-Clause"
            ],
            "description": "Laminas cache adapter for filesystem",
            "keywords": [
                "cache",
                "laminas"
            ],
            "support": {
                "docs": "https://docs.laminas.dev/laminas-cache-storage-adapter-filesystem/",
                "forum": "https://discourse.laminas.dev/",
                "issues": "https://github.com/laminas/laminas-cache-storage-adapter-filesystem/issues",
                "rss": "https://github.com/laminas/laminas-cache-storage-adapter-filesystem/releases.atom",
                "source": "https://github.com/laminas/laminas-cache-storage-adapter-filesystem"
            },
            "funding": [
                {
                    "url": "https://funding.communitybridge.org/projects/laminas-project",
                    "type": "community_bridge"
                }
            ],
            "time": "2022-10-22T15:00:05+00:00"
        },
        {
            "name": "laminas/laminas-cache-storage-adapter-memcached",
            "version": "2.4.0",
            "source": {
                "type": "git",
                "url": "https://github.com/laminas/laminas-cache-storage-adapter-memcached.git",
                "reference": "d272cf4afa292fc70a41f298d648d5a57d130969"
            },
            "dist": {
                "type": "zip",
                "url": "https://api.github.com/repos/laminas/laminas-cache-storage-adapter-memcached/zipball/d272cf4afa292fc70a41f298d648d5a57d130969",
                "reference": "d272cf4afa292fc70a41f298d648d5a57d130969",
                "shasum": ""
            },
            "require": {
                "ext-memcached": "^3.1.5",
                "laminas/laminas-cache": "^3.0",
                "php": "~8.0.0 || ~8.1.0 || ~8.2.0"
            },
            "conflict": {
                "laminas/laminas-servicemanager": "<3.11"
            },
            "provide": {
                "laminas/laminas-cache-storage-implementation": "1.0"
            },
            "require-dev": {
                "boesing/psalm-plugin-stringf": "^1.2",
                "laminas/laminas-cache-storage-adapter-benchmark": "^1.0",
                "laminas/laminas-cache-storage-adapter-test": "^2.0",
                "laminas/laminas-coding-standard": "~2.4.0",
                "phpunit/phpunit": "^9.5.8",
                "psalm/plugin-phpunit": "^0.18.0",
                "vimeo/psalm": "^5.0"
            },
            "type": "library",
            "extra": {
                "laminas": {
                    "config-provider": "Laminas\\Cache\\Storage\\Adapter\\Memcached\\ConfigProvider",
                    "module": "Laminas\\Cache\\Storage\\Adapter\\Memcached"
                }
            },
            "autoload": {
                "psr-4": {
                    "Laminas\\Cache\\Storage\\Adapter\\": "src/"
                }
            },
            "notification-url": "https://packagist.org/downloads/",
            "license": [
                "BSD-3-Clause"
            ],
            "description": "Laminas cache adapter for memcached",
            "keywords": [
                "cache",
                "laminas",
                "memcached"
            ],
            "support": {
                "docs": "https://docs.laminas.dev/laminas-cache-storage-adapter-memcached/",
                "forum": "https://discourse.laminas.dev/",
                "issues": "https://github.com/laminas/laminas-cache-storage-adapter-memcached/issues",
                "rss": "https://github.com/laminas/laminas-cache-storage-adapter-memcached/releases.atom",
                "source": "https://github.com/laminas/laminas-cache-storage-adapter-memcached"
            },
            "funding": [
                {
                    "url": "https://funding.communitybridge.org/projects/laminas-project",
                    "type": "community_bridge"
                }
            ],
            "time": "2022-12-06T09:15:59+00:00"
        },
        {
            "name": "laminas/laminas-cache-storage-adapter-memory",
            "version": "2.2.0",
            "source": {
                "type": "git",
                "url": "https://github.com/laminas/laminas-cache-storage-adapter-memory.git",
                "reference": "e002c7d3fa0d4723589b550d7ab4586befa72366"
            },
            "dist": {
                "type": "zip",
                "url": "https://api.github.com/repos/laminas/laminas-cache-storage-adapter-memory/zipball/e002c7d3fa0d4723589b550d7ab4586befa72366",
                "reference": "e002c7d3fa0d4723589b550d7ab4586befa72366",
                "shasum": ""
            },
            "require": {
                "laminas/laminas-cache": "^3.0",
                "php": "~8.0.0 || ~8.1.0  || ~8.2.0"
            },
            "conflict": {
                "laminas/laminas-servicemanager": "<3.11"
            },
            "provide": {
                "laminas/laminas-cache-storage-implementation": "1.0"
            },
            "require-dev": {
                "laminas/laminas-cache-storage-adapter-benchmark": "^1.0",
                "laminas/laminas-cache-storage-adapter-test": "^2.0",
                "laminas/laminas-coding-standard": "~2.4.0",
                "psalm/plugin-phpunit": "^0.17.0",
                "vimeo/psalm": "^4.9"
            },
            "type": "library",
            "extra": {
                "laminas": {
                    "config-provider": "Laminas\\Cache\\Storage\\Adapter\\Memory\\ConfigProvider",
                    "module": "Laminas\\Cache\\Storage\\Adapter\\Memory"
                }
            },
            "autoload": {
                "psr-4": {
                    "Laminas\\Cache\\Storage\\Adapter\\": "src/"
                }
            },
            "notification-url": "https://packagist.org/downloads/",
            "license": [
                "BSD-3-Clause"
            ],
            "description": "Laminas cache adapter for memory",
            "keywords": [
                "cache",
                "laminas"
            ],
            "support": {
                "docs": "https://docs.laminas.dev/laminas-cache-storage-adapter-memory/",
                "forum": "https://discourse.laminas.dev/",
                "issues": "https://github.com/laminas/laminas-cache-storage-adapter-memory/issues",
                "rss": "https://github.com/laminas/laminas-cache-storage-adapter-memory/releases.atom",
                "source": "https://github.com/laminas/laminas-cache-storage-adapter-memory"
            },
            "funding": [
                {
                    "url": "https://funding.communitybridge.org/projects/laminas-project",
                    "type": "community_bridge"
                }
            ],
            "time": "2022-10-22T14:38:52+00:00"
        },
        {
            "name": "laminas/laminas-captcha",
            "version": "2.16.0",
            "source": {
                "type": "git",
                "url": "https://github.com/laminas/laminas-captcha.git",
                "reference": "8623619b1b634ba3672f91a9fb610deffec9c932"
            },
            "dist": {
                "type": "zip",
                "url": "https://api.github.com/repos/laminas/laminas-captcha/zipball/8623619b1b634ba3672f91a9fb610deffec9c932",
                "reference": "8623619b1b634ba3672f91a9fb610deffec9c932",
                "shasum": ""
            },
            "require": {
                "laminas/laminas-recaptcha": "^3.4.0",
                "laminas/laminas-session": "^2.12",
                "laminas/laminas-stdlib": "^3.10.1",
                "laminas/laminas-text": "^2.9.0",
                "laminas/laminas-validator": "^2.19.0",
                "php": "~8.0.0 || ~8.1.0 || ~8.2.0"
            },
            "conflict": {
                "zendframework/zend-captcha": "*"
            },
            "require-dev": {
                "ext-gd": "*",
                "laminas/laminas-coding-standard": "~2.4.0",
                "phpunit/phpunit": "^9.5.26",
                "psalm/plugin-phpunit": "^0.18.4",
                "vimeo/psalm": "^5.1"
            },
            "suggest": {
                "laminas/laminas-i18n-resources": "Translations of captcha messages"
            },
            "type": "library",
            "autoload": {
                "psr-4": {
                    "Laminas\\Captcha\\": "src/"
                }
            },
            "notification-url": "https://packagist.org/downloads/",
            "license": [
                "BSD-3-Clause"
            ],
            "description": "Generate and validate CAPTCHAs using Figlets, images, ReCaptcha, and more",
            "homepage": "https://laminas.dev",
            "keywords": [
                "captcha",
                "laminas"
            ],
            "support": {
                "chat": "https://laminas.dev/chat",
                "docs": "https://docs.laminas.dev/laminas-captcha/",
                "forum": "https://discourse.laminas.dev",
                "issues": "https://github.com/laminas/laminas-captcha/issues",
                "rss": "https://github.com/laminas/laminas-captcha/releases.atom",
                "source": "https://github.com/laminas/laminas-captcha"
            },
            "funding": [
                {
                    "url": "https://funding.communitybridge.org/projects/laminas-project",
                    "type": "community_bridge"
                }
            ],
            "time": "2023-01-01T13:12:40+00:00"
        },
        {
            "name": "laminas/laminas-code",
            "version": "4.7.1",
            "source": {
                "type": "git",
                "url": "https://github.com/laminas/laminas-code.git",
                "reference": "91aabc066d5620428120800c0eafc0411e441a62"
            },
            "dist": {
                "type": "zip",
                "url": "https://api.github.com/repos/laminas/laminas-code/zipball/91aabc066d5620428120800c0eafc0411e441a62",
                "reference": "91aabc066d5620428120800c0eafc0411e441a62",
                "shasum": ""
            },
            "require": {
                "php": ">=7.4, <8.2"
            },
            "require-dev": {
                "doctrine/annotations": "^1.13.2",
                "ext-phar": "*",
                "laminas/laminas-coding-standard": "^2.3.0",
                "laminas/laminas-stdlib": "^3.6.1",
                "phpunit/phpunit": "^9.5.10",
                "psalm/plugin-phpunit": "^0.17.0",
                "vimeo/psalm": "^4.13.1"
            },
            "suggest": {
                "doctrine/annotations": "Doctrine\\Common\\Annotations >=1.0 for annotation features",
                "laminas/laminas-stdlib": "Laminas\\Stdlib component"
            },
            "type": "library",
            "autoload": {
                "files": [
                    "polyfill/ReflectionEnumPolyfill.php"
                ],
                "psr-4": {
                    "Laminas\\Code\\": "src/"
                }
            },
            "notification-url": "https://packagist.org/downloads/",
            "license": [
                "BSD-3-Clause"
            ],
            "description": "Extensions to the PHP Reflection API, static code scanning, and code generation",
            "homepage": "https://laminas.dev",
            "keywords": [
                "code",
                "laminas",
                "laminasframework"
            ],
            "support": {
                "chat": "https://laminas.dev/chat",
                "docs": "https://docs.laminas.dev/laminas-code/",
                "forum": "https://discourse.laminas.dev",
                "issues": "https://github.com/laminas/laminas-code/issues",
                "rss": "https://github.com/laminas/laminas-code/releases.atom",
                "source": "https://github.com/laminas/laminas-code"
            },
            "funding": [
                {
                    "url": "https://funding.communitybridge.org/projects/laminas-project",
                    "type": "community_bridge"
                }
            ],
            "time": "2022-11-21T01:32:31+00:00"
        },
        {
            "name": "laminas/laminas-config",
            "version": "3.8.0",
            "source": {
                "type": "git",
                "url": "https://github.com/laminas/laminas-config.git",
                "reference": "46baad58d0b12cf98539e04334eff40a1fdfb9a0"
            },
            "dist": {
                "type": "zip",
                "url": "https://api.github.com/repos/laminas/laminas-config/zipball/46baad58d0b12cf98539e04334eff40a1fdfb9a0",
                "reference": "46baad58d0b12cf98539e04334eff40a1fdfb9a0",
                "shasum": ""
            },
            "require": {
                "ext-json": "*",
                "laminas/laminas-stdlib": "^3.6",
                "php": "~8.0.0 || ~8.1.0 || ~8.2.0",
                "psr/container": "^1.0"
            },
            "conflict": {
                "container-interop/container-interop": "<1.2.0",
                "zendframework/zend-config": "*"
            },
            "require-dev": {
                "laminas/laminas-coding-standard": "~2.4.0",
                "laminas/laminas-filter": "~2.23.0",
                "laminas/laminas-i18n": "~2.19.0",
                "laminas/laminas-servicemanager": "~3.19.0",
                "phpunit/phpunit": "~9.5.25"
            },
            "suggest": {
                "laminas/laminas-filter": "^2.7.2; install if you want to use the Filter processor",
                "laminas/laminas-i18n": "^2.7.4; install if you want to use the Translator processor",
                "laminas/laminas-servicemanager": "^2.7.8 || ^3.3; if you need an extensible plugin manager for use with the Config Factory"
            },
            "type": "library",
            "autoload": {
                "psr-4": {
                    "Laminas\\Config\\": "src/"
                }
            },
            "notification-url": "https://packagist.org/downloads/",
            "license": [
                "BSD-3-Clause"
            ],
            "description": "provides a nested object property based user interface for accessing this configuration data within application code",
            "homepage": "https://laminas.dev",
            "keywords": [
                "config",
                "laminas"
            ],
            "support": {
                "chat": "https://laminas.dev/chat",
                "docs": "https://docs.laminas.dev/laminas-config/",
                "forum": "https://discourse.laminas.dev",
                "issues": "https://github.com/laminas/laminas-config/issues",
                "rss": "https://github.com/laminas/laminas-config/releases.atom",
                "source": "https://github.com/laminas/laminas-config"
            },
            "funding": [
                {
                    "url": "https://funding.communitybridge.org/projects/laminas-project",
                    "type": "community_bridge"
                }
            ],
            "time": "2022-10-16T14:21:22+00:00"
        },
        {
            "name": "laminas/laminas-crypt",
            "version": "3.10.0",
            "source": {
                "type": "git",
                "url": "https://github.com/laminas/laminas-crypt.git",
                "reference": "588375caf4d505fee90d1449e9714c912ceb5051"
            },
            "dist": {
                "type": "zip",
                "url": "https://api.github.com/repos/laminas/laminas-crypt/zipball/588375caf4d505fee90d1449e9714c912ceb5051",
                "reference": "588375caf4d505fee90d1449e9714c912ceb5051",
                "shasum": ""
            },
            "require": {
                "ext-mbstring": "*",
                "laminas/laminas-math": "^3.4",
                "laminas/laminas-servicemanager": "^3.11.2",
                "laminas/laminas-stdlib": "^3.6",
                "php": "~8.0.0 || ~8.1.0 || ~8.2.0",
                "psr/container": "^1.1"
            },
            "conflict": {
                "zendframework/zend-crypt": "*"
            },
            "require-dev": {
                "laminas/laminas-coding-standard": "~2.4.0",
                "phpunit/phpunit": "^9.5.25"
            },
            "suggest": {
                "ext-openssl": "Required for most features of Laminas\\Crypt"
            },
            "type": "library",
            "autoload": {
                "psr-4": {
                    "Laminas\\Crypt\\": "src/"
                }
            },
            "notification-url": "https://packagist.org/downloads/",
            "license": [
                "BSD-3-Clause"
            ],
            "description": "Strong cryptography tools and password hashing",
            "homepage": "https://laminas.dev",
            "keywords": [
                "crypt",
                "laminas"
            ],
            "support": {
                "chat": "https://laminas.dev/chat",
                "docs": "https://docs.laminas.dev/laminas-crypt/",
                "forum": "https://discourse.laminas.dev",
                "issues": "https://github.com/laminas/laminas-crypt/issues",
                "rss": "https://github.com/laminas/laminas-crypt/releases.atom",
                "source": "https://github.com/laminas/laminas-crypt"
            },
            "funding": [
                {
                    "url": "https://funding.communitybridge.org/projects/laminas-project",
                    "type": "community_bridge"
                }
            ],
            "time": "2023-03-03T15:57:57+00:00"
        },
        {
            "name": "laminas/laminas-db",
            "version": "2.18.0",
            "source": {
                "type": "git",
                "url": "https://github.com/laminas/laminas-db.git",
                "reference": "4df7a3f7ffe268e8683306fcec125c269408b295"
            },
            "dist": {
                "type": "zip",
                "url": "https://api.github.com/repos/laminas/laminas-db/zipball/4df7a3f7ffe268e8683306fcec125c269408b295",
                "reference": "4df7a3f7ffe268e8683306fcec125c269408b295",
                "shasum": ""
            },
            "require": {
                "laminas/laminas-stdlib": "^3.7.1",
                "php": "~8.0.0 || ~8.1.0|| ~8.2.0"
            },
            "conflict": {
                "zendframework/zend-db": "*"
            },
            "require-dev": {
                "laminas/laminas-coding-standard": "^2.4.0",
                "laminas/laminas-eventmanager": "^3.6.0",
                "laminas/laminas-hydrator": "^4.7",
                "laminas/laminas-servicemanager": "^3.19.0",
                "phpunit/phpunit": "^9.5.25"
            },
            "suggest": {
                "laminas/laminas-eventmanager": "Laminas\\EventManager component",
                "laminas/laminas-hydrator": "(^3.2 || ^4.3) Laminas\\Hydrator component for using HydratingResultSets",
                "laminas/laminas-servicemanager": "Laminas\\ServiceManager component"
            },
            "type": "library",
            "extra": {
                "laminas": {
                    "component": "Laminas\\Db",
                    "config-provider": "Laminas\\Db\\ConfigProvider"
                }
            },
            "autoload": {
                "psr-4": {
                    "Laminas\\Db\\": "src/"
                }
            },
            "notification-url": "https://packagist.org/downloads/",
            "license": [
                "BSD-3-Clause"
            ],
            "description": "Database abstraction layer, SQL abstraction, result set abstraction, and RowDataGateway and TableDataGateway implementations",
            "homepage": "https://laminas.dev",
            "keywords": [
                "db",
                "laminas"
            ],
            "support": {
                "chat": "https://laminas.dev/chat",
                "docs": "https://docs.laminas.dev/laminas-db/",
                "forum": "https://discourse.laminas.dev",
                "issues": "https://github.com/laminas/laminas-db/issues",
                "rss": "https://github.com/laminas/laminas-db/releases.atom",
                "source": "https://github.com/laminas/laminas-db"
            },
            "funding": [
                {
                    "url": "https://funding.communitybridge.org/projects/laminas-project",
                    "type": "community_bridge"
                }
            ],
            "time": "2023-05-05T16:22:28+00:00"
        },
        {
            "name": "laminas/laminas-diactoros",
            "version": "2.25.2",
            "source": {
                "type": "git",
                "url": "https://github.com/laminas/laminas-diactoros.git",
                "reference": "9f3f4bf5b99c9538b6f1dbcc20f6fec357914f9e"
            },
            "dist": {
                "type": "zip",
                "url": "https://api.github.com/repos/laminas/laminas-diactoros/zipball/9f3f4bf5b99c9538b6f1dbcc20f6fec357914f9e",
                "reference": "9f3f4bf5b99c9538b6f1dbcc20f6fec357914f9e",
                "shasum": ""
            },
            "require": {
                "php": "~8.0.0 || ~8.1.0 || ~8.2.0",
                "psr/http-factory": "^1.0",
                "psr/http-message": "^1.1"
            },
            "conflict": {
                "zendframework/zend-diactoros": "*"
            },
            "provide": {
                "psr/http-factory-implementation": "1.0",
                "psr/http-message-implementation": "1.0"
            },
            "require-dev": {
                "ext-curl": "*",
                "ext-dom": "*",
                "ext-gd": "*",
                "ext-libxml": "*",
                "http-interop/http-factory-tests": "^0.9.0",
                "laminas/laminas-coding-standard": "^2.5",
                "php-http/psr7-integration-tests": "^1.2",
                "phpunit/phpunit": "^9.5.28",
                "psalm/plugin-phpunit": "^0.18.4",
                "vimeo/psalm": "^5.6"
            },
            "type": "library",
            "extra": {
                "laminas": {
                    "config-provider": "Laminas\\Diactoros\\ConfigProvider",
                    "module": "Laminas\\Diactoros"
                }
            },
            "autoload": {
                "files": [
                    "src/functions/create_uploaded_file.php",
                    "src/functions/marshal_headers_from_sapi.php",
                    "src/functions/marshal_method_from_sapi.php",
                    "src/functions/marshal_protocol_version_from_sapi.php",
                    "src/functions/marshal_uri_from_sapi.php",
                    "src/functions/normalize_server.php",
                    "src/functions/normalize_uploaded_files.php",
                    "src/functions/parse_cookie_header.php",
                    "src/functions/create_uploaded_file.legacy.php",
                    "src/functions/marshal_headers_from_sapi.legacy.php",
                    "src/functions/marshal_method_from_sapi.legacy.php",
                    "src/functions/marshal_protocol_version_from_sapi.legacy.php",
                    "src/functions/marshal_uri_from_sapi.legacy.php",
                    "src/functions/normalize_server.legacy.php",
                    "src/functions/normalize_uploaded_files.legacy.php",
                    "src/functions/parse_cookie_header.legacy.php"
                ],
                "psr-4": {
                    "Laminas\\Diactoros\\": "src/"
                }
            },
            "notification-url": "https://packagist.org/downloads/",
            "license": [
                "BSD-3-Clause"
            ],
            "description": "PSR HTTP Message implementations",
            "homepage": "https://laminas.dev",
            "keywords": [
                "http",
                "laminas",
                "psr",
                "psr-17",
                "psr-7"
            ],
            "support": {
                "chat": "https://laminas.dev/chat",
                "docs": "https://docs.laminas.dev/laminas-diactoros/",
                "forum": "https://discourse.laminas.dev",
                "issues": "https://github.com/laminas/laminas-diactoros/issues",
                "rss": "https://github.com/laminas/laminas-diactoros/releases.atom",
                "source": "https://github.com/laminas/laminas-diactoros"
            },
            "funding": [
                {
                    "url": "https://funding.communitybridge.org/projects/laminas-project",
                    "type": "community_bridge"
                }
            ],
            "time": "2023-04-17T15:44:17+00:00"
        },
        {
            "name": "laminas/laminas-dom",
            "version": "2.13.0",
            "source": {
                "type": "git",
                "url": "https://github.com/laminas/laminas-dom.git",
                "reference": "d30cbc41b970363afb66391ade3dab911487e3c0"
            },
            "dist": {
                "type": "zip",
                "url": "https://api.github.com/repos/laminas/laminas-dom/zipball/d30cbc41b970363afb66391ade3dab911487e3c0",
                "reference": "d30cbc41b970363afb66391ade3dab911487e3c0",
                "shasum": ""
            },
            "require": {
                "ext-dom": "*",
                "ext-libxml": "*",
                "php": "~8.0.0 || ~8.1.0 || ~8.2.0"
            },
            "conflict": {
                "zendframework/zend-dom": "*"
            },
            "require-dev": {
                "laminas/laminas-coding-standard": "^2.4.0",
                "phpunit/phpunit": "^9.5.25"
            },
            "type": "library",
            "extra": {
                "branch-alias": {
                    "dev-master": "2.7.x-dev",
                    "dev-develop": "2.8.x-dev"
                }
            },
            "autoload": {
                "psr-4": {
                    "Laminas\\Dom\\": "src/"
                }
            },
            "notification-url": "https://packagist.org/downloads/",
            "license": [
                "BSD-3-Clause"
            ],
            "description": "provides tools for working with DOM documents and structures",
            "homepage": "https://laminas.dev",
            "keywords": [
                "dom",
                "laminas"
            ],
            "support": {
                "chat": "https://laminas.dev/chat",
                "docs": "https://docs.laminas.dev/laminas-dom/",
                "forum": "https://discourse.laminas.dev",
                "issues": "https://github.com/laminas/laminas-dom/issues",
                "rss": "https://github.com/laminas/laminas-dom/releases.atom",
                "source": "https://github.com/laminas/laminas-dom"
            },
            "funding": [
                {
                    "url": "https://funding.communitybridge.org/projects/laminas-project",
                    "type": "community_bridge"
                }
            ],
            "time": "2022-10-16T14:25:01+00:00"
        },
        {
            "name": "laminas/laminas-escaper",
            "version": "2.12.0",
            "source": {
                "type": "git",
                "url": "https://github.com/laminas/laminas-escaper.git",
                "reference": "ee7a4c37bf3d0e8c03635d5bddb5bb3184ead490"
            },
            "dist": {
                "type": "zip",
                "url": "https://api.github.com/repos/laminas/laminas-escaper/zipball/ee7a4c37bf3d0e8c03635d5bddb5bb3184ead490",
                "reference": "ee7a4c37bf3d0e8c03635d5bddb5bb3184ead490",
                "shasum": ""
            },
            "require": {
                "ext-ctype": "*",
                "ext-mbstring": "*",
                "php": "^7.4 || ~8.0.0 || ~8.1.0 || ~8.2.0"
            },
            "conflict": {
                "zendframework/zend-escaper": "*"
            },
            "require-dev": {
                "infection/infection": "^0.26.6",
                "laminas/laminas-coding-standard": "~2.4.0",
                "maglnet/composer-require-checker": "^3.8.0",
                "phpunit/phpunit": "^9.5.18",
                "psalm/plugin-phpunit": "^0.17.0",
                "vimeo/psalm": "^4.22.0"
            },
            "type": "library",
            "autoload": {
                "psr-4": {
                    "Laminas\\Escaper\\": "src/"
                }
            },
            "notification-url": "https://packagist.org/downloads/",
            "license": [
                "BSD-3-Clause"
            ],
            "description": "Securely and safely escape HTML, HTML attributes, JavaScript, CSS, and URLs",
            "homepage": "https://laminas.dev",
            "keywords": [
                "escaper",
                "laminas"
            ],
            "support": {
                "chat": "https://laminas.dev/chat",
                "docs": "https://docs.laminas.dev/laminas-escaper/",
                "forum": "https://discourse.laminas.dev",
                "issues": "https://github.com/laminas/laminas-escaper/issues",
                "rss": "https://github.com/laminas/laminas-escaper/releases.atom",
                "source": "https://github.com/laminas/laminas-escaper"
            },
            "funding": [
                {
                    "url": "https://funding.communitybridge.org/projects/laminas-project",
                    "type": "community_bridge"
                }
            ],
            "time": "2022-10-10T10:11:09+00:00"
        },
        {
            "name": "laminas/laminas-eventmanager",
            "version": "3.10.0",
            "source": {
                "type": "git",
                "url": "https://github.com/laminas/laminas-eventmanager.git",
                "reference": "5a5114ab2d3fa4424faa46a2fb0a4e49a61f6eba"
            },
            "dist": {
                "type": "zip",
                "url": "https://api.github.com/repos/laminas/laminas-eventmanager/zipball/5a5114ab2d3fa4424faa46a2fb0a4e49a61f6eba",
                "reference": "5a5114ab2d3fa4424faa46a2fb0a4e49a61f6eba",
                "shasum": ""
            },
            "require": {
                "php": "~8.0.0 || ~8.1.0 || ~8.2.0"
            },
            "conflict": {
                "container-interop/container-interop": "<1.2",
                "zendframework/zend-eventmanager": "*"
            },
            "require-dev": {
                "laminas/laminas-coding-standard": "~2.5.0",
                "laminas/laminas-stdlib": "^3.15",
                "phpbench/phpbench": "^1.2.7",
                "phpunit/phpunit": "^9.5.26",
                "psalm/plugin-phpunit": "^0.18.0",
                "psr/container": "^1.1.2 || ^2.0.2",
                "vimeo/psalm": "^5.0.0"
            },
            "suggest": {
                "laminas/laminas-stdlib": "^2.7.3 || ^3.0, to use the FilterChain feature",
                "psr/container": "^1.1.2 || ^2.0.2, to use the lazy listeners feature"
            },
            "type": "library",
            "autoload": {
                "psr-4": {
                    "Laminas\\EventManager\\": "src/"
                }
            },
            "notification-url": "https://packagist.org/downloads/",
            "license": [
                "BSD-3-Clause"
            ],
            "description": "Trigger and listen to events within a PHP application",
            "homepage": "https://laminas.dev",
            "keywords": [
                "event",
                "eventmanager",
                "events",
                "laminas"
            ],
            "support": {
                "chat": "https://laminas.dev/chat",
                "docs": "https://docs.laminas.dev/laminas-eventmanager/",
                "forum": "https://discourse.laminas.dev",
                "issues": "https://github.com/laminas/laminas-eventmanager/issues",
                "rss": "https://github.com/laminas/laminas-eventmanager/releases.atom",
                "source": "https://github.com/laminas/laminas-eventmanager"
            },
            "funding": [
                {
                    "url": "https://funding.communitybridge.org/projects/laminas-project",
                    "type": "community_bridge"
                }
            ],
            "time": "2023-01-11T19:52:45+00:00"
        },
        {
            "name": "laminas/laminas-feed",
            "version": "2.20.0",
            "source": {
                "type": "git",
                "url": "https://github.com/laminas/laminas-feed.git",
                "reference": "508ebef6e622f2f2ce3dd0559739ffd0dfa3b938"
            },
            "dist": {
                "type": "zip",
                "url": "https://api.github.com/repos/laminas/laminas-feed/zipball/508ebef6e622f2f2ce3dd0559739ffd0dfa3b938",
                "reference": "508ebef6e622f2f2ce3dd0559739ffd0dfa3b938",
                "shasum": ""
            },
            "require": {
                "ext-dom": "*",
                "ext-libxml": "*",
                "laminas/laminas-escaper": "^2.9",
                "laminas/laminas-servicemanager": "^3.14.0",
                "laminas/laminas-stdlib": "^3.6",
                "php": "~8.0.0 || ~8.1.0 || ~8.2.0"
            },
            "conflict": {
                "laminas/laminas-servicemanager": "<3.3",
                "zendframework/zend-feed": "*"
            },
            "require-dev": {
                "laminas/laminas-cache": "^2.13.2 || ^3.6",
                "laminas/laminas-cache-storage-adapter-memory": "^1.1.0 || ^2.1",
                "laminas/laminas-coding-standard": "~2.4.0",
                "laminas/laminas-db": "^2.15",
                "laminas/laminas-http": "^2.17.0",
                "laminas/laminas-validator": "^2.26",
                "phpunit/phpunit": "^9.5.25",
                "psalm/plugin-phpunit": "^0.18.0",
                "psr/http-message": "^1.0.1",
                "vimeo/psalm": "^5.1.0"
            },
            "suggest": {
                "laminas/laminas-cache": "Laminas\\Cache component, for optionally caching feeds between requests",
                "laminas/laminas-db": "Laminas\\Db component, for use with PubSubHubbub",
                "laminas/laminas-http": "Laminas\\Http for PubSubHubbub, and optionally for use with Laminas\\Feed\\Reader",
                "laminas/laminas-servicemanager": "Laminas\\ServiceManager component, for easily extending ExtensionManager implementations",
                "laminas/laminas-validator": "Laminas\\Validator component, for validating email addresses used in Atom feeds and entries when using the Writer subcomponent",
                "psr/http-message": "PSR-7 ^1.0.1, if you wish to use Laminas\\Feed\\Reader\\Http\\Psr7ResponseDecorator"
            },
            "type": "library",
            "autoload": {
                "psr-4": {
                    "Laminas\\Feed\\": "src/"
                }
            },
            "notification-url": "https://packagist.org/downloads/",
            "license": [
                "BSD-3-Clause"
            ],
            "description": "provides functionality for creating and consuming RSS and Atom feeds",
            "homepage": "https://laminas.dev",
            "keywords": [
                "atom",
                "feed",
                "laminas",
                "rss"
            ],
            "support": {
                "chat": "https://laminas.dev/chat",
                "docs": "https://docs.laminas.dev/laminas-feed/",
                "forum": "https://discourse.laminas.dev",
                "issues": "https://github.com/laminas/laminas-feed/issues",
                "rss": "https://github.com/laminas/laminas-feed/releases.atom",
                "source": "https://github.com/laminas/laminas-feed"
            },
            "funding": [
                {
                    "url": "https://funding.communitybridge.org/projects/laminas-project",
                    "type": "community_bridge"
                }
            ],
            "time": "2022-12-03T19:40:30+00:00"
        },
        {
            "name": "laminas/laminas-filter",
            "version": "2.31.0",
            "source": {
                "type": "git",
                "url": "https://github.com/laminas/laminas-filter.git",
                "reference": "548a6597d357b0b0b139cc7bffea4dfbc50eb5a8"
            },
            "dist": {
                "type": "zip",
                "url": "https://api.github.com/repos/laminas/laminas-filter/zipball/548a6597d357b0b0b139cc7bffea4dfbc50eb5a8",
                "reference": "548a6597d357b0b0b139cc7bffea4dfbc50eb5a8",
                "shasum": ""
            },
            "require": {
                "ext-mbstring": "*",
                "laminas/laminas-servicemanager": "^3.14.0",
                "laminas/laminas-stdlib": "^3.13.0",
                "php": "~8.0.0 || ~8.1.0 || ~8.2.0"
            },
            "conflict": {
                "laminas/laminas-validator": "<2.10.1",
                "zendframework/zend-filter": "*"
            },
            "require-dev": {
                "laminas/laminas-coding-standard": "~2.5.0",
                "laminas/laminas-crypt": "^3.9",
                "laminas/laminas-uri": "^2.10",
                "pear/archive_tar": "^1.4.14",
                "phpunit/phpunit": "^9.5.27",
                "psalm/plugin-phpunit": "^0.18.4",
                "psr/http-factory": "^1.0.1",
                "vimeo/psalm": "^5.3"
            },
            "suggest": {
                "laminas/laminas-crypt": "Laminas\\Crypt component, for encryption filters",
                "laminas/laminas-i18n": "Laminas\\I18n component for filters depending on i18n functionality",
                "laminas/laminas-uri": "Laminas\\Uri component, for the UriNormalize filter",
                "psr/http-factory-implementation": "psr/http-factory-implementation, for creating file upload instances when consuming PSR-7 in file upload filters"
            },
            "type": "library",
            "extra": {
                "laminas": {
                    "component": "Laminas\\Filter",
                    "config-provider": "Laminas\\Filter\\ConfigProvider"
                }
            },
            "autoload": {
                "psr-4": {
                    "Laminas\\Filter\\": "src/"
                }
            },
            "notification-url": "https://packagist.org/downloads/",
            "license": [
                "BSD-3-Clause"
            ],
            "description": "Programmatically filter and normalize data and files",
            "homepage": "https://laminas.dev",
            "keywords": [
                "filter",
                "laminas"
            ],
            "support": {
                "chat": "https://laminas.dev/chat",
                "docs": "https://docs.laminas.dev/laminas-filter/",
                "forum": "https://discourse.laminas.dev",
                "issues": "https://github.com/laminas/laminas-filter/issues",
                "rss": "https://github.com/laminas/laminas-filter/releases.atom",
                "source": "https://github.com/laminas/laminas-filter"
            },
            "funding": [
                {
                    "url": "https://funding.communitybridge.org/projects/laminas-project",
                    "type": "community_bridge"
                }
            ],
            "time": "2023-01-12T06:17:48+00:00"
        },
        {
            "name": "laminas/laminas-form",
            "version": "3.9.0",
            "source": {
                "type": "git",
                "url": "https://github.com/laminas/laminas-form.git",
                "reference": "843056ab671477be0204ceb7f13feaab41193b52"
            },
            "dist": {
                "type": "zip",
                "url": "https://api.github.com/repos/laminas/laminas-form/zipball/843056ab671477be0204ceb7f13feaab41193b52",
                "reference": "843056ab671477be0204ceb7f13feaab41193b52",
                "shasum": ""
            },
            "require": {
                "laminas/laminas-hydrator": "^4.3.1",
                "laminas/laminas-inputfilter": "^2.19.1",
                "laminas/laminas-stdlib": "^3.7.1",
                "php": "~8.0.0 || ~8.1.0 || ~8.2.0"
            },
            "conflict": {
                "doctrine/annotations": "<1.12.0",
                "laminas/laminas-captcha": "<2.13.0",
                "laminas/laminas-eventmanager": "<3.6.0",
                "laminas/laminas-i18n": "<2.19.0",
                "laminas/laminas-recaptcha": "<3.4.0",
                "laminas/laminas-servicemanager": "<3.19.0",
                "laminas/laminas-view": "<2.24.0"
            },
            "require-dev": {
                "doctrine/annotations": "^1.13.3",
                "ext-intl": "*",
                "laminas/laminas-captcha": "^2.15",
                "laminas/laminas-coding-standard": "^2.4",
                "laminas/laminas-db": "^2.16",
                "laminas/laminas-escaper": "^2.12",
                "laminas/laminas-eventmanager": "^3.8",
                "laminas/laminas-filter": "^2.29",
                "laminas/laminas-i18n": "^2.21",
                "laminas/laminas-modulemanager": "^2.14.0",
                "laminas/laminas-recaptcha": "^3.5",
                "laminas/laminas-servicemanager": "^3.20",
                "laminas/laminas-session": "^2.16",
                "laminas/laminas-text": "^2.9.0",
                "laminas/laminas-validator": "^2.28",
                "laminas/laminas-view": "^2.25",
                "phpunit/phpunit": "^9.5.26",
                "psalm/plugin-phpunit": "^0.18.4",
                "vimeo/psalm": "^5.1"
            },
            "suggest": {
                "doctrine/annotations": "^1.12, required to use laminas-form annotations support",
                "laminas/laminas-captcha": "^2.11, required for using CAPTCHA form elements",
                "laminas/laminas-eventmanager": "^3.4, reuired for laminas-form annotations support",
                "laminas/laminas-i18n": "^2.12, required when using laminas-form view helpers",
                "laminas/laminas-recaptcha": "^3.4, in order to use the ReCaptcha form element",
                "laminas/laminas-servicemanager": "^3.10, required to use the form factories or provide services",
                "laminas/laminas-view": "^2.14, required for using the laminas-form view helpers"
            },
            "type": "library",
            "extra": {
                "laminas": {
                    "component": "Laminas\\Form",
                    "config-provider": "Laminas\\Form\\ConfigProvider"
                }
            },
            "autoload": {
                "psr-4": {
                    "Laminas\\Form\\": "src/"
                }
            },
            "notification-url": "https://packagist.org/downloads/",
            "license": [
                "BSD-3-Clause"
            ],
            "description": "Validate and display simple and complex forms, casting forms to business objects and vice versa",
            "homepage": "https://laminas.dev",
            "keywords": [
                "form",
                "laminas"
            ],
            "support": {
                "chat": "https://laminas.dev/chat",
                "docs": "https://docs.laminas.dev/laminas-form/",
                "forum": "https://discourse.laminas.dev",
                "issues": "https://github.com/laminas/laminas-form/issues",
                "rss": "https://github.com/laminas/laminas-form/releases.atom",
                "source": "https://github.com/laminas/laminas-form"
            },
            "funding": [
                {
                    "url": "https://funding.communitybridge.org/projects/laminas-project",
                    "type": "community_bridge"
                }
            ],
            "time": "2023-03-13T17:53:17+00:00"
        },
        {
            "name": "laminas/laminas-http",
            "version": "2.18.0",
            "source": {
                "type": "git",
                "url": "https://github.com/laminas/laminas-http.git",
                "reference": "76de9008f889bc7088f85a41d0d2b06c2b59c53d"
            },
            "dist": {
                "type": "zip",
                "url": "https://api.github.com/repos/laminas/laminas-http/zipball/76de9008f889bc7088f85a41d0d2b06c2b59c53d",
                "reference": "76de9008f889bc7088f85a41d0d2b06c2b59c53d",
                "shasum": ""
            },
            "require": {
                "laminas/laminas-loader": "^2.8",
                "laminas/laminas-stdlib": "^3.6",
                "laminas/laminas-uri": "^2.9.1",
                "laminas/laminas-validator": "^2.15",
                "php": "~8.0.0 || ~8.1.0 || ~8.2.0"
            },
            "conflict": {
                "zendframework/zend-http": "*"
            },
            "require-dev": {
                "ext-curl": "*",
                "laminas/laminas-coding-standard": "~2.4.0",
                "phpunit/phpunit": "^9.5.25"
            },
            "suggest": {
                "paragonie/certainty": "For automated management of cacert.pem"
            },
            "type": "library",
            "autoload": {
                "psr-4": {
                    "Laminas\\Http\\": "src/"
                }
            },
            "notification-url": "https://packagist.org/downloads/",
            "license": [
                "BSD-3-Clause"
            ],
            "description": "Provides an easy interface for performing Hyper-Text Transfer Protocol (HTTP) requests",
            "homepage": "https://laminas.dev",
            "keywords": [
                "http",
                "http client",
                "laminas"
            ],
            "support": {
                "chat": "https://laminas.dev/chat",
                "docs": "https://docs.laminas.dev/laminas-http/",
                "forum": "https://discourse.laminas.dev",
                "issues": "https://github.com/laminas/laminas-http/issues",
                "rss": "https://github.com/laminas/laminas-http/releases.atom",
                "source": "https://github.com/laminas/laminas-http"
            },
            "funding": [
                {
                    "url": "https://funding.communitybridge.org/projects/laminas-project",
                    "type": "community_bridge"
                }
            ],
            "time": "2022-11-23T15:45:41+00:00"
        },
        {
            "name": "laminas/laminas-hydrator",
            "version": "4.13.0",
            "source": {
                "type": "git",
                "url": "https://github.com/laminas/laminas-hydrator.git",
                "reference": "de6da92da20873d569532adec94afa7285f21157"
            },
            "dist": {
                "type": "zip",
                "url": "https://api.github.com/repos/laminas/laminas-hydrator/zipball/de6da92da20873d569532adec94afa7285f21157",
                "reference": "de6da92da20873d569532adec94afa7285f21157",
                "shasum": ""
            },
            "require": {
                "laminas/laminas-stdlib": "^3.3",
                "php": "~8.0.0 || ~8.1.0 || ~8.2.0",
                "webmozart/assert": "^1.10"
            },
            "conflict": {
                "laminas/laminas-servicemanager": "<3.14.0",
                "zendframework/zend-hydrator": "*"
            },
            "require-dev": {
                "laminas/laminas-coding-standard": "~2.5.0",
                "laminas/laminas-eventmanager": "^3.10",
                "laminas/laminas-modulemanager": "^2.14.0",
                "laminas/laminas-serializer": "^2.14.0",
                "laminas/laminas-servicemanager": "^3.20",
                "phpbench/phpbench": "^1.2.8",
                "phpunit/phpunit": "^9.5.28",
                "psalm/plugin-phpunit": "^0.18.4",
                "vimeo/psalm": "^5.6"
            },
            "suggest": {
                "laminas/laminas-eventmanager": "^3.2, to support aggregate hydrator usage",
                "laminas/laminas-serializer": "^2.9, to use the SerializableStrategy",
                "laminas/laminas-servicemanager": "^3.14, to support hydrator plugin manager usage"
            },
            "type": "library",
            "extra": {
                "laminas": {
                    "component": "Laminas\\Hydrator",
                    "config-provider": "Laminas\\Hydrator\\ConfigProvider"
                }
            },
            "autoload": {
                "psr-4": {
                    "Laminas\\Hydrator\\": "src/"
                }
            },
            "notification-url": "https://packagist.org/downloads/",
            "license": [
                "BSD-3-Clause"
            ],
            "description": "Serialize objects to arrays, and vice versa",
            "homepage": "https://laminas.dev",
            "keywords": [
                "hydrator",
                "laminas"
            ],
            "support": {
                "chat": "https://laminas.dev/chat",
                "docs": "https://docs.laminas.dev/laminas-hydrator/",
                "forum": "https://discourse.laminas.dev",
                "issues": "https://github.com/laminas/laminas-hydrator/issues",
                "rss": "https://github.com/laminas/laminas-hydrator/releases.atom",
                "source": "https://github.com/laminas/laminas-hydrator"
            },
            "funding": [
                {
                    "url": "https://funding.communitybridge.org/projects/laminas-project",
                    "type": "community_bridge"
                }
            ],
            "time": "2023-03-19T20:05:31+00:00"
        },
        {
            "name": "laminas/laminas-i18n",
            "version": "2.22.1",
            "source": {
                "type": "git",
                "url": "https://github.com/laminas/laminas-i18n.git",
                "reference": "075bec49f777698c6fc229eecefbe7a2364cd18e"
            },
            "dist": {
                "type": "zip",
                "url": "https://api.github.com/repos/laminas/laminas-i18n/zipball/075bec49f777698c6fc229eecefbe7a2364cd18e",
                "reference": "075bec49f777698c6fc229eecefbe7a2364cd18e",
                "shasum": ""
            },
            "require": {
                "ext-intl": "*",
                "laminas/laminas-servicemanager": "^3.14.0",
                "laminas/laminas-stdlib": "^2.7 || ^3.0",
                "php": "~8.0.0 || ~8.1.0 || ~8.2.0"
            },
            "conflict": {
                "laminas/laminas-view": "<2.20.0",
                "phpspec/prophecy": "<1.9.0",
                "zendframework/zend-i18n": "*"
            },
            "require-dev": {
                "laminas/laminas-cache": "^3.8",
                "laminas/laminas-cache-storage-adapter-memory": "^2.2.0",
                "laminas/laminas-cache-storage-deprecated-factory": "^1.0.1",
                "laminas/laminas-coding-standard": "~2.5.0",
                "laminas/laminas-config": "^3.8.0",
                "laminas/laminas-eventmanager": "^3.7",
                "laminas/laminas-filter": "^2.28.1",
                "laminas/laminas-validator": "^2.28",
                "laminas/laminas-view": "^2.25",
                "phpunit/phpunit": "^9.5.26",
                "psalm/plugin-phpunit": "^0.18.3",
                "vimeo/psalm": "^5.0.0"
            },
            "suggest": {
                "laminas/laminas-cache": "You should install this package to cache the translations",
                "laminas/laminas-config": "You should install this package to use the INI translation format",
                "laminas/laminas-eventmanager": "You should install this package to use the events in the translator",
                "laminas/laminas-filter": "You should install this package to use the provided filters",
                "laminas/laminas-i18n-resources": "This package provides validator and captcha translations",
                "laminas/laminas-validator": "You should install this package to use the provided validators",
                "laminas/laminas-view": "You should install this package to use the provided view helpers"
            },
            "type": "library",
            "extra": {
                "laminas": {
                    "component": "Laminas\\I18n",
                    "config-provider": "Laminas\\I18n\\ConfigProvider"
                }
            },
            "autoload": {
                "psr-4": {
                    "Laminas\\I18n\\": "src/"
                }
            },
            "notification-url": "https://packagist.org/downloads/",
            "license": [
                "BSD-3-Clause"
            ],
            "description": "Provide translations for your application, and filter and validate internationalized values",
            "homepage": "https://laminas.dev",
            "keywords": [
                "i18n",
                "laminas"
            ],
            "support": {
                "chat": "https://laminas.dev/chat",
                "docs": "https://docs.laminas.dev/laminas-i18n/",
                "forum": "https://discourse.laminas.dev",
                "issues": "https://github.com/laminas/laminas-i18n/issues",
                "rss": "https://github.com/laminas/laminas-i18n/releases.atom",
                "source": "https://github.com/laminas/laminas-i18n"
            },
            "funding": [
                {
                    "url": "https://funding.communitybridge.org/projects/laminas-project",
                    "type": "community_bridge"
                }
            ],
            "time": "2023-03-31T12:31:38+00:00"
        },
        {
            "name": "laminas/laminas-inputfilter",
            "version": "2.24.1",
            "source": {
                "type": "git",
                "url": "https://github.com/laminas/laminas-inputfilter.git",
                "reference": "c5a53b1e72a2270b441391728291f7136e9461d1"
            },
            "dist": {
                "type": "zip",
                "url": "https://api.github.com/repos/laminas/laminas-inputfilter/zipball/c5a53b1e72a2270b441391728291f7136e9461d1",
                "reference": "c5a53b1e72a2270b441391728291f7136e9461d1",
                "shasum": ""
            },
            "require": {
                "laminas/laminas-filter": "^2.13",
                "laminas/laminas-servicemanager": "^3.16.0",
                "laminas/laminas-stdlib": "^3.0",
                "laminas/laminas-validator": "^2.15",
                "php": "~8.0.0 || ~8.1.0 || ~8.2.0"
            },
            "conflict": {
                "zendframework/zend-inputfilter": "*"
            },
            "require-dev": {
                "ext-json": "*",
                "laminas/laminas-coding-standard": "~2.5.0",
                "phpunit/phpunit": "^9.5.27",
                "psalm/plugin-phpunit": "^0.18.4",
                "psr/http-message": "^1.0.1",
                "vimeo/psalm": "^5.4",
                "webmozart/assert": "^1.11"
            },
            "suggest": {
                "psr/http-message-implementation": "PSR-7 is required if you wish to validate PSR-7 UploadedFileInterface payloads"
            },
            "type": "library",
            "extra": {
                "laminas": {
                    "component": "Laminas\\InputFilter",
                    "config-provider": "Laminas\\InputFilter\\ConfigProvider"
                }
            },
            "autoload": {
                "psr-4": {
                    "Laminas\\InputFilter\\": "src/"
                }
            },
            "notification-url": "https://packagist.org/downloads/",
            "license": [
                "BSD-3-Clause"
            ],
            "description": "Normalize and validate input sets from the web, APIs, the CLI, and more, including files",
            "homepage": "https://laminas.dev",
            "keywords": [
                "inputfilter",
                "laminas"
            ],
            "support": {
                "chat": "https://laminas.dev/chat",
                "docs": "https://docs.laminas.dev/laminas-inputfilter/",
                "forum": "https://discourse.laminas.dev",
                "issues": "https://github.com/laminas/laminas-inputfilter/issues",
                "rss": "https://github.com/laminas/laminas-inputfilter/releases.atom",
                "source": "https://github.com/laminas/laminas-inputfilter"
            },
            "funding": [
                {
                    "url": "https://funding.communitybridge.org/projects/laminas-project",
                    "type": "community_bridge"
                }
            ],
            "time": "2023-04-05T08:44:05+00:00"
        },
        {
            "name": "laminas/laminas-json",
            "version": "3.5.0",
            "source": {
                "type": "git",
                "url": "https://github.com/laminas/laminas-json.git",
                "reference": "7a8a1d7bf2d05dd6c1fbd7c0868d3848cf2b57ec"
            },
            "dist": {
                "type": "zip",
                "url": "https://api.github.com/repos/laminas/laminas-json/zipball/7a8a1d7bf2d05dd6c1fbd7c0868d3848cf2b57ec",
                "reference": "7a8a1d7bf2d05dd6c1fbd7c0868d3848cf2b57ec",
                "shasum": ""
            },
            "require": {
                "php": "~8.0.0 || ~8.1.0 || ~8.2.0"
            },
            "conflict": {
                "zendframework/zend-json": "*"
            },
            "require-dev": {
                "laminas/laminas-coding-standard": "~2.4.0",
                "laminas/laminas-stdlib": "^2.7.7 || ^3.1",
                "phpunit/phpunit": "^9.5.25"
            },
            "suggest": {
                "laminas/laminas-json-server": "For implementing JSON-RPC servers",
                "laminas/laminas-xml2json": "For converting XML documents to JSON"
            },
            "type": "library",
            "autoload": {
                "psr-4": {
                    "Laminas\\Json\\": "src/"
                }
            },
            "notification-url": "https://packagist.org/downloads/",
            "license": [
                "BSD-3-Clause"
            ],
            "description": "provides convenience methods for serializing native PHP to JSON and decoding JSON to native PHP",
            "homepage": "https://laminas.dev",
            "keywords": [
                "json",
                "laminas"
            ],
            "support": {
                "chat": "https://laminas.dev/chat",
                "docs": "https://docs.laminas.dev/laminas-json/",
                "forum": "https://discourse.laminas.dev",
                "issues": "https://github.com/laminas/laminas-json/issues",
                "rss": "https://github.com/laminas/laminas-json/releases.atom",
                "source": "https://github.com/laminas/laminas-json"
            },
            "funding": [
                {
                    "url": "https://funding.communitybridge.org/projects/laminas-project",
                    "type": "community_bridge"
                }
            ],
            "time": "2022-10-17T04:06:45+00:00"
        },
        {
            "name": "laminas/laminas-loader",
            "version": "2.9.0",
            "source": {
                "type": "git",
                "url": "https://github.com/laminas/laminas-loader.git",
                "reference": "51ed9c3fa42d1098a9997571730c0cbf42d078d3"
            },
            "dist": {
                "type": "zip",
                "url": "https://api.github.com/repos/laminas/laminas-loader/zipball/51ed9c3fa42d1098a9997571730c0cbf42d078d3",
                "reference": "51ed9c3fa42d1098a9997571730c0cbf42d078d3",
                "shasum": ""
            },
            "require": {
                "php": "~8.0.0 || ~8.1.0 || ~8.2.0"
            },
            "conflict": {
                "zendframework/zend-loader": "*"
            },
            "require-dev": {
                "laminas/laminas-coding-standard": "~2.4.0",
                "phpunit/phpunit": "~9.5.25"
            },
            "type": "library",
            "autoload": {
                "psr-4": {
                    "Laminas\\Loader\\": "src/"
                }
            },
            "notification-url": "https://packagist.org/downloads/",
            "license": [
                "BSD-3-Clause"
            ],
            "description": "Autoloading and plugin loading strategies",
            "homepage": "https://laminas.dev",
            "keywords": [
                "laminas",
                "loader"
            ],
            "support": {
                "chat": "https://laminas.dev/chat",
                "docs": "https://docs.laminas.dev/laminas-loader/",
                "forum": "https://discourse.laminas.dev",
                "issues": "https://github.com/laminas/laminas-loader/issues",
                "rss": "https://github.com/laminas/laminas-loader/releases.atom",
                "source": "https://github.com/laminas/laminas-loader"
            },
            "funding": [
                {
                    "url": "https://funding.communitybridge.org/projects/laminas-project",
                    "type": "community_bridge"
                }
            ],
            "time": "2022-10-16T12:50:49+00:00"
        },
        {
            "name": "laminas/laminas-log",
            "version": "2.16.1",
            "source": {
                "type": "git",
                "url": "https://github.com/laminas/laminas-log.git",
                "reference": "a9c16bb161311553238b8989aa587bed4b518a7e"
            },
            "dist": {
                "type": "zip",
                "url": "https://api.github.com/repos/laminas/laminas-log/zipball/a9c16bb161311553238b8989aa587bed4b518a7e",
                "reference": "a9c16bb161311553238b8989aa587bed4b518a7e",
                "shasum": ""
            },
            "require": {
                "laminas/laminas-servicemanager": "^3.3.0",
                "laminas/laminas-stdlib": "^3.0",
                "php": "~8.0.0 || ~8.1.0 || ~8.2.0",
                "psr/log": "^1.1.2"
            },
            "conflict": {
                "zendframework/zend-log": "*"
            },
            "provide": {
                "psr/log-implementation": "1.0.0"
            },
            "require-dev": {
                "ext-dom": "*",
                "ext-json": "*",
                "ext-xml": "*",
                "firephp/firephp-core": "^0.5.3",
                "laminas/laminas-coding-standard": "~2.3.0",
                "laminas/laminas-db": "^2.6",
                "laminas/laminas-escaper": "^2.5",
                "laminas/laminas-filter": "^2.5",
                "laminas/laminas-mail": "^2.6.1",
                "laminas/laminas-validator": "^2.10.1",
                "mikey179/vfsstream": "^1.6.7",
                "phpspec/prophecy-phpunit": "^2.0",
                "phpunit/phpunit": "^9.5.10"
            },
            "suggest": {
                "ext-mongo": "mongo extension to use Mongo writer",
                "ext-mongodb": "mongodb extension to use MongoDB writer",
                "laminas/laminas-db": "Laminas\\Db component to use the database log writer",
                "laminas/laminas-escaper": "Laminas\\Escaper component, for use in the XML log formatter",
                "laminas/laminas-mail": "Laminas\\Mail component to use the email log writer",
                "laminas/laminas-validator": "Laminas\\Validator component to block invalid log messages"
            },
            "type": "library",
            "extra": {
                "laminas": {
                    "component": "Laminas\\Log",
                    "config-provider": "Laminas\\Log\\ConfigProvider"
                }
            },
            "autoload": {
                "psr-4": {
                    "Laminas\\Log\\": "src/"
                }
            },
            "notification-url": "https://packagist.org/downloads/",
            "license": [
                "BSD-3-Clause"
            ],
            "description": "Robust, composite logger with filtering, formatting, and PSR-3 support",
            "homepage": "https://laminas.dev",
            "keywords": [
                "laminas",
                "log",
                "logging"
            ],
            "support": {
                "chat": "https://laminas.dev/chat",
                "docs": "https://docs.laminas.dev/laminas-log/",
                "forum": "https://discourse.laminas.dev",
                "issues": "https://github.com/laminas/laminas-log/issues",
                "rss": "https://github.com/laminas/laminas-log/releases.atom",
                "source": "https://github.com/laminas/laminas-log"
            },
            "funding": [
                {
                    "url": "https://funding.communitybridge.org/projects/laminas-project",
                    "type": "community_bridge"
                }
            ],
            "time": "2022-12-19T16:38:15+00:00"
        },
        {
            "name": "laminas/laminas-mail",
            "version": "2.22.0",
            "source": {
                "type": "git",
                "url": "https://github.com/laminas/laminas-mail.git",
                "reference": "1d307ff65328c00117c6d90ba0084fdd0fc2bd5c"
            },
            "dist": {
                "type": "zip",
                "url": "https://api.github.com/repos/laminas/laminas-mail/zipball/1d307ff65328c00117c6d90ba0084fdd0fc2bd5c",
                "reference": "1d307ff65328c00117c6d90ba0084fdd0fc2bd5c",
                "shasum": ""
            },
            "require": {
                "ext-iconv": "*",
                "laminas/laminas-loader": "^2.8.0",
                "laminas/laminas-mime": "^2.10.0",
                "laminas/laminas-stdlib": "^3.11.0",
                "laminas/laminas-validator": "^2.23.0",
                "php": "~8.0.0 || ~8.1.0 || ~8.2.0",
                "symfony/polyfill-intl-idn": "^1.26.0",
                "symfony/polyfill-mbstring": "^1.16.0",
                "webmozart/assert": "^1.11.0"
            },
            "require-dev": {
                "laminas/laminas-coding-standard": "~2.5.0",
                "laminas/laminas-crypt": "^3.9.0",
                "laminas/laminas-db": "^2.16",
                "laminas/laminas-servicemanager": "^3.20",
                "phpunit/phpunit": "^9.5.26",
                "psalm/plugin-phpunit": "^0.18.4",
                "symfony/process": "^6.0.11",
                "vimeo/psalm": "^5.1"
            },
            "suggest": {
                "laminas/laminas-crypt": "^3.8 Crammd5 support in SMTP Auth",
                "laminas/laminas-servicemanager": "^3.16 when using SMTP to deliver messages"
            },
            "type": "library",
            "extra": {
                "laminas": {
                    "component": "Laminas\\Mail",
                    "config-provider": "Laminas\\Mail\\ConfigProvider"
                }
            },
            "autoload": {
                "psr-4": {
                    "Laminas\\Mail\\": "src/"
                }
            },
            "notification-url": "https://packagist.org/downloads/",
            "license": [
                "BSD-3-Clause"
            ],
            "description": "Provides generalized functionality to compose and send both text and MIME-compliant multipart e-mail messages",
            "homepage": "https://laminas.dev",
            "keywords": [
                "laminas",
                "mail"
            ],
            "support": {
                "chat": "https://laminas.dev/chat",
                "docs": "https://docs.laminas.dev/laminas-mail/",
                "forum": "https://discourse.laminas.dev",
                "issues": "https://github.com/laminas/laminas-mail/issues",
                "rss": "https://github.com/laminas/laminas-mail/releases.atom",
                "source": "https://github.com/laminas/laminas-mail"
            },
            "funding": [
                {
                    "url": "https://funding.communitybridge.org/projects/laminas-project",
                    "type": "community_bridge"
                }
            ],
            "time": "2023-01-18T08:33:48+00:00"
        },
        {
            "name": "laminas/laminas-math",
            "version": "3.6.0",
            "source": {
                "type": "git",
                "url": "https://github.com/laminas/laminas-math.git",
                "reference": "5770fc632a3614f5526632a8b70f41b65130460e"
            },
            "dist": {
                "type": "zip",
                "url": "https://api.github.com/repos/laminas/laminas-math/zipball/5770fc632a3614f5526632a8b70f41b65130460e",
                "reference": "5770fc632a3614f5526632a8b70f41b65130460e",
                "shasum": ""
            },
            "require": {
                "ext-mbstring": "*",
                "php": "~8.0.0 || ~8.1.0 || ~8.2.0"
            },
            "conflict": {
                "zendframework/zend-math": "*"
            },
            "require-dev": {
                "laminas/laminas-coding-standard": "~2.4.0",
                "phpunit/phpunit": "~9.5.25"
            },
            "suggest": {
                "ext-bcmath": "If using the bcmath functionality",
                "ext-gmp": "If using the gmp functionality"
            },
            "type": "library",
            "extra": {
                "branch-alias": {
                    "dev-master": "3.2.x-dev",
                    "dev-develop": "3.3.x-dev"
                }
            },
            "autoload": {
                "psr-4": {
                    "Laminas\\Math\\": "src/"
                }
            },
            "notification-url": "https://packagist.org/downloads/",
            "license": [
                "BSD-3-Clause"
            ],
            "description": "Create cryptographically secure pseudo-random numbers, and manage big integers",
            "homepage": "https://laminas.dev",
            "keywords": [
                "laminas",
                "math"
            ],
            "support": {
                "chat": "https://laminas.dev/chat",
                "docs": "https://docs.laminas.dev/laminas-math/",
                "forum": "https://discourse.laminas.dev",
                "issues": "https://github.com/laminas/laminas-math/issues",
                "rss": "https://github.com/laminas/laminas-math/releases.atom",
                "source": "https://github.com/laminas/laminas-math"
            },
            "funding": [
                {
                    "url": "https://funding.communitybridge.org/projects/laminas-project",
                    "type": "community_bridge"
                }
            ],
            "time": "2022-10-16T14:22:28+00:00"
        },
        {
            "name": "laminas/laminas-mime",
            "version": "2.11.0",
            "source": {
                "type": "git",
                "url": "https://github.com/laminas/laminas-mime.git",
                "reference": "60ec04b755821c79c1987ce291b44e69f2c0831f"
            },
            "dist": {
                "type": "zip",
                "url": "https://api.github.com/repos/laminas/laminas-mime/zipball/60ec04b755821c79c1987ce291b44e69f2c0831f",
                "reference": "60ec04b755821c79c1987ce291b44e69f2c0831f",
                "shasum": ""
            },
            "require": {
                "laminas/laminas-stdlib": "^2.7 || ^3.0",
                "php": "~8.0.0 || ~8.1.0 || ~8.2.0"
            },
            "conflict": {
                "zendframework/zend-mime": "*"
            },
            "require-dev": {
                "laminas/laminas-coding-standard": "~2.4.0",
                "laminas/laminas-mail": "^2.19.0",
                "phpunit/phpunit": "~9.5.25"
            },
            "suggest": {
                "laminas/laminas-mail": "Laminas\\Mail component"
            },
            "type": "library",
            "autoload": {
                "psr-4": {
                    "Laminas\\Mime\\": "src/"
                }
            },
            "notification-url": "https://packagist.org/downloads/",
            "license": [
                "BSD-3-Clause"
            ],
            "description": "Create and parse MIME messages and parts",
            "homepage": "https://laminas.dev",
            "keywords": [
                "laminas",
                "mime"
            ],
            "support": {
                "chat": "https://laminas.dev/chat",
                "docs": "https://docs.laminas.dev/laminas-mime/",
                "forum": "https://discourse.laminas.dev",
                "issues": "https://github.com/laminas/laminas-mime/issues",
                "rss": "https://github.com/laminas/laminas-mime/releases.atom",
                "source": "https://github.com/laminas/laminas-mime"
            },
            "funding": [
                {
                    "url": "https://funding.communitybridge.org/projects/laminas-project",
                    "type": "community_bridge"
                }
            ],
            "time": "2022-10-18T08:38:15+00:00"
        },
        {
            "name": "laminas/laminas-modulemanager",
            "version": "2.14.0",
            "source": {
                "type": "git",
                "url": "https://github.com/laminas/laminas-modulemanager.git",
                "reference": "fb0a2c34423f7d3321dd7c42dc5fc4db905a99ac"
            },
            "dist": {
                "type": "zip",
                "url": "https://api.github.com/repos/laminas/laminas-modulemanager/zipball/fb0a2c34423f7d3321dd7c42dc5fc4db905a99ac",
                "reference": "fb0a2c34423f7d3321dd7c42dc5fc4db905a99ac",
                "shasum": ""
            },
            "require": {
                "brick/varexporter": "^0.3.2",
                "laminas/laminas-config": "^3.7",
                "laminas/laminas-eventmanager": "^3.4",
                "laminas/laminas-stdlib": "^3.6",
                "php": "~8.0.0 || ~8.1.0 || ~8.2.0",
                "webimpress/safe-writer": "^1.0.2 || ^2.1"
            },
            "conflict": {
                "zendframework/zend-modulemanager": "*"
            },
            "require-dev": {
                "laminas/laminas-coding-standard": "^2.3",
                "laminas/laminas-loader": "^2.9.0",
                "laminas/laminas-mvc": "^3.5.0",
                "laminas/laminas-servicemanager": "^3.19.0",
                "phpunit/phpunit": "^9.5.25",
                "psalm/plugin-phpunit": "^0.17.0",
                "vimeo/psalm": "^4.29"
            },
            "suggest": {
                "laminas/laminas-console": "Laminas\\Console component",
                "laminas/laminas-loader": "Laminas\\Loader component if you are not using Composer autoloading for your modules",
                "laminas/laminas-mvc": "Laminas\\Mvc component",
                "laminas/laminas-servicemanager": "Laminas\\ServiceManager component"
            },
            "type": "library",
            "autoload": {
                "psr-4": {
                    "Laminas\\ModuleManager\\": "src/"
                }
            },
            "notification-url": "https://packagist.org/downloads/",
            "license": [
                "BSD-3-Clause"
            ],
            "description": "Modular application system for laminas-mvc applications",
            "homepage": "https://laminas.dev",
            "keywords": [
                "laminas",
                "modulemanager"
            ],
            "support": {
                "chat": "https://laminas.dev/chat",
                "docs": "https://docs.laminas.dev/laminas-modulemanager/",
                "forum": "https://discourse.laminas.dev",
                "issues": "https://github.com/laminas/laminas-modulemanager/issues",
                "rss": "https://github.com/laminas/laminas-modulemanager/releases.atom",
                "source": "https://github.com/laminas/laminas-modulemanager"
            },
            "funding": [
                {
                    "url": "https://funding.communitybridge.org/projects/laminas-project",
                    "type": "community_bridge"
                }
            ],
            "time": "2022-10-28T09:21:04+00:00"
        },
        {
            "name": "laminas/laminas-mvc",
            "version": "3.6.1",
            "source": {
                "type": "git",
                "url": "https://github.com/laminas/laminas-mvc.git",
                "reference": "f12e801c31c04a4b35017354ff84070f5573879f"
            },
            "dist": {
                "type": "zip",
                "url": "https://api.github.com/repos/laminas/laminas-mvc/zipball/f12e801c31c04a4b35017354ff84070f5573879f",
                "reference": "f12e801c31c04a4b35017354ff84070f5573879f",
                "shasum": ""
            },
            "require": {
                "container-interop/container-interop": "^1.2",
                "laminas/laminas-eventmanager": "^3.4",
                "laminas/laminas-http": "^2.15",
                "laminas/laminas-modulemanager": "^2.8",
                "laminas/laminas-router": "^3.11.1",
                "laminas/laminas-servicemanager": "^3.20.0",
                "laminas/laminas-stdlib": "^3.6",
                "laminas/laminas-view": "^2.14",
                "php": "~8.0.0 || ~8.1.0 || ~8.2.0"
            },
            "conflict": {
                "zendframework/zend-mvc": "*"
            },
            "require-dev": {
                "laminas/laminas-coding-standard": "^2.4.0",
                "laminas/laminas-json": "^3.3",
                "phpspec/prophecy": "^1.15.0",
                "phpspec/prophecy-phpunit": "^2.0.1",
                "phpunit/phpunit": "^9.5.25",
                "webmozart/assert": "^1.11"
            },
            "suggest": {
                "laminas/laminas-json": "(^2.6.1 || ^3.0) To auto-deserialize JSON body content in AbstractRestfulController extensions, when json_decode is unavailable",
                "laminas/laminas-log": "^2.9.1  To provide log functionality via LogFilterManager, LogFormatterManager, and LogProcessorManager",
                "laminas/laminas-mvc-console": "laminas-mvc-console provides the ability to expose laminas-mvc as a console application",
                "laminas/laminas-mvc-i18n": "laminas-mvc-i18n provides integration with laminas-i18n, including a translation bridge and translatable route segments",
                "laminas/laminas-mvc-middleware": "To dispatch middleware in your laminas-mvc application",
                "laminas/laminas-mvc-plugin-fileprg": "To provide Post/Redirect/Get functionality around forms that container file uploads",
                "laminas/laminas-mvc-plugin-flashmessenger": "To provide flash messaging capabilities between requests",
                "laminas/laminas-mvc-plugin-identity": "To access the authenticated identity (per laminas-authentication) in controllers",
                "laminas/laminas-mvc-plugin-prg": "To provide Post/Redirect/Get functionality within controllers",
                "laminas/laminas-paginator": "^2.7 To provide pagination functionality via PaginatorPluginManager",
                "laminas/laminas-servicemanager-di": "laminas-servicemanager-di provides utilities for integrating laminas-di and laminas-servicemanager in your laminas-mvc application"
            },
            "type": "library",
            "autoload": {
                "psr-4": {
                    "Laminas\\Mvc\\": "src/"
                }
            },
            "notification-url": "https://packagist.org/downloads/",
            "license": [
                "BSD-3-Clause"
            ],
            "description": "Laminas's event-driven MVC layer, including MVC Applications, Controllers, and Plugins",
            "homepage": "https://laminas.dev",
            "keywords": [
                "laminas",
                "mvc"
            ],
            "support": {
                "chat": "https://laminas.dev/chat",
                "docs": "https://docs.laminas.dev/laminas-mvc/",
                "forum": "https://discourse.laminas.dev",
                "issues": "https://github.com/laminas/laminas-mvc/issues",
                "rss": "https://github.com/laminas/laminas-mvc/releases.atom",
                "source": "https://github.com/laminas/laminas-mvc"
            },
            "funding": [
                {
                    "url": "https://funding.communitybridge.org/projects/laminas-project",
                    "type": "community_bridge"
                }
            ],
            "time": "2023-03-15T10:21:03+00:00"
        },
        {
            "name": "laminas/laminas-mvc-i18n",
            "version": "1.7.0",
            "source": {
                "type": "git",
                "url": "https://github.com/laminas/laminas-mvc-i18n.git",
                "reference": "571f3e34afbff14351677c450f872a0dd19f9d28"
            },
            "dist": {
                "type": "zip",
                "url": "https://api.github.com/repos/laminas/laminas-mvc-i18n/zipball/571f3e34afbff14351677c450f872a0dd19f9d28",
                "reference": "571f3e34afbff14351677c450f872a0dd19f9d28",
                "shasum": ""
            },
            "require": {
                "container-interop/container-interop": "^1.1",
                "ext-intl": "*",
                "laminas/laminas-i18n": "^2.13.0",
                "laminas/laminas-router": "^3.5.0",
                "laminas/laminas-servicemanager": "^3.15.1",
                "laminas/laminas-stdlib": "^3.10.1",
                "laminas/laminas-validator": "^2.19.0",
                "php": "~8.0.0 || ~8.1.0 || ~8.2.0"
            },
            "conflict": {
                "laminas/laminas-mvc": "<3.0.0",
                "phpspec/prophecy": "<1.8.0",
                "zendframework/zend-mvc-i18n": "*"
            },
            "require-dev": {
                "laminas/laminas-coding-standard": "~2.4.0",
                "phpspec/prophecy-phpunit": "^2.0.1",
                "phpunit/phpunit": "^9.5.26",
                "psalm/plugin-phpunit": "^0.18.0",
                "vimeo/psalm": "^5.0.0"
            },
            "suggest": {
                "laminas/laminas-cache": "To enable caching of translation strings"
            },
            "type": "library",
            "extra": {
                "laminas": {
                    "component": "Laminas\\Mvc\\I18n",
                    "config-provider": "Laminas\\Mvc\\I18n\\ConfigProvider"
                }
            },
            "autoload": {
                "psr-4": {
                    "Laminas\\Mvc\\I18n\\": "src/"
                }
            },
            "notification-url": "https://packagist.org/downloads/",
            "license": [
                "BSD-3-Clause"
            ],
            "description": "Integration between laminas-mvc and laminas-i18n",
            "homepage": "https://laminas.dev",
            "keywords": [
                "i18n",
                "laminas",
                "mvc"
            ],
            "support": {
                "chat": "https://laminas.dev/chat",
                "docs": "https://docs.laminas.dev/laminas-mvc-i18n/",
                "forum": "https://discourse.laminas.dev",
                "issues": "https://github.com/laminas/laminas-mvc-i18n/issues",
                "rss": "https://github.com/laminas/laminas-mvc-i18n/releases.atom",
                "source": "https://github.com/laminas/laminas-mvc-i18n"
            },
            "funding": [
                {
                    "url": "https://funding.communitybridge.org/projects/laminas-project",
                    "type": "community_bridge"
                }
            ],
            "time": "2022-12-02T15:45:50+00:00"
        },
        {
            "name": "laminas/laminas-mvc-plugin-flashmessenger",
            "version": "1.9.0",
            "source": {
                "type": "git",
                "url": "https://github.com/laminas/laminas-mvc-plugin-flashmessenger.git",
                "reference": "dc73bb6b56a0d74f9fdc0d24ec55a5f8c87c4cfa"
            },
            "dist": {
                "type": "zip",
                "url": "https://api.github.com/repos/laminas/laminas-mvc-plugin-flashmessenger/zipball/dc73bb6b56a0d74f9fdc0d24ec55a5f8c87c4cfa",
                "reference": "dc73bb6b56a0d74f9fdc0d24ec55a5f8c87c4cfa",
                "shasum": ""
            },
            "require": {
                "laminas/laminas-mvc": "^3.3",
                "laminas/laminas-session": "^2.12.0",
                "laminas/laminas-stdlib": "^3.6.4",
                "laminas/laminas-view": "^2.13.1",
                "php": "~8.0.0 || ~8.1.0 || ~8.2.0"
            },
            "conflict": {
                "laminas/laminas-mvc": "<3.0.0",
                "zendframework/zend-mvc-plugin-flashmessenger": "*"
            },
            "require-dev": {
                "laminas/laminas-coding-standard": "~2.4.0",
                "laminas/laminas-i18n": "^2.19.0",
                "phpunit/phpunit": "^9.5.25",
                "psalm/plugin-phpunit": "^0.17.0",
                "vimeo/psalm": "^4.29.0"
            },
            "type": "library",
            "extra": {
                "laminas": {
                    "component": "Laminas\\Mvc\\Plugin\\FlashMessenger"
                }
            },
            "autoload": {
                "psr-4": {
                    "Laminas\\Mvc\\Plugin\\FlashMessenger\\": "src/"
                }
            },
            "notification-url": "https://packagist.org/downloads/",
            "license": [
                "BSD-3-Clause"
            ],
            "description": "Plugin for creating and exposing flash messages via laminas-mvc controllers",
            "homepage": "https://laminas.dev",
            "keywords": [
                "laminas",
                "mvc"
            ],
            "support": {
                "chat": "https://laminas.dev/chat",
                "docs": "https://docs.laminas.dev/laminas-mvc-plugin-flashmessenger/",
                "forum": "https://discourse.laminas.dev",
                "issues": "https://github.com/laminas/laminas-mvc-plugin-flashmessenger/issues",
                "rss": "https://github.com/laminas/laminas-mvc-plugin-flashmessenger/releases.atom",
                "source": "https://github.com/laminas/laminas-mvc-plugin-flashmessenger"
            },
            "funding": [
                {
                    "url": "https://funding.communitybridge.org/projects/laminas-project",
                    "type": "community_bridge"
                }
            ],
            "time": "2022-10-22T12:47:30+00:00"
        },
        {
            "name": "laminas/laminas-paginator",
            "version": "2.17.0",
            "source": {
                "type": "git",
                "url": "https://github.com/laminas/laminas-paginator.git",
                "reference": "d0fca60a32656fe095045d76af7ad3a3bfc297f9"
            },
            "dist": {
                "type": "zip",
                "url": "https://api.github.com/repos/laminas/laminas-paginator/zipball/d0fca60a32656fe095045d76af7ad3a3bfc297f9",
                "reference": "d0fca60a32656fe095045d76af7ad3a3bfc297f9",
                "shasum": ""
            },
            "require": {
                "ext-json": "*",
                "laminas/laminas-stdlib": "^3.10.1",
                "php": "~8.0.0 || ~8.1.0 || ~8.2.0"
            },
            "conflict": {
                "zendframework/zend-paginator": "*"
            },
            "require-dev": {
                "laminas/laminas-cache": "^3.6.0",
                "laminas/laminas-cache-storage-adapter-memory": "^2.2.0",
                "laminas/laminas-coding-standard": "^2.4.0",
                "laminas/laminas-config": "^3.8.0",
                "laminas/laminas-filter": "^2.23.0",
                "laminas/laminas-servicemanager": "^3.19.0",
                "laminas/laminas-view": "^2.24.0",
                "phpunit/phpunit": "^9.5.25",
                "psalm/plugin-phpunit": "^0.18.0",
                "vimeo/psalm": "^5.0.0"
            },
            "suggest": {
                "laminas/laminas-cache": "Laminas\\Cache component to support cache features",
                "laminas/laminas-filter": "Laminas\\Filter component",
                "laminas/laminas-paginator-adapter-laminasdb": "Provides pagination adapters for Select statements and TableGateway instances",
                "laminas/laminas-servicemanager": "Laminas\\ServiceManager component",
                "laminas/laminas-view": "Laminas\\View component"
            },
            "type": "library",
            "extra": {
                "laminas": {
                    "component": "Laminas\\Paginator",
                    "config-provider": "Laminas\\Paginator\\ConfigProvider"
                }
            },
            "autoload": {
                "psr-4": {
                    "Laminas\\Paginator\\": "src/"
                }
            },
            "notification-url": "https://packagist.org/downloads/",
            "license": [
                "BSD-3-Clause"
            ],
            "description": "Paginate collections of data from arbitrary sources",
            "homepage": "https://laminas.dev",
            "keywords": [
                "laminas",
                "paginator"
            ],
            "support": {
                "chat": "https://laminas.dev/chat",
                "docs": "https://docs.laminas.dev/laminas-paginator/",
                "forum": "https://discourse.laminas.dev",
                "issues": "https://github.com/laminas/laminas-paginator/issues",
                "rss": "https://github.com/laminas/laminas-paginator/releases.atom",
                "source": "https://github.com/laminas/laminas-paginator"
            },
            "funding": [
                {
                    "url": "https://funding.communitybridge.org/projects/laminas-project",
                    "type": "community_bridge"
                }
            ],
            "time": "2022-12-05T16:02:38+00:00"
        },
        {
            "name": "laminas/laminas-paginator-adapter-laminasdb",
            "version": "1.3.0",
            "source": {
                "type": "git",
                "url": "https://github.com/laminas/laminas-paginator-adapter-laminasdb.git",
                "reference": "bbed386f6eec03ce776d798d150c456c7ab10c48"
            },
            "dist": {
                "type": "zip",
                "url": "https://api.github.com/repos/laminas/laminas-paginator-adapter-laminasdb/zipball/bbed386f6eec03ce776d798d150c456c7ab10c48",
                "reference": "bbed386f6eec03ce776d798d150c456c7ab10c48",
                "shasum": ""
            },
            "require": {
                "laminas/laminas-db": "^2.13.4",
                "laminas/laminas-paginator": "^2.12.1",
                "php": "^7.4 || ~8.0.0 || ~8.1.0 || ~8.2.0"
            },
            "require-dev": {
                "laminas/laminas-coding-standard": "~2.4.0",
                "phpunit/phpunit": "^9.5.26",
                "psalm/plugin-phpunit": "^0.18.0",
                "vimeo/psalm": "^5.0.0"
            },
            "type": "library",
            "extra": {
                "laminas": {
                    "component": "Laminas\\Paginator\\Adapter\\LaminasDb",
                    "config-provider": "Laminas\\Paginator\\Adapter\\LaminasDb\\ConfigProvider"
                }
            },
            "autoload": {
                "psr-4": {
                    "Laminas\\Paginator\\Adapter\\LaminasDb\\": "src//"
                }
            },
            "notification-url": "https://packagist.org/downloads/",
            "license": [
                "BSD-3-Clause"
            ],
            "description": "laminas-db adapters for laminas-paginator",
            "keywords": [
                "db",
                "laminas",
                "pagination"
            ],
            "support": {
                "docs": "https://docs.laminas.dev/laminas-laminas-paginator-adapter-db/",
                "forum": "https://discourse.laminas.dev/",
                "issues": "https://github.com/laminas/laminas-laminas-paginator-adapter-db/issues",
                "rss": "https://github.com/laminas/laminas-laminas-paginator-adapter-db/releases.atom",
                "source": "https://github.com/laminas/laminas-laminas-paginator-adapter-db"
            },
            "funding": [
                {
                    "url": "https://funding.communitybridge.org/projects/laminas-project",
                    "type": "community_bridge"
                }
            ],
            "time": "2022-12-07T01:20:31+00:00"
        },
        {
            "name": "laminas/laminas-psr7bridge",
            "version": "1.9.0",
            "source": {
                "type": "git",
                "url": "https://github.com/laminas/laminas-psr7bridge.git",
                "reference": "fa4bdcc88727e37d51dedb7ddd0c5e9803d792b4"
            },
            "dist": {
                "type": "zip",
                "url": "https://api.github.com/repos/laminas/laminas-psr7bridge/zipball/fa4bdcc88727e37d51dedb7ddd0c5e9803d792b4",
                "reference": "fa4bdcc88727e37d51dedb7ddd0c5e9803d792b4",
                "shasum": ""
            },
            "require": {
                "laminas/laminas-diactoros": "^2.0",
                "laminas/laminas-http": "^2.18",
                "php": "~8.0.0 || ~8.1.0 || ~8.2.0",
                "psr/http-message": "^1.0"
            },
            "conflict": {
                "laminas/laminas-stdlib": "< 3.2.1",
                "zendframework/zend-psr7bridge": "*"
            },
            "require-dev": {
                "laminas/laminas-coding-standard": "~2.4.0",
                "phpunit/phpunit": "^9.5.27",
                "psalm/plugin-phpunit": "^0.18.4",
                "vimeo/psalm": "^5.4"
            },
            "type": "library",
            "autoload": {
                "psr-4": {
                    "Laminas\\Psr7Bridge\\": "src/"
                }
            },
            "notification-url": "https://packagist.org/downloads/",
            "license": [
                "BSD-3-Clause"
            ],
            "description": "Bidirectional conversions between PSR-7 and laminas-http messages",
            "homepage": "https://laminas.dev",
            "keywords": [
                "http",
                "laminas",
                "psr",
                "psr-7"
            ],
            "support": {
                "chat": "https://laminas.dev/chat",
                "docs": "https://docs.laminas.dev/laminas-psr7bridge/",
                "forum": "https://discourse.laminas.dev",
                "issues": "https://github.com/laminas/laminas-psr7bridge/issues",
                "rss": "https://github.com/laminas/laminas-psr7bridge/releases.atom",
                "source": "https://github.com/laminas/laminas-psr7bridge"
            },
            "funding": [
                {
                    "url": "https://funding.communitybridge.org/projects/laminas-project",
                    "type": "community_bridge"
                }
            ],
            "time": "2022-12-20T12:37:06+00:00"
        },
        {
            "name": "laminas/laminas-recaptcha",
            "version": "3.4.0",
            "source": {
                "type": "git",
                "url": "https://github.com/laminas/laminas-recaptcha.git",
                "reference": "f3bdb2fcaf859b9f725f397dc1bc38b4a7696a71"
            },
            "dist": {
                "type": "zip",
                "url": "https://api.github.com/repos/laminas/laminas-recaptcha/zipball/f3bdb2fcaf859b9f725f397dc1bc38b4a7696a71",
                "reference": "f3bdb2fcaf859b9f725f397dc1bc38b4a7696a71",
                "shasum": ""
            },
            "require": {
                "ext-json": "*",
                "laminas/laminas-http": "^2.15",
                "laminas/laminas-json": "^3.3",
                "laminas/laminas-stdlib": "^3.6",
                "php": "^7.3 || ~8.0.0 || ~8.1.0"
            },
            "conflict": {
                "zendframework/zendservice-recaptcha": "*"
            },
            "require-dev": {
                "laminas/laminas-coding-standard": "~2.3.0",
                "laminas/laminas-config": "^3.7",
                "laminas/laminas-validator": "^2.15",
                "phpunit/phpunit": "^9.5.4"
            },
            "suggest": {
                "laminas/laminas-validator": "~2.0, if using ReCaptcha's Mailhide API"
            },
            "type": "library",
            "autoload": {
                "psr-4": {
                    "Laminas\\ReCaptcha\\": "src/"
                }
            },
            "notification-url": "https://packagist.org/downloads/",
            "license": [
                "BSD-3-Clause"
            ],
            "description": "OOP wrapper for the ReCaptcha web service",
            "homepage": "https://laminas.dev",
            "keywords": [
                "laminas",
                "recaptcha"
            ],
            "support": {
                "chat": "https://laminas.dev/chat",
                "docs": "https://docs.laminas.dev/laminas-recaptcha/",
                "forum": "https://discourse.laminas.dev",
                "issues": "https://github.com/laminas/laminas-recaptcha/issues",
                "rss": "https://github.com/laminas/laminas-recaptcha/releases.atom",
                "source": "https://github.com/laminas/laminas-recaptcha"
            },
            "funding": [
                {
                    "url": "https://funding.communitybridge.org/projects/laminas-project",
                    "type": "community_bridge"
                }
            ],
            "time": "2021-11-28T18:10:25+00:00"
        },
        {
            "name": "laminas/laminas-router",
            "version": "3.11.1",
            "source": {
                "type": "git",
                "url": "https://github.com/laminas/laminas-router.git",
                "reference": "3512c28cb4ffd64a62bc9e8b685a50a6547b0a11"
            },
            "dist": {
                "type": "zip",
                "url": "https://api.github.com/repos/laminas/laminas-router/zipball/3512c28cb4ffd64a62bc9e8b685a50a6547b0a11",
                "reference": "3512c28cb4ffd64a62bc9e8b685a50a6547b0a11",
                "shasum": ""
            },
            "require": {
                "laminas/laminas-http": "^2.15",
                "laminas/laminas-servicemanager": "^3.14.0",
                "laminas/laminas-stdlib": "^3.10.1",
                "php": "~8.0.0 || ~8.1.0 || ~8.2.0"
            },
            "conflict": {
                "zendframework/zend-router": "*"
            },
            "require-dev": {
                "laminas/laminas-coding-standard": "~2.4.0",
                "laminas/laminas-i18n": "^2.19.0",
                "phpunit/phpunit": "^9.5.26",
                "psalm/plugin-phpunit": "^0.18.0",
                "vimeo/psalm": "^5.0.0"
            },
            "suggest": {
                "laminas/laminas-i18n": "^2.15.0 if defining translatable HTTP path segments"
            },
            "type": "library",
            "extra": {
                "laminas": {
                    "component": "Laminas\\Router",
                    "config-provider": "Laminas\\Router\\ConfigProvider"
                }
            },
            "autoload": {
                "psr-4": {
                    "Laminas\\Router\\": "src/"
                }
            },
            "notification-url": "https://packagist.org/downloads/",
            "license": [
                "BSD-3-Clause"
            ],
            "description": "Flexible routing system for HTTP and console applications",
            "homepage": "https://laminas.dev",
            "keywords": [
                "laminas",
                "routing"
            ],
            "support": {
                "chat": "https://laminas.dev/chat",
                "docs": "https://docs.laminas.dev/laminas-router/",
                "forum": "https://discourse.laminas.dev",
                "issues": "https://github.com/laminas/laminas-router/issues",
                "rss": "https://github.com/laminas/laminas-router/releases.atom",
                "source": "https://github.com/laminas/laminas-router"
            },
            "funding": [
                {
                    "url": "https://funding.communitybridge.org/projects/laminas-project",
                    "type": "community_bridge"
                }
            ],
            "time": "2022-12-29T14:47:23+00:00"
        },
        {
            "name": "laminas/laminas-serializer",
            "version": "2.14.0",
            "source": {
                "type": "git",
                "url": "https://github.com/laminas/laminas-serializer.git",
                "reference": "c4ceeb080f8d080006616072d2926949b3e5b9ea"
            },
            "dist": {
                "type": "zip",
                "url": "https://api.github.com/repos/laminas/laminas-serializer/zipball/c4ceeb080f8d080006616072d2926949b3e5b9ea",
                "reference": "c4ceeb080f8d080006616072d2926949b3e5b9ea",
                "shasum": ""
            },
            "require": {
                "laminas/laminas-json": "^3.1",
                "laminas/laminas-stdlib": "^3.2",
                "php": "~8.0.0 || ~8.1.0 || ~8.2.0"
            },
            "conflict": {
                "zendframework/zend-serializer": "*"
            },
            "require-dev": {
                "laminas/laminas-coding-standard": "~2.4.0",
                "laminas/laminas-math": "~3.6.0",
                "laminas/laminas-servicemanager": "~3.19.0",
                "phpunit/phpunit": "~9.5.25"
            },
            "suggest": {
                "laminas/laminas-math": "(^3.3) To support Python Pickle serialization",
                "laminas/laminas-servicemanager": "(^3.6) To support plugin manager support"
            },
            "type": "library",
            "extra": {
                "laminas": {
                    "component": "Laminas\\Serializer",
                    "config-provider": "Laminas\\Serializer\\ConfigProvider"
                }
            },
            "autoload": {
                "psr-4": {
                    "Laminas\\Serializer\\": "src/"
                }
            },
            "notification-url": "https://packagist.org/downloads/",
            "license": [
                "BSD-3-Clause"
            ],
            "description": "Serialize and deserialize PHP structures to a variety of representations",
            "homepage": "https://laminas.dev",
            "keywords": [
                "laminas",
                "serializer"
            ],
            "support": {
                "chat": "https://laminas.dev/chat",
                "docs": "https://docs.laminas.dev/laminas-serializer/",
                "forum": "https://discourse.laminas.dev",
                "issues": "https://github.com/laminas/laminas-serializer/issues",
                "rss": "https://github.com/laminas/laminas-serializer/releases.atom",
                "source": "https://github.com/laminas/laminas-serializer"
            },
            "funding": [
                {
                    "url": "https://funding.communitybridge.org/projects/laminas-project",
                    "type": "community_bridge"
                }
            ],
            "time": "2022-10-16T14:51:10+00:00"
        },
        {
            "name": "laminas/laminas-servicemanager",
            "version": "3.20.0",
            "source": {
                "type": "git",
                "url": "https://github.com/laminas/laminas-servicemanager.git",
                "reference": "bc2c2cbe2dd90db8b9d16b0618f542692b76ab59"
            },
            "dist": {
                "type": "zip",
                "url": "https://api.github.com/repos/laminas/laminas-servicemanager/zipball/bc2c2cbe2dd90db8b9d16b0618f542692b76ab59",
                "reference": "bc2c2cbe2dd90db8b9d16b0618f542692b76ab59",
                "shasum": ""
            },
            "require": {
                "laminas/laminas-stdlib": "^3.2.1",
                "php": "~8.0.0 || ~8.1.0 || ~8.2.0",
                "psr/container": "^1.0"
            },
            "conflict": {
                "ext-psr": "*",
                "laminas/laminas-code": "<3.3.1",
                "zendframework/zend-code": "<3.3.1",
                "zendframework/zend-servicemanager": "*"
            },
            "provide": {
                "psr/container-implementation": "^1.0"
            },
            "replace": {
                "container-interop/container-interop": "^1.2.0"
            },
            "require-dev": {
                "composer/package-versions-deprecated": "^1.11.99.5",
                "laminas/laminas-coding-standard": "~2.4.0",
                "laminas/laminas-container-config-test": "^0.8",
                "laminas/laminas-dependency-plugin": "^2.2",
                "mikey179/vfsstream": "^1.6.11@alpha",
                "ocramius/proxy-manager": "^2.14.1",
                "phpbench/phpbench": "^1.2.7",
                "phpunit/phpunit": "^9.5.26",
                "psalm/plugin-phpunit": "^0.18.0",
                "vimeo/psalm": "^5.0.0"
            },
            "suggest": {
                "ocramius/proxy-manager": "ProxyManager ^2.1.1 to handle lazy initialization of services"
            },
            "bin": [
                "bin/generate-deps-for-config-factory",
                "bin/generate-factory-for-class"
            ],
            "type": "library",
            "autoload": {
                "files": [
                    "src/autoload.php"
                ],
                "psr-4": {
                    "Laminas\\ServiceManager\\": "src/"
                }
            },
            "notification-url": "https://packagist.org/downloads/",
            "license": [
                "BSD-3-Clause"
            ],
            "description": "Factory-Driven Dependency Injection Container",
            "homepage": "https://laminas.dev",
            "keywords": [
                "PSR-11",
                "dependency-injection",
                "di",
                "dic",
                "laminas",
                "service-manager",
                "servicemanager"
            ],
            "support": {
                "chat": "https://laminas.dev/chat",
                "docs": "https://docs.laminas.dev/laminas-servicemanager/",
                "forum": "https://discourse.laminas.dev",
                "issues": "https://github.com/laminas/laminas-servicemanager/issues",
                "rss": "https://github.com/laminas/laminas-servicemanager/releases.atom",
                "source": "https://github.com/laminas/laminas-servicemanager"
            },
            "funding": [
                {
                    "url": "https://funding.communitybridge.org/projects/laminas-project",
                    "type": "community_bridge"
                }
            ],
            "time": "2022-12-01T17:03:38+00:00"
        },
        {
            "name": "laminas/laminas-session",
            "version": "2.16.0",
            "source": {
                "type": "git",
                "url": "https://github.com/laminas/laminas-session.git",
                "reference": "9c845a0361625d5775cad6f043716196201ad41f"
            },
            "dist": {
                "type": "zip",
                "url": "https://api.github.com/repos/laminas/laminas-session/zipball/9c845a0361625d5775cad6f043716196201ad41f",
                "reference": "9c845a0361625d5775cad6f043716196201ad41f",
                "shasum": ""
            },
            "require": {
                "laminas/laminas-eventmanager": "^3.5",
                "laminas/laminas-servicemanager": "^3.15.1",
                "laminas/laminas-stdlib": "^3.10.1",
                "php": "~8.0.0 || ~8.1.0 || ~8.2.0"
            },
            "conflict": {
                "zendframework/zend-session": "*"
            },
            "require-dev": {
                "laminas/laminas-cache": "^3.8",
                "laminas/laminas-cache-storage-adapter-memory": "^2.2",
                "laminas/laminas-coding-standard": "~2.4.0",
                "laminas/laminas-db": "^2.15",
                "laminas/laminas-http": "^2.17.1",
                "laminas/laminas-validator": "^2.28",
                "mongodb/mongodb": "~1.13.0",
                "phpunit/phpunit": "^9.5.26",
                "psalm/plugin-phpunit": "^0.18.0",
                "vimeo/psalm": "^5.0"
            },
            "suggest": {
                "laminas/laminas-cache": "Laminas\\Cache component",
                "laminas/laminas-db": "Laminas\\Db component",
                "laminas/laminas-http": "Laminas\\Http component",
                "laminas/laminas-servicemanager": "Laminas\\ServiceManager component",
                "laminas/laminas-validator": "Laminas\\Validator component",
                "mongodb/mongodb": "If you want to use the MongoDB session save handler"
            },
            "type": "library",
            "extra": {
                "laminas": {
                    "component": "Laminas\\Session",
                    "config-provider": "Laminas\\Session\\ConfigProvider"
                }
            },
            "autoload": {
                "psr-4": {
                    "Laminas\\Session\\": "src/"
                }
            },
            "notification-url": "https://packagist.org/downloads/",
            "license": [
                "BSD-3-Clause"
            ],
            "description": "Object-oriented interface to PHP sessions and storage",
            "homepage": "https://laminas.dev",
            "keywords": [
                "laminas",
                "session"
            ],
            "support": {
                "chat": "https://laminas.dev/chat",
                "docs": "https://docs.laminas.dev/laminas-session/",
                "forum": "https://discourse.laminas.dev",
                "issues": "https://github.com/laminas/laminas-session/issues",
                "rss": "https://github.com/laminas/laminas-session/releases.atom",
                "source": "https://github.com/laminas/laminas-session"
            },
            "funding": [
                {
                    "url": "https://funding.communitybridge.org/projects/laminas-project",
                    "type": "community_bridge"
                }
            ],
            "time": "2022-12-04T11:15:36+00:00"
        },
        {
            "name": "laminas/laminas-stdlib",
            "version": "3.16.1",
            "source": {
                "type": "git",
                "url": "https://github.com/laminas/laminas-stdlib.git",
                "reference": "f4f773641807c7ccee59b758bfe4ac4ba33ecb17"
            },
            "dist": {
                "type": "zip",
                "url": "https://api.github.com/repos/laminas/laminas-stdlib/zipball/f4f773641807c7ccee59b758bfe4ac4ba33ecb17",
                "reference": "f4f773641807c7ccee59b758bfe4ac4ba33ecb17",
                "shasum": ""
            },
            "require": {
                "php": "~8.0.0 || ~8.1.0 || ~8.2.0"
            },
            "conflict": {
                "zendframework/zend-stdlib": "*"
            },
            "require-dev": {
                "laminas/laminas-coding-standard": "^2.4.0",
                "phpbench/phpbench": "^1.2.7",
                "phpunit/phpunit": "^9.5.26",
                "psalm/plugin-phpunit": "^0.18.0",
                "vimeo/psalm": "^5.0.0"
            },
            "type": "library",
            "autoload": {
                "psr-4": {
                    "Laminas\\Stdlib\\": "src/"
                }
            },
            "notification-url": "https://packagist.org/downloads/",
            "license": [
                "BSD-3-Clause"
            ],
            "description": "SPL extensions, array utilities, error handlers, and more",
            "homepage": "https://laminas.dev",
            "keywords": [
                "laminas",
                "stdlib"
            ],
            "support": {
                "chat": "https://laminas.dev/chat",
                "docs": "https://docs.laminas.dev/laminas-stdlib/",
                "forum": "https://discourse.laminas.dev",
                "issues": "https://github.com/laminas/laminas-stdlib/issues",
                "rss": "https://github.com/laminas/laminas-stdlib/releases.atom",
                "source": "https://github.com/laminas/laminas-stdlib"
            },
            "funding": [
                {
                    "url": "https://funding.communitybridge.org/projects/laminas-project",
                    "type": "community_bridge"
                }
            ],
            "time": "2022-12-03T18:48:01+00:00"
        },
        {
            "name": "laminas/laminas-text",
            "version": "2.10.0",
            "source": {
                "type": "git",
                "url": "https://github.com/laminas/laminas-text.git",
                "reference": "40f7acdb284d41553d32db811e704d6e15e415b4"
            },
            "dist": {
                "type": "zip",
                "url": "https://api.github.com/repos/laminas/laminas-text/zipball/40f7acdb284d41553d32db811e704d6e15e415b4",
                "reference": "40f7acdb284d41553d32db811e704d6e15e415b4",
                "shasum": ""
            },
            "require": {
                "laminas/laminas-servicemanager": "^3.19.0",
                "laminas/laminas-stdlib": "^3.7.1",
                "php": "~8.0.0 || ~8.1.0 || ~8.2.0"
            },
            "conflict": {
                "zendframework/zend-text": "*"
            },
            "require-dev": {
                "laminas/laminas-coding-standard": "~2.4.0",
                "phpunit/phpunit": "^9.5",
                "psalm/plugin-phpunit": "^0.18.4",
                "vimeo/psalm": "^5.1"
            },
            "type": "library",
            "autoload": {
                "psr-4": {
                    "Laminas\\Text\\": "src/"
                }
            },
            "notification-url": "https://packagist.org/downloads/",
            "license": [
                "BSD-3-Clause"
            ],
            "description": "Create FIGlets and text-based tables",
            "homepage": "https://laminas.dev",
            "keywords": [
                "laminas",
                "text"
            ],
            "support": {
                "chat": "https://laminas.dev/chat",
                "docs": "https://docs.laminas.dev/laminas-text/",
                "forum": "https://discourse.laminas.dev",
                "issues": "https://github.com/laminas/laminas-text/issues",
                "rss": "https://github.com/laminas/laminas-text/releases.atom",
                "source": "https://github.com/laminas/laminas-text"
            },
            "funding": [
                {
                    "url": "https://funding.communitybridge.org/projects/laminas-project",
                    "type": "community_bridge"
                }
            ],
            "time": "2022-12-11T15:36:27+00:00"
        },
        {
            "name": "laminas/laminas-uri",
            "version": "2.10.0",
            "source": {
                "type": "git",
                "url": "https://github.com/laminas/laminas-uri.git",
                "reference": "663b050294945c7345cc3a61f3ca661d5f9e1f80"
            },
            "dist": {
                "type": "zip",
                "url": "https://api.github.com/repos/laminas/laminas-uri/zipball/663b050294945c7345cc3a61f3ca661d5f9e1f80",
                "reference": "663b050294945c7345cc3a61f3ca661d5f9e1f80",
                "shasum": ""
            },
            "require": {
                "laminas/laminas-escaper": "^2.9",
                "laminas/laminas-validator": "^2.15",
                "php": "~8.0.0 || ~8.1.0 || ~8.2.0"
            },
            "conflict": {
                "zendframework/zend-uri": "*"
            },
            "require-dev": {
                "laminas/laminas-coding-standard": "~2.4.0",
                "phpunit/phpunit": "^9.5.25"
            },
            "type": "library",
            "autoload": {
                "psr-4": {
                    "Laminas\\Uri\\": "src/"
                }
            },
            "notification-url": "https://packagist.org/downloads/",
            "license": [
                "BSD-3-Clause"
            ],
            "description": "A component that aids in manipulating and validating » Uniform Resource Identifiers (URIs)",
            "homepage": "https://laminas.dev",
            "keywords": [
                "laminas",
                "uri"
            ],
            "support": {
                "chat": "https://laminas.dev/chat",
                "docs": "https://docs.laminas.dev/laminas-uri/",
                "forum": "https://discourse.laminas.dev",
                "issues": "https://github.com/laminas/laminas-uri/issues",
                "rss": "https://github.com/laminas/laminas-uri/releases.atom",
                "source": "https://github.com/laminas/laminas-uri"
            },
            "funding": [
                {
                    "url": "https://funding.communitybridge.org/projects/laminas-project",
                    "type": "community_bridge"
                }
            ],
            "time": "2022-10-16T15:02:45+00:00"
        },
        {
            "name": "laminas/laminas-validator",
            "version": "2.30.1",
            "source": {
                "type": "git",
                "url": "https://github.com/laminas/laminas-validator.git",
                "reference": "b7d217b5e4951955fda9a3a5ada91b717b5c8d5c"
            },
            "dist": {
                "type": "zip",
                "url": "https://api.github.com/repos/laminas/laminas-validator/zipball/b7d217b5e4951955fda9a3a5ada91b717b5c8d5c",
                "reference": "b7d217b5e4951955fda9a3a5ada91b717b5c8d5c",
                "shasum": ""
            },
            "require": {
                "laminas/laminas-servicemanager": "^3.12.0",
                "laminas/laminas-stdlib": "^3.13",
                "php": "~8.0.0 || ~8.1.0 || ~8.2.0",
                "psr/http-message": "^1.0.1"
            },
            "conflict": {
                "zendframework/zend-validator": "*"
            },
            "require-dev": {
                "laminas/laminas-coding-standard": "^2.4.0",
                "laminas/laminas-db": "^2.16",
                "laminas/laminas-filter": "^2.28.1",
                "laminas/laminas-http": "^2.18",
                "laminas/laminas-i18n": "^2.19",
                "laminas/laminas-session": "^2.15",
                "laminas/laminas-uri": "^2.10.0",
                "phpunit/phpunit": "^9.5.26",
                "psalm/plugin-phpunit": "^0.18.3",
                "psr/http-client": "^1.0.1",
                "psr/http-factory": "^1.0.1",
                "vimeo/psalm": "^5.0"
            },
            "suggest": {
                "laminas/laminas-db": "Laminas\\Db component, required by the (No)RecordExists validator",
                "laminas/laminas-filter": "Laminas\\Filter component, required by the Digits validator",
                "laminas/laminas-i18n": "Laminas\\I18n component to allow translation of validation error messages",
                "laminas/laminas-i18n-resources": "Translations of validator messages",
                "laminas/laminas-servicemanager": "Laminas\\ServiceManager component to allow using the ValidatorPluginManager and validator chains",
                "laminas/laminas-session": "Laminas\\Session component, ^2.8; required by the Csrf validator",
                "laminas/laminas-uri": "Laminas\\Uri component, required by the Uri and Sitemap\\Loc validators",
                "psr/http-message": "psr/http-message, required when validating PSR-7 UploadedFileInterface instances via the Upload and UploadFile validators"
            },
            "type": "library",
            "extra": {
                "laminas": {
                    "component": "Laminas\\Validator",
                    "config-provider": "Laminas\\Validator\\ConfigProvider"
                }
            },
            "autoload": {
                "psr-4": {
                    "Laminas\\Validator\\": "src/"
                }
            },
            "notification-url": "https://packagist.org/downloads/",
            "license": [
                "BSD-3-Clause"
            ],
            "description": "Validation classes for a wide range of domains, and the ability to chain validators to create complex validation criteria",
            "homepage": "https://laminas.dev",
            "keywords": [
                "laminas",
                "validator"
            ],
            "support": {
                "chat": "https://laminas.dev/chat",
                "docs": "https://docs.laminas.dev/laminas-validator/",
                "forum": "https://discourse.laminas.dev",
                "issues": "https://github.com/laminas/laminas-validator/issues",
                "rss": "https://github.com/laminas/laminas-validator/releases.atom",
                "source": "https://github.com/laminas/laminas-validator"
            },
            "funding": [
                {
                    "url": "https://funding.communitybridge.org/projects/laminas-project",
                    "type": "community_bridge"
                }
            ],
            "time": "2023-01-30T22:41:19+00:00"
        },
        {
            "name": "laminas/laminas-view",
            "version": "2.27.0",
            "source": {
                "type": "git",
                "url": "https://github.com/laminas/laminas-view.git",
                "reference": "b7e66e148ccd55c815b9626ee0cfd358dbb28be4"
            },
            "dist": {
                "type": "zip",
                "url": "https://api.github.com/repos/laminas/laminas-view/zipball/b7e66e148ccd55c815b9626ee0cfd358dbb28be4",
                "reference": "b7e66e148ccd55c815b9626ee0cfd358dbb28be4",
                "shasum": ""
            },
            "require": {
                "ext-dom": "*",
                "ext-filter": "*",
                "ext-json": "*",
                "laminas/laminas-escaper": "^2.5",
                "laminas/laminas-eventmanager": "^3.4",
                "laminas/laminas-json": "^3.3",
                "laminas/laminas-servicemanager": "^3.14.0",
                "laminas/laminas-stdlib": "^3.10.1",
                "php": "~8.0.0 || ~8.1.0 || ~8.2.0",
                "psr/container": "^1 || ^2"
            },
            "conflict": {
                "container-interop/container-interop": "<1.2",
                "laminas/laminas-router": "<3.0.1",
                "laminas/laminas-session": "<2.12",
                "zendframework/zend-view": "*"
            },
            "require-dev": {
                "laminas/laminas-authentication": "^2.13",
                "laminas/laminas-coding-standard": "~2.5.0",
                "laminas/laminas-feed": "^2.20",
                "laminas/laminas-filter": "^2.31",
                "laminas/laminas-http": "^2.18",
                "laminas/laminas-i18n": "^2.21",
                "laminas/laminas-modulemanager": "^2.14",
                "laminas/laminas-mvc": "^3.6",
                "laminas/laminas-mvc-i18n": "^1.7",
                "laminas/laminas-mvc-plugin-flashmessenger": "^1.9",
                "laminas/laminas-navigation": "^2.18.1",
                "laminas/laminas-paginator": "^2.17",
                "laminas/laminas-permissions-acl": "^2.13",
                "laminas/laminas-router": "^3.11.1",
                "laminas/laminas-uri": "^2.10",
                "phpunit/phpunit": "^9.5.28",
                "psalm/plugin-phpunit": "^0.18.4",
                "vimeo/psalm": "^5.4"
            },
            "suggest": {
                "laminas/laminas-authentication": "Laminas\\Authentication component",
                "laminas/laminas-feed": "Laminas\\Feed component",
                "laminas/laminas-filter": "Laminas\\Filter component",
                "laminas/laminas-http": "Laminas\\Http component",
                "laminas/laminas-i18n": "Laminas\\I18n component",
                "laminas/laminas-mvc": "Laminas\\Mvc component",
                "laminas/laminas-mvc-plugin-flashmessenger": "laminas-mvc-plugin-flashmessenger component, if you want to use the FlashMessenger view helper with laminas-mvc versions 3 and up",
                "laminas/laminas-navigation": "Laminas\\Navigation component",
                "laminas/laminas-paginator": "Laminas\\Paginator component",
                "laminas/laminas-permissions-acl": "Laminas\\Permissions\\Acl component",
                "laminas/laminas-uri": "Laminas\\Uri component"
            },
            "bin": [
                "bin/templatemap_generator.php"
            ],
            "type": "library",
            "autoload": {
                "psr-4": {
                    "Laminas\\View\\": "src/"
                }
            },
            "notification-url": "https://packagist.org/downloads/",
            "license": [
                "BSD-3-Clause"
            ],
            "description": "Flexible view layer supporting and providing multiple view layers, helpers, and more",
            "homepage": "https://laminas.dev",
            "keywords": [
                "laminas",
                "view"
            ],
            "support": {
                "chat": "https://laminas.dev/chat",
                "docs": "https://docs.laminas.dev/laminas-view/",
                "forum": "https://discourse.laminas.dev",
                "issues": "https://github.com/laminas/laminas-view/issues",
                "rss": "https://github.com/laminas/laminas-view/releases.atom",
                "source": "https://github.com/laminas/laminas-view"
            },
            "funding": [
                {
                    "url": "https://funding.communitybridge.org/projects/laminas-project",
                    "type": "community_bridge"
                }
            ],
            "time": "2023-02-09T16:07:15+00:00"
        },
        {
            "name": "lcobucci/clock",
            "version": "2.2.0",
            "source": {
                "type": "git",
                "url": "https://github.com/lcobucci/clock.git",
                "reference": "fb533e093fd61321bfcbac08b131ce805fe183d3"
            },
            "dist": {
                "type": "zip",
                "url": "https://api.github.com/repos/lcobucci/clock/zipball/fb533e093fd61321bfcbac08b131ce805fe183d3",
                "reference": "fb533e093fd61321bfcbac08b131ce805fe183d3",
                "shasum": ""
            },
            "require": {
                "php": "^8.0",
                "stella-maris/clock": "^0.1.4"
            },
            "require-dev": {
                "infection/infection": "^0.26",
                "lcobucci/coding-standard": "^8.0",
                "phpstan/extension-installer": "^1.1",
                "phpstan/phpstan": "^0.12",
                "phpstan/phpstan-deprecation-rules": "^0.12",
                "phpstan/phpstan-phpunit": "^0.12",
                "phpstan/phpstan-strict-rules": "^0.12",
                "phpunit/phpunit": "^9.5"
            },
            "type": "library",
            "autoload": {
                "psr-4": {
                    "Lcobucci\\Clock\\": "src"
                }
            },
            "notification-url": "https://packagist.org/downloads/",
            "license": [
                "MIT"
            ],
            "authors": [
                {
                    "name": "Luís Cobucci",
                    "email": "lcobucci@gmail.com"
                }
            ],
            "description": "Yet another clock abstraction",
            "support": {
                "issues": "https://github.com/lcobucci/clock/issues",
                "source": "https://github.com/lcobucci/clock/tree/2.2.0"
            },
            "funding": [
                {
                    "url": "https://github.com/lcobucci",
                    "type": "github"
                },
                {
                    "url": "https://www.patreon.com/lcobucci",
                    "type": "patreon"
                }
            ],
            "time": "2022-04-19T19:34:17+00:00"
        },
        {
            "name": "lcobucci/jwt",
            "version": "4.3.0",
            "source": {
                "type": "git",
                "url": "https://github.com/lcobucci/jwt.git",
                "reference": "4d7de2fe0d51a96418c0d04004986e410e87f6b4"
            },
            "dist": {
                "type": "zip",
                "url": "https://api.github.com/repos/lcobucci/jwt/zipball/4d7de2fe0d51a96418c0d04004986e410e87f6b4",
                "reference": "4d7de2fe0d51a96418c0d04004986e410e87f6b4",
                "shasum": ""
            },
            "require": {
                "ext-hash": "*",
                "ext-json": "*",
                "ext-mbstring": "*",
                "ext-openssl": "*",
                "ext-sodium": "*",
                "lcobucci/clock": "^2.0 || ^3.0",
                "php": "^7.4 || ^8.0"
            },
            "require-dev": {
                "infection/infection": "^0.21",
                "lcobucci/coding-standard": "^6.0",
                "mikey179/vfsstream": "^1.6.7",
                "phpbench/phpbench": "^1.2",
                "phpstan/extension-installer": "^1.0",
                "phpstan/phpstan": "^1.4",
                "phpstan/phpstan-deprecation-rules": "^1.0",
                "phpstan/phpstan-phpunit": "^1.0",
                "phpstan/phpstan-strict-rules": "^1.0",
                "phpunit/php-invoker": "^3.1",
                "phpunit/phpunit": "^9.5"
            },
            "type": "library",
            "autoload": {
                "psr-4": {
                    "Lcobucci\\JWT\\": "src"
                }
            },
            "notification-url": "https://packagist.org/downloads/",
            "license": [
                "BSD-3-Clause"
            ],
            "authors": [
                {
                    "name": "Luís Cobucci",
                    "email": "lcobucci@gmail.com",
                    "role": "Developer"
                }
            ],
            "description": "A simple library to work with JSON Web Token and JSON Web Signature",
            "keywords": [
                "JWS",
                "jwt"
            ],
            "support": {
                "issues": "https://github.com/lcobucci/jwt/issues",
                "source": "https://github.com/lcobucci/jwt/tree/4.3.0"
            },
            "funding": [
                {
                    "url": "https://github.com/lcobucci",
                    "type": "github"
                },
                {
                    "url": "https://www.patreon.com/lcobucci",
                    "type": "patreon"
                }
            ],
            "time": "2023-01-02T13:28:00+00:00"
        },
        {
            "name": "league/commonmark",
            "version": "2.3.9",
            "source": {
                "type": "git",
                "url": "https://github.com/thephpleague/commonmark.git",
                "reference": "c1e114f74e518daca2729ea8c4bf1167038fa4b5"
            },
            "dist": {
                "type": "zip",
                "url": "https://api.github.com/repos/thephpleague/commonmark/zipball/c1e114f74e518daca2729ea8c4bf1167038fa4b5",
                "reference": "c1e114f74e518daca2729ea8c4bf1167038fa4b5",
                "shasum": ""
            },
            "require": {
                "ext-mbstring": "*",
                "league/config": "^1.1.1",
                "php": "^7.4 || ^8.0",
                "psr/event-dispatcher": "^1.0",
                "symfony/deprecation-contracts": "^2.1 || ^3.0",
                "symfony/polyfill-php80": "^1.16"
            },
            "require-dev": {
                "cebe/markdown": "^1.0",
                "commonmark/cmark": "0.30.0",
                "commonmark/commonmark.js": "0.30.0",
                "composer/package-versions-deprecated": "^1.8",
                "embed/embed": "^4.4",
                "erusev/parsedown": "^1.0",
                "ext-json": "*",
                "github/gfm": "0.29.0",
                "michelf/php-markdown": "^1.4 || ^2.0",
                "nyholm/psr7": "^1.5",
                "phpstan/phpstan": "^1.8.2",
                "phpunit/phpunit": "^9.5.21",
                "scrutinizer/ocular": "^1.8.1",
                "symfony/finder": "^5.3 | ^6.0",
                "symfony/yaml": "^2.3 | ^3.0 | ^4.0 | ^5.0 | ^6.0",
                "unleashedtech/php-coding-standard": "^3.1.1",
                "vimeo/psalm": "^4.24.0 || ^5.0.0"
            },
            "suggest": {
                "symfony/yaml": "v2.3+ required if using the Front Matter extension"
            },
            "type": "library",
            "extra": {
                "branch-alias": {
                    "dev-main": "2.4-dev"
                }
            },
            "autoload": {
                "psr-4": {
                    "League\\CommonMark\\": "src"
                }
            },
            "notification-url": "https://packagist.org/downloads/",
            "license": [
                "BSD-3-Clause"
            ],
            "authors": [
                {
                    "name": "Colin O'Dell",
                    "email": "colinodell@gmail.com",
                    "homepage": "https://www.colinodell.com",
                    "role": "Lead Developer"
                }
            ],
            "description": "Highly-extensible PHP Markdown parser which fully supports the CommonMark spec and GitHub-Flavored Markdown (GFM)",
            "homepage": "https://commonmark.thephpleague.com",
            "keywords": [
                "commonmark",
                "flavored",
                "gfm",
                "github",
                "github-flavored",
                "markdown",
                "md",
                "parser"
            ],
            "support": {
                "docs": "https://commonmark.thephpleague.com/",
                "forum": "https://github.com/thephpleague/commonmark/discussions",
                "issues": "https://github.com/thephpleague/commonmark/issues",
                "rss": "https://github.com/thephpleague/commonmark/releases.atom",
                "source": "https://github.com/thephpleague/commonmark"
            },
            "funding": [
                {
                    "url": "https://www.colinodell.com/sponsor",
                    "type": "custom"
                },
                {
                    "url": "https://www.paypal.me/colinpodell/10.00",
                    "type": "custom"
                },
                {
                    "url": "https://github.com/colinodell",
                    "type": "github"
                },
                {
                    "url": "https://tidelift.com/funding/github/packagist/league/commonmark",
                    "type": "tidelift"
                }
            ],
            "time": "2023-02-15T14:07:24+00:00"
        },
        {
            "name": "league/config",
            "version": "v1.2.0",
            "source": {
                "type": "git",
                "url": "https://github.com/thephpleague/config.git",
                "reference": "754b3604fb2984c71f4af4a9cbe7b57f346ec1f3"
            },
            "dist": {
                "type": "zip",
                "url": "https://api.github.com/repos/thephpleague/config/zipball/754b3604fb2984c71f4af4a9cbe7b57f346ec1f3",
                "reference": "754b3604fb2984c71f4af4a9cbe7b57f346ec1f3",
                "shasum": ""
            },
            "require": {
                "dflydev/dot-access-data": "^3.0.1",
                "nette/schema": "^1.2",
                "php": "^7.4 || ^8.0"
            },
            "require-dev": {
                "phpstan/phpstan": "^1.8.2",
                "phpunit/phpunit": "^9.5.5",
                "scrutinizer/ocular": "^1.8.1",
                "unleashedtech/php-coding-standard": "^3.1",
                "vimeo/psalm": "^4.7.3"
            },
            "type": "library",
            "extra": {
                "branch-alias": {
                    "dev-main": "1.2-dev"
                }
            },
            "autoload": {
                "psr-4": {
                    "League\\Config\\": "src"
                }
            },
            "notification-url": "https://packagist.org/downloads/",
            "license": [
                "BSD-3-Clause"
            ],
            "authors": [
                {
                    "name": "Colin O'Dell",
                    "email": "colinodell@gmail.com",
                    "homepage": "https://www.colinodell.com",
                    "role": "Lead Developer"
                }
            ],
            "description": "Define configuration arrays with strict schemas and access values with dot notation",
            "homepage": "https://config.thephpleague.com",
            "keywords": [
                "array",
                "config",
                "configuration",
                "dot",
                "dot-access",
                "nested",
                "schema"
            ],
            "support": {
                "docs": "https://config.thephpleague.com/",
                "issues": "https://github.com/thephpleague/config/issues",
                "rss": "https://github.com/thephpleague/config/releases.atom",
                "source": "https://github.com/thephpleague/config"
            },
            "funding": [
                {
                    "url": "https://www.colinodell.com/sponsor",
                    "type": "custom"
                },
                {
                    "url": "https://www.paypal.me/colinpodell/10.00",
                    "type": "custom"
                },
                {
                    "url": "https://github.com/colinodell",
                    "type": "github"
                }
            ],
            "time": "2022-12-11T20:36:23+00:00"
        },
        {
            "name": "league/event",
            "version": "2.2.0",
            "source": {
                "type": "git",
                "url": "https://github.com/thephpleague/event.git",
                "reference": "d2cc124cf9a3fab2bb4ff963307f60361ce4d119"
            },
            "dist": {
                "type": "zip",
                "url": "https://api.github.com/repos/thephpleague/event/zipball/d2cc124cf9a3fab2bb4ff963307f60361ce4d119",
                "reference": "d2cc124cf9a3fab2bb4ff963307f60361ce4d119",
                "shasum": ""
            },
            "require": {
                "php": ">=5.4.0"
            },
            "require-dev": {
                "henrikbjorn/phpspec-code-coverage": "~1.0.1",
                "phpspec/phpspec": "^2.2"
            },
            "type": "library",
            "extra": {
                "branch-alias": {
                    "dev-master": "2.2-dev"
                }
            },
            "autoload": {
                "psr-4": {
                    "League\\Event\\": "src/"
                }
            },
            "notification-url": "https://packagist.org/downloads/",
            "license": [
                "MIT"
            ],
            "authors": [
                {
                    "name": "Frank de Jonge",
                    "email": "info@frenky.net"
                }
            ],
            "description": "Event package",
            "keywords": [
                "emitter",
                "event",
                "listener"
            ],
            "support": {
                "issues": "https://github.com/thephpleague/event/issues",
                "source": "https://github.com/thephpleague/event/tree/master"
            },
            "time": "2018-11-26T11:52:41+00:00"
        },
        {
            "name": "league/oauth2-server",
            "version": "8.5.1",
            "source": {
                "type": "git",
                "url": "https://github.com/thephpleague/oauth2-server.git",
                "reference": "43cd4d406906c6be5c8de2cee9bd3ad3753544ef"
            },
            "dist": {
                "type": "zip",
                "url": "https://api.github.com/repos/thephpleague/oauth2-server/zipball/43cd4d406906c6be5c8de2cee9bd3ad3753544ef",
                "reference": "43cd4d406906c6be5c8de2cee9bd3ad3753544ef",
                "shasum": ""
            },
            "require": {
                "defuse/php-encryption": "^2.3",
                "ext-json": "*",
                "ext-openssl": "*",
                "lcobucci/clock": "^2.2 || ^3.0",
                "lcobucci/jwt": "^4.3 || ^5.0",
                "league/event": "^2.2",
                "league/uri": "^6.7",
                "php": "^8.0",
                "psr/http-message": "^1.0.1"
            },
            "replace": {
                "league/oauth2server": "*",
                "lncd/oauth2": "*"
            },
            "require-dev": {
                "laminas/laminas-diactoros": "^2.24.0",
                "phpstan/phpstan": "^0.12.57",
                "phpstan/phpstan-phpunit": "^0.12.16",
                "phpunit/phpunit": "^9.6.6",
                "roave/security-advisories": "dev-master"
            },
            "type": "library",
            "autoload": {
                "psr-4": {
                    "League\\OAuth2\\Server\\": "src/"
                }
            },
            "notification-url": "https://packagist.org/downloads/",
            "license": [
                "MIT"
            ],
            "authors": [
                {
                    "name": "Alex Bilbie",
                    "email": "hello@alexbilbie.com",
                    "homepage": "http://www.alexbilbie.com",
                    "role": "Developer"
                },
                {
                    "name": "Andy Millington",
                    "email": "andrew@noexceptions.io",
                    "homepage": "https://www.noexceptions.io",
                    "role": "Developer"
                }
            ],
            "description": "A lightweight and powerful OAuth 2.0 authorization and resource server library with support for all the core specification grants. This library will allow you to secure your API with OAuth and allow your applications users to approve apps that want to access their data from your API.",
            "homepage": "https://oauth2.thephpleague.com/",
            "keywords": [
                "Authentication",
                "api",
                "auth",
                "authorisation",
                "authorization",
                "oauth",
                "oauth 2",
                "oauth 2.0",
                "oauth2",
                "protect",
                "resource",
                "secure",
                "server"
            ],
            "support": {
                "issues": "https://github.com/thephpleague/oauth2-server/issues",
                "source": "https://github.com/thephpleague/oauth2-server/tree/8.5.1"
            },
            "funding": [
                {
                    "url": "https://github.com/sephster",
                    "type": "github"
                }
            ],
            "time": "2023-04-04T10:20:16+00:00"
        },
        {
            "name": "league/uri",
            "version": "6.7.2",
            "source": {
                "type": "git",
                "url": "https://github.com/thephpleague/uri.git",
                "reference": "d3b50812dd51f3fbf176344cc2981db03d10fe06"
            },
            "dist": {
                "type": "zip",
                "url": "https://api.github.com/repos/thephpleague/uri/zipball/d3b50812dd51f3fbf176344cc2981db03d10fe06",
                "reference": "d3b50812dd51f3fbf176344cc2981db03d10fe06",
                "shasum": ""
            },
            "require": {
                "ext-json": "*",
                "league/uri-interfaces": "^2.3",
                "php": "^7.4 || ^8.0",
                "psr/http-message": "^1.0"
            },
            "conflict": {
                "league/uri-schemes": "^1.0"
            },
            "require-dev": {
                "friendsofphp/php-cs-fixer": "^v3.3.2",
                "nyholm/psr7": "^1.5",
                "php-http/psr7-integration-tests": "^1.1",
                "phpstan/phpstan": "^1.2.0",
                "phpstan/phpstan-deprecation-rules": "^1.0",
                "phpstan/phpstan-phpunit": "^1.0.0",
                "phpstan/phpstan-strict-rules": "^1.1.0",
                "phpunit/phpunit": "^9.5.10",
                "psr/http-factory": "^1.0"
            },
            "suggest": {
                "ext-fileinfo": "Needed to create Data URI from a filepath",
                "ext-intl": "Needed to improve host validation",
                "league/uri-components": "Needed to easily manipulate URI objects",
                "psr/http-factory": "Needed to use the URI factory"
            },
            "type": "library",
            "extra": {
                "branch-alias": {
                    "dev-master": "6.x-dev"
                }
            },
            "autoload": {
                "psr-4": {
                    "League\\Uri\\": "src"
                }
            },
            "notification-url": "https://packagist.org/downloads/",
            "license": [
                "MIT"
            ],
            "authors": [
                {
                    "name": "Ignace Nyamagana Butera",
                    "email": "nyamsprod@gmail.com",
                    "homepage": "https://nyamsprod.com"
                }
            ],
            "description": "URI manipulation library",
            "homepage": "https://uri.thephpleague.com",
            "keywords": [
                "data-uri",
                "file-uri",
                "ftp",
                "hostname",
                "http",
                "https",
                "middleware",
                "parse_str",
                "parse_url",
                "psr-7",
                "query-string",
                "querystring",
                "rfc3986",
                "rfc3987",
                "rfc6570",
                "uri",
                "uri-template",
                "url",
                "ws"
            ],
            "support": {
                "docs": "https://uri.thephpleague.com",
                "forum": "https://thephpleague.slack.com",
                "issues": "https://github.com/thephpleague/uri/issues",
                "source": "https://github.com/thephpleague/uri/tree/6.7.2"
            },
            "funding": [
                {
                    "url": "https://github.com/sponsors/nyamsprod",
                    "type": "github"
                }
            ],
            "time": "2022-09-13T19:50:42+00:00"
        },
        {
            "name": "league/uri-interfaces",
            "version": "2.3.0",
            "source": {
                "type": "git",
                "url": "https://github.com/thephpleague/uri-interfaces.git",
                "reference": "00e7e2943f76d8cb50c7dfdc2f6dee356e15e383"
            },
            "dist": {
                "type": "zip",
                "url": "https://api.github.com/repos/thephpleague/uri-interfaces/zipball/00e7e2943f76d8cb50c7dfdc2f6dee356e15e383",
                "reference": "00e7e2943f76d8cb50c7dfdc2f6dee356e15e383",
                "shasum": ""
            },
            "require": {
                "ext-json": "*",
                "php": "^7.2 || ^8.0"
            },
            "require-dev": {
                "friendsofphp/php-cs-fixer": "^2.19",
                "phpstan/phpstan": "^0.12.90",
                "phpstan/phpstan-phpunit": "^0.12.19",
                "phpstan/phpstan-strict-rules": "^0.12.9",
                "phpunit/phpunit": "^8.5.15 || ^9.5"
            },
            "suggest": {
                "ext-intl": "to use the IDNA feature",
                "symfony/intl": "to use the IDNA feature via Symfony Polyfill"
            },
            "type": "library",
            "extra": {
                "branch-alias": {
                    "dev-master": "2.x-dev"
                }
            },
            "autoload": {
                "psr-4": {
                    "League\\Uri\\": "src/"
                }
            },
            "notification-url": "https://packagist.org/downloads/",
            "license": [
                "MIT"
            ],
            "authors": [
                {
                    "name": "Ignace Nyamagana Butera",
                    "email": "nyamsprod@gmail.com",
                    "homepage": "https://nyamsprod.com"
                }
            ],
            "description": "Common interface for URI representation",
            "homepage": "http://github.com/thephpleague/uri-interfaces",
            "keywords": [
                "rfc3986",
                "rfc3987",
                "uri",
                "url"
            ],
            "support": {
                "issues": "https://github.com/thephpleague/uri-interfaces/issues",
                "source": "https://github.com/thephpleague/uri-interfaces/tree/2.3.0"
            },
            "funding": [
                {
                    "url": "https://github.com/sponsors/nyamsprod",
                    "type": "github"
                }
            ],
            "time": "2021-06-28T04:27:21+00:00"
        },
        {
            "name": "lm-commons/lmc-rbac-mvc",
            "version": "v3.3.2",
            "source": {
                "type": "git",
                "url": "https://github.com/LM-Commons/LmcRbacMvc.git",
                "reference": "1b40c3255cda749151f212bb6a3db83d92469b8c"
            },
            "dist": {
                "type": "zip",
                "url": "https://api.github.com/repos/LM-Commons/LmcRbacMvc/zipball/1b40c3255cda749151f212bb6a3db83d92469b8c",
                "reference": "1b40c3255cda749151f212bb6a3db83d92469b8c",
                "shasum": ""
            },
            "require": {
                "doctrine/persistence": "^2.1",
                "laminas/laminas-config": "^3.1",
                "laminas/laminas-eventmanager": "^3.0",
                "laminas/laminas-mvc": "^3.0",
                "laminas/laminas-servicemanager": "^3.0",
                "php": "^7.4 || ^8.0",
                "zfr/rbac": "~1.2"
            },
            "replace": {
                "laminas-commons/lmc-rbac-mvc": "3.0.1"
            },
            "require-dev": {
                "doctrine/doctrine-orm-module": "^4.1",
                "laminas/laminas-authentication": "^2.2",
                "laminas/laminas-developer-tools": "^2.1",
                "laminas/laminas-http": "^2.2",
                "laminas/laminas-i18n": "^2.7",
                "laminas/laminas-log": "^2.2",
                "laminas/laminas-serializer": "^2.2",
                "laminas/laminas-view": "^2.12",
                "php-coveralls/php-coveralls": "^2.2",
                "phpspec/prophecy-phpunit": "^2.0",
                "phpunit/phpunit": "9.5.21",
                "squizlabs/php_codesniffer": "^3.5.5"
            },
            "suggest": {
                "doctrine/doctrine-module": "if you want to use Doctrine role provider",
                "laminas/laminas-developer-tools": "if you want to show information about the roles"
            },
            "type": "library",
            "autoload": {
                "psr-4": {
                    "LmcRbacMvc\\": "src"
                }
            },
            "notification-url": "https://packagist.org/downloads/",
            "license": [
                "MIT"
            ],
            "authors": [
                {
                    "name": "Kyle Spraggs",
                    "email": "theman@spiffyjr.me",
                    "homepage": "http://www.spiffyjr.me/"
                },
                {
                    "name": "Michaël Gallego",
                    "email": "mic.gallego@gmail.com",
                    "homepage": "http://www.michaelgallego.fr"
                },
                {
                    "name": "Jean-Marie Leroux",
                    "email": "jmleroux.pro@gmail.com"
                }
            ],
            "description": "Laminas Framework MVC Module that provides a layer of features of Laminas\\Permissions\\Rbac",
            "homepage": "http://www.github.com/Laminas-Commons/LmcRbacMvc",
            "keywords": [
                "laminas",
                "module",
                "permissions",
                "rbac"
            ],
            "support": {
                "issues": "https://github.com/LM-Commons/LmcRbacMvc/issues",
                "source": "https://github.com/LM-Commons/LmcRbacMvc/tree/v3.3.2"
            },
            "time": "2023-03-09T17:58:48+00:00"
        },
        {
            "name": "matthiasmullie/minify",
            "version": "1.3.70",
            "source": {
                "type": "git",
                "url": "https://github.com/matthiasmullie/minify.git",
                "reference": "2807d9f9bece6877577ad44acb5c801bb3ae536b"
            },
            "dist": {
                "type": "zip",
                "url": "https://api.github.com/repos/matthiasmullie/minify/zipball/2807d9f9bece6877577ad44acb5c801bb3ae536b",
                "reference": "2807d9f9bece6877577ad44acb5c801bb3ae536b",
                "shasum": ""
            },
            "require": {
                "ext-pcre": "*",
                "matthiasmullie/path-converter": "~1.1",
                "php": ">=5.3.0"
            },
            "require-dev": {
                "friendsofphp/php-cs-fixer": ">=2.0",
                "matthiasmullie/scrapbook": ">=1.3",
                "phpunit/phpunit": ">=4.8",
                "squizlabs/php_codesniffer": ">=3.0"
            },
            "suggest": {
                "psr/cache-implementation": "Cache implementation to use with Minify::cache"
            },
            "bin": [
                "bin/minifycss",
                "bin/minifyjs"
            ],
            "type": "library",
            "autoload": {
                "psr-4": {
                    "MatthiasMullie\\Minify\\": "src/"
                }
            },
            "notification-url": "https://packagist.org/downloads/",
            "license": [
                "MIT"
            ],
            "authors": [
                {
                    "name": "Matthias Mullie",
                    "email": "minify@mullie.eu",
                    "homepage": "https://www.mullie.eu",
                    "role": "Developer"
                }
            ],
            "description": "CSS & JavaScript minifier, in PHP. Removes whitespace, strips comments, combines files (incl. @import statements and small assets in CSS files), and optimizes/shortens a few common programming patterns.",
            "homepage": "https://github.com/matthiasmullie/minify",
            "keywords": [
                "JS",
                "css",
                "javascript",
                "minifier",
                "minify"
            ],
            "support": {
                "issues": "https://github.com/matthiasmullie/minify/issues",
                "source": "https://github.com/matthiasmullie/minify/tree/1.3.70"
            },
            "funding": [
                {
                    "url": "https://github.com/matthiasmullie",
                    "type": "github"
                }
            ],
            "time": "2022-12-09T12:56:44+00:00"
        },
        {
            "name": "matthiasmullie/path-converter",
            "version": "1.1.3",
            "source": {
                "type": "git",
                "url": "https://github.com/matthiasmullie/path-converter.git",
                "reference": "e7d13b2c7e2f2268e1424aaed02085518afa02d9"
            },
            "dist": {
                "type": "zip",
                "url": "https://api.github.com/repos/matthiasmullie/path-converter/zipball/e7d13b2c7e2f2268e1424aaed02085518afa02d9",
                "reference": "e7d13b2c7e2f2268e1424aaed02085518afa02d9",
                "shasum": ""
            },
            "require": {
                "ext-pcre": "*",
                "php": ">=5.3.0"
            },
            "require-dev": {
                "phpunit/phpunit": "~4.8"
            },
            "type": "library",
            "autoload": {
                "psr-4": {
                    "MatthiasMullie\\PathConverter\\": "src/"
                }
            },
            "notification-url": "https://packagist.org/downloads/",
            "license": [
                "MIT"
            ],
            "authors": [
                {
                    "name": "Matthias Mullie",
                    "email": "pathconverter@mullie.eu",
                    "homepage": "http://www.mullie.eu",
                    "role": "Developer"
                }
            ],
            "description": "Relative path converter",
            "homepage": "http://github.com/matthiasmullie/path-converter",
            "keywords": [
                "converter",
                "path",
                "paths",
                "relative"
            ],
            "support": {
                "issues": "https://github.com/matthiasmullie/path-converter/issues",
                "source": "https://github.com/matthiasmullie/path-converter/tree/1.1.3"
            },
            "time": "2019-02-05T23:41:09+00:00"
        },
        {
            "name": "nette/schema",
            "version": "v1.2.3",
            "source": {
                "type": "git",
                "url": "https://github.com/nette/schema.git",
                "reference": "abbdbb70e0245d5f3bf77874cea1dfb0c930d06f"
            },
            "dist": {
                "type": "zip",
                "url": "https://api.github.com/repos/nette/schema/zipball/abbdbb70e0245d5f3bf77874cea1dfb0c930d06f",
                "reference": "abbdbb70e0245d5f3bf77874cea1dfb0c930d06f",
                "shasum": ""
            },
            "require": {
                "nette/utils": "^2.5.7 || ^3.1.5 ||  ^4.0",
                "php": ">=7.1 <8.3"
            },
            "require-dev": {
                "nette/tester": "^2.3 || ^2.4",
                "phpstan/phpstan-nette": "^1.0",
                "tracy/tracy": "^2.7"
            },
            "type": "library",
            "extra": {
                "branch-alias": {
                    "dev-master": "1.2-dev"
                }
            },
            "autoload": {
                "classmap": [
                    "src/"
                ]
            },
            "notification-url": "https://packagist.org/downloads/",
            "license": [
                "BSD-3-Clause",
                "GPL-2.0-only",
                "GPL-3.0-only"
            ],
            "authors": [
                {
                    "name": "David Grudl",
                    "homepage": "https://davidgrudl.com"
                },
                {
                    "name": "Nette Community",
                    "homepage": "https://nette.org/contributors"
                }
            ],
            "description": "📐 Nette Schema: validating data structures against a given Schema.",
            "homepage": "https://nette.org",
            "keywords": [
                "config",
                "nette"
            ],
            "support": {
                "issues": "https://github.com/nette/schema/issues",
                "source": "https://github.com/nette/schema/tree/v1.2.3"
            },
            "time": "2022-10-13T01:24:26+00:00"
        },
        {
            "name": "nette/utils",
            "version": "v4.0.0",
            "source": {
                "type": "git",
                "url": "https://github.com/nette/utils.git",
                "reference": "cacdbf5a91a657ede665c541eda28941d4b09c1e"
            },
            "dist": {
                "type": "zip",
                "url": "https://api.github.com/repos/nette/utils/zipball/cacdbf5a91a657ede665c541eda28941d4b09c1e",
                "reference": "cacdbf5a91a657ede665c541eda28941d4b09c1e",
                "shasum": ""
            },
            "require": {
                "php": ">=8.0 <8.3"
            },
            "conflict": {
                "nette/finder": "<3",
                "nette/schema": "<1.2.2"
            },
            "require-dev": {
                "jetbrains/phpstorm-attributes": "dev-master",
                "nette/tester": "^2.4",
                "phpstan/phpstan": "^1.0",
                "tracy/tracy": "^2.9"
            },
            "suggest": {
                "ext-gd": "to use Image",
                "ext-iconv": "to use Strings::webalize(), toAscii(), chr() and reverse()",
                "ext-intl": "to use Strings::webalize(), toAscii(), normalize() and compare()",
                "ext-json": "to use Nette\\Utils\\Json",
                "ext-mbstring": "to use Strings::lower() etc...",
                "ext-tokenizer": "to use Nette\\Utils\\Reflection::getUseStatements()",
                "ext-xml": "to use Strings::length() etc. when mbstring is not available"
            },
            "type": "library",
            "extra": {
                "branch-alias": {
                    "dev-master": "4.0-dev"
                }
            },
            "autoload": {
                "classmap": [
                    "src/"
                ]
            },
            "notification-url": "https://packagist.org/downloads/",
            "license": [
                "BSD-3-Clause",
                "GPL-2.0-only",
                "GPL-3.0-only"
            ],
            "authors": [
                {
                    "name": "David Grudl",
                    "homepage": "https://davidgrudl.com"
                },
                {
                    "name": "Nette Community",
                    "homepage": "https://nette.org/contributors"
                }
            ],
            "description": "🛠  Nette Utils: lightweight utilities for string & array manipulation, image handling, safe JSON encoding/decoding, validation, slug or strong password generating etc.",
            "homepage": "https://nette.org",
            "keywords": [
                "array",
                "core",
                "datetime",
                "images",
                "json",
                "nette",
                "paginator",
                "password",
                "slugify",
                "string",
                "unicode",
                "utf-8",
                "utility",
                "validation"
            ],
            "support": {
                "issues": "https://github.com/nette/utils/issues",
                "source": "https://github.com/nette/utils/tree/v4.0.0"
            },
            "time": "2023-02-02T10:41:53+00:00"
        },
        {
            "name": "nikic/php-parser",
            "version": "v4.15.5",
            "source": {
                "type": "git",
                "url": "https://github.com/nikic/PHP-Parser.git",
                "reference": "11e2663a5bc9db5d714eedb4277ee300403b4a9e"
            },
            "dist": {
                "type": "zip",
                "url": "https://api.github.com/repos/nikic/PHP-Parser/zipball/11e2663a5bc9db5d714eedb4277ee300403b4a9e",
                "reference": "11e2663a5bc9db5d714eedb4277ee300403b4a9e",
                "shasum": ""
            },
            "require": {
                "ext-tokenizer": "*",
                "php": ">=7.0"
            },
            "require-dev": {
                "ircmaxell/php-yacc": "^0.0.7",
                "phpunit/phpunit": "^6.5 || ^7.0 || ^8.0 || ^9.0"
            },
            "bin": [
                "bin/php-parse"
            ],
            "type": "library",
            "extra": {
                "branch-alias": {
                    "dev-master": "4.9-dev"
                }
            },
            "autoload": {
                "psr-4": {
                    "PhpParser\\": "lib/PhpParser"
                }
            },
            "notification-url": "https://packagist.org/downloads/",
            "license": [
                "BSD-3-Clause"
            ],
            "authors": [
                {
                    "name": "Nikita Popov"
                }
            ],
            "description": "A PHP parser written in PHP",
            "keywords": [
                "parser",
                "php"
            ],
            "support": {
                "issues": "https://github.com/nikic/PHP-Parser/issues",
                "source": "https://github.com/nikic/PHP-Parser/tree/v4.15.5"
            },
            "time": "2023-05-19T20:20:00+00:00"
        },
        {
            "name": "ocramius/proxy-manager",
            "version": "2.14.1",
            "source": {
                "type": "git",
                "url": "https://github.com/Ocramius/ProxyManager.git",
                "reference": "3990d60ef79001badbab4927a6a811682274a0d1"
            },
            "dist": {
                "type": "zip",
                "url": "https://api.github.com/repos/Ocramius/ProxyManager/zipball/3990d60ef79001badbab4927a6a811682274a0d1",
                "reference": "3990d60ef79001badbab4927a6a811682274a0d1",
                "shasum": ""
            },
            "require": {
                "composer-runtime-api": "^2.1.0",
                "laminas/laminas-code": "^4.4.2",
                "php": "~8.0.0",
                "webimpress/safe-writer": "^2.2.0"
            },
            "conflict": {
                "thecodingmachine/safe": "<1.3.3"
            },
            "require-dev": {
                "codelicia/xulieta": "^0.1.6",
                "doctrine/coding-standard": "^9.0.0",
                "ext-phar": "*",
                "phpbench/phpbench": "^1.0.3",
                "phpunit/phpunit": "^9.5.6",
                "roave/infection-static-analysis-plugin": "^1.8",
                "squizlabs/php_codesniffer": "^3.6.0",
                "vimeo/psalm": "^4.8.1"
            },
            "suggest": {
                "laminas/laminas-json": "To have the JsonRpc adapter (Remote Object feature)",
                "laminas/laminas-soap": "To have the Soap adapter (Remote Object feature)",
                "laminas/laminas-xmlrpc": "To have the XmlRpc adapter (Remote Object feature)",
                "ocramius/generated-hydrator": "To have very fast object to array to object conversion for ghost objects"
            },
            "type": "library",
            "autoload": {
                "psr-4": {
                    "ProxyManager\\": "src/ProxyManager"
                }
            },
            "notification-url": "https://packagist.org/downloads/",
            "license": [
                "MIT"
            ],
            "authors": [
                {
                    "name": "Marco Pivetta",
                    "email": "ocramius@gmail.com",
                    "homepage": "https://ocramius.github.io/"
                }
            ],
            "description": "A library providing utilities to generate, instantiate and generally operate with Object Proxies",
            "homepage": "https://github.com/Ocramius/ProxyManager",
            "keywords": [
                "aop",
                "lazy loading",
                "proxy",
                "proxy pattern",
                "service proxies"
            ],
            "support": {
                "issues": "https://github.com/Ocramius/ProxyManager/issues",
                "source": "https://github.com/Ocramius/ProxyManager/tree/2.14.1"
            },
            "funding": [
                {
                    "url": "https://github.com/Ocramius",
                    "type": "github"
                },
                {
                    "url": "https://tidelift.com/funding/github/packagist/ocramius/proxy-manager",
                    "type": "tidelift"
                }
            ],
            "time": "2022-03-05T18:43:14+00:00"
        },
        {
            "name": "opis/json-schema",
            "version": "2.3.0",
            "source": {
                "type": "git",
                "url": "https://github.com/opis/json-schema.git",
                "reference": "c48df6d7089a45f01e1c82432348f2d5976f9bfb"
            },
            "dist": {
                "type": "zip",
                "url": "https://api.github.com/repos/opis/json-schema/zipball/c48df6d7089a45f01e1c82432348f2d5976f9bfb",
                "reference": "c48df6d7089a45f01e1c82432348f2d5976f9bfb",
                "shasum": ""
            },
            "require": {
                "ext-json": "*",
                "opis/string": "^2.0",
                "opis/uri": "^1.0",
                "php": "^7.4 || ^8.0"
            },
            "require-dev": {
                "ext-bcmath": "*",
                "ext-intl": "*",
                "phpunit/phpunit": "^9.0"
            },
            "type": "library",
            "extra": {
                "branch-alias": {
                    "dev-master": "2.x-dev"
                }
            },
            "autoload": {
                "psr-4": {
                    "Opis\\JsonSchema\\": "src/"
                }
            },
            "notification-url": "https://packagist.org/downloads/",
            "license": [
                "Apache-2.0"
            ],
            "authors": [
                {
                    "name": "Sorin Sarca",
                    "email": "sarca_sorin@hotmail.com"
                },
                {
                    "name": "Marius Sarca",
                    "email": "marius.sarca@gmail.com"
                }
            ],
            "description": "Json Schema Validator for PHP",
            "homepage": "https://opis.io/json-schema",
            "keywords": [
                "json",
                "json-schema",
                "schema",
                "validation",
                "validator"
            ],
            "support": {
                "issues": "https://github.com/opis/json-schema/issues",
                "source": "https://github.com/opis/json-schema/tree/2.3.0"
            },
            "time": "2022-01-08T20:38:03+00:00"
        },
        {
            "name": "opis/string",
            "version": "2.0.1",
            "source": {
                "type": "git",
                "url": "https://github.com/opis/string.git",
                "reference": "9ebf1a1f873f502f6859d11210b25a4bf5d141e7"
            },
            "dist": {
                "type": "zip",
                "url": "https://api.github.com/repos/opis/string/zipball/9ebf1a1f873f502f6859d11210b25a4bf5d141e7",
                "reference": "9ebf1a1f873f502f6859d11210b25a4bf5d141e7",
                "shasum": ""
            },
            "require": {
                "ext-iconv": "*",
                "ext-json": "*",
                "php": "^7.4 || ^8.0"
            },
            "require-dev": {
                "phpunit/phpunit": "^9.0"
            },
            "type": "library",
            "extra": {
                "branch-alias": {
                    "dev-master": "2.x-dev"
                }
            },
            "autoload": {
                "psr-4": {
                    "Opis\\String\\": "src/"
                }
            },
            "notification-url": "https://packagist.org/downloads/",
            "license": [
                "Apache-2.0"
            ],
            "authors": [
                {
                    "name": "Marius Sarca",
                    "email": "marius.sarca@gmail.com"
                },
                {
                    "name": "Sorin Sarca",
                    "email": "sarca_sorin@hotmail.com"
                }
            ],
            "description": "Multibyte strings as objects",
            "homepage": "https://opis.io/string",
            "keywords": [
                "multi-byte",
                "opis",
                "string",
                "string manipulation",
                "utf-8"
            ],
            "support": {
                "issues": "https://github.com/opis/string/issues",
                "source": "https://github.com/opis/string/tree/2.0.1"
            },
            "time": "2022-01-14T15:42:23+00:00"
        },
        {
            "name": "opis/uri",
            "version": "1.1.0",
            "source": {
                "type": "git",
                "url": "https://github.com/opis/uri.git",
                "reference": "0f3ca49ab1a5e4a6681c286e0b2cc081b93a7d5a"
            },
            "dist": {
                "type": "zip",
                "url": "https://api.github.com/repos/opis/uri/zipball/0f3ca49ab1a5e4a6681c286e0b2cc081b93a7d5a",
                "reference": "0f3ca49ab1a5e4a6681c286e0b2cc081b93a7d5a",
                "shasum": ""
            },
            "require": {
                "opis/string": "^2.0",
                "php": "^7.4 || ^8.0"
            },
            "require-dev": {
                "phpunit/phpunit": "^9"
            },
            "type": "library",
            "extra": {
                "branch-alias": {
                    "dev-master": "1.x-dev"
                }
            },
            "autoload": {
                "psr-4": {
                    "Opis\\Uri\\": "src/"
                }
            },
            "notification-url": "https://packagist.org/downloads/",
            "license": [
                "Apache-2.0"
            ],
            "authors": [
                {
                    "name": "Marius Sarca",
                    "email": "marius.sarca@gmail.com"
                },
                {
                    "name": "Sorin Sarca",
                    "email": "sarca_sorin@hotmail.com"
                }
            ],
            "description": "Build, parse and validate URIs and URI-templates",
            "homepage": "https://opis.io",
            "keywords": [
                "URI Template",
                "parse url",
                "punycode",
                "uri",
                "uri components",
                "url",
                "validate uri"
            ],
            "support": {
                "issues": "https://github.com/opis/uri/issues",
                "source": "https://github.com/opis/uri/tree/1.1.0"
            },
            "time": "2021-05-22T15:57:08+00:00"
        },
        {
            "name": "paragonie/random_compat",
            "version": "v9.99.100",
            "source": {
                "type": "git",
                "url": "https://github.com/paragonie/random_compat.git",
                "reference": "996434e5492cb4c3edcb9168db6fbb1359ef965a"
            },
            "dist": {
                "type": "zip",
                "url": "https://api.github.com/repos/paragonie/random_compat/zipball/996434e5492cb4c3edcb9168db6fbb1359ef965a",
                "reference": "996434e5492cb4c3edcb9168db6fbb1359ef965a",
                "shasum": ""
            },
            "require": {
                "php": ">= 7"
            },
            "require-dev": {
                "phpunit/phpunit": "4.*|5.*",
                "vimeo/psalm": "^1"
            },
            "suggest": {
                "ext-libsodium": "Provides a modern crypto API that can be used to generate random bytes."
            },
            "type": "library",
            "notification-url": "https://packagist.org/downloads/",
            "license": [
                "MIT"
            ],
            "authors": [
                {
                    "name": "Paragon Initiative Enterprises",
                    "email": "security@paragonie.com",
                    "homepage": "https://paragonie.com"
                }
            ],
            "description": "PHP 5.x polyfill for random_bytes() and random_int() from PHP 7",
            "keywords": [
                "csprng",
                "polyfill",
                "pseudorandom",
                "random"
            ],
            "support": {
                "email": "info@paragonie.com",
                "issues": "https://github.com/paragonie/random_compat/issues",
                "source": "https://github.com/paragonie/random_compat"
            },
            "time": "2020-10-15T08:29:30+00:00"
        },
        {
            "name": "pcrov/jsonreader",
            "version": "1.0.2",
            "source": {
                "type": "git",
                "url": "https://github.com/pcrov/JsonReader.git",
                "reference": "4b282c9623dfb358e57e1b36d9588deed22a1a99"
            },
            "dist": {
                "type": "zip",
                "url": "https://api.github.com/repos/pcrov/JsonReader/zipball/4b282c9623dfb358e57e1b36d9588deed22a1a99",
                "reference": "4b282c9623dfb358e57e1b36d9588deed22a1a99",
                "shasum": ""
            },
            "require": {
                "ext-intl": "*",
                "pcrov/unicode": "^0.1",
                "php": ">=7.3",
                "psr/http-message": "^1"
            },
            "require-dev": {
                "nst/jsontestsuite": "^1",
                "phpunit/phpunit": "^9.5"
            },
            "type": "library",
            "autoload": {
                "psr-4": {
                    "pcrov\\JsonReader\\": "src/"
                }
            },
            "notification-url": "https://packagist.org/downloads/",
            "license": [
                "MIT"
            ],
            "authors": [
                {
                    "name": "Paul Crovella",
                    "role": "developer"
                }
            ],
            "description": "JSON Pull Parser",
            "homepage": "https://github.com/pcrov/jsonreader",
            "keywords": [
                "json",
                "parser",
                "pull",
                "streaming"
            ],
            "support": {
                "issues": "https://github.com/pcrov/JsonReader/issues",
                "source": "https://github.com/pcrov/JsonReader/tree/1.0.2"
            },
            "time": "2021-11-21T12:11:18+00:00"
        },
        {
            "name": "pcrov/unicode",
            "version": "0.1.1",
            "source": {
                "type": "git",
                "url": "https://github.com/pcrov/Unicode.git",
                "reference": "28cef671af310806afe98abada5e12774bd0ac64"
            },
            "dist": {
                "type": "zip",
                "url": "https://api.github.com/repos/pcrov/Unicode/zipball/28cef671af310806afe98abada5e12774bd0ac64",
                "reference": "28cef671af310806afe98abada5e12774bd0ac64",
                "shasum": ""
            },
            "require": {
                "php": ">=7.3"
            },
            "require-dev": {
                "phpunit/phpunit": "^9.4.0"
            },
            "type": "library",
            "autoload": {
                "files": [
                    "src/functions.php"
                ]
            },
            "notification-url": "https://packagist.org/downloads/",
            "license": [
                "MIT"
            ],
            "authors": [
                {
                    "name": "Paul Crovella"
                }
            ],
            "description": "Miscellaneous Unicode utility functions",
            "homepage": "https://github.com/pcrov/unicode",
            "keywords": [
                "unicode",
                "utf-8"
            ],
            "support": {
                "issues": "https://github.com/pcrov/Unicode/issues",
                "source": "https://github.com/pcrov/Unicode/tree/0.1.1"
            },
            "time": "2020-10-26T13:33:18+00:00"
        },
        {
            "name": "pear/archive_tar",
            "version": "1.4.14",
            "source": {
                "type": "git",
                "url": "https://github.com/pear/Archive_Tar.git",
                "reference": "4d761c5334c790e45ef3245f0864b8955c562caa"
            },
            "dist": {
                "type": "zip",
                "url": "https://api.github.com/repos/pear/Archive_Tar/zipball/4d761c5334c790e45ef3245f0864b8955c562caa",
                "reference": "4d761c5334c790e45ef3245f0864b8955c562caa",
                "shasum": ""
            },
            "require": {
                "pear/pear-core-minimal": "^1.10.0alpha2",
                "php": ">=5.2.0"
            },
            "require-dev": {
                "phpunit/phpunit": "*"
            },
            "suggest": {
                "ext-bz2": "Bz2 compression support.",
                "ext-xz": "Lzma2 compression support.",
                "ext-zlib": "Gzip compression support."
            },
            "type": "library",
            "extra": {
                "branch-alias": {
                    "dev-master": "1.4.x-dev"
                }
            },
            "autoload": {
                "psr-0": {
                    "Archive_Tar": ""
                }
            },
            "notification-url": "https://packagist.org/downloads/",
            "include-path": [
                "./"
            ],
            "license": [
                "BSD-3-Clause"
            ],
            "authors": [
                {
                    "name": "Vincent Blavet",
                    "email": "vincent@phpconcept.net"
                },
                {
                    "name": "Greg Beaver",
                    "email": "greg@chiaraquartet.net"
                },
                {
                    "name": "Michiel Rook",
                    "email": "mrook@php.net"
                }
            ],
            "description": "Tar file management class with compression support (gzip, bzip2, lzma2)",
            "homepage": "https://github.com/pear/Archive_Tar",
            "keywords": [
                "archive",
                "tar"
            ],
            "support": {
                "issues": "http://pear.php.net/bugs/search.php?cmd=display&package_name[]=Archive_Tar",
                "source": "https://github.com/pear/Archive_Tar"
            },
            "funding": [
                {
                    "url": "https://github.com/mrook",
                    "type": "github"
                },
                {
                    "url": "https://www.patreon.com/michielrook",
                    "type": "patreon"
                }
            ],
            "time": "2021-07-20T13:53:39+00:00"
        },
        {
            "name": "pear/console_getopt",
            "version": "v1.4.3",
            "source": {
                "type": "git",
                "url": "https://github.com/pear/Console_Getopt.git",
                "reference": "a41f8d3e668987609178c7c4a9fe48fecac53fa0"
            },
            "dist": {
                "type": "zip",
                "url": "https://api.github.com/repos/pear/Console_Getopt/zipball/a41f8d3e668987609178c7c4a9fe48fecac53fa0",
                "reference": "a41f8d3e668987609178c7c4a9fe48fecac53fa0",
                "shasum": ""
            },
            "type": "library",
            "autoload": {
                "psr-0": {
                    "Console": "./"
                }
            },
            "notification-url": "https://packagist.org/downloads/",
            "include-path": [
                "./"
            ],
            "license": [
                "BSD-2-Clause"
            ],
            "authors": [
                {
                    "name": "Andrei Zmievski",
                    "email": "andrei@php.net",
                    "role": "Lead"
                },
                {
                    "name": "Stig Bakken",
                    "email": "stig@php.net",
                    "role": "Developer"
                },
                {
                    "name": "Greg Beaver",
                    "email": "cellog@php.net",
                    "role": "Helper"
                }
            ],
            "description": "More info available on: http://pear.php.net/package/Console_Getopt",
            "support": {
                "issues": "http://pear.php.net/bugs/search.php?cmd=display&package_name[]=Console_Getopt",
                "source": "https://github.com/pear/Console_Getopt"
            },
            "time": "2019-11-20T18:27:48+00:00"
        },
        {
            "name": "pear/http_request2",
            "version": "v2.5.1",
            "source": {
                "type": "git",
                "url": "https://github.com/pear/HTTP_Request2.git",
                "reference": "db4ce7844f838d3adca0513a77420c0fec22ed2d"
            },
            "dist": {
                "type": "zip",
                "url": "https://api.github.com/repos/pear/HTTP_Request2/zipball/db4ce7844f838d3adca0513a77420c0fec22ed2d",
                "reference": "db4ce7844f838d3adca0513a77420c0fec22ed2d",
                "shasum": ""
            },
            "require": {
                "pear/net_url2": "^2.2.0",
                "pear/pear_exception": "^1.0.0",
                "php": ">=5.6.0"
            },
            "require-dev": {
                "yoast/phpunit-polyfills": "^1.0.0"
            },
            "suggest": {
                "ext-curl": "Allows using cURL as a request backend.",
                "ext-fileinfo": "Adds support for looking up mime-types using finfo.",
                "ext-openssl": "Allows handling SSL requests when not using cURL.",
                "ext-zlib": "Allows handling gzip compressed responses."
            },
            "type": "library",
            "autoload": {
                "psr-0": {
                    "HTTP_Request2": ""
                }
            },
            "notification-url": "https://packagist.org/downloads/",
            "license": [
                "BSD-3-Clause"
            ],
            "authors": [
                {
                    "name": "Alexey Borzov",
                    "email": "avb@php.net"
                }
            ],
            "description": "Provides an easy way to perform HTTP requests.",
            "homepage": "https://pear.php.net/package/HTTP_Request2",
            "keywords": [
                "PEAR",
                "curl",
                "http",
                "request"
            ],
            "support": {
                "docs": "https://pear.php.net/manual/en/package.http.http-request2.php",
                "issues": "https://github.com/pear/HTTP_Request2/issues",
                "source": "https://github.com/pear/HTTP_Request2"
            },
            "time": "2022-01-06T18:20:25+00:00"
        },
        {
            "name": "pear/net_url2",
            "version": "v2.2.2",
            "source": {
                "type": "git",
                "url": "https://github.com/pear/Net_URL2.git",
                "reference": "07fd055820dbf466ee3990abe96d0e40a8791f9d"
            },
            "dist": {
                "type": "zip",
                "url": "https://api.github.com/repos/pear/Net_URL2/zipball/07fd055820dbf466ee3990abe96d0e40a8791f9d",
                "reference": "07fd055820dbf466ee3990abe96d0e40a8791f9d",
                "shasum": ""
            },
            "require": {
                "php": ">=5.1.4"
            },
            "require-dev": {
                "phpunit/phpunit": ">=3.3.0"
            },
            "type": "library",
            "extra": {
                "branch-alias": {
                    "dev-master": "2.2.x-dev"
                }
            },
            "autoload": {
                "classmap": [
                    "Net/URL2.php"
                ]
            },
            "notification-url": "https://packagist.org/downloads/",
            "include-path": [
                "./"
            ],
            "license": [
                "BSD-3-Clause"
            ],
            "authors": [
                {
                    "name": "David Coallier",
                    "email": "davidc@php.net"
                },
                {
                    "name": "Tom Klingenberg",
                    "email": "tkli@php.net"
                },
                {
                    "name": "Christian Schmidt",
                    "email": "chmidt@php.net"
                }
            ],
            "description": "Class for parsing and handling URL. Provides parsing of URLs into their constituent parts (scheme, host, path etc.), URL generation, and resolving of relative URLs.",
            "homepage": "https://github.com/pear/Net_URL2",
            "keywords": [
                "PEAR",
                "net",
                "networking",
                "rfc3986",
                "uri",
                "url"
            ],
            "support": {
                "issues": "https://pear.php.net/bugs/search.php?cmd=display&package_name[]=Net_URL2",
                "source": "https://github.com/pear/Net_URL2"
            },
            "time": "2017-08-25T06:16:11+00:00"
        },
        {
            "name": "pear/pear-core-minimal",
            "version": "v1.10.13",
            "source": {
                "type": "git",
                "url": "https://github.com/pear/pear-core-minimal.git",
                "reference": "aed862e95fd286c53cc546734868dc38ff4b5b1d"
            },
            "dist": {
                "type": "zip",
                "url": "https://api.github.com/repos/pear/pear-core-minimal/zipball/aed862e95fd286c53cc546734868dc38ff4b5b1d",
                "reference": "aed862e95fd286c53cc546734868dc38ff4b5b1d",
                "shasum": ""
            },
            "require": {
                "pear/console_getopt": "~1.4",
                "pear/pear_exception": "~1.0"
            },
            "replace": {
                "rsky/pear-core-min": "self.version"
            },
            "type": "library",
            "autoload": {
                "psr-0": {
                    "": "src/"
                }
            },
            "notification-url": "https://packagist.org/downloads/",
            "include-path": [
                "src/"
            ],
            "license": [
                "BSD-3-Clause"
            ],
            "authors": [
                {
                    "name": "Christian Weiske",
                    "email": "cweiske@php.net",
                    "role": "Lead"
                }
            ],
            "description": "Minimal set of PEAR core files to be used as composer dependency",
            "support": {
                "issues": "http://pear.php.net/bugs/search.php?cmd=display&package_name[]=PEAR",
                "source": "https://github.com/pear/pear-core-minimal"
            },
            "time": "2023-04-19T19:15:47+00:00"
        },
        {
            "name": "pear/pear_exception",
            "version": "v1.0.2",
            "source": {
                "type": "git",
                "url": "https://github.com/pear/PEAR_Exception.git",
                "reference": "b14fbe2ddb0b9f94f5b24cf08783d599f776fff0"
            },
            "dist": {
                "type": "zip",
                "url": "https://api.github.com/repos/pear/PEAR_Exception/zipball/b14fbe2ddb0b9f94f5b24cf08783d599f776fff0",
                "reference": "b14fbe2ddb0b9f94f5b24cf08783d599f776fff0",
                "shasum": ""
            },
            "require": {
                "php": ">=5.2.0"
            },
            "require-dev": {
                "phpunit/phpunit": "<9"
            },
            "type": "class",
            "extra": {
                "branch-alias": {
                    "dev-master": "1.0.x-dev"
                }
            },
            "autoload": {
                "classmap": [
                    "PEAR/"
                ]
            },
            "notification-url": "https://packagist.org/downloads/",
            "include-path": [
                "."
            ],
            "license": [
                "BSD-2-Clause"
            ],
            "authors": [
                {
                    "name": "Helgi Thormar",
                    "email": "dufuz@php.net"
                },
                {
                    "name": "Greg Beaver",
                    "email": "cellog@php.net"
                }
            ],
            "description": "The PEAR Exception base class.",
            "homepage": "https://github.com/pear/PEAR_Exception",
            "keywords": [
                "exception"
            ],
            "support": {
                "issues": "http://pear.php.net/bugs/search.php?cmd=display&package_name[]=PEAR_Exception",
                "source": "https://github.com/pear/PEAR_Exception"
            },
            "time": "2021-03-21T15:43:46+00:00"
        },
        {
            "name": "phing/phing",
            "version": "2.17.4",
            "source": {
                "type": "git",
                "url": "https://github.com/phingofficial/phing.git",
                "reference": "9f3bc8c72e65452686dcf64497e02a082f138908"
            },
            "dist": {
                "type": "zip",
                "url": "https://api.github.com/repos/phingofficial/phing/zipball/9f3bc8c72e65452686dcf64497e02a082f138908",
                "reference": "9f3bc8c72e65452686dcf64497e02a082f138908",
                "shasum": ""
            },
            "require": {
                "php": ">=5.2.0"
            },
            "require-dev": {
                "ext-pdo_sqlite": "*",
                "mikey179/vfsstream": "^1.6",
                "pdepend/pdepend": "2.x",
                "pear/archive_tar": "1.4.x",
                "pear/http_request2": "dev-trunk",
                "pear/net_growl": "dev-trunk",
                "pear/pear-core-minimal": "1.10.1",
                "pear/versioncontrol_git": "@dev",
                "pear/versioncontrol_svn": "~0.5",
                "phpdocumentor/phpdocumentor": "2.x",
                "phploc/phploc": "~2.0.6",
                "phpmd/phpmd": "~2.2",
                "phpunit/phpunit": ">=3.7",
                "sebastian/git": "~1.0",
                "sebastian/phpcpd": "2.x",
                "siad007/versioncontrol_hg": "^1.0",
                "simpletest/simpletest": "^1.1",
                "squizlabs/php_codesniffer": "~2.2",
                "symfony/yaml": "^2.8 || ^3.1 || ^4.0"
            },
            "suggest": {
                "pdepend/pdepend": "PHP version of JDepend",
                "pear/archive_tar": "Tar file management class",
                "pear/versioncontrol_git": "A library that provides OO interface to handle Git repository",
                "pear/versioncontrol_svn": "A simple OO-style interface for Subversion, the free/open-source version control system",
                "phpdocumentor/phpdocumentor": "Documentation Generator for PHP",
                "phploc/phploc": "A tool for quickly measuring the size of a PHP project",
                "phpmd/phpmd": "PHP version of PMD tool",
                "phpunit/php-code-coverage": "Library that provides collection, processing, and rendering functionality for PHP code coverage information",
                "phpunit/phpunit": "The PHP Unit Testing Framework",
                "sebastian/phpcpd": "Copy/Paste Detector (CPD) for PHP code",
                "siad007/versioncontrol_hg": "A library for interfacing with Mercurial repositories.",
                "tedivm/jshrink": "Javascript Minifier built in PHP"
            },
            "bin": [
                "bin/phing"
            ],
            "type": "library",
            "extra": {
                "branch-alias": {
                    "dev-master": "2.16.x-dev"
                }
            },
            "autoload": {
                "classmap": [
                    "classes/phing/"
                ]
            },
            "notification-url": "https://packagist.org/downloads/",
            "include-path": [
                "classes"
            ],
            "license": [
                "LGPL-3.0-only"
            ],
            "authors": [
                {
                    "name": "Michiel Rook",
                    "email": "mrook@php.net"
                },
                {
                    "name": "Phing Community",
                    "homepage": "https://www.phing.info/trac/wiki/Development/Contributors"
                }
            ],
            "description": "PHing Is Not GNU make; it's a PHP project build system or build tool based on Apache Ant.",
            "homepage": "https://www.phing.info/",
            "keywords": [
                "build",
                "phing",
                "task",
                "tool"
            ],
            "support": {
                "irc": "irc://irc.freenode.net/phing",
                "issues": "https://www.phing.info/trac/report",
                "source": "https://github.com/phingofficial/phing/tree/2.17.4"
            },
            "funding": [
                {
                    "url": "https://github.com/mrook",
                    "type": "github"
                },
                {
                    "url": "https://github.com/siad007",
                    "type": "github"
                },
                {
                    "url": "https://www.patreon.com/michielrook",
                    "type": "patreon"
                }
            ],
            "time": "2022-07-08T09:07:07+00:00"
        },
        {
            "name": "ppito/laminas-whoops",
            "version": "2.2.0",
            "source": {
                "type": "git",
                "url": "https://github.com/Ppito/laminas-whoops.git",
                "reference": "1507b42caeefc56511ab591ebd87c6700d111409"
            },
            "dist": {
                "type": "zip",
                "url": "https://api.github.com/repos/Ppito/laminas-whoops/zipball/1507b42caeefc56511ab591ebd87c6700d111409",
                "reference": "1507b42caeefc56511ab591ebd87c6700d111409",
                "shasum": ""
            },
            "require": {
                "filp/whoops": "^2.7",
                "laminas/laminas-eventmanager": "^3.2",
                "laminas/laminas-mvc": "^3.1",
                "laminas/laminas-servicemanager": "^3.4",
                "php": "^7.3 || ^8.0"
            },
            "type": "module",
            "autoload": {
                "psr-4": {
                    "WhoopsErrorHandler\\": "src/"
                }
            },
            "notification-url": "https://packagist.org/downloads/",
            "license": [
                "MIT"
            ],
            "authors": [
                {
                    "name": "Mickael TONNELIER",
                    "role": "Developer"
                }
            ],
            "description": "Laminas-Whoops, integrated whoops in Laminas Framework",
            "homepage": "https://github.com/ppito/laminas-whoops",
            "keywords": [
                "laminas",
                "php error",
                "whoops"
            ],
            "support": {
                "issues": "https://github.com/Ppito/laminas-whoops/issues",
                "source": "https://github.com/Ppito/laminas-whoops/tree/2.2.0"
            },
            "time": "2021-06-16T16:50:48+00:00"
        },
        {
            "name": "psr/cache",
            "version": "1.0.1",
            "source": {
                "type": "git",
                "url": "https://github.com/php-fig/cache.git",
                "reference": "d11b50ad223250cf17b86e38383413f5a6764bf8"
            },
            "dist": {
                "type": "zip",
                "url": "https://api.github.com/repos/php-fig/cache/zipball/d11b50ad223250cf17b86e38383413f5a6764bf8",
                "reference": "d11b50ad223250cf17b86e38383413f5a6764bf8",
                "shasum": ""
            },
            "require": {
                "php": ">=5.3.0"
            },
            "type": "library",
            "extra": {
                "branch-alias": {
                    "dev-master": "1.0.x-dev"
                }
            },
            "autoload": {
                "psr-4": {
                    "Psr\\Cache\\": "src/"
                }
            },
            "notification-url": "https://packagist.org/downloads/",
            "license": [
                "MIT"
            ],
            "authors": [
                {
                    "name": "PHP-FIG",
                    "homepage": "http://www.php-fig.org/"
                }
            ],
            "description": "Common interface for caching libraries",
            "keywords": [
                "cache",
                "psr",
                "psr-6"
            ],
            "support": {
                "source": "https://github.com/php-fig/cache/tree/master"
            },
            "time": "2016-08-06T20:24:11+00:00"
        },
        {
            "name": "psr/clock",
            "version": "1.0.0",
            "source": {
                "type": "git",
                "url": "https://github.com/php-fig/clock.git",
                "reference": "e41a24703d4560fd0acb709162f73b8adfc3aa0d"
            },
            "dist": {
                "type": "zip",
                "url": "https://api.github.com/repos/php-fig/clock/zipball/e41a24703d4560fd0acb709162f73b8adfc3aa0d",
                "reference": "e41a24703d4560fd0acb709162f73b8adfc3aa0d",
                "shasum": ""
            },
            "require": {
                "php": "^7.0 || ^8.0"
            },
            "type": "library",
            "autoload": {
                "psr-4": {
                    "Psr\\Clock\\": "src/"
                }
            },
            "notification-url": "https://packagist.org/downloads/",
            "license": [
                "MIT"
            ],
            "authors": [
                {
                    "name": "PHP-FIG",
                    "homepage": "https://www.php-fig.org/"
                }
            ],
            "description": "Common interface for reading the clock.",
            "homepage": "https://github.com/php-fig/clock",
            "keywords": [
                "clock",
                "now",
                "psr",
                "psr-20",
                "time"
            ],
            "support": {
                "issues": "https://github.com/php-fig/clock/issues",
                "source": "https://github.com/php-fig/clock/tree/1.0.0"
            },
            "time": "2022-11-25T14:36:26+00:00"
        },
        {
            "name": "psr/container",
            "version": "1.1.2",
            "source": {
                "type": "git",
                "url": "https://github.com/php-fig/container.git",
                "reference": "513e0666f7216c7459170d56df27dfcefe1689ea"
            },
            "dist": {
                "type": "zip",
                "url": "https://api.github.com/repos/php-fig/container/zipball/513e0666f7216c7459170d56df27dfcefe1689ea",
                "reference": "513e0666f7216c7459170d56df27dfcefe1689ea",
                "shasum": ""
            },
            "require": {
                "php": ">=7.4.0"
            },
            "type": "library",
            "autoload": {
                "psr-4": {
                    "Psr\\Container\\": "src/"
                }
            },
            "notification-url": "https://packagist.org/downloads/",
            "license": [
                "MIT"
            ],
            "authors": [
                {
                    "name": "PHP-FIG",
                    "homepage": "https://www.php-fig.org/"
                }
            ],
            "description": "Common Container Interface (PHP FIG PSR-11)",
            "homepage": "https://github.com/php-fig/container",
            "keywords": [
                "PSR-11",
                "container",
                "container-interface",
                "container-interop",
                "psr"
            ],
            "support": {
                "issues": "https://github.com/php-fig/container/issues",
                "source": "https://github.com/php-fig/container/tree/1.1.2"
            },
            "time": "2021-11-05T16:50:12+00:00"
        },
        {
            "name": "psr/event-dispatcher",
            "version": "1.0.0",
            "source": {
                "type": "git",
                "url": "https://github.com/php-fig/event-dispatcher.git",
                "reference": "dbefd12671e8a14ec7f180cab83036ed26714bb0"
            },
            "dist": {
                "type": "zip",
                "url": "https://api.github.com/repos/php-fig/event-dispatcher/zipball/dbefd12671e8a14ec7f180cab83036ed26714bb0",
                "reference": "dbefd12671e8a14ec7f180cab83036ed26714bb0",
                "shasum": ""
            },
            "require": {
                "php": ">=7.2.0"
            },
            "type": "library",
            "extra": {
                "branch-alias": {
                    "dev-master": "1.0.x-dev"
                }
            },
            "autoload": {
                "psr-4": {
                    "Psr\\EventDispatcher\\": "src/"
                }
            },
            "notification-url": "https://packagist.org/downloads/",
            "license": [
                "MIT"
            ],
            "authors": [
                {
                    "name": "PHP-FIG",
                    "homepage": "http://www.php-fig.org/"
                }
            ],
            "description": "Standard interfaces for event handling.",
            "keywords": [
                "events",
                "psr",
                "psr-14"
            ],
            "support": {
                "issues": "https://github.com/php-fig/event-dispatcher/issues",
                "source": "https://github.com/php-fig/event-dispatcher/tree/1.0.0"
            },
            "time": "2019-01-08T18:20:26+00:00"
        },
        {
            "name": "psr/http-factory",
            "version": "1.0.2",
            "source": {
                "type": "git",
                "url": "https://github.com/php-fig/http-factory.git",
                "reference": "e616d01114759c4c489f93b099585439f795fe35"
            },
            "dist": {
                "type": "zip",
                "url": "https://api.github.com/repos/php-fig/http-factory/zipball/e616d01114759c4c489f93b099585439f795fe35",
                "reference": "e616d01114759c4c489f93b099585439f795fe35",
                "shasum": ""
            },
            "require": {
                "php": ">=7.0.0",
                "psr/http-message": "^1.0 || ^2.0"
            },
            "type": "library",
            "extra": {
                "branch-alias": {
                    "dev-master": "1.0.x-dev"
                }
            },
            "autoload": {
                "psr-4": {
                    "Psr\\Http\\Message\\": "src/"
                }
            },
            "notification-url": "https://packagist.org/downloads/",
            "license": [
                "MIT"
            ],
            "authors": [
                {
                    "name": "PHP-FIG",
                    "homepage": "https://www.php-fig.org/"
                }
            ],
            "description": "Common interfaces for PSR-7 HTTP message factories",
            "keywords": [
                "factory",
                "http",
                "message",
                "psr",
                "psr-17",
                "psr-7",
                "request",
                "response"
            ],
            "support": {
                "source": "https://github.com/php-fig/http-factory/tree/1.0.2"
            },
            "time": "2023-04-10T20:10:41+00:00"
        },
        {
            "name": "psr/http-message",
            "version": "1.1",
            "source": {
                "type": "git",
                "url": "https://github.com/php-fig/http-message.git",
                "reference": "cb6ce4845ce34a8ad9e68117c10ee90a29919eba"
            },
            "dist": {
                "type": "zip",
                "url": "https://api.github.com/repos/php-fig/http-message/zipball/cb6ce4845ce34a8ad9e68117c10ee90a29919eba",
                "reference": "cb6ce4845ce34a8ad9e68117c10ee90a29919eba",
                "shasum": ""
            },
            "require": {
                "php": "^7.2 || ^8.0"
            },
            "type": "library",
            "extra": {
                "branch-alias": {
                    "dev-master": "1.1.x-dev"
                }
            },
            "autoload": {
                "psr-4": {
                    "Psr\\Http\\Message\\": "src/"
                }
            },
            "notification-url": "https://packagist.org/downloads/",
            "license": [
                "MIT"
            ],
            "authors": [
                {
                    "name": "PHP-FIG",
                    "homepage": "http://www.php-fig.org/"
                }
            ],
            "description": "Common interface for HTTP messages",
            "homepage": "https://github.com/php-fig/http-message",
            "keywords": [
                "http",
                "http-message",
                "psr",
                "psr-7",
                "request",
                "response"
            ],
            "support": {
                "source": "https://github.com/php-fig/http-message/tree/1.1"
            },
            "time": "2023-04-04T09:50:52+00:00"
        },
        {
            "name": "psr/log",
            "version": "1.1.4",
            "source": {
                "type": "git",
                "url": "https://github.com/php-fig/log.git",
                "reference": "d49695b909c3b7628b6289db5479a1c204601f11"
            },
            "dist": {
                "type": "zip",
                "url": "https://api.github.com/repos/php-fig/log/zipball/d49695b909c3b7628b6289db5479a1c204601f11",
                "reference": "d49695b909c3b7628b6289db5479a1c204601f11",
                "shasum": ""
            },
            "require": {
                "php": ">=5.3.0"
            },
            "type": "library",
            "extra": {
                "branch-alias": {
                    "dev-master": "1.1.x-dev"
                }
            },
            "autoload": {
                "psr-4": {
                    "Psr\\Log\\": "Psr/Log/"
                }
            },
            "notification-url": "https://packagist.org/downloads/",
            "license": [
                "MIT"
            ],
            "authors": [
                {
                    "name": "PHP-FIG",
                    "homepage": "https://www.php-fig.org/"
                }
            ],
            "description": "Common interface for logging libraries",
            "homepage": "https://github.com/php-fig/log",
            "keywords": [
                "log",
                "psr",
                "psr-3"
            ],
            "support": {
                "source": "https://github.com/php-fig/log/tree/1.1.4"
            },
            "time": "2021-05-03T11:20:27+00:00"
        },
        {
            "name": "psr/simple-cache",
            "version": "1.0.1",
            "source": {
                "type": "git",
                "url": "https://github.com/php-fig/simple-cache.git",
                "reference": "408d5eafb83c57f6365a3ca330ff23aa4a5fa39b"
            },
            "dist": {
                "type": "zip",
                "url": "https://api.github.com/repos/php-fig/simple-cache/zipball/408d5eafb83c57f6365a3ca330ff23aa4a5fa39b",
                "reference": "408d5eafb83c57f6365a3ca330ff23aa4a5fa39b",
                "shasum": ""
            },
            "require": {
                "php": ">=5.3.0"
            },
            "type": "library",
            "extra": {
                "branch-alias": {
                    "dev-master": "1.0.x-dev"
                }
            },
            "autoload": {
                "psr-4": {
                    "Psr\\SimpleCache\\": "src/"
                }
            },
            "notification-url": "https://packagist.org/downloads/",
            "license": [
                "MIT"
            ],
            "authors": [
                {
                    "name": "PHP-FIG",
                    "homepage": "http://www.php-fig.org/"
                }
            ],
            "description": "Common interfaces for simple caching",
            "keywords": [
                "cache",
                "caching",
                "psr",
                "psr-16",
                "simple-cache"
            ],
            "support": {
                "source": "https://github.com/php-fig/simple-cache/tree/master"
            },
            "time": "2017-10-23T01:57:42+00:00"
        },
        {
            "name": "scssphp/scssphp",
            "version": "v1.11.0",
            "source": {
                "type": "git",
                "url": "https://github.com/scssphp/scssphp.git",
                "reference": "33749d12c2569bb24071f94e9af828662dabb068"
            },
            "dist": {
                "type": "zip",
                "url": "https://api.github.com/repos/scssphp/scssphp/zipball/33749d12c2569bb24071f94e9af828662dabb068",
                "reference": "33749d12c2569bb24071f94e9af828662dabb068",
                "shasum": ""
            },
            "require": {
                "ext-ctype": "*",
                "ext-json": "*",
                "php": ">=5.6.0"
            },
            "require-dev": {
                "bamarni/composer-bin-plugin": "^1.4",
                "phpunit/phpunit": "^5.7 || ^6.5 || ^7.5 || ^8.3 || ^9.4",
                "sass/sass-spec": "*",
                "squizlabs/php_codesniffer": "~3.5",
                "symfony/phpunit-bridge": "^5.1",
                "thoughtbot/bourbon": "^7.0",
                "twbs/bootstrap": "~5.0",
                "twbs/bootstrap4": "4.6.1",
                "zurb/foundation": "~6.5"
            },
            "suggest": {
                "ext-iconv": "Can be used as fallback when ext-mbstring is not available",
                "ext-mbstring": "For best performance, mbstring should be installed as it is faster than ext-iconv"
            },
            "bin": [
                "bin/pscss"
            ],
            "type": "library",
            "extra": {
                "bamarni-bin": {
                    "forward-command": false,
                    "bin-links": false
                }
            },
            "autoload": {
                "psr-4": {
                    "ScssPhp\\ScssPhp\\": "src/"
                }
            },
            "notification-url": "https://packagist.org/downloads/",
            "license": [
                "MIT"
            ],
            "authors": [
                {
                    "name": "Anthon Pang",
                    "email": "apang@softwaredevelopment.ca",
                    "homepage": "https://github.com/robocoder"
                },
                {
                    "name": "Cédric Morin",
                    "email": "cedric@yterium.com",
                    "homepage": "https://github.com/Cerdic"
                }
            ],
            "description": "scssphp is a compiler for SCSS written in PHP.",
            "homepage": "http://scssphp.github.io/scssphp/",
            "keywords": [
                "css",
                "less",
                "sass",
                "scss",
                "stylesheet"
            ],
            "support": {
                "issues": "https://github.com/scssphp/scssphp/issues",
                "source": "https://github.com/scssphp/scssphp/tree/v1.11.0"
            },
            "time": "2022-09-02T21:24:55+00:00"
        },
        {
            "name": "serialssolutions/summon",
            "version": "v1.3.1",
            "source": {
                "type": "git",
                "url": "https://github.com/summon/Summon.php.git",
                "reference": "78ef74123c7c15fe3ddc92c9c1368c5dae9e590d"
            },
            "dist": {
                "type": "zip",
                "url": "https://api.github.com/repos/summon/Summon.php/zipball/78ef74123c7c15fe3ddc92c9c1368c5dae9e590d",
                "reference": "78ef74123c7c15fe3ddc92c9c1368c5dae9e590d",
                "shasum": ""
            },
            "type": "library",
            "autoload": {
                "psr-0": {
                    "SerialsSolutions": ""
                }
            },
            "notification-url": "https://packagist.org/downloads/",
            "license": [
                "GPL-2.0"
            ],
            "authors": [
                {
                    "name": "Demian Katz",
                    "email": "demian.katz@villanova.edu"
                }
            ],
            "description": "Library for interacting with Serials Solutions' Summon API.",
            "support": {
                "issues": "https://github.com/summon/Summon.php/issues",
                "source": "https://github.com/summon/Summon.php/tree/v1.3.1"
            },
            "time": "2021-04-20T15:37:50+00:00"
        },
        {
            "name": "slm/locale",
            "version": "1.0.0",
            "source": {
                "type": "git",
                "url": "https://github.com/basz/SlmLocale.git",
                "reference": "0990d2e2b2ac0f7ab37f83cedce10724eb2d0ec0"
            },
            "dist": {
                "type": "zip",
                "url": "https://api.github.com/repos/basz/SlmLocale/zipball/0990d2e2b2ac0f7ab37f83cedce10724eb2d0ec0",
                "reference": "0990d2e2b2ac0f7ab37f83cedce10724eb2d0ec0",
                "shasum": ""
            },
            "require": {
                "ext-intl": "*",
                "laminas/laminas-eventmanager": "^3.1",
                "laminas/laminas-http": "^2.7",
                "laminas/laminas-modulemanager": "^2.8.2",
                "laminas/laminas-router": "^3.0",
                "laminas/laminas-servicemanager": "^3.2",
                "laminas/laminas-stdlib": "^3.2.1",
                "laminas/laminas-view": "^2.9.0",
                "php": "^7.2 || ~8.0.0 || ~8.1.0"
            },
            "require-dev": {
                "friendsofphp/php-cs-fixer": "^3.13.0",
                "laminas/laminas-mvc": "^3.1",
                "php-coveralls/php-coveralls": "^2.4.3",
                "phpspec/prophecy-phpunit": "^2.0.1",
                "phpunit/phpunit": "^9.5.26"
            },
            "suggest": {
                "laminas/laminas-mvc": "For using the router in the UriPath strategy"
            },
            "type": "library",
            "autoload": {
                "psr-4": {
                    "SlmLocale\\": "src/SlmLocale/"
                }
            },
            "notification-url": "https://packagist.org/downloads/",
            "license": [
                "BSD-3-Clause"
            ],
            "authors": [
                {
                    "name": "Jurian Sluiman",
                    "email": "jurian@juriansluiman.nl",
                    "homepage": "http://juriansluiman.nl"
                }
            ],
            "description": "Automatic detection of locales for Laminas",
            "homepage": "https://github.com/juriansluiman/SlmLocale",
            "keywords": [
                "Zend Framework",
                "i18n",
                "laminas",
                "locale",
                "zf"
            ],
            "support": {
                "issues": "https://github.com/basz/SlmLocale/issues",
                "source": "https://github.com/basz/SlmLocale/tree/1.0.0"
            },
            "time": "2022-11-21T08:15:06+00:00"
        },
        {
            "name": "stella-maris/clock",
            "version": "0.1.7",
            "source": {
                "type": "git",
                "url": "https://github.com/stella-maris-solutions/clock.git",
                "reference": "fa23ce16019289a18bb3446fdecd45befcdd94f8"
            },
            "dist": {
                "type": "zip",
                "url": "https://api.github.com/repos/stella-maris-solutions/clock/zipball/fa23ce16019289a18bb3446fdecd45befcdd94f8",
                "reference": "fa23ce16019289a18bb3446fdecd45befcdd94f8",
                "shasum": ""
            },
            "require": {
                "php": "^7.0|^8.0",
                "psr/clock": "^1.0"
            },
            "type": "library",
            "autoload": {
                "psr-4": {
                    "StellaMaris\\Clock\\": "src"
                }
            },
            "notification-url": "https://packagist.org/downloads/",
            "license": [
                "MIT"
            ],
            "authors": [
                {
                    "name": "Andreas Heigl",
                    "role": "Maintainer"
                }
            ],
            "description": "A pre-release of the proposed PSR-20 Clock-Interface",
            "homepage": "https://gitlab.com/stella-maris/clock",
            "keywords": [
                "clock",
                "datetime",
                "point in time",
                "psr20"
            ],
            "support": {
                "source": "https://github.com/stella-maris-solutions/clock/tree/0.1.7"
            },
            "time": "2022-11-25T16:15:06+00:00"
        },
        {
            "name": "steverhoades/oauth2-openid-connect-server",
            "version": "v2.5.0",
            "source": {
                "type": "git",
                "url": "https://github.com/steverhoades/oauth2-openid-connect-server.git",
                "reference": "23381585ebb410ffa11ca9eb0fdba3895fb23119"
            },
            "dist": {
                "type": "zip",
                "url": "https://api.github.com/repos/steverhoades/oauth2-openid-connect-server/zipball/23381585ebb410ffa11ca9eb0fdba3895fb23119",
                "reference": "23381585ebb410ffa11ca9eb0fdba3895fb23119",
                "shasum": ""
            },
            "require": {
                "lcobucci/jwt": "4.1.5|^4.2",
                "league/oauth2-server": "^5.1|^6.0|^7.0|^8.0"
            },
            "require-dev": {
                "laminas/laminas-diactoros": "^1.3.2",
                "phpunit/phpunit": "^5.0|^9.5"
            },
            "type": "library",
            "autoload": {
                "psr-4": {
                    "OpenIDConnectServer\\": "src/"
                }
            },
            "notification-url": "https://packagist.org/downloads/",
            "license": [
                "MIT"
            ],
            "authors": [
                {
                    "name": "Steve Rhoades",
                    "email": "sedonami@gmail.com"
                }
            ],
            "description": "An OpenID Connect Server that sites on The PHP League's OAuth2 Server",
            "support": {
                "issues": "https://github.com/steverhoades/oauth2-openid-connect-server/issues",
                "source": "https://github.com/steverhoades/oauth2-openid-connect-server/tree/v2.5.0"
            },
            "time": "2023-01-19T16:49:09+00:00"
        },
        {
            "name": "swagger-api/swagger-ui",
            "version": "v4.16.1",
            "source": {
                "type": "git",
                "url": "https://github.com/swagger-api/swagger-ui.git",
                "reference": "cea6642894da2b6dbdee835fd3acedaa3ee37f18"
            },
            "dist": {
                "type": "zip",
                "url": "https://api.github.com/repos/swagger-api/swagger-ui/zipball/cea6642894da2b6dbdee835fd3acedaa3ee37f18",
                "reference": "cea6642894da2b6dbdee835fd3acedaa3ee37f18",
                "shasum": ""
            },
            "type": "library",
            "notification-url": "https://packagist.org/downloads/",
            "license": [
                "Apache-2.0"
            ],
            "authors": [
                {
                    "name": "Anna Bodnia",
                    "email": "anna.bodnia@gmail.com"
                },
                {
                    "name": "Buu Nguyen",
                    "email": "buunguyen@gmail.com"
                },
                {
                    "name": "Josh Ponelat",
                    "email": "jponelat@gmail.com"
                },
                {
                    "name": "Kyle Shockey",
                    "email": "kyleshockey1@gmail.com"
                },
                {
                    "name": "Robert Barnwell",
                    "email": "robert@robertismy.name"
                },
                {
                    "name": "Sahar Jafari",
                    "email": "shr.jafari@gmail.com"
                }
            ],
            "description": " Swagger UI is a collection of HTML, Javascript, and CSS assets that dynamically generate beautiful documentation from a Swagger-compliant API.",
            "homepage": "http://swagger.io",
            "keywords": [
                "api",
                "documentation",
                "openapi",
                "specification",
                "swagger",
                "ui"
            ],
            "support": {
                "issues": "https://github.com/swagger-api/swagger-ui/issues",
                "source": "https://github.com/swagger-api/swagger-ui/tree/v4.16.1"
            },
            "time": "2023-02-25T18:18:34+00:00"
        },
        {
            "name": "symfony/console",
            "version": "v5.4.24",
            "source": {
                "type": "git",
                "url": "https://github.com/symfony/console.git",
                "reference": "560fc3ed7a43e6d30ea94a07d77f9a60b8ed0fb8"
            },
            "dist": {
                "type": "zip",
                "url": "https://api.github.com/repos/symfony/console/zipball/560fc3ed7a43e6d30ea94a07d77f9a60b8ed0fb8",
                "reference": "560fc3ed7a43e6d30ea94a07d77f9a60b8ed0fb8",
                "shasum": ""
            },
            "require": {
                "php": ">=7.2.5",
                "symfony/deprecation-contracts": "^2.1|^3",
                "symfony/polyfill-mbstring": "~1.0",
                "symfony/polyfill-php73": "^1.9",
                "symfony/polyfill-php80": "^1.16",
                "symfony/service-contracts": "^1.1|^2|^3",
                "symfony/string": "^5.1|^6.0"
            },
            "conflict": {
                "psr/log": ">=3",
                "symfony/dependency-injection": "<4.4",
                "symfony/dotenv": "<5.1",
                "symfony/event-dispatcher": "<4.4",
                "symfony/lock": "<4.4",
                "symfony/process": "<4.4"
            },
            "provide": {
                "psr/log-implementation": "1.0|2.0"
            },
            "require-dev": {
                "psr/log": "^1|^2",
                "symfony/config": "^4.4|^5.0|^6.0",
                "symfony/dependency-injection": "^4.4|^5.0|^6.0",
                "symfony/event-dispatcher": "^4.4|^5.0|^6.0",
                "symfony/lock": "^4.4|^5.0|^6.0",
                "symfony/process": "^4.4|^5.0|^6.0",
                "symfony/var-dumper": "^4.4|^5.0|^6.0"
            },
            "suggest": {
                "psr/log": "For using the console logger",
                "symfony/event-dispatcher": "",
                "symfony/lock": "",
                "symfony/process": ""
            },
            "type": "library",
            "autoload": {
                "psr-4": {
                    "Symfony\\Component\\Console\\": ""
                },
                "exclude-from-classmap": [
                    "/Tests/"
                ]
            },
            "notification-url": "https://packagist.org/downloads/",
            "license": [
                "MIT"
            ],
            "authors": [
                {
                    "name": "Fabien Potencier",
                    "email": "fabien@symfony.com"
                },
                {
                    "name": "Symfony Community",
                    "homepage": "https://symfony.com/contributors"
                }
            ],
            "description": "Eases the creation of beautiful and testable command line interfaces",
            "homepage": "https://symfony.com",
            "keywords": [
                "cli",
                "command-line",
                "console",
                "terminal"
            ],
            "support": {
                "source": "https://github.com/symfony/console/tree/v5.4.24"
            },
            "funding": [
                {
                    "url": "https://symfony.com/sponsor",
                    "type": "custom"
                },
                {
                    "url": "https://github.com/fabpot",
                    "type": "github"
                },
                {
                    "url": "https://tidelift.com/funding/github/packagist/symfony/symfony",
                    "type": "tidelift"
                }
            ],
            "time": "2023-05-26T05:13:16+00:00"
        },
        {
            "name": "symfony/deprecation-contracts",
            "version": "v2.5.2",
            "source": {
                "type": "git",
                "url": "https://github.com/symfony/deprecation-contracts.git",
                "reference": "e8b495ea28c1d97b5e0c121748d6f9b53d075c66"
            },
            "dist": {
                "type": "zip",
                "url": "https://api.github.com/repos/symfony/deprecation-contracts/zipball/e8b495ea28c1d97b5e0c121748d6f9b53d075c66",
                "reference": "e8b495ea28c1d97b5e0c121748d6f9b53d075c66",
                "shasum": ""
            },
            "require": {
                "php": ">=7.1"
            },
            "type": "library",
            "extra": {
                "branch-alias": {
                    "dev-main": "2.5-dev"
                },
                "thanks": {
                    "name": "symfony/contracts",
                    "url": "https://github.com/symfony/contracts"
                }
            },
            "autoload": {
                "files": [
                    "function.php"
                ]
            },
            "notification-url": "https://packagist.org/downloads/",
            "license": [
                "MIT"
            ],
            "authors": [
                {
                    "name": "Nicolas Grekas",
                    "email": "p@tchwork.com"
                },
                {
                    "name": "Symfony Community",
                    "homepage": "https://symfony.com/contributors"
                }
            ],
            "description": "A generic function and convention to trigger deprecation notices",
            "homepage": "https://symfony.com",
            "support": {
                "source": "https://github.com/symfony/deprecation-contracts/tree/v2.5.2"
            },
            "funding": [
                {
                    "url": "https://symfony.com/sponsor",
                    "type": "custom"
                },
                {
                    "url": "https://github.com/fabpot",
                    "type": "github"
                },
                {
                    "url": "https://tidelift.com/funding/github/packagist/symfony/symfony",
                    "type": "tidelift"
                }
            ],
            "time": "2022-01-02T09:53:40+00:00"
        },
        {
            "name": "symfony/polyfill-ctype",
            "version": "v1.27.0",
            "source": {
                "type": "git",
                "url": "https://github.com/symfony/polyfill-ctype.git",
                "reference": "5bbc823adecdae860bb64756d639ecfec17b050a"
            },
            "dist": {
                "type": "zip",
                "url": "https://api.github.com/repos/symfony/polyfill-ctype/zipball/5bbc823adecdae860bb64756d639ecfec17b050a",
                "reference": "5bbc823adecdae860bb64756d639ecfec17b050a",
                "shasum": ""
            },
            "require": {
                "php": ">=7.1"
            },
            "provide": {
                "ext-ctype": "*"
            },
            "suggest": {
                "ext-ctype": "For best performance"
            },
            "type": "library",
            "extra": {
                "branch-alias": {
                    "dev-main": "1.27-dev"
                },
                "thanks": {
                    "name": "symfony/polyfill",
                    "url": "https://github.com/symfony/polyfill"
                }
            },
            "autoload": {
                "files": [
                    "bootstrap.php"
                ],
                "psr-4": {
                    "Symfony\\Polyfill\\Ctype\\": ""
                }
            },
            "notification-url": "https://packagist.org/downloads/",
            "license": [
                "MIT"
            ],
            "authors": [
                {
                    "name": "Gert de Pagter",
                    "email": "BackEndTea@gmail.com"
                },
                {
                    "name": "Symfony Community",
                    "homepage": "https://symfony.com/contributors"
                }
            ],
            "description": "Symfony polyfill for ctype functions",
            "homepage": "https://symfony.com",
            "keywords": [
                "compatibility",
                "ctype",
                "polyfill",
                "portable"
            ],
            "support": {
                "source": "https://github.com/symfony/polyfill-ctype/tree/v1.27.0"
            },
            "funding": [
                {
                    "url": "https://symfony.com/sponsor",
                    "type": "custom"
                },
                {
                    "url": "https://github.com/fabpot",
                    "type": "github"
                },
                {
                    "url": "https://tidelift.com/funding/github/packagist/symfony/symfony",
                    "type": "tidelift"
                }
            ],
            "time": "2022-11-03T14:55:06+00:00"
        },
        {
            "name": "symfony/polyfill-intl-grapheme",
            "version": "v1.27.0",
            "source": {
                "type": "git",
                "url": "https://github.com/symfony/polyfill-intl-grapheme.git",
                "reference": "511a08c03c1960e08a883f4cffcacd219b758354"
            },
            "dist": {
                "type": "zip",
                "url": "https://api.github.com/repos/symfony/polyfill-intl-grapheme/zipball/511a08c03c1960e08a883f4cffcacd219b758354",
                "reference": "511a08c03c1960e08a883f4cffcacd219b758354",
                "shasum": ""
            },
            "require": {
                "php": ">=7.1"
            },
            "suggest": {
                "ext-intl": "For best performance"
            },
            "type": "library",
            "extra": {
                "branch-alias": {
                    "dev-main": "1.27-dev"
                },
                "thanks": {
                    "name": "symfony/polyfill",
                    "url": "https://github.com/symfony/polyfill"
                }
            },
            "autoload": {
                "files": [
                    "bootstrap.php"
                ],
                "psr-4": {
                    "Symfony\\Polyfill\\Intl\\Grapheme\\": ""
                }
            },
            "notification-url": "https://packagist.org/downloads/",
            "license": [
                "MIT"
            ],
            "authors": [
                {
                    "name": "Nicolas Grekas",
                    "email": "p@tchwork.com"
                },
                {
                    "name": "Symfony Community",
                    "homepage": "https://symfony.com/contributors"
                }
            ],
            "description": "Symfony polyfill for intl's grapheme_* functions",
            "homepage": "https://symfony.com",
            "keywords": [
                "compatibility",
                "grapheme",
                "intl",
                "polyfill",
                "portable",
                "shim"
            ],
            "support": {
                "source": "https://github.com/symfony/polyfill-intl-grapheme/tree/v1.27.0"
            },
            "funding": [
                {
                    "url": "https://symfony.com/sponsor",
                    "type": "custom"
                },
                {
                    "url": "https://github.com/fabpot",
                    "type": "github"
                },
                {
                    "url": "https://tidelift.com/funding/github/packagist/symfony/symfony",
                    "type": "tidelift"
                }
            ],
            "time": "2022-11-03T14:55:06+00:00"
        },
        {
            "name": "symfony/polyfill-intl-idn",
            "version": "v1.27.0",
            "source": {
                "type": "git",
                "url": "https://github.com/symfony/polyfill-intl-idn.git",
                "reference": "639084e360537a19f9ee352433b84ce831f3d2da"
            },
            "dist": {
                "type": "zip",
                "url": "https://api.github.com/repos/symfony/polyfill-intl-idn/zipball/639084e360537a19f9ee352433b84ce831f3d2da",
                "reference": "639084e360537a19f9ee352433b84ce831f3d2da",
                "shasum": ""
            },
            "require": {
                "php": ">=7.1",
                "symfony/polyfill-intl-normalizer": "^1.10",
                "symfony/polyfill-php72": "^1.10"
            },
            "suggest": {
                "ext-intl": "For best performance"
            },
            "type": "library",
            "extra": {
                "branch-alias": {
                    "dev-main": "1.27-dev"
                },
                "thanks": {
                    "name": "symfony/polyfill",
                    "url": "https://github.com/symfony/polyfill"
                }
            },
            "autoload": {
                "files": [
                    "bootstrap.php"
                ],
                "psr-4": {
                    "Symfony\\Polyfill\\Intl\\Idn\\": ""
                }
            },
            "notification-url": "https://packagist.org/downloads/",
            "license": [
                "MIT"
            ],
            "authors": [
                {
                    "name": "Laurent Bassin",
                    "email": "laurent@bassin.info"
                },
                {
                    "name": "Trevor Rowbotham",
                    "email": "trevor.rowbotham@pm.me"
                },
                {
                    "name": "Symfony Community",
                    "homepage": "https://symfony.com/contributors"
                }
            ],
            "description": "Symfony polyfill for intl's idn_to_ascii and idn_to_utf8 functions",
            "homepage": "https://symfony.com",
            "keywords": [
                "compatibility",
                "idn",
                "intl",
                "polyfill",
                "portable",
                "shim"
            ],
            "support": {
                "source": "https://github.com/symfony/polyfill-intl-idn/tree/v1.27.0"
            },
            "funding": [
                {
                    "url": "https://symfony.com/sponsor",
                    "type": "custom"
                },
                {
                    "url": "https://github.com/fabpot",
                    "type": "github"
                },
                {
                    "url": "https://tidelift.com/funding/github/packagist/symfony/symfony",
                    "type": "tidelift"
                }
            ],
            "time": "2022-11-03T14:55:06+00:00"
        },
        {
            "name": "symfony/polyfill-intl-normalizer",
            "version": "v1.27.0",
            "source": {
                "type": "git",
                "url": "https://github.com/symfony/polyfill-intl-normalizer.git",
                "reference": "19bd1e4fcd5b91116f14d8533c57831ed00571b6"
            },
            "dist": {
                "type": "zip",
                "url": "https://api.github.com/repos/symfony/polyfill-intl-normalizer/zipball/19bd1e4fcd5b91116f14d8533c57831ed00571b6",
                "reference": "19bd1e4fcd5b91116f14d8533c57831ed00571b6",
                "shasum": ""
            },
            "require": {
                "php": ">=7.1"
            },
            "suggest": {
                "ext-intl": "For best performance"
            },
            "type": "library",
            "extra": {
                "branch-alias": {
                    "dev-main": "1.27-dev"
                },
                "thanks": {
                    "name": "symfony/polyfill",
                    "url": "https://github.com/symfony/polyfill"
                }
            },
            "autoload": {
                "files": [
                    "bootstrap.php"
                ],
                "psr-4": {
                    "Symfony\\Polyfill\\Intl\\Normalizer\\": ""
                },
                "classmap": [
                    "Resources/stubs"
                ]
            },
            "notification-url": "https://packagist.org/downloads/",
            "license": [
                "MIT"
            ],
            "authors": [
                {
                    "name": "Nicolas Grekas",
                    "email": "p@tchwork.com"
                },
                {
                    "name": "Symfony Community",
                    "homepage": "https://symfony.com/contributors"
                }
            ],
            "description": "Symfony polyfill for intl's Normalizer class and related functions",
            "homepage": "https://symfony.com",
            "keywords": [
                "compatibility",
                "intl",
                "normalizer",
                "polyfill",
                "portable",
                "shim"
            ],
            "support": {
                "source": "https://github.com/symfony/polyfill-intl-normalizer/tree/v1.27.0"
            },
            "funding": [
                {
                    "url": "https://symfony.com/sponsor",
                    "type": "custom"
                },
                {
                    "url": "https://github.com/fabpot",
                    "type": "github"
                },
                {
                    "url": "https://tidelift.com/funding/github/packagist/symfony/symfony",
                    "type": "tidelift"
                }
            ],
            "time": "2022-11-03T14:55:06+00:00"
        },
        {
            "name": "symfony/polyfill-mbstring",
            "version": "v1.27.0",
            "source": {
                "type": "git",
                "url": "https://github.com/symfony/polyfill-mbstring.git",
                "reference": "8ad114f6b39e2c98a8b0e3bd907732c207c2b534"
            },
            "dist": {
                "type": "zip",
                "url": "https://api.github.com/repos/symfony/polyfill-mbstring/zipball/8ad114f6b39e2c98a8b0e3bd907732c207c2b534",
                "reference": "8ad114f6b39e2c98a8b0e3bd907732c207c2b534",
                "shasum": ""
            },
            "require": {
                "php": ">=7.1"
            },
            "provide": {
                "ext-mbstring": "*"
            },
            "suggest": {
                "ext-mbstring": "For best performance"
            },
            "type": "library",
            "extra": {
                "branch-alias": {
                    "dev-main": "1.27-dev"
                },
                "thanks": {
                    "name": "symfony/polyfill",
                    "url": "https://github.com/symfony/polyfill"
                }
            },
            "autoload": {
                "files": [
                    "bootstrap.php"
                ],
                "psr-4": {
                    "Symfony\\Polyfill\\Mbstring\\": ""
                }
            },
            "notification-url": "https://packagist.org/downloads/",
            "license": [
                "MIT"
            ],
            "authors": [
                {
                    "name": "Nicolas Grekas",
                    "email": "p@tchwork.com"
                },
                {
                    "name": "Symfony Community",
                    "homepage": "https://symfony.com/contributors"
                }
            ],
            "description": "Symfony polyfill for the Mbstring extension",
            "homepage": "https://symfony.com",
            "keywords": [
                "compatibility",
                "mbstring",
                "polyfill",
                "portable",
                "shim"
            ],
            "support": {
                "source": "https://github.com/symfony/polyfill-mbstring/tree/v1.27.0"
            },
            "funding": [
                {
                    "url": "https://symfony.com/sponsor",
                    "type": "custom"
                },
                {
                    "url": "https://github.com/fabpot",
                    "type": "github"
                },
                {
                    "url": "https://tidelift.com/funding/github/packagist/symfony/symfony",
                    "type": "tidelift"
                }
            ],
            "time": "2022-11-03T14:55:06+00:00"
        },
        {
            "name": "symfony/polyfill-php72",
            "version": "v1.27.0",
            "source": {
                "type": "git",
                "url": "https://github.com/symfony/polyfill-php72.git",
                "reference": "869329b1e9894268a8a61dabb69153029b7a8c97"
            },
            "dist": {
                "type": "zip",
                "url": "https://api.github.com/repos/symfony/polyfill-php72/zipball/869329b1e9894268a8a61dabb69153029b7a8c97",
                "reference": "869329b1e9894268a8a61dabb69153029b7a8c97",
                "shasum": ""
            },
            "require": {
                "php": ">=7.1"
            },
            "type": "library",
            "extra": {
                "branch-alias": {
                    "dev-main": "1.27-dev"
                },
                "thanks": {
                    "name": "symfony/polyfill",
                    "url": "https://github.com/symfony/polyfill"
                }
            },
            "autoload": {
                "files": [
                    "bootstrap.php"
                ],
                "psr-4": {
                    "Symfony\\Polyfill\\Php72\\": ""
                }
            },
            "notification-url": "https://packagist.org/downloads/",
            "license": [
                "MIT"
            ],
            "authors": [
                {
                    "name": "Nicolas Grekas",
                    "email": "p@tchwork.com"
                },
                {
                    "name": "Symfony Community",
                    "homepage": "https://symfony.com/contributors"
                }
            ],
            "description": "Symfony polyfill backporting some PHP 7.2+ features to lower PHP versions",
            "homepage": "https://symfony.com",
            "keywords": [
                "compatibility",
                "polyfill",
                "portable",
                "shim"
            ],
            "support": {
                "source": "https://github.com/symfony/polyfill-php72/tree/v1.27.0"
            },
            "funding": [
                {
                    "url": "https://symfony.com/sponsor",
                    "type": "custom"
                },
                {
                    "url": "https://github.com/fabpot",
                    "type": "github"
                },
                {
                    "url": "https://tidelift.com/funding/github/packagist/symfony/symfony",
                    "type": "tidelift"
                }
            ],
            "time": "2022-11-03T14:55:06+00:00"
        },
        {
            "name": "symfony/polyfill-php73",
            "version": "v1.27.0",
            "source": {
                "type": "git",
                "url": "https://github.com/symfony/polyfill-php73.git",
                "reference": "9e8ecb5f92152187c4799efd3c96b78ccab18ff9"
            },
            "dist": {
                "type": "zip",
                "url": "https://api.github.com/repos/symfony/polyfill-php73/zipball/9e8ecb5f92152187c4799efd3c96b78ccab18ff9",
                "reference": "9e8ecb5f92152187c4799efd3c96b78ccab18ff9",
                "shasum": ""
            },
            "require": {
                "php": ">=7.1"
            },
            "type": "library",
            "extra": {
                "branch-alias": {
                    "dev-main": "1.27-dev"
                },
                "thanks": {
                    "name": "symfony/polyfill",
                    "url": "https://github.com/symfony/polyfill"
                }
            },
            "autoload": {
                "files": [
                    "bootstrap.php"
                ],
                "psr-4": {
                    "Symfony\\Polyfill\\Php73\\": ""
                },
                "classmap": [
                    "Resources/stubs"
                ]
            },
            "notification-url": "https://packagist.org/downloads/",
            "license": [
                "MIT"
            ],
            "authors": [
                {
                    "name": "Nicolas Grekas",
                    "email": "p@tchwork.com"
                },
                {
                    "name": "Symfony Community",
                    "homepage": "https://symfony.com/contributors"
                }
            ],
            "description": "Symfony polyfill backporting some PHP 7.3+ features to lower PHP versions",
            "homepage": "https://symfony.com",
            "keywords": [
                "compatibility",
                "polyfill",
                "portable",
                "shim"
            ],
            "support": {
                "source": "https://github.com/symfony/polyfill-php73/tree/v1.27.0"
            },
            "funding": [
                {
                    "url": "https://symfony.com/sponsor",
                    "type": "custom"
                },
                {
                    "url": "https://github.com/fabpot",
                    "type": "github"
                },
                {
                    "url": "https://tidelift.com/funding/github/packagist/symfony/symfony",
                    "type": "tidelift"
                }
            ],
            "time": "2022-11-03T14:55:06+00:00"
        },
        {
            "name": "symfony/polyfill-php80",
            "version": "v1.27.0",
            "source": {
                "type": "git",
                "url": "https://github.com/symfony/polyfill-php80.git",
                "reference": "7a6ff3f1959bb01aefccb463a0f2cd3d3d2fd936"
            },
            "dist": {
                "type": "zip",
                "url": "https://api.github.com/repos/symfony/polyfill-php80/zipball/7a6ff3f1959bb01aefccb463a0f2cd3d3d2fd936",
                "reference": "7a6ff3f1959bb01aefccb463a0f2cd3d3d2fd936",
                "shasum": ""
            },
            "require": {
                "php": ">=7.1"
            },
            "type": "library",
            "extra": {
                "branch-alias": {
                    "dev-main": "1.27-dev"
                },
                "thanks": {
                    "name": "symfony/polyfill",
                    "url": "https://github.com/symfony/polyfill"
                }
            },
            "autoload": {
                "files": [
                    "bootstrap.php"
                ],
                "psr-4": {
                    "Symfony\\Polyfill\\Php80\\": ""
                },
                "classmap": [
                    "Resources/stubs"
                ]
            },
            "notification-url": "https://packagist.org/downloads/",
            "license": [
                "MIT"
            ],
            "authors": [
                {
                    "name": "Ion Bazan",
                    "email": "ion.bazan@gmail.com"
                },
                {
                    "name": "Nicolas Grekas",
                    "email": "p@tchwork.com"
                },
                {
                    "name": "Symfony Community",
                    "homepage": "https://symfony.com/contributors"
                }
            ],
            "description": "Symfony polyfill backporting some PHP 8.0+ features to lower PHP versions",
            "homepage": "https://symfony.com",
            "keywords": [
                "compatibility",
                "polyfill",
                "portable",
                "shim"
            ],
            "support": {
                "source": "https://github.com/symfony/polyfill-php80/tree/v1.27.0"
            },
            "funding": [
                {
                    "url": "https://symfony.com/sponsor",
                    "type": "custom"
                },
                {
                    "url": "https://github.com/fabpot",
                    "type": "github"
                },
                {
                    "url": "https://tidelift.com/funding/github/packagist/symfony/symfony",
                    "type": "tidelift"
                }
            ],
            "time": "2022-11-03T14:55:06+00:00"
        },
        {
            "name": "symfony/service-contracts",
            "version": "v2.5.2",
            "source": {
                "type": "git",
                "url": "https://github.com/symfony/service-contracts.git",
                "reference": "4b426aac47d6427cc1a1d0f7e2ac724627f5966c"
            },
            "dist": {
                "type": "zip",
                "url": "https://api.github.com/repos/symfony/service-contracts/zipball/4b426aac47d6427cc1a1d0f7e2ac724627f5966c",
                "reference": "4b426aac47d6427cc1a1d0f7e2ac724627f5966c",
                "shasum": ""
            },
            "require": {
                "php": ">=7.2.5",
                "psr/container": "^1.1",
                "symfony/deprecation-contracts": "^2.1|^3"
            },
            "conflict": {
                "ext-psr": "<1.1|>=2"
            },
            "suggest": {
                "symfony/service-implementation": ""
            },
            "type": "library",
            "extra": {
                "branch-alias": {
                    "dev-main": "2.5-dev"
                },
                "thanks": {
                    "name": "symfony/contracts",
                    "url": "https://github.com/symfony/contracts"
                }
            },
            "autoload": {
                "psr-4": {
                    "Symfony\\Contracts\\Service\\": ""
                }
            },
            "notification-url": "https://packagist.org/downloads/",
            "license": [
                "MIT"
            ],
            "authors": [
                {
                    "name": "Nicolas Grekas",
                    "email": "p@tchwork.com"
                },
                {
                    "name": "Symfony Community",
                    "homepage": "https://symfony.com/contributors"
                }
            ],
            "description": "Generic abstractions related to writing services",
            "homepage": "https://symfony.com",
            "keywords": [
                "abstractions",
                "contracts",
                "decoupling",
                "interfaces",
                "interoperability",
                "standards"
            ],
            "support": {
                "source": "https://github.com/symfony/service-contracts/tree/v2.5.2"
            },
            "funding": [
                {
                    "url": "https://symfony.com/sponsor",
                    "type": "custom"
                },
                {
                    "url": "https://github.com/fabpot",
                    "type": "github"
                },
                {
                    "url": "https://tidelift.com/funding/github/packagist/symfony/symfony",
                    "type": "tidelift"
                }
            ],
            "time": "2022-05-30T19:17:29+00:00"
        },
        {
            "name": "symfony/string",
            "version": "v5.4.22",
            "source": {
                "type": "git",
                "url": "https://github.com/symfony/string.git",
                "reference": "8036a4c76c0dd29e60b6a7cafcacc50cf088ea62"
            },
            "dist": {
                "type": "zip",
                "url": "https://api.github.com/repos/symfony/string/zipball/8036a4c76c0dd29e60b6a7cafcacc50cf088ea62",
                "reference": "8036a4c76c0dd29e60b6a7cafcacc50cf088ea62",
                "shasum": ""
            },
            "require": {
                "php": ">=7.2.5",
                "symfony/polyfill-ctype": "~1.8",
                "symfony/polyfill-intl-grapheme": "~1.0",
                "symfony/polyfill-intl-normalizer": "~1.0",
                "symfony/polyfill-mbstring": "~1.0",
                "symfony/polyfill-php80": "~1.15"
            },
            "conflict": {
                "symfony/translation-contracts": ">=3.0"
            },
            "require-dev": {
                "symfony/error-handler": "^4.4|^5.0|^6.0",
                "symfony/http-client": "^4.4|^5.0|^6.0",
                "symfony/translation-contracts": "^1.1|^2",
                "symfony/var-exporter": "^4.4|^5.0|^6.0"
            },
            "type": "library",
            "autoload": {
                "files": [
                    "Resources/functions.php"
                ],
                "psr-4": {
                    "Symfony\\Component\\String\\": ""
                },
                "exclude-from-classmap": [
                    "/Tests/"
                ]
            },
            "notification-url": "https://packagist.org/downloads/",
            "license": [
                "MIT"
            ],
            "authors": [
                {
                    "name": "Nicolas Grekas",
                    "email": "p@tchwork.com"
                },
                {
                    "name": "Symfony Community",
                    "homepage": "https://symfony.com/contributors"
                }
            ],
            "description": "Provides an object-oriented API to strings and deals with bytes, UTF-8 code points and grapheme clusters in a unified way",
            "homepage": "https://symfony.com",
            "keywords": [
                "grapheme",
                "i18n",
                "string",
                "unicode",
                "utf-8",
                "utf8"
            ],
            "support": {
                "source": "https://github.com/symfony/string/tree/v5.4.22"
            },
            "funding": [
                {
                    "url": "https://symfony.com/sponsor",
                    "type": "custom"
                },
                {
                    "url": "https://github.com/fabpot",
                    "type": "github"
                },
                {
                    "url": "https://tidelift.com/funding/github/packagist/symfony/symfony",
                    "type": "tidelift"
                }
            ],
            "time": "2023-03-14T06:11:53+00:00"
        },
        {
            "name": "symfony/yaml",
            "version": "v5.4.23",
            "source": {
                "type": "git",
                "url": "https://github.com/symfony/yaml.git",
                "reference": "4cd2e3ea301aadd76a4172756296fe552fb45b0b"
            },
            "dist": {
                "type": "zip",
                "url": "https://api.github.com/repos/symfony/yaml/zipball/4cd2e3ea301aadd76a4172756296fe552fb45b0b",
                "reference": "4cd2e3ea301aadd76a4172756296fe552fb45b0b",
                "shasum": ""
            },
            "require": {
                "php": ">=7.2.5",
                "symfony/deprecation-contracts": "^2.1|^3",
                "symfony/polyfill-ctype": "^1.8"
            },
            "conflict": {
                "symfony/console": "<5.3"
            },
            "require-dev": {
                "symfony/console": "^5.3|^6.0"
            },
            "suggest": {
                "symfony/console": "For validating YAML files using the lint command"
            },
            "bin": [
                "Resources/bin/yaml-lint"
            ],
            "type": "library",
            "autoload": {
                "psr-4": {
                    "Symfony\\Component\\Yaml\\": ""
                },
                "exclude-from-classmap": [
                    "/Tests/"
                ]
            },
            "notification-url": "https://packagist.org/downloads/",
            "license": [
                "MIT"
            ],
            "authors": [
                {
                    "name": "Fabien Potencier",
                    "email": "fabien@symfony.com"
                },
                {
                    "name": "Symfony Community",
                    "homepage": "https://symfony.com/contributors"
                }
            ],
            "description": "Loads and dumps YAML files",
            "homepage": "https://symfony.com",
            "support": {
                "source": "https://github.com/symfony/yaml/tree/v5.4.23"
            },
            "funding": [
                {
                    "url": "https://symfony.com/sponsor",
                    "type": "custom"
                },
                {
                    "url": "https://github.com/fabpot",
                    "type": "github"
                },
                {
                    "url": "https://tidelift.com/funding/github/packagist/symfony/symfony",
                    "type": "tidelift"
                }
            ],
            "time": "2023-04-23T19:33:36+00:00"
        },
        {
            "name": "vstelmakh/url-highlight",
            "version": "v3.0.2",
            "source": {
                "type": "git",
                "url": "https://github.com/vstelmakh/url-highlight.git",
                "reference": "458f1af6acdf63d33e7fb43aeeecb4bfe64bda2b"
            },
            "dist": {
                "type": "zip",
                "url": "https://api.github.com/repos/vstelmakh/url-highlight/zipball/458f1af6acdf63d33e7fb43aeeecb4bfe64bda2b",
                "reference": "458f1af6acdf63d33e7fb43aeeecb4bfe64bda2b",
                "shasum": ""
            },
            "require": {
                "ext-json": "*",
                "ext-mbstring": "*",
                "php": "^7.1 || ^8",
                "symfony/polyfill-php72": "^1.10"
            },
            "require-dev": {
                "phpbench/phpbench": "^0.16 || ^1.2.6",
                "phpstan/phpstan": "^1.4",
                "phpunit/phpunit": "^7.5.3 || ^8 || ^9.3",
                "squizlabs/php_codesniffer": "^3.7.1",
                "vstelmakh/covelyzer": "^0.2"
            },
            "type": "library",
            "autoload": {
                "psr-4": {
                    "VStelmakh\\UrlHighlight\\": "src/"
                }
            },
            "notification-url": "https://packagist.org/downloads/",
            "license": [
                "MIT"
            ],
            "authors": [
                {
                    "name": "Volodymyr Stelmakh",
                    "homepage": "https://github.com/vstelmakh"
                }
            ],
            "description": "Library to parse urls from string input",
            "homepage": "https://github.com/vstelmakh/url-highlight",
            "keywords": [
                "Linkify",
                "clickable",
                "extract",
                "html",
                "parser",
                "url"
            ],
            "support": {
                "issues": "https://github.com/vstelmakh/url-highlight/issues",
                "source": "https://github.com/vstelmakh/url-highlight/tree/v3.0.2"
            },
            "time": "2023-01-15T16:58:38+00:00"
        },
        {
            "name": "vufind-org/vufind-marc",
            "version": "v1.0.2",
            "source": {
                "type": "git",
                "url": "https://github.com/vufind-org/vufind-marc.git",
                "reference": "21e2ba512b6ce4361c5100849eda24837c488ab3"
            },
            "dist": {
                "type": "zip",
                "url": "https://api.github.com/repos/vufind-org/vufind-marc/zipball/21e2ba512b6ce4361c5100849eda24837c488ab3",
                "reference": "21e2ba512b6ce4361c5100849eda24837c488ab3",
                "shasum": ""
            },
            "require": {
                "opis/json-schema": "^2.3.0",
                "pcrov/jsonreader": "^1.0.2",
                "php": ">=7.4.1",
                "vufind-org/vufindcode": "^1.2"
            },
            "require-dev": {
                "friendsofphp/php-cs-fixer": "3.8.0",
                "pear/http_request2": "2.4.2",
                "phing/phing": "2.17.3",
                "phploc/phploc": "7.0.2",
                "phpmd/phpmd": "2.12.0",
                "phpstan/phpstan": "1.6.8",
                "phpunit/phpunit": "9.5.20",
                "sebastian/phpcpd": "6.0.3",
                "squizlabs/php_codesniffer": "3.6.2"
            },
            "type": "library",
            "autoload": {
                "psr-4": {
                    "VuFind\\Marc\\": "src/"
                }
            },
            "notification-url": "https://packagist.org/downloads/",
            "license": [
                "GPL-2.0"
            ],
            "authors": [
                {
                    "name": "Ere Maijala",
                    "email": "ere.maijala@helsinki.fi"
                },
                {
                    "name": "Demian Katz",
                    "email": "demian.katz@villanova.edu"
                }
            ],
            "description": "MARC record processing library for the VuFind project",
            "homepage": "https://vufind.org/",
            "support": {
                "issues": "https://vufind.org/jira",
                "source": "https://github.com/vufind-org/vufind-marc/tree/v1.0.2"
            },
            "time": "2022-11-25T06:43:38+00:00"
        },
        {
            "name": "vufind-org/vufindcode",
            "version": "v1.2",
            "source": {
                "type": "git",
                "url": "https://github.com/vufind-org/vufindcode.git",
                "reference": "df7f4d2188c9f2c654dfee69774b80b9d03b1ab4"
            },
            "dist": {
                "type": "zip",
                "url": "https://api.github.com/repos/vufind-org/vufindcode/zipball/df7f4d2188c9f2c654dfee69774b80b9d03b1ab4",
                "reference": "df7f4d2188c9f2c654dfee69774b80b9d03b1ab4",
                "shasum": ""
            },
            "require": {
                "php": ">=7.0.8"
            },
            "require-dev": {
                "friendsofphp/php-cs-fixer": "2.11.1",
                "pear/http_request2": "2.3.0",
                "phing/phing": "2.16.1",
                "phploc/phploc": "4.0.1",
                "phpmd/phpmd": "2.6.0",
                "phpunit/phpunit": "6.5.8",
                "sebastian/phpcpd": "3.0.1",
                "squizlabs/php_codesniffer": "3.2.3"
            },
            "type": "library",
            "autoload": {
                "psr-0": {
                    "VuFindCode\\": "src/"
                }
            },
            "notification-url": "https://packagist.org/downloads/",
            "license": [
                "GPL-2.0"
            ],
            "authors": [
                {
                    "name": "Demian Katz",
                    "email": "demian.katz@villanova.edu"
                }
            ],
            "description": "Classes for working with EANs, ISBNs and ISMNs (a VuFind support library)",
            "homepage": "https://vufind.org/",
            "support": {
                "issues": "https://vufind.org/jira",
                "source": "https://github.com/vufind-org/vufindcode/tree/v1.2"
            },
            "time": "2019-11-07T14:29:07+00:00"
        },
        {
            "name": "vufind-org/vufinddate",
            "version": "v1.2.0",
            "source": {
                "type": "git",
                "url": "https://github.com/vufind-org/vufinddate.git",
                "reference": "319b862c5a8a1352ff6cb93095fface6b40bc2e1"
            },
            "dist": {
                "type": "zip",
                "url": "https://api.github.com/repos/vufind-org/vufinddate/zipball/319b862c5a8a1352ff6cb93095fface6b40bc2e1",
                "reference": "319b862c5a8a1352ff6cb93095fface6b40bc2e1",
                "shasum": ""
            },
            "require": {
                "php": ">=7.4.1"
            },
            "require-dev": {
                "friendsofphp/php-cs-fixer": "3.8.0",
                "pear/http_request2": "2.4.2",
                "phing/phing": "2.17.3",
                "phploc/phploc": "7.0.2",
                "phpmd/phpmd": "2.12.0",
                "phpstan/phpstan": "1.6.8",
                "phpunit/phpunit": "9.5.20",
                "sebastian/phpcpd": "6.0.3",
                "squizlabs/php_codesniffer": "3.6.2"
            },
            "type": "library",
            "autoload": {
                "psr-4": {
                    "VuFind\\Date\\": "src/"
                }
            },
            "notification-url": "https://packagist.org/downloads/",
            "license": [
                "GPL-2.0"
            ],
            "authors": [
                {
                    "name": "Demian Katz",
                    "email": "demian.katz@villanova.edu"
                }
            ],
            "description": "Date formatting tools for the VuFind project",
            "homepage": "https://vufind.org/",
            "support": {
                "issues": "https://vufind.org/jira",
                "source": "https://github.com/vufind-org/vufinddate/tree/v1.2.0"
            },
            "time": "2023-01-17T14:25:21+00:00"
        },
        {
            "name": "vufind-org/vufindharvest",
            "version": "v5.2.0",
            "source": {
                "type": "git",
                "url": "https://github.com/vufind-org/vufindharvest.git",
                "reference": "aaae1a76198e8403d0436c84465508d5e87ed161"
            },
            "dist": {
                "type": "zip",
                "url": "https://api.github.com/repos/vufind-org/vufindharvest/zipball/aaae1a76198e8403d0436c84465508d5e87ed161",
                "reference": "aaae1a76198e8403d0436c84465508d5e87ed161",
                "shasum": ""
            },
            "require": {
                "laminas/laminas-http": ">=2.2",
                "php": ">=7.4.1",
                "symfony/console": "^4.0||^5.0"
            },
            "require-dev": {
                "friendsofphp/php-cs-fixer": "3.14.4",
                "pear/http_request2": "2.5.1",
                "phing/phing": "2.17.4",
                "phploc/phploc": "7.0.2",
                "phpmd/phpmd": "2.13.0",
                "phpstan/phpstan": "1.10.3",
                "phpunit/phpunit": "9.6.4",
                "sebastian/phpcpd": "6.0.3",
                "squizlabs/php_codesniffer": "3.7.2"
            },
            "type": "library",
            "autoload": {
                "psr-4": {
                    "VuFindHarvest\\": "src/"
                }
            },
            "notification-url": "https://packagist.org/downloads/",
            "license": [
                "GPL-2.0"
            ],
            "authors": [
                {
                    "name": "Demian Katz",
                    "email": "demian.katz@villanova.edu",
                    "role": "Maintainer"
                }
            ],
            "description": "VuFind Harvest Tools",
            "homepage": "https://vufind.org/",
            "support": {
                "issues": "https://vufind.org/jira",
                "source": "https://github.com/vufind-org/vufindharvest/tree/v5.2.0"
            },
            "time": "2023-03-31T17:56:46+00:00"
        },
        {
            "name": "vufind-org/vufindhttp",
            "version": "v3.2.0",
            "source": {
                "type": "git",
                "url": "https://github.com/vufind-org/vufindhttp.git",
                "reference": "53fe3781e6b2a5043417ee054bc120c63180b936"
            },
            "dist": {
                "type": "zip",
                "url": "https://api.github.com/repos/vufind-org/vufindhttp/zipball/53fe3781e6b2a5043417ee054bc120c63180b936",
                "reference": "53fe3781e6b2a5043417ee054bc120c63180b936",
                "shasum": ""
            },
            "require": {
                "laminas/laminas-http": ">=2.2",
                "php": ">=7.4.1"
            },
            "require-dev": {
                "friendsofphp/php-cs-fixer": "3.8.0",
                "laminas/laminas-uri": ">=2.2",
                "pear/http_request2": "2.5.1",
                "phing/phing": "2.17.3",
                "phploc/phploc": "7.0.2",
                "phpmd/phpmd": "2.12.0",
                "phpstan/phpstan": "1.6.8",
                "phpunit/phpunit": "9.5.20",
                "sebastian/phpcpd": "6.0.3",
                "squizlabs/php_codesniffer": "3.6.2"
            },
            "type": "library",
            "autoload": {
                "psr-0": {
                    "VuFindHttp\\": "src/"
                }
            },
            "notification-url": "https://packagist.org/downloads/",
            "license": [
                "GPL-2.0"
            ],
            "authors": [
                {
                    "name": "David Maus",
                    "email": "maus@hab.de",
                    "role": "Developer"
                },
                {
                    "name": "Demian Katz",
                    "email": "demian.katz@villanova.edu",
                    "role": "Maintainer"
                }
            ],
            "description": "VuFind HTTP service library",
            "homepage": "https://vufind.org/",
            "support": {
                "issues": "https://vufind.org/jira",
                "source": "https://github.com/vufind-org/vufindhttp/tree/v3.2.0"
            },
            "time": "2022-09-15T10:37:23+00:00"
        },
        {
            "name": "webfontkit/open-sans",
            "version": "1.0.0",
            "source": {
                "type": "git",
                "url": "https://github.com/webfontkit/open-sans.git",
                "reference": "00ab31e690edfd0d88f9ffbcd998cf298b9687e9"
            },
            "dist": {
                "type": "zip",
                "url": "https://api.github.com/repos/webfontkit/open-sans/zipball/00ab31e690edfd0d88f9ffbcd998cf298b9687e9",
                "reference": "00ab31e690edfd0d88f9ffbcd998cf298b9687e9",
                "shasum": ""
            },
            "type": "library",
            "notification-url": "https://packagist.org/downloads/",
            "license": [
                "Apache-2.0"
            ],
            "description": "Open Sans is a humanist sans serif typeface designed by Steve Matteson, Type Director of Ascender Corp. This version contains the complete 897 character set, which includes the standard ISO Latin 1, Latin CE, Greek and Cyrillic character sets. Open Sans was designed with an upright stress, open forms and a neutral, yet friendly appearance. It was optimized for print, web, and mobile interfaces, and has excellent legibility characteristics in its letterforms.",
            "homepage": "http://www.google.com/fonts/specimen/Open+Sans",
            "support": {
                "issues": "https://github.com/webfontkit/open-sans/issues",
                "source": "https://github.com/webfontkit/open-sans",
                "wiki": "https://github.com/webfontkit/open-sans"
            },
            "time": "2014-08-20T20:43:34+00:00"
        },
        {
            "name": "webimpress/safe-writer",
            "version": "2.2.0",
            "source": {
                "type": "git",
                "url": "https://github.com/webimpress/safe-writer.git",
                "reference": "9d37cc8bee20f7cb2f58f6e23e05097eab5072e6"
            },
            "dist": {
                "type": "zip",
                "url": "https://api.github.com/repos/webimpress/safe-writer/zipball/9d37cc8bee20f7cb2f58f6e23e05097eab5072e6",
                "reference": "9d37cc8bee20f7cb2f58f6e23e05097eab5072e6",
                "shasum": ""
            },
            "require": {
                "php": "^7.3 || ^8.0"
            },
            "require-dev": {
                "phpunit/phpunit": "^9.5.4",
                "vimeo/psalm": "^4.7",
                "webimpress/coding-standard": "^1.2.2"
            },
            "type": "library",
            "extra": {
                "branch-alias": {
                    "dev-master": "2.2.x-dev",
                    "dev-develop": "2.3.x-dev",
                    "dev-release-1.0": "1.0.x-dev"
                }
            },
            "autoload": {
                "psr-4": {
                    "Webimpress\\SafeWriter\\": "src/"
                }
            },
            "notification-url": "https://packagist.org/downloads/",
            "license": [
                "BSD-2-Clause"
            ],
            "description": "Tool to write files safely, to avoid race conditions",
            "keywords": [
                "concurrent write",
                "file writer",
                "race condition",
                "safe writer",
                "webimpress"
            ],
            "support": {
                "issues": "https://github.com/webimpress/safe-writer/issues",
                "source": "https://github.com/webimpress/safe-writer/tree/2.2.0"
            },
            "funding": [
                {
                    "url": "https://github.com/michalbundyra",
                    "type": "github"
                }
            ],
            "time": "2021-04-19T16:34:45+00:00"
        },
        {
            "name": "webmozart/assert",
            "version": "1.11.0",
            "source": {
                "type": "git",
                "url": "https://github.com/webmozarts/assert.git",
                "reference": "11cb2199493b2f8a3b53e7f19068fc6aac760991"
            },
            "dist": {
                "type": "zip",
                "url": "https://api.github.com/repos/webmozarts/assert/zipball/11cb2199493b2f8a3b53e7f19068fc6aac760991",
                "reference": "11cb2199493b2f8a3b53e7f19068fc6aac760991",
                "shasum": ""
            },
            "require": {
                "ext-ctype": "*",
                "php": "^7.2 || ^8.0"
            },
            "conflict": {
                "phpstan/phpstan": "<0.12.20",
                "vimeo/psalm": "<4.6.1 || 4.6.2"
            },
            "require-dev": {
                "phpunit/phpunit": "^8.5.13"
            },
            "type": "library",
            "extra": {
                "branch-alias": {
                    "dev-master": "1.10-dev"
                }
            },
            "autoload": {
                "psr-4": {
                    "Webmozart\\Assert\\": "src/"
                }
            },
            "notification-url": "https://packagist.org/downloads/",
            "license": [
                "MIT"
            ],
            "authors": [
                {
                    "name": "Bernhard Schussek",
                    "email": "bschussek@gmail.com"
                }
            ],
            "description": "Assertions to validate method input/output with nice error messages.",
            "keywords": [
                "assert",
                "check",
                "validate"
            ],
            "support": {
                "issues": "https://github.com/webmozarts/assert/issues",
                "source": "https://github.com/webmozarts/assert/tree/1.11.0"
            },
            "time": "2022-06-03T18:03:27+00:00"
        },
        {
            "name": "wikimedia/composer-merge-plugin",
            "version": "v2.0.1",
            "source": {
                "type": "git",
                "url": "https://github.com/wikimedia/composer-merge-plugin.git",
                "reference": "8ca2ed8ab97c8ebce6b39d9943e9909bb4f18912"
            },
            "dist": {
                "type": "zip",
                "url": "https://api.github.com/repos/wikimedia/composer-merge-plugin/zipball/8ca2ed8ab97c8ebce6b39d9943e9909bb4f18912",
                "reference": "8ca2ed8ab97c8ebce6b39d9943e9909bb4f18912",
                "shasum": ""
            },
            "require": {
                "composer-plugin-api": "^1.1||^2.0",
                "php": ">=7.2.0"
            },
            "require-dev": {
                "composer/composer": "^1.1||^2.0",
                "php-parallel-lint/php-parallel-lint": "~1.1.0",
                "phpunit/phpunit": "^8.5||^9.0",
                "squizlabs/php_codesniffer": "~3.5.4"
            },
            "type": "composer-plugin",
            "extra": {
                "branch-alias": {
                    "dev-master": "2.x-dev"
                },
                "class": "Wikimedia\\Composer\\Merge\\V2\\MergePlugin"
            },
            "autoload": {
                "psr-4": {
                    "Wikimedia\\Composer\\Merge\\V2\\": "src/"
                }
            },
            "notification-url": "https://packagist.org/downloads/",
            "license": [
                "MIT"
            ],
            "authors": [
                {
                    "name": "Bryan Davis",
                    "email": "bd808@wikimedia.org"
                }
            ],
            "description": "Composer plugin to merge multiple composer.json files",
            "support": {
                "issues": "https://github.com/wikimedia/composer-merge-plugin/issues",
                "source": "https://github.com/wikimedia/composer-merge-plugin/tree/v2.0.1"
            },
            "time": "2021-02-24T05:28:06+00:00"
        },
        {
            "name": "yajra/laravel-pdo-via-oci8",
            "version": "v3.3.1",
            "source": {
                "type": "git",
                "url": "https://github.com/yajra/pdo-via-oci8.git",
                "reference": "3483f14fc3b3185525a6f8861dc5cd67423693cd"
            },
            "dist": {
                "type": "zip",
                "url": "https://api.github.com/repos/yajra/pdo-via-oci8/zipball/3483f14fc3b3185525a6f8861dc5cd67423693cd",
                "reference": "3483f14fc3b3185525a6f8861dc5cd67423693cd",
                "shasum": ""
            },
            "require": {
                "ext-oci8": "*",
                "ext-pdo": "*",
                "php": "^8.0"
            },
            "require-dev": {
                "phpunit/phpunit": "^8.4|^9.0"
            },
            "type": "library",
            "extra": {
                "branch-alias": {
                    "dev-master": "3.x-dev"
                }
            },
            "autoload": {
                "psr-4": {
                    "Yajra\\": "src/"
                }
            },
            "notification-url": "https://packagist.org/downloads/",
            "license": [
                "MIT"
            ],
            "authors": [
                {
                    "name": "Arjay Angeles",
                    "email": "aqangeles@gmail.com"
                }
            ],
            "description": "PDO userspace driver proxying calls to PHP OCI8 driver",
            "support": {
                "issues": "https://github.com/yajra/pdo-via-oci8/issues",
                "source": "https://github.com/yajra/pdo-via-oci8/tree/v3.3.1"
            },
            "funding": [
                {
                    "url": "https://www.paypal.me/yajra",
                    "type": "custom"
                },
                {
                    "url": "https://github.com/yajra",
                    "type": "github"
                },
                {
                    "url": "https://www.patreon.com/yajra",
                    "type": "patreon"
                }
            ],
            "time": "2023-03-15T02:21:45+00:00"
        },
        {
            "name": "zfr/rbac",
            "version": "1.2.0",
            "source": {
                "type": "git",
                "url": "https://github.com/zf-fr/rbac.git",
                "reference": "493711bfc2a637fd7c6f23b71b7b55a621c35d9d"
            },
            "dist": {
                "type": "zip",
                "url": "https://api.github.com/repos/zf-fr/rbac/zipball/493711bfc2a637fd7c6f23b71b7b55a621c35d9d",
                "reference": "493711bfc2a637fd7c6f23b71b7b55a621c35d9d",
                "shasum": ""
            },
            "require": {
                "php": ">=5.4"
            },
            "require-dev": {
                "phpunit/phpunit": "~3.7",
                "satooshi/php-coveralls": "~0.6",
                "squizlabs/php_codesniffer": "1.4.*",
                "zendframework/zend-servicemanager": "~2.2"
            },
            "type": "library",
            "autoload": {
                "psr-0": {
                    "Rbac\\": "src/"
                }
            },
            "notification-url": "https://packagist.org/downloads/",
            "license": [
                "MIT"
            ],
            "authors": [
                {
                    "name": "Michaël Gallego",
                    "email": "mic.gallego@gmail.com",
                    "homepage": "http://michaelgallego.fr"
                }
            ],
            "description": "Zend Framework 3 prototype for Zend\\Permissions\\Rbac.",
            "homepage": "https://github.com/zf-fr/rbac",
            "keywords": [
                "rbac",
                "security",
                "zf2",
                "zf3"
            ],
            "support": {
                "issues": "https://github.com/zf-fr/rbac/issues",
                "source": "https://github.com/zf-fr/rbac/tree/master"
            },
            "time": "2014-02-06T14:18:34+00:00"
        }
    ],
    "packages-dev": [
        {
            "name": "behat/mink",
            "version": "v1.10.0",
            "source": {
                "type": "git",
                "url": "https://github.com/minkphp/Mink.git",
                "reference": "19e58905632e7cfdc5b2bafb9b950a3521af32c5"
            },
            "dist": {
                "type": "zip",
                "url": "https://api.github.com/repos/minkphp/Mink/zipball/19e58905632e7cfdc5b2bafb9b950a3521af32c5",
                "reference": "19e58905632e7cfdc5b2bafb9b950a3521af32c5",
                "shasum": ""
            },
            "require": {
                "php": ">=7.2",
                "symfony/css-selector": "^4.4 || ^5.0 || ^6.0"
            },
            "require-dev": {
                "phpunit/phpunit": "^8.5.22 || ^9.5.11",
                "symfony/error-handler": "^4.4 || ^5.0 || ^6.0",
                "symfony/phpunit-bridge": "^5.4 || ^6.0"
            },
            "suggest": {
                "behat/mink-browserkit-driver": "fast headless driver for any app without JS emulation",
                "behat/mink-selenium2-driver": "slow, but JS-enabled driver for any app (requires Selenium2)",
                "behat/mink-zombie-driver": "fast and JS-enabled headless driver for any app (requires node.js)",
                "dmore/chrome-mink-driver": "fast and JS-enabled driver for any app (requires chromium or google chrome)"
            },
            "type": "library",
            "extra": {
                "branch-alias": {
                    "dev-master": "1.x-dev"
                }
            },
            "autoload": {
                "psr-4": {
                    "Behat\\Mink\\": "src/"
                }
            },
            "notification-url": "https://packagist.org/downloads/",
            "license": [
                "MIT"
            ],
            "authors": [
                {
                    "name": "Konstantin Kudryashov",
                    "email": "ever.zet@gmail.com",
                    "homepage": "http://everzet.com"
                }
            ],
            "description": "Browser controller/emulator abstraction for PHP",
            "homepage": "https://mink.behat.org/",
            "keywords": [
                "browser",
                "testing",
                "web"
            ],
            "support": {
                "issues": "https://github.com/minkphp/Mink/issues",
                "source": "https://github.com/minkphp/Mink/tree/v1.10.0"
            },
            "time": "2022-03-28T14:22:43+00:00"
        },
        {
            "name": "behat/mink-selenium2-driver",
            "version": "v1.6.0",
            "source": {
                "type": "git",
                "url": "https://github.com/minkphp/MinkSelenium2Driver.git",
                "reference": "e5f8421654930da725499fb92983e6948c6f973e"
            },
            "dist": {
                "type": "zip",
                "url": "https://api.github.com/repos/minkphp/MinkSelenium2Driver/zipball/e5f8421654930da725499fb92983e6948c6f973e",
                "reference": "e5f8421654930da725499fb92983e6948c6f973e",
                "shasum": ""
            },
            "require": {
                "behat/mink": "^1.9@dev",
                "ext-json": "*",
                "instaclick/php-webdriver": "^1.4",
                "php": ">=7.2"
            },
            "require-dev": {
                "mink/driver-testsuite": "dev-master",
                "phpunit/phpunit": "^8.5.22 || ^9.5.11",
                "symfony/error-handler": "^4.4 || ^5.0"
            },
            "type": "mink-driver",
            "extra": {
                "branch-alias": {
                    "dev-master": "1.x-dev"
                }
            },
            "autoload": {
                "psr-4": {
                    "Behat\\Mink\\Driver\\": "src/"
                }
            },
            "notification-url": "https://packagist.org/downloads/",
            "license": [
                "MIT"
            ],
            "authors": [
                {
                    "name": "Pete Otaqui",
                    "email": "pete@otaqui.com",
                    "homepage": "https://github.com/pete-otaqui"
                },
                {
                    "name": "Konstantin Kudryashov",
                    "email": "ever.zet@gmail.com",
                    "homepage": "http://everzet.com"
                }
            ],
            "description": "Selenium2 (WebDriver) driver for Mink framework",
            "homepage": "https://mink.behat.org/",
            "keywords": [
                "ajax",
                "browser",
                "javascript",
                "selenium",
                "testing",
                "webdriver"
            ],
            "support": {
                "issues": "https://github.com/minkphp/MinkSelenium2Driver/issues",
                "source": "https://github.com/minkphp/MinkSelenium2Driver/tree/v1.6.0"
            },
            "time": "2022-03-28T14:55:17+00:00"
        },
        {
            "name": "composer/pcre",
            "version": "3.1.0",
            "source": {
                "type": "git",
                "url": "https://github.com/composer/pcre.git",
                "reference": "4bff79ddd77851fe3cdd11616ed3f92841ba5bd2"
            },
            "dist": {
                "type": "zip",
                "url": "https://api.github.com/repos/composer/pcre/zipball/4bff79ddd77851fe3cdd11616ed3f92841ba5bd2",
                "reference": "4bff79ddd77851fe3cdd11616ed3f92841ba5bd2",
                "shasum": ""
            },
            "require": {
                "php": "^7.4 || ^8.0"
            },
            "require-dev": {
                "phpstan/phpstan": "^1.3",
                "phpstan/phpstan-strict-rules": "^1.1",
                "symfony/phpunit-bridge": "^5"
            },
            "type": "library",
            "extra": {
                "branch-alias": {
                    "dev-main": "3.x-dev"
                }
            },
            "autoload": {
                "psr-4": {
                    "Composer\\Pcre\\": "src"
                }
            },
            "notification-url": "https://packagist.org/downloads/",
            "license": [
                "MIT"
            ],
            "authors": [
                {
                    "name": "Jordi Boggiano",
                    "email": "j.boggiano@seld.be",
                    "homepage": "http://seld.be"
                }
            ],
            "description": "PCRE wrapping library that offers type-safe preg_* replacements.",
            "keywords": [
                "PCRE",
                "preg",
                "regex",
                "regular expression"
            ],
            "support": {
                "issues": "https://github.com/composer/pcre/issues",
                "source": "https://github.com/composer/pcre/tree/3.1.0"
            },
            "funding": [
                {
                    "url": "https://packagist.com",
                    "type": "custom"
                },
                {
                    "url": "https://github.com/composer",
                    "type": "github"
                },
                {
                    "url": "https://tidelift.com/funding/github/packagist/composer/composer",
                    "type": "tidelift"
                }
            ],
            "time": "2022-11-17T09:50:14+00:00"
        },
        {
            "name": "composer/xdebug-handler",
            "version": "3.0.3",
            "source": {
                "type": "git",
                "url": "https://github.com/composer/xdebug-handler.git",
                "reference": "ced299686f41dce890debac69273b47ffe98a40c"
            },
            "dist": {
                "type": "zip",
                "url": "https://api.github.com/repos/composer/xdebug-handler/zipball/ced299686f41dce890debac69273b47ffe98a40c",
                "reference": "ced299686f41dce890debac69273b47ffe98a40c",
                "shasum": ""
            },
            "require": {
                "composer/pcre": "^1 || ^2 || ^3",
                "php": "^7.2.5 || ^8.0",
                "psr/log": "^1 || ^2 || ^3"
            },
            "require-dev": {
                "phpstan/phpstan": "^1.0",
                "phpstan/phpstan-strict-rules": "^1.1",
                "symfony/phpunit-bridge": "^6.0"
            },
            "type": "library",
            "autoload": {
                "psr-4": {
                    "Composer\\XdebugHandler\\": "src"
                }
            },
            "notification-url": "https://packagist.org/downloads/",
            "license": [
                "MIT"
            ],
            "authors": [
                {
                    "name": "John Stevenson",
                    "email": "john-stevenson@blueyonder.co.uk"
                }
            ],
            "description": "Restarts a process without Xdebug.",
            "keywords": [
                "Xdebug",
                "performance"
            ],
            "support": {
                "irc": "irc://irc.freenode.org/composer",
                "issues": "https://github.com/composer/xdebug-handler/issues",
                "source": "https://github.com/composer/xdebug-handler/tree/3.0.3"
            },
            "funding": [
                {
                    "url": "https://packagist.com",
                    "type": "custom"
                },
                {
                    "url": "https://github.com/composer",
                    "type": "github"
                },
                {
                    "url": "https://tidelift.com/funding/github/packagist/composer/composer",
                    "type": "tidelift"
                }
            ],
            "time": "2022-02-25T21:32:43+00:00"
        },
        {
            "name": "dmore/chrome-mink-driver",
            "version": "2.9.2",
            "source": {
                "type": "git",
                "url": "git@gitlab.com:behat-chrome/chrome-mink-driver.git",
                "reference": "a91b61c809c2e834c5f94f6df3af4d4117735e70"
            },
            "dist": {
                "type": "zip",
                "url": "https://gitlab.com/api/v4/projects/behat-chrome%2Fchrome-mink-driver/repository/archive.zip?sha=a91b61c809c2e834c5f94f6df3af4d4117735e70",
                "reference": "a91b61c809c2e834c5f94f6df3af4d4117735e70",
                "shasum": ""
            },
            "require": {
                "behat/mink": "^1.9",
                "ext-curl": "*",
                "ext-json": "*",
                "ext-mbstring": "*",
                "textalk/websocket": "^1.2.0"
            },
            "require-dev": {
                "mink/driver-testsuite": "dev-master",
                "phpunit/phpunit": "^8.5.22 || ^9.5.11",
                "squizlabs/php_codesniffer": "^3.5"
            },
            "type": "library",
            "autoload": {
                "psr-4": {
                    "DMore\\ChromeDriver\\": "src/"
                }
            },
            "notification-url": "https://packagist.org/downloads/",
            "license": [
                "MIT"
            ],
            "authors": [
                {
                    "name": "Dorian More",
                    "email": "doriancmore@gmail.com"
                }
            ],
            "description": "Mink driver for controlling chrome without selenium",
            "homepage": "https://gitlab.com/behat-chrome/chrome-mink-driver",
            "support": {
                "issues": "https://gitlab.com/behat-chrome/chrome-mink-driver/-/issues"
            },
            "time": "2023-04-03T10:37:34+00:00"
        },
        {
            "name": "doctrine/annotations",
            "version": "2.0.1",
            "source": {
                "type": "git",
                "url": "https://github.com/doctrine/annotations.git",
                "reference": "e157ef3f3124bbf6fe7ce0ffd109e8a8ef284e7f"
            },
            "dist": {
                "type": "zip",
                "url": "https://api.github.com/repos/doctrine/annotations/zipball/e157ef3f3124bbf6fe7ce0ffd109e8a8ef284e7f",
                "reference": "e157ef3f3124bbf6fe7ce0ffd109e8a8ef284e7f",
                "shasum": ""
            },
            "require": {
                "doctrine/lexer": "^2 || ^3",
                "ext-tokenizer": "*",
                "php": "^7.2 || ^8.0",
                "psr/cache": "^1 || ^2 || ^3"
            },
            "require-dev": {
                "doctrine/cache": "^2.0",
                "doctrine/coding-standard": "^10",
                "phpstan/phpstan": "^1.8.0",
                "phpunit/phpunit": "^7.5 || ^8.5 || ^9.5",
                "symfony/cache": "^5.4 || ^6",
                "vimeo/psalm": "^4.10"
            },
            "suggest": {
                "php": "PHP 8.0 or higher comes with attributes, a native replacement for annotations"
            },
            "type": "library",
            "autoload": {
                "psr-4": {
                    "Doctrine\\Common\\Annotations\\": "lib/Doctrine/Common/Annotations"
                }
            },
            "notification-url": "https://packagist.org/downloads/",
            "license": [
                "MIT"
            ],
            "authors": [
                {
                    "name": "Guilherme Blanco",
                    "email": "guilhermeblanco@gmail.com"
                },
                {
                    "name": "Roman Borschel",
                    "email": "roman@code-factory.org"
                },
                {
                    "name": "Benjamin Eberlei",
                    "email": "kontakt@beberlei.de"
                },
                {
                    "name": "Jonathan Wage",
                    "email": "jonwage@gmail.com"
                },
                {
                    "name": "Johannes Schmitt",
                    "email": "schmittjoh@gmail.com"
                }
            ],
            "description": "Docblock Annotations Parser",
            "homepage": "https://www.doctrine-project.org/projects/annotations.html",
            "keywords": [
                "annotations",
                "docblock",
                "parser"
            ],
            "support": {
                "issues": "https://github.com/doctrine/annotations/issues",
                "source": "https://github.com/doctrine/annotations/tree/2.0.1"
            },
            "time": "2023-02-02T22:02:53+00:00"
        },
        {
            "name": "doctrine/instantiator",
            "version": "1.5.0",
            "source": {
                "type": "git",
                "url": "https://github.com/doctrine/instantiator.git",
                "reference": "0a0fa9780f5d4e507415a065172d26a98d02047b"
            },
            "dist": {
                "type": "zip",
                "url": "https://api.github.com/repos/doctrine/instantiator/zipball/0a0fa9780f5d4e507415a065172d26a98d02047b",
                "reference": "0a0fa9780f5d4e507415a065172d26a98d02047b",
                "shasum": ""
            },
            "require": {
                "php": "^7.1 || ^8.0"
            },
            "require-dev": {
                "doctrine/coding-standard": "^9 || ^11",
                "ext-pdo": "*",
                "ext-phar": "*",
                "phpbench/phpbench": "^0.16 || ^1",
                "phpstan/phpstan": "^1.4",
                "phpstan/phpstan-phpunit": "^1",
                "phpunit/phpunit": "^7.5 || ^8.5 || ^9.5",
                "vimeo/psalm": "^4.30 || ^5.4"
            },
            "type": "library",
            "autoload": {
                "psr-4": {
                    "Doctrine\\Instantiator\\": "src/Doctrine/Instantiator/"
                }
            },
            "notification-url": "https://packagist.org/downloads/",
            "license": [
                "MIT"
            ],
            "authors": [
                {
                    "name": "Marco Pivetta",
                    "email": "ocramius@gmail.com",
                    "homepage": "https://ocramius.github.io/"
                }
            ],
            "description": "A small, lightweight utility to instantiate objects in PHP without invoking their constructors",
            "homepage": "https://www.doctrine-project.org/projects/instantiator.html",
            "keywords": [
                "constructor",
                "instantiate"
            ],
            "support": {
                "issues": "https://github.com/doctrine/instantiator/issues",
                "source": "https://github.com/doctrine/instantiator/tree/1.5.0"
            },
            "funding": [
                {
                    "url": "https://www.doctrine-project.org/sponsorship.html",
                    "type": "custom"
                },
                {
                    "url": "https://www.patreon.com/phpdoctrine",
                    "type": "patreon"
                },
                {
                    "url": "https://tidelift.com/funding/github/packagist/doctrine%2Finstantiator",
                    "type": "tidelift"
                }
            ],
            "time": "2022-12-30T00:15:36+00:00"
        },
        {
            "name": "doctrine/lexer",
            "version": "2.1.0",
            "source": {
                "type": "git",
                "url": "https://github.com/doctrine/lexer.git",
                "reference": "39ab8fcf5a51ce4b85ca97c7a7d033eb12831124"
            },
            "dist": {
                "type": "zip",
                "url": "https://api.github.com/repos/doctrine/lexer/zipball/39ab8fcf5a51ce4b85ca97c7a7d033eb12831124",
                "reference": "39ab8fcf5a51ce4b85ca97c7a7d033eb12831124",
                "shasum": ""
            },
            "require": {
                "doctrine/deprecations": "^1.0",
                "php": "^7.1 || ^8.0"
            },
            "require-dev": {
                "doctrine/coding-standard": "^9 || ^10",
                "phpstan/phpstan": "^1.3",
                "phpunit/phpunit": "^7.5 || ^8.5 || ^9.5",
                "psalm/plugin-phpunit": "^0.18.3",
                "vimeo/psalm": "^4.11 || ^5.0"
            },
            "type": "library",
            "autoload": {
                "psr-4": {
                    "Doctrine\\Common\\Lexer\\": "src"
                }
            },
            "notification-url": "https://packagist.org/downloads/",
            "license": [
                "MIT"
            ],
            "authors": [
                {
                    "name": "Guilherme Blanco",
                    "email": "guilhermeblanco@gmail.com"
                },
                {
                    "name": "Roman Borschel",
                    "email": "roman@code-factory.org"
                },
                {
                    "name": "Johannes Schmitt",
                    "email": "schmittjoh@gmail.com"
                }
            ],
            "description": "PHP Doctrine Lexer parser library that can be used in Top-Down, Recursive Descent Parsers.",
            "homepage": "https://www.doctrine-project.org/projects/lexer.html",
            "keywords": [
                "annotations",
                "docblock",
                "lexer",
                "parser",
                "php"
            ],
            "support": {
                "issues": "https://github.com/doctrine/lexer/issues",
                "source": "https://github.com/doctrine/lexer/tree/2.1.0"
            },
            "funding": [
                {
                    "url": "https://www.doctrine-project.org/sponsorship.html",
                    "type": "custom"
                },
                {
                    "url": "https://www.patreon.com/phpdoctrine",
                    "type": "patreon"
                },
                {
                    "url": "https://tidelift.com/funding/github/packagist/doctrine%2Flexer",
                    "type": "tidelift"
                }
            ],
            "time": "2022-12-14T08:49:07+00:00"
        },
        {
            "name": "firebase/php-jwt",
            "version": "v6.5.0",
            "source": {
                "type": "git",
                "url": "https://github.com/firebase/php-jwt.git",
                "reference": "e94e7353302b0c11ec3cfff7180cd0b1743975d2"
            },
            "dist": {
                "type": "zip",
                "url": "https://api.github.com/repos/firebase/php-jwt/zipball/e94e7353302b0c11ec3cfff7180cd0b1743975d2",
                "reference": "e94e7353302b0c11ec3cfff7180cd0b1743975d2",
                "shasum": ""
            },
            "require": {
                "php": "^7.4||^8.0"
            },
            "require-dev": {
                "guzzlehttp/guzzle": "^6.5||^7.4",
                "phpspec/prophecy-phpunit": "^2.0",
                "phpunit/phpunit": "^9.5",
                "psr/cache": "^1.0||^2.0",
                "psr/http-client": "^1.0",
                "psr/http-factory": "^1.0"
            },
            "suggest": {
                "ext-sodium": "Support EdDSA (Ed25519) signatures",
                "paragonie/sodium_compat": "Support EdDSA (Ed25519) signatures when libsodium is not present"
            },
            "type": "library",
            "autoload": {
                "psr-4": {
                    "Firebase\\JWT\\": "src"
                }
            },
            "notification-url": "https://packagist.org/downloads/",
            "license": [
                "BSD-3-Clause"
            ],
            "authors": [
                {
                    "name": "Neuman Vong",
                    "email": "neuman+pear@twilio.com",
                    "role": "Developer"
                },
                {
                    "name": "Anant Narayanan",
                    "email": "anant@php.net",
                    "role": "Developer"
                }
            ],
            "description": "A simple library to encode and decode JSON Web Tokens (JWT) in PHP. Should conform to the current spec.",
            "homepage": "https://github.com/firebase/php-jwt",
            "keywords": [
                "jwt",
                "php"
            ],
            "support": {
                "issues": "https://github.com/firebase/php-jwt/issues",
                "source": "https://github.com/firebase/php-jwt/tree/v6.5.0"
            },
            "time": "2023-05-12T15:47:07+00:00"
        },
        {
            "name": "friendsofphp/php-cs-fixer",
            "version": "v3.17.0",
            "source": {
                "type": "git",
                "url": "https://github.com/PHP-CS-Fixer/PHP-CS-Fixer.git",
                "reference": "3f0ed862f22386c55a767461ef5083bddceeed79"
            },
            "dist": {
                "type": "zip",
                "url": "https://api.github.com/repos/PHP-CS-Fixer/PHP-CS-Fixer/zipball/3f0ed862f22386c55a767461ef5083bddceeed79",
                "reference": "3f0ed862f22386c55a767461ef5083bddceeed79",
                "shasum": ""
            },
            "require": {
                "composer/semver": "^3.3",
                "composer/xdebug-handler": "^3.0.3",
                "doctrine/annotations": "^2",
                "doctrine/lexer": "^2 || ^3",
                "ext-json": "*",
                "ext-tokenizer": "*",
                "php": "^7.4 || ^8.0",
                "sebastian/diff": "^4.0 || ^5.0",
                "symfony/console": "^5.4 || ^6.0",
                "symfony/event-dispatcher": "^5.4 || ^6.0",
                "symfony/filesystem": "^5.4 || ^6.0",
                "symfony/finder": "^5.4 || ^6.0",
                "symfony/options-resolver": "^5.4 || ^6.0",
                "symfony/polyfill-mbstring": "^1.27",
                "symfony/polyfill-php80": "^1.27",
                "symfony/polyfill-php81": "^1.27",
                "symfony/process": "^5.4 || ^6.0",
                "symfony/stopwatch": "^5.4 || ^6.0"
            },
            "require-dev": {
                "justinrainbow/json-schema": "^5.2",
                "keradus/cli-executor": "^2.0",
                "mikey179/vfsstream": "^1.6.11",
                "php-coveralls/php-coveralls": "^2.5.3",
                "php-cs-fixer/accessible-object": "^1.1",
                "php-cs-fixer/phpunit-constraint-isidenticalstring": "^1.2",
                "php-cs-fixer/phpunit-constraint-xmlmatchesxsd": "^1.2.1",
                "phpspec/prophecy": "^1.16",
                "phpspec/prophecy-phpunit": "^2.0",
                "phpunit/phpunit": "^9.5",
                "phpunitgoodpractices/polyfill": "^1.6",
                "phpunitgoodpractices/traits": "^1.9.2",
                "symfony/phpunit-bridge": "^6.2.3",
                "symfony/yaml": "^5.4 || ^6.0"
            },
            "suggest": {
                "ext-dom": "For handling output formats in XML",
                "ext-mbstring": "For handling non-UTF8 characters."
            },
            "bin": [
                "php-cs-fixer"
            ],
            "type": "application",
            "autoload": {
                "psr-4": {
                    "PhpCsFixer\\": "src/"
                }
            },
            "notification-url": "https://packagist.org/downloads/",
            "license": [
                "MIT"
            ],
            "authors": [
                {
                    "name": "Fabien Potencier",
                    "email": "fabien@symfony.com"
                },
                {
                    "name": "Dariusz Rumiński",
                    "email": "dariusz.ruminski@gmail.com"
                }
            ],
            "description": "A tool to automatically fix PHP code style",
            "keywords": [
                "Static code analysis",
                "fixer",
                "standards",
                "static analysis"
            ],
            "support": {
                "issues": "https://github.com/PHP-CS-Fixer/PHP-CS-Fixer/issues",
                "source": "https://github.com/PHP-CS-Fixer/PHP-CS-Fixer/tree/v3.17.0"
            },
            "funding": [
                {
                    "url": "https://github.com/keradus",
                    "type": "github"
                }
            ],
            "time": "2023-05-22T19:59:32+00:00"
        },
        {
            "name": "instaclick/php-webdriver",
            "version": "1.4.16",
            "source": {
                "type": "git",
                "url": "https://github.com/instaclick/php-webdriver.git",
                "reference": "a39a1f6dc0f4ddd8b2438fa5eb1f67755730d606"
            },
            "dist": {
                "type": "zip",
                "url": "https://api.github.com/repos/instaclick/php-webdriver/zipball/a39a1f6dc0f4ddd8b2438fa5eb1f67755730d606",
                "reference": "a39a1f6dc0f4ddd8b2438fa5eb1f67755730d606",
                "shasum": ""
            },
            "require": {
                "ext-curl": "*",
                "php": ">=5.3.2"
            },
            "require-dev": {
                "phpunit/phpunit": "^8.5 || ^9.5",
                "satooshi/php-coveralls": "^1.0 || ^2.0"
            },
            "type": "library",
            "extra": {
                "branch-alias": {
                    "dev-master": "1.4.x-dev"
                }
            },
            "autoload": {
                "psr-0": {
                    "WebDriver": "lib/"
                }
            },
            "notification-url": "https://packagist.org/downloads/",
            "license": [
                "Apache-2.0"
            ],
            "authors": [
                {
                    "name": "Justin Bishop",
                    "email": "jubishop@gmail.com",
                    "role": "Developer"
                },
                {
                    "name": "Anthon Pang",
                    "email": "apang@softwaredevelopment.ca",
                    "role": "Fork Maintainer"
                }
            ],
            "description": "PHP WebDriver for Selenium 2",
            "homepage": "http://instaclick.com/",
            "keywords": [
                "browser",
                "selenium",
                "webdriver",
                "webtest"
            ],
            "support": {
                "issues": "https://github.com/instaclick/php-webdriver/issues",
                "source": "https://github.com/instaclick/php-webdriver/tree/1.4.16"
            },
            "time": "2022-10-28T13:30:35+00:00"
        },
        {
            "name": "myclabs/deep-copy",
            "version": "1.11.1",
            "source": {
                "type": "git",
                "url": "https://github.com/myclabs/DeepCopy.git",
                "reference": "7284c22080590fb39f2ffa3e9057f10a4ddd0e0c"
            },
            "dist": {
                "type": "zip",
                "url": "https://api.github.com/repos/myclabs/DeepCopy/zipball/7284c22080590fb39f2ffa3e9057f10a4ddd0e0c",
                "reference": "7284c22080590fb39f2ffa3e9057f10a4ddd0e0c",
                "shasum": ""
            },
            "require": {
                "php": "^7.1 || ^8.0"
            },
            "conflict": {
                "doctrine/collections": "<1.6.8",
                "doctrine/common": "<2.13.3 || >=3,<3.2.2"
            },
            "require-dev": {
                "doctrine/collections": "^1.6.8",
                "doctrine/common": "^2.13.3 || ^3.2.2",
                "phpunit/phpunit": "^7.5.20 || ^8.5.23 || ^9.5.13"
            },
            "type": "library",
            "autoload": {
                "files": [
                    "src/DeepCopy/deep_copy.php"
                ],
                "psr-4": {
                    "DeepCopy\\": "src/DeepCopy/"
                }
            },
            "notification-url": "https://packagist.org/downloads/",
            "license": [
                "MIT"
            ],
            "description": "Create deep copies (clones) of your objects",
            "keywords": [
                "clone",
                "copy",
                "duplicate",
                "object",
                "object graph"
            ],
            "support": {
                "issues": "https://github.com/myclabs/DeepCopy/issues",
                "source": "https://github.com/myclabs/DeepCopy/tree/1.11.1"
            },
            "funding": [
                {
                    "url": "https://tidelift.com/funding/github/packagist/myclabs/deep-copy",
                    "type": "tidelift"
                }
            ],
            "time": "2023-03-08T13:26:56+00:00"
        },
        {
            "name": "pdepend/pdepend",
            "version": "2.14.0",
            "source": {
                "type": "git",
                "url": "https://github.com/pdepend/pdepend.git",
                "reference": "1121d4b04af06e33e9659bac3a6741b91cab1de1"
            },
            "dist": {
                "type": "zip",
                "url": "https://api.github.com/repos/pdepend/pdepend/zipball/1121d4b04af06e33e9659bac3a6741b91cab1de1",
                "reference": "1121d4b04af06e33e9659bac3a6741b91cab1de1",
                "shasum": ""
            },
            "require": {
                "php": ">=5.3.7",
                "symfony/config": "^2.3.0|^3|^4|^5|^6.0",
                "symfony/dependency-injection": "^2.3.0|^3|^4|^5|^6.0",
                "symfony/filesystem": "^2.3.0|^3|^4|^5|^6.0"
            },
            "require-dev": {
                "easy-doc/easy-doc": "0.0.0|^1.2.3",
                "gregwar/rst": "^1.0",
                "phpunit/phpunit": "^4.8.36|^5.7.27",
                "squizlabs/php_codesniffer": "^2.0.0"
            },
            "bin": [
                "src/bin/pdepend"
            ],
            "type": "library",
            "extra": {
                "branch-alias": {
                    "dev-master": "2.x-dev"
                }
            },
            "autoload": {
                "psr-4": {
                    "PDepend\\": "src/main/php/PDepend"
                }
            },
            "notification-url": "https://packagist.org/downloads/",
            "license": [
                "BSD-3-Clause"
            ],
            "description": "Official version of pdepend to be handled with Composer",
            "keywords": [
                "PHP Depend",
                "PHP_Depend",
                "dev",
                "pdepend"
            ],
            "support": {
                "issues": "https://github.com/pdepend/pdepend/issues",
                "source": "https://github.com/pdepend/pdepend/tree/2.14.0"
            },
            "funding": [
                {
                    "url": "https://tidelift.com/funding/github/packagist/pdepend/pdepend",
                    "type": "tidelift"
                }
            ],
            "time": "2023-05-26T13:15:18+00:00"
        },
        {
            "name": "phar-io/manifest",
            "version": "2.0.3",
            "source": {
                "type": "git",
                "url": "https://github.com/phar-io/manifest.git",
                "reference": "97803eca37d319dfa7826cc2437fc020857acb53"
            },
            "dist": {
                "type": "zip",
                "url": "https://api.github.com/repos/phar-io/manifest/zipball/97803eca37d319dfa7826cc2437fc020857acb53",
                "reference": "97803eca37d319dfa7826cc2437fc020857acb53",
                "shasum": ""
            },
            "require": {
                "ext-dom": "*",
                "ext-phar": "*",
                "ext-xmlwriter": "*",
                "phar-io/version": "^3.0.1",
                "php": "^7.2 || ^8.0"
            },
            "type": "library",
            "extra": {
                "branch-alias": {
                    "dev-master": "2.0.x-dev"
                }
            },
            "autoload": {
                "classmap": [
                    "src/"
                ]
            },
            "notification-url": "https://packagist.org/downloads/",
            "license": [
                "BSD-3-Clause"
            ],
            "authors": [
                {
                    "name": "Arne Blankerts",
                    "email": "arne@blankerts.de",
                    "role": "Developer"
                },
                {
                    "name": "Sebastian Heuer",
                    "email": "sebastian@phpeople.de",
                    "role": "Developer"
                },
                {
                    "name": "Sebastian Bergmann",
                    "email": "sebastian@phpunit.de",
                    "role": "Developer"
                }
            ],
            "description": "Component for reading phar.io manifest information from a PHP Archive (PHAR)",
            "support": {
                "issues": "https://github.com/phar-io/manifest/issues",
                "source": "https://github.com/phar-io/manifest/tree/2.0.3"
            },
            "time": "2021-07-20T11:28:43+00:00"
        },
        {
            "name": "phar-io/version",
            "version": "3.2.1",
            "source": {
                "type": "git",
                "url": "https://github.com/phar-io/version.git",
                "reference": "4f7fd7836c6f332bb2933569e566a0d6c4cbed74"
            },
            "dist": {
                "type": "zip",
                "url": "https://api.github.com/repos/phar-io/version/zipball/4f7fd7836c6f332bb2933569e566a0d6c4cbed74",
                "reference": "4f7fd7836c6f332bb2933569e566a0d6c4cbed74",
                "shasum": ""
            },
            "require": {
                "php": "^7.2 || ^8.0"
            },
            "type": "library",
            "autoload": {
                "classmap": [
                    "src/"
                ]
            },
            "notification-url": "https://packagist.org/downloads/",
            "license": [
                "BSD-3-Clause"
            ],
            "authors": [
                {
                    "name": "Arne Blankerts",
                    "email": "arne@blankerts.de",
                    "role": "Developer"
                },
                {
                    "name": "Sebastian Heuer",
                    "email": "sebastian@phpeople.de",
                    "role": "Developer"
                },
                {
                    "name": "Sebastian Bergmann",
                    "email": "sebastian@phpunit.de",
                    "role": "Developer"
                }
            ],
            "description": "Library for handling version information and constraints",
            "support": {
                "issues": "https://github.com/phar-io/version/issues",
                "source": "https://github.com/phar-io/version/tree/3.2.1"
            },
            "time": "2022-02-21T01:04:05+00:00"
        },
        {
            "name": "phploc/phploc",
            "version": "7.0.2",
            "source": {
                "type": "git",
                "url": "https://github.com/sebastianbergmann/phploc.git",
                "reference": "af0d5fc84f3f7725513ba59cdcbe670ac2a4532a"
            },
            "dist": {
                "type": "zip",
                "url": "https://api.github.com/repos/sebastianbergmann/phploc/zipball/af0d5fc84f3f7725513ba59cdcbe670ac2a4532a",
                "reference": "af0d5fc84f3f7725513ba59cdcbe670ac2a4532a",
                "shasum": ""
            },
            "require": {
                "ext-dom": "*",
                "ext-json": "*",
                "php": ">=7.3",
                "phpunit/php-file-iterator": "^3.0",
                "sebastian/cli-parser": "^1.0",
                "sebastian/version": "^3.0"
            },
            "bin": [
                "phploc"
            ],
            "type": "library",
            "extra": {
                "branch-alias": {
                    "dev-master": "7.0-dev"
                }
            },
            "autoload": {
                "classmap": [
                    "src/"
                ]
            },
            "notification-url": "https://packagist.org/downloads/",
            "license": [
                "BSD-3-Clause"
            ],
            "authors": [
                {
                    "name": "Sebastian Bergmann",
                    "email": "sebastian@phpunit.de",
                    "role": "lead"
                }
            ],
            "description": "A tool for quickly measuring the size of a PHP project.",
            "homepage": "https://github.com/sebastianbergmann/phploc",
            "support": {
                "issues": "https://github.com/sebastianbergmann/phploc/issues",
                "source": "https://github.com/sebastianbergmann/phploc/tree/7.0.2"
            },
            "funding": [
                {
                    "url": "https://github.com/sebastianbergmann",
                    "type": "github"
                }
            ],
            "abandoned": true,
            "time": "2020-12-07T05:51:20+00:00"
        },
        {
            "name": "phpmd/phpmd",
            "version": "2.13.0",
            "source": {
                "type": "git",
                "url": "https://github.com/phpmd/phpmd.git",
                "reference": "dad0228156856b3ad959992f9748514fa943f3e3"
            },
            "dist": {
                "type": "zip",
                "url": "https://api.github.com/repos/phpmd/phpmd/zipball/dad0228156856b3ad959992f9748514fa943f3e3",
                "reference": "dad0228156856b3ad959992f9748514fa943f3e3",
                "shasum": ""
            },
            "require": {
                "composer/xdebug-handler": "^1.0 || ^2.0 || ^3.0",
                "ext-xml": "*",
                "pdepend/pdepend": "^2.12.1",
                "php": ">=5.3.9"
            },
            "require-dev": {
                "easy-doc/easy-doc": "0.0.0 || ^1.3.2",
                "ext-json": "*",
                "ext-simplexml": "*",
                "gregwar/rst": "^1.0",
                "mikey179/vfsstream": "^1.6.8",
                "phpunit/phpunit": "^4.8.36 || ^5.7.27",
                "squizlabs/php_codesniffer": "^2.0"
            },
            "bin": [
                "src/bin/phpmd"
            ],
            "type": "library",
            "autoload": {
                "psr-0": {
                    "PHPMD\\": "src/main/php"
                }
            },
            "notification-url": "https://packagist.org/downloads/",
            "license": [
                "BSD-3-Clause"
            ],
            "authors": [
                {
                    "name": "Manuel Pichler",
                    "email": "github@manuel-pichler.de",
                    "homepage": "https://github.com/manuelpichler",
                    "role": "Project Founder"
                },
                {
                    "name": "Marc Würth",
                    "email": "ravage@bluewin.ch",
                    "homepage": "https://github.com/ravage84",
                    "role": "Project Maintainer"
                },
                {
                    "name": "Other contributors",
                    "homepage": "https://github.com/phpmd/phpmd/graphs/contributors",
                    "role": "Contributors"
                }
            ],
            "description": "PHPMD is a spin-off project of PHP Depend and aims to be a PHP equivalent of the well known Java tool PMD.",
            "homepage": "https://phpmd.org/",
            "keywords": [
                "mess detection",
                "mess detector",
                "pdepend",
                "phpmd",
                "pmd"
            ],
            "support": {
                "irc": "irc://irc.freenode.org/phpmd",
                "issues": "https://github.com/phpmd/phpmd/issues",
                "source": "https://github.com/phpmd/phpmd/tree/2.13.0"
            },
            "funding": [
                {
                    "url": "https://tidelift.com/funding/github/packagist/phpmd/phpmd",
                    "type": "tidelift"
                }
            ],
            "time": "2022-09-10T08:44:15+00:00"
        },
        {
            "name": "phpstan/phpstan",
            "version": "1.10.15",
            "source": {
                "type": "git",
                "url": "https://github.com/phpstan/phpstan.git",
                "reference": "762c4dac4da6f8756eebb80e528c3a47855da9bd"
            },
            "dist": {
                "type": "zip",
                "url": "https://api.github.com/repos/phpstan/phpstan/zipball/762c4dac4da6f8756eebb80e528c3a47855da9bd",
                "reference": "762c4dac4da6f8756eebb80e528c3a47855da9bd",
                "shasum": ""
            },
            "require": {
                "php": "^7.2|^8.0"
            },
            "conflict": {
                "phpstan/phpstan-shim": "*"
            },
            "bin": [
                "phpstan",
                "phpstan.phar"
            ],
            "type": "library",
            "autoload": {
                "files": [
                    "bootstrap.php"
                ]
            },
            "notification-url": "https://packagist.org/downloads/",
            "license": [
                "MIT"
            ],
            "description": "PHPStan - PHP Static Analysis Tool",
            "keywords": [
                "dev",
                "static analysis"
            ],
            "support": {
                "docs": "https://phpstan.org/user-guide/getting-started",
                "forum": "https://github.com/phpstan/phpstan/discussions",
                "issues": "https://github.com/phpstan/phpstan/issues",
                "security": "https://github.com/phpstan/phpstan/security/policy",
                "source": "https://github.com/phpstan/phpstan-src"
            },
            "funding": [
                {
                    "url": "https://github.com/ondrejmirtes",
                    "type": "github"
                },
                {
                    "url": "https://github.com/phpstan",
                    "type": "github"
                },
                {
                    "url": "https://tidelift.com/funding/github/packagist/phpstan/phpstan",
                    "type": "tidelift"
                }
            ],
            "time": "2023-05-09T15:28:01+00:00"
        },
        {
            "name": "phpunit/php-code-coverage",
            "version": "9.2.26",
            "source": {
                "type": "git",
                "url": "https://github.com/sebastianbergmann/php-code-coverage.git",
                "reference": "443bc6912c9bd5b409254a40f4b0f4ced7c80ea1"
            },
            "dist": {
                "type": "zip",
                "url": "https://api.github.com/repos/sebastianbergmann/php-code-coverage/zipball/443bc6912c9bd5b409254a40f4b0f4ced7c80ea1",
                "reference": "443bc6912c9bd5b409254a40f4b0f4ced7c80ea1",
                "shasum": ""
            },
            "require": {
                "ext-dom": "*",
                "ext-libxml": "*",
                "ext-xmlwriter": "*",
                "nikic/php-parser": "^4.15",
                "php": ">=7.3",
                "phpunit/php-file-iterator": "^3.0.3",
                "phpunit/php-text-template": "^2.0.2",
                "sebastian/code-unit-reverse-lookup": "^2.0.2",
                "sebastian/complexity": "^2.0",
                "sebastian/environment": "^5.1.2",
                "sebastian/lines-of-code": "^1.0.3",
                "sebastian/version": "^3.0.1",
                "theseer/tokenizer": "^1.2.0"
            },
            "require-dev": {
                "phpunit/phpunit": "^9.3"
            },
            "suggest": {
                "ext-pcov": "PHP extension that provides line coverage",
                "ext-xdebug": "PHP extension that provides line coverage as well as branch and path coverage"
            },
            "type": "library",
            "extra": {
                "branch-alias": {
                    "dev-master": "9.2-dev"
                }
            },
            "autoload": {
                "classmap": [
                    "src/"
                ]
            },
            "notification-url": "https://packagist.org/downloads/",
            "license": [
                "BSD-3-Clause"
            ],
            "authors": [
                {
                    "name": "Sebastian Bergmann",
                    "email": "sebastian@phpunit.de",
                    "role": "lead"
                }
            ],
            "description": "Library that provides collection, processing, and rendering functionality for PHP code coverage information.",
            "homepage": "https://github.com/sebastianbergmann/php-code-coverage",
            "keywords": [
                "coverage",
                "testing",
                "xunit"
            ],
            "support": {
                "issues": "https://github.com/sebastianbergmann/php-code-coverage/issues",
                "source": "https://github.com/sebastianbergmann/php-code-coverage/tree/9.2.26"
            },
            "funding": [
                {
                    "url": "https://github.com/sebastianbergmann",
                    "type": "github"
                }
            ],
            "time": "2023-03-06T12:58:08+00:00"
        },
        {
            "name": "phpunit/php-file-iterator",
            "version": "3.0.6",
            "source": {
                "type": "git",
                "url": "https://github.com/sebastianbergmann/php-file-iterator.git",
                "reference": "cf1c2e7c203ac650e352f4cc675a7021e7d1b3cf"
            },
            "dist": {
                "type": "zip",
                "url": "https://api.github.com/repos/sebastianbergmann/php-file-iterator/zipball/cf1c2e7c203ac650e352f4cc675a7021e7d1b3cf",
                "reference": "cf1c2e7c203ac650e352f4cc675a7021e7d1b3cf",
                "shasum": ""
            },
            "require": {
                "php": ">=7.3"
            },
            "require-dev": {
                "phpunit/phpunit": "^9.3"
            },
            "type": "library",
            "extra": {
                "branch-alias": {
                    "dev-master": "3.0-dev"
                }
            },
            "autoload": {
                "classmap": [
                    "src/"
                ]
            },
            "notification-url": "https://packagist.org/downloads/",
            "license": [
                "BSD-3-Clause"
            ],
            "authors": [
                {
                    "name": "Sebastian Bergmann",
                    "email": "sebastian@phpunit.de",
                    "role": "lead"
                }
            ],
            "description": "FilterIterator implementation that filters files based on a list of suffixes.",
            "homepage": "https://github.com/sebastianbergmann/php-file-iterator/",
            "keywords": [
                "filesystem",
                "iterator"
            ],
            "support": {
                "issues": "https://github.com/sebastianbergmann/php-file-iterator/issues",
                "source": "https://github.com/sebastianbergmann/php-file-iterator/tree/3.0.6"
            },
            "funding": [
                {
                    "url": "https://github.com/sebastianbergmann",
                    "type": "github"
                }
            ],
            "time": "2021-12-02T12:48:52+00:00"
        },
        {
            "name": "phpunit/php-invoker",
            "version": "3.1.1",
            "source": {
                "type": "git",
                "url": "https://github.com/sebastianbergmann/php-invoker.git",
                "reference": "5a10147d0aaf65b58940a0b72f71c9ac0423cc67"
            },
            "dist": {
                "type": "zip",
                "url": "https://api.github.com/repos/sebastianbergmann/php-invoker/zipball/5a10147d0aaf65b58940a0b72f71c9ac0423cc67",
                "reference": "5a10147d0aaf65b58940a0b72f71c9ac0423cc67",
                "shasum": ""
            },
            "require": {
                "php": ">=7.3"
            },
            "require-dev": {
                "ext-pcntl": "*",
                "phpunit/phpunit": "^9.3"
            },
            "suggest": {
                "ext-pcntl": "*"
            },
            "type": "library",
            "extra": {
                "branch-alias": {
                    "dev-master": "3.1-dev"
                }
            },
            "autoload": {
                "classmap": [
                    "src/"
                ]
            },
            "notification-url": "https://packagist.org/downloads/",
            "license": [
                "BSD-3-Clause"
            ],
            "authors": [
                {
                    "name": "Sebastian Bergmann",
                    "email": "sebastian@phpunit.de",
                    "role": "lead"
                }
            ],
            "description": "Invoke callables with a timeout",
            "homepage": "https://github.com/sebastianbergmann/php-invoker/",
            "keywords": [
                "process"
            ],
            "support": {
                "issues": "https://github.com/sebastianbergmann/php-invoker/issues",
                "source": "https://github.com/sebastianbergmann/php-invoker/tree/3.1.1"
            },
            "funding": [
                {
                    "url": "https://github.com/sebastianbergmann",
                    "type": "github"
                }
            ],
            "time": "2020-09-28T05:58:55+00:00"
        },
        {
            "name": "phpunit/php-text-template",
            "version": "2.0.4",
            "source": {
                "type": "git",
                "url": "https://github.com/sebastianbergmann/php-text-template.git",
                "reference": "5da5f67fc95621df9ff4c4e5a84d6a8a2acf7c28"
            },
            "dist": {
                "type": "zip",
                "url": "https://api.github.com/repos/sebastianbergmann/php-text-template/zipball/5da5f67fc95621df9ff4c4e5a84d6a8a2acf7c28",
                "reference": "5da5f67fc95621df9ff4c4e5a84d6a8a2acf7c28",
                "shasum": ""
            },
            "require": {
                "php": ">=7.3"
            },
            "require-dev": {
                "phpunit/phpunit": "^9.3"
            },
            "type": "library",
            "extra": {
                "branch-alias": {
                    "dev-master": "2.0-dev"
                }
            },
            "autoload": {
                "classmap": [
                    "src/"
                ]
            },
            "notification-url": "https://packagist.org/downloads/",
            "license": [
                "BSD-3-Clause"
            ],
            "authors": [
                {
                    "name": "Sebastian Bergmann",
                    "email": "sebastian@phpunit.de",
                    "role": "lead"
                }
            ],
            "description": "Simple template engine.",
            "homepage": "https://github.com/sebastianbergmann/php-text-template/",
            "keywords": [
                "template"
            ],
            "support": {
                "issues": "https://github.com/sebastianbergmann/php-text-template/issues",
                "source": "https://github.com/sebastianbergmann/php-text-template/tree/2.0.4"
            },
            "funding": [
                {
                    "url": "https://github.com/sebastianbergmann",
                    "type": "github"
                }
            ],
            "time": "2020-10-26T05:33:50+00:00"
        },
        {
            "name": "phpunit/php-timer",
            "version": "5.0.3",
            "source": {
                "type": "git",
                "url": "https://github.com/sebastianbergmann/php-timer.git",
                "reference": "5a63ce20ed1b5bf577850e2c4e87f4aa902afbd2"
            },
            "dist": {
                "type": "zip",
                "url": "https://api.github.com/repos/sebastianbergmann/php-timer/zipball/5a63ce20ed1b5bf577850e2c4e87f4aa902afbd2",
                "reference": "5a63ce20ed1b5bf577850e2c4e87f4aa902afbd2",
                "shasum": ""
            },
            "require": {
                "php": ">=7.3"
            },
            "require-dev": {
                "phpunit/phpunit": "^9.3"
            },
            "type": "library",
            "extra": {
                "branch-alias": {
                    "dev-master": "5.0-dev"
                }
            },
            "autoload": {
                "classmap": [
                    "src/"
                ]
            },
            "notification-url": "https://packagist.org/downloads/",
            "license": [
                "BSD-3-Clause"
            ],
            "authors": [
                {
                    "name": "Sebastian Bergmann",
                    "email": "sebastian@phpunit.de",
                    "role": "lead"
                }
            ],
            "description": "Utility class for timing",
            "homepage": "https://github.com/sebastianbergmann/php-timer/",
            "keywords": [
                "timer"
            ],
            "support": {
                "issues": "https://github.com/sebastianbergmann/php-timer/issues",
                "source": "https://github.com/sebastianbergmann/php-timer/tree/5.0.3"
            },
            "funding": [
                {
                    "url": "https://github.com/sebastianbergmann",
                    "type": "github"
                }
            ],
            "time": "2020-10-26T13:16:10+00:00"
        },
        {
            "name": "phpunit/phpcov",
            "version": "8.2.1",
            "source": {
                "type": "git",
                "url": "https://github.com/sebastianbergmann/phpcov.git",
                "reference": "8ec45dde34a84914a0ace355fbd6d7af2242c9a4"
            },
            "dist": {
                "type": "zip",
                "url": "https://api.github.com/repos/sebastianbergmann/phpcov/zipball/8ec45dde34a84914a0ace355fbd6d7af2242c9a4",
                "reference": "8ec45dde34a84914a0ace355fbd6d7af2242c9a4",
                "shasum": ""
            },
            "require": {
                "php": ">=7.3",
                "phpunit/php-code-coverage": "^9.2",
                "phpunit/php-file-iterator": "^3.0",
                "phpunit/phpunit": "^9.3",
                "sebastian/cli-parser": "^1.0",
                "sebastian/diff": "^4.0",
                "sebastian/version": "^3.0"
            },
            "bin": [
                "phpcov"
            ],
            "type": "library",
            "extra": {
                "branch-alias": {
                    "dev-master": "8.2-dev"
                }
            },
            "autoload": {
                "classmap": [
                    "src/"
                ]
            },
            "notification-url": "https://packagist.org/downloads/",
            "license": [
                "BSD-3-Clause"
            ],
            "authors": [
                {
                    "name": "Sebastian Bergmann",
                    "email": "sebastian@phpunit.de",
                    "role": "lead"
                }
            ],
            "description": "CLI frontend for php-code-coverage",
            "homepage": "https://github.com/sebastianbergmann/phpcov",
            "support": {
                "issues": "https://github.com/sebastianbergmann/phpcov/issues",
                "source": "https://github.com/sebastianbergmann/phpcov/tree/8.2.1"
            },
            "funding": [
                {
                    "url": "https://github.com/sebastianbergmann",
                    "type": "github"
                }
            ],
            "time": "2022-03-24T12:07:05+00:00"
        },
        {
            "name": "phpunit/phpunit",
            "version": "9.6.8",
            "source": {
                "type": "git",
                "url": "https://github.com/sebastianbergmann/phpunit.git",
                "reference": "17d621b3aff84d0c8b62539e269e87d8d5baa76e"
            },
            "dist": {
                "type": "zip",
                "url": "https://api.github.com/repos/sebastianbergmann/phpunit/zipball/17d621b3aff84d0c8b62539e269e87d8d5baa76e",
                "reference": "17d621b3aff84d0c8b62539e269e87d8d5baa76e",
                "shasum": ""
            },
            "require": {
                "doctrine/instantiator": "^1.3.1 || ^2",
                "ext-dom": "*",
                "ext-json": "*",
                "ext-libxml": "*",
                "ext-mbstring": "*",
                "ext-xml": "*",
                "ext-xmlwriter": "*",
                "myclabs/deep-copy": "^1.10.1",
                "phar-io/manifest": "^2.0.3",
                "phar-io/version": "^3.0.2",
                "php": ">=7.3",
                "phpunit/php-code-coverage": "^9.2.13",
                "phpunit/php-file-iterator": "^3.0.5",
                "phpunit/php-invoker": "^3.1.1",
                "phpunit/php-text-template": "^2.0.3",
                "phpunit/php-timer": "^5.0.2",
                "sebastian/cli-parser": "^1.0.1",
                "sebastian/code-unit": "^1.0.6",
                "sebastian/comparator": "^4.0.8",
                "sebastian/diff": "^4.0.3",
                "sebastian/environment": "^5.1.3",
                "sebastian/exporter": "^4.0.5",
                "sebastian/global-state": "^5.0.1",
                "sebastian/object-enumerator": "^4.0.3",
                "sebastian/resource-operations": "^3.0.3",
                "sebastian/type": "^3.2",
                "sebastian/version": "^3.0.2"
            },
            "suggest": {
                "ext-soap": "To be able to generate mocks based on WSDL files",
                "ext-xdebug": "PHP extension that provides line coverage as well as branch and path coverage"
            },
            "bin": [
                "phpunit"
            ],
            "type": "library",
            "extra": {
                "branch-alias": {
                    "dev-master": "9.6-dev"
                }
            },
            "autoload": {
                "files": [
                    "src/Framework/Assert/Functions.php"
                ],
                "classmap": [
                    "src/"
                ]
            },
            "notification-url": "https://packagist.org/downloads/",
            "license": [
                "BSD-3-Clause"
            ],
            "authors": [
                {
                    "name": "Sebastian Bergmann",
                    "email": "sebastian@phpunit.de",
                    "role": "lead"
                }
            ],
            "description": "The PHP Unit Testing framework.",
            "homepage": "https://phpunit.de/",
            "keywords": [
                "phpunit",
                "testing",
                "xunit"
            ],
            "support": {
                "issues": "https://github.com/sebastianbergmann/phpunit/issues",
                "security": "https://github.com/sebastianbergmann/phpunit/security/policy",
                "source": "https://github.com/sebastianbergmann/phpunit/tree/9.6.8"
            },
            "funding": [
                {
                    "url": "https://phpunit.de/sponsors.html",
                    "type": "custom"
                },
                {
                    "url": "https://github.com/sebastianbergmann",
                    "type": "github"
                },
                {
                    "url": "https://tidelift.com/funding/github/packagist/phpunit/phpunit",
                    "type": "tidelift"
                }
            ],
            "time": "2023-05-11T05:14:45+00:00"
        },
        {
            "name": "phrity/net-uri",
            "version": "1.2.0",
            "source": {
                "type": "git",
                "url": "https://github.com/sirn-se/phrity-net-uri.git",
                "reference": "c6ecf127e7c99a41ce04d3cdcda7f51108dd96f7"
            },
            "dist": {
                "type": "zip",
                "url": "https://api.github.com/repos/sirn-se/phrity-net-uri/zipball/c6ecf127e7c99a41ce04d3cdcda7f51108dd96f7",
                "reference": "c6ecf127e7c99a41ce04d3cdcda7f51108dd96f7",
                "shasum": ""
            },
            "require": {
                "php": "^7.4|^8.0",
                "psr/http-factory": "^1.0",
                "psr/http-message": "^1.0"
            },
            "require-dev": {
                "php-coveralls/php-coveralls": "^2.0",
                "phpunit/phpunit": "^9.0",
                "squizlabs/php_codesniffer": "^3.0"
            },
            "type": "library",
            "autoload": {
                "psr-4": {
                    "": "src/"
                }
            },
            "notification-url": "https://packagist.org/downloads/",
            "license": [
                "MIT"
            ],
            "authors": [
                {
                    "name": "Sören Jensen",
                    "email": "sirn@sirn.se",
                    "homepage": "https://phrity.sirn.se"
                }
            ],
            "description": "PSR-7 Uri and PSR-17 UriFactory implementation",
            "homepage": "https://phrity.sirn.se/net-uri",
            "keywords": [
                "psr-17",
                "psr-7",
                "uri",
                "uri factory"
            ],
            "support": {
                "issues": "https://github.com/sirn-se/phrity-net-uri/issues",
                "source": "https://github.com/sirn-se/phrity-net-uri/tree/1.2.0"
            },
            "time": "2022-11-30T07:20:06+00:00"
        },
        {
            "name": "phrity/util-errorhandler",
            "version": "1.0.1",
            "source": {
                "type": "git",
                "url": "https://github.com/sirn-se/phrity-util-errorhandler.git",
                "reference": "dc9ac8fb70d733c48a9d9d1eb50f7022172da6bc"
            },
            "dist": {
                "type": "zip",
                "url": "https://api.github.com/repos/sirn-se/phrity-util-errorhandler/zipball/dc9ac8fb70d733c48a9d9d1eb50f7022172da6bc",
                "reference": "dc9ac8fb70d733c48a9d9d1eb50f7022172da6bc",
                "shasum": ""
            },
            "require": {
                "php": "^7.2|^8.0"
            },
            "require-dev": {
                "php-coveralls/php-coveralls": "^2.0",
                "phpunit/phpunit": "^8.0|^9.0",
                "squizlabs/php_codesniffer": "^3.5"
            },
            "type": "library",
            "autoload": {
                "psr-4": {
                    "": "src/"
                }
            },
            "notification-url": "https://packagist.org/downloads/",
            "license": [
                "MIT"
            ],
            "authors": [
                {
                    "name": "Sören Jensen",
                    "email": "sirn@sirn.se",
                    "homepage": "https://phrity.sirn.se"
                }
            ],
            "description": "Inline error handler; catch and resolve errors for code block.",
            "homepage": "https://phrity.sirn.se/util-errorhandler",
            "keywords": [
                "error",
                "warning"
            ],
            "support": {
                "issues": "https://github.com/sirn-se/phrity-util-errorhandler/issues",
                "source": "https://github.com/sirn-se/phrity-util-errorhandler/tree/1.0.1"
            },
            "time": "2022-10-27T12:14:42+00:00"
        },
        {
            "name": "sebastian/cli-parser",
            "version": "1.0.1",
            "source": {
                "type": "git",
                "url": "https://github.com/sebastianbergmann/cli-parser.git",
                "reference": "442e7c7e687e42adc03470c7b668bc4b2402c0b2"
            },
            "dist": {
                "type": "zip",
                "url": "https://api.github.com/repos/sebastianbergmann/cli-parser/zipball/442e7c7e687e42adc03470c7b668bc4b2402c0b2",
                "reference": "442e7c7e687e42adc03470c7b668bc4b2402c0b2",
                "shasum": ""
            },
            "require": {
                "php": ">=7.3"
            },
            "require-dev": {
                "phpunit/phpunit": "^9.3"
            },
            "type": "library",
            "extra": {
                "branch-alias": {
                    "dev-master": "1.0-dev"
                }
            },
            "autoload": {
                "classmap": [
                    "src/"
                ]
            },
            "notification-url": "https://packagist.org/downloads/",
            "license": [
                "BSD-3-Clause"
            ],
            "authors": [
                {
                    "name": "Sebastian Bergmann",
                    "email": "sebastian@phpunit.de",
                    "role": "lead"
                }
            ],
            "description": "Library for parsing CLI options",
            "homepage": "https://github.com/sebastianbergmann/cli-parser",
            "support": {
                "issues": "https://github.com/sebastianbergmann/cli-parser/issues",
                "source": "https://github.com/sebastianbergmann/cli-parser/tree/1.0.1"
            },
            "funding": [
                {
                    "url": "https://github.com/sebastianbergmann",
                    "type": "github"
                }
            ],
            "time": "2020-09-28T06:08:49+00:00"
        },
        {
            "name": "sebastian/code-unit",
            "version": "1.0.8",
            "source": {
                "type": "git",
                "url": "https://github.com/sebastianbergmann/code-unit.git",
                "reference": "1fc9f64c0927627ef78ba436c9b17d967e68e120"
            },
            "dist": {
                "type": "zip",
                "url": "https://api.github.com/repos/sebastianbergmann/code-unit/zipball/1fc9f64c0927627ef78ba436c9b17d967e68e120",
                "reference": "1fc9f64c0927627ef78ba436c9b17d967e68e120",
                "shasum": ""
            },
            "require": {
                "php": ">=7.3"
            },
            "require-dev": {
                "phpunit/phpunit": "^9.3"
            },
            "type": "library",
            "extra": {
                "branch-alias": {
                    "dev-master": "1.0-dev"
                }
            },
            "autoload": {
                "classmap": [
                    "src/"
                ]
            },
            "notification-url": "https://packagist.org/downloads/",
            "license": [
                "BSD-3-Clause"
            ],
            "authors": [
                {
                    "name": "Sebastian Bergmann",
                    "email": "sebastian@phpunit.de",
                    "role": "lead"
                }
            ],
            "description": "Collection of value objects that represent the PHP code units",
            "homepage": "https://github.com/sebastianbergmann/code-unit",
            "support": {
                "issues": "https://github.com/sebastianbergmann/code-unit/issues",
                "source": "https://github.com/sebastianbergmann/code-unit/tree/1.0.8"
            },
            "funding": [
                {
                    "url": "https://github.com/sebastianbergmann",
                    "type": "github"
                }
            ],
            "time": "2020-10-26T13:08:54+00:00"
        },
        {
            "name": "sebastian/code-unit-reverse-lookup",
            "version": "2.0.3",
            "source": {
                "type": "git",
                "url": "https://github.com/sebastianbergmann/code-unit-reverse-lookup.git",
                "reference": "ac91f01ccec49fb77bdc6fd1e548bc70f7faa3e5"
            },
            "dist": {
                "type": "zip",
                "url": "https://api.github.com/repos/sebastianbergmann/code-unit-reverse-lookup/zipball/ac91f01ccec49fb77bdc6fd1e548bc70f7faa3e5",
                "reference": "ac91f01ccec49fb77bdc6fd1e548bc70f7faa3e5",
                "shasum": ""
            },
            "require": {
                "php": ">=7.3"
            },
            "require-dev": {
                "phpunit/phpunit": "^9.3"
            },
            "type": "library",
            "extra": {
                "branch-alias": {
                    "dev-master": "2.0-dev"
                }
            },
            "autoload": {
                "classmap": [
                    "src/"
                ]
            },
            "notification-url": "https://packagist.org/downloads/",
            "license": [
                "BSD-3-Clause"
            ],
            "authors": [
                {
                    "name": "Sebastian Bergmann",
                    "email": "sebastian@phpunit.de"
                }
            ],
            "description": "Looks up which function or method a line of code belongs to",
            "homepage": "https://github.com/sebastianbergmann/code-unit-reverse-lookup/",
            "support": {
                "issues": "https://github.com/sebastianbergmann/code-unit-reverse-lookup/issues",
                "source": "https://github.com/sebastianbergmann/code-unit-reverse-lookup/tree/2.0.3"
            },
            "funding": [
                {
                    "url": "https://github.com/sebastianbergmann",
                    "type": "github"
                }
            ],
            "time": "2020-09-28T05:30:19+00:00"
        },
        {
            "name": "sebastian/comparator",
            "version": "4.0.8",
            "source": {
                "type": "git",
                "url": "https://github.com/sebastianbergmann/comparator.git",
                "reference": "fa0f136dd2334583309d32b62544682ee972b51a"
            },
            "dist": {
                "type": "zip",
                "url": "https://api.github.com/repos/sebastianbergmann/comparator/zipball/fa0f136dd2334583309d32b62544682ee972b51a",
                "reference": "fa0f136dd2334583309d32b62544682ee972b51a",
                "shasum": ""
            },
            "require": {
                "php": ">=7.3",
                "sebastian/diff": "^4.0",
                "sebastian/exporter": "^4.0"
            },
            "require-dev": {
                "phpunit/phpunit": "^9.3"
            },
            "type": "library",
            "extra": {
                "branch-alias": {
                    "dev-master": "4.0-dev"
                }
            },
            "autoload": {
                "classmap": [
                    "src/"
                ]
            },
            "notification-url": "https://packagist.org/downloads/",
            "license": [
                "BSD-3-Clause"
            ],
            "authors": [
                {
                    "name": "Sebastian Bergmann",
                    "email": "sebastian@phpunit.de"
                },
                {
                    "name": "Jeff Welch",
                    "email": "whatthejeff@gmail.com"
                },
                {
                    "name": "Volker Dusch",
                    "email": "github@wallbash.com"
                },
                {
                    "name": "Bernhard Schussek",
                    "email": "bschussek@2bepublished.at"
                }
            ],
            "description": "Provides the functionality to compare PHP values for equality",
            "homepage": "https://github.com/sebastianbergmann/comparator",
            "keywords": [
                "comparator",
                "compare",
                "equality"
            ],
            "support": {
                "issues": "https://github.com/sebastianbergmann/comparator/issues",
                "source": "https://github.com/sebastianbergmann/comparator/tree/4.0.8"
            },
            "funding": [
                {
                    "url": "https://github.com/sebastianbergmann",
                    "type": "github"
                }
            ],
            "time": "2022-09-14T12:41:17+00:00"
        },
        {
            "name": "sebastian/complexity",
            "version": "2.0.2",
            "source": {
                "type": "git",
                "url": "https://github.com/sebastianbergmann/complexity.git",
                "reference": "739b35e53379900cc9ac327b2147867b8b6efd88"
            },
            "dist": {
                "type": "zip",
                "url": "https://api.github.com/repos/sebastianbergmann/complexity/zipball/739b35e53379900cc9ac327b2147867b8b6efd88",
                "reference": "739b35e53379900cc9ac327b2147867b8b6efd88",
                "shasum": ""
            },
            "require": {
                "nikic/php-parser": "^4.7",
                "php": ">=7.3"
            },
            "require-dev": {
                "phpunit/phpunit": "^9.3"
            },
            "type": "library",
            "extra": {
                "branch-alias": {
                    "dev-master": "2.0-dev"
                }
            },
            "autoload": {
                "classmap": [
                    "src/"
                ]
            },
            "notification-url": "https://packagist.org/downloads/",
            "license": [
                "BSD-3-Clause"
            ],
            "authors": [
                {
                    "name": "Sebastian Bergmann",
                    "email": "sebastian@phpunit.de",
                    "role": "lead"
                }
            ],
            "description": "Library for calculating the complexity of PHP code units",
            "homepage": "https://github.com/sebastianbergmann/complexity",
            "support": {
                "issues": "https://github.com/sebastianbergmann/complexity/issues",
                "source": "https://github.com/sebastianbergmann/complexity/tree/2.0.2"
            },
            "funding": [
                {
                    "url": "https://github.com/sebastianbergmann",
                    "type": "github"
                }
            ],
            "time": "2020-10-26T15:52:27+00:00"
        },
        {
            "name": "sebastian/diff",
            "version": "4.0.5",
            "source": {
                "type": "git",
                "url": "https://github.com/sebastianbergmann/diff.git",
                "reference": "74be17022044ebaaecfdf0c5cd504fc9cd5a7131"
            },
            "dist": {
                "type": "zip",
                "url": "https://api.github.com/repos/sebastianbergmann/diff/zipball/74be17022044ebaaecfdf0c5cd504fc9cd5a7131",
                "reference": "74be17022044ebaaecfdf0c5cd504fc9cd5a7131",
                "shasum": ""
            },
            "require": {
                "php": ">=7.3"
            },
            "require-dev": {
                "phpunit/phpunit": "^9.3",
                "symfony/process": "^4.2 || ^5"
            },
            "type": "library",
            "extra": {
                "branch-alias": {
                    "dev-master": "4.0-dev"
                }
            },
            "autoload": {
                "classmap": [
                    "src/"
                ]
            },
            "notification-url": "https://packagist.org/downloads/",
            "license": [
                "BSD-3-Clause"
            ],
            "authors": [
                {
                    "name": "Sebastian Bergmann",
                    "email": "sebastian@phpunit.de"
                },
                {
                    "name": "Kore Nordmann",
                    "email": "mail@kore-nordmann.de"
                }
            ],
            "description": "Diff implementation",
            "homepage": "https://github.com/sebastianbergmann/diff",
            "keywords": [
                "diff",
                "udiff",
                "unidiff",
                "unified diff"
            ],
            "support": {
                "issues": "https://github.com/sebastianbergmann/diff/issues",
                "source": "https://github.com/sebastianbergmann/diff/tree/4.0.5"
            },
            "funding": [
                {
                    "url": "https://github.com/sebastianbergmann",
                    "type": "github"
                }
            ],
            "time": "2023-05-07T05:35:17+00:00"
        },
        {
            "name": "sebastian/environment",
            "version": "5.1.5",
            "source": {
                "type": "git",
                "url": "https://github.com/sebastianbergmann/environment.git",
                "reference": "830c43a844f1f8d5b7a1f6d6076b784454d8b7ed"
            },
            "dist": {
                "type": "zip",
                "url": "https://api.github.com/repos/sebastianbergmann/environment/zipball/830c43a844f1f8d5b7a1f6d6076b784454d8b7ed",
                "reference": "830c43a844f1f8d5b7a1f6d6076b784454d8b7ed",
                "shasum": ""
            },
            "require": {
                "php": ">=7.3"
            },
            "require-dev": {
                "phpunit/phpunit": "^9.3"
            },
            "suggest": {
                "ext-posix": "*"
            },
            "type": "library",
            "extra": {
                "branch-alias": {
                    "dev-master": "5.1-dev"
                }
            },
            "autoload": {
                "classmap": [
                    "src/"
                ]
            },
            "notification-url": "https://packagist.org/downloads/",
            "license": [
                "BSD-3-Clause"
            ],
            "authors": [
                {
                    "name": "Sebastian Bergmann",
                    "email": "sebastian@phpunit.de"
                }
            ],
            "description": "Provides functionality to handle HHVM/PHP environments",
            "homepage": "http://www.github.com/sebastianbergmann/environment",
            "keywords": [
                "Xdebug",
                "environment",
                "hhvm"
            ],
            "support": {
                "issues": "https://github.com/sebastianbergmann/environment/issues",
                "source": "https://github.com/sebastianbergmann/environment/tree/5.1.5"
            },
            "funding": [
                {
                    "url": "https://github.com/sebastianbergmann",
                    "type": "github"
                }
            ],
            "time": "2023-02-03T06:03:51+00:00"
        },
        {
            "name": "sebastian/exporter",
            "version": "4.0.5",
            "source": {
                "type": "git",
                "url": "https://github.com/sebastianbergmann/exporter.git",
                "reference": "ac230ed27f0f98f597c8a2b6eb7ac563af5e5b9d"
            },
            "dist": {
                "type": "zip",
                "url": "https://api.github.com/repos/sebastianbergmann/exporter/zipball/ac230ed27f0f98f597c8a2b6eb7ac563af5e5b9d",
                "reference": "ac230ed27f0f98f597c8a2b6eb7ac563af5e5b9d",
                "shasum": ""
            },
            "require": {
                "php": ">=7.3",
                "sebastian/recursion-context": "^4.0"
            },
            "require-dev": {
                "ext-mbstring": "*",
                "phpunit/phpunit": "^9.3"
            },
            "type": "library",
            "extra": {
                "branch-alias": {
                    "dev-master": "4.0-dev"
                }
            },
            "autoload": {
                "classmap": [
                    "src/"
                ]
            },
            "notification-url": "https://packagist.org/downloads/",
            "license": [
                "BSD-3-Clause"
            ],
            "authors": [
                {
                    "name": "Sebastian Bergmann",
                    "email": "sebastian@phpunit.de"
                },
                {
                    "name": "Jeff Welch",
                    "email": "whatthejeff@gmail.com"
                },
                {
                    "name": "Volker Dusch",
                    "email": "github@wallbash.com"
                },
                {
                    "name": "Adam Harvey",
                    "email": "aharvey@php.net"
                },
                {
                    "name": "Bernhard Schussek",
                    "email": "bschussek@gmail.com"
                }
            ],
            "description": "Provides the functionality to export PHP variables for visualization",
            "homepage": "https://www.github.com/sebastianbergmann/exporter",
            "keywords": [
                "export",
                "exporter"
            ],
            "support": {
                "issues": "https://github.com/sebastianbergmann/exporter/issues",
                "source": "https://github.com/sebastianbergmann/exporter/tree/4.0.5"
            },
            "funding": [
                {
                    "url": "https://github.com/sebastianbergmann",
                    "type": "github"
                }
            ],
            "time": "2022-09-14T06:03:37+00:00"
        },
        {
            "name": "sebastian/global-state",
            "version": "5.0.5",
            "source": {
                "type": "git",
                "url": "https://github.com/sebastianbergmann/global-state.git",
                "reference": "0ca8db5a5fc9c8646244e629625ac486fa286bf2"
            },
            "dist": {
                "type": "zip",
                "url": "https://api.github.com/repos/sebastianbergmann/global-state/zipball/0ca8db5a5fc9c8646244e629625ac486fa286bf2",
                "reference": "0ca8db5a5fc9c8646244e629625ac486fa286bf2",
                "shasum": ""
            },
            "require": {
                "php": ">=7.3",
                "sebastian/object-reflector": "^2.0",
                "sebastian/recursion-context": "^4.0"
            },
            "require-dev": {
                "ext-dom": "*",
                "phpunit/phpunit": "^9.3"
            },
            "suggest": {
                "ext-uopz": "*"
            },
            "type": "library",
            "extra": {
                "branch-alias": {
                    "dev-master": "5.0-dev"
                }
            },
            "autoload": {
                "classmap": [
                    "src/"
                ]
            },
            "notification-url": "https://packagist.org/downloads/",
            "license": [
                "BSD-3-Clause"
            ],
            "authors": [
                {
                    "name": "Sebastian Bergmann",
                    "email": "sebastian@phpunit.de"
                }
            ],
            "description": "Snapshotting of global state",
            "homepage": "http://www.github.com/sebastianbergmann/global-state",
            "keywords": [
                "global state"
            ],
            "support": {
                "issues": "https://github.com/sebastianbergmann/global-state/issues",
                "source": "https://github.com/sebastianbergmann/global-state/tree/5.0.5"
            },
            "funding": [
                {
                    "url": "https://github.com/sebastianbergmann",
                    "type": "github"
                }
            ],
            "time": "2022-02-14T08:28:10+00:00"
        },
        {
            "name": "sebastian/lines-of-code",
            "version": "1.0.3",
            "source": {
                "type": "git",
                "url": "https://github.com/sebastianbergmann/lines-of-code.git",
                "reference": "c1c2e997aa3146983ed888ad08b15470a2e22ecc"
            },
            "dist": {
                "type": "zip",
                "url": "https://api.github.com/repos/sebastianbergmann/lines-of-code/zipball/c1c2e997aa3146983ed888ad08b15470a2e22ecc",
                "reference": "c1c2e997aa3146983ed888ad08b15470a2e22ecc",
                "shasum": ""
            },
            "require": {
                "nikic/php-parser": "^4.6",
                "php": ">=7.3"
            },
            "require-dev": {
                "phpunit/phpunit": "^9.3"
            },
            "type": "library",
            "extra": {
                "branch-alias": {
                    "dev-master": "1.0-dev"
                }
            },
            "autoload": {
                "classmap": [
                    "src/"
                ]
            },
            "notification-url": "https://packagist.org/downloads/",
            "license": [
                "BSD-3-Clause"
            ],
            "authors": [
                {
                    "name": "Sebastian Bergmann",
                    "email": "sebastian@phpunit.de",
                    "role": "lead"
                }
            ],
            "description": "Library for counting the lines of code in PHP source code",
            "homepage": "https://github.com/sebastianbergmann/lines-of-code",
            "support": {
                "issues": "https://github.com/sebastianbergmann/lines-of-code/issues",
                "source": "https://github.com/sebastianbergmann/lines-of-code/tree/1.0.3"
            },
            "funding": [
                {
                    "url": "https://github.com/sebastianbergmann",
                    "type": "github"
                }
            ],
            "time": "2020-11-28T06:42:11+00:00"
        },
        {
            "name": "sebastian/object-enumerator",
            "version": "4.0.4",
            "source": {
                "type": "git",
                "url": "https://github.com/sebastianbergmann/object-enumerator.git",
                "reference": "5c9eeac41b290a3712d88851518825ad78f45c71"
            },
            "dist": {
                "type": "zip",
                "url": "https://api.github.com/repos/sebastianbergmann/object-enumerator/zipball/5c9eeac41b290a3712d88851518825ad78f45c71",
                "reference": "5c9eeac41b290a3712d88851518825ad78f45c71",
                "shasum": ""
            },
            "require": {
                "php": ">=7.3",
                "sebastian/object-reflector": "^2.0",
                "sebastian/recursion-context": "^4.0"
            },
            "require-dev": {
                "phpunit/phpunit": "^9.3"
            },
            "type": "library",
            "extra": {
                "branch-alias": {
                    "dev-master": "4.0-dev"
                }
            },
            "autoload": {
                "classmap": [
                    "src/"
                ]
            },
            "notification-url": "https://packagist.org/downloads/",
            "license": [
                "BSD-3-Clause"
            ],
            "authors": [
                {
                    "name": "Sebastian Bergmann",
                    "email": "sebastian@phpunit.de"
                }
            ],
            "description": "Traverses array structures and object graphs to enumerate all referenced objects",
            "homepage": "https://github.com/sebastianbergmann/object-enumerator/",
            "support": {
                "issues": "https://github.com/sebastianbergmann/object-enumerator/issues",
                "source": "https://github.com/sebastianbergmann/object-enumerator/tree/4.0.4"
            },
            "funding": [
                {
                    "url": "https://github.com/sebastianbergmann",
                    "type": "github"
                }
            ],
            "time": "2020-10-26T13:12:34+00:00"
        },
        {
            "name": "sebastian/object-reflector",
            "version": "2.0.4",
            "source": {
                "type": "git",
                "url": "https://github.com/sebastianbergmann/object-reflector.git",
                "reference": "b4f479ebdbf63ac605d183ece17d8d7fe49c15c7"
            },
            "dist": {
                "type": "zip",
                "url": "https://api.github.com/repos/sebastianbergmann/object-reflector/zipball/b4f479ebdbf63ac605d183ece17d8d7fe49c15c7",
                "reference": "b4f479ebdbf63ac605d183ece17d8d7fe49c15c7",
                "shasum": ""
            },
            "require": {
                "php": ">=7.3"
            },
            "require-dev": {
                "phpunit/phpunit": "^9.3"
            },
            "type": "library",
            "extra": {
                "branch-alias": {
                    "dev-master": "2.0-dev"
                }
            },
            "autoload": {
                "classmap": [
                    "src/"
                ]
            },
            "notification-url": "https://packagist.org/downloads/",
            "license": [
                "BSD-3-Clause"
            ],
            "authors": [
                {
                    "name": "Sebastian Bergmann",
                    "email": "sebastian@phpunit.de"
                }
            ],
            "description": "Allows reflection of object attributes, including inherited and non-public ones",
            "homepage": "https://github.com/sebastianbergmann/object-reflector/",
            "support": {
                "issues": "https://github.com/sebastianbergmann/object-reflector/issues",
                "source": "https://github.com/sebastianbergmann/object-reflector/tree/2.0.4"
            },
            "funding": [
                {
                    "url": "https://github.com/sebastianbergmann",
                    "type": "github"
                }
            ],
            "time": "2020-10-26T13:14:26+00:00"
        },
        {
            "name": "sebastian/phpcpd",
            "version": "6.0.3",
            "source": {
                "type": "git",
                "url": "https://github.com/sebastianbergmann/phpcpd.git",
                "reference": "f3683aa0db2e8e09287c2bb33a595b2873ea9176"
            },
            "dist": {
                "type": "zip",
                "url": "https://api.github.com/repos/sebastianbergmann/phpcpd/zipball/f3683aa0db2e8e09287c2bb33a595b2873ea9176",
                "reference": "f3683aa0db2e8e09287c2bb33a595b2873ea9176",
                "shasum": ""
            },
            "require": {
                "ext-dom": "*",
                "php": ">=7.3",
                "phpunit/php-file-iterator": "^3.0",
                "phpunit/php-timer": "^5.0",
                "sebastian/cli-parser": "^1.0",
                "sebastian/version": "^3.0"
            },
            "bin": [
                "phpcpd"
            ],
            "type": "library",
            "extra": {
                "branch-alias": {
                    "dev-master": "6.0-dev"
                }
            },
            "autoload": {
                "classmap": [
                    "src/"
                ]
            },
            "notification-url": "https://packagist.org/downloads/",
            "license": [
                "BSD-3-Clause"
            ],
            "authors": [
                {
                    "name": "Sebastian Bergmann",
                    "email": "sebastian@phpunit.de",
                    "role": "lead"
                }
            ],
            "description": "Copy/Paste Detector (CPD) for PHP code.",
            "homepage": "https://github.com/sebastianbergmann/phpcpd",
            "support": {
                "issues": "https://github.com/sebastianbergmann/phpcpd/issues",
                "source": "https://github.com/sebastianbergmann/phpcpd/tree/6.0.3"
            },
            "funding": [
                {
                    "url": "https://github.com/sebastianbergmann",
                    "type": "github"
                }
            ],
            "abandoned": true,
            "time": "2020-12-07T05:39:23+00:00"
        },
        {
            "name": "sebastian/recursion-context",
            "version": "4.0.5",
            "source": {
                "type": "git",
                "url": "https://github.com/sebastianbergmann/recursion-context.git",
                "reference": "e75bd0f07204fec2a0af9b0f3cfe97d05f92efc1"
            },
            "dist": {
                "type": "zip",
                "url": "https://api.github.com/repos/sebastianbergmann/recursion-context/zipball/e75bd0f07204fec2a0af9b0f3cfe97d05f92efc1",
                "reference": "e75bd0f07204fec2a0af9b0f3cfe97d05f92efc1",
                "shasum": ""
            },
            "require": {
                "php": ">=7.3"
            },
            "require-dev": {
                "phpunit/phpunit": "^9.3"
            },
            "type": "library",
            "extra": {
                "branch-alias": {
                    "dev-master": "4.0-dev"
                }
            },
            "autoload": {
                "classmap": [
                    "src/"
                ]
            },
            "notification-url": "https://packagist.org/downloads/",
            "license": [
                "BSD-3-Clause"
            ],
            "authors": [
                {
                    "name": "Sebastian Bergmann",
                    "email": "sebastian@phpunit.de"
                },
                {
                    "name": "Jeff Welch",
                    "email": "whatthejeff@gmail.com"
                },
                {
                    "name": "Adam Harvey",
                    "email": "aharvey@php.net"
                }
            ],
            "description": "Provides functionality to recursively process PHP variables",
            "homepage": "https://github.com/sebastianbergmann/recursion-context",
            "support": {
                "issues": "https://github.com/sebastianbergmann/recursion-context/issues",
                "source": "https://github.com/sebastianbergmann/recursion-context/tree/4.0.5"
            },
            "funding": [
                {
                    "url": "https://github.com/sebastianbergmann",
                    "type": "github"
                }
            ],
            "time": "2023-02-03T06:07:39+00:00"
        },
        {
            "name": "sebastian/resource-operations",
            "version": "3.0.3",
            "source": {
                "type": "git",
                "url": "https://github.com/sebastianbergmann/resource-operations.git",
                "reference": "0f4443cb3a1d92ce809899753bc0d5d5a8dd19a8"
            },
            "dist": {
                "type": "zip",
                "url": "https://api.github.com/repos/sebastianbergmann/resource-operations/zipball/0f4443cb3a1d92ce809899753bc0d5d5a8dd19a8",
                "reference": "0f4443cb3a1d92ce809899753bc0d5d5a8dd19a8",
                "shasum": ""
            },
            "require": {
                "php": ">=7.3"
            },
            "require-dev": {
                "phpunit/phpunit": "^9.0"
            },
            "type": "library",
            "extra": {
                "branch-alias": {
                    "dev-master": "3.0-dev"
                }
            },
            "autoload": {
                "classmap": [
                    "src/"
                ]
            },
            "notification-url": "https://packagist.org/downloads/",
            "license": [
                "BSD-3-Clause"
            ],
            "authors": [
                {
                    "name": "Sebastian Bergmann",
                    "email": "sebastian@phpunit.de"
                }
            ],
            "description": "Provides a list of PHP built-in functions that operate on resources",
            "homepage": "https://www.github.com/sebastianbergmann/resource-operations",
            "support": {
                "issues": "https://github.com/sebastianbergmann/resource-operations/issues",
                "source": "https://github.com/sebastianbergmann/resource-operations/tree/3.0.3"
            },
            "funding": [
                {
                    "url": "https://github.com/sebastianbergmann",
                    "type": "github"
                }
            ],
            "time": "2020-09-28T06:45:17+00:00"
        },
        {
            "name": "sebastian/type",
            "version": "3.2.1",
            "source": {
                "type": "git",
                "url": "https://github.com/sebastianbergmann/type.git",
                "reference": "75e2c2a32f5e0b3aef905b9ed0b179b953b3d7c7"
            },
            "dist": {
                "type": "zip",
                "url": "https://api.github.com/repos/sebastianbergmann/type/zipball/75e2c2a32f5e0b3aef905b9ed0b179b953b3d7c7",
                "reference": "75e2c2a32f5e0b3aef905b9ed0b179b953b3d7c7",
                "shasum": ""
            },
            "require": {
                "php": ">=7.3"
            },
            "require-dev": {
                "phpunit/phpunit": "^9.5"
            },
            "type": "library",
            "extra": {
                "branch-alias": {
                    "dev-master": "3.2-dev"
                }
            },
            "autoload": {
                "classmap": [
                    "src/"
                ]
            },
            "notification-url": "https://packagist.org/downloads/",
            "license": [
                "BSD-3-Clause"
            ],
            "authors": [
                {
                    "name": "Sebastian Bergmann",
                    "email": "sebastian@phpunit.de",
                    "role": "lead"
                }
            ],
            "description": "Collection of value objects that represent the types of the PHP type system",
            "homepage": "https://github.com/sebastianbergmann/type",
            "support": {
                "issues": "https://github.com/sebastianbergmann/type/issues",
                "source": "https://github.com/sebastianbergmann/type/tree/3.2.1"
            },
            "funding": [
                {
                    "url": "https://github.com/sebastianbergmann",
                    "type": "github"
                }
            ],
            "time": "2023-02-03T06:13:03+00:00"
        },
        {
            "name": "sebastian/version",
            "version": "3.0.2",
            "source": {
                "type": "git",
                "url": "https://github.com/sebastianbergmann/version.git",
                "reference": "c6c1022351a901512170118436c764e473f6de8c"
            },
            "dist": {
                "type": "zip",
                "url": "https://api.github.com/repos/sebastianbergmann/version/zipball/c6c1022351a901512170118436c764e473f6de8c",
                "reference": "c6c1022351a901512170118436c764e473f6de8c",
                "shasum": ""
            },
            "require": {
                "php": ">=7.3"
            },
            "type": "library",
            "extra": {
                "branch-alias": {
                    "dev-master": "3.0-dev"
                }
            },
            "autoload": {
                "classmap": [
                    "src/"
                ]
            },
            "notification-url": "https://packagist.org/downloads/",
            "license": [
                "BSD-3-Clause"
            ],
            "authors": [
                {
                    "name": "Sebastian Bergmann",
                    "email": "sebastian@phpunit.de",
                    "role": "lead"
                }
            ],
            "description": "Library that helps with managing the version number of Git-hosted PHP projects",
            "homepage": "https://github.com/sebastianbergmann/version",
            "support": {
                "issues": "https://github.com/sebastianbergmann/version/issues",
                "source": "https://github.com/sebastianbergmann/version/tree/3.0.2"
            },
            "funding": [
                {
                    "url": "https://github.com/sebastianbergmann",
                    "type": "github"
                }
            ],
            "time": "2020-09-28T06:39:44+00:00"
        },
        {
            "name": "squizlabs/php_codesniffer",
            "version": "3.7.2",
            "source": {
                "type": "git",
                "url": "https://github.com/squizlabs/PHP_CodeSniffer.git",
                "reference": "ed8e00df0a83aa96acf703f8c2979ff33341f879"
            },
            "dist": {
                "type": "zip",
                "url": "https://api.github.com/repos/squizlabs/PHP_CodeSniffer/zipball/ed8e00df0a83aa96acf703f8c2979ff33341f879",
                "reference": "ed8e00df0a83aa96acf703f8c2979ff33341f879",
                "shasum": ""
            },
            "require": {
                "ext-simplexml": "*",
                "ext-tokenizer": "*",
                "ext-xmlwriter": "*",
                "php": ">=5.4.0"
            },
            "require-dev": {
                "phpunit/phpunit": "^4.0 || ^5.0 || ^6.0 || ^7.0"
            },
            "bin": [
                "bin/phpcs",
                "bin/phpcbf"
            ],
            "type": "library",
            "extra": {
                "branch-alias": {
                    "dev-master": "3.x-dev"
                }
            },
            "notification-url": "https://packagist.org/downloads/",
            "license": [
                "BSD-3-Clause"
            ],
            "authors": [
                {
                    "name": "Greg Sherwood",
                    "role": "lead"
                }
            ],
            "description": "PHP_CodeSniffer tokenizes PHP, JavaScript and CSS files and detects violations of a defined set of coding standards.",
            "homepage": "https://github.com/squizlabs/PHP_CodeSniffer",
            "keywords": [
                "phpcs",
                "standards",
                "static analysis"
            ],
            "support": {
                "issues": "https://github.com/squizlabs/PHP_CodeSniffer/issues",
                "source": "https://github.com/squizlabs/PHP_CodeSniffer",
                "wiki": "https://github.com/squizlabs/PHP_CodeSniffer/wiki"
            },
            "time": "2023-02-22T23:07:41+00:00"
        },
        {
            "name": "symfony/config",
            "version": "v5.4.21",
            "source": {
                "type": "git",
                "url": "https://github.com/symfony/config.git",
                "reference": "2a6b1111d038adfa15d52c0871e540f3b352d1e4"
            },
            "dist": {
                "type": "zip",
                "url": "https://api.github.com/repos/symfony/config/zipball/2a6b1111d038adfa15d52c0871e540f3b352d1e4",
                "reference": "2a6b1111d038adfa15d52c0871e540f3b352d1e4",
                "shasum": ""
            },
            "require": {
                "php": ">=7.2.5",
                "symfony/deprecation-contracts": "^2.1|^3",
                "symfony/filesystem": "^4.4|^5.0|^6.0",
                "symfony/polyfill-ctype": "~1.8",
                "symfony/polyfill-php80": "^1.16",
                "symfony/polyfill-php81": "^1.22"
            },
            "conflict": {
                "symfony/finder": "<4.4"
            },
            "require-dev": {
                "symfony/event-dispatcher": "^4.4|^5.0|^6.0",
                "symfony/finder": "^4.4|^5.0|^6.0",
                "symfony/messenger": "^4.4|^5.0|^6.0",
                "symfony/service-contracts": "^1.1|^2|^3",
                "symfony/yaml": "^4.4|^5.0|^6.0"
            },
            "suggest": {
                "symfony/yaml": "To use the yaml reference dumper"
            },
            "type": "library",
            "autoload": {
                "psr-4": {
                    "Symfony\\Component\\Config\\": ""
                },
                "exclude-from-classmap": [
                    "/Tests/"
                ]
            },
            "notification-url": "https://packagist.org/downloads/",
            "license": [
                "MIT"
            ],
            "authors": [
                {
                    "name": "Fabien Potencier",
                    "email": "fabien@symfony.com"
                },
                {
                    "name": "Symfony Community",
                    "homepage": "https://symfony.com/contributors"
                }
            ],
            "description": "Helps you find, load, combine, autofill and validate configuration values of any kind",
            "homepage": "https://symfony.com",
            "support": {
                "source": "https://github.com/symfony/config/tree/v5.4.21"
            },
            "funding": [
                {
                    "url": "https://symfony.com/sponsor",
                    "type": "custom"
                },
                {
                    "url": "https://github.com/fabpot",
                    "type": "github"
                },
                {
                    "url": "https://tidelift.com/funding/github/packagist/symfony/symfony",
                    "type": "tidelift"
                }
            ],
            "time": "2023-02-14T08:03:56+00:00"
        },
        {
            "name": "symfony/css-selector",
            "version": "v5.4.21",
            "source": {
                "type": "git",
                "url": "https://github.com/symfony/css-selector.git",
                "reference": "95f3c7468db1da8cc360b24fa2a26e7cefcb355d"
            },
            "dist": {
                "type": "zip",
                "url": "https://api.github.com/repos/symfony/css-selector/zipball/95f3c7468db1da8cc360b24fa2a26e7cefcb355d",
                "reference": "95f3c7468db1da8cc360b24fa2a26e7cefcb355d",
                "shasum": ""
            },
            "require": {
                "php": ">=7.2.5",
                "symfony/polyfill-php80": "^1.16"
            },
            "type": "library",
            "autoload": {
                "psr-4": {
                    "Symfony\\Component\\CssSelector\\": ""
                },
                "exclude-from-classmap": [
                    "/Tests/"
                ]
            },
            "notification-url": "https://packagist.org/downloads/",
            "license": [
                "MIT"
            ],
            "authors": [
                {
                    "name": "Fabien Potencier",
                    "email": "fabien@symfony.com"
                },
                {
                    "name": "Jean-François Simon",
                    "email": "jeanfrancois.simon@sensiolabs.com"
                },
                {
                    "name": "Symfony Community",
                    "homepage": "https://symfony.com/contributors"
                }
            ],
            "description": "Converts CSS selectors to XPath expressions",
            "homepage": "https://symfony.com",
            "support": {
                "source": "https://github.com/symfony/css-selector/tree/v5.4.21"
            },
            "funding": [
                {
                    "url": "https://symfony.com/sponsor",
                    "type": "custom"
                },
                {
                    "url": "https://github.com/fabpot",
                    "type": "github"
                },
                {
                    "url": "https://tidelift.com/funding/github/packagist/symfony/symfony",
                    "type": "tidelift"
                }
            ],
            "time": "2023-02-14T08:03:56+00:00"
        },
        {
            "name": "symfony/dependency-injection",
            "version": "v5.4.24",
            "source": {
                "type": "git",
                "url": "https://github.com/symfony/dependency-injection.git",
                "reference": "4645e032d0963fb614969398ca28e47605b1a7da"
            },
            "dist": {
                "type": "zip",
                "url": "https://api.github.com/repos/symfony/dependency-injection/zipball/4645e032d0963fb614969398ca28e47605b1a7da",
                "reference": "4645e032d0963fb614969398ca28e47605b1a7da",
                "shasum": ""
            },
            "require": {
                "php": ">=7.2.5",
                "psr/container": "^1.1.1",
                "symfony/deprecation-contracts": "^2.1|^3",
                "symfony/polyfill-php80": "^1.16",
                "symfony/polyfill-php81": "^1.22",
                "symfony/service-contracts": "^1.1.6|^2"
            },
            "conflict": {
                "ext-psr": "<1.1|>=2",
                "symfony/config": "<5.3",
                "symfony/finder": "<4.4",
                "symfony/proxy-manager-bridge": "<4.4",
                "symfony/yaml": "<4.4.26"
            },
            "provide": {
                "psr/container-implementation": "1.0",
                "symfony/service-implementation": "1.0|2.0"
            },
            "require-dev": {
                "symfony/config": "^5.3|^6.0",
                "symfony/expression-language": "^4.4|^5.0|^6.0",
                "symfony/yaml": "^4.4.26|^5.0|^6.0"
            },
            "suggest": {
                "symfony/config": "",
                "symfony/expression-language": "For using expressions in service container configuration",
                "symfony/finder": "For using double-star glob patterns or when GLOB_BRACE portability is required",
                "symfony/proxy-manager-bridge": "Generate service proxies to lazy load them",
                "symfony/yaml": ""
            },
            "type": "library",
            "autoload": {
                "psr-4": {
                    "Symfony\\Component\\DependencyInjection\\": ""
                },
                "exclude-from-classmap": [
                    "/Tests/"
                ]
            },
            "notification-url": "https://packagist.org/downloads/",
            "license": [
                "MIT"
            ],
            "authors": [
                {
                    "name": "Fabien Potencier",
                    "email": "fabien@symfony.com"
                },
                {
                    "name": "Symfony Community",
                    "homepage": "https://symfony.com/contributors"
                }
            ],
            "description": "Allows you to standardize and centralize the way objects are constructed in your application",
            "homepage": "https://symfony.com",
            "support": {
                "source": "https://github.com/symfony/dependency-injection/tree/v5.4.24"
            },
            "funding": [
                {
                    "url": "https://symfony.com/sponsor",
                    "type": "custom"
                },
                {
                    "url": "https://github.com/fabpot",
                    "type": "github"
                },
                {
                    "url": "https://tidelift.com/funding/github/packagist/symfony/symfony",
                    "type": "tidelift"
                }
            ],
            "time": "2023-05-05T14:42:55+00:00"
        },
        {
            "name": "symfony/event-dispatcher",
            "version": "v5.4.22",
            "source": {
                "type": "git",
                "url": "https://github.com/symfony/event-dispatcher.git",
                "reference": "1df20e45d56da29a4b1d8259dd6e950acbf1b13f"
            },
            "dist": {
                "type": "zip",
                "url": "https://api.github.com/repos/symfony/event-dispatcher/zipball/1df20e45d56da29a4b1d8259dd6e950acbf1b13f",
                "reference": "1df20e45d56da29a4b1d8259dd6e950acbf1b13f",
                "shasum": ""
            },
            "require": {
                "php": ">=7.2.5",
                "symfony/deprecation-contracts": "^2.1|^3",
                "symfony/event-dispatcher-contracts": "^2|^3",
                "symfony/polyfill-php80": "^1.16"
            },
            "conflict": {
                "symfony/dependency-injection": "<4.4"
            },
            "provide": {
                "psr/event-dispatcher-implementation": "1.0",
                "symfony/event-dispatcher-implementation": "2.0"
            },
            "require-dev": {
                "psr/log": "^1|^2|^3",
                "symfony/config": "^4.4|^5.0|^6.0",
                "symfony/dependency-injection": "^4.4|^5.0|^6.0",
                "symfony/error-handler": "^4.4|^5.0|^6.0",
                "symfony/expression-language": "^4.4|^5.0|^6.0",
                "symfony/http-foundation": "^4.4|^5.0|^6.0",
                "symfony/service-contracts": "^1.1|^2|^3",
                "symfony/stopwatch": "^4.4|^5.0|^6.0"
            },
            "suggest": {
                "symfony/dependency-injection": "",
                "symfony/http-kernel": ""
            },
            "type": "library",
            "autoload": {
                "psr-4": {
                    "Symfony\\Component\\EventDispatcher\\": ""
                },
                "exclude-from-classmap": [
                    "/Tests/"
                ]
            },
            "notification-url": "https://packagist.org/downloads/",
            "license": [
                "MIT"
            ],
            "authors": [
                {
                    "name": "Fabien Potencier",
                    "email": "fabien@symfony.com"
                },
                {
                    "name": "Symfony Community",
                    "homepage": "https://symfony.com/contributors"
                }
            ],
            "description": "Provides tools that allow your application components to communicate with each other by dispatching events and listening to them",
            "homepage": "https://symfony.com",
            "support": {
                "source": "https://github.com/symfony/event-dispatcher/tree/v5.4.22"
            },
            "funding": [
                {
                    "url": "https://symfony.com/sponsor",
                    "type": "custom"
                },
                {
                    "url": "https://github.com/fabpot",
                    "type": "github"
                },
                {
                    "url": "https://tidelift.com/funding/github/packagist/symfony/symfony",
                    "type": "tidelift"
                }
            ],
            "time": "2023-03-17T11:31:58+00:00"
        },
        {
            "name": "symfony/event-dispatcher-contracts",
            "version": "v2.5.2",
            "source": {
                "type": "git",
                "url": "https://github.com/symfony/event-dispatcher-contracts.git",
                "reference": "f98b54df6ad059855739db6fcbc2d36995283fe1"
            },
            "dist": {
                "type": "zip",
                "url": "https://api.github.com/repos/symfony/event-dispatcher-contracts/zipball/f98b54df6ad059855739db6fcbc2d36995283fe1",
                "reference": "f98b54df6ad059855739db6fcbc2d36995283fe1",
                "shasum": ""
            },
            "require": {
                "php": ">=7.2.5",
                "psr/event-dispatcher": "^1"
            },
            "suggest": {
                "symfony/event-dispatcher-implementation": ""
            },
            "type": "library",
            "extra": {
                "branch-alias": {
                    "dev-main": "2.5-dev"
                },
                "thanks": {
                    "name": "symfony/contracts",
                    "url": "https://github.com/symfony/contracts"
                }
            },
            "autoload": {
                "psr-4": {
                    "Symfony\\Contracts\\EventDispatcher\\": ""
                }
            },
            "notification-url": "https://packagist.org/downloads/",
            "license": [
                "MIT"
            ],
            "authors": [
                {
                    "name": "Nicolas Grekas",
                    "email": "p@tchwork.com"
                },
                {
                    "name": "Symfony Community",
                    "homepage": "https://symfony.com/contributors"
                }
            ],
            "description": "Generic abstractions related to dispatching event",
            "homepage": "https://symfony.com",
            "keywords": [
                "abstractions",
                "contracts",
                "decoupling",
                "interfaces",
                "interoperability",
                "standards"
            ],
            "support": {
                "source": "https://github.com/symfony/event-dispatcher-contracts/tree/v2.5.2"
            },
            "funding": [
                {
                    "url": "https://symfony.com/sponsor",
                    "type": "custom"
                },
                {
                    "url": "https://github.com/fabpot",
                    "type": "github"
                },
                {
                    "url": "https://tidelift.com/funding/github/packagist/symfony/symfony",
                    "type": "tidelift"
                }
            ],
            "time": "2022-01-02T09:53:40+00:00"
        },
        {
            "name": "symfony/filesystem",
            "version": "v5.4.23",
            "source": {
                "type": "git",
                "url": "https://github.com/symfony/filesystem.git",
                "reference": "b2f79d86cd9e7de0fff6d03baa80eaed7a5f38b5"
            },
            "dist": {
                "type": "zip",
                "url": "https://api.github.com/repos/symfony/filesystem/zipball/b2f79d86cd9e7de0fff6d03baa80eaed7a5f38b5",
                "reference": "b2f79d86cd9e7de0fff6d03baa80eaed7a5f38b5",
                "shasum": ""
            },
            "require": {
                "php": ">=7.2.5",
                "symfony/polyfill-ctype": "~1.8",
                "symfony/polyfill-mbstring": "~1.8",
                "symfony/polyfill-php80": "^1.16"
            },
            "type": "library",
            "autoload": {
                "psr-4": {
                    "Symfony\\Component\\Filesystem\\": ""
                },
                "exclude-from-classmap": [
                    "/Tests/"
                ]
            },
            "notification-url": "https://packagist.org/downloads/",
            "license": [
                "MIT"
            ],
            "authors": [
                {
                    "name": "Fabien Potencier",
                    "email": "fabien@symfony.com"
                },
                {
                    "name": "Symfony Community",
                    "homepage": "https://symfony.com/contributors"
                }
            ],
            "description": "Provides basic utilities for the filesystem",
            "homepage": "https://symfony.com",
            "support": {
                "source": "https://github.com/symfony/filesystem/tree/v5.4.23"
            },
            "funding": [
                {
                    "url": "https://symfony.com/sponsor",
                    "type": "custom"
                },
                {
                    "url": "https://github.com/fabpot",
                    "type": "github"
                },
                {
                    "url": "https://tidelift.com/funding/github/packagist/symfony/symfony",
                    "type": "tidelift"
                }
            ],
            "time": "2023-03-02T11:38:35+00:00"
        },
        {
            "name": "symfony/finder",
            "version": "v5.4.21",
            "source": {
                "type": "git",
                "url": "https://github.com/symfony/finder.git",
                "reference": "078e9a5e1871fcfe6a5ce421b539344c21afef19"
            },
            "dist": {
                "type": "zip",
                "url": "https://api.github.com/repos/symfony/finder/zipball/078e9a5e1871fcfe6a5ce421b539344c21afef19",
                "reference": "078e9a5e1871fcfe6a5ce421b539344c21afef19",
                "shasum": ""
            },
            "require": {
                "php": ">=7.2.5",
                "symfony/deprecation-contracts": "^2.1|^3",
                "symfony/polyfill-php80": "^1.16"
            },
            "type": "library",
            "autoload": {
                "psr-4": {
                    "Symfony\\Component\\Finder\\": ""
                },
                "exclude-from-classmap": [
                    "/Tests/"
                ]
            },
            "notification-url": "https://packagist.org/downloads/",
            "license": [
                "MIT"
            ],
            "authors": [
                {
                    "name": "Fabien Potencier",
                    "email": "fabien@symfony.com"
                },
                {
                    "name": "Symfony Community",
                    "homepage": "https://symfony.com/contributors"
                }
            ],
            "description": "Finds files and directories via an intuitive fluent interface",
            "homepage": "https://symfony.com",
            "support": {
                "source": "https://github.com/symfony/finder/tree/v5.4.21"
            },
            "funding": [
                {
                    "url": "https://symfony.com/sponsor",
                    "type": "custom"
                },
                {
                    "url": "https://github.com/fabpot",
                    "type": "github"
                },
                {
                    "url": "https://tidelift.com/funding/github/packagist/symfony/symfony",
                    "type": "tidelift"
                }
            ],
            "time": "2023-02-16T09:33:00+00:00"
        },
        {
            "name": "symfony/options-resolver",
            "version": "v5.4.21",
            "source": {
                "type": "git",
                "url": "https://github.com/symfony/options-resolver.git",
                "reference": "4fe5cf6ede71096839f0e4b4444d65dd3a7c1eb9"
            },
            "dist": {
                "type": "zip",
                "url": "https://api.github.com/repos/symfony/options-resolver/zipball/4fe5cf6ede71096839f0e4b4444d65dd3a7c1eb9",
                "reference": "4fe5cf6ede71096839f0e4b4444d65dd3a7c1eb9",
                "shasum": ""
            },
            "require": {
                "php": ">=7.2.5",
                "symfony/deprecation-contracts": "^2.1|^3",
                "symfony/polyfill-php73": "~1.0",
                "symfony/polyfill-php80": "^1.16"
            },
            "type": "library",
            "autoload": {
                "psr-4": {
                    "Symfony\\Component\\OptionsResolver\\": ""
                },
                "exclude-from-classmap": [
                    "/Tests/"
                ]
            },
            "notification-url": "https://packagist.org/downloads/",
            "license": [
                "MIT"
            ],
            "authors": [
                {
                    "name": "Fabien Potencier",
                    "email": "fabien@symfony.com"
                },
                {
                    "name": "Symfony Community",
                    "homepage": "https://symfony.com/contributors"
                }
            ],
            "description": "Provides an improved replacement for the array_replace PHP function",
            "homepage": "https://symfony.com",
            "keywords": [
                "config",
                "configuration",
                "options"
            ],
            "support": {
                "source": "https://github.com/symfony/options-resolver/tree/v5.4.21"
            },
            "funding": [
                {
                    "url": "https://symfony.com/sponsor",
                    "type": "custom"
                },
                {
                    "url": "https://github.com/fabpot",
                    "type": "github"
                },
                {
                    "url": "https://tidelift.com/funding/github/packagist/symfony/symfony",
                    "type": "tidelift"
                }
            ],
            "time": "2023-02-14T08:03:56+00:00"
        },
        {
            "name": "symfony/polyfill-php81",
            "version": "v1.27.0",
            "source": {
                "type": "git",
                "url": "https://github.com/symfony/polyfill-php81.git",
                "reference": "707403074c8ea6e2edaf8794b0157a0bfa52157a"
            },
            "dist": {
                "type": "zip",
                "url": "https://api.github.com/repos/symfony/polyfill-php81/zipball/707403074c8ea6e2edaf8794b0157a0bfa52157a",
                "reference": "707403074c8ea6e2edaf8794b0157a0bfa52157a",
                "shasum": ""
            },
            "require": {
                "php": ">=7.1"
            },
            "type": "library",
            "extra": {
                "branch-alias": {
                    "dev-main": "1.27-dev"
                },
                "thanks": {
                    "name": "symfony/polyfill",
                    "url": "https://github.com/symfony/polyfill"
                }
            },
            "autoload": {
                "files": [
                    "bootstrap.php"
                ],
                "psr-4": {
                    "Symfony\\Polyfill\\Php81\\": ""
                },
                "classmap": [
                    "Resources/stubs"
                ]
            },
            "notification-url": "https://packagist.org/downloads/",
            "license": [
                "MIT"
            ],
            "authors": [
                {
                    "name": "Nicolas Grekas",
                    "email": "p@tchwork.com"
                },
                {
                    "name": "Symfony Community",
                    "homepage": "https://symfony.com/contributors"
                }
            ],
            "description": "Symfony polyfill backporting some PHP 8.1+ features to lower PHP versions",
            "homepage": "https://symfony.com",
            "keywords": [
                "compatibility",
                "polyfill",
                "portable",
                "shim"
            ],
            "support": {
                "source": "https://github.com/symfony/polyfill-php81/tree/v1.27.0"
            },
            "funding": [
                {
                    "url": "https://symfony.com/sponsor",
                    "type": "custom"
                },
                {
                    "url": "https://github.com/fabpot",
                    "type": "github"
                },
                {
                    "url": "https://tidelift.com/funding/github/packagist/symfony/symfony",
                    "type": "tidelift"
                }
            ],
            "time": "2022-11-03T14:55:06+00:00"
        },
        {
            "name": "symfony/process",
            "version": "v5.4.24",
            "source": {
                "type": "git",
                "url": "https://github.com/symfony/process.git",
                "reference": "e3c46cc5689c8782944274bb30702106ecbe3b64"
            },
            "dist": {
                "type": "zip",
                "url": "https://api.github.com/repos/symfony/process/zipball/e3c46cc5689c8782944274bb30702106ecbe3b64",
                "reference": "e3c46cc5689c8782944274bb30702106ecbe3b64",
                "shasum": ""
            },
            "require": {
                "php": ">=7.2.5",
                "symfony/polyfill-php80": "^1.16"
            },
            "type": "library",
            "autoload": {
                "psr-4": {
                    "Symfony\\Component\\Process\\": ""
                },
                "exclude-from-classmap": [
                    "/Tests/"
                ]
            },
            "notification-url": "https://packagist.org/downloads/",
            "license": [
                "MIT"
            ],
            "authors": [
                {
                    "name": "Fabien Potencier",
                    "email": "fabien@symfony.com"
                },
                {
                    "name": "Symfony Community",
                    "homepage": "https://symfony.com/contributors"
                }
            ],
            "description": "Executes commands in sub-processes",
            "homepage": "https://symfony.com",
            "support": {
                "source": "https://github.com/symfony/process/tree/v5.4.24"
            },
            "funding": [
                {
                    "url": "https://symfony.com/sponsor",
                    "type": "custom"
                },
                {
                    "url": "https://github.com/fabpot",
                    "type": "github"
                },
                {
                    "url": "https://tidelift.com/funding/github/packagist/symfony/symfony",
                    "type": "tidelift"
                }
            ],
            "time": "2023-05-17T11:26:05+00:00"
        },
        {
            "name": "symfony/stopwatch",
            "version": "v5.4.21",
            "source": {
                "type": "git",
                "url": "https://github.com/symfony/stopwatch.git",
                "reference": "f83692cd869a6f2391691d40a01e8acb89e76fee"
            },
            "dist": {
                "type": "zip",
                "url": "https://api.github.com/repos/symfony/stopwatch/zipball/f83692cd869a6f2391691d40a01e8acb89e76fee",
                "reference": "f83692cd869a6f2391691d40a01e8acb89e76fee",
                "shasum": ""
            },
            "require": {
                "php": ">=7.2.5",
                "symfony/service-contracts": "^1|^2|^3"
            },
            "type": "library",
            "autoload": {
                "psr-4": {
                    "Symfony\\Component\\Stopwatch\\": ""
                },
                "exclude-from-classmap": [
                    "/Tests/"
                ]
            },
            "notification-url": "https://packagist.org/downloads/",
            "license": [
                "MIT"
            ],
            "authors": [
                {
                    "name": "Fabien Potencier",
                    "email": "fabien@symfony.com"
                },
                {
                    "name": "Symfony Community",
                    "homepage": "https://symfony.com/contributors"
                }
            ],
            "description": "Provides a way to profile code",
            "homepage": "https://symfony.com",
            "support": {
                "source": "https://github.com/symfony/stopwatch/tree/v5.4.21"
            },
            "funding": [
                {
                    "url": "https://symfony.com/sponsor",
                    "type": "custom"
                },
                {
                    "url": "https://github.com/fabpot",
                    "type": "github"
                },
                {
                    "url": "https://tidelift.com/funding/github/packagist/symfony/symfony",
                    "type": "tidelift"
                }
            ],
            "time": "2023-02-14T08:03:56+00:00"
        },
        {
            "name": "textalk/websocket",
            "version": "1.6.3",
            "source": {
                "type": "git",
                "url": "https://github.com/Textalk/websocket-php.git",
                "reference": "67de79745b1a357caf812bfc44e0abf481cee012"
            },
            "dist": {
                "type": "zip",
                "url": "https://api.github.com/repos/Textalk/websocket-php/zipball/67de79745b1a357caf812bfc44e0abf481cee012",
                "reference": "67de79745b1a357caf812bfc44e0abf481cee012",
                "shasum": ""
            },
            "require": {
                "php": "^7.4 | ^8.0",
                "phrity/net-uri": "^1.0",
                "phrity/util-errorhandler": "^1.0",
                "psr/http-message": "^1.0",
                "psr/log": "^1.0 | ^2.0 | ^3.0"
            },
            "require-dev": {
                "php-coveralls/php-coveralls": "^2.0",
                "phpunit/phpunit": "^9.0",
                "squizlabs/php_codesniffer": "^3.5"
            },
            "type": "library",
            "autoload": {
                "psr-4": {
                    "WebSocket\\": "lib"
                }
            },
            "notification-url": "https://packagist.org/downloads/",
            "license": [
                "ISC"
            ],
            "authors": [
                {
                    "name": "Fredrik Liljegren"
                },
                {
                    "name": "Sören Jensen"
                }
            ],
            "description": "WebSocket client and server",
            "support": {
                "issues": "https://github.com/Textalk/websocket-php/issues",
                "source": "https://github.com/Textalk/websocket-php/tree/1.6.3"
            },
            "time": "2022-11-07T18:59:33+00:00"
        },
        {
            "name": "theseer/tokenizer",
            "version": "1.2.1",
            "source": {
                "type": "git",
                "url": "https://github.com/theseer/tokenizer.git",
                "reference": "34a41e998c2183e22995f158c581e7b5e755ab9e"
            },
            "dist": {
                "type": "zip",
                "url": "https://api.github.com/repos/theseer/tokenizer/zipball/34a41e998c2183e22995f158c581e7b5e755ab9e",
                "reference": "34a41e998c2183e22995f158c581e7b5e755ab9e",
                "shasum": ""
            },
            "require": {
                "ext-dom": "*",
                "ext-tokenizer": "*",
                "ext-xmlwriter": "*",
                "php": "^7.2 || ^8.0"
            },
            "type": "library",
            "autoload": {
                "classmap": [
                    "src/"
                ]
            },
            "notification-url": "https://packagist.org/downloads/",
            "license": [
                "BSD-3-Clause"
            ],
            "authors": [
                {
                    "name": "Arne Blankerts",
                    "email": "arne@blankerts.de",
                    "role": "Developer"
                }
            ],
            "description": "A small library for converting tokenized PHP source code into XML and potentially other formats",
            "support": {
                "issues": "https://github.com/theseer/tokenizer/issues",
                "source": "https://github.com/theseer/tokenizer/tree/1.2.1"
            },
            "funding": [
                {
                    "url": "https://github.com/theseer",
                    "type": "github"
                }
            ],
            "time": "2021-07-28T10:34:58+00:00"
        }
    ],
    "aliases": [],
    "minimum-stability": "stable",
    "stability-flags": {
        "ahand/mobileesp": 20
    },
    "prefer-stable": false,
    "prefer-lowest": false,
    "platform": {
        "php": ">=8.0"
    },
    "platform-dev": [],
    "platform-overrides": {
        "php": "8.0"
    },
    "plugin-api-version": "2.2.0"
}<|MERGE_RESOLUTION|>--- conflicted
+++ resolved
@@ -4,11 +4,7 @@
         "Read more about it at https://getcomposer.org/doc/01-basic-usage.md#installing-dependencies",
         "This file is @generated automatically"
     ],
-<<<<<<< HEAD
-    "content-hash": "93d47f270bef821109d2719cb69af01b",
-=======
-    "content-hash": "a211822b0fbda947d665a250d0a3b61f",
->>>>>>> 2f03f18c
+    "content-hash": "bc8c81b9a589f0bdd6444626ad61c759",
     "packages": [
         {
             "name": "ahand/mobileesp",
