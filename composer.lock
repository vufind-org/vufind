--- conflicted
+++ resolved
@@ -4,11 +4,7 @@
         "Read more about it at https://getcomposer.org/doc/01-basic-usage.md#installing-dependencies",
         "This file is @generated automatically"
     ],
-<<<<<<< HEAD
-    "content-hash": "c2e1400caa68c7e52f82bd11d456eefa",
-=======
     "content-hash": "0a67aa528b13a74a113df3fdadf03781",
->>>>>>> 065f643c
     "packages": [
         {
             "name": "ahand/mobileesp",
@@ -3268,18 +3264,6 @@
         },
         {
             "name": "laminas/laminas-math",
-<<<<<<< HEAD
-            "version": "3.5.0",
-            "source": {
-                "type": "git",
-                "url": "https://github.com/laminas/laminas-math.git",
-                "reference": "146d8187ab247ae152e811a6704a953d43537381"
-            },
-            "dist": {
-                "type": "zip",
-                "url": "https://api.github.com/repos/laminas/laminas-math/zipball/146d8187ab247ae152e811a6704a953d43537381",
-                "reference": "146d8187ab247ae152e811a6704a953d43537381",
-=======
             "version": "3.4.0",
             "source": {
                 "type": "git",
@@ -3290,15 +3274,11 @@
                 "type": "zip",
                 "url": "https://api.github.com/repos/laminas/laminas-math/zipball/79f6453a47a5774cf3736c5c66cb4818486681da",
                 "reference": "79f6453a47a5774cf3736c5c66cb4818486681da",
->>>>>>> 065f643c
                 "shasum": ""
             },
             "require": {
                 "ext-mbstring": "*",
-<<<<<<< HEAD
-=======
                 "laminas/laminas-zendframework-bridge": "^1.0",
->>>>>>> 065f643c
                 "php": "^7.3 || ~8.0.0 || ~8.1.0"
             },
             "conflict": {
@@ -3340,11 +3320,7 @@
                     "type": "community_bridge"
                 }
             ],
-<<<<<<< HEAD
-            "time": "2021-12-06T02:02:07+00:00"
-=======
             "time": "2021-10-09T15:15:23+00:00"
->>>>>>> 065f643c
         },
         {
             "name": "laminas/laminas-mime",
@@ -9173,18 +9149,6 @@
         },
         {
             "name": "phpunit/php-code-coverage",
-<<<<<<< HEAD
-            "version": "9.2.10",
-            "source": {
-                "type": "git",
-                "url": "https://github.com/sebastianbergmann/php-code-coverage.git",
-                "reference": "d5850aaf931743067f4bfc1ae4cbd06468400687"
-            },
-            "dist": {
-                "type": "zip",
-                "url": "https://api.github.com/repos/sebastianbergmann/php-code-coverage/zipball/d5850aaf931743067f4bfc1ae4cbd06468400687",
-                "reference": "d5850aaf931743067f4bfc1ae4cbd06468400687",
-=======
             "version": "9.2.9",
             "source": {
                 "type": "git",
@@ -9195,7 +9159,6 @@
                 "type": "zip",
                 "url": "https://api.github.com/repos/sebastianbergmann/php-code-coverage/zipball/f301eb1453c9e7a1bc912ee8b0ea9db22c60223b",
                 "reference": "f301eb1453c9e7a1bc912ee8b0ea9db22c60223b",
->>>>>>> 065f643c
                 "shasum": ""
             },
             "require": {
@@ -9249,24 +9212,17 @@
                 "testing",
                 "xunit"
             ],
-<<<<<<< HEAD
-=======
             "support": {
                 "issues": "https://github.com/sebastianbergmann/php-code-coverage/issues",
                 "source": "https://github.com/sebastianbergmann/php-code-coverage/tree/9.2.9"
             },
->>>>>>> 065f643c
             "funding": [
                 {
                     "url": "https://github.com/sebastianbergmann",
                     "type": "github"
                 }
             ],
-<<<<<<< HEAD
-            "time": "2021-12-05T09:12:13+00:00"
-=======
             "time": "2021-11-19T15:21:02+00:00"
->>>>>>> 065f643c
         },
         {
             "name": "phpunit/php-file-iterator",
