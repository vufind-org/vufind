{
    "_readme": [
        "This file locks the dependencies of your project to a known state",
        "Read more about it at https://getcomposer.org/doc/01-basic-usage.md#composer-lock-the-lock-file",
        "This file is @generated automatically"
    ],
<<<<<<< HEAD
    "content-hash": "216236d659f78bc38ef2fc61f92a9bbe",
=======
    "content-hash": "6657593484feff7f6327c709fd666e8b",
>>>>>>> e265beaf
    "packages": [
        {
            "name": "aferrandini/phpqrcode",
            "version": "1.0.1",
            "source": {
                "type": "git",
                "url": "https://github.com/aferrandini/PHPQRCode.git",
                "reference": "3c1c0454d43710ab5bbe19a51ad4cb41c22e3d46"
            },
            "dist": {
                "type": "zip",
                "url": "https://api.github.com/repos/aferrandini/PHPQRCode/zipball/3c1c0454d43710ab5bbe19a51ad4cb41c22e3d46",
                "reference": "3c1c0454d43710ab5bbe19a51ad4cb41c22e3d46",
                "shasum": ""
            },
            "require": {
                "php": ">=5.3.0"
            },
            "type": "library",
            "autoload": {
                "psr-0": {
                    "PHPQRCode": "lib/"
                }
            },
            "notification-url": "https://packagist.org/downloads/",
            "license": [
                "MIT"
            ],
            "authors": [
                {
                    "name": "Ariel Ferrandini",
                    "email": "arielferrandini@gmail.com",
                    "homepage": "http://www.ferrandini.com/",
                    "role": "Developer"
                }
            ],
            "description": "PHPQRCode porting and changed for PHP 5.3 compatibility",
            "homepage": "https://github.com/aferrandini/PHPQRCode",
            "keywords": [
                "barcode",
                "php",
                "qrcode"
            ],
            "time": "2013-07-08T09:39:08+00:00"
        },
        {
            "name": "ahand/mobileesp",
            "version": "dev-master",
            "source": {
                "type": "git",
                "url": "https://github.com/ahand/mobileesp.git",
                "reference": "c02055dbe9baee63aab11438f4d7b5d25075d347"
            },
            "dist": {
                "type": "zip",
                "url": "https://api.github.com/repos/ahand/mobileesp/zipball/c02055dbe9baee63aab11438f4d7b5d25075d347",
                "reference": "c02055dbe9baee63aab11438f4d7b5d25075d347",
                "shasum": ""
            },
            "type": "library",
            "autoload": {
                "classmap": [
                    "PHP"
                ]
            },
            "notification-url": "https://packagist.org/downloads/",
            "license": [
                "Apache-2.0"
            ],
            "authors": [
                {
                    "name": "Anthony Hand",
                    "email": "anthony.hand@gmail.com",
                    "role": "Maintainer"
                }
            ],
            "description": "Since 2008, MobileESP provides web site developers an easy-to-use and lightweight API for detecting whether visitors are using a mobile device, and if so, what kind. The APIs provide simple boolean results ('true' or 'false') for identifying individual device categories (such as iPhone, BlackBerry, Android, and Windows Mobile), device capabilities (e.g., J2ME), and broad classes of devices, such as 'iPhone Tier' (iPhone/Android/Tizen) or 'Tablet Tier.' APIs are available in PHP, JavaScript, Java, C#, Ruby Python, and more.",
            "homepage": "http://www.mobileesp.org",
            "keywords": [
                "Mobile-Detect",
                "browser",
                "detect android",
                "detect ipad",
                "detect iphone",
                "detect tablet",
                "mobile",
                "mobile detect",
                "mobile detector",
                "mobile device",
                "mobile esp",
                "mobile redirect",
                "mobile view managing",
                "mobiledetect",
                "responsive web",
                "user agent",
                "useragent"
            ],
            "time": "2017-06-06 22:20:56"
        },
        {
            "name": "cap60552/php-sip2",
            "version": "v1.0.0",
            "source": {
                "type": "git",
                "url": "https://github.com/cap60552/php-sip2.git",
                "reference": "9904f94e857b7d4d4fd494f2d6634dcaf0d6e2c1"
            },
            "dist": {
                "type": "zip",
                "url": "https://api.github.com/repos/cap60552/php-sip2/zipball/9904f94e857b7d4d4fd494f2d6634dcaf0d6e2c1",
                "reference": "9904f94e857b7d4d4fd494f2d6634dcaf0d6e2c1",
                "shasum": ""
            },
            "type": "library",
            "autoload": {
                "classmap": [
                    "/"
                ]
            },
            "notification-url": "https://packagist.org/downloads/",
            "license": [
                "GPL-3.0"
            ],
            "authors": [
                {
                    "name": "John Wohlers",
                    "email": "john@wohlershome.net",
                    "role": "Maintainer"
                }
            ],
            "description": "PHP class library to facilitate communication with Integrated Library System (ILS) servers via 3M's SIP2.",
            "homepage": "https://github.com/cap60552/php-sip2",
            "time": "2015-11-03T04:42:39+00:00"
        },
        {
            "name": "container-interop/container-interop",
            "version": "1.2.0",
            "source": {
                "type": "git",
                "url": "https://github.com/container-interop/container-interop.git",
                "reference": "79cbf1341c22ec75643d841642dd5d6acd83bdb8"
            },
            "dist": {
                "type": "zip",
                "url": "https://api.github.com/repos/container-interop/container-interop/zipball/79cbf1341c22ec75643d841642dd5d6acd83bdb8",
                "reference": "79cbf1341c22ec75643d841642dd5d6acd83bdb8",
                "shasum": ""
            },
            "require": {
                "psr/container": "^1.0"
            },
            "type": "library",
            "autoload": {
                "psr-4": {
                    "Interop\\Container\\": "src/Interop/Container/"
                }
            },
            "notification-url": "https://packagist.org/downloads/",
            "license": [
                "MIT"
            ],
            "description": "Promoting the interoperability of container objects (DIC, SL, etc.)",
            "homepage": "https://github.com/container-interop/container-interop",
            "time": "2017-02-14T19:40:03+00:00"
        },
        {
            "name": "filp/whoops",
            "version": "2.1.9",
            "source": {
                "type": "git",
                "url": "https://github.com/filp/whoops.git",
                "reference": "b238974e1c7cc1859b0c16ddc1c02ecb70ecc07f"
            },
            "dist": {
                "type": "zip",
                "url": "https://api.github.com/repos/filp/whoops/zipball/b238974e1c7cc1859b0c16ddc1c02ecb70ecc07f",
                "reference": "b238974e1c7cc1859b0c16ddc1c02ecb70ecc07f",
                "shasum": ""
            },
            "require": {
                "php": "^5.5.9 || ^7.0",
                "psr/log": "^1.0.1"
            },
            "require-dev": {
                "mockery/mockery": "0.9.*",
                "phpunit/phpunit": "^4.8 || ^5.0",
                "symfony/var-dumper": "^2.6 || ^3.0"
            },
            "suggest": {
                "symfony/var-dumper": "Pretty print complex values better with var-dumper available",
                "whoops/soap": "Formats errors as SOAP responses"
            },
            "type": "library",
            "extra": {
                "branch-alias": {
                    "dev-master": "2.0-dev"
                }
            },
            "autoload": {
                "psr-4": {
                    "Whoops\\": "src/Whoops/"
                }
            },
            "notification-url": "https://packagist.org/downloads/",
            "license": [
                "MIT"
            ],
            "authors": [
                {
                    "name": "Filipe Dobreira",
                    "homepage": "https://github.com/filp",
                    "role": "Developer"
                }
            ],
            "description": "php error handling for cool kids",
            "homepage": "https://filp.github.io/whoops/",
            "keywords": [
                "error",
                "exception",
                "handling",
                "library",
                "whoops",
                "zf2"
            ],
            "time": "2017-06-03T18:33:07+00:00"
        },
        {
            "name": "ghislainf/zf2-whoops",
            "version": "dev-master",
            "source": {
                "type": "git",
                "url": "https://github.com/ghislainf/zf2-whoops.git",
                "reference": "2649cf7caf400409942ddc3f8fe15b89381fc74e"
            },
            "dist": {
                "type": "zip",
                "url": "https://api.github.com/repos/ghislainf/zf2-whoops/zipball/2649cf7caf400409942ddc3f8fe15b89381fc74e",
                "reference": "2649cf7caf400409942ddc3f8fe15b89381fc74e",
                "shasum": ""
            },
            "require": {
                "filp/whoops": "2.*",
                "php": ">=5.3.3",
                "zendframework/zend-config": "*",
                "zendframework/zend-console": "*",
                "zendframework/zend-eventmanager": "*",
                "zendframework/zend-mvc": "*"
            },
            "type": "module",
            "autoload": {
                "psr-0": {
                    "zf2-whoops": "src/"
                },
                "classmap": [
                    "./Module.php"
                ]
            },
            "notification-url": "https://packagist.org/downloads/",
            "license": [
                "MIT"
            ],
            "authors": [
                {
                    "name": "Balázs Németh",
                    "email": "zsilbi@zsilbi.hu"
                },
                {
                    "name": "Ghislain de Fontenay",
                    "homepage": "http://www.ghislainf.me/",
                    "role": "Developer"
                },
                {
                    "name": "Filipe Dobreira",
                    "homepage": "https://github.com/filp"
                },
                {
                    "name": "Andreas Frömer",
                    "homepage": "https://github.com/icanhazstring"
                }
            ],
            "description": "PHP whoops error on ZF2 framework",
            "homepage": "https://github.com/ghislainf/zf2-whoops",
            "time": "2016-06-06 08:41:08"
        },
        {
            "name": "jasig/phpcas",
            "version": "1.3.5",
            "source": {
                "type": "git",
                "url": "https://github.com/Jasig/phpCAS.git",
                "reference": "61c8899c8f91204e8b9135d795461e50fe5c2db0"
            },
            "dist": {
                "type": "zip",
                "url": "https://api.github.com/repos/Jasig/phpCAS/zipball/61c8899c8f91204e8b9135d795461e50fe5c2db0",
                "reference": "61c8899c8f91204e8b9135d795461e50fe5c2db0",
                "shasum": ""
            },
            "require": {
                "ext-curl": "*",
                "php": ">=5.4.0"
            },
            "require-dev": {
                "phpunit/phpunit": "~3.7.10"
            },
            "type": "library",
            "extra": {
                "branch-alias": {
                    "dev-master": "1.3.x-dev"
                }
            },
            "autoload": {
                "classmap": [
                    "source/"
                ]
            },
            "notification-url": "https://packagist.org/downloads/",
            "license": [
                "Apache-2.0"
            ],
            "authors": [
                {
                    "name": "Joachim Fritschi",
                    "homepage": "https://wiki.jasig.org/display/~fritschi"
                },
                {
                    "name": "Adam Franco",
                    "homepage": "https://wiki.jasig.org/display/~adamfranco"
                }
            ],
            "description": "Provides a simple API for authenticating users against a CAS server",
            "homepage": "https://wiki.jasig.org/display/CASC/phpCAS",
            "keywords": [
                "cas",
                "jasig"
            ],
            "time": "2017-04-10T19:12:45+00:00"
        },
        {
            "name": "matthiasmullie/minify",
            "version": "1.3.45",
            "source": {
                "type": "git",
                "url": "https://github.com/matthiasmullie/minify.git",
                "reference": "09b83e9dbdc50cf6734c6a9652a54891c0651998"
            },
            "dist": {
                "type": "zip",
                "url": "https://api.github.com/repos/matthiasmullie/minify/zipball/09b83e9dbdc50cf6734c6a9652a54891c0651998",
                "reference": "09b83e9dbdc50cf6734c6a9652a54891c0651998",
                "shasum": ""
            },
            "require": {
                "ext-pcre": "*",
                "matthiasmullie/path-converter": "~1.1",
                "php": ">=5.3.0"
            },
            "require-dev": {
                "friendsofphp/php-cs-fixer": "~1.0",
                "matthiasmullie/scrapbook": "~1.0",
                "phpunit/phpunit": "~4.8"
            },
            "suggest": {
                "psr/cache-implementation": "Cache implementation to use with Minify::cache"
            },
            "bin": [
                "bin/minifycss",
                "bin/minifyjs"
            ],
            "type": "library",
            "autoload": {
                "psr-4": {
                    "MatthiasMullie\\Minify\\": "src/"
                }
            },
            "notification-url": "https://packagist.org/downloads/",
            "license": [
                "MIT"
            ],
            "authors": [
                {
                    "name": "Matthias Mullie",
                    "email": "minify@mullie.eu",
                    "homepage": "http://www.mullie.eu",
                    "role": "Developer"
                }
            ],
            "description": "CSS & JS minifier",
            "homepage": "http://www.minifier.org",
            "keywords": [
                "JS",
                "css",
                "javascript",
                "minifier",
                "minify"
            ],
            "time": "2017-06-13T15:54:31+00:00"
        },
        {
            "name": "matthiasmullie/path-converter",
            "version": "1.1.0",
            "source": {
                "type": "git",
                "url": "https://github.com/matthiasmullie/path-converter.git",
                "reference": "08551ec1b156e923c242a10ab484bd4d6ead6631"
            },
            "dist": {
                "type": "zip",
                "url": "https://api.github.com/repos/matthiasmullie/path-converter/zipball/08551ec1b156e923c242a10ab484bd4d6ead6631",
                "reference": "08551ec1b156e923c242a10ab484bd4d6ead6631",
                "shasum": ""
            },
            "require": {
                "ext-pcre": "*",
                "php": ">=5.3.0"
            },
            "require-dev": {
                "phpunit/phpunit": "~4.8"
            },
            "type": "library",
            "autoload": {
                "psr-4": {
                    "MatthiasMullie\\PathConverter\\": "src/"
                }
            },
            "notification-url": "https://packagist.org/downloads/",
            "license": [
                "MIT"
            ],
            "authors": [
                {
                    "name": "Matthias Mullie",
                    "email": "pathconverter@mullie.eu",
                    "homepage": "http://www.mullie.eu",
                    "role": "Developer"
                }
            ],
            "description": "Relative path converter",
            "homepage": "http://github.com/matthiasmullie/path-converter",
            "keywords": [
                "converter",
                "path",
                "paths",
                "relative"
            ],
            "time": "2017-01-26T08:54:49+00:00"
        },
        {
            "name": "ocramius/proxy-manager",
            "version": "1.0.2",
            "source": {
                "type": "git",
                "url": "https://github.com/Ocramius/ProxyManager.git",
                "reference": "57e9272ec0e8deccf09421596e0e2252df440e11"
            },
            "dist": {
                "type": "zip",
                "url": "https://api.github.com/repos/Ocramius/ProxyManager/zipball/57e9272ec0e8deccf09421596e0e2252df440e11",
                "reference": "57e9272ec0e8deccf09421596e0e2252df440e11",
                "shasum": ""
            },
            "require": {
                "php": ">=5.3.3",
                "zendframework/zend-code": ">2.2.5,<3.0"
            },
            "require-dev": {
                "ext-phar": "*",
                "phpunit/phpunit": "~4.0",
                "squizlabs/php_codesniffer": "1.5.*"
            },
            "suggest": {
                "ocramius/generated-hydrator": "To have very fast object to array to object conversion for ghost objects",
                "zendframework/zend-json": "To have the JsonRpc adapter (Remote Object feature)",
                "zendframework/zend-soap": "To have the Soap adapter (Remote Object feature)",
                "zendframework/zend-stdlib": "To use the hydrator proxy",
                "zendframework/zend-xmlrpc": "To have the XmlRpc adapter (Remote Object feature)"
            },
            "type": "library",
            "extra": {
                "branch-alias": {
                    "dev-master": "2.0.x-dev"
                }
            },
            "autoload": {
                "psr-0": {
                    "ProxyManager\\": "src"
                }
            },
            "notification-url": "https://packagist.org/downloads/",
            "license": [
                "MIT"
            ],
            "authors": [
                {
                    "name": "Marco Pivetta",
                    "email": "ocramius@gmail.com",
                    "homepage": "http://ocramius.github.com/"
                }
            ],
            "description": "A library providing utilities to generate, instantiate and generally operate with Object Proxies",
            "homepage": "https://github.com/Ocramius/ProxyManager",
            "keywords": [
                "aop",
                "lazy loading",
                "proxy",
                "proxy pattern",
                "service proxies"
            ],
            "time": "2015-08-09T04:28:19+00:00"
        },
        {
            "name": "oyejorge/less.php",
            "version": "v1.7.0.14",
            "source": {
                "type": "git",
                "url": "https://github.com/oyejorge/less.php.git",
                "reference": "42925c5a01a07d67ca7e82dfc8fb31814d557bc9"
            },
            "dist": {
                "type": "zip",
                "url": "https://api.github.com/repos/oyejorge/less.php/zipball/42925c5a01a07d67ca7e82dfc8fb31814d557bc9",
                "reference": "42925c5a01a07d67ca7e82dfc8fb31814d557bc9",
                "shasum": ""
            },
            "require": {
                "php": ">=5.3"
            },
            "require-dev": {
                "phpunit/phpunit": "~4.8.24"
            },
            "bin": [
                "bin/lessc"
            ],
            "type": "library",
            "autoload": {
                "psr-0": {
                    "Less": "lib/"
                },
                "classmap": [
                    "lessc.inc.php"
                ]
            },
            "notification-url": "https://packagist.org/downloads/",
            "license": [
                "Apache-2.0"
            ],
            "authors": [
                {
                    "name": "Matt Agar",
                    "homepage": "https://github.com/agar"
                },
                {
                    "name": "Martin Jantošovič",
                    "homepage": "https://github.com/Mordred"
                },
                {
                    "name": "Josh Schmidt",
                    "homepage": "https://github.com/oyejorge"
                }
            ],
            "description": "PHP port of the Javascript version of LESS http://lesscss.org (Originally maintained by Josh Schmidt)",
            "homepage": "http://lessphp.gpeasy.com",
            "keywords": [
                "css",
                "less",
                "less.js",
                "lesscss",
                "php",
                "stylesheet"
            ],
            "time": "2017-03-28T22:19:25+00:00"
        },
        {
            "name": "paragonie/random_compat",
            "version": "v2.0.10",
            "source": {
                "type": "git",
                "url": "https://github.com/paragonie/random_compat.git",
                "reference": "634bae8e911eefa89c1abfbf1b66da679ac8f54d"
            },
            "dist": {
                "type": "zip",
                "url": "https://api.github.com/repos/paragonie/random_compat/zipball/634bae8e911eefa89c1abfbf1b66da679ac8f54d",
                "reference": "634bae8e911eefa89c1abfbf1b66da679ac8f54d",
                "shasum": ""
            },
            "require": {
                "php": ">=5.2.0"
            },
            "require-dev": {
                "phpunit/phpunit": "4.*|5.*"
            },
            "suggest": {
                "ext-libsodium": "Provides a modern crypto API that can be used to generate random bytes."
            },
            "type": "library",
            "autoload": {
                "files": [
                    "lib/random.php"
                ]
            },
            "notification-url": "https://packagist.org/downloads/",
            "license": [
                "MIT"
            ],
            "authors": [
                {
                    "name": "Paragon Initiative Enterprises",
                    "email": "security@paragonie.com",
                    "homepage": "https://paragonie.com"
                }
            ],
            "description": "PHP 5.x polyfill for random_bytes() and random_int() from PHP 7",
            "keywords": [
                "csprng",
                "pseudorandom",
                "random"
            ],
            "time": "2017-03-13T16:27:32+00:00"
        },
        {
            "name": "pear/archive_tar",
            "version": "1.4.3",
            "source": {
                "type": "git",
                "url": "https://github.com/pear/Archive_Tar.git",
                "reference": "43455c960da70e655c6bdf8ea2bc8cc1a6034afb"
            },
            "dist": {
                "type": "zip",
                "url": "https://api.github.com/repos/pear/Archive_Tar/zipball/43455c960da70e655c6bdf8ea2bc8cc1a6034afb",
                "reference": "43455c960da70e655c6bdf8ea2bc8cc1a6034afb",
                "shasum": ""
            },
            "require": {
                "pear/pear-core-minimal": "^1.10.0alpha2",
                "php": ">=5.2.0"
            },
            "require-dev": {
                "phpunit/phpunit": "*"
            },
            "suggest": {
                "ext-bz2": "bz2 compression support.",
                "ext-xz": "lzma2 compression support.",
                "ext-zlib": "Gzip compression support."
            },
            "type": "library",
            "extra": {
                "branch-alias": {
                    "dev-master": "1.4.x-dev"
                }
            },
            "autoload": {
                "psr-0": {
                    "Archive_Tar": ""
                }
            },
            "notification-url": "https://packagist.org/downloads/",
            "include-path": [
                "./"
            ],
            "license": [
                "BSD-3-Clause"
            ],
            "authors": [
                {
                    "name": "Vincent Blavet",
                    "email": "vincent@phpconcept.net"
                },
                {
                    "name": "Greg Beaver",
                    "email": "greg@chiaraquartet.net"
                },
                {
                    "name": "Michiel Rook",
                    "email": "mrook@php.net"
                }
            ],
            "description": "Tar file management class",
            "homepage": "https://github.com/pear/Archive_Tar",
            "keywords": [
                "archive",
                "tar"
            ],
            "time": "2017-06-11T17:28:11+00:00"
        },
        {
            "name": "pear/console_getopt",
            "version": "v1.4.1",
            "source": {
                "type": "git",
                "url": "https://github.com/pear/Console_Getopt.git",
                "reference": "82f05cd1aa3edf34e19aa7c8ca312ce13a6a577f"
            },
            "dist": {
                "type": "zip",
                "url": "https://api.github.com/repos/pear/Console_Getopt/zipball/82f05cd1aa3edf34e19aa7c8ca312ce13a6a577f",
                "reference": "82f05cd1aa3edf34e19aa7c8ca312ce13a6a577f",
                "shasum": ""
            },
            "type": "library",
            "autoload": {
                "psr-0": {
                    "Console": "./"
                }
            },
            "notification-url": "https://packagist.org/downloads/",
            "include-path": [
                "./"
            ],
            "license": [
                "BSD-2-Clause"
            ],
            "authors": [
                {
                    "name": "Greg Beaver",
                    "email": "cellog@php.net",
                    "role": "Helper"
                },
                {
                    "name": "Andrei Zmievski",
                    "email": "andrei@php.net",
                    "role": "Lead"
                },
                {
                    "name": "Stig Bakken",
                    "email": "stig@php.net",
                    "role": "Developer"
                }
            ],
            "description": "More info available on: http://pear.php.net/package/Console_Getopt",
            "time": "2015-07-20T20:28:12+00:00"
        },
        {
            "name": "pear/file_marc",
            "version": "1.1.5",
            "source": {
                "type": "git",
                "url": "https://github.com/pear/File_MARC.git",
                "reference": "ecf5a79661595e3804ad4c0ede984757b4fe8d8f"
            },
            "dist": {
                "type": "zip",
                "url": "https://api.github.com/repos/pear/File_MARC/zipball/ecf5a79661595e3804ad4c0ede984757b4fe8d8f",
                "reference": "ecf5a79661595e3804ad4c0ede984757b4fe8d8f",
                "shasum": ""
            },
            "require": {
                "pear/pear_exception": "1.*"
            },
            "require-dev": {
                "phpunit/phpunit": "*"
            },
            "suggest": {
                "pear/validate_ispn": "Install optionally via your project's composer.json"
            },
            "type": "library",
            "autoload": {
                "psr-0": {
                    "File": "./"
                }
            },
            "notification-url": "https://packagist.org/downloads/",
            "include-path": [
                "./"
            ],
            "license": [
                "LGPL-2.1"
            ],
            "authors": [
                {
                    "name": "Dan Scott",
                    "email": "dbs@php.net",
                    "homepage": "https://coffeecode.net",
                    "role": "Lead"
                }
            ],
            "description": "Supports the MAchine Readable Cataloging (MARC) file format documented at http://loc.gov/marc/",
            "time": "2017-01-23T16:49:13+00:00"
        },
        {
            "name": "pear/http_request2",
            "version": "v2.3.0",
            "source": {
                "type": "git",
                "url": "https://github.com/pear/HTTP_Request2.git",
                "reference": "3599cf0fe455a4e281da464f6510bfc5c2ce54c4"
            },
            "dist": {
                "type": "zip",
                "url": "https://api.github.com/repos/pear/HTTP_Request2/zipball/3599cf0fe455a4e281da464f6510bfc5c2ce54c4",
                "reference": "3599cf0fe455a4e281da464f6510bfc5c2ce54c4",
                "shasum": ""
            },
            "require": {
                "pear/net_url2": "^2.2.0",
                "pear/pear_exception": "^1.0.0",
                "php": ">=5.2.0"
            },
            "suggest": {
                "ext-fileinfo": "Adds support for looking up mime-types using finfo.",
                "ext-zlib": "Allows handling gzip compressed responses.",
                "lib-curl": "Allows using cURL as a request backend.",
                "lib-openssl": "Allows handling SSL requests when not using cURL."
            },
            "type": "library",
            "extra": {
                "branch-alias": {
                    "dev-trunk": "2.2-dev"
                }
            },
            "autoload": {
                "psr-0": {
                    "HTTP_Request2": ""
                }
            },
            "notification-url": "https://packagist.org/downloads/",
            "include-path": [
                "./"
            ],
            "license": [
                "BSD-3-Clause"
            ],
            "authors": [
                {
                    "name": "Alexey Borzov",
                    "email": "avb@php.net"
                }
            ],
            "description": "Provides an easy way to perform HTTP requests.",
            "homepage": "http://pear.php.net/package/HTTP_Request2",
            "keywords": [
                "PEAR",
                "curl",
                "http",
                "request"
            ],
            "time": "2016-02-13T20:20:39+00:00"
        },
        {
            "name": "pear/net_url2",
            "version": "v2.2.1",
            "source": {
                "type": "git",
                "url": "https://github.com/pear/Net_URL2.git",
                "reference": "43a87606daf52efe6685c92131be083143108e37"
            },
            "dist": {
                "type": "zip",
                "url": "https://api.github.com/repos/pear/Net_URL2/zipball/43a87606daf52efe6685c92131be083143108e37",
                "reference": "43a87606daf52efe6685c92131be083143108e37",
                "shasum": ""
            },
            "require": {
                "php": ">=5.1.4"
            },
            "require-dev": {
                "phpunit/phpunit": ">=3.3.0"
            },
            "type": "library",
            "extra": {
                "branch-alias": {
                    "dev-master": "2.2.x-dev"
                }
            },
            "autoload": {
                "classmap": [
                    "Net/URL2.php"
                ]
            },
            "notification-url": "https://packagist.org/downloads/",
            "license": [
                "BSD-3-Clause"
            ],
            "authors": [
                {
                    "name": "David Coallier",
                    "email": "davidc@php.net"
                },
                {
                    "name": "Tom Klingenberg",
                    "email": "tkli@php.net"
                },
                {
                    "name": "Christian Schmidt",
                    "email": "chmidt@php.net"
                }
            ],
            "description": "Class for parsing and handling URL. Provides parsing of URLs into their constituent parts (scheme, host, path etc.), URL generation, and resolving of relative URLs.",
            "homepage": "https://github.com/pear/Net_URL2",
            "keywords": [
                "PEAR",
                "net",
                "networking",
                "rfc3986",
                "uri",
                "url"
            ],
            "time": "2016-04-18T22:24:01+00:00"
        },
        {
            "name": "pear/pear-core-minimal",
            "version": "v1.10.3",
            "source": {
                "type": "git",
                "url": "https://github.com/pear/pear-core-minimal.git",
                "reference": "070f0b600b2caca2501e2c9b7e553016e4b0d115"
            },
            "dist": {
                "type": "zip",
                "url": "https://api.github.com/repos/pear/pear-core-minimal/zipball/070f0b600b2caca2501e2c9b7e553016e4b0d115",
                "reference": "070f0b600b2caca2501e2c9b7e553016e4b0d115",
                "shasum": ""
            },
            "require": {
                "pear/console_getopt": "~1.4",
                "pear/pear_exception": "~1.0"
            },
            "replace": {
                "rsky/pear-core-min": "self.version"
            },
            "type": "library",
            "autoload": {
                "psr-0": {
                    "": "src/"
                }
            },
            "notification-url": "https://packagist.org/downloads/",
            "include-path": [
                "src/"
            ],
            "license": [
                "BSD-3-Clause"
            ],
            "authors": [
                {
                    "name": "Christian Weiske",
                    "email": "cweiske@php.net",
                    "role": "Lead"
                }
            ],
            "description": "Minimal set of PEAR core files to be used as composer dependency",
            "time": "2017-02-28T16:46:11+00:00"
        },
        {
            "name": "pear/pear_exception",
            "version": "v1.0.0",
            "source": {
                "type": "git",
                "url": "https://github.com/pear/PEAR_Exception.git",
                "reference": "8c18719fdae000b690e3912be401c76e406dd13b"
            },
            "dist": {
                "type": "zip",
                "url": "https://api.github.com/repos/pear/PEAR_Exception/zipball/8c18719fdae000b690e3912be401c76e406dd13b",
                "reference": "8c18719fdae000b690e3912be401c76e406dd13b",
                "shasum": ""
            },
            "require": {
                "php": ">=4.4.0"
            },
            "require-dev": {
                "phpunit/phpunit": "*"
            },
            "type": "class",
            "extra": {
                "branch-alias": {
                    "dev-master": "1.0.x-dev"
                }
            },
            "autoload": {
                "psr-0": {
                    "PEAR": ""
                }
            },
            "notification-url": "https://packagist.org/downloads/",
            "include-path": [
                "."
            ],
            "license": [
                "BSD-2-Clause"
            ],
            "authors": [
                {
                    "name": "Helgi Thormar",
                    "email": "dufuz@php.net"
                },
                {
                    "name": "Greg Beaver",
                    "email": "cellog@php.net"
                }
            ],
            "description": "The PEAR Exception base class.",
            "homepage": "https://github.com/pear/PEAR_Exception",
            "keywords": [
                "exception"
            ],
            "time": "2015-02-10T20:07:52+00:00"
        },
        {
            "name": "pear/validate",
            "version": "v0.8.5",
            "source": {
                "type": "git",
                "url": "https://github.com/pear/Validate.git",
                "reference": "d055541ee2d7165329d5e5b8e91907d7fae1cff2"
            },
            "dist": {
                "type": "zip",
                "url": "https://api.github.com/repos/pear/Validate/zipball/d055541ee2d7165329d5e5b8e91907d7fae1cff2",
                "reference": "d055541ee2d7165329d5e5b8e91907d7fae1cff2",
                "shasum": ""
            },
            "suggest": {
                "pear/date": "Install optionally via your project's composer.json"
            },
            "type": "library",
            "autoload": {
                "psr-0": {
                    "Validate": "./"
                }
            },
            "notification-url": "https://packagist.org/downloads/",
            "include-path": [
                "./"
            ],
            "license": [
                "New BSD"
            ],
            "authors": [
                {
                    "name": "Pierre-Alain Joye",
                    "email": "pierre.php@gmail.com",
                    "role": "Lead"
                },
                {
                    "name": "Thomas V.V.Cox",
                    "email": "cox@php.net",
                    "role": "Lead"
                },
                {
                    "name": "Helgi Þormar Þorbjörnsson",
                    "email": "dufuz@php.net",
                    "role": "Lead"
                },
                {
                    "name": "Amir Mohammad Saied",
                    "email": "amirsaied@gmail.com",
                    "role": "Lead"
                },
                {
                    "name": "David Coallier",
                    "email": "david@echolibre.com",
                    "role": "Lead"
                },
                {
                    "name": "bertrand Gugger",
                    "email": "bertrand@toggg.com",
                    "role": "Lead"
                },
                {
                    "name": "Stefan Neufeind",
                    "email": "pear.neufeind@speedpartner.de",
                    "role": "Developer"
                }
            ],
            "description": "Validate numbers, email, strings, dates, URIs and more",
            "homepage": "http://pear.php.net/package/Validate",
            "time": "2015-02-20T09:16:13+00:00"
        },
        {
            "name": "pear/validate_ispn",
            "version": "dev-master",
            "source": {
                "type": "git",
                "url": "https://github.com/pear/Validate_ISPN.git",
                "reference": "9ea9312a0841b5d745742c737772aeffa6d06e96"
            },
            "dist": {
                "type": "zip",
                "url": "https://api.github.com/repos/pear/Validate_ISPN/zipball/9ea9312a0841b5d745742c737772aeffa6d06e96",
                "reference": "9ea9312a0841b5d745742c737772aeffa6d06e96",
                "shasum": ""
            },
            "require": {
                "pear/validate": "*"
            },
            "require-dev": {
                "phpunit/phpunit": "*"
            },
            "type": "library",
            "autoload": {
                "psr-0": {
                    "Validate": "./"
                }
            },
            "notification-url": "https://packagist.org/downloads/",
            "include-path": [
                "./"
            ],
            "license": [
                "BSD-2-Clause"
            ],
            "authors": [
                {
                    "name": "Helgi Þormar",
                    "email": "dufuz@php.net",
                    "role": "Lead"
                },
                {
                    "name": "Piotr Klaban",
                    "email": "makler@man.torun.pl",
                    "role": "Lead"
                }
            ],
            "description": "More info available on: http://pear.php.net/package/Validate_ISPN",
            "time": "2015-04-14 04:17:31"
        },
        {
            "name": "phing/phing",
            "version": "2.16.0",
            "source": {
                "type": "git",
                "url": "https://github.com/phingofficial/phing.git",
                "reference": "151a0f4d8cebf7711eccc62dde3f09bc36a00d7b"
            },
            "dist": {
                "type": "zip",
                "url": "https://api.github.com/repos/phingofficial/phing/zipball/151a0f4d8cebf7711eccc62dde3f09bc36a00d7b",
                "reference": "151a0f4d8cebf7711eccc62dde3f09bc36a00d7b",
                "shasum": ""
            },
            "require": {
                "php": ">=5.2.0",
                "symfony/yaml": "^3.1"
            },
            "require-dev": {
                "ext-pdo_sqlite": "*",
                "mikey179/vfsstream": "^1.6",
                "pdepend/pdepend": "2.x",
                "pear/archive_tar": "1.4.x",
                "pear/http_request2": "dev-trunk",
                "pear/net_growl": "dev-trunk",
                "pear/pear-core-minimal": "1.10.1",
                "pear/versioncontrol_git": "@dev",
                "pear/versioncontrol_svn": "~0.5",
                "phpdocumentor/phpdocumentor": "2.x",
                "phploc/phploc": "~2.0.6",
                "phpmd/phpmd": "~2.2",
                "phpunit/phpunit": ">=3.7",
                "sebastian/git": "~1.0",
                "sebastian/phpcpd": "2.x",
                "siad007/versioncontrol_hg": "^1.0",
                "simpletest/simpletest": "^1.1",
                "squizlabs/php_codesniffer": "~2.2"
            },
            "suggest": {
                "pdepend/pdepend": "PHP version of JDepend",
                "pear/archive_tar": "Tar file management class",
                "pear/versioncontrol_git": "A library that provides OO interface to handle Git repository",
                "pear/versioncontrol_svn": "A simple OO-style interface for Subversion, the free/open-source version control system",
                "phpdocumentor/phpdocumentor": "Documentation Generator for PHP",
                "phploc/phploc": "A tool for quickly measuring the size of a PHP project",
                "phpmd/phpmd": "PHP version of PMD tool",
                "phpunit/php-code-coverage": "Library that provides collection, processing, and rendering functionality for PHP code coverage information",
                "phpunit/phpunit": "The PHP Unit Testing Framework",
                "sebastian/phpcpd": "Copy/Paste Detector (CPD) for PHP code",
                "siad007/versioncontrol_hg": "A library for interfacing with Mercurial repositories.",
                "tedivm/jshrink": "Javascript Minifier built in PHP"
            },
            "bin": [
                "bin/phing"
            ],
            "type": "library",
            "extra": {
                "branch-alias": {
                    "dev-master": "2.16.x-dev"
                }
            },
            "autoload": {
                "classmap": [
                    "classes/phing/"
                ]
            },
            "notification-url": "https://packagist.org/downloads/",
            "include-path": [
                "classes"
            ],
            "license": [
                "LGPL-3.0"
            ],
            "authors": [
                {
                    "name": "Michiel Rook",
                    "email": "mrook@php.net"
                },
                {
                    "name": "Phing Community",
                    "homepage": "https://www.phing.info/trac/wiki/Development/Contributors"
                }
            ],
            "description": "PHing Is Not GNU make; it's a PHP project build system or build tool based on Apache Ant.",
            "homepage": "https://www.phing.info/",
            "keywords": [
                "build",
                "phing",
                "task",
                "tool"
            ],
            "time": "2016-12-22T20:16:33+00:00"
        },
        {
            "name": "psr/container",
            "version": "1.0.0",
            "source": {
                "type": "git",
                "url": "https://github.com/php-fig/container.git",
                "reference": "b7ce3b176482dbbc1245ebf52b181af44c2cf55f"
            },
            "dist": {
                "type": "zip",
                "url": "https://api.github.com/repos/php-fig/container/zipball/b7ce3b176482dbbc1245ebf52b181af44c2cf55f",
                "reference": "b7ce3b176482dbbc1245ebf52b181af44c2cf55f",
                "shasum": ""
            },
            "require": {
                "php": ">=5.3.0"
            },
            "type": "library",
            "extra": {
                "branch-alias": {
                    "dev-master": "1.0.x-dev"
                }
            },
            "autoload": {
                "psr-4": {
                    "Psr\\Container\\": "src/"
                }
            },
            "notification-url": "https://packagist.org/downloads/",
            "license": [
                "MIT"
            ],
            "authors": [
                {
                    "name": "PHP-FIG",
                    "homepage": "http://www.php-fig.org/"
                }
            ],
            "description": "Common Container Interface (PHP FIG PSR-11)",
            "homepage": "https://github.com/php-fig/container",
            "keywords": [
                "PSR-11",
                "container",
                "container-interface",
                "container-interop",
                "psr"
            ],
            "time": "2017-02-14T16:28:37+00:00"
        },
        {
            "name": "psr/http-message",
            "version": "1.0.1",
            "source": {
                "type": "git",
                "url": "https://github.com/php-fig/http-message.git",
                "reference": "f6561bf28d520154e4b0ec72be95418abe6d9363"
            },
            "dist": {
                "type": "zip",
                "url": "https://api.github.com/repos/php-fig/http-message/zipball/f6561bf28d520154e4b0ec72be95418abe6d9363",
                "reference": "f6561bf28d520154e4b0ec72be95418abe6d9363",
                "shasum": ""
            },
            "require": {
                "php": ">=5.3.0"
            },
            "type": "library",
            "extra": {
                "branch-alias": {
                    "dev-master": "1.0.x-dev"
                }
            },
            "autoload": {
                "psr-4": {
                    "Psr\\Http\\Message\\": "src/"
                }
            },
            "notification-url": "https://packagist.org/downloads/",
            "license": [
                "MIT"
            ],
            "authors": [
                {
                    "name": "PHP-FIG",
                    "homepage": "http://www.php-fig.org/"
                }
            ],
            "description": "Common interface for HTTP messages",
            "homepage": "https://github.com/php-fig/http-message",
            "keywords": [
                "http",
                "http-message",
                "psr",
                "psr-7",
                "request",
                "response"
            ],
            "time": "2016-08-06T14:39:51+00:00"
        },
        {
            "name": "psr/log",
            "version": "1.0.2",
            "source": {
                "type": "git",
                "url": "https://github.com/php-fig/log.git",
                "reference": "4ebe3a8bf773a19edfe0a84b6585ba3d401b724d"
            },
            "dist": {
                "type": "zip",
                "url": "https://api.github.com/repos/php-fig/log/zipball/4ebe3a8bf773a19edfe0a84b6585ba3d401b724d",
                "reference": "4ebe3a8bf773a19edfe0a84b6585ba3d401b724d",
                "shasum": ""
            },
            "require": {
                "php": ">=5.3.0"
            },
            "type": "library",
            "extra": {
                "branch-alias": {
                    "dev-master": "1.0.x-dev"
                }
            },
            "autoload": {
                "psr-4": {
                    "Psr\\Log\\": "Psr/Log/"
                }
            },
            "notification-url": "https://packagist.org/downloads/",
            "license": [
                "MIT"
            ],
            "authors": [
                {
                    "name": "PHP-FIG",
                    "homepage": "http://www.php-fig.org/"
                }
            ],
            "description": "Common interface for logging libraries",
            "homepage": "https://github.com/php-fig/log",
            "keywords": [
                "log",
                "psr",
                "psr-3"
            ],
            "time": "2016-10-10T12:19:37+00:00"
        },
        {
            "name": "serialssolutions/summon",
            "version": "v1.1.0",
            "source": {
                "type": "git",
                "url": "https://github.com/summon/Summon.php.git",
                "reference": "170beb3b0505f2047613b101213379537e651ea2"
            },
            "dist": {
                "type": "zip",
                "url": "https://api.github.com/repos/summon/Summon.php/zipball/170beb3b0505f2047613b101213379537e651ea2",
                "reference": "170beb3b0505f2047613b101213379537e651ea2",
                "shasum": ""
            },
            "type": "library",
            "autoload": {
                "psr-0": {
                    "SerialsSolutions": ""
                }
            },
            "notification-url": "https://packagist.org/downloads/",
            "license": [
                "GPL-2.0"
            ],
            "authors": [
                {
                    "name": "Demian Katz",
                    "email": "demian.katz@villanova.edu"
                }
            ],
            "description": "Library for interacting with Serials Solutions' Summon API.",
            "time": "2017-05-17T20:36:35+00:00"
        },
        {
            "name": "swagger-api/swagger-ui",
            "version": "v2.2.10",
            "source": {
                "type": "git",
                "url": "https://github.com/swagger-api/swagger-ui.git",
                "reference": "64dc3060b3700b12e466f8d67b7d7ec3574b015f"
            },
            "dist": {
                "type": "zip",
                "url": "https://api.github.com/repos/swagger-api/swagger-ui/zipball/64dc3060b3700b12e466f8d67b7d7ec3574b015f",
                "reference": "64dc3060b3700b12e466f8d67b7d7ec3574b015f",
                "shasum": ""
            },
            "type": "library",
            "notification-url": "https://packagist.org/downloads/",
            "license": [
                "Apache-2.0"
            ],
            "authors": [
                {
                    "name": "Tony Tam",
                    "email": "fehguy@gmail.com"
                },
                {
                    "name": "Mohsen Azimi",
                    "email": "me@azimi.me"
                }
            ],
            "description": "Swagger UI is a dependency-free collection of HTML, JavaScript, and CSS assets that dynamically generate beautiful documentation from a Swagger-compliant API",
            "homepage": "http://swagger.io",
            "keywords": [
                "api",
                "documentation",
                "openapi",
                "specification",
                "swagger",
                "ui"
            ],
            "time": "2017-01-05T08:57:09+00:00"
        },
        {
            "name": "symfony/yaml",
            "version": "v3.3.2",
            "source": {
                "type": "git",
                "url": "https://github.com/symfony/yaml.git",
                "reference": "9752a30000a8ca9f4b34b5227d15d0101b96b063"
            },
            "dist": {
                "type": "zip",
                "url": "https://api.github.com/repos/symfony/yaml/zipball/9752a30000a8ca9f4b34b5227d15d0101b96b063",
                "reference": "9752a30000a8ca9f4b34b5227d15d0101b96b063",
                "shasum": ""
            },
            "require": {
                "php": ">=5.5.9"
            },
            "require-dev": {
                "symfony/console": "~2.8|~3.0"
            },
            "suggest": {
                "symfony/console": "For validating YAML files using the lint command"
            },
            "type": "library",
            "extra": {
                "branch-alias": {
                    "dev-master": "3.3-dev"
                }
            },
            "autoload": {
                "psr-4": {
                    "Symfony\\Component\\Yaml\\": ""
                },
                "exclude-from-classmap": [
                    "/Tests/"
                ]
            },
            "notification-url": "https://packagist.org/downloads/",
            "license": [
                "MIT"
            ],
            "authors": [
                {
                    "name": "Fabien Potencier",
                    "email": "fabien@symfony.com"
                },
                {
                    "name": "Symfony Community",
                    "homepage": "https://symfony.com/contributors"
                }
            ],
            "description": "Symfony Yaml Component",
            "homepage": "https://symfony.com",
            "time": "2017-06-02T22:05:06+00:00"
        },
        {
            "name": "vufind-org/vufindcode",
            "version": "v1.0.3",
            "source": {
                "type": "git",
                "url": "https://github.com/vufind-org/vufindcode.git",
                "reference": "f50091c35f50865b926bac549e671347c4d4389d"
            },
            "dist": {
                "type": "zip",
                "url": "https://api.github.com/repos/vufind-org/vufindcode/zipball/f50091c35f50865b926bac549e671347c4d4389d",
                "reference": "f50091c35f50865b926bac549e671347c4d4389d",
                "shasum": ""
            },
            "require": {
                "php": ">=5.3.0"
            },
            "require-dev": {
                "friendsofphp/php-cs-fixer": "1.11.3",
                "phploc/phploc": "2.0.6",
                "phpmd/phpmd": "1.5.0",
                "phpunit/phpunit": "4.8.4",
                "sebastian/phpcpd": "1.4.3",
                "squizlabs/php_codesniffer": "2.6.0"
            },
            "type": "library",
            "autoload": {
                "psr-0": {
                    "VuFindCode\\": "src/"
                }
            },
            "notification-url": "https://packagist.org/downloads/",
            "license": [
                "GPL-2.0"
            ],
            "authors": [
                {
                    "name": "Demian Katz",
                    "email": "demian.katz@villanova.edu"
                }
            ],
            "description": "Class for representing ISBNs (a VuFind support library)",
            "homepage": "https://vufind.org/",
            "time": "2016-06-06T19:12:16+00:00"
        },
        {
            "name": "vufind-org/vufindharvest",
            "version": "v2.3.0",
            "source": {
                "type": "git",
                "url": "https://github.com/vufind-org/vufindharvest.git",
                "reference": "c59e0a64b59873120c5cda32cbb8654629a8320e"
            },
            "dist": {
                "type": "zip",
                "url": "https://api.github.com/repos/vufind-org/vufindharvest/zipball/c59e0a64b59873120c5cda32cbb8654629a8320e",
                "reference": "c59e0a64b59873120c5cda32cbb8654629a8320e",
                "shasum": ""
            },
            "require": {
                "php": ">=5.6",
                "zendframework/zend-console": ">=2.2",
                "zendframework/zend-http": ">=2.2"
            },
            "require-dev": {
                "friendsofphp/php-cs-fixer": "1.11.6",
                "phing/phing": "2.16.0",
                "phpdocumentor/phpdocumentor": "2.9.0",
                "phploc/phploc": "3.0.1",
                "phpmd/phpmd": "2.6.0",
                "phpunit/phpunit": "5.7.15",
                "sebastian/phpcpd": "2.0.4",
                "squizlabs/php_codesniffer": "2.8.1"
            },
            "type": "library",
            "autoload": {
                "psr-4": {
                    "VuFindHarvest\\": "src/"
                }
            },
            "notification-url": "https://packagist.org/downloads/",
            "license": [
                "GPL-2.0"
            ],
            "authors": [
                {
                    "name": "Demian Katz",
                    "email": "demian.katz@villanova.edu",
                    "role": "Maintainer"
                }
            ],
            "description": "VuFind Harvest Tools",
            "homepage": "https://vufind.org/",
            "time": "2017-04-06T18:31:39+00:00"
        },
        {
            "name": "vufind-org/vufindhttp",
            "version": "v2.1.1",
            "source": {
                "type": "git",
                "url": "https://github.com/vufind-org/vufindhttp.git",
                "reference": "b1b7dcd5f2c87a199fd3d6d439898cc7ddd0d7ca"
            },
            "dist": {
                "type": "zip",
                "url": "https://api.github.com/repos/vufind-org/vufindhttp/zipball/b1b7dcd5f2c87a199fd3d6d439898cc7ddd0d7ca",
                "reference": "b1b7dcd5f2c87a199fd3d6d439898cc7ddd0d7ca",
                "shasum": ""
            },
            "require": {
                "php": ">=5.4",
                "zendframework/zend-http": ">=2.2"
            },
            "require-dev": {
                "friendsofphp/php-cs-fixer": "1.11.3",
                "phploc/phploc": "2.0.6",
                "phpmd/phpmd": "1.5.0",
                "phpunit/phpunit": "4.8.4",
                "sebastian/phpcpd": "2.0.0",
                "squizlabs/php_codesniffer": "2.6.0",
                "zendframework/zend-uri": ">=2.2"
            },
            "type": "library",
            "autoload": {
                "psr-0": {
                    "VuFindHttp\\": "src/"
                }
            },
            "notification-url": "https://packagist.org/downloads/",
            "license": [
                "GPL-2.0"
            ],
            "authors": [
                {
                    "name": "David Maus",
                    "email": "maus@hab.de",
                    "role": "developer"
                },
                {
                    "name": "Demian Katz",
                    "email": "demian.katz@villanova.edu",
                    "role": "Maintainer"
                }
            ],
            "description": "VuFind HTTP service library",
            "homepage": "https://vufind.org/",
            "time": "2016-09-23T12:51:36+00:00"
        },
        {
            "name": "yajra/laravel-pdo-via-oci8",
            "version": "v1.3.1",
            "source": {
                "type": "git",
                "url": "https://github.com/yajra/pdo-via-oci8.git",
                "reference": "b3e52482af67770a0b3ea620f11ba0a1b38b4afd"
            },
            "dist": {
                "type": "zip",
                "url": "https://api.github.com/repos/yajra/pdo-via-oci8/zipball/b3e52482af67770a0b3ea620f11ba0a1b38b4afd",
                "reference": "b3e52482af67770a0b3ea620f11ba0a1b38b4afd",
                "shasum": ""
            },
            "require-dev": {
                "phpunit/phpunit": "4.0.*"
            },
            "type": "library",
            "autoload": {
                "psr-4": {
                    "Yajra\\": "src/"
                }
            },
            "notification-url": "https://packagist.org/downloads/",
            "license": [
                "MIT"
            ],
            "authors": [
                {
                    "name": "Arjay Angeles",
                    "email": "aqangeles@gmail.com"
                }
            ],
            "description": "PDO userspace driver proxying calls to PHP OCI8 driver",
            "time": "2017-02-02T02:51:53+00:00"
        },
        {
            "name": "zendframework/zend-cache",
            "version": "2.7.2",
            "source": {
                "type": "git",
                "url": "https://github.com/zendframework/zend-cache.git",
                "reference": "c98331b96d3b9d9b24cf32d02660602edb34d039"
            },
            "dist": {
                "type": "zip",
                "url": "https://api.github.com/repos/zendframework/zend-cache/zipball/c98331b96d3b9d9b24cf32d02660602edb34d039",
                "reference": "c98331b96d3b9d9b24cf32d02660602edb34d039",
                "shasum": ""
            },
            "require": {
                "php": "^5.5 || ^7.0",
                "zendframework/zend-eventmanager": "^2.6.2 || ^3.0",
                "zendframework/zend-servicemanager": "^2.7.5 || ^3.0.3",
                "zendframework/zend-stdlib": "^2.7 || ^3.0"
            },
            "require-dev": {
                "phpbench/phpbench": "^0.10.0",
                "phpunit/phpunit": "^4.8",
                "zendframework/zend-coding-standard": "~1.0.0",
                "zendframework/zend-serializer": "^2.6",
                "zendframework/zend-session": "^2.6.2"
            },
            "suggest": {
                "ext-apc": "APC or compatible extension, to use the APC storage adapter",
                "ext-apcu": "APCU >= 5.1.0, to use the APCu storage adapter",
                "ext-dba": "DBA, to use the DBA storage adapter",
                "ext-memcache": "Memcache >= 2.0.0 to use the Memcache storage adapter",
                "ext-memcached": "Memcached >= 1.0.0 to use the Memcached storage adapter",
                "ext-mongo": "Mongo, to use MongoDb storage adapter",
                "ext-redis": "Redis, to use Redis storage adapter",
                "ext-wincache": "WinCache, to use the WinCache storage adapter",
                "ext-xcache": "XCache, to use the XCache storage adapter",
                "mongofill/mongofill": "Alternative to ext-mongo - a pure PHP implementation designed as a drop in replacement",
                "zendframework/zend-serializer": "Zend\\Serializer component",
                "zendframework/zend-session": "Zend\\Session component"
            },
            "type": "library",
            "extra": {
                "branch-alias": {
                    "dev-master": "2.7-dev",
                    "dev-develop": "2.8-dev"
                },
                "zf": {
                    "component": "Zend\\Cache",
                    "config-provider": "Zend\\Cache\\ConfigProvider"
                }
            },
            "autoload": {
                "psr-4": {
                    "Zend\\Cache\\": "src/"
                }
            },
            "notification-url": "https://packagist.org/downloads/",
            "license": [
                "BSD-3-Clause"
            ],
            "description": "provides a generic way to cache any data",
            "homepage": "https://github.com/zendframework/zend-cache",
            "keywords": [
                "cache",
                "zf2"
            ],
            "time": "2016-12-16T11:35:47+00:00"
        },
        {
            "name": "zendframework/zend-captcha",
            "version": "2.7.1",
            "source": {
                "type": "git",
                "url": "https://github.com/zendframework/zend-captcha.git",
                "reference": "2d56293a5ae3e45e7c8ee7030aa8b305768d8014"
            },
            "dist": {
                "type": "zip",
                "url": "https://api.github.com/repos/zendframework/zend-captcha/zipball/2d56293a5ae3e45e7c8ee7030aa8b305768d8014",
                "reference": "2d56293a5ae3e45e7c8ee7030aa8b305768d8014",
                "shasum": ""
            },
            "require": {
                "php": "^5.6 || ^7.0",
                "zendframework/zend-math": "^2.6 || ^3.0",
                "zendframework/zend-stdlib": "^2.7 || ^3.0"
            },
            "require-dev": {
                "phpunit/phpunit": "~4.8",
                "zendframework/zend-coding-standard": "~1.0.0",
                "zendframework/zend-session": "^2.6",
                "zendframework/zend-text": "^2.6",
                "zendframework/zend-validator": "^2.6",
                "zendframework/zendservice-recaptcha": "^3.0"
            },
            "suggest": {
                "zendframework/zend-i18n-resources": "Translations of captcha messages",
                "zendframework/zend-session": "Zend\\Session component",
                "zendframework/zend-text": "Zend\\Text component",
                "zendframework/zend-validator": "Zend\\Validator component",
                "zendframework/zendservice-recaptcha": "ZendService\\ReCaptcha component"
            },
            "type": "library",
            "extra": {
                "branch-alias": {
                    "dev-master": "2.7-dev",
                    "dev-develop": "2.8-dev"
                }
            },
            "autoload": {
                "psr-4": {
                    "Zend\\Captcha\\": "src/"
                }
            },
            "notification-url": "https://packagist.org/downloads/",
            "license": [
                "BSD-3-Clause"
            ],
            "homepage": "https://github.com/zendframework/zend-captcha",
            "keywords": [
                "captcha",
                "zf2"
            ],
            "time": "2017-02-23T08:09:44+00:00"
        },
        {
            "name": "zendframework/zend-code",
            "version": "2.6.3",
            "source": {
                "type": "git",
                "url": "https://github.com/zendframework/zend-code.git",
                "reference": "95033f061b083e16cdee60530ec260d7d628b887"
            },
            "dist": {
                "type": "zip",
                "url": "https://api.github.com/repos/zendframework/zend-code/zipball/95033f061b083e16cdee60530ec260d7d628b887",
                "reference": "95033f061b083e16cdee60530ec260d7d628b887",
                "shasum": ""
            },
            "require": {
                "php": "^5.5 || 7.0.0 - 7.0.4 || ^7.0.6",
                "zendframework/zend-eventmanager": "^2.6 || ^3.0"
            },
            "require-dev": {
                "doctrine/annotations": "~1.0",
                "fabpot/php-cs-fixer": "1.7.*",
                "phpunit/phpunit": "^4.8.21",
                "zendframework/zend-stdlib": "^2.7 || ^3.0"
            },
            "suggest": {
                "doctrine/annotations": "Doctrine\\Common\\Annotations >=1.0 for annotation features",
                "zendframework/zend-stdlib": "Zend\\Stdlib component"
            },
            "type": "library",
            "extra": {
                "branch-alias": {
                    "dev-master": "2.6-dev",
                    "dev-develop": "2.7-dev"
                }
            },
            "autoload": {
                "psr-4": {
                    "Zend\\Code\\": "src/"
                }
            },
            "notification-url": "https://packagist.org/downloads/",
            "license": [
                "BSD-3-Clause"
            ],
            "description": "provides facilities to generate arbitrary code using an object oriented interface",
            "homepage": "https://github.com/zendframework/zend-code",
            "keywords": [
                "code",
                "zf2"
            ],
            "time": "2016-04-20T17:26:42+00:00"
        },
        {
            "name": "zendframework/zend-config",
            "version": "2.6.0",
            "source": {
                "type": "git",
                "url": "https://github.com/zendframework/zend-config.git",
                "reference": "2920e877a9f6dca9fa8f6bd3b1ffc2e19bb1e30d"
            },
            "dist": {
                "type": "zip",
                "url": "https://api.github.com/repos/zendframework/zend-config/zipball/2920e877a9f6dca9fa8f6bd3b1ffc2e19bb1e30d",
                "reference": "2920e877a9f6dca9fa8f6bd3b1ffc2e19bb1e30d",
                "shasum": ""
            },
            "require": {
                "php": "^5.5 || ^7.0",
                "zendframework/zend-stdlib": "^2.7 || ^3.0"
            },
            "require-dev": {
                "fabpot/php-cs-fixer": "1.7.*",
                "phpunit/phpunit": "~4.0",
                "zendframework/zend-filter": "^2.6",
                "zendframework/zend-i18n": "^2.5",
                "zendframework/zend-json": "^2.6.1",
                "zendframework/zend-servicemanager": "^2.7.5 || ^3.0.3"
            },
            "suggest": {
                "zendframework/zend-filter": "Zend\\Filter component",
                "zendframework/zend-i18n": "Zend\\I18n component",
                "zendframework/zend-json": "Zend\\Json to use the Json reader or writer classes",
                "zendframework/zend-servicemanager": "Zend\\ServiceManager for use with the Config Factory to retrieve reader and writer instances"
            },
            "type": "library",
            "extra": {
                "branch-alias": {
                    "dev-master": "2.6-dev",
                    "dev-develop": "2.7-dev"
                }
            },
            "autoload": {
                "psr-4": {
                    "Zend\\Config\\": "src/"
                }
            },
            "notification-url": "https://packagist.org/downloads/",
            "license": [
                "BSD-3-Clause"
            ],
            "description": "provides a nested object property based user interface for accessing this configuration data within application code",
            "homepage": "https://github.com/zendframework/zend-config",
            "keywords": [
                "config",
                "zf2"
            ],
            "time": "2016-02-04T23:01:10+00:00"
        },
        {
            "name": "zendframework/zend-console",
            "version": "2.6.0",
            "source": {
                "type": "git",
                "url": "https://github.com/zendframework/zend-console.git",
                "reference": "cbbdfdfa0564aa20d1c6c6ef3daeafe6aec02360"
            },
            "dist": {
                "type": "zip",
                "url": "https://api.github.com/repos/zendframework/zend-console/zipball/cbbdfdfa0564aa20d1c6c6ef3daeafe6aec02360",
                "reference": "cbbdfdfa0564aa20d1c6c6ef3daeafe6aec02360",
                "shasum": ""
            },
            "require": {
                "php": "^5.5 || ^7.0",
                "zendframework/zend-stdlib": "^2.7 || ^3.0"
            },
            "require-dev": {
                "fabpot/php-cs-fixer": "1.7.*",
                "phpunit/phpunit": "^4.0",
                "zendframework/zend-filter": "^2.6",
                "zendframework/zend-json": "^2.6",
                "zendframework/zend-validator": "^2.5"
            },
            "suggest": {
                "zendframework/zend-filter": "To support DefaultRouteMatcher usage",
                "zendframework/zend-validator": "To support DefaultRouteMatcher usage"
            },
            "type": "library",
            "extra": {
                "branch-alias": {
                    "dev-master": "2.6-dev",
                    "dev-develop": "2.7-dev"
                }
            },
            "autoload": {
                "psr-4": {
                    "Zend\\Console\\": "src/"
                }
            },
            "notification-url": "https://packagist.org/downloads/",
            "license": [
                "BSD-3-Clause"
            ],
            "homepage": "https://github.com/zendframework/zend-console",
            "keywords": [
                "console",
                "zf2"
            ],
            "time": "2016-02-09T17:15:12+00:00"
        },
        {
            "name": "zendframework/zend-crypt",
            "version": "3.2.0",
            "source": {
                "type": "git",
                "url": "https://github.com/zendframework/zend-crypt.git",
                "reference": "274cdcb77a2165d6aff36b606e9d1c687ba9386c"
            },
            "dist": {
                "type": "zip",
                "url": "https://api.github.com/repos/zendframework/zend-crypt/zipball/274cdcb77a2165d6aff36b606e9d1c687ba9386c",
                "reference": "274cdcb77a2165d6aff36b606e9d1c687ba9386c",
                "shasum": ""
            },
            "require": {
                "container-interop/container-interop": "~1.0",
                "ext-mbstring": "*",
                "php": "^5.6 || ^7.0",
                "zendframework/zend-math": "^3.0",
                "zendframework/zend-stdlib": "^2.7 || ^3.0"
            },
            "require-dev": {
                "phpunit/phpunit": "^5.6.7",
                "squizlabs/php_codesniffer": "^2.3.1"
            },
            "suggest": {
                "ext-openssl": "Required for most features of Zend\\Crypt"
            },
            "type": "library",
            "extra": {
                "branch-alias": {
                    "dev-master": "3.1-dev",
                    "dev-develop": "3.2-dev"
                }
            },
            "autoload": {
                "psr-4": {
                    "Zend\\Crypt\\": "src/"
                }
            },
            "notification-url": "https://packagist.org/downloads/",
            "license": [
                "BSD-3-Clause"
            ],
            "homepage": "https://github.com/zendframework/zend-crypt",
            "keywords": [
                "crypt",
                "zf2"
            ],
            "time": "2016-12-06T15:33:37+00:00"
        },
        {
            "name": "zendframework/zend-db",
            "version": "2.8.2",
            "source": {
                "type": "git",
                "url": "https://github.com/zendframework/zend-db.git",
                "reference": "5926a1a2e7e035546b690cb7d4c11a3c47db2c98"
            },
            "dist": {
                "type": "zip",
                "url": "https://api.github.com/repos/zendframework/zend-db/zipball/5926a1a2e7e035546b690cb7d4c11a3c47db2c98",
                "reference": "5926a1a2e7e035546b690cb7d4c11a3c47db2c98",
                "shasum": ""
            },
            "require": {
                "php": "^5.5 || ^7.0",
                "zendframework/zend-stdlib": "^2.7 || ^3.0"
            },
            "require-dev": {
                "fabpot/php-cs-fixer": "1.7.*",
                "phpunit/phpunit": "~4.0",
                "zendframework/zend-eventmanager": "^2.6.2 || ^3.0",
                "zendframework/zend-hydrator": "^1.1 || ^2.1",
                "zendframework/zend-servicemanager": "^2.7.5 || ^3.0.3"
            },
            "suggest": {
                "zendframework/zend-eventmanager": "Zend\\EventManager component",
                "zendframework/zend-hydrator": "Zend\\Hydrator component for using HydratingResultSets",
                "zendframework/zend-servicemanager": "Zend\\ServiceManager component"
            },
            "type": "library",
            "extra": {
                "branch-alias": {
                    "dev-master": "2.8-dev",
                    "dev-develop": "2.9-dev"
                },
                "zf": {
                    "component": "Zend\\Db",
                    "config-provider": "Zend\\Db\\ConfigProvider"
                }
            },
            "autoload": {
                "psr-4": {
                    "Zend\\Db\\": "src/"
                }
            },
            "notification-url": "https://packagist.org/downloads/",
            "license": [
                "BSD-3-Clause"
            ],
            "homepage": "https://github.com/zendframework/zend-db",
            "keywords": [
                "db",
                "zf2"
            ],
            "time": "2016-08-09T19:28:55+00:00"
        },
        {
            "name": "zendframework/zend-diactoros",
            "version": "1.4.0",
            "source": {
                "type": "git",
                "url": "https://github.com/zendframework/zend-diactoros.git",
                "reference": "b03f285a333f51e58c95cce54109a4a9ed691436"
            },
            "dist": {
                "type": "zip",
                "url": "https://api.github.com/repos/zendframework/zend-diactoros/zipball/b03f285a333f51e58c95cce54109a4a9ed691436",
                "reference": "b03f285a333f51e58c95cce54109a4a9ed691436",
                "shasum": ""
            },
            "require": {
                "php": "^5.4 || ^7.0",
                "psr/http-message": "~1.0"
            },
            "provide": {
                "psr/http-message-implementation": "1.0"
            },
            "require-dev": {
                "ext-dom": "*",
                "ext-libxml": "*",
                "phpunit/phpunit": "^4.6 || ^5.5",
                "zendframework/zend-coding-standard": "~1.0.0"
            },
            "type": "library",
            "extra": {
                "branch-alias": {
                    "dev-master": "1.4-dev",
                    "dev-develop": "1.5-dev"
                }
            },
            "autoload": {
                "psr-4": {
                    "Zend\\Diactoros\\": "src/"
                }
            },
            "notification-url": "https://packagist.org/downloads/",
            "license": [
                "BSD-2-Clause"
            ],
            "description": "PSR HTTP Message implementations",
            "homepage": "https://github.com/zendframework/zend-diactoros",
            "keywords": [
                "http",
                "psr",
                "psr-7"
            ],
            "time": "2017-04-06T16:18:34+00:00"
        },
        {
            "name": "zendframework/zend-dom",
            "version": "2.6.0",
            "source": {
                "type": "git",
                "url": "https://github.com/zendframework/zend-dom.git",
                "reference": "a9e145b2b52fe6de5a7a6b0ddb5c773c2c72d59e"
            },
            "dist": {
                "type": "zip",
                "url": "https://api.github.com/repos/zendframework/zend-dom/zipball/a9e145b2b52fe6de5a7a6b0ddb5c773c2c72d59e",
                "reference": "a9e145b2b52fe6de5a7a6b0ddb5c773c2c72d59e",
                "shasum": ""
            },
            "require": {
                "php": ">=5.5"
            },
            "require-dev": {
                "fabpot/php-cs-fixer": "1.7.*",
                "phpunit/phpunit": "~4.0"
            },
            "type": "library",
            "extra": {
                "branch-alias": {
                    "dev-master": "2.5-dev",
                    "dev-develop": "2.6-dev"
                }
            },
            "autoload": {
                "psr-4": {
                    "Zend\\Dom\\": "src/"
                }
            },
            "notification-url": "https://packagist.org/downloads/",
            "license": [
                "BSD-3-Clause"
            ],
            "description": "provides tools for working with DOM documents and structures",
            "homepage": "https://github.com/zendframework/zend-dom",
            "keywords": [
                "dom",
                "zf2"
            ],
            "time": "2015-10-14T03:37:48+00:00"
        },
        {
            "name": "zendframework/zend-escaper",
            "version": "2.5.2",
            "source": {
                "type": "git",
                "url": "https://github.com/zendframework/zend-escaper.git",
                "reference": "2dcd14b61a72d8b8e27d579c6344e12c26141d4e"
            },
            "dist": {
                "type": "zip",
                "url": "https://api.github.com/repos/zendframework/zend-escaper/zipball/2dcd14b61a72d8b8e27d579c6344e12c26141d4e",
                "reference": "2dcd14b61a72d8b8e27d579c6344e12c26141d4e",
                "shasum": ""
            },
            "require": {
                "php": ">=5.5"
            },
            "require-dev": {
                "fabpot/php-cs-fixer": "1.7.*",
                "phpunit/phpunit": "~4.0"
            },
            "type": "library",
            "extra": {
                "branch-alias": {
                    "dev-master": "2.5-dev",
                    "dev-develop": "2.6-dev"
                }
            },
            "autoload": {
                "psr-4": {
                    "Zend\\Escaper\\": "src/"
                }
            },
            "notification-url": "https://packagist.org/downloads/",
            "license": [
                "BSD-3-Clause"
            ],
            "homepage": "https://github.com/zendframework/zend-escaper",
            "keywords": [
                "escaper",
                "zf2"
            ],
            "time": "2016-06-30T19:48:38+00:00"
        },
        {
            "name": "zendframework/zend-eventmanager",
            "version": "3.1.0",
            "source": {
                "type": "git",
                "url": "https://github.com/zendframework/zend-eventmanager.git",
                "reference": "c3bce7b7d47c54040b9ae51bc55491c72513b75d"
            },
            "dist": {
                "type": "zip",
                "url": "https://api.github.com/repos/zendframework/zend-eventmanager/zipball/c3bce7b7d47c54040b9ae51bc55491c72513b75d",
                "reference": "c3bce7b7d47c54040b9ae51bc55491c72513b75d",
                "shasum": ""
            },
            "require": {
                "php": "^5.6 || ^7.0"
            },
            "require-dev": {
                "athletic/athletic": "^0.1",
                "container-interop/container-interop": "^1.1.0",
                "phpunit/phpunit": "^5.6",
                "zendframework/zend-coding-standard": "~1.0.0",
                "zendframework/zend-stdlib": "^2.7.3 || ^3.0"
            },
            "suggest": {
                "container-interop/container-interop": "^1.1.0, to use the lazy listeners feature",
                "zendframework/zend-stdlib": "^2.7.3 || ^3.0, to use the FilterChain feature"
            },
            "type": "library",
            "extra": {
                "branch-alias": {
                    "dev-master": "3.1-dev",
                    "dev-develop": "3.2-dev"
                }
            },
            "autoload": {
                "psr-4": {
                    "Zend\\EventManager\\": "src/"
                }
            },
            "notification-url": "https://packagist.org/downloads/",
            "license": [
                "BSD-3-Clause"
            ],
            "description": "Trigger and listen to events within a PHP application",
            "homepage": "https://github.com/zendframework/zend-eventmanager",
            "keywords": [
                "event",
                "eventmanager",
                "events",
                "zf2"
            ],
            "time": "2016-12-19T21:47:12+00:00"
        },
        {
            "name": "zendframework/zend-feed",
            "version": "2.8.0",
            "source": {
                "type": "git",
                "url": "https://github.com/zendframework/zend-feed.git",
                "reference": "94579e805dd108683209fe14b3b5d4276de3de6e"
            },
            "dist": {
                "type": "zip",
                "url": "https://api.github.com/repos/zendframework/zend-feed/zipball/94579e805dd108683209fe14b3b5d4276de3de6e",
                "reference": "94579e805dd108683209fe14b3b5d4276de3de6e",
                "shasum": ""
            },
            "require": {
                "php": "^5.6 || ^7.0",
                "zendframework/zend-escaper": "^2.5",
                "zendframework/zend-stdlib": "^2.7 || ^3.1"
            },
            "require-dev": {
                "phpunit/phpunit": "^6.0.8 || ^5.7.15",
                "psr/http-message": "^1.0",
                "zendframework/zend-cache": "^2.6",
                "zendframework/zend-coding-standard": "~1.0.0",
                "zendframework/zend-db": "^2.7",
                "zendframework/zend-http": "^2.5.4",
                "zendframework/zend-servicemanager": "^2.7.5 || ^3.0.3",
                "zendframework/zend-validator": "^2.6"
            },
            "suggest": {
                "psr/http-message": "PSR-7 ^1.0, if you wish to use Zend\\Feed\\Reader\\Http\\Psr7ResponseDecorator",
                "zendframework/zend-cache": "Zend\\Cache component, for optionally caching feeds between requests",
                "zendframework/zend-db": "Zend\\Db component, for use with PubSubHubbub",
                "zendframework/zend-http": "Zend\\Http for PubSubHubbub, and optionally for use with Zend\\Feed\\Reader",
                "zendframework/zend-servicemanager": "Zend\\ServiceManager component, for easily extending ExtensionManager implementations",
                "zendframework/zend-validator": "Zend\\Validator component, for validating email addresses used in Atom feeds and entries ehen using the Writer subcomponent"
            },
            "type": "library",
            "extra": {
                "branch-alias": {
                    "dev-master": "2.8-dev",
                    "dev-develop": "2.9-dev"
                }
            },
            "autoload": {
                "psr-4": {
                    "Zend\\Feed\\": "src/"
                }
            },
            "notification-url": "https://packagist.org/downloads/",
            "license": [
                "BSD-3-Clause"
            ],
            "description": "provides functionality for consuming RSS and Atom feeds",
            "homepage": "https://github.com/zendframework/zend-feed",
            "keywords": [
                "feed",
                "zf2"
            ],
            "time": "2017-04-01T15:03:14+00:00"
        },
        {
            "name": "zendframework/zend-filter",
            "version": "2.7.2",
            "source": {
                "type": "git",
                "url": "https://github.com/zendframework/zend-filter.git",
                "reference": "b8d0ff872f126631bf63a932e33aa2d22d467175"
            },
            "dist": {
                "type": "zip",
                "url": "https://api.github.com/repos/zendframework/zend-filter/zipball/b8d0ff872f126631bf63a932e33aa2d22d467175",
                "reference": "b8d0ff872f126631bf63a932e33aa2d22d467175",
                "shasum": ""
            },
            "require": {
                "php": "^5.5 || ^7.0",
                "zendframework/zend-stdlib": "^2.7 || ^3.0"
            },
            "require-dev": {
                "pear/archive_tar": "^1.4",
                "phpunit/phpunit": "^6.0.10 || ^5.7.17",
                "zendframework/zend-coding-standard": "~1.0.0",
                "zendframework/zend-crypt": "^2.6 || ^3.0",
                "zendframework/zend-servicemanager": "^2.7.5 || ^3.0.3",
                "zendframework/zend-uri": "^2.5"
            },
            "suggest": {
                "zendframework/zend-crypt": "Zend\\Crypt component, for encryption filters",
                "zendframework/zend-i18n": "Zend\\I18n component for filters depending on i18n functionality",
                "zendframework/zend-servicemanager": "Zend\\ServiceManager component, for using the filter chain functionality",
                "zendframework/zend-uri": "Zend\\Uri component, for the UriNormalize filter"
            },
            "type": "library",
            "extra": {
                "branch-alias": {
                    "dev-master": "2.7-dev",
                    "dev-develop": "2.8-dev"
                },
                "zf": {
                    "component": "Zend\\Filter",
                    "config-provider": "Zend\\Filter\\ConfigProvider"
                }
            },
            "autoload": {
                "psr-4": {
                    "Zend\\Filter\\": "src/"
                }
            },
            "notification-url": "https://packagist.org/downloads/",
            "license": [
                "BSD-3-Clause"
            ],
            "description": "provides a set of commonly needed data filters",
            "homepage": "https://github.com/zendframework/zend-filter",
            "keywords": [
                "filter",
                "zf2"
            ],
            "time": "2017-05-17T20:56:17+00:00"
        },
        {
            "name": "zendframework/zend-form",
            "version": "2.10.2",
            "source": {
                "type": "git",
                "url": "https://github.com/zendframework/zend-form.git",
                "reference": "252db729887844025772bb8045f8df605850ed9c"
            },
            "dist": {
                "type": "zip",
                "url": "https://api.github.com/repos/zendframework/zend-form/zipball/252db729887844025772bb8045f8df605850ed9c",
                "reference": "252db729887844025772bb8045f8df605850ed9c",
                "shasum": ""
            },
            "require": {
                "php": "^7.0 || ^5.6",
                "zendframework/zend-hydrator": "^1.1 || ^2.1",
                "zendframework/zend-inputfilter": "^2.6",
                "zendframework/zend-stdlib": "^2.7 || ^3.0"
            },
            "require-dev": {
                "doctrine/annotations": "~1.0",
                "phpunit/phpunit": "^6.0.8 || ^5.7.15",
                "zendframework/zend-cache": "^2.6.1",
                "zendframework/zend-captcha": "^2.7.1",
                "zendframework/zend-code": "^2.6 || ^3.0",
                "zendframework/zend-coding-standard": "~1.0.0",
                "zendframework/zend-escaper": "^2.5",
                "zendframework/zend-eventmanager": "^2.6.2 || ^3.0",
                "zendframework/zend-filter": "^2.6",
                "zendframework/zend-i18n": "^2.6",
                "zendframework/zend-servicemanager": "^2.7.5 || ^3.0.3",
                "zendframework/zend-session": "^2.6.2",
                "zendframework/zend-text": "^2.6",
                "zendframework/zend-validator": "^2.6",
                "zendframework/zend-view": "^2.6.2",
                "zendframework/zendservice-recaptcha": "^3.0.0"
            },
            "suggest": {
                "zendframework/zend-captcha": "^2.7.1, required for using CAPTCHA form elements",
                "zendframework/zend-code": "^2.6 || ^3.0, required to use zend-form annotations support",
                "zendframework/zend-eventmanager": "^2.6.2 || ^3.0, reuired for zend-form annotations support",
                "zendframework/zend-i18n": "^2.6, required when using zend-form view helpers",
                "zendframework/zend-servicemanager": "^2.7.5 || ^3.0.3, required to use the form factories or provide services",
                "zendframework/zend-view": "^2.6.2, required for using the zend-form view helpers",
                "zendframework/zendservice-recaptcha": "in order to use the ReCaptcha form element"
            },
            "type": "library",
            "extra": {
                "branch-alias": {
                    "dev-master": "2.10-dev",
                    "dev-develop": "2.11-dev"
                },
                "zf": {
                    "component": "Zend\\Form",
                    "config-provider": "Zend\\Form\\ConfigProvider"
                }
            },
            "autoload": {
                "psr-4": {
                    "Zend\\Form\\": "src/"
                },
                "files": [
                    "autoload/formElementManagerPolyfill.php"
                ]
            },
            "notification-url": "https://packagist.org/downloads/",
            "license": [
                "BSD-3-Clause"
            ],
            "homepage": "https://github.com/zendframework/zend-form",
            "keywords": [
                "form",
                "zf2"
            ],
            "time": "2017-05-18T14:59:53+00:00"
        },
        {
            "name": "zendframework/zend-http",
            "version": "2.6.0",
            "source": {
                "type": "git",
                "url": "https://github.com/zendframework/zend-http.git",
                "reference": "09f4d279f46d86be63171ff62ee0f79eca878678"
            },
            "dist": {
                "type": "zip",
                "url": "https://api.github.com/repos/zendframework/zend-http/zipball/09f4d279f46d86be63171ff62ee0f79eca878678",
                "reference": "09f4d279f46d86be63171ff62ee0f79eca878678",
                "shasum": ""
            },
            "require": {
                "php": "^5.5 || ^7.0",
                "zendframework/zend-loader": "^2.5",
                "zendframework/zend-stdlib": "^2.5 || ^3.0",
                "zendframework/zend-uri": "^2.5",
                "zendframework/zend-validator": "^2.5"
            },
            "require-dev": {
                "phpunit/phpunit": "^4.0",
                "zendframework/zend-coding-standard": "~1.0.0",
                "zendframework/zend-config": "^2.5"
            },
            "type": "library",
            "extra": {
                "branch-alias": {
                    "dev-master": "2.6-dev",
                    "dev-develop": "2.7-dev"
                }
            },
            "autoload": {
                "psr-4": {
                    "Zend\\Http\\": "src/"
                }
            },
            "notification-url": "https://packagist.org/downloads/",
            "license": [
                "BSD-3-Clause"
            ],
            "description": "provides an easy interface for performing Hyper-Text Transfer Protocol (HTTP) requests",
            "homepage": "https://github.com/zendframework/zend-http",
            "keywords": [
                "http",
                "zf2"
            ],
            "time": "2017-01-31T14:41:02+00:00"
        },
        {
            "name": "zendframework/zend-hydrator",
            "version": "1.1.0",
            "source": {
                "type": "git",
                "url": "https://github.com/zendframework/zend-hydrator.git",
                "reference": "22652e1661a5a10b3f564cf7824a2206cf5a4a65"
            },
            "dist": {
                "type": "zip",
                "url": "https://api.github.com/repos/zendframework/zend-hydrator/zipball/22652e1661a5a10b3f564cf7824a2206cf5a4a65",
                "reference": "22652e1661a5a10b3f564cf7824a2206cf5a4a65",
                "shasum": ""
            },
            "require": {
                "php": "^5.5 || ^7.0",
                "zendframework/zend-stdlib": "^2.7 || ^3.0"
            },
            "require-dev": {
                "phpunit/phpunit": "~4.0",
                "squizlabs/php_codesniffer": "^2.0@dev",
                "zendframework/zend-eventmanager": "^2.6.2 || ^3.0",
                "zendframework/zend-filter": "^2.6",
                "zendframework/zend-inputfilter": "^2.6",
                "zendframework/zend-serializer": "^2.6.1",
                "zendframework/zend-servicemanager": "^2.7.5 || ^3.0.3"
            },
            "suggest": {
                "zendframework/zend-eventmanager": "^2.6.2 || ^3.0, to support aggregate hydrator usage",
                "zendframework/zend-filter": "^2.6, to support naming strategy hydrator usage",
                "zendframework/zend-serializer": "^2.6.1, to use the SerializableStrategy",
                "zendframework/zend-servicemanager": "^2.7.5 || ^3.0.3, to support hydrator plugin manager usage"
            },
            "type": "library",
            "extra": {
                "branch-alias": {
                    "dev-release-1.0": "1.0-dev",
                    "dev-release-1.1": "1.1-dev",
                    "dev-master": "2.0-dev",
                    "dev-develop": "2.1-dev"
                }
            },
            "autoload": {
                "psr-4": {
                    "Zend\\Hydrator\\": "src/"
                }
            },
            "notification-url": "https://packagist.org/downloads/",
            "license": [
                "BSD-3-Clause"
            ],
            "homepage": "https://github.com/zendframework/zend-hydrator",
            "keywords": [
                "hydrator",
                "zf2"
            ],
            "time": "2016-02-18T22:38:26+00:00"
        },
        {
            "name": "zendframework/zend-i18n",
            "version": "2.7.4",
            "source": {
                "type": "git",
                "url": "https://github.com/zendframework/zend-i18n.git",
                "reference": "d3431e29cc00c2a1c6704e601d4371dbf24f6a31"
            },
            "dist": {
                "type": "zip",
                "url": "https://api.github.com/repos/zendframework/zend-i18n/zipball/d3431e29cc00c2a1c6704e601d4371dbf24f6a31",
                "reference": "d3431e29cc00c2a1c6704e601d4371dbf24f6a31",
                "shasum": ""
            },
            "require": {
                "php": "^7.0 || ^5.6",
                "zendframework/zend-stdlib": "^2.7 || ^3.0"
            },
            "require-dev": {
                "phpunit/phpunit": "^6.0.8 || ^5.7.15",
                "zendframework/zend-cache": "^2.6.1",
                "zendframework/zend-coding-standard": "~1.0.0",
                "zendframework/zend-config": "^2.6",
                "zendframework/zend-eventmanager": "^2.6.2 || ^3.0",
                "zendframework/zend-filter": "^2.6.1",
                "zendframework/zend-servicemanager": "^2.7.5 || ^3.0.3",
                "zendframework/zend-validator": "^2.6",
                "zendframework/zend-view": "^2.6.3"
            },
            "suggest": {
                "ext-intl": "Required for most features of Zend\\I18n; included in default builds of PHP",
                "zendframework/zend-cache": "Zend\\Cache component",
                "zendframework/zend-config": "Zend\\Config component",
                "zendframework/zend-eventmanager": "You should install this package to use the events in the translator",
                "zendframework/zend-filter": "You should install this package to use the provided filters",
                "zendframework/zend-i18n-resources": "Translation resources",
                "zendframework/zend-servicemanager": "Zend\\ServiceManager component",
                "zendframework/zend-validator": "You should install this package to use the provided validators",
                "zendframework/zend-view": "You should install this package to use the provided view helpers"
            },
            "type": "library",
            "extra": {
                "branch-alias": {
                    "dev-master": "2.7-dev",
                    "dev-develop": "2.8-dev"
                },
                "zf": {
                    "component": "Zend\\I18n",
                    "config-provider": "Zend\\I18n\\ConfigProvider"
                }
            },
            "autoload": {
                "psr-4": {
                    "Zend\\I18n\\": "src/"
                }
            },
            "notification-url": "https://packagist.org/downloads/",
            "license": [
                "BSD-3-Clause"
            ],
            "homepage": "https://github.com/zendframework/zend-i18n",
            "keywords": [
                "i18n",
                "zf2"
            ],
            "time": "2017-05-17T17:00:12+00:00"
        },
        {
            "name": "zendframework/zend-inputfilter",
            "version": "2.7.4",
            "source": {
                "type": "git",
                "url": "https://github.com/zendframework/zend-inputfilter.git",
                "reference": "699ab4916e0aa73104e1f9ff068ef6d33c5f5fe4"
            },
            "dist": {
                "type": "zip",
                "url": "https://api.github.com/repos/zendframework/zend-inputfilter/zipball/699ab4916e0aa73104e1f9ff068ef6d33c5f5fe4",
                "reference": "699ab4916e0aa73104e1f9ff068ef6d33c5f5fe4",
                "shasum": ""
            },
            "require": {
                "php": "^7.0 || ^5.6",
                "zendframework/zend-filter": "^2.6",
                "zendframework/zend-stdlib": "^2.7 || ^3.0",
                "zendframework/zend-validator": "^2.6"
            },
            "require-dev": {
                "phpunit/phpunit": "^6.0.8 || ^5.7.15",
                "zendframework/zend-coding-standard": "~1.0.0",
                "zendframework/zend-servicemanager": "^2.7.5 || ^3.0.3"
            },
            "suggest": {
                "zendframework/zend-servicemanager": "To support plugin manager support"
            },
            "type": "library",
            "extra": {
                "branch-alias": {
                    "dev-master": "2.7-dev",
                    "dev-develop": "2.8-dev"
                },
                "zf": {
                    "component": "Zend\\InputFilter",
                    "config-provider": "Zend\\InputFilter\\ConfigProvider"
                }
            },
            "autoload": {
                "psr-4": {
                    "Zend\\InputFilter\\": "src/"
                }
            },
            "notification-url": "https://packagist.org/downloads/",
            "license": [
                "BSD-3-Clause"
            ],
            "homepage": "https://github.com/zendframework/zend-inputfilter",
            "keywords": [
                "inputfilter",
                "zf2"
            ],
            "time": "2017-05-18T14:20:56+00:00"
        },
        {
            "name": "zendframework/zend-json",
            "version": "3.0.0",
            "source": {
                "type": "git",
                "url": "https://github.com/zendframework/zend-json.git",
                "reference": "f42a1588e75c2a3e338cd94c37906231e616daab"
            },
            "dist": {
                "type": "zip",
                "url": "https://api.github.com/repos/zendframework/zend-json/zipball/f42a1588e75c2a3e338cd94c37906231e616daab",
                "reference": "f42a1588e75c2a3e338cd94c37906231e616daab",
                "shasum": ""
            },
            "require": {
                "php": "^5.5 || ^7.0"
            },
            "require-dev": {
                "phpunit/phpunit": "~4.0",
                "squizlabs/php_codesniffer": "^2.3",
                "zendframework/zend-stdlib": "^2.7 || ^3.0"
            },
            "suggest": {
                "zendframework/zend-json-server": "For implementing JSON-RPC servers",
                "zendframework/zend-xml2json": "For converting XML documents to JSON"
            },
            "type": "library",
            "extra": {
                "branch-alias": {
                    "dev-master": "3.0-dev",
                    "dev-develop": "3.1-dev"
                }
            },
            "autoload": {
                "psr-4": {
                    "Zend\\Json\\": "src/"
                }
            },
            "notification-url": "https://packagist.org/downloads/",
            "license": [
                "BSD-3-Clause"
            ],
            "description": "provides convenience methods for serializing native PHP to JSON and decoding JSON to native PHP",
            "homepage": "https://github.com/zendframework/zend-json",
            "keywords": [
                "json",
                "zf2"
            ],
            "time": "2016-04-01T02:34:00+00:00"
        },
        {
            "name": "zendframework/zend-loader",
            "version": "2.5.1",
            "source": {
                "type": "git",
                "url": "https://github.com/zendframework/zend-loader.git",
                "reference": "c5fd2f071bde071f4363def7dea8dec7393e135c"
            },
            "dist": {
                "type": "zip",
                "url": "https://api.github.com/repos/zendframework/zend-loader/zipball/c5fd2f071bde071f4363def7dea8dec7393e135c",
                "reference": "c5fd2f071bde071f4363def7dea8dec7393e135c",
                "shasum": ""
            },
            "require": {
                "php": ">=5.3.23"
            },
            "require-dev": {
                "fabpot/php-cs-fixer": "1.7.*",
                "phpunit/phpunit": "~4.0"
            },
            "type": "library",
            "extra": {
                "branch-alias": {
                    "dev-master": "2.5-dev",
                    "dev-develop": "2.6-dev"
                }
            },
            "autoload": {
                "psr-4": {
                    "Zend\\Loader\\": "src/"
                }
            },
            "notification-url": "https://packagist.org/downloads/",
            "license": [
                "BSD-3-Clause"
            ],
            "homepage": "https://github.com/zendframework/zend-loader",
            "keywords": [
                "loader",
                "zf2"
            ],
            "time": "2015-06-03T14:05:47+00:00"
        },
        {
            "name": "zendframework/zend-log",
            "version": "2.9.2",
            "source": {
                "type": "git",
                "url": "https://github.com/zendframework/zend-log.git",
                "reference": "bf7489578d092d6ff7508117d1d920a4764fbd6a"
            },
            "dist": {
                "type": "zip",
                "url": "https://api.github.com/repos/zendframework/zend-log/zipball/bf7489578d092d6ff7508117d1d920a4764fbd6a",
                "reference": "bf7489578d092d6ff7508117d1d920a4764fbd6a",
                "shasum": ""
            },
            "require": {
                "php": "^5.6 || ^7.0",
                "psr/log": "^1.0",
                "zendframework/zend-servicemanager": "^2.7.5 || ^3.0.3",
                "zendframework/zend-stdlib": "^2.7 || ^3.0"
            },
            "provide": {
                "psr/log-implementation": "1.0.0"
            },
            "require-dev": {
                "mikey179/vfsstream": "^1.6",
                "phpunit/phpunit": "^5.7.15 || ^6.0.8",
                "zendframework/zend-coding-standard": "~1.0.0",
                "zendframework/zend-db": "^2.6",
                "zendframework/zend-escaper": "^2.5",
                "zendframework/zend-filter": "^2.5",
                "zendframework/zend-mail": "^2.6.1",
                "zendframework/zend-validator": "^2.6"
            },
            "suggest": {
                "ext-mongo": "mongo extension to use Mongo writer",
                "ext-mongodb": "mongodb extension to use MongoDB writer",
                "zendframework/zend-console": "Zend\\Console component to use the RequestID log processor",
                "zendframework/zend-db": "Zend\\Db component to use the database log writer",
                "zendframework/zend-escaper": "Zend\\Escaper component, for use in the XML log formatter",
                "zendframework/zend-mail": "Zend\\Mail component to use the email log writer",
                "zendframework/zend-validator": "Zend\\Validator component to block invalid log messages"
            },
            "type": "library",
            "extra": {
                "branch-alias": {
                    "dev-master": "2.9-dev",
                    "dev-develop": "2.10-dev"
                },
                "zf": {
                    "component": "Zend\\Log",
                    "config-provider": "Zend\\Log\\ConfigProvider"
                }
            },
            "autoload": {
                "psr-4": {
                    "Zend\\Log\\": "src/"
                }
            },
            "notification-url": "https://packagist.org/downloads/",
            "license": [
                "BSD-3-Clause"
            ],
            "description": "component for general purpose logging",
            "homepage": "https://github.com/zendframework/zend-log",
            "keywords": [
                "log",
                "logging",
                "zf2"
            ],
            "time": "2017-05-17T16:03:26+00:00"
        },
        {
            "name": "zendframework/zend-mail",
            "version": "2.8.0",
            "source": {
                "type": "git",
                "url": "https://github.com/zendframework/zend-mail.git",
                "reference": "248230940ab1453b2a532a8fde76c5a6470d7aad"
            },
            "dist": {
                "type": "zip",
                "url": "https://api.github.com/repos/zendframework/zend-mail/zipball/248230940ab1453b2a532a8fde76c5a6470d7aad",
                "reference": "248230940ab1453b2a532a8fde76c5a6470d7aad",
                "shasum": ""
            },
            "require": {
                "ext-iconv": "*",
                "php": "^7.0 || ^5.6",
                "zendframework/zend-loader": "^2.5",
                "zendframework/zend-mime": "^2.5",
                "zendframework/zend-stdlib": "^2.7 || ^3.0",
                "zendframework/zend-validator": "^2.6"
            },
            "require-dev": {
                "phpunit/phpunit": "^6.0.8 || ^5.7.15",
                "zendframework/zend-coding-standard": "~1.0.0",
                "zendframework/zend-config": "^2.6",
                "zendframework/zend-crypt": "^2.6",
                "zendframework/zend-servicemanager": "^2.7.5 || ^3.0.3"
            },
            "suggest": {
                "ext-intl": "Handle IDN in AddressList hostnames",
                "zendframework/zend-crypt": "Crammd5 support in SMTP Auth",
                "zendframework/zend-servicemanager": "^2.7.5 || ^3.0.3 when using SMTP to deliver messages"
            },
            "type": "library",
            "extra": {
                "branch-alias": {
                    "dev-master": "2.8-dev",
                    "dev-develop": "2.9-dev"
                },
                "zf": {
                    "component": "Zend\\Mail",
                    "config-provider": "Zend\\Mail\\ConfigProvider"
                }
            },
            "autoload": {
                "psr-4": {
                    "Zend\\Mail\\": "src/"
                }
            },
            "notification-url": "https://packagist.org/downloads/",
            "license": [
                "BSD-3-Clause"
            ],
            "description": "provides generalized functionality to compose and send both text and MIME-compliant multipart e-mail messages",
            "homepage": "https://github.com/zendframework/zend-mail",
            "keywords": [
                "mail",
                "zf2"
            ],
            "time": "2017-06-08T20:03:58+00:00"
        },
        {
            "name": "zendframework/zend-math",
            "version": "3.0.0",
            "source": {
                "type": "git",
                "url": "https://github.com/zendframework/zend-math.git",
                "reference": "fda3b4e6c3bb15c35adc6db38b2eacabaa243e65"
            },
            "dist": {
                "type": "zip",
                "url": "https://api.github.com/repos/zendframework/zend-math/zipball/fda3b4e6c3bb15c35adc6db38b2eacabaa243e65",
                "reference": "fda3b4e6c3bb15c35adc6db38b2eacabaa243e65",
                "shasum": ""
            },
            "require": {
                "ext-mbstring": "*",
                "paragonie/random_compat": "^2.0.2",
                "php": "^5.5 || ^7.0"
            },
            "require-dev": {
                "fabpot/php-cs-fixer": "1.7.*",
                "phpunit/phpunit": "~4.0"
            },
            "suggest": {
                "ext-bcmath": "If using the bcmath functionality",
                "ext-gmp": "If using the gmp functionality"
            },
            "type": "library",
            "extra": {
                "branch-alias": {
                    "dev-master": "3.0-dev",
                    "dev-develop": "3.1-dev"
                }
            },
            "autoload": {
                "psr-4": {
                    "Zend\\Math\\": "src/"
                }
            },
            "notification-url": "https://packagist.org/downloads/",
            "license": [
                "BSD-3-Clause"
            ],
            "homepage": "https://github.com/zendframework/zend-math",
            "keywords": [
                "math",
                "zf2"
            ],
            "time": "2016-04-28T17:37:42+00:00"
        },
        {
            "name": "zendframework/zend-mime",
            "version": "2.6.1",
            "source": {
                "type": "git",
                "url": "https://github.com/zendframework/zend-mime.git",
                "reference": "9e53a97a3c190d45cc5d584daaaf487d509a9285"
            },
            "dist": {
                "type": "zip",
                "url": "https://api.github.com/repos/zendframework/zend-mime/zipball/9e53a97a3c190d45cc5d584daaaf487d509a9285",
                "reference": "9e53a97a3c190d45cc5d584daaaf487d509a9285",
                "shasum": ""
            },
            "require": {
                "php": "^5.5 || ^7.0",
                "zendframework/zend-stdlib": "^2.7 || ^3.0"
            },
            "require-dev": {
                "phpunit/phpunit": "^4.7 || ^5.7",
                "zendframework/zend-coding-standard": "~1.0.0",
                "zendframework/zend-mail": "^2.6"
            },
            "suggest": {
                "zendframework/zend-mail": "Zend\\Mail component"
            },
            "type": "library",
            "extra": {
                "branch-alias": {
                    "dev-master": "2.6-dev",
                    "dev-develop": "2.7-dev"
                }
            },
            "autoload": {
                "psr-4": {
                    "Zend\\Mime\\": "src/"
                }
            },
            "notification-url": "https://packagist.org/downloads/",
            "license": [
                "BSD-3-Clause"
            ],
            "homepage": "https://github.com/zendframework/zend-mime",
            "keywords": [
                "mime",
                "zf2"
            ],
            "time": "2017-01-16T16:43:38+00:00"
        },
        {
            "name": "zendframework/zend-modulemanager",
            "version": "2.7.2",
            "source": {
                "type": "git",
                "url": "https://github.com/zendframework/zend-modulemanager.git",
                "reference": "2a59ab9a0dd7699a55050dff659ab0f28272b46e"
            },
            "dist": {
                "type": "zip",
                "url": "https://api.github.com/repos/zendframework/zend-modulemanager/zipball/2a59ab9a0dd7699a55050dff659ab0f28272b46e",
                "reference": "2a59ab9a0dd7699a55050dff659ab0f28272b46e",
                "shasum": ""
            },
            "require": {
                "php": "^5.5 || ^7.0",
                "zendframework/zend-config": "^2.6",
                "zendframework/zend-eventmanager": "^2.6.2 || ^3.0",
                "zendframework/zend-stdlib": "^2.7 || ^3.0"
            },
            "require-dev": {
                "fabpot/php-cs-fixer": "1.7.*",
                "phpunit/phpunit": "~4.0",
                "zendframework/zend-console": "^2.6",
                "zendframework/zend-di": "^2.6",
                "zendframework/zend-loader": "^2.5",
                "zendframework/zend-mvc": "^2.7",
                "zendframework/zend-servicemanager": "^2.7.5 || ^3.0.3"
            },
            "suggest": {
                "zendframework/zend-config": "Zend\\Config component",
                "zendframework/zend-console": "Zend\\Console component",
                "zendframework/zend-loader": "Zend\\Loader component",
                "zendframework/zend-mvc": "Zend\\Mvc component",
                "zendframework/zend-servicemanager": "Zend\\ServiceManager component"
            },
            "type": "library",
            "extra": {
                "branch-alias": {
                    "dev-master": "2.7-dev",
                    "dev-develop": "2.8-dev"
                }
            },
            "autoload": {
                "psr-4": {
                    "Zend\\ModuleManager\\": "src/"
                }
            },
            "notification-url": "https://packagist.org/downloads/",
            "license": [
                "BSD-3-Clause"
            ],
            "homepage": "https://github.com/zendframework/zend-modulemanager",
            "keywords": [
                "modulemanager",
                "zf2"
            ],
            "time": "2016-05-16T21:21:11+00:00"
        },
        {
            "name": "zendframework/zend-mvc",
            "version": "2.7.8",
            "source": {
                "type": "git",
                "url": "https://github.com/zendframework/zend-mvc.git",
                "reference": "d374f7c64ee2b6c491bd3d9f54a5ef45ec492089"
            },
            "dist": {
                "type": "zip",
                "url": "https://api.github.com/repos/zendframework/zend-mvc/zipball/d374f7c64ee2b6c491bd3d9f54a5ef45ec492089",
                "reference": "d374f7c64ee2b6c491bd3d9f54a5ef45ec492089",
                "shasum": ""
            },
            "require": {
                "container-interop/container-interop": "^1.1",
                "php": "^5.5 || ^7.0",
                "zendframework/zend-eventmanager": "^2.6.2 || ^3.0",
                "zendframework/zend-form": "^2.7",
                "zendframework/zend-hydrator": "^1.1 || ^2.1",
                "zendframework/zend-psr7bridge": "^0.2",
                "zendframework/zend-servicemanager": "^2.7.5 || ^3.0.3",
                "zendframework/zend-stdlib": "^2.7.5 || ^3.0"
            },
            "require-dev": {
                "fabpot/php-cs-fixer": "1.7.*",
                "phpunit/phpunit": "^4.5",
                "sebastian/version": "^1.0.4",
                "zendframework/zend-authentication": "^2.5.3",
                "zendframework/zend-cache": "^2.6.1",
                "zendframework/zend-console": "^2.6",
                "zendframework/zend-di": "^2.6",
                "zendframework/zend-filter": "^2.6.1",
                "zendframework/zend-http": "^2.5.4",
                "zendframework/zend-i18n": "^2.6",
                "zendframework/zend-inputfilter": "^2.6",
                "zendframework/zend-json": "^2.6.1",
                "zendframework/zend-log": "^2.7.1",
                "zendframework/zend-modulemanager": "^2.7.1",
                "zendframework/zend-serializer": "^2.6.1",
                "zendframework/zend-session": "^2.6.2",
                "zendframework/zend-text": "^2.6",
                "zendframework/zend-uri": "^2.5",
                "zendframework/zend-validator": "^2.6",
                "zendframework/zend-version": "^2.5",
                "zendframework/zend-view": "^2.6.3"
            },
            "suggest": {
                "zendframework/zend-authentication": "Zend\\Authentication component for Identity plugin",
                "zendframework/zend-config": "Zend\\Config component",
                "zendframework/zend-console": "Zend\\Console component",
                "zendframework/zend-di": "Zend\\Di component",
                "zendframework/zend-filter": "Zend\\Filter component",
                "zendframework/zend-http": "Zend\\Http component",
                "zendframework/zend-i18n": "Zend\\I18n component for translatable segments",
                "zendframework/zend-inputfilter": "Zend\\Inputfilter component",
                "zendframework/zend-json": "Zend\\Json component",
                "zendframework/zend-log": "Zend\\Log component",
                "zendframework/zend-modulemanager": "Zend\\ModuleManager component",
                "zendframework/zend-serializer": "Zend\\Serializer component",
                "zendframework/zend-session": "Zend\\Session component for FlashMessenger, PRG, and FPRG plugins",
                "zendframework/zend-text": "Zend\\Text component",
                "zendframework/zend-uri": "Zend\\Uri component",
                "zendframework/zend-validator": "Zend\\Validator component",
                "zendframework/zend-version": "Zend\\Version component",
                "zendframework/zend-view": "Zend\\View component"
            },
            "type": "library",
            "extra": {
                "branch-alias": {
                    "dev-master": "2.7-dev",
                    "dev-develop": "3.0-dev"
                }
            },
            "autoload": {
                "psr-4": {
                    "Zend\\Mvc\\": "src/"
                }
            },
            "notification-url": "https://packagist.org/downloads/",
            "license": [
                "BSD-3-Clause"
            ],
            "homepage": "https://github.com/zendframework/zend-mvc",
            "keywords": [
                "mvc",
                "zf2"
            ],
            "time": "2016-05-31T17:18:50+00:00"
        },
        {
            "name": "zendframework/zend-paginator",
            "version": "2.7.0",
            "source": {
                "type": "git",
                "url": "https://github.com/zendframework/zend-paginator.git",
                "reference": "42211f3e1e8230953c641e91fec5aa9fe964eb95"
            },
            "dist": {
                "type": "zip",
                "url": "https://api.github.com/repos/zendframework/zend-paginator/zipball/42211f3e1e8230953c641e91fec5aa9fe964eb95",
                "reference": "42211f3e1e8230953c641e91fec5aa9fe964eb95",
                "shasum": ""
            },
            "require": {
                "php": "^5.5 || ^7.0",
                "zendframework/zend-stdlib": "^2.7 || ^3.0"
            },
            "require-dev": {
                "fabpot/php-cs-fixer": "1.7.*",
                "phpunit/phpunit": "~4.0",
                "zendframework/zend-cache": "^2.6.1",
                "zendframework/zend-config": "^2.6.0",
                "zendframework/zend-db": "^2.7",
                "zendframework/zend-filter": "^2.6.1",
                "zendframework/zend-json": "^2.6.1",
                "zendframework/zend-servicemanager": "^2.7.5 || ^3.0.3",
                "zendframework/zend-view": "^2.6.3"
            },
            "suggest": {
                "zendframework/zend-cache": "Zend\\Cache component to support cache features",
                "zendframework/zend-db": "Zend\\Db component",
                "zendframework/zend-filter": "Zend\\Filter component",
                "zendframework/zend-json": "Zend\\Json component",
                "zendframework/zend-servicemanager": "Zend\\ServiceManager component",
                "zendframework/zend-view": "Zend\\View component"
            },
            "type": "library",
            "extra": {
                "branch-alias": {
                    "dev-master": "2.7-dev",
                    "dev-develop": "2.8-dev"
                },
                "zf": {
                    "component": "Zend\\Paginator",
                    "config-provider": "Zend\\Paginator\\ConfigProvider"
                }
            },
            "autoload": {
                "psr-4": {
                    "Zend\\Paginator\\": "src/"
                }
            },
            "notification-url": "https://packagist.org/downloads/",
            "license": [
                "BSD-3-Clause"
            ],
            "homepage": "https://github.com/zendframework/zend-paginator",
            "keywords": [
                "paginator",
                "zf2"
            ],
            "time": "2016-04-11T21:18:13+00:00"
        },
        {
            "name": "zendframework/zend-psr7bridge",
            "version": "0.2.2",
            "source": {
                "type": "git",
                "url": "https://github.com/zendframework/zend-psr7bridge.git",
                "reference": "86c0b53b0c6381391c4add4a93a56e51d5c74605"
            },
            "dist": {
                "type": "zip",
                "url": "https://api.github.com/repos/zendframework/zend-psr7bridge/zipball/86c0b53b0c6381391c4add4a93a56e51d5c74605",
                "reference": "86c0b53b0c6381391c4add4a93a56e51d5c74605",
                "shasum": ""
            },
            "require": {
                "php": ">=5.5",
                "psr/http-message": "^1.0",
                "zendframework/zend-diactoros": "^1.1",
                "zendframework/zend-http": "^2.5"
            },
            "require-dev": {
                "phpunit/phpunit": "^4.7",
                "squizlabs/php_codesniffer": "^2.3"
            },
            "type": "library",
            "extra": {
                "branch-alias": {
                    "dev-master": "1.0-dev",
                    "dev-develop": "1.1-dev"
                }
            },
            "autoload": {
                "psr-4": {
                    "Zend\\Psr7Bridge\\": "src/"
                }
            },
            "notification-url": "https://packagist.org/downloads/",
            "license": [
                "BSD-3-Clause"
            ],
            "description": "PSR-7 <-> Zend\\Http bridge",
            "homepage": "https://github.com/zendframework/zend-psr7bridge",
            "keywords": [
                "http",
                "psr",
                "psr-7"
            ],
            "time": "2016-05-10T21:44:39+00:00"
        },
        {
            "name": "zendframework/zend-serializer",
            "version": "2.8.0",
            "source": {
                "type": "git",
                "url": "https://github.com/zendframework/zend-serializer.git",
                "reference": "ff74ea020f5f90866eb28365327e9bc765a61a6e"
            },
            "dist": {
                "type": "zip",
                "url": "https://api.github.com/repos/zendframework/zend-serializer/zipball/ff74ea020f5f90866eb28365327e9bc765a61a6e",
                "reference": "ff74ea020f5f90866eb28365327e9bc765a61a6e",
                "shasum": ""
            },
            "require": {
                "php": "^5.6 || ^7.0",
                "zendframework/zend-json": "^2.5 || ^3.0",
                "zendframework/zend-stdlib": "^2.7 || ^3.0"
            },
            "require-dev": {
                "phpunit/phpunit": "^4.5",
                "squizlabs/php_codesniffer": "^2.3.1",
                "zendframework/zend-math": "^2.6",
                "zendframework/zend-servicemanager": "^2.7.5 || ^3.0.3"
            },
            "suggest": {
                "zendframework/zend-math": "(^2.6 || ^3.0) To support Python Pickle serialization",
                "zendframework/zend-servicemanager": "(^2.7.5 || ^3.0.3) To support plugin manager support"
            },
            "type": "library",
            "extra": {
                "branch-alias": {
                    "dev-master": "2.8-dev",
                    "dev-develop": "2.9-dev"
                },
                "zf": {
                    "component": "Zend\\Serializer",
                    "config-provider": "Zend\\Serializer\\ConfigProvider"
                }
            },
            "autoload": {
                "psr-4": {
                    "Zend\\Serializer\\": "src/"
                }
            },
            "notification-url": "https://packagist.org/downloads/",
            "license": [
                "BSD-3-Clause"
            ],
            "description": "provides an adapter based interface to simply generate storable representation of PHP types by different facilities, and recover",
            "homepage": "https://github.com/zendframework/zend-serializer",
            "keywords": [
                "serializer",
                "zf2"
            ],
            "time": "2016-06-21T17:01:55+00:00"
        },
        {
            "name": "zendframework/zend-server",
            "version": "2.7.0",
            "source": {
                "type": "git",
                "url": "https://github.com/zendframework/zend-server.git",
                "reference": "7cb617ca3e9b24579f544a244ee79ae61f480914"
            },
            "dist": {
                "type": "zip",
                "url": "https://api.github.com/repos/zendframework/zend-server/zipball/7cb617ca3e9b24579f544a244ee79ae61f480914",
                "reference": "7cb617ca3e9b24579f544a244ee79ae61f480914",
                "shasum": ""
            },
            "require": {
                "php": "^5.6 || ^7.0",
                "zendframework/zend-code": "^2.5 || ^3.0",
                "zendframework/zend-stdlib": "^2.5 || ^3.0"
            },
            "require-dev": {
                "phpunit/phpunit": "^4.8",
                "squizlabs/php_codesniffer": "^2.3.1"
            },
            "type": "library",
            "extra": {
                "branch-alias": {
                    "dev-master": "2.7-dev",
                    "dev-develop": "2.8-dev"
                }
            },
            "autoload": {
                "psr-4": {
                    "Zend\\Server\\": "src/"
                }
            },
            "notification-url": "https://packagist.org/downloads/",
            "license": [
                "BSD-3-Clause"
            ],
            "homepage": "https://github.com/zendframework/zend-server",
            "keywords": [
                "server",
                "zf2"
            ],
            "time": "2016-06-20T22:27:55+00:00"
        },
        {
            "name": "zendframework/zend-servicemanager",
            "version": "2.7.5",
            "source": {
                "type": "git",
                "url": "https://github.com/zendframework/zend-servicemanager.git",
                "reference": "fb5b54db5ead533b38e311f14e9c01a79218bf2b"
            },
            "dist": {
                "type": "zip",
                "url": "https://api.github.com/repos/zendframework/zend-servicemanager/zipball/fb5b54db5ead533b38e311f14e9c01a79218bf2b",
                "reference": "fb5b54db5ead533b38e311f14e9c01a79218bf2b",
                "shasum": ""
            },
            "require": {
                "container-interop/container-interop": "~1.0",
                "php": "^5.5 || ^7.0"
            },
            "require-dev": {
                "athletic/athletic": "dev-master",
                "fabpot/php-cs-fixer": "1.7.*",
                "phpunit/phpunit": "~4.0",
                "zendframework/zend-di": "~2.5",
                "zendframework/zend-mvc": "~2.5"
            },
            "suggest": {
                "ocramius/proxy-manager": "ProxyManager 0.5.* to handle lazy initialization of services",
                "zendframework/zend-di": "Zend\\Di component"
            },
            "type": "library",
            "extra": {
                "branch-alias": {
                    "dev-master": "2.7-dev",
                    "dev-develop": "3.0-dev"
                }
            },
            "autoload": {
                "psr-4": {
                    "Zend\\ServiceManager\\": "src/"
                }
            },
            "notification-url": "https://packagist.org/downloads/",
            "license": [
                "BSD-3-Clause"
            ],
            "homepage": "https://github.com/zendframework/zend-servicemanager",
            "keywords": [
                "servicemanager",
                "zf2"
            ],
            "time": "2016-02-02T14:11:46+00:00"
        },
        {
            "name": "zendframework/zend-session",
            "version": "2.8.0",
            "source": {
                "type": "git",
                "url": "https://github.com/zendframework/zend-session.git",
                "reference": "b1486c382decc241de8b1c7778eaf2f0a884f67d"
            },
            "dist": {
                "type": "zip",
                "url": "https://api.github.com/repos/zendframework/zend-session/zipball/b1486c382decc241de8b1c7778eaf2f0a884f67d",
                "reference": "b1486c382decc241de8b1c7778eaf2f0a884f67d",
                "shasum": ""
            },
            "require": {
                "php": "^7.0 || ^5.6",
                "zendframework/zend-eventmanager": "^2.6.2 || ^3.0",
                "zendframework/zend-stdlib": "^2.7 || ^3.0"
            },
            "require-dev": {
                "container-interop/container-interop": "^1.1",
                "mongodb/mongodb": "^1.0.1",
                "phpunit/phpunit": "^6.0.8 || ^5.7.15",
                "zendframework/zend-cache": "^2.6.1",
                "zendframework/zend-coding-standard": "~1.0.0",
                "zendframework/zend-db": "^2.7",
                "zendframework/zend-http": "^2.5.4",
                "zendframework/zend-servicemanager": "^2.7.5 || ^3.0.3",
                "zendframework/zend-validator": "^2.6"
            },
            "suggest": {
                "mongodb/mongodb": "If you want to use the MongoDB session save handler",
                "zendframework/zend-cache": "Zend\\Cache component",
                "zendframework/zend-db": "Zend\\Db component",
                "zendframework/zend-http": "Zend\\Http component",
                "zendframework/zend-servicemanager": "Zend\\ServiceManager component",
                "zendframework/zend-validator": "Zend\\Validator component"
            },
            "type": "library",
            "extra": {
                "branch-alias": {
                    "dev-master": "2.8-dev",
                    "dev-develop": "2.9-dev"
                },
                "zf": {
                    "component": "Zend\\Session",
                    "config-provider": "Zend\\Session\\ConfigProvider"
                }
            },
            "autoload": {
                "psr-4": {
                    "Zend\\Session\\": "src/"
                }
            },
            "notification-url": "https://packagist.org/downloads/",
            "license": [
                "BSD-3-Clause"
            ],
            "description": "manage and preserve session data, a logical complement of cookie data, across multiple page requests by the same client",
            "homepage": "https://github.com/zendframework/zend-session",
            "keywords": [
                "session",
                "zf2"
            ],
            "time": "2017-06-19T21:31:39+00:00"
        },
        {
            "name": "zendframework/zend-soap",
            "version": "2.6.0",
            "source": {
                "type": "git",
                "url": "https://github.com/zendframework/zend-soap.git",
                "reference": "2d6012e7231cce550219eccfc80836a028d20bf1"
            },
            "dist": {
                "type": "zip",
                "url": "https://api.github.com/repos/zendframework/zend-soap/zipball/2d6012e7231cce550219eccfc80836a028d20bf1",
                "reference": "2d6012e7231cce550219eccfc80836a028d20bf1",
                "shasum": ""
            },
            "require": {
                "php": "^5.5 || ^7.0",
                "zendframework/zend-server": "^2.6.1",
                "zendframework/zend-stdlib": "^2.7 || ^3.0",
                "zendframework/zend-uri": "^2.5.2"
            },
            "require-dev": {
                "phpunit/phpunit": "^4.8",
                "squizlabs/php_codesniffer": "^2.3.1",
                "zendframework/zend-config": "^2.6",
                "zendframework/zend-http": "^2.5.4"
            },
            "suggest": {
                "zendframework/zend-http": "Zend\\Http component"
            },
            "type": "library",
            "extra": {
                "branch-alias": {
                    "dev-master": "2.6-dev",
                    "dev-develop": "2.7-dev"
                }
            },
            "autoload": {
                "psr-4": {
                    "Zend\\Soap\\": "src/"
                }
            },
            "notification-url": "https://packagist.org/downloads/",
            "license": [
                "BSD-3-Clause"
            ],
            "homepage": "https://github.com/zendframework/zend-soap",
            "keywords": [
                "soap",
                "zf2"
            ],
            "time": "2016-04-21T16:06:27+00:00"
        },
        {
            "name": "zendframework/zend-stdlib",
            "version": "2.7.7",
            "source": {
                "type": "git",
                "url": "https://github.com/zendframework/zend-stdlib.git",
                "reference": "0e44eb46788f65e09e077eb7f44d2659143bcc1f"
            },
            "dist": {
                "type": "zip",
                "url": "https://api.github.com/repos/zendframework/zend-stdlib/zipball/0e44eb46788f65e09e077eb7f44d2659143bcc1f",
                "reference": "0e44eb46788f65e09e077eb7f44d2659143bcc1f",
                "shasum": ""
            },
            "require": {
                "php": "^5.5 || ^7.0",
                "zendframework/zend-hydrator": "~1.1"
            },
            "require-dev": {
                "athletic/athletic": "~0.1",
                "fabpot/php-cs-fixer": "1.7.*",
                "phpunit/phpunit": "~4.0",
                "zendframework/zend-config": "~2.5",
                "zendframework/zend-eventmanager": "~2.5",
                "zendframework/zend-filter": "~2.5",
                "zendframework/zend-inputfilter": "~2.5",
                "zendframework/zend-serializer": "~2.5",
                "zendframework/zend-servicemanager": "~2.5"
            },
            "suggest": {
                "zendframework/zend-eventmanager": "To support aggregate hydrator usage",
                "zendframework/zend-filter": "To support naming strategy hydrator usage",
                "zendframework/zend-serializer": "Zend\\Serializer component",
                "zendframework/zend-servicemanager": "To support hydrator plugin manager usage"
            },
            "type": "library",
            "extra": {
                "branch-alias": {
                    "dev-release-2.7": "2.7-dev",
                    "dev-master": "3.0-dev",
                    "dev-develop": "3.1-dev"
                }
            },
            "autoload": {
                "psr-4": {
                    "Zend\\Stdlib\\": "src/"
                }
            },
            "notification-url": "https://packagist.org/downloads/",
            "license": [
                "BSD-3-Clause"
            ],
            "homepage": "https://github.com/zendframework/zend-stdlib",
            "keywords": [
                "stdlib",
                "zf2"
            ],
            "time": "2016-04-12T21:17:31+00:00"
        },
        {
            "name": "zendframework/zend-text",
            "version": "2.6.0",
            "source": {
                "type": "git",
                "url": "https://github.com/zendframework/zend-text.git",
                "reference": "07ad9388e4d4f12620ad37b52a5b0e4ee7845f92"
            },
            "dist": {
                "type": "zip",
                "url": "https://api.github.com/repos/zendframework/zend-text/zipball/07ad9388e4d4f12620ad37b52a5b0e4ee7845f92",
                "reference": "07ad9388e4d4f12620ad37b52a5b0e4ee7845f92",
                "shasum": ""
            },
            "require": {
                "php": "^5.5 || ^7.0",
                "zendframework/zend-servicemanager": "^2.7.5 || ^3.0.3",
                "zendframework/zend-stdlib": "^2.7 || ^3.0"
            },
            "require-dev": {
                "fabpot/php-cs-fixer": "1.7.*",
                "phpunit/phpunit": "~4.0",
                "zendframework/zend-config": "^2.6"
            },
            "type": "library",
            "extra": {
                "branch-alias": {
                    "dev-master": "2.6-dev",
                    "dev-develop": "2.7-dev"
                }
            },
            "autoload": {
                "psr-4": {
                    "Zend\\Text\\": "src/"
                }
            },
            "notification-url": "https://packagist.org/downloads/",
            "license": [
                "BSD-3-Clause"
            ],
            "homepage": "https://github.com/zendframework/zend-text",
            "keywords": [
                "text",
                "zf2"
            ],
            "time": "2016-02-08T19:03:52+00:00"
        },
        {
            "name": "zendframework/zend-uri",
            "version": "2.5.2",
            "source": {
                "type": "git",
                "url": "https://github.com/zendframework/zend-uri.git",
                "reference": "0bf717a239432b1a1675ae314f7c4acd742749ed"
            },
            "dist": {
                "type": "zip",
                "url": "https://api.github.com/repos/zendframework/zend-uri/zipball/0bf717a239432b1a1675ae314f7c4acd742749ed",
                "reference": "0bf717a239432b1a1675ae314f7c4acd742749ed",
                "shasum": ""
            },
            "require": {
                "php": "^5.5 || ^7.0",
                "zendframework/zend-escaper": "^2.5",
                "zendframework/zend-validator": "^2.5"
            },
            "require-dev": {
                "fabpot/php-cs-fixer": "1.7.*",
                "phpunit/phpunit": "~4.0"
            },
            "type": "library",
            "extra": {
                "branch-alias": {
                    "dev-master": "2.5-dev",
                    "dev-develop": "2.6-dev"
                }
            },
            "autoload": {
                "psr-4": {
                    "Zend\\Uri\\": "src/"
                }
            },
            "notification-url": "https://packagist.org/downloads/",
            "license": [
                "BSD-3-Clause"
            ],
            "description": "a component that aids in manipulating and validating » Uniform Resource Identifiers (URIs)",
            "homepage": "https://github.com/zendframework/zend-uri",
            "keywords": [
                "uri",
                "zf2"
            ],
            "time": "2016-02-17T22:38:51+00:00"
        },
        {
            "name": "zendframework/zend-validator",
            "version": "2.9.1",
            "source": {
                "type": "git",
                "url": "https://github.com/zendframework/zend-validator.git",
                "reference": "c9a8160a0191e34bb98ac1ecd4e453391c424bb3"
            },
            "dist": {
                "type": "zip",
                "url": "https://api.github.com/repos/zendframework/zend-validator/zipball/c9a8160a0191e34bb98ac1ecd4e453391c424bb3",
                "reference": "c9a8160a0191e34bb98ac1ecd4e453391c424bb3",
                "shasum": ""
            },
            "require": {
                "container-interop/container-interop": "^1.1",
                "php": "^5.6 || ^7.0",
                "zendframework/zend-stdlib": "^2.7.6 || ^3.1"
            },
            "require-dev": {
                "phpunit/phpunit": "^6.0.8 || ^5.7.15",
                "zendframework/zend-cache": "^2.6.1",
                "zendframework/zend-coding-standard": "~1.0.0",
                "zendframework/zend-config": "^2.6",
                "zendframework/zend-db": "^2.7",
                "zendframework/zend-filter": "^2.6",
                "zendframework/zend-http": "^2.5.4",
                "zendframework/zend-i18n": "^2.6",
                "zendframework/zend-math": "^2.6",
                "zendframework/zend-servicemanager": "^2.7.5 || ^3.0.3",
                "zendframework/zend-session": "^2.6.2",
                "zendframework/zend-uri": "^2.5"
            },
            "suggest": {
                "zendframework/zend-db": "Zend\\Db component, required by the (No)RecordExists validator",
                "zendframework/zend-filter": "Zend\\Filter component, required by the Digits validator",
                "zendframework/zend-i18n": "Zend\\I18n component to allow translation of validation error messages",
                "zendframework/zend-i18n-resources": "Translations of validator messages",
                "zendframework/zend-math": "Zend\\Math component, required by the Csrf validator",
                "zendframework/zend-servicemanager": "Zend\\ServiceManager component to allow using the ValidatorPluginManager and validator chains",
                "zendframework/zend-session": "Zend\\Session component, required by the Csrf validator",
                "zendframework/zend-uri": "Zend\\Uri component, required by the Uri and Sitemap\\Loc validators"
            },
            "type": "library",
            "extra": {
                "branch-alias": {
                    "dev-master": "2.9-dev",
                    "dev-develop": "2.10-dev"
                },
                "zf": {
                    "component": "Zend\\Validator",
                    "config-provider": "Zend\\Validator\\ConfigProvider"
                }
            },
            "autoload": {
                "psr-4": {
                    "Zend\\Validator\\": "src/"
                }
            },
            "notification-url": "https://packagist.org/downloads/",
            "license": [
                "BSD-3-Clause"
            ],
            "description": "provides a set of commonly needed validators",
            "homepage": "https://github.com/zendframework/zend-validator",
            "keywords": [
                "validator",
                "zf2"
            ],
            "time": "2017-05-17T22:06:13+00:00"
        },
        {
            "name": "zendframework/zend-view",
            "version": "2.9.0",
            "source": {
                "type": "git",
                "url": "https://github.com/zendframework/zend-view.git",
                "reference": "3b6342c381c4437a03fc81d0064c0bb8924914d3"
            },
            "dist": {
                "type": "zip",
                "url": "https://api.github.com/repos/zendframework/zend-view/zipball/3b6342c381c4437a03fc81d0064c0bb8924914d3",
                "reference": "3b6342c381c4437a03fc81d0064c0bb8924914d3",
                "shasum": ""
            },
            "require": {
                "php": "^5.6 || ^7.0",
                "zendframework/zend-eventmanager": "^2.6.2 || ^3.0",
                "zendframework/zend-loader": "^2.5",
                "zendframework/zend-stdlib": "^2.7 || ^3.0"
            },
            "require-dev": {
                "phpunit/phpunit": "^5.7.15 || ^6.0.8",
                "zendframework/zend-authentication": "^2.5",
                "zendframework/zend-cache": "^2.6.1",
                "zendframework/zend-coding-standard": "~1.0.0",
                "zendframework/zend-config": "^2.6",
                "zendframework/zend-console": "^2.6",
                "zendframework/zend-escaper": "^2.5",
                "zendframework/zend-feed": "^2.7",
                "zendframework/zend-filter": "^2.6.1",
                "zendframework/zend-http": "^2.5.4",
                "zendframework/zend-i18n": "^2.6",
                "zendframework/zend-json": "^2.6.1",
                "zendframework/zend-log": "^2.7",
                "zendframework/zend-modulemanager": "^2.7.1",
                "zendframework/zend-mvc": "^2.7 || ^3.0",
                "zendframework/zend-navigation": "^2.5",
                "zendframework/zend-paginator": "^2.5",
                "zendframework/zend-permissions-acl": "^2.6",
                "zendframework/zend-router": "^3.0.1",
                "zendframework/zend-serializer": "^2.6.1",
                "zendframework/zend-servicemanager": "^2.7.5 || ^3.0.3",
                "zendframework/zend-session": "^2.6.2",
                "zendframework/zend-uri": "^2.5"
            },
            "suggest": {
                "zendframework/zend-authentication": "Zend\\Authentication component",
                "zendframework/zend-escaper": "Zend\\Escaper component",
                "zendframework/zend-feed": "Zend\\Feed component",
                "zendframework/zend-filter": "Zend\\Filter component",
                "zendframework/zend-http": "Zend\\Http component",
                "zendframework/zend-i18n": "Zend\\I18n component",
                "zendframework/zend-json": "Zend\\Json component",
                "zendframework/zend-mvc": "Zend\\Mvc component",
                "zendframework/zend-navigation": "Zend\\Navigation component",
                "zendframework/zend-paginator": "Zend\\Paginator component",
                "zendframework/zend-permissions-acl": "Zend\\Permissions\\Acl component",
                "zendframework/zend-servicemanager": "Zend\\ServiceManager component",
                "zendframework/zend-uri": "Zend\\Uri component"
            },
            "bin": [
                "bin/templatemap_generator.php"
            ],
            "type": "library",
            "extra": {
                "branch-alias": {
                    "dev-master": "2.9-dev",
                    "dev-develop": "3.0-dev"
                }
            },
            "autoload": {
                "psr-4": {
                    "Zend\\View\\": "src/"
                }
            },
            "notification-url": "https://packagist.org/downloads/",
            "license": [
                "BSD-3-Clause"
            ],
            "description": "provides a system of helpers, output filters, and variable escaping",
            "homepage": "https://github.com/zendframework/zend-view",
            "keywords": [
                "view",
                "zf2"
            ],
            "time": "2017-03-21T15:05:56+00:00"
        },
        {
            "name": "zendframework/zendrest",
            "version": "2.0.2",
            "source": {
                "type": "git",
                "url": "https://github.com/zendframework/ZendRest.git",
                "reference": "7427d242b4546e5aef1206d2c97e402109d8843e"
            },
            "dist": {
                "type": "zip",
                "url": "https://api.github.com/repos/zendframework/ZendRest/zipball/7427d242b4546e5aef1206d2c97e402109d8843e",
                "reference": "7427d242b4546e5aef1206d2c97e402109d8843e",
                "shasum": ""
            },
            "require": {
                "php": ">=5.3.3",
                "zendframework/zend-http": "~2.0",
                "zendframework/zend-uri": "~2.0",
                "zendframework/zendxml": "~1.0-dev"
            },
            "type": "library",
            "autoload": {
                "psr-0": {
                    "ZendRest": "library/"
                }
            },
            "notification-url": "https://packagist.org/downloads/",
            "license": [
                "BSD-3-Clause"
            ],
            "homepage": "http://packages.zendframework.com/",
            "keywords": [
                "rest",
                "zf2"
            ],
            "time": "2014-03-05T22:32:09+00:00"
        },
        {
            "name": "zendframework/zendservice-amazon",
            "version": "2.3.0",
            "source": {
                "type": "git",
                "url": "https://github.com/zendframework/ZendService_Amazon.git",
                "reference": "95347a55fec8adaace67707fdd66de1ea005b346"
            },
            "dist": {
                "type": "zip",
                "url": "https://api.github.com/repos/zendframework/ZendService_Amazon/zipball/95347a55fec8adaace67707fdd66de1ea005b346",
                "reference": "95347a55fec8adaace67707fdd66de1ea005b346",
                "shasum": ""
            },
            "require": {
                "php": "^5.6 || ^7.0",
                "zendframework/zend-crypt": "^2.6 || ^3.2",
                "zendframework/zend-http": "^2.6",
                "zendframework/zend-json": "^2.6 || ^3.0",
                "zendframework/zendrest": "~2.0",
                "zendframework/zendxml": "^1.0"
            },
            "require-dev": {
                "malukenho/docheader": "^0.1.5",
                "phpunit/phpunit": "^6.0.8 || ^5.7.15",
                "zendframework/zend-coding-standard": "~1.0.0",
                "zendframework/zend-i18n": "~2.0"
            },
            "suggest": {
                "zendframework/zend-uri": "Zend\\Uri component"
            },
            "type": "library",
            "extra": {
                "branch-alias": {
                    "dev-master": "2.2.x-dev",
                    "dev-develop": "2.3.x-dev"
                }
            },
            "autoload": {
                "psr-4": {
                    "ZendService\\Amazon\\": "src/"
                }
            },
            "notification-url": "https://packagist.org/downloads/",
            "license": [
                "BSD-3-Clause"
            ],
            "description": "OOP wrapper for the Amazon web service",
            "homepage": "http://packages.zendframework.com/",
            "keywords": [
                "amazon",
                "ec2",
                "s3",
                "simpledb",
                "sqs",
                "zf2"
            ],
            "time": "2017-06-22T01:59:37+00:00"
        },
        {
            "name": "zendframework/zendservice-recaptcha",
            "version": "3.0.0",
            "source": {
                "type": "git",
                "url": "https://github.com/zendframework/ZendService_ReCaptcha.git",
                "reference": "6c6877c07c8ac73b187911ea5d264a640b234361"
            },
            "dist": {
                "type": "zip",
                "url": "https://api.github.com/repos/zendframework/ZendService_ReCaptcha/zipball/6c6877c07c8ac73b187911ea5d264a640b234361",
                "reference": "6c6877c07c8ac73b187911ea5d264a640b234361",
                "shasum": ""
            },
            "require": {
                "php": "^5.6 || ^7.0",
                "zendframework/zend-http": "^2.5.4",
                "zendframework/zend-json": "^2.6.1 || ^3.0"
            },
            "require-dev": {
                "phpunit/phpunit": "^5.7 || ^6.0",
                "zendframework/zend-coding-standard": "~1.0.0",
                "zendframework/zend-config": "^2.0",
                "zendframework/zend-validator": "^2.8.2"
            },
            "suggest": {
                "zendframework/zend-validator": "~2.0, if using ReCaptcha's Mailhide API"
            },
            "type": "library",
            "extra": {
                "branch-alias": {
                    "dev-master": "3.0-dev",
                    "dev-develop": "3.1-dev"
                }
            },
            "autoload": {
                "psr-4": {
                    "ZendService\\ReCaptcha\\": "src/"
                }
            },
            "notification-url": "https://packagist.org/downloads/",
            "license": [
                "BSD-3-Clause"
            ],
            "description": "OOP wrapper for the ReCaptcha web service",
            "homepage": "http://packages.zendframework.com/",
            "keywords": [
                "recaptcha",
                "zf2"
            ],
            "time": "2017-02-09T21:38:25+00:00"
        },
        {
            "name": "zendframework/zendxml",
            "version": "1.0.2",
            "source": {
                "type": "git",
                "url": "https://github.com/zendframework/ZendXml.git",
                "reference": "7b64507bc35d841c9c5802d67f6f87ef8e1a58c9"
            },
            "dist": {
                "type": "zip",
                "url": "https://api.github.com/repos/zendframework/ZendXml/zipball/7b64507bc35d841c9c5802d67f6f87ef8e1a58c9",
                "reference": "7b64507bc35d841c9c5802d67f6f87ef8e1a58c9",
                "shasum": ""
            },
            "require": {
                "php": "^5.3.3 || ^7.0"
            },
            "require-dev": {
                "phpunit/phpunit": "^3.7 || ^4.0",
                "squizlabs/php_codesniffer": "^1.5"
            },
            "type": "library",
            "extra": {
                "branch-alias": {
                    "dev-master": "1.0-dev"
                }
            },
            "autoload": {
                "psr-0": {
                    "ZendXml\\": "library/"
                }
            },
            "notification-url": "https://packagist.org/downloads/",
            "license": [
                "BSD-3-Clause"
            ],
            "description": "Utility library for XML usage, best practices, and security in PHP",
            "homepage": "http://packages.zendframework.com/",
            "keywords": [
                "security",
                "xml",
                "zf2"
            ],
            "time": "2016-02-04T21:02:08+00:00"
        },
        {
            "name": "zf-commons/zfc-rbac",
            "version": "v2.6.3",
            "source": {
                "type": "git",
                "url": "https://github.com/ZF-Commons/zfc-rbac.git",
                "reference": "dd1857a88474e2a77996b1fb858f927510762819"
            },
            "dist": {
                "type": "zip",
                "url": "https://api.github.com/repos/ZF-Commons/zfc-rbac/zipball/dd1857a88474e2a77996b1fb858f927510762819",
                "reference": "dd1857a88474e2a77996b1fb858f927510762819",
                "shasum": ""
            },
            "require": {
                "php": "~5.6 || ~7.0",
                "zendframework/zend-config": "~2.2 || ^3.1",
                "zendframework/zend-eventmanager": "^2.6.3 || ^3.0",
                "zendframework/zend-mvc": "~2.7 || ^3.0",
                "zendframework/zend-servicemanager": "^2.7.5 || ^3.0.3",
                "zfr/rbac": "~1.2"
            },
            "require-dev": {
                "doctrine/common": "~2.4",
                "doctrine/doctrine-module": "~1.1",
                "doctrine/doctrine-orm-module": "^1.0",
                "phpunit/phpunit": "~4.8.26",
                "satooshi/php-coveralls": "~0.6",
                "squizlabs/php_codesniffer": "2.6.*",
                "zendframework/zend-authentication": "~2.2",
                "zendframework/zend-developer-tools": "~1.1",
                "zendframework/zend-http": "~2.2",
                "zendframework/zend-i18n": "~2.7.3",
                "zendframework/zend-log": "~2.2",
                "zendframework/zend-serializer": "~2.2",
                "zendframework/zend-view": "~2.2"
            },
            "suggest": {
                "doctrine/doctrine-module": "if you want to use Doctrine role provider",
                "zendframework/zend-developer-tools": "if you want to show information about the roles"
            },
            "type": "library",
            "extra": {
                "branch-alias": {
                    "dev-master": "2.4-dev",
                    "dev-develop": "3.0-dev"
                }
            },
            "autoload": {
                "psr-0": {
                    "ZfcRbac\\": "src/"
                }
            },
            "notification-url": "https://packagist.org/downloads/",
            "license": [
                "MIT"
            ],
            "authors": [
                {
                    "name": "Kyle Spraggs",
                    "email": "theman@spiffyjr.me",
                    "homepage": "http://www.spiffyjr.me/"
                },
                {
                    "name": "Jean-Marie Leroux",
                    "email": "jmleroux.pro@gmail.com"
                },
                {
                    "name": "Michaël Gallego",
                    "email": "mic.gallego@gmail.com",
                    "homepage": "http://www.michaelgallego.fr"
                }
            ],
            "description": "Zend Framework 2 Module that provides a layer of features of Zend\\Permissions\\Rbac",
            "homepage": "http://www.github.com/ZF-Commons/zfc-rbac",
            "keywords": [
                "module",
                "permissions",
                "rbac",
                "zf2"
            ],
            "time": "2017-05-07T08:45:27+00:00"
        },
        {
            "name": "zfr/rbac",
            "version": "1.2.0",
            "source": {
                "type": "git",
                "url": "https://github.com/zf-fr/rbac.git",
                "reference": "493711bfc2a637fd7c6f23b71b7b55a621c35d9d"
            },
            "dist": {
                "type": "zip",
                "url": "https://api.github.com/repos/zf-fr/rbac/zipball/493711bfc2a637fd7c6f23b71b7b55a621c35d9d",
                "reference": "493711bfc2a637fd7c6f23b71b7b55a621c35d9d",
                "shasum": ""
            },
            "require": {
                "php": ">=5.4"
            },
            "require-dev": {
                "phpunit/phpunit": "~3.7",
                "satooshi/php-coveralls": "~0.6",
                "squizlabs/php_codesniffer": "1.4.*",
                "zendframework/zend-servicemanager": "~2.2"
            },
            "type": "library",
            "autoload": {
                "psr-0": {
                    "Rbac\\": "src/"
                }
            },
            "notification-url": "https://packagist.org/downloads/",
            "license": [
                "MIT"
            ],
            "authors": [
                {
                    "name": "Michaël Gallego",
                    "email": "mic.gallego@gmail.com",
                    "homepage": "http://michaelgallego.fr"
                }
            ],
            "description": "Zend Framework 3 prototype for Zend\\Permissions\\Rbac.",
            "homepage": "https://github.com/zf-fr/rbac",
            "keywords": [
                "rbac",
                "security",
                "zf2",
                "zf3"
            ],
            "time": "2014-02-06T14:18:34+00:00"
        }
    ],
    "packages-dev": [
        {
            "name": "behat/mink",
            "version": "v1.7.1",
            "source": {
                "type": "git",
                "url": "https://github.com/minkphp/Mink.git",
                "reference": "e6930b9c74693dff7f4e58577e1b1743399f3ff9"
            },
            "dist": {
                "type": "zip",
                "url": "https://api.github.com/repos/minkphp/Mink/zipball/e6930b9c74693dff7f4e58577e1b1743399f3ff9",
                "reference": "e6930b9c74693dff7f4e58577e1b1743399f3ff9",
                "shasum": ""
            },
            "require": {
                "php": ">=5.3.1",
                "symfony/css-selector": "~2.1|~3.0"
            },
            "require-dev": {
                "symfony/phpunit-bridge": "~2.7|~3.0"
            },
            "suggest": {
                "behat/mink-browserkit-driver": "extremely fast headless driver for Symfony\\Kernel-based apps (Sf2, Silex)",
                "behat/mink-goutte-driver": "fast headless driver for any app without JS emulation",
                "behat/mink-selenium2-driver": "slow, but JS-enabled driver for any app (requires Selenium2)",
                "behat/mink-zombie-driver": "fast and JS-enabled headless driver for any app (requires node.js)"
            },
            "type": "library",
            "extra": {
                "branch-alias": {
                    "dev-master": "1.7.x-dev"
                }
            },
            "autoload": {
                "psr-4": {
                    "Behat\\Mink\\": "src/"
                }
            },
            "notification-url": "https://packagist.org/downloads/",
            "license": [
                "MIT"
            ],
            "authors": [
                {
                    "name": "Konstantin Kudryashov",
                    "email": "ever.zet@gmail.com",
                    "homepage": "http://everzet.com"
                }
            ],
            "description": "Browser controller/emulator abstraction for PHP",
            "homepage": "http://mink.behat.org/",
            "keywords": [
                "browser",
                "testing",
                "web"
            ],
            "time": "2016-03-05T08:26:18+00:00"
        },
        {
            "name": "behat/mink-selenium2-driver",
            "version": "v1.3.1",
            "source": {
                "type": "git",
                "url": "https://github.com/minkphp/MinkSelenium2Driver.git",
                "reference": "473a9f3ebe0c134ee1e623ce8a9c852832020288"
            },
            "dist": {
                "type": "zip",
                "url": "https://api.github.com/repos/minkphp/MinkSelenium2Driver/zipball/473a9f3ebe0c134ee1e623ce8a9c852832020288",
                "reference": "473a9f3ebe0c134ee1e623ce8a9c852832020288",
                "shasum": ""
            },
            "require": {
                "behat/mink": "~1.7@dev",
                "instaclick/php-webdriver": "~1.1",
                "php": ">=5.3.1"
            },
            "require-dev": {
                "symfony/phpunit-bridge": "~2.7"
            },
            "type": "mink-driver",
            "extra": {
                "branch-alias": {
                    "dev-master": "1.3.x-dev"
                }
            },
            "autoload": {
                "psr-4": {
                    "Behat\\Mink\\Driver\\": "src/"
                }
            },
            "notification-url": "https://packagist.org/downloads/",
            "license": [
                "MIT"
            ],
            "authors": [
                {
                    "name": "Konstantin Kudryashov",
                    "email": "ever.zet@gmail.com",
                    "homepage": "http://everzet.com"
                },
                {
                    "name": "Pete Otaqui",
                    "email": "pete@otaqui.com",
                    "homepage": "https://github.com/pete-otaqui"
                }
            ],
            "description": "Selenium2 (WebDriver) driver for Mink framework",
            "homepage": "http://mink.behat.org/",
            "keywords": [
                "ajax",
                "browser",
                "javascript",
                "selenium",
                "testing",
                "webdriver"
            ],
            "time": "2016-03-05T09:10:18+00:00"
        },
        {
            "name": "cilex/cilex",
            "version": "1.1.0",
            "source": {
                "type": "git",
                "url": "https://github.com/Cilex/Cilex.git",
                "reference": "7acd965a609a56d0345e8b6071c261fbdb926cb5"
            },
            "dist": {
                "type": "zip",
                "url": "https://api.github.com/repos/Cilex/Cilex/zipball/7acd965a609a56d0345e8b6071c261fbdb926cb5",
                "reference": "7acd965a609a56d0345e8b6071c261fbdb926cb5",
                "shasum": ""
            },
            "require": {
                "cilex/console-service-provider": "1.*",
                "php": ">=5.3.3",
                "pimple/pimple": "~1.0",
                "symfony/finder": "~2.1",
                "symfony/process": "~2.1"
            },
            "require-dev": {
                "phpunit/phpunit": "3.7.*",
                "symfony/validator": "~2.1"
            },
            "suggest": {
                "monolog/monolog": ">=1.0.0",
                "symfony/validator": ">=1.0.0",
                "symfony/yaml": ">=1.0.0"
            },
            "type": "library",
            "extra": {
                "branch-alias": {
                    "dev-master": "1.0-dev"
                }
            },
            "autoload": {
                "psr-0": {
                    "Cilex": "src/"
                }
            },
            "notification-url": "https://packagist.org/downloads/",
            "license": [
                "MIT"
            ],
            "authors": [
                {
                    "name": "Mike van Riel",
                    "email": "mike.vanriel@naenius.com"
                }
            ],
            "description": "The PHP micro-framework for Command line tools based on the Symfony2 Components",
            "homepage": "http://cilex.github.com",
            "keywords": [
                "cli",
                "microframework"
            ],
            "time": "2014-03-29T14:03:13+00:00"
        },
        {
            "name": "cilex/console-service-provider",
            "version": "1.0.0",
            "source": {
                "type": "git",
                "url": "https://github.com/Cilex/console-service-provider.git",
                "reference": "25ee3d1875243d38e1a3448ff94bdf944f70d24e"
            },
            "dist": {
                "type": "zip",
                "url": "https://api.github.com/repos/Cilex/console-service-provider/zipball/25ee3d1875243d38e1a3448ff94bdf944f70d24e",
                "reference": "25ee3d1875243d38e1a3448ff94bdf944f70d24e",
                "shasum": ""
            },
            "require": {
                "php": ">=5.3.3",
                "pimple/pimple": "1.*@dev",
                "symfony/console": "~2.1"
            },
            "require-dev": {
                "cilex/cilex": "1.*@dev",
                "silex/silex": "1.*@dev"
            },
            "type": "library",
            "extra": {
                "branch-alias": {
                    "dev-master": "1.0-dev"
                }
            },
            "autoload": {
                "psr-0": {
                    "Cilex\\Provider\\Console": "src"
                }
            },
            "notification-url": "https://packagist.org/downloads/",
            "license": [
                "MIT"
            ],
            "authors": [
                {
                    "name": "Beau Simensen",
                    "email": "beau@dflydev.com",
                    "homepage": "http://beausimensen.com"
                },
                {
                    "name": "Mike van Riel",
                    "email": "mike.vanriel@naenius.com"
                }
            ],
            "description": "Console Service Provider",
            "keywords": [
                "cilex",
                "console",
                "pimple",
                "service-provider",
                "silex"
            ],
            "time": "2012-12-19T10:50:58+00:00"
        },
        {
            "name": "doctrine/annotations",
            "version": "v1.4.0",
            "source": {
                "type": "git",
                "url": "https://github.com/doctrine/annotations.git",
                "reference": "54cacc9b81758b14e3ce750f205a393d52339e97"
            },
            "dist": {
                "type": "zip",
                "url": "https://api.github.com/repos/doctrine/annotations/zipball/54cacc9b81758b14e3ce750f205a393d52339e97",
                "reference": "54cacc9b81758b14e3ce750f205a393d52339e97",
                "shasum": ""
            },
            "require": {
                "doctrine/lexer": "1.*",
                "php": "^5.6 || ^7.0"
            },
            "require-dev": {
                "doctrine/cache": "1.*",
                "phpunit/phpunit": "^5.7"
            },
            "type": "library",
            "extra": {
                "branch-alias": {
                    "dev-master": "1.4.x-dev"
                }
            },
            "autoload": {
                "psr-4": {
                    "Doctrine\\Common\\Annotations\\": "lib/Doctrine/Common/Annotations"
                }
            },
            "notification-url": "https://packagist.org/downloads/",
            "license": [
                "MIT"
            ],
            "authors": [
                {
                    "name": "Roman Borschel",
                    "email": "roman@code-factory.org"
                },
                {
                    "name": "Benjamin Eberlei",
                    "email": "kontakt@beberlei.de"
                },
                {
                    "name": "Guilherme Blanco",
                    "email": "guilhermeblanco@gmail.com"
                },
                {
                    "name": "Jonathan Wage",
                    "email": "jonwage@gmail.com"
                },
                {
                    "name": "Johannes Schmitt",
                    "email": "schmittjoh@gmail.com"
                }
            ],
            "description": "Docblock Annotations Parser",
            "homepage": "http://www.doctrine-project.org",
            "keywords": [
                "annotations",
                "docblock",
                "parser"
            ],
            "time": "2017-02-24T16:22:25+00:00"
        },
        {
            "name": "doctrine/instantiator",
            "version": "1.0.5",
            "source": {
                "type": "git",
                "url": "https://github.com/doctrine/instantiator.git",
                "reference": "8e884e78f9f0eb1329e445619e04456e64d8051d"
            },
            "dist": {
                "type": "zip",
                "url": "https://api.github.com/repos/doctrine/instantiator/zipball/8e884e78f9f0eb1329e445619e04456e64d8051d",
                "reference": "8e884e78f9f0eb1329e445619e04456e64d8051d",
                "shasum": ""
            },
            "require": {
                "php": ">=5.3,<8.0-DEV"
            },
            "require-dev": {
                "athletic/athletic": "~0.1.8",
                "ext-pdo": "*",
                "ext-phar": "*",
                "phpunit/phpunit": "~4.0",
                "squizlabs/php_codesniffer": "~2.0"
            },
            "type": "library",
            "extra": {
                "branch-alias": {
                    "dev-master": "1.0.x-dev"
                }
            },
            "autoload": {
                "psr-4": {
                    "Doctrine\\Instantiator\\": "src/Doctrine/Instantiator/"
                }
            },
            "notification-url": "https://packagist.org/downloads/",
            "license": [
                "MIT"
            ],
            "authors": [
                {
                    "name": "Marco Pivetta",
                    "email": "ocramius@gmail.com",
                    "homepage": "http://ocramius.github.com/"
                }
            ],
            "description": "A small, lightweight utility to instantiate objects in PHP without invoking their constructors",
            "homepage": "https://github.com/doctrine/instantiator",
            "keywords": [
                "constructor",
                "instantiate"
            ],
            "time": "2015-06-14T21:17:01+00:00"
        },
        {
            "name": "doctrine/lexer",
            "version": "v1.0.1",
            "source": {
                "type": "git",
                "url": "https://github.com/doctrine/lexer.git",
                "reference": "83893c552fd2045dd78aef794c31e694c37c0b8c"
            },
            "dist": {
                "type": "zip",
                "url": "https://api.github.com/repos/doctrine/lexer/zipball/83893c552fd2045dd78aef794c31e694c37c0b8c",
                "reference": "83893c552fd2045dd78aef794c31e694c37c0b8c",
                "shasum": ""
            },
            "require": {
                "php": ">=5.3.2"
            },
            "type": "library",
            "extra": {
                "branch-alias": {
                    "dev-master": "1.0.x-dev"
                }
            },
            "autoload": {
                "psr-0": {
                    "Doctrine\\Common\\Lexer\\": "lib/"
                }
            },
            "notification-url": "https://packagist.org/downloads/",
            "license": [
                "MIT"
            ],
            "authors": [
                {
                    "name": "Roman Borschel",
                    "email": "roman@code-factory.org"
                },
                {
                    "name": "Guilherme Blanco",
                    "email": "guilhermeblanco@gmail.com"
                },
                {
                    "name": "Johannes Schmitt",
                    "email": "schmittjoh@gmail.com"
                }
            ],
            "description": "Base library for a lexer that can be used in Top-Down, Recursive Descent Parsers.",
            "homepage": "http://www.doctrine-project.org",
            "keywords": [
                "lexer",
                "parser"
            ],
            "time": "2014-09-09T13:34:57+00:00"
        },
        {
            "name": "erusev/parsedown",
            "version": "1.6.3",
            "source": {
                "type": "git",
                "url": "https://github.com/erusev/parsedown.git",
                "reference": "728952b90a333b5c6f77f06ea9422b94b585878d"
            },
            "dist": {
                "type": "zip",
                "url": "https://api.github.com/repos/erusev/parsedown/zipball/728952b90a333b5c6f77f06ea9422b94b585878d",
                "reference": "728952b90a333b5c6f77f06ea9422b94b585878d",
                "shasum": ""
            },
            "require": {
                "php": ">=5.3.0"
            },
            "type": "library",
            "autoload": {
                "psr-0": {
                    "Parsedown": ""
                }
            },
            "notification-url": "https://packagist.org/downloads/",
            "license": [
                "MIT"
            ],
            "authors": [
                {
                    "name": "Emanuil Rusev",
                    "email": "hello@erusev.com",
                    "homepage": "http://erusev.com"
                }
            ],
            "description": "Parser for Markdown.",
            "homepage": "http://parsedown.org",
            "keywords": [
                "markdown",
                "parser"
            ],
            "time": "2017-05-14T14:47:48+00:00"
        },
        {
            "name": "friendsofphp/php-cs-fixer",
            "version": "v2.0.0",
            "source": {
                "type": "git",
                "url": "https://github.com/FriendsOfPHP/PHP-CS-Fixer.git",
                "reference": "f3baf72eb2f58bf275b372540f5b47d25aed910f"
            },
            "dist": {
                "type": "zip",
                "url": "https://api.github.com/repos/FriendsOfPHP/PHP-CS-Fixer/zipball/f3baf72eb2f58bf275b372540f5b47d25aed910f",
                "reference": "f3baf72eb2f58bf275b372540f5b47d25aed910f",
                "shasum": ""
            },
            "require": {
                "ext-tokenizer": "*",
                "php": "^5.3.6 || >=7.0 <7.2",
                "sebastian/diff": "^1.1",
                "symfony/console": "^2.3 || ^3.0",
                "symfony/event-dispatcher": "^2.1 || ^3.0",
                "symfony/filesystem": "^2.4 || ^3.0",
                "symfony/finder": "^2.2 || ^3.0",
                "symfony/polyfill-php54": "^1.0",
                "symfony/process": "^2.3 || ^3.0",
                "symfony/stopwatch": "^2.5 || ^3.0"
            },
            "conflict": {
                "hhvm": "<3.9"
            },
            "require-dev": {
                "gecko-packages/gecko-php-unit": "^2.0",
                "phpunit/phpunit": "^4.5|^5",
                "satooshi/php-coveralls": "^1.0"
            },
            "bin": [
                "php-cs-fixer"
            ],
            "type": "application",
            "extra": {
                "branch-alias": {
                    "dev-master": "2.0-dev"
                }
            },
            "autoload": {
                "psr-4": {
                    "PhpCsFixer\\": "src/"
                }
            },
            "notification-url": "https://packagist.org/downloads/",
            "license": [
                "MIT"
            ],
            "authors": [
                {
                    "name": "Dariusz Rumiński",
                    "email": "dariusz.ruminski@gmail.com"
                },
                {
                    "name": "Fabien Potencier",
                    "email": "fabien@symfony.com"
                }
            ],
            "description": "A tool to automatically fix PHP code style",
            "time": "2016-12-01T06:18:06+00:00"
        },
        {
            "name": "herrera-io/json",
            "version": "1.0.3",
            "source": {
                "type": "git",
                "url": "https://github.com/kherge-php/json.git",
                "reference": "60c696c9370a1e5136816ca557c17f82a6fa83f1"
            },
            "dist": {
                "type": "zip",
                "url": "https://api.github.com/repos/kherge-php/json/zipball/60c696c9370a1e5136816ca557c17f82a6fa83f1",
                "reference": "60c696c9370a1e5136816ca557c17f82a6fa83f1",
                "shasum": ""
            },
            "require": {
                "ext-json": "*",
                "justinrainbow/json-schema": ">=1.0,<2.0-dev",
                "php": ">=5.3.3",
                "seld/jsonlint": ">=1.0,<2.0-dev"
            },
            "require-dev": {
                "herrera-io/phpunit-test-case": "1.*",
                "mikey179/vfsstream": "1.1.0",
                "phpunit/phpunit": "3.7.*"
            },
            "type": "library",
            "extra": {
                "branch-alias": {
                    "dev-master": "1.0-dev"
                }
            },
            "autoload": {
                "files": [
                    "src/lib/json_version.php"
                ],
                "psr-0": {
                    "Herrera\\Json": "src/lib"
                }
            },
            "notification-url": "https://packagist.org/downloads/",
            "license": [
                "MIT"
            ],
            "authors": [
                {
                    "name": "Kevin Herrera",
                    "email": "kevin@herrera.io",
                    "homepage": "http://kevin.herrera.io"
                }
            ],
            "description": "A library for simplifying JSON linting and validation.",
            "homepage": "http://herrera-io.github.com/php-json",
            "keywords": [
                "json",
                "lint",
                "schema",
                "validate"
            ],
            "abandoned": "kherge/json",
            "time": "2013-10-30T16:51:34+00:00"
        },
        {
            "name": "herrera-io/phar-update",
            "version": "1.0.3",
            "source": {
                "type": "git",
                "url": "https://github.com/kherge-abandoned/php-phar-update.git",
                "reference": "00a79e1d5b8cf3c080a2e3becf1ddf7a7fea025b"
            },
            "dist": {
                "type": "zip",
                "url": "https://api.github.com/repos/kherge-abandoned/php-phar-update/zipball/00a79e1d5b8cf3c080a2e3becf1ddf7a7fea025b",
                "reference": "00a79e1d5b8cf3c080a2e3becf1ddf7a7fea025b",
                "shasum": ""
            },
            "require": {
                "herrera-io/json": "1.*",
                "kherge/version": "1.*",
                "php": ">=5.3.3"
            },
            "require-dev": {
                "herrera-io/phpunit-test-case": "1.*",
                "mikey179/vfsstream": "1.1.0",
                "phpunit/phpunit": "3.7.*"
            },
            "type": "library",
            "extra": {
                "branch-alias": {
                    "dev-master": "1.0-dev"
                }
            },
            "autoload": {
                "files": [
                    "src/lib/constants.php"
                ],
                "psr-0": {
                    "Herrera\\Phar\\Update": "src/lib"
                }
            },
            "notification-url": "https://packagist.org/downloads/",
            "license": [
                "MIT"
            ],
            "authors": [
                {
                    "name": "Kevin Herrera",
                    "email": "kevin@herrera.io",
                    "homepage": "http://kevin.herrera.io"
                }
            ],
            "description": "A library for self-updating Phars.",
            "homepage": "http://herrera-io.github.com/php-phar-update",
            "keywords": [
                "phar",
                "update"
            ],
            "abandoned": true,
            "time": "2013-10-30T17:23:01+00:00"
        },
        {
            "name": "instaclick/php-webdriver",
            "version": "1.4.5",
            "source": {
                "type": "git",
                "url": "https://github.com/instaclick/php-webdriver.git",
                "reference": "6fa959452e774dcaed543faad3a9d1a37d803327"
            },
            "dist": {
                "type": "zip",
                "url": "https://api.github.com/repos/instaclick/php-webdriver/zipball/6fa959452e774dcaed543faad3a9d1a37d803327",
                "reference": "6fa959452e774dcaed543faad3a9d1a37d803327",
                "shasum": ""
            },
            "require": {
                "ext-curl": "*",
                "php": ">=5.3.2"
            },
            "require-dev": {
                "phpunit/phpunit": "^4.8",
                "satooshi/php-coveralls": "^1.0||^2.0"
            },
            "type": "library",
            "extra": {
                "branch-alias": {
                    "dev-master": "1.4.x-dev"
                }
            },
            "autoload": {
                "psr-0": {
                    "WebDriver": "lib/"
                }
            },
            "notification-url": "https://packagist.org/downloads/",
            "license": [
                "Apache-2.0"
            ],
            "authors": [
                {
                    "name": "Justin Bishop",
                    "email": "jubishop@gmail.com",
                    "role": "Developer"
                },
                {
                    "name": "Anthon Pang",
                    "email": "apang@softwaredevelopment.ca",
                    "role": "Fork Maintainer"
                }
            ],
            "description": "PHP WebDriver for Selenium 2",
            "homepage": "http://instaclick.com/",
            "keywords": [
                "browser",
                "selenium",
                "webdriver",
                "webtest"
            ],
            "time": "2017-06-30T04:02:48+00:00"
        },
        {
            "name": "jms/metadata",
            "version": "1.6.0",
            "source": {
                "type": "git",
                "url": "https://github.com/schmittjoh/metadata.git",
                "reference": "6a06970a10e0a532fb52d3959547123b84a3b3ab"
            },
            "dist": {
                "type": "zip",
                "url": "https://api.github.com/repos/schmittjoh/metadata/zipball/6a06970a10e0a532fb52d3959547123b84a3b3ab",
                "reference": "6a06970a10e0a532fb52d3959547123b84a3b3ab",
                "shasum": ""
            },
            "require": {
                "php": ">=5.3.0"
            },
            "require-dev": {
                "doctrine/cache": "~1.0",
                "symfony/cache": "~3.1"
            },
            "type": "library",
            "extra": {
                "branch-alias": {
                    "dev-master": "1.5.x-dev"
                }
            },
            "autoload": {
                "psr-0": {
                    "Metadata\\": "src/"
                }
            },
            "notification-url": "https://packagist.org/downloads/",
            "license": [
                "Apache-2.0"
            ],
            "authors": [
                {
                    "name": "Johannes M. Schmitt",
                    "email": "schmittjoh@gmail.com"
                }
            ],
            "description": "Class/method/property metadata management in PHP",
            "keywords": [
                "annotations",
                "metadata",
                "xml",
                "yaml"
            ],
            "time": "2016-12-05T10:18:33+00:00"
        },
        {
            "name": "jms/parser-lib",
            "version": "1.0.0",
            "source": {
                "type": "git",
                "url": "https://github.com/schmittjoh/parser-lib.git",
                "reference": "c509473bc1b4866415627af0e1c6cc8ac97fa51d"
            },
            "dist": {
                "type": "zip",
                "url": "https://api.github.com/repos/schmittjoh/parser-lib/zipball/c509473bc1b4866415627af0e1c6cc8ac97fa51d",
                "reference": "c509473bc1b4866415627af0e1c6cc8ac97fa51d",
                "shasum": ""
            },
            "require": {
                "phpoption/phpoption": ">=0.9,<2.0-dev"
            },
            "type": "library",
            "extra": {
                "branch-alias": {
                    "dev-master": "1.0-dev"
                }
            },
            "autoload": {
                "psr-0": {
                    "JMS\\": "src/"
                }
            },
            "notification-url": "https://packagist.org/downloads/",
            "license": [
                "Apache2"
            ],
            "description": "A library for easily creating recursive-descent parsers.",
            "time": "2012-11-18T18:08:43+00:00"
        },
        {
            "name": "jms/serializer",
            "version": "1.8.1",
            "source": {
                "type": "git",
                "url": "https://github.com/schmittjoh/serializer.git",
                "reference": "ce65798f722c836f16d5d7d2e3ca9d21e0fb4331"
            },
            "dist": {
                "type": "zip",
                "url": "https://api.github.com/repos/schmittjoh/serializer/zipball/ce65798f722c836f16d5d7d2e3ca9d21e0fb4331",
                "reference": "ce65798f722c836f16d5d7d2e3ca9d21e0fb4331",
                "shasum": ""
            },
            "require": {
                "doctrine/annotations": "^1.0",
                "doctrine/instantiator": "^1.0.3",
                "jms/metadata": "~1.1",
                "jms/parser-lib": "1.*",
                "php": ">=5.5.0",
                "phpcollection/phpcollection": "~0.1",
                "phpoption/phpoption": "^1.1"
            },
            "conflict": {
                "jms/serializer-bundle": "<1.2.1",
                "twig/twig": "<1.12"
            },
            "require-dev": {
                "doctrine/orm": "~2.1",
                "doctrine/phpcr-odm": "^1.3|^2.0",
                "ext-pdo_sqlite": "*",
                "jackalope/jackalope-doctrine-dbal": "^1.1.5",
                "phpunit/phpunit": "^4.8|^5.0",
                "propel/propel1": "~1.7",
                "symfony/expression-language": "^2.6|^3.0",
                "symfony/filesystem": "^2.1",
                "symfony/form": "~2.1|^3.0",
                "symfony/translation": "^2.1|^3.0",
                "symfony/validator": "^2.2|^3.0",
                "symfony/yaml": "^2.1|^3.0",
                "twig/twig": "~1.12|~2.0"
            },
            "suggest": {
                "doctrine/cache": "Required if you like to use cache functionality.",
                "doctrine/collections": "Required if you like to use doctrine collection types as ArrayCollection.",
                "symfony/yaml": "Required if you'd like to serialize data to YAML format."
            },
            "type": "library",
            "extra": {
                "branch-alias": {
                    "dev-master": "1.8-dev"
                }
            },
            "autoload": {
                "psr-0": {
                    "JMS\\Serializer": "src/"
                }
            },
            "notification-url": "https://packagist.org/downloads/",
            "license": [
                "Apache-2.0"
            ],
            "authors": [
                {
                    "name": "Asmir Mustafic",
                    "email": "goetas@gmail.com"
                },
                {
                    "name": "Johannes M. Schmitt",
                    "email": "schmittjoh@gmail.com"
                }
            ],
            "description": "Library for (de-)serializing data of any complexity; supports XML, JSON, and YAML.",
            "homepage": "http://jmsyst.com/libs/serializer",
            "keywords": [
                "deserialization",
                "jaxb",
                "json",
                "serialization",
                "xml"
            ],
            "time": "2017-07-13T11:23:56+00:00"
        },
        {
            "name": "justinrainbow/json-schema",
            "version": "1.6.1",
            "source": {
                "type": "git",
                "url": "https://github.com/justinrainbow/json-schema.git",
                "reference": "cc84765fb7317f6b07bd8ac78364747f95b86341"
            },
            "dist": {
                "type": "zip",
                "url": "https://api.github.com/repos/justinrainbow/json-schema/zipball/cc84765fb7317f6b07bd8ac78364747f95b86341",
                "reference": "cc84765fb7317f6b07bd8ac78364747f95b86341",
                "shasum": ""
            },
            "require": {
                "php": ">=5.3.29"
            },
            "require-dev": {
                "json-schema/json-schema-test-suite": "1.1.0",
                "phpdocumentor/phpdocumentor": "~2",
                "phpunit/phpunit": "~3.7"
            },
            "bin": [
                "bin/validate-json"
            ],
            "type": "library",
            "extra": {
                "branch-alias": {
                    "dev-master": "1.6.x-dev"
                }
            },
            "autoload": {
                "psr-4": {
                    "JsonSchema\\": "src/JsonSchema/"
                }
            },
            "notification-url": "https://packagist.org/downloads/",
            "license": [
                "BSD-3-Clause"
            ],
            "authors": [
                {
                    "name": "Bruno Prieto Reis",
                    "email": "bruno.p.reis@gmail.com"
                },
                {
                    "name": "Justin Rainbow",
                    "email": "justin.rainbow@gmail.com"
                },
                {
                    "name": "Igor Wiedler",
                    "email": "igor@wiedler.ch"
                },
                {
                    "name": "Robert Schönthal",
                    "email": "seroscho@googlemail.com"
                }
            ],
            "description": "A library to validate a json schema.",
            "homepage": "https://github.com/justinrainbow/json-schema",
            "keywords": [
                "json",
                "schema"
            ],
            "time": "2016-01-25T15:43:01+00:00"
        },
        {
            "name": "kherge/version",
            "version": "1.0.1",
            "source": {
                "type": "git",
                "url": "https://github.com/kherge-abandoned/Version.git",
                "reference": "f07cf83f8ce533be8f93d2893d96d674bbeb7e30"
            },
            "dist": {
                "type": "zip",
                "url": "https://api.github.com/repos/kherge-abandoned/Version/zipball/f07cf83f8ce533be8f93d2893d96d674bbeb7e30",
                "reference": "f07cf83f8ce533be8f93d2893d96d674bbeb7e30",
                "shasum": ""
            },
            "require": {
                "php": ">=5.3.3"
            },
            "type": "library",
            "extra": {
                "branch-alias": {
                    "dev-master": "1.0-dev"
                }
            },
            "autoload": {
                "psr-0": {
                    "KevinGH\\Version": "src/lib/"
                }
            },
            "notification-url": "https://packagist.org/downloads/",
            "license": [
                "MIT"
            ],
            "authors": [
                {
                    "name": "Kevin Herrera",
                    "email": "me@kevingh.com"
                }
            ],
            "description": "A parsing and comparison library for semantic versioning.",
            "homepage": "http://github.com/kherge/Version",
            "abandoned": true,
            "time": "2012-08-16T17:13:03+00:00"
        },
        {
            "name": "monolog/monolog",
            "version": "1.23.0",
            "source": {
                "type": "git",
                "url": "https://github.com/Seldaek/monolog.git",
                "reference": "fd8c787753b3a2ad11bc60c063cff1358a32a3b4"
            },
            "dist": {
                "type": "zip",
                "url": "https://api.github.com/repos/Seldaek/monolog/zipball/fd8c787753b3a2ad11bc60c063cff1358a32a3b4",
                "reference": "fd8c787753b3a2ad11bc60c063cff1358a32a3b4",
                "shasum": ""
            },
            "require": {
                "php": ">=5.3.0",
                "psr/log": "~1.0"
            },
            "provide": {
                "psr/log-implementation": "1.0.0"
            },
            "require-dev": {
                "aws/aws-sdk-php": "^2.4.9 || ^3.0",
                "doctrine/couchdb": "~1.0@dev",
                "graylog2/gelf-php": "~1.0",
                "jakub-onderka/php-parallel-lint": "0.9",
                "php-amqplib/php-amqplib": "~2.4",
                "php-console/php-console": "^3.1.3",
                "phpunit/phpunit": "~4.5",
                "phpunit/phpunit-mock-objects": "2.3.0",
                "ruflin/elastica": ">=0.90 <3.0",
                "sentry/sentry": "^0.13",
                "swiftmailer/swiftmailer": "^5.3|^6.0"
            },
            "suggest": {
                "aws/aws-sdk-php": "Allow sending log messages to AWS services like DynamoDB",
                "doctrine/couchdb": "Allow sending log messages to a CouchDB server",
                "ext-amqp": "Allow sending log messages to an AMQP server (1.0+ required)",
                "ext-mongo": "Allow sending log messages to a MongoDB server",
                "graylog2/gelf-php": "Allow sending log messages to a GrayLog2 server",
                "mongodb/mongodb": "Allow sending log messages to a MongoDB server via PHP Driver",
                "php-amqplib/php-amqplib": "Allow sending log messages to an AMQP server using php-amqplib",
                "php-console/php-console": "Allow sending log messages to Google Chrome",
                "rollbar/rollbar": "Allow sending log messages to Rollbar",
                "ruflin/elastica": "Allow sending log messages to an Elastic Search server",
                "sentry/sentry": "Allow sending log messages to a Sentry server"
            },
            "type": "library",
            "extra": {
                "branch-alias": {
                    "dev-master": "2.0.x-dev"
                }
            },
            "autoload": {
                "psr-4": {
                    "Monolog\\": "src/Monolog"
                }
            },
            "notification-url": "https://packagist.org/downloads/",
            "license": [
                "MIT"
            ],
            "authors": [
                {
                    "name": "Jordi Boggiano",
                    "email": "j.boggiano@seld.be",
                    "homepage": "http://seld.be"
                }
            ],
            "description": "Sends your logs to files, sockets, inboxes, databases and various web services",
            "homepage": "http://github.com/Seldaek/monolog",
            "keywords": [
                "log",
                "logging",
                "psr-3"
            ],
            "time": "2017-06-19T01:22:40+00:00"
        },
        {
            "name": "myclabs/deep-copy",
            "version": "1.6.1",
            "source": {
                "type": "git",
                "url": "https://github.com/myclabs/DeepCopy.git",
                "reference": "8e6e04167378abf1ddb4d3522d8755c5fd90d102"
            },
            "dist": {
                "type": "zip",
                "url": "https://api.github.com/repos/myclabs/DeepCopy/zipball/8e6e04167378abf1ddb4d3522d8755c5fd90d102",
                "reference": "8e6e04167378abf1ddb4d3522d8755c5fd90d102",
                "shasum": ""
            },
            "require": {
                "php": ">=5.4.0"
            },
            "require-dev": {
                "doctrine/collections": "1.*",
                "phpunit/phpunit": "~4.1"
            },
            "type": "library",
            "autoload": {
                "psr-4": {
                    "DeepCopy\\": "src/DeepCopy/"
                }
            },
            "notification-url": "https://packagist.org/downloads/",
            "license": [
                "MIT"
            ],
            "description": "Create deep copies (clones) of your objects",
            "homepage": "https://github.com/myclabs/DeepCopy",
            "keywords": [
                "clone",
                "copy",
                "duplicate",
                "object",
                "object graph"
            ],
            "time": "2017-04-12T18:52:22+00:00"
        },
        {
            "name": "nikic/php-parser",
            "version": "v1.4.1",
            "source": {
                "type": "git",
                "url": "https://github.com/nikic/PHP-Parser.git",
                "reference": "f78af2c9c86107aa1a34cd1dbb5bbe9eeb0d9f51"
            },
            "dist": {
                "type": "zip",
                "url": "https://api.github.com/repos/nikic/PHP-Parser/zipball/f78af2c9c86107aa1a34cd1dbb5bbe9eeb0d9f51",
                "reference": "f78af2c9c86107aa1a34cd1dbb5bbe9eeb0d9f51",
                "shasum": ""
            },
            "require": {
                "ext-tokenizer": "*",
                "php": ">=5.3"
            },
            "type": "library",
            "extra": {
                "branch-alias": {
                    "dev-master": "1.4-dev"
                }
            },
            "autoload": {
                "files": [
                    "lib/bootstrap.php"
                ]
            },
            "notification-url": "https://packagist.org/downloads/",
            "license": [
                "BSD-3-Clause"
            ],
            "authors": [
                {
                    "name": "Nikita Popov"
                }
            ],
            "description": "A PHP parser written in PHP",
            "keywords": [
                "parser",
                "php"
            ],
            "time": "2015-09-19T14:15:08+00:00"
        },
        {
            "name": "pdepend/pdepend",
            "version": "2.5.0",
            "source": {
                "type": "git",
                "url": "https://github.com/pdepend/pdepend.git",
                "reference": "0c50874333149c0dad5a2877801aed148f2767ff"
            },
            "dist": {
                "type": "zip",
                "url": "https://api.github.com/repos/pdepend/pdepend/zipball/0c50874333149c0dad5a2877801aed148f2767ff",
                "reference": "0c50874333149c0dad5a2877801aed148f2767ff",
                "shasum": ""
            },
            "require": {
                "php": ">=5.3.7",
                "symfony/config": "^2.3.0|^3",
                "symfony/dependency-injection": "^2.3.0|^3",
                "symfony/filesystem": "^2.3.0|^3"
            },
            "require-dev": {
                "phpunit/phpunit": "^4.4.0,<4.8",
                "squizlabs/php_codesniffer": "^2.0.0"
            },
            "bin": [
                "src/bin/pdepend"
            ],
            "type": "library",
            "autoload": {
                "psr-4": {
                    "PDepend\\": "src/main/php/PDepend"
                }
            },
            "notification-url": "https://packagist.org/downloads/",
            "license": [
                "BSD-3-Clause"
            ],
            "description": "Official version of pdepend to be handled with Composer",
            "time": "2017-01-19T14:23:36+00:00"
        },
        {
            "name": "phpcollection/phpcollection",
            "version": "0.5.0",
            "source": {
                "type": "git",
                "url": "https://github.com/schmittjoh/php-collection.git",
                "reference": "f2bcff45c0da7c27991bbc1f90f47c4b7fb434a6"
            },
            "dist": {
                "type": "zip",
                "url": "https://api.github.com/repos/schmittjoh/php-collection/zipball/f2bcff45c0da7c27991bbc1f90f47c4b7fb434a6",
                "reference": "f2bcff45c0da7c27991bbc1f90f47c4b7fb434a6",
                "shasum": ""
            },
            "require": {
                "phpoption/phpoption": "1.*"
            },
            "type": "library",
            "extra": {
                "branch-alias": {
                    "dev-master": "0.4-dev"
                }
            },
            "autoload": {
                "psr-0": {
                    "PhpCollection": "src/"
                }
            },
            "notification-url": "https://packagist.org/downloads/",
            "license": [
                "Apache2"
            ],
            "authors": [
                {
                    "name": "Johannes M. Schmitt",
                    "email": "schmittjoh@gmail.com"
                }
            ],
            "description": "General-Purpose Collection Library for PHP",
            "keywords": [
                "collection",
                "list",
                "map",
                "sequence",
                "set"
            ],
            "time": "2015-05-17T12:39:23+00:00"
        },
        {
            "name": "phpdocumentor/fileset",
            "version": "1.0.0",
            "source": {
                "type": "git",
                "url": "https://github.com/phpDocumentor/Fileset.git",
                "reference": "bfa78d8fa9763dfce6d0e5d3730c1d8ab25d34b0"
            },
            "dist": {
                "type": "zip",
                "url": "https://api.github.com/repos/phpDocumentor/Fileset/zipball/bfa78d8fa9763dfce6d0e5d3730c1d8ab25d34b0",
                "reference": "bfa78d8fa9763dfce6d0e5d3730c1d8ab25d34b0",
                "shasum": ""
            },
            "require": {
                "php": ">=5.3.3",
                "symfony/finder": "~2.1"
            },
            "require-dev": {
                "phpunit/phpunit": "~3.7"
            },
            "type": "library",
            "autoload": {
                "psr-0": {
                    "phpDocumentor": [
                        "src/",
                        "tests/unit/"
                    ]
                }
            },
            "notification-url": "https://packagist.org/downloads/",
            "license": [
                "MIT"
            ],
            "description": "Fileset component for collecting a set of files given directories and file paths",
            "homepage": "http://www.phpdoc.org",
            "keywords": [
                "files",
                "fileset",
                "phpdoc"
            ],
            "time": "2013-08-06T21:07:42+00:00"
        },
        {
            "name": "phpdocumentor/graphviz",
            "version": "1.0.4",
            "source": {
                "type": "git",
                "url": "https://github.com/phpDocumentor/GraphViz.git",
                "reference": "a906a90a9f230535f25ea31caf81b2323956283f"
            },
            "dist": {
                "type": "zip",
                "url": "https://api.github.com/repos/phpDocumentor/GraphViz/zipball/a906a90a9f230535f25ea31caf81b2323956283f",
                "reference": "a906a90a9f230535f25ea31caf81b2323956283f",
                "shasum": ""
            },
            "require": {
                "php": ">=5.3.3"
            },
            "require-dev": {
                "phpunit/phpunit": "~4.0"
            },
            "type": "library",
            "autoload": {
                "psr-0": {
                    "phpDocumentor": [
                        "src/",
                        "tests/unit"
                    ]
                }
            },
            "notification-url": "https://packagist.org/downloads/",
            "license": [
                "MIT"
            ],
            "authors": [
                {
                    "name": "Mike van Riel",
                    "email": "mike.vanriel@naenius.com"
                }
            ],
            "time": "2016-02-02T13:00:08+00:00"
        },
        {
            "name": "phpdocumentor/phpdocumentor",
            "version": "v2.9.0",
            "source": {
                "type": "git",
                "url": "https://github.com/phpDocumentor/phpDocumentor2.git",
                "reference": "be607da0eef9b9249c43c5b4820d25d631c73667"
            },
            "dist": {
                "type": "zip",
                "url": "https://api.github.com/repos/phpDocumentor/phpDocumentor2/zipball/be607da0eef9b9249c43c5b4820d25d631c73667",
                "reference": "be607da0eef9b9249c43c5b4820d25d631c73667",
                "shasum": ""
            },
            "require": {
                "cilex/cilex": "~1.0",
                "erusev/parsedown": "~1.0",
                "herrera-io/phar-update": "1.0.3",
                "jms/serializer": ">=0.12",
                "monolog/monolog": "~1.6",
                "php": ">=5.3.3",
                "phpdocumentor/fileset": "~1.0",
                "phpdocumentor/graphviz": "~1.0",
                "phpdocumentor/reflection": "^3.0",
                "phpdocumentor/reflection-docblock": "~2.0",
                "symfony/config": "~2.3",
                "symfony/console": "~2.3",
                "symfony/event-dispatcher": "~2.1",
                "symfony/process": "~2.0",
                "symfony/stopwatch": "~2.3",
                "symfony/validator": "~2.2",
                "twig/twig": "~1.3",
                "zendframework/zend-cache": "~2.1",
                "zendframework/zend-config": "~2.1",
                "zendframework/zend-filter": "~2.1",
                "zendframework/zend-i18n": "~2.1",
                "zendframework/zend-serializer": "~2.1",
                "zendframework/zend-servicemanager": "~2.1",
                "zendframework/zend-stdlib": "~2.1",
                "zetacomponents/document": ">=1.3.1"
            },
            "require-dev": {
                "behat/behat": "~3.0",
                "mikey179/vfsstream": "~1.2",
                "mockery/mockery": "~0.9@dev",
                "phpunit/phpunit": "~4.0",
                "squizlabs/php_codesniffer": "~1.4",
                "symfony/expression-language": "~2.4"
            },
            "suggest": {
                "ext-twig": "Enabling the twig extension improves the generation of twig based templates.",
                "ext-xslcache": "Enabling the XSLCache extension improves the generation of xml based templates."
            },
            "bin": [
                "bin/phpdoc.php",
                "bin/phpdoc"
            ],
            "type": "library",
            "extra": {
                "branch-alias": {
                    "dev-develop": "2.9-dev"
                }
            },
            "autoload": {
                "psr-0": {
                    "phpDocumentor": [
                        "src/",
                        "tests/unit/"
                    ],
                    "Cilex\\Provider": [
                        "src/"
                    ]
                }
            },
            "notification-url": "https://packagist.org/downloads/",
            "license": [
                "MIT"
            ],
            "description": "Documentation Generator for PHP",
            "homepage": "http://www.phpdoc.org",
            "keywords": [
                "api",
                "application",
                "dga",
                "documentation",
                "phpdoc"
            ],
            "time": "2016-05-22T09:50:56+00:00"
        },
        {
            "name": "phpdocumentor/reflection",
            "version": "3.0.1",
            "source": {
                "type": "git",
                "url": "https://github.com/phpDocumentor/Reflection.git",
                "reference": "793bfd92d9a0fc96ae9608fb3e947c3f59fb3a0d"
            },
            "dist": {
                "type": "zip",
                "url": "https://api.github.com/repos/phpDocumentor/Reflection/zipball/793bfd92d9a0fc96ae9608fb3e947c3f59fb3a0d",
                "reference": "793bfd92d9a0fc96ae9608fb3e947c3f59fb3a0d",
                "shasum": ""
            },
            "require": {
                "nikic/php-parser": "^1.0",
                "php": ">=5.3.3",
                "phpdocumentor/reflection-docblock": "~2.0",
                "psr/log": "~1.0"
            },
            "require-dev": {
                "behat/behat": "~2.4",
                "mockery/mockery": "~0.8",
                "phpunit/phpunit": "~4.0"
            },
            "type": "library",
            "extra": {
                "branch-alias": {
                    "dev-master": "1.0.x-dev"
                }
            },
            "autoload": {
                "psr-0": {
                    "phpDocumentor": [
                        "src/",
                        "tests/unit/",
                        "tests/mocks/"
                    ]
                }
            },
            "notification-url": "https://packagist.org/downloads/",
            "license": [
                "MIT"
            ],
            "description": "Reflection library to do Static Analysis for PHP Projects",
            "homepage": "http://www.phpdoc.org",
            "keywords": [
                "phpDocumentor",
                "phpdoc",
                "reflection",
                "static analysis"
            ],
            "time": "2016-05-21T08:42:32+00:00"
        },
        {
            "name": "phpdocumentor/reflection-docblock",
            "version": "2.0.5",
            "source": {
                "type": "git",
                "url": "https://github.com/phpDocumentor/ReflectionDocBlock.git",
                "reference": "e6a969a640b00d8daa3c66518b0405fb41ae0c4b"
            },
            "dist": {
                "type": "zip",
                "url": "https://api.github.com/repos/phpDocumentor/ReflectionDocBlock/zipball/e6a969a640b00d8daa3c66518b0405fb41ae0c4b",
                "reference": "e6a969a640b00d8daa3c66518b0405fb41ae0c4b",
                "shasum": ""
            },
            "require": {
                "php": ">=5.3.3"
            },
            "require-dev": {
                "phpunit/phpunit": "~4.0"
            },
            "suggest": {
                "dflydev/markdown": "~1.0",
                "erusev/parsedown": "~1.0"
            },
            "type": "library",
            "extra": {
                "branch-alias": {
                    "dev-master": "2.0.x-dev"
                }
            },
            "autoload": {
                "psr-0": {
                    "phpDocumentor": [
                        "src/"
                    ]
                }
            },
            "notification-url": "https://packagist.org/downloads/",
            "license": [
                "MIT"
            ],
            "authors": [
                {
                    "name": "Mike van Riel",
                    "email": "mike.vanriel@naenius.com"
                }
            ],
            "time": "2016-01-25T08:17:30+00:00"
        },
        {
            "name": "phploc/phploc",
            "version": "3.0.1",
            "source": {
                "type": "git",
                "url": "https://github.com/sebastianbergmann/phploc.git",
                "reference": "74f917e6f80f291856989960d31afa44a4196859"
            },
            "dist": {
                "type": "zip",
                "url": "https://api.github.com/repos/sebastianbergmann/phploc/zipball/74f917e6f80f291856989960d31afa44a4196859",
                "reference": "74f917e6f80f291856989960d31afa44a4196859",
                "shasum": ""
            },
            "require": {
                "php": ">=5.6",
                "sebastian/finder-facade": "~1.1",
                "sebastian/git": "~2.1",
                "sebastian/version": "~1.0.3|~2.0",
                "symfony/console": "~2.5|~3.0"
            },
            "require-dev": {
                "phpunit/phpunit": "~5"
            },
            "bin": [
                "phploc"
            ],
            "type": "library",
            "extra": {
                "branch-alias": {
                    "dev-master": "3.0-dev"
                }
            },
            "autoload": {
                "classmap": [
                    "src/"
                ]
            },
            "notification-url": "https://packagist.org/downloads/",
            "license": [
                "BSD-3-Clause"
            ],
            "authors": [
                {
                    "name": "Sebastian Bergmann",
                    "email": "sebastian@phpunit.de",
                    "role": "lead"
                }
            ],
            "description": "A tool for quickly measuring the size of a PHP project.",
            "homepage": "https://github.com/sebastianbergmann/phploc",
            "time": "2016-04-25T08:11:21+00:00"
        },
        {
            "name": "phpmd/phpmd",
            "version": "2.6.0",
            "source": {
                "type": "git",
                "url": "https://github.com/phpmd/phpmd.git",
                "reference": "4e9924b2c157a3eb64395460fcf56b31badc8374"
            },
            "dist": {
                "type": "zip",
                "url": "https://api.github.com/repos/phpmd/phpmd/zipball/4e9924b2c157a3eb64395460fcf56b31badc8374",
                "reference": "4e9924b2c157a3eb64395460fcf56b31badc8374",
                "shasum": ""
            },
            "require": {
                "ext-xml": "*",
                "pdepend/pdepend": "^2.5",
                "php": ">=5.3.9"
            },
            "require-dev": {
                "phpunit/phpunit": "^4.0",
                "squizlabs/php_codesniffer": "^2.0"
            },
            "bin": [
                "src/bin/phpmd"
            ],
            "type": "project",
            "autoload": {
                "psr-0": {
                    "PHPMD\\": "src/main/php"
                }
            },
            "notification-url": "https://packagist.org/downloads/",
            "license": [
                "BSD-3-Clause"
            ],
            "authors": [
                {
                    "name": "Manuel Pichler",
                    "email": "github@manuel-pichler.de",
                    "homepage": "https://github.com/manuelpichler",
                    "role": "Project Founder"
                },
                {
                    "name": "Other contributors",
                    "homepage": "https://github.com/phpmd/phpmd/graphs/contributors",
                    "role": "Contributors"
                },
                {
                    "name": "Marc Würth",
                    "email": "ravage@bluewin.ch",
                    "homepage": "https://github.com/ravage84",
                    "role": "Project Maintainer"
                }
            ],
            "description": "PHPMD is a spin-off project of PHP Depend and aims to be a PHP equivalent of the well known Java tool PMD.",
            "homepage": "http://phpmd.org/",
            "keywords": [
                "mess detection",
                "mess detector",
                "pdepend",
                "phpmd",
                "pmd"
            ],
            "time": "2017-01-20T14:41:10+00:00"
        },
        {
            "name": "phpoption/phpoption",
            "version": "1.5.0",
            "source": {
                "type": "git",
                "url": "https://github.com/schmittjoh/php-option.git",
                "reference": "94e644f7d2051a5f0fcf77d81605f152eecff0ed"
            },
            "dist": {
                "type": "zip",
                "url": "https://api.github.com/repos/schmittjoh/php-option/zipball/94e644f7d2051a5f0fcf77d81605f152eecff0ed",
                "reference": "94e644f7d2051a5f0fcf77d81605f152eecff0ed",
                "shasum": ""
            },
            "require": {
                "php": ">=5.3.0"
            },
            "require-dev": {
                "phpunit/phpunit": "4.7.*"
            },
            "type": "library",
            "extra": {
                "branch-alias": {
                    "dev-master": "1.3-dev"
                }
            },
            "autoload": {
                "psr-0": {
                    "PhpOption\\": "src/"
                }
            },
            "notification-url": "https://packagist.org/downloads/",
            "license": [
                "Apache2"
            ],
            "authors": [
                {
                    "name": "Johannes M. Schmitt",
                    "email": "schmittjoh@gmail.com"
                }
            ],
            "description": "Option Type for PHP",
            "keywords": [
                "language",
                "option",
                "php",
                "type"
            ],
            "time": "2015-07-25T16:39:46+00:00"
        },
        {
            "name": "phpspec/prophecy",
            "version": "v1.7.0",
            "source": {
                "type": "git",
                "url": "https://github.com/phpspec/prophecy.git",
                "reference": "93d39f1f7f9326d746203c7c056f300f7f126073"
            },
            "dist": {
                "type": "zip",
                "url": "https://api.github.com/repos/phpspec/prophecy/zipball/93d39f1f7f9326d746203c7c056f300f7f126073",
                "reference": "93d39f1f7f9326d746203c7c056f300f7f126073",
                "shasum": ""
            },
            "require": {
                "doctrine/instantiator": "^1.0.2",
                "php": "^5.3|^7.0",
                "phpdocumentor/reflection-docblock": "^2.0|^3.0.2",
                "sebastian/comparator": "^1.1|^2.0",
                "sebastian/recursion-context": "^1.0|^2.0|^3.0"
            },
            "require-dev": {
                "phpspec/phpspec": "^2.5|^3.2",
                "phpunit/phpunit": "^4.8 || ^5.6.5"
            },
            "type": "library",
            "extra": {
                "branch-alias": {
                    "dev-master": "1.6.x-dev"
                }
            },
            "autoload": {
                "psr-0": {
                    "Prophecy\\": "src/"
                }
            },
            "notification-url": "https://packagist.org/downloads/",
            "license": [
                "MIT"
            ],
            "authors": [
                {
                    "name": "Konstantin Kudryashov",
                    "email": "ever.zet@gmail.com",
                    "homepage": "http://everzet.com"
                },
                {
                    "name": "Marcello Duarte",
                    "email": "marcello.duarte@gmail.com"
                }
            ],
            "description": "Highly opinionated mocking framework for PHP 5.3+",
            "homepage": "https://github.com/phpspec/prophecy",
            "keywords": [
                "Double",
                "Dummy",
                "fake",
                "mock",
                "spy",
                "stub"
            ],
            "time": "2017-03-02T20:05:34+00:00"
        },
        {
            "name": "phpunit/php-code-coverage",
            "version": "4.0.8",
            "source": {
                "type": "git",
                "url": "https://github.com/sebastianbergmann/php-code-coverage.git",
                "reference": "ef7b2f56815df854e66ceaee8ebe9393ae36a40d"
            },
            "dist": {
                "type": "zip",
                "url": "https://api.github.com/repos/sebastianbergmann/php-code-coverage/zipball/ef7b2f56815df854e66ceaee8ebe9393ae36a40d",
                "reference": "ef7b2f56815df854e66ceaee8ebe9393ae36a40d",
                "shasum": ""
            },
            "require": {
                "ext-dom": "*",
                "ext-xmlwriter": "*",
                "php": "^5.6 || ^7.0",
                "phpunit/php-file-iterator": "^1.3",
                "phpunit/php-text-template": "^1.2",
                "phpunit/php-token-stream": "^1.4.2 || ^2.0",
                "sebastian/code-unit-reverse-lookup": "^1.0",
                "sebastian/environment": "^1.3.2 || ^2.0",
                "sebastian/version": "^1.0 || ^2.0"
            },
            "require-dev": {
                "ext-xdebug": "^2.1.4",
                "phpunit/phpunit": "^5.7"
            },
            "suggest": {
                "ext-xdebug": "^2.5.1"
            },
            "type": "library",
            "extra": {
                "branch-alias": {
                    "dev-master": "4.0.x-dev"
                }
            },
            "autoload": {
                "classmap": [
                    "src/"
                ]
            },
            "notification-url": "https://packagist.org/downloads/",
            "license": [
                "BSD-3-Clause"
            ],
            "authors": [
                {
                    "name": "Sebastian Bergmann",
                    "email": "sb@sebastian-bergmann.de",
                    "role": "lead"
                }
            ],
            "description": "Library that provides collection, processing, and rendering functionality for PHP code coverage information.",
            "homepage": "https://github.com/sebastianbergmann/php-code-coverage",
            "keywords": [
                "coverage",
                "testing",
                "xunit"
            ],
            "time": "2017-04-02T07:44:40+00:00"
        },
        {
            "name": "phpunit/php-file-iterator",
            "version": "1.4.2",
            "source": {
                "type": "git",
                "url": "https://github.com/sebastianbergmann/php-file-iterator.git",
                "reference": "3cc8f69b3028d0f96a9078e6295d86e9bf019be5"
            },
            "dist": {
                "type": "zip",
                "url": "https://api.github.com/repos/sebastianbergmann/php-file-iterator/zipball/3cc8f69b3028d0f96a9078e6295d86e9bf019be5",
                "reference": "3cc8f69b3028d0f96a9078e6295d86e9bf019be5",
                "shasum": ""
            },
            "require": {
                "php": ">=5.3.3"
            },
            "type": "library",
            "extra": {
                "branch-alias": {
                    "dev-master": "1.4.x-dev"
                }
            },
            "autoload": {
                "classmap": [
                    "src/"
                ]
            },
            "notification-url": "https://packagist.org/downloads/",
            "license": [
                "BSD-3-Clause"
            ],
            "authors": [
                {
                    "name": "Sebastian Bergmann",
                    "email": "sb@sebastian-bergmann.de",
                    "role": "lead"
                }
            ],
            "description": "FilterIterator implementation that filters files based on a list of suffixes.",
            "homepage": "https://github.com/sebastianbergmann/php-file-iterator/",
            "keywords": [
                "filesystem",
                "iterator"
            ],
            "time": "2016-10-03T07:40:28+00:00"
        },
        {
            "name": "phpunit/php-text-template",
            "version": "1.2.1",
            "source": {
                "type": "git",
                "url": "https://github.com/sebastianbergmann/php-text-template.git",
                "reference": "31f8b717e51d9a2afca6c9f046f5d69fc27c8686"
            },
            "dist": {
                "type": "zip",
                "url": "https://api.github.com/repos/sebastianbergmann/php-text-template/zipball/31f8b717e51d9a2afca6c9f046f5d69fc27c8686",
                "reference": "31f8b717e51d9a2afca6c9f046f5d69fc27c8686",
                "shasum": ""
            },
            "require": {
                "php": ">=5.3.3"
            },
            "type": "library",
            "autoload": {
                "classmap": [
                    "src/"
                ]
            },
            "notification-url": "https://packagist.org/downloads/",
            "license": [
                "BSD-3-Clause"
            ],
            "authors": [
                {
                    "name": "Sebastian Bergmann",
                    "email": "sebastian@phpunit.de",
                    "role": "lead"
                }
            ],
            "description": "Simple template engine.",
            "homepage": "https://github.com/sebastianbergmann/php-text-template/",
            "keywords": [
                "template"
            ],
            "time": "2015-06-21T13:50:34+00:00"
        },
        {
            "name": "phpunit/php-timer",
            "version": "1.0.9",
            "source": {
                "type": "git",
                "url": "https://github.com/sebastianbergmann/php-timer.git",
                "reference": "3dcf38ca72b158baf0bc245e9184d3fdffa9c46f"
            },
            "dist": {
                "type": "zip",
                "url": "https://api.github.com/repos/sebastianbergmann/php-timer/zipball/3dcf38ca72b158baf0bc245e9184d3fdffa9c46f",
                "reference": "3dcf38ca72b158baf0bc245e9184d3fdffa9c46f",
                "shasum": ""
            },
            "require": {
                "php": "^5.3.3 || ^7.0"
            },
            "require-dev": {
                "phpunit/phpunit": "^4.8.35 || ^5.7 || ^6.0"
            },
            "type": "library",
            "extra": {
                "branch-alias": {
                    "dev-master": "1.0-dev"
                }
            },
            "autoload": {
                "classmap": [
                    "src/"
                ]
            },
            "notification-url": "https://packagist.org/downloads/",
            "license": [
                "BSD-3-Clause"
            ],
            "authors": [
                {
                    "name": "Sebastian Bergmann",
                    "email": "sb@sebastian-bergmann.de",
                    "role": "lead"
                }
            ],
            "description": "Utility class for timing",
            "homepage": "https://github.com/sebastianbergmann/php-timer/",
            "keywords": [
                "timer"
            ],
            "time": "2017-02-26T11:10:40+00:00"
        },
        {
            "name": "phpunit/php-token-stream",
            "version": "1.4.11",
            "source": {
                "type": "git",
                "url": "https://github.com/sebastianbergmann/php-token-stream.git",
                "reference": "e03f8f67534427a787e21a385a67ec3ca6978ea7"
            },
            "dist": {
                "type": "zip",
                "url": "https://api.github.com/repos/sebastianbergmann/php-token-stream/zipball/e03f8f67534427a787e21a385a67ec3ca6978ea7",
                "reference": "e03f8f67534427a787e21a385a67ec3ca6978ea7",
                "shasum": ""
            },
            "require": {
                "ext-tokenizer": "*",
                "php": ">=5.3.3"
            },
            "require-dev": {
                "phpunit/phpunit": "~4.2"
            },
            "type": "library",
            "extra": {
                "branch-alias": {
                    "dev-master": "1.4-dev"
                }
            },
            "autoload": {
                "classmap": [
                    "src/"
                ]
            },
            "notification-url": "https://packagist.org/downloads/",
            "license": [
                "BSD-3-Clause"
            ],
            "authors": [
                {
                    "name": "Sebastian Bergmann",
                    "email": "sebastian@phpunit.de"
                }
            ],
            "description": "Wrapper around PHP's tokenizer extension.",
            "homepage": "https://github.com/sebastianbergmann/php-token-stream/",
            "keywords": [
                "tokenizer"
            ],
            "time": "2017-02-27T10:12:30+00:00"
        },
        {
            "name": "phpunit/phpunit",
            "version": "5.7.15",
            "source": {
                "type": "git",
                "url": "https://github.com/sebastianbergmann/phpunit.git",
                "reference": "b99112aecc01f62acf3d81a3f59646700a1849e5"
            },
            "dist": {
                "type": "zip",
                "url": "https://api.github.com/repos/sebastianbergmann/phpunit/zipball/b99112aecc01f62acf3d81a3f59646700a1849e5",
                "reference": "b99112aecc01f62acf3d81a3f59646700a1849e5",
                "shasum": ""
            },
            "require": {
                "ext-dom": "*",
                "ext-json": "*",
                "ext-libxml": "*",
                "ext-mbstring": "*",
                "ext-xml": "*",
                "myclabs/deep-copy": "~1.3",
                "php": "^5.6 || ^7.0",
                "phpspec/prophecy": "^1.6.2",
                "phpunit/php-code-coverage": "^4.0.4",
                "phpunit/php-file-iterator": "~1.4",
                "phpunit/php-text-template": "~1.2",
                "phpunit/php-timer": "^1.0.6",
                "phpunit/phpunit-mock-objects": "^3.2",
                "sebastian/comparator": "^1.2.4",
                "sebastian/diff": "~1.2",
                "sebastian/environment": "^1.3.4 || ^2.0",
                "sebastian/exporter": "~2.0",
                "sebastian/global-state": "^1.1",
                "sebastian/object-enumerator": "~2.0",
                "sebastian/resource-operations": "~1.0",
                "sebastian/version": "~1.0.3|~2.0",
                "symfony/yaml": "~2.1|~3.0"
            },
            "conflict": {
                "phpdocumentor/reflection-docblock": "3.0.2"
            },
            "require-dev": {
                "ext-pdo": "*"
            },
            "suggest": {
                "ext-xdebug": "*",
                "phpunit/php-invoker": "~1.1"
            },
            "bin": [
                "phpunit"
            ],
            "type": "library",
            "extra": {
                "branch-alias": {
                    "dev-master": "5.7.x-dev"
                }
            },
            "autoload": {
                "classmap": [
                    "src/"
                ]
            },
            "notification-url": "https://packagist.org/downloads/",
            "license": [
                "BSD-3-Clause"
            ],
            "authors": [
                {
                    "name": "Sebastian Bergmann",
                    "email": "sebastian@phpunit.de",
                    "role": "lead"
                }
            ],
            "description": "The PHP Unit Testing framework.",
            "homepage": "https://phpunit.de/",
            "keywords": [
                "phpunit",
                "testing",
                "xunit"
            ],
            "time": "2017-03-02T15:22:43+00:00"
        },
        {
            "name": "phpunit/phpunit-mock-objects",
            "version": "3.4.4",
            "source": {
                "type": "git",
                "url": "https://github.com/sebastianbergmann/phpunit-mock-objects.git",
                "reference": "a23b761686d50a560cc56233b9ecf49597cc9118"
            },
            "dist": {
                "type": "zip",
                "url": "https://api.github.com/repos/sebastianbergmann/phpunit-mock-objects/zipball/a23b761686d50a560cc56233b9ecf49597cc9118",
                "reference": "a23b761686d50a560cc56233b9ecf49597cc9118",
                "shasum": ""
            },
            "require": {
                "doctrine/instantiator": "^1.0.2",
                "php": "^5.6 || ^7.0",
                "phpunit/php-text-template": "^1.2",
                "sebastian/exporter": "^1.2 || ^2.0"
            },
            "conflict": {
                "phpunit/phpunit": "<5.4.0"
            },
            "require-dev": {
                "phpunit/phpunit": "^5.4"
            },
            "suggest": {
                "ext-soap": "*"
            },
            "type": "library",
            "extra": {
                "branch-alias": {
                    "dev-master": "3.2.x-dev"
                }
            },
            "autoload": {
                "classmap": [
                    "src/"
                ]
            },
            "notification-url": "https://packagist.org/downloads/",
            "license": [
                "BSD-3-Clause"
            ],
            "authors": [
                {
                    "name": "Sebastian Bergmann",
                    "email": "sb@sebastian-bergmann.de",
                    "role": "lead"
                }
            ],
            "description": "Mock Object library for PHPUnit",
            "homepage": "https://github.com/sebastianbergmann/phpunit-mock-objects/",
            "keywords": [
                "mock",
                "xunit"
            ],
            "time": "2017-06-30T09:13:00+00:00"
        },
        {
            "name": "pimple/pimple",
            "version": "v1.1.1",
            "source": {
                "type": "git",
                "url": "https://github.com/silexphp/Pimple.git",
                "reference": "2019c145fe393923f3441b23f29bbdfaa5c58c4d"
            },
            "dist": {
                "type": "zip",
                "url": "https://api.github.com/repos/silexphp/Pimple/zipball/2019c145fe393923f3441b23f29bbdfaa5c58c4d",
                "reference": "2019c145fe393923f3441b23f29bbdfaa5c58c4d",
                "shasum": ""
            },
            "require": {
                "php": ">=5.3.0"
            },
            "type": "library",
            "extra": {
                "branch-alias": {
                    "dev-master": "1.1.x-dev"
                }
            },
            "autoload": {
                "psr-0": {
                    "Pimple": "lib/"
                }
            },
            "notification-url": "https://packagist.org/downloads/",
            "license": [
                "MIT"
            ],
            "authors": [
                {
                    "name": "Fabien Potencier",
                    "email": "fabien@symfony.com"
                }
            ],
            "description": "Pimple is a simple Dependency Injection Container for PHP 5.3",
            "homepage": "http://pimple.sensiolabs.org",
            "keywords": [
                "container",
                "dependency injection"
            ],
            "time": "2013-11-22T08:30:29+00:00"
        },
        {
            "name": "sebastian/code-unit-reverse-lookup",
            "version": "1.0.1",
            "source": {
                "type": "git",
                "url": "https://github.com/sebastianbergmann/code-unit-reverse-lookup.git",
                "reference": "4419fcdb5eabb9caa61a27c7a1db532a6b55dd18"
            },
            "dist": {
                "type": "zip",
                "url": "https://api.github.com/repos/sebastianbergmann/code-unit-reverse-lookup/zipball/4419fcdb5eabb9caa61a27c7a1db532a6b55dd18",
                "reference": "4419fcdb5eabb9caa61a27c7a1db532a6b55dd18",
                "shasum": ""
            },
            "require": {
                "php": "^5.6 || ^7.0"
            },
            "require-dev": {
                "phpunit/phpunit": "^5.7 || ^6.0"
            },
            "type": "library",
            "extra": {
                "branch-alias": {
                    "dev-master": "1.0.x-dev"
                }
            },
            "autoload": {
                "classmap": [
                    "src/"
                ]
            },
            "notification-url": "https://packagist.org/downloads/",
            "license": [
                "BSD-3-Clause"
            ],
            "authors": [
                {
                    "name": "Sebastian Bergmann",
                    "email": "sebastian@phpunit.de"
                }
            ],
            "description": "Looks up which function or method a line of code belongs to",
            "homepage": "https://github.com/sebastianbergmann/code-unit-reverse-lookup/",
            "time": "2017-03-04T06:30:41+00:00"
        },
        {
            "name": "sebastian/comparator",
            "version": "1.2.4",
            "source": {
                "type": "git",
                "url": "https://github.com/sebastianbergmann/comparator.git",
                "reference": "2b7424b55f5047b47ac6e5ccb20b2aea4011d9be"
            },
            "dist": {
                "type": "zip",
                "url": "https://api.github.com/repos/sebastianbergmann/comparator/zipball/2b7424b55f5047b47ac6e5ccb20b2aea4011d9be",
                "reference": "2b7424b55f5047b47ac6e5ccb20b2aea4011d9be",
                "shasum": ""
            },
            "require": {
                "php": ">=5.3.3",
                "sebastian/diff": "~1.2",
                "sebastian/exporter": "~1.2 || ~2.0"
            },
            "require-dev": {
                "phpunit/phpunit": "~4.4"
            },
            "type": "library",
            "extra": {
                "branch-alias": {
                    "dev-master": "1.2.x-dev"
                }
            },
            "autoload": {
                "classmap": [
                    "src/"
                ]
            },
            "notification-url": "https://packagist.org/downloads/",
            "license": [
                "BSD-3-Clause"
            ],
            "authors": [
                {
                    "name": "Jeff Welch",
                    "email": "whatthejeff@gmail.com"
                },
                {
                    "name": "Volker Dusch",
                    "email": "github@wallbash.com"
                },
                {
                    "name": "Bernhard Schussek",
                    "email": "bschussek@2bepublished.at"
                },
                {
                    "name": "Sebastian Bergmann",
                    "email": "sebastian@phpunit.de"
                }
            ],
            "description": "Provides the functionality to compare PHP values for equality",
            "homepage": "http://www.github.com/sebastianbergmann/comparator",
            "keywords": [
                "comparator",
                "compare",
                "equality"
            ],
            "time": "2017-01-29T09:50:25+00:00"
        },
        {
            "name": "sebastian/diff",
            "version": "1.4.3",
            "source": {
                "type": "git",
                "url": "https://github.com/sebastianbergmann/diff.git",
                "reference": "7f066a26a962dbe58ddea9f72a4e82874a3975a4"
            },
            "dist": {
                "type": "zip",
                "url": "https://api.github.com/repos/sebastianbergmann/diff/zipball/7f066a26a962dbe58ddea9f72a4e82874a3975a4",
                "reference": "7f066a26a962dbe58ddea9f72a4e82874a3975a4",
                "shasum": ""
            },
            "require": {
                "php": "^5.3.3 || ^7.0"
            },
            "require-dev": {
                "phpunit/phpunit": "^4.8.35 || ^5.7 || ^6.0"
            },
            "type": "library",
            "extra": {
                "branch-alias": {
                    "dev-master": "1.4-dev"
                }
            },
            "autoload": {
                "classmap": [
                    "src/"
                ]
            },
            "notification-url": "https://packagist.org/downloads/",
            "license": [
                "BSD-3-Clause"
            ],
            "authors": [
                {
                    "name": "Kore Nordmann",
                    "email": "mail@kore-nordmann.de"
                },
                {
                    "name": "Sebastian Bergmann",
                    "email": "sebastian@phpunit.de"
                }
            ],
            "description": "Diff implementation",
            "homepage": "https://github.com/sebastianbergmann/diff",
            "keywords": [
                "diff"
            ],
            "time": "2017-05-22T07:24:03+00:00"
        },
        {
            "name": "sebastian/environment",
            "version": "2.0.0",
            "source": {
                "type": "git",
                "url": "https://github.com/sebastianbergmann/environment.git",
                "reference": "5795ffe5dc5b02460c3e34222fee8cbe245d8fac"
            },
            "dist": {
                "type": "zip",
                "url": "https://api.github.com/repos/sebastianbergmann/environment/zipball/5795ffe5dc5b02460c3e34222fee8cbe245d8fac",
                "reference": "5795ffe5dc5b02460c3e34222fee8cbe245d8fac",
                "shasum": ""
            },
            "require": {
                "php": "^5.6 || ^7.0"
            },
            "require-dev": {
                "phpunit/phpunit": "^5.0"
            },
            "type": "library",
            "extra": {
                "branch-alias": {
                    "dev-master": "2.0.x-dev"
                }
            },
            "autoload": {
                "classmap": [
                    "src/"
                ]
            },
            "notification-url": "https://packagist.org/downloads/",
            "license": [
                "BSD-3-Clause"
            ],
            "authors": [
                {
                    "name": "Sebastian Bergmann",
                    "email": "sebastian@phpunit.de"
                }
            ],
            "description": "Provides functionality to handle HHVM/PHP environments",
            "homepage": "http://www.github.com/sebastianbergmann/environment",
            "keywords": [
                "Xdebug",
                "environment",
                "hhvm"
            ],
            "time": "2016-11-26T07:53:53+00:00"
        },
        {
            "name": "sebastian/exporter",
            "version": "2.0.0",
            "source": {
                "type": "git",
                "url": "https://github.com/sebastianbergmann/exporter.git",
                "reference": "ce474bdd1a34744d7ac5d6aad3a46d48d9bac4c4"
            },
            "dist": {
                "type": "zip",
                "url": "https://api.github.com/repos/sebastianbergmann/exporter/zipball/ce474bdd1a34744d7ac5d6aad3a46d48d9bac4c4",
                "reference": "ce474bdd1a34744d7ac5d6aad3a46d48d9bac4c4",
                "shasum": ""
            },
            "require": {
                "php": ">=5.3.3",
                "sebastian/recursion-context": "~2.0"
            },
            "require-dev": {
                "ext-mbstring": "*",
                "phpunit/phpunit": "~4.4"
            },
            "type": "library",
            "extra": {
                "branch-alias": {
                    "dev-master": "2.0.x-dev"
                }
            },
            "autoload": {
                "classmap": [
                    "src/"
                ]
            },
            "notification-url": "https://packagist.org/downloads/",
            "license": [
                "BSD-3-Clause"
            ],
            "authors": [
                {
                    "name": "Jeff Welch",
                    "email": "whatthejeff@gmail.com"
                },
                {
                    "name": "Volker Dusch",
                    "email": "github@wallbash.com"
                },
                {
                    "name": "Bernhard Schussek",
                    "email": "bschussek@2bepublished.at"
                },
                {
                    "name": "Sebastian Bergmann",
                    "email": "sebastian@phpunit.de"
                },
                {
                    "name": "Adam Harvey",
                    "email": "aharvey@php.net"
                }
            ],
            "description": "Provides the functionality to export PHP variables for visualization",
            "homepage": "http://www.github.com/sebastianbergmann/exporter",
            "keywords": [
                "export",
                "exporter"
            ],
            "time": "2016-11-19T08:54:04+00:00"
        },
        {
            "name": "sebastian/finder-facade",
            "version": "1.2.1",
            "source": {
                "type": "git",
                "url": "https://github.com/sebastianbergmann/finder-facade.git",
                "reference": "2a6f7f57efc0aa2d23297d9fd9e2a03111a8c0b9"
            },
            "dist": {
                "type": "zip",
                "url": "https://api.github.com/repos/sebastianbergmann/finder-facade/zipball/2a6f7f57efc0aa2d23297d9fd9e2a03111a8c0b9",
                "reference": "2a6f7f57efc0aa2d23297d9fd9e2a03111a8c0b9",
                "shasum": ""
            },
            "require": {
                "symfony/finder": "~2.3|~3.0",
                "theseer/fdomdocument": "~1.3"
            },
            "type": "library",
            "autoload": {
                "classmap": [
                    "src/"
                ]
            },
            "notification-url": "https://packagist.org/downloads/",
            "license": [
                "BSD-3-Clause"
            ],
            "authors": [
                {
                    "name": "Sebastian Bergmann",
                    "email": "sebastian@phpunit.de",
                    "role": "lead"
                }
            ],
            "description": "FinderFacade is a convenience wrapper for Symfony's Finder component.",
            "homepage": "https://github.com/sebastianbergmann/finder-facade",
            "time": "2016-02-17T07:02:23+00:00"
        },
        {
            "name": "sebastian/git",
            "version": "2.1.4",
            "source": {
                "type": "git",
                "url": "https://github.com/sebastianbergmann/git.git",
                "reference": "815bbbc963cf35e5413df195aa29df58243ecd24"
            },
            "dist": {
                "type": "zip",
                "url": "https://api.github.com/repos/sebastianbergmann/git/zipball/815bbbc963cf35e5413df195aa29df58243ecd24",
                "reference": "815bbbc963cf35e5413df195aa29df58243ecd24",
                "shasum": ""
            },
            "require": {
                "php": ">=5.3.3"
            },
            "type": "library",
            "extra": {
                "branch-alias": {
                    "dev-master": "2.1-dev"
                }
            },
            "autoload": {
                "classmap": [
                    "src/"
                ]
            },
            "notification-url": "https://packagist.org/downloads/",
            "license": [
                "BSD-3-Clause"
            ],
            "authors": [
                {
                    "name": "Sebastian Bergmann",
                    "email": "sebastian@phpunit.de"
                }
            ],
            "description": "Simple wrapper for Git",
            "homepage": "http://www.github.com/sebastianbergmann/git",
            "keywords": [
                "git"
            ],
            "abandoned": true,
            "time": "2017-01-23T20:57:12+00:00"
        },
        {
            "name": "sebastian/global-state",
            "version": "1.1.1",
            "source": {
                "type": "git",
                "url": "https://github.com/sebastianbergmann/global-state.git",
                "reference": "bc37d50fea7d017d3d340f230811c9f1d7280af4"
            },
            "dist": {
                "type": "zip",
                "url": "https://api.github.com/repos/sebastianbergmann/global-state/zipball/bc37d50fea7d017d3d340f230811c9f1d7280af4",
                "reference": "bc37d50fea7d017d3d340f230811c9f1d7280af4",
                "shasum": ""
            },
            "require": {
                "php": ">=5.3.3"
            },
            "require-dev": {
                "phpunit/phpunit": "~4.2"
            },
            "suggest": {
                "ext-uopz": "*"
            },
            "type": "library",
            "extra": {
                "branch-alias": {
                    "dev-master": "1.0-dev"
                }
            },
            "autoload": {
                "classmap": [
                    "src/"
                ]
            },
            "notification-url": "https://packagist.org/downloads/",
            "license": [
                "BSD-3-Clause"
            ],
            "authors": [
                {
                    "name": "Sebastian Bergmann",
                    "email": "sebastian@phpunit.de"
                }
            ],
            "description": "Snapshotting of global state",
            "homepage": "http://www.github.com/sebastianbergmann/global-state",
            "keywords": [
                "global state"
            ],
            "time": "2015-10-12T03:26:01+00:00"
        },
        {
            "name": "sebastian/object-enumerator",
            "version": "2.0.1",
            "source": {
                "type": "git",
                "url": "https://github.com/sebastianbergmann/object-enumerator.git",
                "reference": "1311872ac850040a79c3c058bea3e22d0f09cbb7"
            },
            "dist": {
                "type": "zip",
                "url": "https://api.github.com/repos/sebastianbergmann/object-enumerator/zipball/1311872ac850040a79c3c058bea3e22d0f09cbb7",
                "reference": "1311872ac850040a79c3c058bea3e22d0f09cbb7",
                "shasum": ""
            },
            "require": {
                "php": ">=5.6",
                "sebastian/recursion-context": "~2.0"
            },
            "require-dev": {
                "phpunit/phpunit": "~5"
            },
            "type": "library",
            "extra": {
                "branch-alias": {
                    "dev-master": "2.0.x-dev"
                }
            },
            "autoload": {
                "classmap": [
                    "src/"
                ]
            },
            "notification-url": "https://packagist.org/downloads/",
            "license": [
                "BSD-3-Clause"
            ],
            "authors": [
                {
                    "name": "Sebastian Bergmann",
                    "email": "sebastian@phpunit.de"
                }
            ],
            "description": "Traverses array structures and object graphs to enumerate all referenced objects",
            "homepage": "https://github.com/sebastianbergmann/object-enumerator/",
            "time": "2017-02-18T15:18:39+00:00"
        },
        {
            "name": "sebastian/phpcpd",
            "version": "2.0.4",
            "source": {
                "type": "git",
                "url": "https://github.com/sebastianbergmann/phpcpd.git",
                "reference": "24d9a880deadb0b8c9680e9cfe78e30b704225db"
            },
            "dist": {
                "type": "zip",
                "url": "https://api.github.com/repos/sebastianbergmann/phpcpd/zipball/24d9a880deadb0b8c9680e9cfe78e30b704225db",
                "reference": "24d9a880deadb0b8c9680e9cfe78e30b704225db",
                "shasum": ""
            },
            "require": {
                "php": ">=5.3.3",
                "phpunit/php-timer": ">=1.0.6",
                "sebastian/finder-facade": "~1.1",
                "sebastian/version": "~1.0|~2.0",
                "symfony/console": "~2.7|^3.0",
                "theseer/fdomdocument": "~1.4"
            },
            "bin": [
                "phpcpd"
            ],
            "type": "library",
            "extra": {
                "branch-alias": {
                    "dev-master": "2.0-dev"
                }
            },
            "autoload": {
                "classmap": [
                    "src/"
                ]
            },
            "notification-url": "https://packagist.org/downloads/",
            "license": [
                "BSD-3-Clause"
            ],
            "authors": [
                {
                    "name": "Sebastian Bergmann",
                    "email": "sebastian@phpunit.de",
                    "role": "lead"
                }
            ],
            "description": "Copy/Paste Detector (CPD) for PHP code.",
            "homepage": "https://github.com/sebastianbergmann/phpcpd",
            "time": "2016-04-17T19:32:49+00:00"
        },
        {
            "name": "sebastian/recursion-context",
            "version": "2.0.0",
            "source": {
                "type": "git",
                "url": "https://github.com/sebastianbergmann/recursion-context.git",
                "reference": "2c3ba150cbec723aa057506e73a8d33bdb286c9a"
            },
            "dist": {
                "type": "zip",
                "url": "https://api.github.com/repos/sebastianbergmann/recursion-context/zipball/2c3ba150cbec723aa057506e73a8d33bdb286c9a",
                "reference": "2c3ba150cbec723aa057506e73a8d33bdb286c9a",
                "shasum": ""
            },
            "require": {
                "php": ">=5.3.3"
            },
            "require-dev": {
                "phpunit/phpunit": "~4.4"
            },
            "type": "library",
            "extra": {
                "branch-alias": {
                    "dev-master": "2.0.x-dev"
                }
            },
            "autoload": {
                "classmap": [
                    "src/"
                ]
            },
            "notification-url": "https://packagist.org/downloads/",
            "license": [
                "BSD-3-Clause"
            ],
            "authors": [
                {
                    "name": "Jeff Welch",
                    "email": "whatthejeff@gmail.com"
                },
                {
                    "name": "Sebastian Bergmann",
                    "email": "sebastian@phpunit.de"
                },
                {
                    "name": "Adam Harvey",
                    "email": "aharvey@php.net"
                }
            ],
            "description": "Provides functionality to recursively process PHP variables",
            "homepage": "http://www.github.com/sebastianbergmann/recursion-context",
            "time": "2016-11-19T07:33:16+00:00"
        },
        {
            "name": "sebastian/resource-operations",
            "version": "1.0.0",
            "source": {
                "type": "git",
                "url": "https://github.com/sebastianbergmann/resource-operations.git",
                "reference": "ce990bb21759f94aeafd30209e8cfcdfa8bc3f52"
            },
            "dist": {
                "type": "zip",
                "url": "https://api.github.com/repos/sebastianbergmann/resource-operations/zipball/ce990bb21759f94aeafd30209e8cfcdfa8bc3f52",
                "reference": "ce990bb21759f94aeafd30209e8cfcdfa8bc3f52",
                "shasum": ""
            },
            "require": {
                "php": ">=5.6.0"
            },
            "type": "library",
            "extra": {
                "branch-alias": {
                    "dev-master": "1.0.x-dev"
                }
            },
            "autoload": {
                "classmap": [
                    "src/"
                ]
            },
            "notification-url": "https://packagist.org/downloads/",
            "license": [
                "BSD-3-Clause"
            ],
            "authors": [
                {
                    "name": "Sebastian Bergmann",
                    "email": "sebastian@phpunit.de"
                }
            ],
            "description": "Provides a list of PHP built-in functions that operate on resources",
            "homepage": "https://www.github.com/sebastianbergmann/resource-operations",
            "time": "2015-07-28T20:34:47+00:00"
        },
        {
            "name": "sebastian/version",
            "version": "2.0.1",
            "source": {
                "type": "git",
                "url": "https://github.com/sebastianbergmann/version.git",
                "reference": "99732be0ddb3361e16ad77b68ba41efc8e979019"
            },
            "dist": {
                "type": "zip",
                "url": "https://api.github.com/repos/sebastianbergmann/version/zipball/99732be0ddb3361e16ad77b68ba41efc8e979019",
                "reference": "99732be0ddb3361e16ad77b68ba41efc8e979019",
                "shasum": ""
            },
            "require": {
                "php": ">=5.6"
            },
            "type": "library",
            "extra": {
                "branch-alias": {
                    "dev-master": "2.0.x-dev"
                }
            },
            "autoload": {
                "classmap": [
                    "src/"
                ]
            },
            "notification-url": "https://packagist.org/downloads/",
            "license": [
                "BSD-3-Clause"
            ],
            "authors": [
                {
                    "name": "Sebastian Bergmann",
                    "email": "sebastian@phpunit.de",
                    "role": "lead"
                }
            ],
            "description": "Library that helps with managing the version number of Git-hosted PHP projects",
            "homepage": "https://github.com/sebastianbergmann/version",
            "time": "2016-10-03T07:35:21+00:00"
        },
        {
            "name": "seld/jsonlint",
            "version": "1.6.1",
            "source": {
                "type": "git",
                "url": "https://github.com/Seldaek/jsonlint.git",
                "reference": "50d63f2858d87c4738d5b76a7dcbb99fa8cf7c77"
            },
            "dist": {
                "type": "zip",
                "url": "https://api.github.com/repos/Seldaek/jsonlint/zipball/50d63f2858d87c4738d5b76a7dcbb99fa8cf7c77",
                "reference": "50d63f2858d87c4738d5b76a7dcbb99fa8cf7c77",
                "shasum": ""
            },
            "require": {
                "php": "^5.3 || ^7.0"
            },
            "require-dev": {
                "phpunit/phpunit": "^4.5"
            },
            "bin": [
                "bin/jsonlint"
            ],
            "type": "library",
            "autoload": {
                "psr-4": {
                    "Seld\\JsonLint\\": "src/Seld/JsonLint/"
                }
            },
            "notification-url": "https://packagist.org/downloads/",
            "license": [
                "MIT"
            ],
            "authors": [
                {
                    "name": "Jordi Boggiano",
                    "email": "j.boggiano@seld.be",
                    "homepage": "http://seld.be"
                }
            ],
            "description": "JSON Linter",
            "keywords": [
                "json",
                "linter",
                "parser",
                "validator"
            ],
            "time": "2017-06-18T15:11:04+00:00"
        },
        {
            "name": "squizlabs/php_codesniffer",
            "version": "2.8.1",
            "source": {
                "type": "git",
                "url": "https://github.com/squizlabs/PHP_CodeSniffer.git",
                "reference": "d7cf0d894e8aa4c73712ee4a331cc1eaa37cdc7d"
            },
            "dist": {
                "type": "zip",
                "url": "https://api.github.com/repos/squizlabs/PHP_CodeSniffer/zipball/d7cf0d894e8aa4c73712ee4a331cc1eaa37cdc7d",
                "reference": "d7cf0d894e8aa4c73712ee4a331cc1eaa37cdc7d",
                "shasum": ""
            },
            "require": {
                "ext-simplexml": "*",
                "ext-tokenizer": "*",
                "ext-xmlwriter": "*",
                "php": ">=5.1.2"
            },
            "require-dev": {
                "phpunit/phpunit": "~4.0"
            },
            "bin": [
                "scripts/phpcs",
                "scripts/phpcbf"
            ],
            "type": "library",
            "extra": {
                "branch-alias": {
                    "dev-master": "2.x-dev"
                }
            },
            "autoload": {
                "classmap": [
                    "CodeSniffer.php",
                    "CodeSniffer/CLI.php",
                    "CodeSniffer/Exception.php",
                    "CodeSniffer/File.php",
                    "CodeSniffer/Fixer.php",
                    "CodeSniffer/Report.php",
                    "CodeSniffer/Reporting.php",
                    "CodeSniffer/Sniff.php",
                    "CodeSniffer/Tokens.php",
                    "CodeSniffer/Reports/",
                    "CodeSniffer/Tokenizers/",
                    "CodeSniffer/DocGenerators/",
                    "CodeSniffer/Standards/AbstractPatternSniff.php",
                    "CodeSniffer/Standards/AbstractScopeSniff.php",
                    "CodeSniffer/Standards/AbstractVariableSniff.php",
                    "CodeSniffer/Standards/IncorrectPatternException.php",
                    "CodeSniffer/Standards/Generic/Sniffs/",
                    "CodeSniffer/Standards/MySource/Sniffs/",
                    "CodeSniffer/Standards/PEAR/Sniffs/",
                    "CodeSniffer/Standards/PSR1/Sniffs/",
                    "CodeSniffer/Standards/PSR2/Sniffs/",
                    "CodeSniffer/Standards/Squiz/Sniffs/",
                    "CodeSniffer/Standards/Zend/Sniffs/"
                ]
            },
            "notification-url": "https://packagist.org/downloads/",
            "license": [
                "BSD-3-Clause"
            ],
            "authors": [
                {
                    "name": "Greg Sherwood",
                    "role": "lead"
                }
            ],
            "description": "PHP_CodeSniffer tokenizes PHP, JavaScript and CSS files and detects violations of a defined set of coding standards.",
            "homepage": "http://www.squizlabs.com/php-codesniffer",
            "keywords": [
                "phpcs",
                "standards"
            ],
            "time": "2017-03-01T22:17:45+00:00"
        },
        {
            "name": "symfony/config",
            "version": "v2.8.25",
            "source": {
                "type": "git",
                "url": "https://github.com/symfony/config.git",
                "reference": "0b8541d18507d10204a08384640ff6df3c739ebe"
            },
            "dist": {
                "type": "zip",
                "url": "https://api.github.com/repos/symfony/config/zipball/0b8541d18507d10204a08384640ff6df3c739ebe",
                "reference": "0b8541d18507d10204a08384640ff6df3c739ebe",
                "shasum": ""
            },
            "require": {
                "php": ">=5.3.9",
                "symfony/filesystem": "~2.3|~3.0.0"
            },
            "require-dev": {
                "symfony/yaml": "~2.7|~3.0.0"
            },
            "suggest": {
                "symfony/yaml": "To use the yaml reference dumper"
            },
            "type": "library",
            "extra": {
                "branch-alias": {
                    "dev-master": "2.8-dev"
                }
            },
            "autoload": {
                "psr-4": {
                    "Symfony\\Component\\Config\\": ""
                },
                "exclude-from-classmap": [
                    "/Tests/"
                ]
            },
            "notification-url": "https://packagist.org/downloads/",
            "license": [
                "MIT"
            ],
            "authors": [
                {
                    "name": "Fabien Potencier",
                    "email": "fabien@symfony.com"
                },
                {
                    "name": "Symfony Community",
                    "homepage": "https://symfony.com/contributors"
                }
            ],
            "description": "Symfony Config Component",
            "homepage": "https://symfony.com",
            "time": "2017-04-12T14:07:15+00:00"
        },
        {
            "name": "symfony/console",
            "version": "v2.8.25",
            "source": {
                "type": "git",
                "url": "https://github.com/symfony/console.git",
                "reference": "46e65f8d98c9ab629bbfcc16a4ff023f61c37fb2"
            },
            "dist": {
                "type": "zip",
                "url": "https://api.github.com/repos/symfony/console/zipball/46e65f8d98c9ab629bbfcc16a4ff023f61c37fb2",
                "reference": "46e65f8d98c9ab629bbfcc16a4ff023f61c37fb2",
                "shasum": ""
            },
            "require": {
                "php": ">=5.3.9",
                "symfony/debug": "^2.7.2|~3.0.0",
                "symfony/polyfill-mbstring": "~1.0"
            },
            "require-dev": {
                "psr/log": "~1.0",
                "symfony/event-dispatcher": "~2.1|~3.0.0",
                "symfony/process": "~2.1|~3.0.0"
            },
            "suggest": {
                "psr/log": "For using the console logger",
                "symfony/event-dispatcher": "",
                "symfony/process": ""
            },
            "type": "library",
            "extra": {
                "branch-alias": {
                    "dev-master": "2.8-dev"
                }
            },
            "autoload": {
                "psr-4": {
                    "Symfony\\Component\\Console\\": ""
                },
                "exclude-from-classmap": [
                    "/Tests/"
                ]
            },
            "notification-url": "https://packagist.org/downloads/",
            "license": [
                "MIT"
            ],
            "authors": [
                {
                    "name": "Fabien Potencier",
                    "email": "fabien@symfony.com"
                },
                {
                    "name": "Symfony Community",
                    "homepage": "https://symfony.com/contributors"
                }
            ],
            "description": "Symfony Console Component",
            "homepage": "https://symfony.com",
            "time": "2017-07-03T08:04:30+00:00"
        },
        {
            "name": "symfony/css-selector",
            "version": "v3.3.5",
            "source": {
                "type": "git",
                "url": "https://github.com/symfony/css-selector.git",
                "reference": "4d882dced7b995d5274293039370148e291808f2"
            },
            "dist": {
                "type": "zip",
                "url": "https://api.github.com/repos/symfony/css-selector/zipball/4d882dced7b995d5274293039370148e291808f2",
                "reference": "4d882dced7b995d5274293039370148e291808f2",
                "shasum": ""
            },
            "require": {
                "php": ">=5.5.9"
            },
            "type": "library",
            "extra": {
                "branch-alias": {
                    "dev-master": "3.3-dev"
                }
            },
            "autoload": {
                "psr-4": {
                    "Symfony\\Component\\CssSelector\\": ""
                },
                "exclude-from-classmap": [
                    "/Tests/"
                ]
            },
            "notification-url": "https://packagist.org/downloads/",
            "license": [
                "MIT"
            ],
            "authors": [
                {
                    "name": "Jean-François Simon",
                    "email": "jeanfrancois.simon@sensiolabs.com"
                },
                {
                    "name": "Fabien Potencier",
                    "email": "fabien@symfony.com"
                },
                {
                    "name": "Symfony Community",
                    "homepage": "https://symfony.com/contributors"
                }
            ],
            "description": "Symfony CssSelector Component",
            "homepage": "https://symfony.com",
            "time": "2017-05-01T15:01:29+00:00"
        },
        {
            "name": "symfony/debug",
            "version": "v3.0.9",
            "source": {
                "type": "git",
                "url": "https://github.com/symfony/debug.git",
                "reference": "697c527acd9ea1b2d3efac34d9806bf255278b0a"
            },
            "dist": {
                "type": "zip",
                "url": "https://api.github.com/repos/symfony/debug/zipball/697c527acd9ea1b2d3efac34d9806bf255278b0a",
                "reference": "697c527acd9ea1b2d3efac34d9806bf255278b0a",
                "shasum": ""
            },
            "require": {
                "php": ">=5.5.9",
                "psr/log": "~1.0"
            },
            "conflict": {
                "symfony/http-kernel": ">=2.3,<2.3.24|~2.4.0|>=2.5,<2.5.9|>=2.6,<2.6.2"
            },
            "require-dev": {
                "symfony/class-loader": "~2.8|~3.0",
                "symfony/http-kernel": "~2.8|~3.0"
            },
            "type": "library",
            "extra": {
                "branch-alias": {
                    "dev-master": "3.0-dev"
                }
            },
            "autoload": {
                "psr-4": {
                    "Symfony\\Component\\Debug\\": ""
                },
                "exclude-from-classmap": [
                    "/Tests/"
                ]
            },
            "notification-url": "https://packagist.org/downloads/",
            "license": [
                "MIT"
            ],
            "authors": [
                {
                    "name": "Fabien Potencier",
                    "email": "fabien@symfony.com"
                },
                {
                    "name": "Symfony Community",
                    "homepage": "https://symfony.com/contributors"
                }
            ],
            "description": "Symfony Debug Component",
            "homepage": "https://symfony.com",
            "time": "2016-07-30T07:22:48+00:00"
        },
        {
            "name": "symfony/dependency-injection",
            "version": "v3.2.12",
            "source": {
                "type": "git",
                "url": "https://github.com/symfony/dependency-injection.git",
                "reference": "c1170b063674f000b154a5809bb9e373a773d4c0"
            },
            "dist": {
                "type": "zip",
                "url": "https://api.github.com/repos/symfony/dependency-injection/zipball/c1170b063674f000b154a5809bb9e373a773d4c0",
                "reference": "c1170b063674f000b154a5809bb9e373a773d4c0",
                "shasum": ""
            },
            "require": {
                "php": ">=5.5.9"
            },
            "conflict": {
                "symfony/yaml": "<3.2"
            },
            "require-dev": {
                "symfony/config": "~2.8|~3.0",
                "symfony/expression-language": "~2.8|~3.0",
                "symfony/yaml": "~3.2"
            },
            "suggest": {
                "symfony/config": "",
                "symfony/expression-language": "For using expressions in service container configuration",
                "symfony/proxy-manager-bridge": "Generate service proxies to lazy load them",
                "symfony/yaml": ""
            },
            "type": "library",
            "extra": {
                "branch-alias": {
                    "dev-master": "3.2-dev"
                }
            },
            "autoload": {
                "psr-4": {
                    "Symfony\\Component\\DependencyInjection\\": ""
                },
                "exclude-from-classmap": [
                    "/Tests/"
                ]
            },
            "notification-url": "https://packagist.org/downloads/",
            "license": [
                "MIT"
            ],
            "authors": [
                {
                    "name": "Fabien Potencier",
                    "email": "fabien@symfony.com"
                },
                {
                    "name": "Symfony Community",
                    "homepage": "https://symfony.com/contributors"
                }
            ],
            "description": "Symfony DependencyInjection Component",
            "homepage": "https://symfony.com",
            "time": "2017-07-17T14:04:01+00:00"
        },
        {
            "name": "symfony/event-dispatcher",
            "version": "v2.8.25",
            "source": {
                "type": "git",
                "url": "https://github.com/symfony/event-dispatcher.git",
                "reference": "1377400fd641d7d1935981546aaef780ecd5bf6d"
            },
            "dist": {
                "type": "zip",
                "url": "https://api.github.com/repos/symfony/event-dispatcher/zipball/1377400fd641d7d1935981546aaef780ecd5bf6d",
                "reference": "1377400fd641d7d1935981546aaef780ecd5bf6d",
                "shasum": ""
            },
            "require": {
                "php": ">=5.3.9"
            },
            "require-dev": {
                "psr/log": "~1.0",
                "symfony/config": "^2.0.5|~3.0.0",
                "symfony/dependency-injection": "~2.6|~3.0.0",
                "symfony/expression-language": "~2.6|~3.0.0",
                "symfony/stopwatch": "~2.3|~3.0.0"
            },
            "suggest": {
                "symfony/dependency-injection": "",
                "symfony/http-kernel": ""
            },
            "type": "library",
            "extra": {
                "branch-alias": {
                    "dev-master": "2.8-dev"
                }
            },
            "autoload": {
                "psr-4": {
                    "Symfony\\Component\\EventDispatcher\\": ""
                },
                "exclude-from-classmap": [
                    "/Tests/"
                ]
            },
            "notification-url": "https://packagist.org/downloads/",
            "license": [
                "MIT"
            ],
            "authors": [
                {
                    "name": "Fabien Potencier",
                    "email": "fabien@symfony.com"
                },
                {
                    "name": "Symfony Community",
                    "homepage": "https://symfony.com/contributors"
                }
            ],
            "description": "Symfony EventDispatcher Component",
            "homepage": "https://symfony.com",
            "time": "2017-06-02T07:47:27+00:00"
        },
        {
            "name": "symfony/filesystem",
            "version": "v3.0.9",
            "source": {
                "type": "git",
                "url": "https://github.com/symfony/filesystem.git",
                "reference": "b2da5009d9bacbd91d83486aa1f44c793a8c380d"
            },
            "dist": {
                "type": "zip",
                "url": "https://api.github.com/repos/symfony/filesystem/zipball/b2da5009d9bacbd91d83486aa1f44c793a8c380d",
                "reference": "b2da5009d9bacbd91d83486aa1f44c793a8c380d",
                "shasum": ""
            },
            "require": {
                "php": ">=5.5.9"
            },
            "type": "library",
            "extra": {
                "branch-alias": {
                    "dev-master": "3.0-dev"
                }
            },
            "autoload": {
                "psr-4": {
                    "Symfony\\Component\\Filesystem\\": ""
                },
                "exclude-from-classmap": [
                    "/Tests/"
                ]
            },
            "notification-url": "https://packagist.org/downloads/",
            "license": [
                "MIT"
            ],
            "authors": [
                {
                    "name": "Fabien Potencier",
                    "email": "fabien@symfony.com"
                },
                {
                    "name": "Symfony Community",
                    "homepage": "https://symfony.com/contributors"
                }
            ],
            "description": "Symfony Filesystem Component",
            "homepage": "https://symfony.com",
            "time": "2016-07-20T05:43:46+00:00"
        },
        {
            "name": "symfony/finder",
            "version": "v2.8.25",
            "source": {
                "type": "git",
                "url": "https://github.com/symfony/finder.git",
                "reference": "4f4e84811004e065a3bb5ceeb1d9aa592630f9ad"
            },
            "dist": {
                "type": "zip",
                "url": "https://api.github.com/repos/symfony/finder/zipball/4f4e84811004e065a3bb5ceeb1d9aa592630f9ad",
                "reference": "4f4e84811004e065a3bb5ceeb1d9aa592630f9ad",
                "shasum": ""
            },
            "require": {
                "php": ">=5.3.9"
            },
            "type": "library",
            "extra": {
                "branch-alias": {
                    "dev-master": "2.8-dev"
                }
            },
            "autoload": {
                "psr-4": {
                    "Symfony\\Component\\Finder\\": ""
                },
                "exclude-from-classmap": [
                    "/Tests/"
                ]
            },
            "notification-url": "https://packagist.org/downloads/",
            "license": [
                "MIT"
            ],
            "authors": [
                {
                    "name": "Fabien Potencier",
                    "email": "fabien@symfony.com"
                },
                {
                    "name": "Symfony Community",
                    "homepage": "https://symfony.com/contributors"
                }
            ],
            "description": "Symfony Finder Component",
            "homepage": "https://symfony.com",
            "time": "2017-06-01T20:52:29+00:00"
        },
        {
            "name": "symfony/polyfill-mbstring",
            "version": "v1.4.0",
            "source": {
                "type": "git",
                "url": "https://github.com/symfony/polyfill-mbstring.git",
                "reference": "f29dca382a6485c3cbe6379f0c61230167681937"
            },
            "dist": {
                "type": "zip",
                "url": "https://api.github.com/repos/symfony/polyfill-mbstring/zipball/f29dca382a6485c3cbe6379f0c61230167681937",
                "reference": "f29dca382a6485c3cbe6379f0c61230167681937",
                "shasum": ""
            },
            "require": {
                "php": ">=5.3.3"
            },
            "suggest": {
                "ext-mbstring": "For best performance"
            },
            "type": "library",
            "extra": {
                "branch-alias": {
                    "dev-master": "1.4-dev"
                }
            },
            "autoload": {
                "psr-4": {
                    "Symfony\\Polyfill\\Mbstring\\": ""
                },
                "files": [
                    "bootstrap.php"
                ]
            },
            "notification-url": "https://packagist.org/downloads/",
            "license": [
                "MIT"
            ],
            "authors": [
                {
                    "name": "Nicolas Grekas",
                    "email": "p@tchwork.com"
                },
                {
                    "name": "Symfony Community",
                    "homepage": "https://symfony.com/contributors"
                }
            ],
            "description": "Symfony polyfill for the Mbstring extension",
            "homepage": "https://symfony.com",
            "keywords": [
                "compatibility",
                "mbstring",
                "polyfill",
                "portable",
                "shim"
            ],
            "time": "2017-06-09T14:24:12+00:00"
        },
        {
            "name": "symfony/polyfill-php54",
            "version": "v1.4.0",
            "source": {
                "type": "git",
                "url": "https://github.com/symfony/polyfill-php54.git",
                "reference": "7dd1a8b9f0442273fdfeb1c4f5eaff6890a82789"
            },
            "dist": {
                "type": "zip",
                "url": "https://api.github.com/repos/symfony/polyfill-php54/zipball/7dd1a8b9f0442273fdfeb1c4f5eaff6890a82789",
                "reference": "7dd1a8b9f0442273fdfeb1c4f5eaff6890a82789",
                "shasum": ""
            },
            "require": {
                "php": ">=5.3.3"
            },
            "type": "library",
            "extra": {
                "branch-alias": {
                    "dev-master": "1.4-dev"
                }
            },
            "autoload": {
                "psr-4": {
                    "Symfony\\Polyfill\\Php54\\": ""
                },
                "files": [
                    "bootstrap.php"
                ],
                "classmap": [
                    "Resources/stubs"
                ]
            },
            "notification-url": "https://packagist.org/downloads/",
            "license": [
                "MIT"
            ],
            "authors": [
                {
                    "name": "Nicolas Grekas",
                    "email": "p@tchwork.com"
                },
                {
                    "name": "Symfony Community",
                    "homepage": "https://symfony.com/contributors"
                }
            ],
            "description": "Symfony polyfill backporting some PHP 5.4+ features to lower PHP versions",
            "homepage": "https://symfony.com",
            "keywords": [
                "compatibility",
                "polyfill",
                "portable",
                "shim"
            ],
            "time": "2017-06-09T08:25:21+00:00"
        },
        {
            "name": "symfony/process",
            "version": "v2.8.25",
            "source": {
                "type": "git",
                "url": "https://github.com/symfony/process.git",
                "reference": "57e52a0a6a80ea0aec4fc1b785a7920a95cb88a8"
            },
            "dist": {
                "type": "zip",
                "url": "https://api.github.com/repos/symfony/process/zipball/57e52a0a6a80ea0aec4fc1b785a7920a95cb88a8",
                "reference": "57e52a0a6a80ea0aec4fc1b785a7920a95cb88a8",
                "shasum": ""
            },
            "require": {
                "php": ">=5.3.9"
            },
            "type": "library",
            "extra": {
                "branch-alias": {
                    "dev-master": "2.8-dev"
                }
            },
            "autoload": {
                "psr-4": {
                    "Symfony\\Component\\Process\\": ""
                },
                "exclude-from-classmap": [
                    "/Tests/"
                ]
            },
            "notification-url": "https://packagist.org/downloads/",
            "license": [
                "MIT"
            ],
            "authors": [
                {
                    "name": "Fabien Potencier",
                    "email": "fabien@symfony.com"
                },
                {
                    "name": "Symfony Community",
                    "homepage": "https://symfony.com/contributors"
                }
            ],
            "description": "Symfony Process Component",
            "homepage": "https://symfony.com",
            "time": "2017-07-03T08:04:30+00:00"
        },
        {
            "name": "symfony/stopwatch",
            "version": "v2.8.25",
            "source": {
                "type": "git",
                "url": "https://github.com/symfony/stopwatch.git",
                "reference": "e02577b841394a78306d7b547701bb7bb705bad5"
            },
            "dist": {
                "type": "zip",
                "url": "https://api.github.com/repos/symfony/stopwatch/zipball/e02577b841394a78306d7b547701bb7bb705bad5",
                "reference": "e02577b841394a78306d7b547701bb7bb705bad5",
                "shasum": ""
            },
            "require": {
                "php": ">=5.3.9"
            },
            "type": "library",
            "extra": {
                "branch-alias": {
                    "dev-master": "2.8-dev"
                }
            },
            "autoload": {
                "psr-4": {
                    "Symfony\\Component\\Stopwatch\\": ""
                },
                "exclude-from-classmap": [
                    "/Tests/"
                ]
            },
            "notification-url": "https://packagist.org/downloads/",
            "license": [
                "MIT"
            ],
            "authors": [
                {
                    "name": "Fabien Potencier",
                    "email": "fabien@symfony.com"
                },
                {
                    "name": "Symfony Community",
                    "homepage": "https://symfony.com/contributors"
                }
            ],
            "description": "Symfony Stopwatch Component",
            "homepage": "https://symfony.com",
            "time": "2017-04-12T14:07:15+00:00"
        },
        {
            "name": "symfony/translation",
            "version": "v3.0.9",
            "source": {
                "type": "git",
                "url": "https://github.com/symfony/translation.git",
                "reference": "eee6c664853fd0576f21ae25725cfffeafe83f26"
            },
            "dist": {
                "type": "zip",
                "url": "https://api.github.com/repos/symfony/translation/zipball/eee6c664853fd0576f21ae25725cfffeafe83f26",
                "reference": "eee6c664853fd0576f21ae25725cfffeafe83f26",
                "shasum": ""
            },
            "require": {
                "php": ">=5.5.9",
                "symfony/polyfill-mbstring": "~1.0"
            },
            "conflict": {
                "symfony/config": "<2.8"
            },
            "require-dev": {
                "psr/log": "~1.0",
                "symfony/config": "~2.8|~3.0",
                "symfony/intl": "~2.8|~3.0",
                "symfony/yaml": "~2.8|~3.0"
            },
            "suggest": {
                "psr/log": "To use logging capability in translator",
                "symfony/config": "",
                "symfony/yaml": ""
            },
            "type": "library",
            "extra": {
                "branch-alias": {
                    "dev-master": "3.0-dev"
                }
            },
            "autoload": {
                "psr-4": {
                    "Symfony\\Component\\Translation\\": ""
                },
                "exclude-from-classmap": [
                    "/Tests/"
                ]
            },
            "notification-url": "https://packagist.org/downloads/",
            "license": [
                "MIT"
            ],
            "authors": [
                {
                    "name": "Fabien Potencier",
                    "email": "fabien@symfony.com"
                },
                {
                    "name": "Symfony Community",
                    "homepage": "https://symfony.com/contributors"
                }
            ],
            "description": "Symfony Translation Component",
            "homepage": "https://symfony.com",
            "time": "2016-07-30T07:22:48+00:00"
        },
        {
            "name": "symfony/validator",
            "version": "v2.8.25",
            "source": {
                "type": "git",
                "url": "https://github.com/symfony/validator.git",
                "reference": "6c019627f2a69b9ab2ac41fd53102148a55af564"
            },
            "dist": {
                "type": "zip",
                "url": "https://api.github.com/repos/symfony/validator/zipball/6c019627f2a69b9ab2ac41fd53102148a55af564",
                "reference": "6c019627f2a69b9ab2ac41fd53102148a55af564",
                "shasum": ""
            },
            "require": {
                "php": ">=5.3.9",
                "symfony/polyfill-mbstring": "~1.0",
                "symfony/translation": "~2.4|~3.0.0"
            },
            "require-dev": {
                "doctrine/annotations": "~1.0",
                "doctrine/cache": "~1.0",
                "egulias/email-validator": "^1.2.1",
                "symfony/config": "~2.2|~3.0.0",
                "symfony/expression-language": "~2.4|~3.0.0",
                "symfony/http-foundation": "~2.3|~3.0.0",
                "symfony/intl": "~2.7.25|^2.8.18|~3.2.5",
                "symfony/property-access": "~2.3|~3.0.0",
                "symfony/yaml": "^2.0.5|~3.0.0"
            },
            "suggest": {
                "doctrine/annotations": "For using the annotation mapping. You will also need doctrine/cache.",
                "doctrine/cache": "For using the default cached annotation reader and metadata cache.",
                "egulias/email-validator": "Strict (RFC compliant) email validation",
                "symfony/config": "",
                "symfony/expression-language": "For using the 2.4 Expression validator",
                "symfony/http-foundation": "",
                "symfony/intl": "",
                "symfony/property-access": "For using the 2.4 Validator API",
                "symfony/yaml": ""
            },
            "type": "library",
            "extra": {
                "branch-alias": {
                    "dev-master": "2.8-dev"
                }
            },
            "autoload": {
                "psr-4": {
                    "Symfony\\Component\\Validator\\": ""
                },
                "exclude-from-classmap": [
                    "/Tests/"
                ]
            },
            "notification-url": "https://packagist.org/downloads/",
            "license": [
                "MIT"
            ],
            "authors": [
                {
                    "name": "Fabien Potencier",
                    "email": "fabien@symfony.com"
                },
                {
                    "name": "Symfony Community",
                    "homepage": "https://symfony.com/contributors"
                }
            ],
            "description": "Symfony Validator Component",
            "homepage": "https://symfony.com",
            "time": "2017-07-03T08:04:30+00:00"
        },
        {
            "name": "theseer/fdomdocument",
            "version": "1.6.6",
            "source": {
                "type": "git",
                "url": "https://github.com/theseer/fDOMDocument.git",
                "reference": "6e8203e40a32a9c770bcb62fe37e68b948da6dca"
            },
            "dist": {
                "type": "zip",
                "url": "https://api.github.com/repos/theseer/fDOMDocument/zipball/6e8203e40a32a9c770bcb62fe37e68b948da6dca",
                "reference": "6e8203e40a32a9c770bcb62fe37e68b948da6dca",
                "shasum": ""
            },
            "require": {
                "ext-dom": "*",
                "lib-libxml": "*",
                "php": ">=5.3.3"
            },
            "type": "library",
            "autoload": {
                "classmap": [
                    "src/"
                ]
            },
            "notification-url": "https://packagist.org/downloads/",
            "license": [
                "BSD-3-Clause"
            ],
            "authors": [
                {
                    "name": "Arne Blankerts",
                    "email": "arne@blankerts.de",
                    "role": "lead"
                }
            ],
            "description": "The classes contained within this repository extend the standard DOM to use exceptions at all occasions of errors instead of PHP warnings or notices. They also add various custom methods and shortcuts for convenience and to simplify the usage of DOM.",
            "homepage": "https://github.com/theseer/fDOMDocument",
            "time": "2017-06-30T11:53:12+00:00"
        },
        {
            "name": "twig/twig",
            "version": "v1.27.0",
            "source": {
                "type": "git",
                "url": "https://github.com/twigphp/Twig.git",
                "reference": "3c6c0033fd3b5679c6e1cb60f4f9766c2b424d97"
            },
            "dist": {
                "type": "zip",
                "url": "https://api.github.com/repos/twigphp/Twig/zipball/3c6c0033fd3b5679c6e1cb60f4f9766c2b424d97",
                "reference": "3c6c0033fd3b5679c6e1cb60f4f9766c2b424d97",
                "shasum": ""
            },
            "require": {
                "php": ">=5.2.7"
            },
            "require-dev": {
                "symfony/debug": "~2.7",
                "symfony/phpunit-bridge": "~2.7"
            },
            "type": "library",
            "extra": {
                "branch-alias": {
                    "dev-master": "1.27-dev"
                }
            },
            "autoload": {
                "psr-0": {
                    "Twig_": "lib/"
                }
            },
            "notification-url": "https://packagist.org/downloads/",
            "license": [
                "BSD-3-Clause"
            ],
            "authors": [
                {
                    "name": "Fabien Potencier",
                    "email": "fabien@symfony.com",
                    "homepage": "http://fabien.potencier.org",
                    "role": "Lead Developer"
                },
                {
                    "name": "Armin Ronacher",
                    "email": "armin.ronacher@active-4.com",
                    "role": "Project Founder"
                },
                {
                    "name": "Twig Team",
                    "homepage": "http://twig.sensiolabs.org/contributors",
                    "role": "Contributors"
                }
            ],
            "description": "Twig, the flexible, fast, and secure template language for PHP",
            "homepage": "http://twig.sensiolabs.org",
            "keywords": [
                "templating"
            ],
            "time": "2016-10-25T19:17:17+00:00"
        },
        {
            "name": "zetacomponents/base",
            "version": "1.9",
            "source": {
                "type": "git",
                "url": "https://github.com/zetacomponents/Base.git",
                "reference": "f20df24e8de3e48b6b69b2503f917e457281e687"
            },
            "dist": {
                "type": "zip",
                "url": "https://api.github.com/repos/zetacomponents/Base/zipball/f20df24e8de3e48b6b69b2503f917e457281e687",
                "reference": "f20df24e8de3e48b6b69b2503f917e457281e687",
                "shasum": ""
            },
            "require-dev": {
                "zetacomponents/unit-test": "*"
            },
            "type": "library",
            "autoload": {
                "classmap": [
                    "src"
                ]
            },
            "notification-url": "https://packagist.org/downloads/",
            "license": [
                "Apache-2.0"
            ],
            "authors": [
                {
                    "name": "Sergey Alexeev"
                },
                {
                    "name": "Sebastian Bergmann"
                },
                {
                    "name": "Jan Borsodi"
                },
                {
                    "name": "Raymond Bosman"
                },
                {
                    "name": "Frederik Holljen"
                },
                {
                    "name": "Kore Nordmann"
                },
                {
                    "name": "Derick Rethans"
                },
                {
                    "name": "Vadym Savchuk"
                },
                {
                    "name": "Tobias Schlitt"
                },
                {
                    "name": "Alexandru Stanoi"
                }
            ],
            "description": "The Base package provides the basic infrastructure that all packages rely on. Therefore every component relies on this package.",
            "homepage": "https://github.com/zetacomponents",
            "time": "2014-09-19T03:28:34+00:00"
        },
        {
            "name": "zetacomponents/document",
            "version": "1.3.1",
            "source": {
                "type": "git",
                "url": "https://github.com/zetacomponents/Document.git",
                "reference": "688abfde573cf3fe0730f82538fbd7aa9fc95bc8"
            },
            "dist": {
                "type": "zip",
                "url": "https://api.github.com/repos/zetacomponents/Document/zipball/688abfde573cf3fe0730f82538fbd7aa9fc95bc8",
                "reference": "688abfde573cf3fe0730f82538fbd7aa9fc95bc8",
                "shasum": ""
            },
            "require": {
                "zetacomponents/base": "*"
            },
            "require-dev": {
                "zetacomponents/unit-test": "dev-master"
            },
            "type": "library",
            "autoload": {
                "classmap": [
                    "src"
                ]
            },
            "notification-url": "https://packagist.org/downloads/",
            "license": [
                "Apache-2.0"
            ],
            "authors": [
                {
                    "name": "Sebastian Bergmann"
                },
                {
                    "name": "Kore Nordmann"
                },
                {
                    "name": "Derick Rethans"
                },
                {
                    "name": "Tobias Schlitt"
                },
                {
                    "name": "Alexandru Stanoi"
                }
            ],
            "description": "The Document components provides a general conversion framework for different semantic document markup languages like XHTML, Docbook, RST and similar.",
            "homepage": "https://github.com/zetacomponents",
            "time": "2013-12-19T11:40:00+00:00"
        }
    ],
    "aliases": [],
    "minimum-stability": "stable",
    "stability-flags": {
        "ahand/mobileesp": 20,
        "pear/validate_ispn": 20,
        "ghislainf/zf2-whoops": 20
    },
    "prefer-stable": false,
    "prefer-lowest": false,
    "platform": {
        "php": ">=5.6"
    },
    "platform-dev": []
}<|MERGE_RESOLUTION|>--- conflicted
+++ resolved
@@ -4,11 +4,7 @@
         "Read more about it at https://getcomposer.org/doc/01-basic-usage.md#composer-lock-the-lock-file",
         "This file is @generated automatically"
     ],
-<<<<<<< HEAD
-    "content-hash": "216236d659f78bc38ef2fc61f92a9bbe",
-=======
-    "content-hash": "6657593484feff7f6327c709fd666e8b",
->>>>>>> e265beaf
+    "content-hash": "97dafea63ee000415cae4e60b1e5fc4c",
     "packages": [
         {
             "name": "aferrandini/phpqrcode",
@@ -176,16 +172,16 @@
         },
         {
             "name": "filp/whoops",
-            "version": "2.1.9",
+            "version": "2.1.10",
             "source": {
                 "type": "git",
                 "url": "https://github.com/filp/whoops.git",
-                "reference": "b238974e1c7cc1859b0c16ddc1c02ecb70ecc07f"
-            },
-            "dist": {
-                "type": "zip",
-                "url": "https://api.github.com/repos/filp/whoops/zipball/b238974e1c7cc1859b0c16ddc1c02ecb70ecc07f",
-                "reference": "b238974e1c7cc1859b0c16ddc1c02ecb70ecc07f",
+                "reference": "ffbbd2c06c64b08fb47974eed5dbce4ca2bb0eec"
+            },
+            "dist": {
+                "type": "zip",
+                "url": "https://api.github.com/repos/filp/whoops/zipball/ffbbd2c06c64b08fb47974eed5dbce4ca2bb0eec",
+                "reference": "ffbbd2c06c64b08fb47974eed5dbce4ca2bb0eec",
                 "shasum": ""
             },
             "require": {
@@ -233,7 +229,7 @@
                 "whoops",
                 "zf2"
             ],
-            "time": "2017-06-03T18:33:07+00:00"
+            "time": "2017-08-03T18:23:40+00:00"
         },
         {
             "name": "ghislainf/zf2-whoops",
@@ -298,12 +294,12 @@
             "version": "1.3.5",
             "source": {
                 "type": "git",
-                "url": "https://github.com/Jasig/phpCAS.git",
+                "url": "https://github.com/apereo/phpCAS.git",
                 "reference": "61c8899c8f91204e8b9135d795461e50fe5c2db0"
             },
             "dist": {
                 "type": "zip",
-                "url": "https://api.github.com/repos/Jasig/phpCAS/zipball/61c8899c8f91204e8b9135d795461e50fe5c2db0",
+                "url": "https://api.github.com/repos/apereo/phpCAS/zipball/61c8899c8f91204e8b9135d795461e50fe5c2db0",
                 "reference": "61c8899c8f91204e8b9135d795461e50fe5c2db0",
                 "shasum": ""
             },
@@ -850,16 +846,16 @@
         },
         {
             "name": "pear/net_url2",
-            "version": "v2.2.1",
+            "version": "v2.2.2",
             "source": {
                 "type": "git",
                 "url": "https://github.com/pear/Net_URL2.git",
-                "reference": "43a87606daf52efe6685c92131be083143108e37"
-            },
-            "dist": {
-                "type": "zip",
-                "url": "https://api.github.com/repos/pear/Net_URL2/zipball/43a87606daf52efe6685c92131be083143108e37",
-                "reference": "43a87606daf52efe6685c92131be083143108e37",
+                "reference": "07fd055820dbf466ee3990abe96d0e40a8791f9d"
+            },
+            "dist": {
+                "type": "zip",
+                "url": "https://api.github.com/repos/pear/Net_URL2/zipball/07fd055820dbf466ee3990abe96d0e40a8791f9d",
+                "reference": "07fd055820dbf466ee3990abe96d0e40a8791f9d",
                 "shasum": ""
             },
             "require": {
@@ -880,6 +876,9 @@
                 ]
             },
             "notification-url": "https://packagist.org/downloads/",
+            "include-path": [
+                "./"
+            ],
             "license": [
                 "BSD-3-Clause"
             ],
@@ -907,7 +906,7 @@
                 "uri",
                 "url"
             ],
-            "time": "2016-04-18T22:24:01+00:00"
+            "time": "2017-08-25T06:16:11+00:00"
         },
         {
             "name": "pear/pear-core-minimal",
@@ -2075,21 +2074,21 @@
         },
         {
             "name": "zendframework/zend-diactoros",
-            "version": "1.4.0",
+            "version": "1.5.0",
             "source": {
                 "type": "git",
                 "url": "https://github.com/zendframework/zend-diactoros.git",
-                "reference": "b03f285a333f51e58c95cce54109a4a9ed691436"
-            },
-            "dist": {
-                "type": "zip",
-                "url": "https://api.github.com/repos/zendframework/zend-diactoros/zipball/b03f285a333f51e58c95cce54109a4a9ed691436",
-                "reference": "b03f285a333f51e58c95cce54109a4a9ed691436",
-                "shasum": ""
-            },
-            "require": {
-                "php": "^5.4 || ^7.0",
-                "psr/http-message": "~1.0"
+                "reference": "1d23172f9dc1687a97c195a777b0199f14f7b26e"
+            },
+            "dist": {
+                "type": "zip",
+                "url": "https://api.github.com/repos/zendframework/zend-diactoros/zipball/1d23172f9dc1687a97c195a777b0199f14f7b26e",
+                "reference": "1d23172f9dc1687a97c195a777b0199f14f7b26e",
+                "shasum": ""
+            },
+            "require": {
+                "php": "^5.6 || ^7.0",
+                "psr/http-message": "^1.0"
             },
             "provide": {
                 "psr/http-message-implementation": "1.0"
@@ -2097,14 +2096,14 @@
             "require-dev": {
                 "ext-dom": "*",
                 "ext-libxml": "*",
-                "phpunit/phpunit": "^4.6 || ^5.5",
-                "zendframework/zend-coding-standard": "~1.0.0"
-            },
-            "type": "library",
-            "extra": {
-                "branch-alias": {
-                    "dev-master": "1.4-dev",
-                    "dev-develop": "1.5-dev"
+                "phpunit/phpunit": "^5.7.16 || ^6.0.8",
+                "zendframework/zend-coding-standard": "~1.0"
+            },
+            "type": "library",
+            "extra": {
+                "branch-alias": {
+                    "dev-master": "1.5-dev",
+                    "dev-develop": "1.6-dev"
                 }
             },
             "autoload": {
@@ -2123,7 +2122,7 @@
                 "psr",
                 "psr-7"
             ],
-            "time": "2017-04-06T16:18:34+00:00"
+            "time": "2017-08-22T20:38:56+00:00"
         },
         {
             "name": "zendframework/zend-dom",
@@ -6135,29 +6134,29 @@
         },
         {
             "name": "phpunit/php-token-stream",
-            "version": "1.4.11",
+            "version": "2.0.1",
             "source": {
                 "type": "git",
                 "url": "https://github.com/sebastianbergmann/php-token-stream.git",
-                "reference": "e03f8f67534427a787e21a385a67ec3ca6978ea7"
-            },
-            "dist": {
-                "type": "zip",
-                "url": "https://api.github.com/repos/sebastianbergmann/php-token-stream/zipball/e03f8f67534427a787e21a385a67ec3ca6978ea7",
-                "reference": "e03f8f67534427a787e21a385a67ec3ca6978ea7",
+                "reference": "9a02332089ac48e704c70f6cefed30c224e3c0b0"
+            },
+            "dist": {
+                "type": "zip",
+                "url": "https://api.github.com/repos/sebastianbergmann/php-token-stream/zipball/9a02332089ac48e704c70f6cefed30c224e3c0b0",
+                "reference": "9a02332089ac48e704c70f6cefed30c224e3c0b0",
                 "shasum": ""
             },
             "require": {
                 "ext-tokenizer": "*",
-                "php": ">=5.3.3"
-            },
-            "require-dev": {
-                "phpunit/phpunit": "~4.2"
-            },
-            "type": "library",
-            "extra": {
-                "branch-alias": {
-                    "dev-master": "1.4-dev"
+                "php": "^7.0"
+            },
+            "require-dev": {
+                "phpunit/phpunit": "^6.2.4"
+            },
+            "type": "library",
+            "extra": {
+                "branch-alias": {
+                    "dev-master": "2.0-dev"
                 }
             },
             "autoload": {
@@ -6180,7 +6179,7 @@
             "keywords": [
                 "tokenizer"
             ],
-            "time": "2017-02-27T10:12:30+00:00"
+            "time": "2017-08-20T05:47:52+00:00"
         },
         {
             "name": "phpunit/phpunit",
@@ -7147,7 +7146,7 @@
         },
         {
             "name": "symfony/config",
-            "version": "v2.8.25",
+            "version": "v2.8.27",
             "source": {
                 "type": "git",
                 "url": "https://github.com/symfony/config.git",
@@ -7203,16 +7202,16 @@
         },
         {
             "name": "symfony/console",
-            "version": "v2.8.25",
+            "version": "v2.8.27",
             "source": {
                 "type": "git",
                 "url": "https://github.com/symfony/console.git",
-                "reference": "46e65f8d98c9ab629bbfcc16a4ff023f61c37fb2"
-            },
-            "dist": {
-                "type": "zip",
-                "url": "https://api.github.com/repos/symfony/console/zipball/46e65f8d98c9ab629bbfcc16a4ff023f61c37fb2",
-                "reference": "46e65f8d98c9ab629bbfcc16a4ff023f61c37fb2",
+                "reference": "c0807a2ca978e64d8945d373a9221a5c35d1a253"
+            },
+            "dist": {
+                "type": "zip",
+                "url": "https://api.github.com/repos/symfony/console/zipball/c0807a2ca978e64d8945d373a9221a5c35d1a253",
+                "reference": "c0807a2ca978e64d8945d373a9221a5c35d1a253",
                 "shasum": ""
             },
             "require": {
@@ -7260,24 +7259,24 @@
             ],
             "description": "Symfony Console Component",
             "homepage": "https://symfony.com",
-            "time": "2017-07-03T08:04:30+00:00"
+            "time": "2017-08-27T14:29:03+00:00"
         },
         {
             "name": "symfony/css-selector",
-            "version": "v3.3.5",
+            "version": "v3.3.7",
             "source": {
                 "type": "git",
                 "url": "https://github.com/symfony/css-selector.git",
-                "reference": "4d882dced7b995d5274293039370148e291808f2"
-            },
-            "dist": {
-                "type": "zip",
-                "url": "https://api.github.com/repos/symfony/css-selector/zipball/4d882dced7b995d5274293039370148e291808f2",
-                "reference": "4d882dced7b995d5274293039370148e291808f2",
-                "shasum": ""
-            },
-            "require": {
-                "php": ">=5.5.9"
+                "reference": "c5f5263ed231f164c58368efbce959137c7d9488"
+            },
+            "dist": {
+                "type": "zip",
+                "url": "https://api.github.com/repos/symfony/css-selector/zipball/c5f5263ed231f164c58368efbce959137c7d9488",
+                "reference": "c5f5263ed231f164c58368efbce959137c7d9488",
+                "shasum": ""
+            },
+            "require": {
+                "php": "^5.5.9|>=7.0.8"
             },
             "type": "library",
             "extra": {
@@ -7313,7 +7312,7 @@
             ],
             "description": "Symfony CssSelector Component",
             "homepage": "https://symfony.com",
-            "time": "2017-05-01T15:01:29+00:00"
+            "time": "2017-07-29T21:54:42+00:00"
         },
         {
             "name": "symfony/debug",
@@ -7374,16 +7373,16 @@
         },
         {
             "name": "symfony/dependency-injection",
-            "version": "v3.2.12",
+            "version": "v3.2.13",
             "source": {
                 "type": "git",
                 "url": "https://github.com/symfony/dependency-injection.git",
-                "reference": "c1170b063674f000b154a5809bb9e373a773d4c0"
-            },
-            "dist": {
-                "type": "zip",
-                "url": "https://api.github.com/repos/symfony/dependency-injection/zipball/c1170b063674f000b154a5809bb9e373a773d4c0",
-                "reference": "c1170b063674f000b154a5809bb9e373a773d4c0",
+                "reference": "d9f2e62e1a93d52ad4e4f6faaf66f6eef723d761"
+            },
+            "dist": {
+                "type": "zip",
+                "url": "https://api.github.com/repos/symfony/dependency-injection/zipball/d9f2e62e1a93d52ad4e4f6faaf66f6eef723d761",
+                "reference": "d9f2e62e1a93d52ad4e4f6faaf66f6eef723d761",
                 "shasum": ""
             },
             "require": {
@@ -7433,11 +7432,11 @@
             ],
             "description": "Symfony DependencyInjection Component",
             "homepage": "https://symfony.com",
-            "time": "2017-07-17T14:04:01+00:00"
+            "time": "2017-07-28T15:22:55+00:00"
         },
         {
             "name": "symfony/event-dispatcher",
-            "version": "v2.8.25",
+            "version": "v2.8.27",
             "source": {
                 "type": "git",
                 "url": "https://github.com/symfony/event-dispatcher.git",
@@ -7546,7 +7545,7 @@
         },
         {
             "name": "symfony/finder",
-            "version": "v2.8.25",
+            "version": "v2.8.27",
             "source": {
                 "type": "git",
                 "url": "https://github.com/symfony/finder.git",
@@ -7595,16 +7594,16 @@
         },
         {
             "name": "symfony/polyfill-mbstring",
-            "version": "v1.4.0",
+            "version": "v1.5.0",
             "source": {
                 "type": "git",
                 "url": "https://github.com/symfony/polyfill-mbstring.git",
-                "reference": "f29dca382a6485c3cbe6379f0c61230167681937"
-            },
-            "dist": {
-                "type": "zip",
-                "url": "https://api.github.com/repos/symfony/polyfill-mbstring/zipball/f29dca382a6485c3cbe6379f0c61230167681937",
-                "reference": "f29dca382a6485c3cbe6379f0c61230167681937",
+                "reference": "7c8fae0ac1d216eb54349e6a8baa57d515fe8803"
+            },
+            "dist": {
+                "type": "zip",
+                "url": "https://api.github.com/repos/symfony/polyfill-mbstring/zipball/7c8fae0ac1d216eb54349e6a8baa57d515fe8803",
+                "reference": "7c8fae0ac1d216eb54349e6a8baa57d515fe8803",
                 "shasum": ""
             },
             "require": {
@@ -7616,7 +7615,7 @@
             "type": "library",
             "extra": {
                 "branch-alias": {
-                    "dev-master": "1.4-dev"
+                    "dev-master": "1.5-dev"
                 }
             },
             "autoload": {
@@ -7650,20 +7649,20 @@
                 "portable",
                 "shim"
             ],
-            "time": "2017-06-09T14:24:12+00:00"
+            "time": "2017-06-14T15:44:48+00:00"
         },
         {
             "name": "symfony/polyfill-php54",
-            "version": "v1.4.0",
+            "version": "v1.5.0",
             "source": {
                 "type": "git",
                 "url": "https://github.com/symfony/polyfill-php54.git",
-                "reference": "7dd1a8b9f0442273fdfeb1c4f5eaff6890a82789"
-            },
-            "dist": {
-                "type": "zip",
-                "url": "https://api.github.com/repos/symfony/polyfill-php54/zipball/7dd1a8b9f0442273fdfeb1c4f5eaff6890a82789",
-                "reference": "7dd1a8b9f0442273fdfeb1c4f5eaff6890a82789",
+                "reference": "b7763422a5334c914ef0298ed21b253d25913a6e"
+            },
+            "dist": {
+                "type": "zip",
+                "url": "https://api.github.com/repos/symfony/polyfill-php54/zipball/b7763422a5334c914ef0298ed21b253d25913a6e",
+                "reference": "b7763422a5334c914ef0298ed21b253d25913a6e",
                 "shasum": ""
             },
             "require": {
@@ -7672,7 +7671,7 @@
             "type": "library",
             "extra": {
                 "branch-alias": {
-                    "dev-master": "1.4-dev"
+                    "dev-master": "1.5-dev"
                 }
             },
             "autoload": {
@@ -7708,11 +7707,11 @@
                 "portable",
                 "shim"
             ],
-            "time": "2017-06-09T08:25:21+00:00"
+            "time": "2017-06-14T15:44:48+00:00"
         },
         {
             "name": "symfony/process",
-            "version": "v2.8.25",
+            "version": "v2.8.27",
             "source": {
                 "type": "git",
                 "url": "https://github.com/symfony/process.git",
@@ -7761,7 +7760,7 @@
         },
         {
             "name": "symfony/stopwatch",
-            "version": "v2.8.25",
+            "version": "v2.8.27",
             "source": {
                 "type": "git",
                 "url": "https://github.com/symfony/stopwatch.git",
@@ -7874,16 +7873,16 @@
         },
         {
             "name": "symfony/validator",
-            "version": "v2.8.25",
+            "version": "v2.8.27",
             "source": {
                 "type": "git",
                 "url": "https://github.com/symfony/validator.git",
-                "reference": "6c019627f2a69b9ab2ac41fd53102148a55af564"
-            },
-            "dist": {
-                "type": "zip",
-                "url": "https://api.github.com/repos/symfony/validator/zipball/6c019627f2a69b9ab2ac41fd53102148a55af564",
-                "reference": "6c019627f2a69b9ab2ac41fd53102148a55af564",
+                "reference": "864ba6865e253a7ffc3db5629af676cfdc3bd104"
+            },
+            "dist": {
+                "type": "zip",
+                "url": "https://api.github.com/repos/symfony/validator/zipball/864ba6865e253a7ffc3db5629af676cfdc3bd104",
+                "reference": "864ba6865e253a7ffc3db5629af676cfdc3bd104",
                 "shasum": ""
             },
             "require": {
@@ -7943,7 +7942,7 @@
             ],
             "description": "Symfony Validator Component",
             "homepage": "https://symfony.com",
-            "time": "2017-07-03T08:04:30+00:00"
+            "time": "2017-08-27T14:29:03+00:00"
         },
         {
             "name": "theseer/fdomdocument",
