{
    "_readme": [
        "This file locks the dependencies of your project to a known state",
        "Read more about it at https://getcomposer.org/doc/01-basic-usage.md#composer-lock-the-lock-file",
        "This file is @generated automatically"
    ],
<<<<<<< HEAD
    "content-hash": "441a606babeb8f0707c3cc35212be81e",
=======
    "content-hash": "799cbc2f88dbcf4c6e78e1c0ece3e31a",
>>>>>>> 74486270
    "packages": [
        {
            "name": "aferrandini/phpqrcode",
            "version": "1.0.1",
            "source": {
                "type": "git",
                "url": "https://github.com/aferrandini/PHPQRCode.git",
                "reference": "3c1c0454d43710ab5bbe19a51ad4cb41c22e3d46"
            },
            "dist": {
                "type": "zip",
                "url": "https://api.github.com/repos/aferrandini/PHPQRCode/zipball/3c1c0454d43710ab5bbe19a51ad4cb41c22e3d46",
                "reference": "3c1c0454d43710ab5bbe19a51ad4cb41c22e3d46",
                "shasum": ""
            },
            "require": {
                "php": ">=5.3.0"
            },
            "type": "library",
            "autoload": {
                "psr-0": {
                    "PHPQRCode": "lib/"
                }
            },
            "notification-url": "https://packagist.org/downloads/",
            "license": [
                "MIT"
            ],
            "authors": [
                {
                    "name": "Ariel Ferrandini",
                    "email": "arielferrandini@gmail.com",
                    "homepage": "http://www.ferrandini.com/",
                    "role": "Developer"
                }
            ],
            "description": "PHPQRCode porting and changed for PHP 5.3 compatibility",
            "homepage": "https://github.com/aferrandini/PHPQRCode",
            "keywords": [
                "barcode",
                "php",
                "qrcode"
            ],
            "time": "2013-07-08T09:39:08+00:00"
        },
        {
            "name": "ahand/mobileesp",
            "version": "dev-master",
            "source": {
                "type": "git",
                "url": "https://github.com/ahand/mobileesp.git",
                "reference": "c02055dbe9baee63aab11438f4d7b5d25075d347"
            },
            "dist": {
                "type": "zip",
                "url": "https://api.github.com/repos/ahand/mobileesp/zipball/c02055dbe9baee63aab11438f4d7b5d25075d347",
                "reference": "c02055dbe9baee63aab11438f4d7b5d25075d347",
                "shasum": ""
            },
            "type": "library",
            "autoload": {
                "classmap": [
                    "PHP"
                ]
            },
            "notification-url": "https://packagist.org/downloads/",
            "license": [
                "Apache-2.0"
            ],
            "authors": [
                {
                    "name": "Anthony Hand",
                    "email": "anthony.hand@gmail.com",
                    "role": "Maintainer"
                }
            ],
            "description": "Since 2008, MobileESP provides web site developers an easy-to-use and lightweight API for detecting whether visitors are using a mobile device, and if so, what kind. The APIs provide simple boolean results ('true' or 'false') for identifying individual device categories (such as iPhone, BlackBerry, Android, and Windows Mobile), device capabilities (e.g., J2ME), and broad classes of devices, such as 'iPhone Tier' (iPhone/Android/Tizen) or 'Tablet Tier.' APIs are available in PHP, JavaScript, Java, C#, Ruby Python, and more.",
            "homepage": "http://www.mobileesp.org",
            "keywords": [
                "Mobile-Detect",
                "browser",
                "detect android",
                "detect ipad",
                "detect iphone",
                "detect tablet",
                "mobile",
                "mobile detect",
                "mobile detector",
                "mobile device",
                "mobile esp",
                "mobile redirect",
                "mobile view managing",
                "mobiledetect",
                "responsive web",
                "user agent",
                "useragent"
            ],
            "time": "2017-06-06T22:20:56+00:00"
        },
        {
            "name": "cap60552/php-sip2",
            "version": "v1.0.0",
            "source": {
                "type": "git",
                "url": "https://github.com/cap60552/php-sip2.git",
                "reference": "9904f94e857b7d4d4fd494f2d6634dcaf0d6e2c1"
            },
            "dist": {
                "type": "zip",
                "url": "https://api.github.com/repos/cap60552/php-sip2/zipball/9904f94e857b7d4d4fd494f2d6634dcaf0d6e2c1",
                "reference": "9904f94e857b7d4d4fd494f2d6634dcaf0d6e2c1",
                "shasum": ""
            },
            "type": "library",
            "autoload": {
                "classmap": [
                    "/"
                ]
            },
            "notification-url": "https://packagist.org/downloads/",
            "license": [
                "GPL-3.0"
            ],
            "authors": [
                {
                    "name": "John Wohlers",
                    "email": "john@wohlershome.net",
                    "role": "Maintainer"
                }
            ],
            "description": "PHP class library to facilitate communication with Integrated Library System (ILS) servers via 3M's SIP2.",
            "homepage": "https://github.com/cap60552/php-sip2",
            "time": "2015-11-03T04:42:39+00:00"
        },
        {
            "name": "container-interop/container-interop",
            "version": "1.2.0",
            "source": {
                "type": "git",
                "url": "https://github.com/container-interop/container-interop.git",
                "reference": "79cbf1341c22ec75643d841642dd5d6acd83bdb8"
            },
            "dist": {
                "type": "zip",
                "url": "https://api.github.com/repos/container-interop/container-interop/zipball/79cbf1341c22ec75643d841642dd5d6acd83bdb8",
                "reference": "79cbf1341c22ec75643d841642dd5d6acd83bdb8",
                "shasum": ""
            },
            "require": {
                "psr/container": "^1.0"
            },
            "type": "library",
            "autoload": {
                "psr-4": {
                    "Interop\\Container\\": "src/Interop/Container/"
                }
            },
            "notification-url": "https://packagist.org/downloads/",
            "license": [
                "MIT"
            ],
            "description": "Promoting the interoperability of container objects (DIC, SL, etc.)",
            "homepage": "https://github.com/container-interop/container-interop",
            "time": "2017-02-14T19:40:03+00:00"
        },
        {
            "name": "filp/whoops",
            "version": "2.1.14",
            "source": {
                "type": "git",
                "url": "https://github.com/filp/whoops.git",
                "reference": "c6081b8838686aa04f1e83ba7e91f78b7b2a23e6"
            },
            "dist": {
                "type": "zip",
                "url": "https://api.github.com/repos/filp/whoops/zipball/c6081b8838686aa04f1e83ba7e91f78b7b2a23e6",
                "reference": "c6081b8838686aa04f1e83ba7e91f78b7b2a23e6",
                "shasum": ""
            },
            "require": {
                "php": "^5.5.9 || ^7.0",
                "psr/log": "^1.0.1"
            },
            "require-dev": {
                "mockery/mockery": "0.9.*",
                "phpunit/phpunit": "^4.8.35 || ^5.7",
                "symfony/var-dumper": "^2.6 || ^3.0"
            },
            "suggest": {
                "symfony/var-dumper": "Pretty print complex values better with var-dumper available",
                "whoops/soap": "Formats errors as SOAP responses"
            },
            "type": "library",
            "extra": {
                "branch-alias": {
                    "dev-master": "2.0-dev"
                }
            },
            "autoload": {
                "psr-4": {
                    "Whoops\\": "src/Whoops/"
                }
            },
            "notification-url": "https://packagist.org/downloads/",
            "license": [
                "MIT"
            ],
            "authors": [
                {
                    "name": "Filipe Dobreira",
                    "homepage": "https://github.com/filp",
                    "role": "Developer"
                }
            ],
            "description": "php error handling for cool kids",
            "homepage": "https://filp.github.io/whoops/",
            "keywords": [
                "error",
                "exception",
                "handling",
                "library",
                "throwable",
                "whoops"
            ],
            "time": "2017-11-23T18:22:44+00:00"
        },
        {
            "name": "ghislainf/zf2-whoops",
            "version": "dev-master",
            "source": {
                "type": "git",
                "url": "https://github.com/ghislainf/zf2-whoops.git",
                "reference": "2649cf7caf400409942ddc3f8fe15b89381fc74e"
            },
            "dist": {
                "type": "zip",
                "url": "https://api.github.com/repos/ghislainf/zf2-whoops/zipball/2649cf7caf400409942ddc3f8fe15b89381fc74e",
                "reference": "2649cf7caf400409942ddc3f8fe15b89381fc74e",
                "shasum": ""
            },
            "require": {
                "filp/whoops": "2.*",
                "php": ">=5.3.3",
                "zendframework/zend-config": "*",
                "zendframework/zend-console": "*",
                "zendframework/zend-eventmanager": "*",
                "zendframework/zend-mvc": "*"
            },
            "type": "module",
            "autoload": {
                "psr-0": {
                    "zf2-whoops": "src/"
                },
                "classmap": [
                    "./Module.php"
                ]
            },
            "notification-url": "https://packagist.org/downloads/",
            "license": [
                "MIT"
            ],
            "authors": [
                {
                    "name": "Balázs Németh",
                    "email": "zsilbi@zsilbi.hu"
                },
                {
                    "name": "Ghislain de Fontenay",
                    "homepage": "http://www.ghislainf.me/",
                    "role": "Developer"
                },
                {
                    "name": "Filipe Dobreira",
                    "homepage": "https://github.com/filp"
                },
                {
                    "name": "Andreas Frömer",
                    "homepage": "https://github.com/icanhazstring"
                }
            ],
            "description": "PHP whoops error on ZF2 framework",
            "homepage": "https://github.com/ghislainf/zf2-whoops",
            "time": "2016-06-06T08:41:08+00:00"
        },
        {
            "name": "jasig/phpcas",
            "version": "1.3.5",
            "source": {
                "type": "git",
                "url": "https://github.com/apereo/phpCAS.git",
                "reference": "61c8899c8f91204e8b9135d795461e50fe5c2db0"
            },
            "dist": {
                "type": "zip",
                "url": "https://api.github.com/repos/apereo/phpCAS/zipball/61c8899c8f91204e8b9135d795461e50fe5c2db0",
                "reference": "61c8899c8f91204e8b9135d795461e50fe5c2db0",
                "shasum": ""
            },
            "require": {
                "ext-curl": "*",
                "php": ">=5.4.0"
            },
            "require-dev": {
                "phpunit/phpunit": "~3.7.10"
            },
            "type": "library",
            "extra": {
                "branch-alias": {
                    "dev-master": "1.3.x-dev"
                }
            },
            "autoload": {
                "classmap": [
                    "source/"
                ]
            },
            "notification-url": "https://packagist.org/downloads/",
            "license": [
                "Apache-2.0"
            ],
            "authors": [
                {
                    "name": "Joachim Fritschi",
                    "homepage": "https://wiki.jasig.org/display/~fritschi"
                },
                {
                    "name": "Adam Franco",
                    "homepage": "https://wiki.jasig.org/display/~adamfranco"
                }
            ],
            "description": "Provides a simple API for authenticating users against a CAS server",
            "homepage": "https://wiki.jasig.org/display/CASC/phpCAS",
            "keywords": [
                "cas",
                "jasig"
            ],
            "time": "2017-04-10T19:12:45+00:00"
        },
        {
            "name": "matthiasmullie/minify",
            "version": "1.3.59",
            "source": {
                "type": "git",
                "url": "https://github.com/matthiasmullie/minify.git",
                "reference": "62dac3bce06de66f0d71fe6490cf1c508d3c3ff7"
            },
            "dist": {
                "type": "zip",
                "url": "https://api.github.com/repos/matthiasmullie/minify/zipball/62dac3bce06de66f0d71fe6490cf1c508d3c3ff7",
                "reference": "62dac3bce06de66f0d71fe6490cf1c508d3c3ff7",
                "shasum": ""
            },
            "require": {
                "ext-pcre": "*",
                "matthiasmullie/path-converter": "~1.1",
                "php": ">=5.3.0"
            },
            "require-dev": {
                "friendsofphp/php-cs-fixer": "~2.0",
                "matthiasmullie/scrapbook": "~1.0",
                "phpunit/phpunit": "~4.8"
            },
            "suggest": {
                "psr/cache-implementation": "Cache implementation to use with Minify::cache"
            },
            "bin": [
                "bin/minifycss",
                "bin/minifyjs"
            ],
            "type": "library",
            "autoload": {
                "psr-4": {
                    "MatthiasMullie\\Minify\\": "src/"
                }
            },
            "notification-url": "https://packagist.org/downloads/",
            "license": [
                "MIT"
            ],
            "authors": [
                {
                    "name": "Matthias Mullie",
                    "email": "minify@mullie.eu",
                    "homepage": "http://www.mullie.eu",
                    "role": "Developer"
                }
            ],
            "description": "CSS & JavaScript minifier, in PHP. Removes whitespace, strips comments, combines files (incl. @import statements and small assets in CSS files), and optimizes/shortens a few common programming patterns.",
            "homepage": "http://www.minifier.org",
            "keywords": [
                "JS",
                "css",
                "javascript",
                "minifier",
                "minify"
            ],
            "time": "2018-02-02T12:44:18+00:00"
        },
        {
            "name": "matthiasmullie/path-converter",
            "version": "1.1.1",
            "source": {
                "type": "git",
                "url": "https://github.com/matthiasmullie/path-converter.git",
                "reference": "3082a6838be02b930239a97d38b5c9da4d693aca"
            },
            "dist": {
                "type": "zip",
                "url": "https://api.github.com/repos/matthiasmullie/path-converter/zipball/3082a6838be02b930239a97d38b5c9da4d693aca",
                "reference": "3082a6838be02b930239a97d38b5c9da4d693aca",
                "shasum": ""
            },
            "require": {
                "ext-pcre": "*",
                "php": ">=5.3.0"
            },
            "require-dev": {
                "phpunit/phpunit": "~4.8"
            },
            "type": "library",
            "autoload": {
                "psr-4": {
                    "MatthiasMullie\\PathConverter\\": "src/"
                }
            },
            "notification-url": "https://packagist.org/downloads/",
            "license": [
                "MIT"
            ],
            "authors": [
                {
                    "name": "Matthias Mullie",
                    "email": "pathconverter@mullie.eu",
                    "homepage": "http://www.mullie.eu",
                    "role": "Developer"
                }
            ],
            "description": "Relative path converter",
            "homepage": "http://github.com/matthiasmullie/path-converter",
            "keywords": [
                "converter",
                "path",
                "paths",
                "relative"
            ],
            "time": "2018-02-02T11:30:10+00:00"
        },
        {
            "name": "ocramius/package-versions",
            "version": "1.2.0",
            "source": {
                "type": "git",
                "url": "https://github.com/Ocramius/PackageVersions.git",
                "reference": "ad8a245decad4897cc6b432743913dad0d69753c"
            },
            "dist": {
                "type": "zip",
                "url": "https://api.github.com/repos/Ocramius/PackageVersions/zipball/ad8a245decad4897cc6b432743913dad0d69753c",
                "reference": "ad8a245decad4897cc6b432743913dad0d69753c",
                "shasum": ""
            },
            "require": {
                "composer-plugin-api": "^1.0",
                "php": "~7.0"
            },
            "require-dev": {
                "composer/composer": "^1.3",
                "ext-zip": "*",
                "humbug/humbug": "dev-master",
                "phpunit/phpunit": "^6.4"
            },
            "type": "composer-plugin",
            "extra": {
                "class": "PackageVersions\\Installer",
                "branch-alias": {
                    "dev-master": "2.0.x-dev"
                }
            },
            "autoload": {
                "psr-4": {
                    "PackageVersions\\": "src/PackageVersions"
                }
            },
            "notification-url": "https://packagist.org/downloads/",
            "license": [
                "MIT"
            ],
            "authors": [
                {
                    "name": "Marco Pivetta",
                    "email": "ocramius@gmail.com"
                }
            ],
            "description": "Composer plugin that provides efficient querying for installed package versions (no runtime IO)",
            "time": "2017-11-24T11:07:03+00:00"
        },
        {
            "name": "ocramius/proxy-manager",
            "version": "2.0.4",
            "source": {
                "type": "git",
                "url": "https://github.com/Ocramius/ProxyManager.git",
                "reference": "a55d08229f4f614bf335759ed0cf63378feeb2e6"
            },
            "dist": {
                "type": "zip",
                "url": "https://api.github.com/repos/Ocramius/ProxyManager/zipball/a55d08229f4f614bf335759ed0cf63378feeb2e6",
                "reference": "a55d08229f4f614bf335759ed0cf63378feeb2e6",
                "shasum": ""
            },
            "require": {
                "ocramius/package-versions": "^1.0",
                "php": "7.0.0 - 7.0.5 || ^7.0.7",
                "zendframework/zend-code": "3.0.0 - 3.0.2 || ^3.0.4"
            },
            "require-dev": {
                "couscous/couscous": "^1.4.0",
                "ext-phar": "*",
                "phpbench/phpbench": "^0.11.2",
                "phpunit/phpunit": "^5.4.6",
                "squizlabs/php_codesniffer": "^2.6.0"
            },
            "suggest": {
                "ocramius/generated-hydrator": "To have very fast object to array to object conversion for ghost objects",
                "zendframework/zend-json": "To have the JsonRpc adapter (Remote Object feature)",
                "zendframework/zend-soap": "To have the Soap adapter (Remote Object feature)",
                "zendframework/zend-xmlrpc": "To have the XmlRpc adapter (Remote Object feature)"
            },
            "type": "library",
            "extra": {
                "branch-alias": {
                    "dev-master": "3.0.x-dev"
                }
            },
            "autoload": {
                "psr-0": {
                    "ProxyManager\\": "src"
                }
            },
            "notification-url": "https://packagist.org/downloads/",
            "license": [
                "MIT"
            ],
            "authors": [
                {
                    "name": "Marco Pivetta",
                    "email": "ocramius@gmail.com",
                    "homepage": "http://ocramius.github.io/"
                }
            ],
            "description": "A library providing utilities to generate, instantiate and generally operate with Object Proxies",
            "homepage": "https://github.com/Ocramius/ProxyManager",
            "keywords": [
                "aop",
                "lazy loading",
                "proxy",
                "proxy pattern",
                "service proxies"
            ],
            "time": "2016-11-04T15:53:15+00:00"
        },
        {
            "name": "oyejorge/less.php",
            "version": "v1.7.0.14",
            "source": {
                "type": "git",
                "url": "https://github.com/oyejorge/less.php.git",
                "reference": "42925c5a01a07d67ca7e82dfc8fb31814d557bc9"
            },
            "dist": {
                "type": "zip",
                "url": "https://api.github.com/repos/oyejorge/less.php/zipball/42925c5a01a07d67ca7e82dfc8fb31814d557bc9",
                "reference": "42925c5a01a07d67ca7e82dfc8fb31814d557bc9",
                "shasum": ""
            },
            "require": {
                "php": ">=5.3"
            },
            "require-dev": {
                "phpunit/phpunit": "~4.8.24"
            },
            "bin": [
                "bin/lessc"
            ],
            "type": "library",
            "autoload": {
                "psr-0": {
                    "Less": "lib/"
                },
                "classmap": [
                    "lessc.inc.php"
                ]
            },
            "notification-url": "https://packagist.org/downloads/",
            "license": [
                "Apache-2.0"
            ],
            "authors": [
                {
                    "name": "Matt Agar",
                    "homepage": "https://github.com/agar"
                },
                {
                    "name": "Martin Jantošovič",
                    "homepage": "https://github.com/Mordred"
                },
                {
                    "name": "Josh Schmidt",
                    "homepage": "https://github.com/oyejorge"
                }
            ],
            "description": "PHP port of the Javascript version of LESS http://lesscss.org (Originally maintained by Josh Schmidt)",
            "homepage": "http://lessphp.gpeasy.com",
            "keywords": [
                "css",
                "less",
                "less.js",
                "lesscss",
                "php",
                "stylesheet"
            ],
            "time": "2017-03-28T22:19:25+00:00"
        },
        {
            "name": "paragonie/random_compat",
            "version": "v2.0.11",
            "source": {
                "type": "git",
                "url": "https://github.com/paragonie/random_compat.git",
                "reference": "5da4d3c796c275c55f057af5a643ae297d96b4d8"
            },
            "dist": {
                "type": "zip",
                "url": "https://api.github.com/repos/paragonie/random_compat/zipball/5da4d3c796c275c55f057af5a643ae297d96b4d8",
                "reference": "5da4d3c796c275c55f057af5a643ae297d96b4d8",
                "shasum": ""
            },
            "require": {
                "php": ">=5.2.0"
            },
            "require-dev": {
                "phpunit/phpunit": "4.*|5.*"
            },
            "suggest": {
                "ext-libsodium": "Provides a modern crypto API that can be used to generate random bytes."
            },
            "type": "library",
            "autoload": {
                "files": [
                    "lib/random.php"
                ]
            },
            "notification-url": "https://packagist.org/downloads/",
            "license": [
                "MIT"
            ],
            "authors": [
                {
                    "name": "Paragon Initiative Enterprises",
                    "email": "security@paragonie.com",
                    "homepage": "https://paragonie.com"
                }
            ],
            "description": "PHP 5.x polyfill for random_bytes() and random_int() from PHP 7",
            "keywords": [
                "csprng",
                "pseudorandom",
                "random"
            ],
            "time": "2017-09-27T21:40:39+00:00"
        },
        {
            "name": "pear/archive_tar",
            "version": "1.4.3",
            "source": {
                "type": "git",
                "url": "https://github.com/pear/Archive_Tar.git",
                "reference": "43455c960da70e655c6bdf8ea2bc8cc1a6034afb"
            },
            "dist": {
                "type": "zip",
                "url": "https://api.github.com/repos/pear/Archive_Tar/zipball/43455c960da70e655c6bdf8ea2bc8cc1a6034afb",
                "reference": "43455c960da70e655c6bdf8ea2bc8cc1a6034afb",
                "shasum": ""
            },
            "require": {
                "pear/pear-core-minimal": "^1.10.0alpha2",
                "php": ">=5.2.0"
            },
            "require-dev": {
                "phpunit/phpunit": "*"
            },
            "suggest": {
                "ext-bz2": "bz2 compression support.",
                "ext-xz": "lzma2 compression support.",
                "ext-zlib": "Gzip compression support."
            },
            "type": "library",
            "extra": {
                "branch-alias": {
                    "dev-master": "1.4.x-dev"
                }
            },
            "autoload": {
                "psr-0": {
                    "Archive_Tar": ""
                }
            },
            "notification-url": "https://packagist.org/downloads/",
            "include-path": [
                "./"
            ],
            "license": [
                "BSD-3-Clause"
            ],
            "authors": [
                {
                    "name": "Vincent Blavet",
                    "email": "vincent@phpconcept.net"
                },
                {
                    "name": "Greg Beaver",
                    "email": "greg@chiaraquartet.net"
                },
                {
                    "name": "Michiel Rook",
                    "email": "mrook@php.net"
                }
            ],
            "description": "Tar file management class",
            "homepage": "https://github.com/pear/Archive_Tar",
            "keywords": [
                "archive",
                "tar"
            ],
            "time": "2017-06-11T17:28:11+00:00"
        },
        {
            "name": "pear/console_getopt",
            "version": "v1.4.1",
            "source": {
                "type": "git",
                "url": "https://github.com/pear/Console_Getopt.git",
                "reference": "82f05cd1aa3edf34e19aa7c8ca312ce13a6a577f"
            },
            "dist": {
                "type": "zip",
                "url": "https://api.github.com/repos/pear/Console_Getopt/zipball/82f05cd1aa3edf34e19aa7c8ca312ce13a6a577f",
                "reference": "82f05cd1aa3edf34e19aa7c8ca312ce13a6a577f",
                "shasum": ""
            },
            "type": "library",
            "autoload": {
                "psr-0": {
                    "Console": "./"
                }
            },
            "notification-url": "https://packagist.org/downloads/",
            "include-path": [
                "./"
            ],
            "license": [
                "BSD-2-Clause"
            ],
            "authors": [
                {
                    "name": "Greg Beaver",
                    "email": "cellog@php.net",
                    "role": "Helper"
                },
                {
                    "name": "Andrei Zmievski",
                    "email": "andrei@php.net",
                    "role": "Lead"
                },
                {
                    "name": "Stig Bakken",
                    "email": "stig@php.net",
                    "role": "Developer"
                }
            ],
            "description": "More info available on: http://pear.php.net/package/Console_Getopt",
            "time": "2015-07-20T20:28:12+00:00"
        },
        {
            "name": "pear/file_marc",
            "version": "1.2.0",
            "source": {
                "type": "git",
                "url": "https://github.com/pear/File_MARC.git",
                "reference": "84b7f633c9261245bf6b16d7fbe87fe503551c9a"
            },
            "dist": {
                "type": "zip",
                "url": "https://api.github.com/repos/pear/File_MARC/zipball/84b7f633c9261245bf6b16d7fbe87fe503551c9a",
                "reference": "84b7f633c9261245bf6b16d7fbe87fe503551c9a",
                "shasum": ""
            },
            "require": {
                "pear/pear_exception": "1.*"
            },
            "require-dev": {
                "phpunit/phpunit": "*"
            },
            "suggest": {
                "pear/validate_ispn": "Install optionally via your project's composer.json"
            },
            "type": "library",
            "autoload": {
                "psr-0": {
                    "File": "./"
                }
            },
            "notification-url": "https://packagist.org/downloads/",
            "include-path": [
                "./"
            ],
            "license": [
                "LGPL-2.1"
            ],
            "authors": [
                {
                    "name": "Dan Scott",
                    "email": "dbs@php.net",
                    "homepage": "https://coffeecode.net",
                    "role": "Lead"
                }
            ],
            "description": "Supports the MAchine Readable Cataloging (MARC) file format documented at http://loc.gov/marc/",
            "time": "2017-12-04T10:30:19+00:00"
        },
        {
            "name": "pear/http_request2",
            "version": "v2.3.0",
            "source": {
                "type": "git",
                "url": "https://github.com/pear/HTTP_Request2.git",
                "reference": "3599cf0fe455a4e281da464f6510bfc5c2ce54c4"
            },
            "dist": {
                "type": "zip",
                "url": "https://api.github.com/repos/pear/HTTP_Request2/zipball/3599cf0fe455a4e281da464f6510bfc5c2ce54c4",
                "reference": "3599cf0fe455a4e281da464f6510bfc5c2ce54c4",
                "shasum": ""
            },
            "require": {
                "pear/net_url2": "^2.2.0",
                "pear/pear_exception": "^1.0.0",
                "php": ">=5.2.0"
            },
            "suggest": {
                "ext-fileinfo": "Adds support for looking up mime-types using finfo.",
                "ext-zlib": "Allows handling gzip compressed responses.",
                "lib-curl": "Allows using cURL as a request backend.",
                "lib-openssl": "Allows handling SSL requests when not using cURL."
            },
            "type": "library",
            "extra": {
                "branch-alias": {
                    "dev-trunk": "2.2-dev"
                }
            },
            "autoload": {
                "psr-0": {
                    "HTTP_Request2": ""
                }
            },
            "notification-url": "https://packagist.org/downloads/",
            "include-path": [
                "./"
            ],
            "license": [
                "BSD-3-Clause"
            ],
            "authors": [
                {
                    "name": "Alexey Borzov",
                    "email": "avb@php.net"
                }
            ],
            "description": "Provides an easy way to perform HTTP requests.",
            "homepage": "http://pear.php.net/package/HTTP_Request2",
            "keywords": [
                "PEAR",
                "curl",
                "http",
                "request"
            ],
            "time": "2016-02-13T20:20:39+00:00"
        },
        {
            "name": "pear/net_url2",
            "version": "v2.2.2",
            "source": {
                "type": "git",
                "url": "https://github.com/pear/Net_URL2.git",
                "reference": "07fd055820dbf466ee3990abe96d0e40a8791f9d"
            },
            "dist": {
                "type": "zip",
                "url": "https://api.github.com/repos/pear/Net_URL2/zipball/07fd055820dbf466ee3990abe96d0e40a8791f9d",
                "reference": "07fd055820dbf466ee3990abe96d0e40a8791f9d",
                "shasum": ""
            },
            "require": {
                "php": ">=5.1.4"
            },
            "require-dev": {
                "phpunit/phpunit": ">=3.3.0"
            },
            "type": "library",
            "extra": {
                "branch-alias": {
                    "dev-master": "2.2.x-dev"
                }
            },
            "autoload": {
                "classmap": [
                    "Net/URL2.php"
                ]
            },
            "notification-url": "https://packagist.org/downloads/",
            "include-path": [
                "./"
            ],
            "license": [
                "BSD-3-Clause"
            ],
            "authors": [
                {
                    "name": "David Coallier",
                    "email": "davidc@php.net"
                },
                {
                    "name": "Tom Klingenberg",
                    "email": "tkli@php.net"
                },
                {
                    "name": "Christian Schmidt",
                    "email": "chmidt@php.net"
                }
            ],
            "description": "Class for parsing and handling URL. Provides parsing of URLs into their constituent parts (scheme, host, path etc.), URL generation, and resolving of relative URLs.",
            "homepage": "https://github.com/pear/Net_URL2",
            "keywords": [
                "PEAR",
                "net",
                "networking",
                "rfc3986",
                "uri",
                "url"
            ],
            "time": "2017-08-25T06:16:11+00:00"
        },
        {
            "name": "pear/pear-core-minimal",
            "version": "v1.10.3",
            "source": {
                "type": "git",
                "url": "https://github.com/pear/pear-core-minimal.git",
                "reference": "070f0b600b2caca2501e2c9b7e553016e4b0d115"
            },
            "dist": {
                "type": "zip",
                "url": "https://api.github.com/repos/pear/pear-core-minimal/zipball/070f0b600b2caca2501e2c9b7e553016e4b0d115",
                "reference": "070f0b600b2caca2501e2c9b7e553016e4b0d115",
                "shasum": ""
            },
            "require": {
                "pear/console_getopt": "~1.4",
                "pear/pear_exception": "~1.0"
            },
            "replace": {
                "rsky/pear-core-min": "self.version"
            },
            "type": "library",
            "autoload": {
                "psr-0": {
                    "": "src/"
                }
            },
            "notification-url": "https://packagist.org/downloads/",
            "include-path": [
                "src/"
            ],
            "license": [
                "BSD-3-Clause"
            ],
            "authors": [
                {
                    "name": "Christian Weiske",
                    "email": "cweiske@php.net",
                    "role": "Lead"
                }
            ],
            "description": "Minimal set of PEAR core files to be used as composer dependency",
            "time": "2017-02-28T16:46:11+00:00"
        },
        {
            "name": "pear/pear_exception",
            "version": "v1.0.0",
            "source": {
                "type": "git",
                "url": "https://github.com/pear/PEAR_Exception.git",
                "reference": "8c18719fdae000b690e3912be401c76e406dd13b"
            },
            "dist": {
                "type": "zip",
                "url": "https://api.github.com/repos/pear/PEAR_Exception/zipball/8c18719fdae000b690e3912be401c76e406dd13b",
                "reference": "8c18719fdae000b690e3912be401c76e406dd13b",
                "shasum": ""
            },
            "require": {
                "php": ">=4.4.0"
            },
            "require-dev": {
                "phpunit/phpunit": "*"
            },
            "type": "class",
            "extra": {
                "branch-alias": {
                    "dev-master": "1.0.x-dev"
                }
            },
            "autoload": {
                "psr-0": {
                    "PEAR": ""
                }
            },
            "notification-url": "https://packagist.org/downloads/",
            "include-path": [
                "."
            ],
            "license": [
                "BSD-2-Clause"
            ],
            "authors": [
                {
                    "name": "Helgi Thormar",
                    "email": "dufuz@php.net"
                },
                {
                    "name": "Greg Beaver",
                    "email": "cellog@php.net"
                }
            ],
            "description": "The PEAR Exception base class.",
            "homepage": "https://github.com/pear/PEAR_Exception",
            "keywords": [
                "exception"
            ],
            "time": "2015-02-10T20:07:52+00:00"
        },
        {
            "name": "pear/validate",
            "version": "v0.8.5",
            "source": {
                "type": "git",
                "url": "https://github.com/pear/Validate.git",
                "reference": "d055541ee2d7165329d5e5b8e91907d7fae1cff2"
            },
            "dist": {
                "type": "zip",
                "url": "https://api.github.com/repos/pear/Validate/zipball/d055541ee2d7165329d5e5b8e91907d7fae1cff2",
                "reference": "d055541ee2d7165329d5e5b8e91907d7fae1cff2",
                "shasum": ""
            },
            "suggest": {
                "pear/date": "Install optionally via your project's composer.json"
            },
            "type": "library",
            "autoload": {
                "psr-0": {
                    "Validate": "./"
                }
            },
            "notification-url": "https://packagist.org/downloads/",
            "include-path": [
                "./"
            ],
            "license": [
                "New BSD"
            ],
            "authors": [
                {
                    "name": "Pierre-Alain Joye",
                    "email": "pierre.php@gmail.com",
                    "role": "Lead"
                },
                {
                    "name": "Thomas V.V.Cox",
                    "email": "cox@php.net",
                    "role": "Lead"
                },
                {
                    "name": "Helgi Þormar Þorbjörnsson",
                    "email": "dufuz@php.net",
                    "role": "Lead"
                },
                {
                    "name": "Amir Mohammad Saied",
                    "email": "amirsaied@gmail.com",
                    "role": "Lead"
                },
                {
                    "name": "David Coallier",
                    "email": "david@echolibre.com",
                    "role": "Lead"
                },
                {
                    "name": "bertrand Gugger",
                    "email": "bertrand@toggg.com",
                    "role": "Lead"
                },
                {
                    "name": "Stefan Neufeind",
                    "email": "pear.neufeind@speedpartner.de",
                    "role": "Developer"
                }
            ],
            "description": "Validate numbers, email, strings, dates, URIs and more",
            "homepage": "http://pear.php.net/package/Validate",
            "time": "2015-02-20T09:16:13+00:00"
        },
        {
            "name": "pear/validate_ispn",
            "version": "dev-master",
            "source": {
                "type": "git",
                "url": "https://github.com/pear/Validate_ISPN.git",
                "reference": "9ea9312a0841b5d745742c737772aeffa6d06e96"
            },
            "dist": {
                "type": "zip",
                "url": "https://api.github.com/repos/pear/Validate_ISPN/zipball/9ea9312a0841b5d745742c737772aeffa6d06e96",
                "reference": "9ea9312a0841b5d745742c737772aeffa6d06e96",
                "shasum": ""
            },
            "require": {
                "pear/validate": "*"
            },
            "require-dev": {
                "phpunit/phpunit": "*"
            },
            "type": "library",
            "autoload": {
                "psr-0": {
                    "Validate": "./"
                }
            },
            "notification-url": "https://packagist.org/downloads/",
            "include-path": [
                "./"
            ],
            "license": [
                "BSD-2-Clause"
            ],
            "authors": [
                {
                    "name": "Helgi Þormar",
                    "email": "dufuz@php.net",
                    "role": "Lead"
                },
                {
                    "name": "Piotr Klaban",
                    "email": "makler@man.torun.pl",
                    "role": "Lead"
                }
            ],
            "description": "More info available on: http://pear.php.net/package/Validate_ISPN",
            "time": "2015-04-14T04:17:31+00:00"
        },
        {
            "name": "phing/phing",
            "version": "2.16.1",
            "source": {
                "type": "git",
                "url": "https://github.com/phingofficial/phing.git",
                "reference": "cbe0f969e434e269af91b4160b86fe899c6e07c7"
            },
            "dist": {
                "type": "zip",
                "url": "https://api.github.com/repos/phingofficial/phing/zipball/cbe0f969e434e269af91b4160b86fe899c6e07c7",
                "reference": "cbe0f969e434e269af91b4160b86fe899c6e07c7",
                "shasum": ""
            },
            "require": {
                "php": ">=5.2.0",
                "symfony/yaml": "^3.1 || ^4.0"
            },
            "require-dev": {
                "ext-pdo_sqlite": "*",
                "mikey179/vfsstream": "^1.6",
                "pdepend/pdepend": "2.x",
                "pear/archive_tar": "1.4.x",
                "pear/http_request2": "dev-trunk",
                "pear/net_growl": "dev-trunk",
                "pear/pear-core-minimal": "1.10.1",
                "pear/versioncontrol_git": "@dev",
                "pear/versioncontrol_svn": "~0.5",
                "phpdocumentor/phpdocumentor": "2.x",
                "phploc/phploc": "~2.0.6",
                "phpmd/phpmd": "~2.2",
                "phpunit/phpunit": ">=3.7",
                "sebastian/git": "~1.0",
                "sebastian/phpcpd": "2.x",
                "siad007/versioncontrol_hg": "^1.0",
                "simpletest/simpletest": "^1.1",
                "squizlabs/php_codesniffer": "~2.2"
            },
            "suggest": {
                "pdepend/pdepend": "PHP version of JDepend",
                "pear/archive_tar": "Tar file management class",
                "pear/versioncontrol_git": "A library that provides OO interface to handle Git repository",
                "pear/versioncontrol_svn": "A simple OO-style interface for Subversion, the free/open-source version control system",
                "phpdocumentor/phpdocumentor": "Documentation Generator for PHP",
                "phploc/phploc": "A tool for quickly measuring the size of a PHP project",
                "phpmd/phpmd": "PHP version of PMD tool",
                "phpunit/php-code-coverage": "Library that provides collection, processing, and rendering functionality for PHP code coverage information",
                "phpunit/phpunit": "The PHP Unit Testing Framework",
                "sebastian/phpcpd": "Copy/Paste Detector (CPD) for PHP code",
                "siad007/versioncontrol_hg": "A library for interfacing with Mercurial repositories.",
                "tedivm/jshrink": "Javascript Minifier built in PHP"
            },
            "bin": [
                "bin/phing"
            ],
            "type": "library",
            "extra": {
                "branch-alias": {
                    "dev-master": "2.16.x-dev"
                }
            },
            "autoload": {
                "classmap": [
                    "classes/phing/"
                ]
            },
            "notification-url": "https://packagist.org/downloads/",
            "include-path": [
                "classes"
            ],
            "license": [
                "LGPL-3.0"
            ],
            "authors": [
                {
                    "name": "Michiel Rook",
                    "email": "mrook@php.net"
                },
                {
                    "name": "Phing Community",
                    "homepage": "https://www.phing.info/trac/wiki/Development/Contributors"
                }
            ],
            "description": "PHing Is Not GNU make; it's a PHP project build system or build tool based on Apache Ant.",
            "homepage": "https://www.phing.info/",
            "keywords": [
                "build",
                "phing",
                "task",
                "tool"
            ],
            "time": "2018-01-25T13:18:09+00:00"
        },
        {
            "name": "psr/container",
            "version": "1.0.0",
            "source": {
                "type": "git",
                "url": "https://github.com/php-fig/container.git",
                "reference": "b7ce3b176482dbbc1245ebf52b181af44c2cf55f"
            },
            "dist": {
                "type": "zip",
                "url": "https://api.github.com/repos/php-fig/container/zipball/b7ce3b176482dbbc1245ebf52b181af44c2cf55f",
                "reference": "b7ce3b176482dbbc1245ebf52b181af44c2cf55f",
                "shasum": ""
            },
            "require": {
                "php": ">=5.3.0"
            },
            "type": "library",
            "extra": {
                "branch-alias": {
                    "dev-master": "1.0.x-dev"
                }
            },
            "autoload": {
                "psr-4": {
                    "Psr\\Container\\": "src/"
                }
            },
            "notification-url": "https://packagist.org/downloads/",
            "license": [
                "MIT"
            ],
            "authors": [
                {
                    "name": "PHP-FIG",
                    "homepage": "http://www.php-fig.org/"
                }
            ],
            "description": "Common Container Interface (PHP FIG PSR-11)",
            "homepage": "https://github.com/php-fig/container",
            "keywords": [
                "PSR-11",
                "container",
                "container-interface",
                "container-interop",
                "psr"
            ],
            "time": "2017-02-14T16:28:37+00:00"
        },
        {
            "name": "psr/log",
            "version": "1.0.2",
            "source": {
                "type": "git",
                "url": "https://github.com/php-fig/log.git",
                "reference": "4ebe3a8bf773a19edfe0a84b6585ba3d401b724d"
            },
            "dist": {
                "type": "zip",
                "url": "https://api.github.com/repos/php-fig/log/zipball/4ebe3a8bf773a19edfe0a84b6585ba3d401b724d",
                "reference": "4ebe3a8bf773a19edfe0a84b6585ba3d401b724d",
                "shasum": ""
            },
            "require": {
                "php": ">=5.3.0"
            },
            "type": "library",
            "extra": {
                "branch-alias": {
                    "dev-master": "1.0.x-dev"
                }
            },
            "autoload": {
                "psr-4": {
                    "Psr\\Log\\": "Psr/Log/"
                }
            },
            "notification-url": "https://packagist.org/downloads/",
            "license": [
                "MIT"
            ],
            "authors": [
                {
                    "name": "PHP-FIG",
                    "homepage": "http://www.php-fig.org/"
                }
            ],
            "description": "Common interface for logging libraries",
            "homepage": "https://github.com/php-fig/log",
            "keywords": [
                "log",
                "psr",
                "psr-3"
            ],
            "time": "2016-10-10T12:19:37+00:00"
        },
        {
            "name": "serialssolutions/summon",
            "version": "v1.1.0",
            "source": {
                "type": "git",
                "url": "https://github.com/summon/Summon.php.git",
                "reference": "170beb3b0505f2047613b101213379537e651ea2"
            },
            "dist": {
                "type": "zip",
                "url": "https://api.github.com/repos/summon/Summon.php/zipball/170beb3b0505f2047613b101213379537e651ea2",
                "reference": "170beb3b0505f2047613b101213379537e651ea2",
                "shasum": ""
            },
            "type": "library",
            "autoload": {
                "psr-0": {
                    "SerialsSolutions": ""
                }
            },
            "notification-url": "https://packagist.org/downloads/",
            "license": [
                "GPL-2.0"
            ],
            "authors": [
                {
                    "name": "Demian Katz",
                    "email": "demian.katz@villanova.edu"
                }
            ],
            "description": "Library for interacting with Serials Solutions' Summon API.",
            "time": "2017-05-17T20:36:35+00:00"
        },
        {
            "name": "swagger-api/swagger-ui",
            "version": "v2.2.10",
            "source": {
                "type": "git",
                "url": "https://github.com/swagger-api/swagger-ui.git",
                "reference": "64dc3060b3700b12e466f8d67b7d7ec3574b015f"
            },
            "dist": {
                "type": "zip",
                "url": "https://api.github.com/repos/swagger-api/swagger-ui/zipball/64dc3060b3700b12e466f8d67b7d7ec3574b015f",
                "reference": "64dc3060b3700b12e466f8d67b7d7ec3574b015f",
                "shasum": ""
            },
            "type": "library",
            "notification-url": "https://packagist.org/downloads/",
            "license": [
                "Apache-2.0"
            ],
            "authors": [
                {
                    "name": "Tony Tam",
                    "email": "fehguy@gmail.com"
                },
                {
                    "name": "Mohsen Azimi",
                    "email": "me@azimi.me"
                }
            ],
            "description": "Swagger UI is a dependency-free collection of HTML, JavaScript, and CSS assets that dynamically generate beautiful documentation from a Swagger-compliant API",
            "homepage": "http://swagger.io",
            "keywords": [
                "api",
                "documentation",
                "openapi",
                "specification",
                "swagger",
                "ui"
            ],
            "time": "2017-01-05T08:57:09+00:00"
        },
        {
            "name": "symfony/yaml",
            "version": "v3.4.4",
            "source": {
                "type": "git",
                "url": "https://github.com/symfony/yaml.git",
                "reference": "eab73b6c21d27ae4cd037c417618dfd4befb0bfe"
            },
            "dist": {
                "type": "zip",
                "url": "https://api.github.com/repos/symfony/yaml/zipball/eab73b6c21d27ae4cd037c417618dfd4befb0bfe",
                "reference": "eab73b6c21d27ae4cd037c417618dfd4befb0bfe",
                "shasum": ""
            },
            "require": {
                "php": "^5.5.9|>=7.0.8"
            },
            "conflict": {
                "symfony/console": "<3.4"
            },
            "require-dev": {
                "symfony/console": "~3.4|~4.0"
            },
            "suggest": {
                "symfony/console": "For validating YAML files using the lint command"
            },
            "type": "library",
            "extra": {
                "branch-alias": {
                    "dev-master": "3.4-dev"
                }
            },
            "autoload": {
                "psr-4": {
                    "Symfony\\Component\\Yaml\\": ""
                },
                "exclude-from-classmap": [
                    "/Tests/"
                ]
            },
            "notification-url": "https://packagist.org/downloads/",
            "license": [
                "MIT"
            ],
            "authors": [
                {
                    "name": "Fabien Potencier",
                    "email": "fabien@symfony.com"
                },
                {
                    "name": "Symfony Community",
                    "homepage": "https://symfony.com/contributors"
                }
            ],
            "description": "Symfony Yaml Component",
            "homepage": "https://symfony.com",
            "time": "2018-01-21T19:05:02+00:00"
        },
        {
            "name": "vufind-org/vufindcode",
            "version": "v1.0.3",
            "source": {
                "type": "git",
                "url": "https://github.com/vufind-org/vufindcode.git",
                "reference": "f50091c35f50865b926bac549e671347c4d4389d"
            },
            "dist": {
                "type": "zip",
                "url": "https://api.github.com/repos/vufind-org/vufindcode/zipball/f50091c35f50865b926bac549e671347c4d4389d",
                "reference": "f50091c35f50865b926bac549e671347c4d4389d",
                "shasum": ""
            },
            "require": {
                "php": ">=5.3.0"
            },
            "require-dev": {
                "friendsofphp/php-cs-fixer": "1.11.3",
                "phploc/phploc": "2.0.6",
                "phpmd/phpmd": "1.5.0",
                "phpunit/phpunit": "4.8.4",
                "sebastian/phpcpd": "1.4.3",
                "squizlabs/php_codesniffer": "2.6.0"
            },
            "type": "library",
            "autoload": {
                "psr-0": {
                    "VuFindCode\\": "src/"
                }
            },
            "notification-url": "https://packagist.org/downloads/",
            "license": [
                "GPL-2.0"
            ],
            "authors": [
                {
                    "name": "Demian Katz",
                    "email": "demian.katz@villanova.edu"
                }
            ],
            "description": "Class for representing ISBNs (a VuFind support library)",
            "homepage": "https://vufind.org/",
            "time": "2016-06-06T19:12:16+00:00"
        },
        {
            "name": "vufind-org/vufindharvest",
            "version": "v2.3.0",
            "source": {
                "type": "git",
                "url": "https://github.com/vufind-org/vufindharvest.git",
                "reference": "c59e0a64b59873120c5cda32cbb8654629a8320e"
            },
            "dist": {
                "type": "zip",
                "url": "https://api.github.com/repos/vufind-org/vufindharvest/zipball/c59e0a64b59873120c5cda32cbb8654629a8320e",
                "reference": "c59e0a64b59873120c5cda32cbb8654629a8320e",
                "shasum": ""
            },
            "require": {
                "php": ">=5.6",
                "zendframework/zend-console": ">=2.2",
                "zendframework/zend-http": ">=2.2"
            },
            "require-dev": {
                "friendsofphp/php-cs-fixer": "1.11.6",
                "phing/phing": "2.16.0",
                "phpdocumentor/phpdocumentor": "2.9.0",
                "phploc/phploc": "3.0.1",
                "phpmd/phpmd": "2.6.0",
                "phpunit/phpunit": "5.7.15",
                "sebastian/phpcpd": "2.0.4",
                "squizlabs/php_codesniffer": "2.8.1"
            },
            "type": "library",
            "autoload": {
                "psr-4": {
                    "VuFindHarvest\\": "src/"
                }
            },
            "notification-url": "https://packagist.org/downloads/",
            "license": [
                "GPL-2.0"
            ],
            "authors": [
                {
                    "name": "Demian Katz",
                    "email": "demian.katz@villanova.edu",
                    "role": "Maintainer"
                }
            ],
            "description": "VuFind Harvest Tools",
            "homepage": "https://vufind.org/",
            "time": "2017-04-06T18:31:39+00:00"
        },
        {
            "name": "vufind-org/vufindhttp",
            "version": "v2.1.1",
            "source": {
                "type": "git",
                "url": "https://github.com/vufind-org/vufindhttp.git",
                "reference": "b1b7dcd5f2c87a199fd3d6d439898cc7ddd0d7ca"
            },
            "dist": {
                "type": "zip",
                "url": "https://api.github.com/repos/vufind-org/vufindhttp/zipball/b1b7dcd5f2c87a199fd3d6d439898cc7ddd0d7ca",
                "reference": "b1b7dcd5f2c87a199fd3d6d439898cc7ddd0d7ca",
                "shasum": ""
            },
            "require": {
                "php": ">=5.4",
                "zendframework/zend-http": ">=2.2"
            },
            "require-dev": {
                "friendsofphp/php-cs-fixer": "1.11.3",
                "phploc/phploc": "2.0.6",
                "phpmd/phpmd": "1.5.0",
                "phpunit/phpunit": "4.8.4",
                "sebastian/phpcpd": "2.0.0",
                "squizlabs/php_codesniffer": "2.6.0",
                "zendframework/zend-uri": ">=2.2"
            },
            "type": "library",
            "autoload": {
                "psr-0": {
                    "VuFindHttp\\": "src/"
                }
            },
            "notification-url": "https://packagist.org/downloads/",
            "license": [
                "GPL-2.0"
            ],
            "authors": [
                {
                    "name": "David Maus",
                    "email": "maus@hab.de",
                    "role": "Developer"
                },
                {
                    "name": "Demian Katz",
                    "email": "demian.katz@villanova.edu",
                    "role": "Maintainer"
                }
            ],
            "description": "VuFind HTTP service library",
            "homepage": "https://vufind.org/",
            "time": "2016-09-23T12:51:36+00:00"
        },
        {
            "name": "webmozart/assert",
            "version": "1.3.0",
            "source": {
                "type": "git",
                "url": "https://github.com/webmozart/assert.git",
                "reference": "0df1908962e7a3071564e857d86874dad1ef204a"
            },
            "dist": {
                "type": "zip",
                "url": "https://api.github.com/repos/webmozart/assert/zipball/0df1908962e7a3071564e857d86874dad1ef204a",
                "reference": "0df1908962e7a3071564e857d86874dad1ef204a",
                "shasum": ""
            },
            "require": {
                "php": "^5.3.3 || ^7.0"
            },
            "require-dev": {
                "phpunit/phpunit": "^4.6",
                "sebastian/version": "^1.0.1"
            },
            "type": "library",
            "extra": {
                "branch-alias": {
                    "dev-master": "1.3-dev"
                }
            },
            "autoload": {
                "psr-4": {
                    "Webmozart\\Assert\\": "src/"
                }
            },
            "notification-url": "https://packagist.org/downloads/",
            "license": [
                "MIT"
            ],
            "authors": [
                {
                    "name": "Bernhard Schussek",
                    "email": "bschussek@gmail.com"
                }
            ],
            "description": "Assertions to validate method input/output with nice error messages.",
            "keywords": [
                "assert",
                "check",
                "validate"
            ],
            "time": "2018-01-29T19:49:41+00:00"
        },
        {
            "name": "webmozart/glob",
            "version": "4.1.0",
            "source": {
                "type": "git",
                "url": "https://github.com/webmozart/glob.git",
                "reference": "3cbf63d4973cf9d780b93d2da8eec7e4a9e63bbe"
            },
            "dist": {
                "type": "zip",
                "url": "https://api.github.com/repos/webmozart/glob/zipball/3cbf63d4973cf9d780b93d2da8eec7e4a9e63bbe",
                "reference": "3cbf63d4973cf9d780b93d2da8eec7e4a9e63bbe",
                "shasum": ""
            },
            "require": {
                "php": "^5.3.3|^7.0",
                "webmozart/path-util": "^2.2"
            },
            "require-dev": {
                "phpunit/phpunit": "^4.6",
                "sebastian/version": "^1.0.1",
                "symfony/filesystem": "^2.5"
            },
            "type": "library",
            "extra": {
                "branch-alias": {
                    "dev-master": "4.1-dev"
                }
            },
            "autoload": {
                "psr-4": {
                    "Webmozart\\Glob\\": "src/"
                }
            },
            "notification-url": "https://packagist.org/downloads/",
            "license": [
                "MIT"
            ],
            "authors": [
                {
                    "name": "Bernhard Schussek",
                    "email": "bschussek@gmail.com"
                }
            ],
            "description": "A PHP implementation of Ant's glob.",
            "time": "2015-12-29T11:14:33+00:00"
        },
        {
            "name": "webmozart/path-util",
            "version": "2.3.0",
            "source": {
                "type": "git",
                "url": "https://github.com/webmozart/path-util.git",
                "reference": "d939f7edc24c9a1bb9c0dee5cb05d8e859490725"
            },
            "dist": {
                "type": "zip",
                "url": "https://api.github.com/repos/webmozart/path-util/zipball/d939f7edc24c9a1bb9c0dee5cb05d8e859490725",
                "reference": "d939f7edc24c9a1bb9c0dee5cb05d8e859490725",
                "shasum": ""
            },
            "require": {
                "php": ">=5.3.3",
                "webmozart/assert": "~1.0"
            },
            "require-dev": {
                "phpunit/phpunit": "^4.6",
                "sebastian/version": "^1.0.1"
            },
            "type": "library",
            "extra": {
                "branch-alias": {
                    "dev-master": "2.3-dev"
                }
            },
            "autoload": {
                "psr-4": {
                    "Webmozart\\PathUtil\\": "src/"
                }
            },
            "notification-url": "https://packagist.org/downloads/",
            "license": [
                "MIT"
            ],
            "authors": [
                {
                    "name": "Bernhard Schussek",
                    "email": "bschussek@gmail.com"
                }
            ],
            "description": "A robust cross-platform utility for normalizing, comparing and modifying file paths.",
            "time": "2015-12-17T08:42:14+00:00"
        },
        {
            "name": "yajra/laravel-pdo-via-oci8",
            "version": "v1.3.6",
            "source": {
                "type": "git",
                "url": "https://github.com/yajra/pdo-via-oci8.git",
                "reference": "b3a86f9f5ecb5b05e497bbbfef13e33ae201a417"
            },
            "dist": {
                "type": "zip",
                "url": "https://api.github.com/repos/yajra/pdo-via-oci8/zipball/b3a86f9f5ecb5b05e497bbbfef13e33ae201a417",
                "reference": "b3a86f9f5ecb5b05e497bbbfef13e33ae201a417",
                "shasum": ""
            },
            "require-dev": {
                "phpunit/phpunit": "^6.4"
            },
            "type": "library",
            "autoload": {
                "psr-4": {
                    "Yajra\\": "src/"
                }
            },
            "notification-url": "https://packagist.org/downloads/",
            "license": [
                "MIT"
            ],
            "authors": [
                {
                    "name": "Arjay Angeles",
                    "email": "aqangeles@gmail.com"
                }
            ],
            "description": "PDO userspace driver proxying calls to PHP OCI8 driver",
            "time": "2018-01-04T07:20:53+00:00"
        },
        {
            "name": "zendframework/zend-cache",
            "version": "2.7.2",
            "source": {
                "type": "git",
                "url": "https://github.com/zendframework/zend-cache.git",
                "reference": "c98331b96d3b9d9b24cf32d02660602edb34d039"
            },
            "dist": {
                "type": "zip",
                "url": "https://api.github.com/repos/zendframework/zend-cache/zipball/c98331b96d3b9d9b24cf32d02660602edb34d039",
                "reference": "c98331b96d3b9d9b24cf32d02660602edb34d039",
                "shasum": ""
            },
            "require": {
                "php": "^5.5 || ^7.0",
                "zendframework/zend-eventmanager": "^2.6.2 || ^3.0",
                "zendframework/zend-servicemanager": "^2.7.5 || ^3.0.3",
                "zendframework/zend-stdlib": "^2.7 || ^3.0"
            },
            "require-dev": {
                "phpbench/phpbench": "^0.10.0",
                "phpunit/phpunit": "^4.8",
                "zendframework/zend-coding-standard": "~1.0.0",
                "zendframework/zend-serializer": "^2.6",
                "zendframework/zend-session": "^2.6.2"
            },
            "suggest": {
                "ext-apc": "APC or compatible extension, to use the APC storage adapter",
                "ext-apcu": "APCU >= 5.1.0, to use the APCu storage adapter",
                "ext-dba": "DBA, to use the DBA storage adapter",
                "ext-memcache": "Memcache >= 2.0.0 to use the Memcache storage adapter",
                "ext-memcached": "Memcached >= 1.0.0 to use the Memcached storage adapter",
                "ext-mongo": "Mongo, to use MongoDb storage adapter",
                "ext-redis": "Redis, to use Redis storage adapter",
                "ext-wincache": "WinCache, to use the WinCache storage adapter",
                "ext-xcache": "XCache, to use the XCache storage adapter",
                "mongofill/mongofill": "Alternative to ext-mongo - a pure PHP implementation designed as a drop in replacement",
                "zendframework/zend-serializer": "Zend\\Serializer component",
                "zendframework/zend-session": "Zend\\Session component"
            },
            "type": "library",
            "extra": {
                "branch-alias": {
                    "dev-master": "2.7-dev",
                    "dev-develop": "2.8-dev"
                },
                "zf": {
                    "component": "Zend\\Cache",
                    "config-provider": "Zend\\Cache\\ConfigProvider"
                }
            },
            "autoload": {
                "psr-4": {
                    "Zend\\Cache\\": "src/"
                }
            },
            "notification-url": "https://packagist.org/downloads/",
            "license": [
                "BSD-3-Clause"
            ],
            "description": "provides a generic way to cache any data",
            "homepage": "https://github.com/zendframework/zend-cache",
            "keywords": [
                "cache",
                "zf2"
            ],
            "time": "2016-12-16T11:35:47+00:00"
        },
        {
            "name": "zendframework/zend-captcha",
            "version": "2.7.1",
            "source": {
                "type": "git",
                "url": "https://github.com/zendframework/zend-captcha.git",
                "reference": "2d56293a5ae3e45e7c8ee7030aa8b305768d8014"
            },
            "dist": {
                "type": "zip",
                "url": "https://api.github.com/repos/zendframework/zend-captcha/zipball/2d56293a5ae3e45e7c8ee7030aa8b305768d8014",
                "reference": "2d56293a5ae3e45e7c8ee7030aa8b305768d8014",
                "shasum": ""
            },
            "require": {
                "php": "^5.6 || ^7.0",
                "zendframework/zend-math": "^2.6 || ^3.0",
                "zendframework/zend-stdlib": "^2.7 || ^3.0"
            },
            "require-dev": {
                "phpunit/phpunit": "~4.8",
                "zendframework/zend-coding-standard": "~1.0.0",
                "zendframework/zend-session": "^2.6",
                "zendframework/zend-text": "^2.6",
                "zendframework/zend-validator": "^2.6",
                "zendframework/zendservice-recaptcha": "^3.0"
            },
            "suggest": {
                "zendframework/zend-i18n-resources": "Translations of captcha messages",
                "zendframework/zend-session": "Zend\\Session component",
                "zendframework/zend-text": "Zend\\Text component",
                "zendframework/zend-validator": "Zend\\Validator component",
                "zendframework/zendservice-recaptcha": "ZendService\\ReCaptcha component"
            },
            "type": "library",
            "extra": {
                "branch-alias": {
                    "dev-master": "2.7-dev",
                    "dev-develop": "2.8-dev"
                }
            },
            "autoload": {
                "psr-4": {
                    "Zend\\Captcha\\": "src/"
                }
            },
            "notification-url": "https://packagist.org/downloads/",
            "license": [
                "BSD-3-Clause"
            ],
            "homepage": "https://github.com/zendframework/zend-captcha",
            "keywords": [
                "captcha",
                "zf2"
            ],
            "time": "2017-02-23T08:09:44+00:00"
        },
        {
            "name": "zendframework/zend-code",
            "version": "3.1.0",
            "source": {
                "type": "git",
                "url": "https://github.com/zendframework/zend-code.git",
                "reference": "2899c17f83a7207f2d7f53ec2f421204d3beea27"
            },
            "dist": {
                "type": "zip",
                "url": "https://api.github.com/repos/zendframework/zend-code/zipball/2899c17f83a7207f2d7f53ec2f421204d3beea27",
                "reference": "2899c17f83a7207f2d7f53ec2f421204d3beea27",
                "shasum": ""
            },
            "require": {
                "php": "^5.6 || 7.0.0 - 7.0.4 || ^7.0.6",
                "zendframework/zend-eventmanager": "^2.6 || ^3.0"
            },
            "require-dev": {
                "doctrine/annotations": "~1.0",
                "ext-phar": "*",
                "phpunit/phpunit": "^4.8.21",
                "squizlabs/php_codesniffer": "^2.5",
                "zendframework/zend-stdlib": "^2.7 || ^3.0"
            },
            "suggest": {
                "doctrine/annotations": "Doctrine\\Common\\Annotations >=1.0 for annotation features",
                "zendframework/zend-stdlib": "Zend\\Stdlib component"
            },
            "type": "library",
            "extra": {
                "branch-alias": {
                    "dev-master": "3.1-dev",
                    "dev-develop": "3.2-dev"
                }
            },
            "autoload": {
                "psr-4": {
                    "Zend\\Code\\": "src/"
                }
            },
            "notification-url": "https://packagist.org/downloads/",
            "license": [
                "BSD-3-Clause"
            ],
            "description": "provides facilities to generate arbitrary code using an object oriented interface",
            "homepage": "https://github.com/zendframework/zend-code",
            "keywords": [
                "code",
                "zf2"
            ],
            "time": "2016-10-24T13:23:32+00:00"
        },
        {
            "name": "zendframework/zend-config",
            "version": "3.1.0",
            "source": {
                "type": "git",
                "url": "https://github.com/zendframework/zend-config.git",
                "reference": "a12e4a592bf66d9629b84960e268f3752e53abe4"
            },
            "dist": {
                "type": "zip",
                "url": "https://api.github.com/repos/zendframework/zend-config/zipball/a12e4a592bf66d9629b84960e268f3752e53abe4",
                "reference": "a12e4a592bf66d9629b84960e268f3752e53abe4",
                "shasum": ""
            },
            "require": {
                "ext-json": "*",
                "php": "^5.6 || ^7.0",
                "psr/container": "^1.0",
                "zendframework/zend-stdlib": "^2.7.7 || ^3.1"
            },
            "conflict": {
                "container-interop/container-interop": "<1.2.0"
            },
            "require-dev": {
                "malukenho/docheader": "^0.1.5",
                "phpunit/phpunit": "^5.7 || ^6.0",
                "zendframework/zend-coding-standard": "~1.0.0",
                "zendframework/zend-filter": "^2.7.1",
                "zendframework/zend-i18n": "^2.7.3",
                "zendframework/zend-servicemanager": "^2.7.8 || ^3.2.1"
            },
            "suggest": {
                "zendframework/zend-filter": "^2.7.1; install if you want to use the Filter processor",
                "zendframework/zend-i18n": "^2.7.3; install if you want to use the Translator processor",
                "zendframework/zend-servicemanager": "^2.7.8 || ^3.2.1; if you need an extensible plugin manager for use with the Config Factory"
            },
            "type": "library",
            "extra": {
                "branch-alias": {
                    "dev-master": "3.1-dev",
                    "dev-develop": "3.2-dev"
                }
            },
            "autoload": {
                "psr-4": {
                    "Zend\\Config\\": "src/"
                }
            },
            "notification-url": "https://packagist.org/downloads/",
            "license": [
                "BSD-3-Clause"
            ],
            "description": "provides a nested object property based user interface for accessing this configuration data within application code",
            "homepage": "https://github.com/zendframework/zend-config",
            "keywords": [
                "config",
                "zf2"
            ],
            "time": "2017-02-22T14:31:10+00:00"
        },
        {
            "name": "zendframework/zend-config-aggregator",
            "version": "1.1.0",
            "source": {
                "type": "git",
                "url": "https://github.com/zendframework/zend-config-aggregator.git",
                "reference": "46460b25c09fb572f807a00cf9dfe9c466792a76"
            },
            "dist": {
                "type": "zip",
                "url": "https://api.github.com/repos/zendframework/zend-config-aggregator/zipball/46460b25c09fb572f807a00cf9dfe9c466792a76",
                "reference": "46460b25c09fb572f807a00cf9dfe9c466792a76",
                "shasum": ""
            },
            "require": {
                "php": "^5.6 || ^7.0",
                "zendframework/zend-stdlib": "^2.7.7 || ^3.1.0"
            },
            "require-dev": {
                "malukenho/docheader": "^0.1.5",
                "mikey179/vfsstream": "^1.6",
                "phpunit/phpunit": "^5.7.21 || ^6.3",
                "zendframework/zend-coding-standard": "~1.0.0",
                "zendframework/zend-config": "^2.6 || ^3.0",
                "zendframework/zend-servicemanager": "^2.7.7 || ^3.1.1"
            },
            "suggest": {
                "zendframework/zend-config": "Allows loading configuration from XML, INI, YAML, and JSON files"
            },
            "type": "library",
            "extra": {
                "branch-alias": {
                    "dev-master": "1.1.x-dev",
                    "dev-develop": "1.2.x-dev"
                }
            },
            "autoload": {
                "psr-4": {
                    "Zend\\ConfigAggregator\\": "src/"
                }
            },
            "notification-url": "https://packagist.org/downloads/",
            "license": [
                "BSD-3-Clause"
            ],
            "description": "Lightweight library for collecting and merging configuration from different sources",
            "keywords": [
                "ZendFramework",
                "config-aggregator",
                "zf"
            ],
            "time": "2018-02-26T16:46:30+00:00"
        },
        {
            "name": "zendframework/zend-console",
            "version": "2.7.0",
            "source": {
                "type": "git",
                "url": "https://github.com/zendframework/zend-console.git",
                "reference": "e8aa08da83de3d265256c40ba45cd649115f0e18"
            },
            "dist": {
                "type": "zip",
                "url": "https://api.github.com/repos/zendframework/zend-console/zipball/e8aa08da83de3d265256c40ba45cd649115f0e18",
                "reference": "e8aa08da83de3d265256c40ba45cd649115f0e18",
                "shasum": ""
            },
            "require": {
                "php": "^5.6 || ^7.0",
                "zendframework/zend-stdlib": "^2.7.7 || ^3.1"
            },
            "require-dev": {
                "phpunit/phpunit": "^5.7.23 || ^6.4.3",
                "zendframework/zend-coding-standard": "~1.0.0",
                "zendframework/zend-filter": "^2.7.2",
                "zendframework/zend-json": "^2.6 || ^3.0",
                "zendframework/zend-validator": "^2.10.1"
            },
            "suggest": {
                "zendframework/zend-filter": "To support DefaultRouteMatcher usage",
                "zendframework/zend-validator": "To support DefaultRouteMatcher usage"
            },
            "type": "library",
            "extra": {
                "branch-alias": {
                    "dev-master": "2.7.x-dev",
                    "dev-develop": "2.8.x-dev"
                }
            },
            "autoload": {
                "psr-4": {
                    "Zend\\Console\\": "src/"
                }
            },
            "notification-url": "https://packagist.org/downloads/",
            "license": [
                "BSD-3-Clause"
            ],
            "description": "Build console applications using getopt syntax or routing, complete with prompts",
            "keywords": [
                "ZendFramework",
                "console",
                "zf"
            ],
            "time": "2018-01-25T19:08:04+00:00"
        },
        {
            "name": "zendframework/zend-crypt",
            "version": "3.2.1",
            "source": {
                "type": "git",
                "url": "https://github.com/zendframework/zend-crypt.git",
                "reference": "514cef5556bac069e36c2cbded40e529b86bb3f2"
            },
            "dist": {
                "type": "zip",
                "url": "https://api.github.com/repos/zendframework/zend-crypt/zipball/514cef5556bac069e36c2cbded40e529b86bb3f2",
                "reference": "514cef5556bac069e36c2cbded40e529b86bb3f2",
                "shasum": ""
            },
            "require": {
                "container-interop/container-interop": "~1.0",
                "ext-mbstring": "*",
                "php": "^5.6 || ^7.0",
                "zendframework/zend-math": "^3.0",
                "zendframework/zend-stdlib": "^2.7 || ^3.0"
            },
            "require-dev": {
                "phpunit/phpunit": "^5.6.7",
                "squizlabs/php_codesniffer": "^2.3.1"
            },
            "suggest": {
                "ext-openssl": "Required for most features of Zend\\Crypt"
            },
            "type": "library",
            "extra": {
                "branch-alias": {
                    "dev-master": "3.1-dev",
                    "dev-develop": "3.2-dev"
                }
            },
            "autoload": {
                "psr-4": {
                    "Zend\\Crypt\\": "src/"
                }
            },
            "notification-url": "https://packagist.org/downloads/",
            "license": [
                "BSD-3-Clause"
            ],
            "homepage": "https://github.com/zendframework/zend-crypt",
            "keywords": [
                "crypt",
                "zf2"
            ],
            "time": "2017-07-17T15:46:00+00:00"
        },
        {
            "name": "zendframework/zend-db",
            "version": "2.9.2",
            "source": {
                "type": "git",
                "url": "https://github.com/zendframework/zend-db.git",
                "reference": "1651abb1b33fc8fbd2d78ff9e2abb526cc2cf666"
            },
            "dist": {
                "type": "zip",
                "url": "https://api.github.com/repos/zendframework/zend-db/zipball/1651abb1b33fc8fbd2d78ff9e2abb526cc2cf666",
                "reference": "1651abb1b33fc8fbd2d78ff9e2abb526cc2cf666",
                "shasum": ""
            },
            "require": {
                "php": "^5.6 || ^7.0",
                "zendframework/zend-stdlib": "^2.7 || ^3.0"
            },
            "require-dev": {
                "phpunit/phpunit": "^5.7.25 || ^6.4.4",
                "zendframework/zend-coding-standard": "~1.0.0",
                "zendframework/zend-eventmanager": "^2.6.2 || ^3.0",
                "zendframework/zend-hydrator": "^1.1 || ^2.1",
                "zendframework/zend-servicemanager": "^2.7.5 || ^3.0.3"
            },
            "suggest": {
                "zendframework/zend-eventmanager": "Zend\\EventManager component",
                "zendframework/zend-hydrator": "Zend\\Hydrator component for using HydratingResultSets",
                "zendframework/zend-servicemanager": "Zend\\ServiceManager component"
            },
            "type": "library",
            "extra": {
                "branch-alias": {
                    "dev-master": "2.9-dev",
                    "dev-develop": "2.10-dev"
                },
                "zf": {
                    "component": "Zend\\Db",
                    "config-provider": "Zend\\Db\\ConfigProvider"
                }
            },
            "autoload": {
                "psr-4": {
                    "Zend\\Db\\": "src/"
                }
            },
            "notification-url": "https://packagist.org/downloads/",
            "license": [
                "BSD-3-Clause"
            ],
            "description": "Database abstraction layer, SQL abstraction, result set abstraction, and RowDataGateway and TableDataGateway implementations",
            "keywords": [
                "ZendFramework",
                "db",
                "zf"
            ],
            "time": "2017-12-11T14:57:52+00:00"
        },
        {
            "name": "zendframework/zend-dom",
            "version": "2.6.0",
            "source": {
                "type": "git",
                "url": "https://github.com/zendframework/zend-dom.git",
                "reference": "a9e145b2b52fe6de5a7a6b0ddb5c773c2c72d59e"
            },
            "dist": {
                "type": "zip",
                "url": "https://api.github.com/repos/zendframework/zend-dom/zipball/a9e145b2b52fe6de5a7a6b0ddb5c773c2c72d59e",
                "reference": "a9e145b2b52fe6de5a7a6b0ddb5c773c2c72d59e",
                "shasum": ""
            },
            "require": {
                "php": ">=5.5"
            },
            "require-dev": {
                "fabpot/php-cs-fixer": "1.7.*",
                "phpunit/phpunit": "~4.0"
            },
            "type": "library",
            "extra": {
                "branch-alias": {
                    "dev-master": "2.5-dev",
                    "dev-develop": "2.6-dev"
                }
            },
            "autoload": {
                "psr-4": {
                    "Zend\\Dom\\": "src/"
                }
            },
            "notification-url": "https://packagist.org/downloads/",
            "license": [
                "BSD-3-Clause"
            ],
            "description": "provides tools for working with DOM documents and structures",
            "homepage": "https://github.com/zendframework/zend-dom",
            "keywords": [
                "dom",
                "zf2"
            ],
            "time": "2015-10-14T03:37:48+00:00"
        },
        {
            "name": "zendframework/zend-escaper",
            "version": "2.5.2",
            "source": {
                "type": "git",
                "url": "https://github.com/zendframework/zend-escaper.git",
                "reference": "2dcd14b61a72d8b8e27d579c6344e12c26141d4e"
            },
            "dist": {
                "type": "zip",
                "url": "https://api.github.com/repos/zendframework/zend-escaper/zipball/2dcd14b61a72d8b8e27d579c6344e12c26141d4e",
                "reference": "2dcd14b61a72d8b8e27d579c6344e12c26141d4e",
                "shasum": ""
            },
            "require": {
                "php": ">=5.5"
            },
            "require-dev": {
                "fabpot/php-cs-fixer": "1.7.*",
                "phpunit/phpunit": "~4.0"
            },
            "type": "library",
            "extra": {
                "branch-alias": {
                    "dev-master": "2.5-dev",
                    "dev-develop": "2.6-dev"
                }
            },
            "autoload": {
                "psr-4": {
                    "Zend\\Escaper\\": "src/"
                }
            },
            "notification-url": "https://packagist.org/downloads/",
            "license": [
                "BSD-3-Clause"
            ],
            "homepage": "https://github.com/zendframework/zend-escaper",
            "keywords": [
                "escaper",
                "zf2"
            ],
            "time": "2016-06-30T19:48:38+00:00"
        },
        {
            "name": "zendframework/zend-eventmanager",
            "version": "3.2.0",
            "source": {
                "type": "git",
                "url": "https://github.com/zendframework/zend-eventmanager.git",
                "reference": "9d72db10ceb6e42fb92350c0cb54460da61bd79c"
            },
            "dist": {
                "type": "zip",
                "url": "https://api.github.com/repos/zendframework/zend-eventmanager/zipball/9d72db10ceb6e42fb92350c0cb54460da61bd79c",
                "reference": "9d72db10ceb6e42fb92350c0cb54460da61bd79c",
                "shasum": ""
            },
            "require": {
                "php": "^5.6 || ^7.0"
            },
            "require-dev": {
                "athletic/athletic": "^0.1",
                "container-interop/container-interop": "^1.1.0",
                "phpunit/phpunit": "^6.0.7 || ^5.7.14",
                "zendframework/zend-coding-standard": "~1.0.0",
                "zendframework/zend-stdlib": "^2.7.3 || ^3.0"
            },
            "suggest": {
                "container-interop/container-interop": "^1.1.0, to use the lazy listeners feature",
                "zendframework/zend-stdlib": "^2.7.3 || ^3.0, to use the FilterChain feature"
            },
            "type": "library",
            "extra": {
                "branch-alias": {
                    "dev-master": "3.2-dev",
                    "dev-develop": "3.3-dev"
                }
            },
            "autoload": {
                "psr-4": {
                    "Zend\\EventManager\\": "src/"
                }
            },
            "notification-url": "https://packagist.org/downloads/",
            "license": [
                "BSD-3-Clause"
            ],
            "description": "Trigger and listen to events within a PHP application",
            "homepage": "https://github.com/zendframework/zend-eventmanager",
            "keywords": [
                "event",
                "eventmanager",
                "events",
                "zf2"
            ],
            "time": "2017-07-11T19:17:22+00:00"
        },
        {
            "name": "zendframework/zend-feed",
            "version": "2.9.0",
            "source": {
                "type": "git",
                "url": "https://github.com/zendframework/zend-feed.git",
                "reference": "abe88686124d492e0a2a84656f15e5482bfbe030"
            },
            "dist": {
                "type": "zip",
                "url": "https://api.github.com/repos/zendframework/zend-feed/zipball/abe88686124d492e0a2a84656f15e5482bfbe030",
                "reference": "abe88686124d492e0a2a84656f15e5482bfbe030",
                "shasum": ""
            },
            "require": {
                "php": "^5.6 || ^7.0",
                "zendframework/zend-escaper": "^2.5.2",
                "zendframework/zend-stdlib": "^2.7.7 || ^3.1"
            },
            "require-dev": {
                "phpunit/phpunit": "^5.7.23 || ^6.4.3",
                "psr/http-message": "^1.0.1",
                "zendframework/zend-cache": "^2.7.2",
                "zendframework/zend-coding-standard": "~1.0.0",
                "zendframework/zend-db": "^2.8.2",
                "zendframework/zend-http": "^2.7",
                "zendframework/zend-servicemanager": "^2.7.8 || ^3.3",
                "zendframework/zend-validator": "^2.10.1"
            },
            "suggest": {
                "psr/http-message": "PSR-7 ^1.0.1, if you wish to use Zend\\Feed\\Reader\\Http\\Psr7ResponseDecorator",
                "zendframework/zend-cache": "Zend\\Cache component, for optionally caching feeds between requests",
                "zendframework/zend-db": "Zend\\Db component, for use with PubSubHubbub",
                "zendframework/zend-http": "Zend\\Http for PubSubHubbub, and optionally for use with Zend\\Feed\\Reader",
                "zendframework/zend-servicemanager": "Zend\\ServiceManager component, for easily extending ExtensionManager implementations",
                "zendframework/zend-validator": "Zend\\Validator component, for validating email addresses used in Atom feeds and entries when using the Writer subcomponent"
            },
            "type": "library",
            "extra": {
                "branch-alias": {
                    "dev-master": "2.9-dev",
                    "dev-develop": "2.10-dev"
                }
            },
            "autoload": {
                "psr-4": {
                    "Zend\\Feed\\": "src/"
                }
            },
            "notification-url": "https://packagist.org/downloads/",
            "license": [
                "BSD-3-Clause"
            ],
            "description": "provides functionality for consuming RSS and Atom feeds",
            "keywords": [
                "ZendFramework",
                "feed",
                "zf"
            ],
            "time": "2017-12-04T17:59:38+00:00"
        },
        {
            "name": "zendframework/zend-filter",
            "version": "2.7.2",
            "source": {
                "type": "git",
                "url": "https://github.com/zendframework/zend-filter.git",
                "reference": "b8d0ff872f126631bf63a932e33aa2d22d467175"
            },
            "dist": {
                "type": "zip",
                "url": "https://api.github.com/repos/zendframework/zend-filter/zipball/b8d0ff872f126631bf63a932e33aa2d22d467175",
                "reference": "b8d0ff872f126631bf63a932e33aa2d22d467175",
                "shasum": ""
            },
            "require": {
                "php": "^5.5 || ^7.0",
                "zendframework/zend-stdlib": "^2.7 || ^3.0"
            },
            "require-dev": {
                "pear/archive_tar": "^1.4",
                "phpunit/phpunit": "^6.0.10 || ^5.7.17",
                "zendframework/zend-coding-standard": "~1.0.0",
                "zendframework/zend-crypt": "^2.6 || ^3.0",
                "zendframework/zend-servicemanager": "^2.7.5 || ^3.0.3",
                "zendframework/zend-uri": "^2.5"
            },
            "suggest": {
                "zendframework/zend-crypt": "Zend\\Crypt component, for encryption filters",
                "zendframework/zend-i18n": "Zend\\I18n component for filters depending on i18n functionality",
                "zendframework/zend-servicemanager": "Zend\\ServiceManager component, for using the filter chain functionality",
                "zendframework/zend-uri": "Zend\\Uri component, for the UriNormalize filter"
            },
            "type": "library",
            "extra": {
                "branch-alias": {
                    "dev-master": "2.7-dev",
                    "dev-develop": "2.8-dev"
                },
                "zf": {
                    "component": "Zend\\Filter",
                    "config-provider": "Zend\\Filter\\ConfigProvider"
                }
            },
            "autoload": {
                "psr-4": {
                    "Zend\\Filter\\": "src/"
                }
            },
            "notification-url": "https://packagist.org/downloads/",
            "license": [
                "BSD-3-Clause"
            ],
            "description": "provides a set of commonly needed data filters",
            "homepage": "https://github.com/zendframework/zend-filter",
            "keywords": [
                "filter",
                "zf2"
            ],
            "time": "2017-05-17T20:56:17+00:00"
        },
        {
            "name": "zendframework/zend-http",
            "version": "2.7.0",
            "source": {
                "type": "git",
                "url": "https://github.com/zendframework/zend-http.git",
                "reference": "78aa510c0ea64bfb2aa234f50c4f232c9531acfa"
            },
            "dist": {
                "type": "zip",
                "url": "https://api.github.com/repos/zendframework/zend-http/zipball/78aa510c0ea64bfb2aa234f50c4f232c9531acfa",
                "reference": "78aa510c0ea64bfb2aa234f50c4f232c9531acfa",
                "shasum": ""
            },
            "require": {
                "php": "^5.6 || ^7.0",
                "zendframework/zend-loader": "^2.5.1",
                "zendframework/zend-stdlib": "^3.1 || ^2.7.7",
                "zendframework/zend-uri": "^2.5.2",
                "zendframework/zend-validator": "^2.10.1"
            },
            "require-dev": {
                "phpunit/phpunit": "^6.4.1 || ^5.7.15",
                "zendframework/zend-coding-standard": "~1.0.0",
                "zendframework/zend-config": "^3.1 || ^2.6"
            },
            "type": "library",
            "extra": {
                "branch-alias": {
                    "dev-master": "2.7-dev",
                    "dev-develop": "2.8-dev"
                }
            },
            "autoload": {
                "psr-4": {
                    "Zend\\Http\\": "src/"
                }
            },
            "notification-url": "https://packagist.org/downloads/",
            "license": [
                "BSD-3-Clause"
            ],
            "description": "provides an easy interface for performing Hyper-Text Transfer Protocol (HTTP) requests",
            "homepage": "https://github.com/zendframework/zend-http",
            "keywords": [
                "ZendFramework",
                "http",
                "http client",
                "zend",
                "zf"
            ],
            "time": "2017-10-13T12:06:24+00:00"
        },
        {
            "name": "zendframework/zend-i18n",
            "version": "2.7.4",
            "source": {
                "type": "git",
                "url": "https://github.com/zendframework/zend-i18n.git",
                "reference": "d3431e29cc00c2a1c6704e601d4371dbf24f6a31"
            },
            "dist": {
                "type": "zip",
                "url": "https://api.github.com/repos/zendframework/zend-i18n/zipball/d3431e29cc00c2a1c6704e601d4371dbf24f6a31",
                "reference": "d3431e29cc00c2a1c6704e601d4371dbf24f6a31",
                "shasum": ""
            },
            "require": {
                "php": "^7.0 || ^5.6",
                "zendframework/zend-stdlib": "^2.7 || ^3.0"
            },
            "require-dev": {
                "phpunit/phpunit": "^6.0.8 || ^5.7.15",
                "zendframework/zend-cache": "^2.6.1",
                "zendframework/zend-coding-standard": "~1.0.0",
                "zendframework/zend-config": "^2.6",
                "zendframework/zend-eventmanager": "^2.6.2 || ^3.0",
                "zendframework/zend-filter": "^2.6.1",
                "zendframework/zend-servicemanager": "^2.7.5 || ^3.0.3",
                "zendframework/zend-validator": "^2.6",
                "zendframework/zend-view": "^2.6.3"
            },
            "suggest": {
                "ext-intl": "Required for most features of Zend\\I18n; included in default builds of PHP",
                "zendframework/zend-cache": "Zend\\Cache component",
                "zendframework/zend-config": "Zend\\Config component",
                "zendframework/zend-eventmanager": "You should install this package to use the events in the translator",
                "zendframework/zend-filter": "You should install this package to use the provided filters",
                "zendframework/zend-i18n-resources": "Translation resources",
                "zendframework/zend-servicemanager": "Zend\\ServiceManager component",
                "zendframework/zend-validator": "You should install this package to use the provided validators",
                "zendframework/zend-view": "You should install this package to use the provided view helpers"
            },
            "type": "library",
            "extra": {
                "branch-alias": {
                    "dev-master": "2.7-dev",
                    "dev-develop": "2.8-dev"
                },
                "zf": {
                    "component": "Zend\\I18n",
                    "config-provider": "Zend\\I18n\\ConfigProvider"
                }
            },
            "autoload": {
                "psr-4": {
                    "Zend\\I18n\\": "src/"
                }
            },
            "notification-url": "https://packagist.org/downloads/",
            "license": [
                "BSD-3-Clause"
            ],
            "homepage": "https://github.com/zendframework/zend-i18n",
            "keywords": [
                "i18n",
                "zf2"
            ],
            "time": "2017-05-17T17:00:12+00:00"
        },
        {
            "name": "zendframework/zend-json",
            "version": "3.1.0",
            "source": {
                "type": "git",
                "url": "https://github.com/zendframework/zend-json.git",
                "reference": "4dd940e8e6f32f1d36ea6b0677ea57c540c7c19c"
            },
            "dist": {
                "type": "zip",
                "url": "https://api.github.com/repos/zendframework/zend-json/zipball/4dd940e8e6f32f1d36ea6b0677ea57c540c7c19c",
                "reference": "4dd940e8e6f32f1d36ea6b0677ea57c540c7c19c",
                "shasum": ""
            },
            "require": {
                "php": "^5.6 || ^7.0"
            },
            "require-dev": {
                "phpunit/phpunit": "^5.7.23 || ^6.4.3",
                "zendframework/zend-coding-standard": "~1.0.0",
                "zendframework/zend-stdlib": "^2.7.7 || ^3.1"
            },
            "suggest": {
                "zendframework/zend-json-server": "For implementing JSON-RPC servers",
                "zendframework/zend-xml2json": "For converting XML documents to JSON"
            },
            "type": "library",
            "extra": {
                "branch-alias": {
                    "dev-master": "3.1.x-dev",
                    "dev-develop": "3.2.x-dev"
                }
            },
            "autoload": {
                "psr-4": {
                    "Zend\\Json\\": "src/"
                }
            },
            "notification-url": "https://packagist.org/downloads/",
            "license": [
                "BSD-3-Clause"
            ],
            "description": "provides convenience methods for serializing native PHP to JSON and decoding JSON to native PHP",
            "keywords": [
                "ZendFramework",
                "json",
                "zf"
            ],
            "time": "2018-01-04T17:51:34+00:00"
        },
        {
            "name": "zendframework/zend-loader",
            "version": "2.5.1",
            "source": {
                "type": "git",
                "url": "https://github.com/zendframework/zend-loader.git",
                "reference": "c5fd2f071bde071f4363def7dea8dec7393e135c"
            },
            "dist": {
                "type": "zip",
                "url": "https://api.github.com/repos/zendframework/zend-loader/zipball/c5fd2f071bde071f4363def7dea8dec7393e135c",
                "reference": "c5fd2f071bde071f4363def7dea8dec7393e135c",
                "shasum": ""
            },
            "require": {
                "php": ">=5.3.23"
            },
            "require-dev": {
                "fabpot/php-cs-fixer": "1.7.*",
                "phpunit/phpunit": "~4.0"
            },
            "type": "library",
            "extra": {
                "branch-alias": {
                    "dev-master": "2.5-dev",
                    "dev-develop": "2.6-dev"
                }
            },
            "autoload": {
                "psr-4": {
                    "Zend\\Loader\\": "src/"
                }
            },
            "notification-url": "https://packagist.org/downloads/",
            "license": [
                "BSD-3-Clause"
            ],
            "homepage": "https://github.com/zendframework/zend-loader",
            "keywords": [
                "loader",
                "zf2"
            ],
            "time": "2015-06-03T14:05:47+00:00"
        },
        {
            "name": "zendframework/zend-log",
            "version": "2.9.2",
            "source": {
                "type": "git",
                "url": "https://github.com/zendframework/zend-log.git",
                "reference": "bf7489578d092d6ff7508117d1d920a4764fbd6a"
            },
            "dist": {
                "type": "zip",
                "url": "https://api.github.com/repos/zendframework/zend-log/zipball/bf7489578d092d6ff7508117d1d920a4764fbd6a",
                "reference": "bf7489578d092d6ff7508117d1d920a4764fbd6a",
                "shasum": ""
            },
            "require": {
                "php": "^5.6 || ^7.0",
                "psr/log": "^1.0",
                "zendframework/zend-servicemanager": "^2.7.5 || ^3.0.3",
                "zendframework/zend-stdlib": "^2.7 || ^3.0"
            },
            "provide": {
                "psr/log-implementation": "1.0.0"
            },
            "require-dev": {
                "mikey179/vfsstream": "^1.6",
                "phpunit/phpunit": "^5.7.15 || ^6.0.8",
                "zendframework/zend-coding-standard": "~1.0.0",
                "zendframework/zend-db": "^2.6",
                "zendframework/zend-escaper": "^2.5",
                "zendframework/zend-filter": "^2.5",
                "zendframework/zend-mail": "^2.6.1",
                "zendframework/zend-validator": "^2.6"
            },
            "suggest": {
                "ext-mongo": "mongo extension to use Mongo writer",
                "ext-mongodb": "mongodb extension to use MongoDB writer",
                "zendframework/zend-console": "Zend\\Console component to use the RequestID log processor",
                "zendframework/zend-db": "Zend\\Db component to use the database log writer",
                "zendframework/zend-escaper": "Zend\\Escaper component, for use in the XML log formatter",
                "zendframework/zend-mail": "Zend\\Mail component to use the email log writer",
                "zendframework/zend-validator": "Zend\\Validator component to block invalid log messages"
            },
            "type": "library",
            "extra": {
                "branch-alias": {
                    "dev-master": "2.9-dev",
                    "dev-develop": "2.10-dev"
                },
                "zf": {
                    "component": "Zend\\Log",
                    "config-provider": "Zend\\Log\\ConfigProvider"
                }
            },
            "autoload": {
                "psr-4": {
                    "Zend\\Log\\": "src/"
                }
            },
            "notification-url": "https://packagist.org/downloads/",
            "license": [
                "BSD-3-Clause"
            ],
            "description": "component for general purpose logging",
            "homepage": "https://github.com/zendframework/zend-log",
            "keywords": [
                "log",
                "logging",
                "zf2"
            ],
            "time": "2017-05-17T16:03:26+00:00"
        },
        {
            "name": "zendframework/zend-mail",
            "version": "2.8.0",
            "source": {
                "type": "git",
                "url": "https://github.com/zendframework/zend-mail.git",
                "reference": "248230940ab1453b2a532a8fde76c5a6470d7aad"
            },
            "dist": {
                "type": "zip",
                "url": "https://api.github.com/repos/zendframework/zend-mail/zipball/248230940ab1453b2a532a8fde76c5a6470d7aad",
                "reference": "248230940ab1453b2a532a8fde76c5a6470d7aad",
                "shasum": ""
            },
            "require": {
                "ext-iconv": "*",
                "php": "^7.0 || ^5.6",
                "zendframework/zend-loader": "^2.5",
                "zendframework/zend-mime": "^2.5",
                "zendframework/zend-stdlib": "^2.7 || ^3.0",
                "zendframework/zend-validator": "^2.6"
            },
            "require-dev": {
                "phpunit/phpunit": "^6.0.8 || ^5.7.15",
                "zendframework/zend-coding-standard": "~1.0.0",
                "zendframework/zend-config": "^2.6",
                "zendframework/zend-crypt": "^2.6",
                "zendframework/zend-servicemanager": "^2.7.5 || ^3.0.3"
            },
            "suggest": {
                "ext-intl": "Handle IDN in AddressList hostnames",
                "zendframework/zend-crypt": "Crammd5 support in SMTP Auth",
                "zendframework/zend-servicemanager": "^2.7.5 || ^3.0.3 when using SMTP to deliver messages"
            },
            "type": "library",
            "extra": {
                "branch-alias": {
                    "dev-master": "2.8-dev",
                    "dev-develop": "2.9-dev"
                },
                "zf": {
                    "component": "Zend\\Mail",
                    "config-provider": "Zend\\Mail\\ConfigProvider"
                }
            },
            "autoload": {
                "psr-4": {
                    "Zend\\Mail\\": "src/"
                }
            },
            "notification-url": "https://packagist.org/downloads/",
            "license": [
                "BSD-3-Clause"
            ],
            "description": "provides generalized functionality to compose and send both text and MIME-compliant multipart e-mail messages",
            "homepage": "https://github.com/zendframework/zend-mail",
            "keywords": [
                "mail",
                "zf2"
            ],
            "time": "2017-06-08T20:03:58+00:00"
        },
        {
            "name": "zendframework/zend-math",
            "version": "3.0.0",
            "source": {
                "type": "git",
                "url": "https://github.com/zendframework/zend-math.git",
                "reference": "fda3b4e6c3bb15c35adc6db38b2eacabaa243e65"
            },
            "dist": {
                "type": "zip",
                "url": "https://api.github.com/repos/zendframework/zend-math/zipball/fda3b4e6c3bb15c35adc6db38b2eacabaa243e65",
                "reference": "fda3b4e6c3bb15c35adc6db38b2eacabaa243e65",
                "shasum": ""
            },
            "require": {
                "ext-mbstring": "*",
                "paragonie/random_compat": "^2.0.2",
                "php": "^5.5 || ^7.0"
            },
            "require-dev": {
                "fabpot/php-cs-fixer": "1.7.*",
                "phpunit/phpunit": "~4.0"
            },
            "suggest": {
                "ext-bcmath": "If using the bcmath functionality",
                "ext-gmp": "If using the gmp functionality"
            },
            "type": "library",
            "extra": {
                "branch-alias": {
                    "dev-master": "3.0-dev",
                    "dev-develop": "3.1-dev"
                }
            },
            "autoload": {
                "psr-4": {
                    "Zend\\Math\\": "src/"
                }
            },
            "notification-url": "https://packagist.org/downloads/",
            "license": [
                "BSD-3-Clause"
            ],
            "homepage": "https://github.com/zendframework/zend-math",
            "keywords": [
                "math",
                "zf2"
            ],
            "time": "2016-04-28T17:37:42+00:00"
        },
        {
            "name": "zendframework/zend-mime",
            "version": "2.7.0",
            "source": {
                "type": "git",
                "url": "https://github.com/zendframework/zend-mime.git",
                "reference": "5db38e92f8a6c7c5e25c8afce6e2d0bd49340c5f"
            },
            "dist": {
                "type": "zip",
                "url": "https://api.github.com/repos/zendframework/zend-mime/zipball/5db38e92f8a6c7c5e25c8afce6e2d0bd49340c5f",
                "reference": "5db38e92f8a6c7c5e25c8afce6e2d0bd49340c5f",
                "shasum": ""
            },
            "require": {
                "php": "^5.6 || ^7.0",
                "zendframework/zend-stdlib": "^2.7 || ^3.0"
            },
            "require-dev": {
                "phpunit/phpunit": "^5.7.21 || ^6.3",
                "zendframework/zend-coding-standard": "~1.0.0",
                "zendframework/zend-mail": "^2.6"
            },
            "suggest": {
                "zendframework/zend-mail": "Zend\\Mail component"
            },
            "type": "library",
            "extra": {
                "branch-alias": {
                    "dev-master": "2.7-dev",
                    "dev-develop": "2.8-dev"
                }
            },
            "autoload": {
                "psr-4": {
                    "Zend\\Mime\\": "src/"
                }
            },
            "notification-url": "https://packagist.org/downloads/",
            "license": [
                "BSD-3-Clause"
            ],
            "description": "Create and parse MIME messages and parts",
            "homepage": "https://github.com/zendframework/zend-mime",
            "keywords": [
                "ZendFramework",
                "mime",
                "zf"
            ],
            "time": "2017-11-28T15:02:22+00:00"
        },
        {
            "name": "zendframework/zend-modulemanager",
            "version": "2.8.2",
            "source": {
                "type": "git",
                "url": "https://github.com/zendframework/zend-modulemanager.git",
                "reference": "394df6e12248ac430a312d4693f793ee7120baa6"
            },
            "dist": {
                "type": "zip",
                "url": "https://api.github.com/repos/zendframework/zend-modulemanager/zipball/394df6e12248ac430a312d4693f793ee7120baa6",
                "reference": "394df6e12248ac430a312d4693f793ee7120baa6",
                "shasum": ""
            },
            "require": {
                "php": "^5.6 || ^7.0",
                "zendframework/zend-config": "^3.1 || ^2.6",
                "zendframework/zend-eventmanager": "^3.2 || ^2.6.3",
                "zendframework/zend-stdlib": "^3.1 || ^2.7"
            },
            "require-dev": {
                "phpunit/phpunit": "^6.0.8 || ^5.7.15",
                "zendframework/zend-coding-standard": "~1.0.0",
                "zendframework/zend-console": "^2.6",
                "zendframework/zend-di": "^2.6",
                "zendframework/zend-loader": "^2.5",
                "zendframework/zend-mvc": "^3.0 || ^2.7",
                "zendframework/zend-servicemanager": "^3.0.3 || ^2.7.5"
            },
            "suggest": {
                "zendframework/zend-console": "Zend\\Console component",
                "zendframework/zend-loader": "Zend\\Loader component if you are not using Composer autoloading for your modules",
                "zendframework/zend-mvc": "Zend\\Mvc component",
                "zendframework/zend-servicemanager": "Zend\\ServiceManager component"
            },
            "type": "library",
            "extra": {
                "branch-alias": {
                    "dev-master": "2.7-dev",
                    "dev-develop": "2.8-dev"
                }
            },
            "autoload": {
                "psr-4": {
                    "Zend\\ModuleManager\\": "src/"
                }
            },
            "notification-url": "https://packagist.org/downloads/",
            "license": [
                "BSD-3-Clause"
            ],
            "description": "Modular application system for zend-mvc applications",
            "homepage": "https://github.com/zendframework/zend-modulemanager",
            "keywords": [
                "ZendFramework",
                "modulemanager",
                "zf"
            ],
            "time": "2017-12-02T06:11:18+00:00"
        },
        {
            "name": "zendframework/zend-mvc",
            "version": "3.1.1",
            "source": {
                "type": "git",
                "url": "https://github.com/zendframework/zend-mvc.git",
                "reference": "236e7e1e3757e988fa06530c0a3f96a148858ae8"
            },
            "dist": {
                "type": "zip",
                "url": "https://api.github.com/repos/zendframework/zend-mvc/zipball/236e7e1e3757e988fa06530c0a3f96a148858ae8",
                "reference": "236e7e1e3757e988fa06530c0a3f96a148858ae8",
                "shasum": ""
            },
            "require": {
                "container-interop/container-interop": "^1.2",
                "php": "^5.6 || ^7.0",
                "zendframework/zend-eventmanager": "^3.2",
                "zendframework/zend-http": "^2.7",
                "zendframework/zend-modulemanager": "^2.8",
                "zendframework/zend-router": "^3.0.2",
                "zendframework/zend-servicemanager": "^3.3",
                "zendframework/zend-stdlib": "^3.1",
                "zendframework/zend-view": "^2.9"
            },
            "require-dev": {
                "http-interop/http-middleware": "^0.4.1",
                "phpunit/phpunit": "^6.4.4 || ^5.7.14",
                "zendframework/zend-coding-standard": "~1.0.0",
                "zendframework/zend-json": "^2.6.1 || ^3.0",
                "zendframework/zend-psr7bridge": "^1.0",
                "zendframework/zend-stratigility": "^2.0.1"
            },
            "suggest": {
                "http-interop/http-middleware": "^0.4.1 to be used together with zend-stratigility",
                "zendframework/zend-json": "(^2.6.1 || ^3.0) To auto-deserialize JSON body content in AbstractRestfulController extensions, when json_decode is unavailable",
                "zendframework/zend-log": "^2.9.1  To provide log functionality via LogFilterManager, LogFormatterManager, and LogProcessorManager",
                "zendframework/zend-mvc-console": "zend-mvc-console provides the ability to expose zend-mvc as a console application",
                "zendframework/zend-mvc-i18n": "zend-mvc-i18n provides integration with zend-i18n, including a translation bridge and translatable route segments",
                "zendframework/zend-mvc-plugin-fileprg": "To provide Post/Redirect/Get functionality around forms that container file uploads",
                "zendframework/zend-mvc-plugin-flashmessenger": "To provide flash messaging capabilities between requests",
                "zendframework/zend-mvc-plugin-identity": "To access the authenticated identity (per zend-authentication) in controllers",
                "zendframework/zend-mvc-plugin-prg": "To provide Post/Redirect/Get functionality within controllers",
                "zendframework/zend-paginator": "^2.7 To provide pagination functionality via PaginatorPluginManager",
                "zendframework/zend-psr7bridge": "(^0.2) To consume PSR-7 middleware within the MVC workflow",
                "zendframework/zend-servicemanager-di": "zend-servicemanager-di provides utilities for integrating zend-di and zend-servicemanager in your zend-mvc application",
                "zendframework/zend-stratigility": "zend-stratigility is required to use middleware pipes in the MiddlewareListener"
            },
            "type": "library",
            "extra": {
                "branch-alias": {
                    "dev-master": "3.1-dev",
                    "dev-develop": "3.2-dev"
                }
            },
            "autoload": {
                "psr-4": {
                    "Zend\\Mvc\\": "src/"
                }
            },
            "notification-url": "https://packagist.org/downloads/",
            "license": [
                "BSD-3-Clause"
            ],
            "description": "Zend Framework's event-driven MVC layer, including MVC Applications, Controllers, and Plugins",
            "keywords": [
                "ZendFramework",
                "mvc",
                "zf"
            ],
            "time": "2017-11-24T06:32:07+00:00"
        },
        {
            "name": "zendframework/zend-mvc-console",
            "version": "1.1.11",
            "source": {
                "type": "git",
                "url": "https://github.com/zendframework/zend-mvc-console.git",
                "reference": "a9b5559f129c2e6cc3f3f32e54c2daa02b336301"
            },
            "dist": {
                "type": "zip",
                "url": "https://api.github.com/repos/zendframework/zend-mvc-console/zipball/a9b5559f129c2e6cc3f3f32e54c2daa02b336301",
                "reference": "a9b5559f129c2e6cc3f3f32e54c2daa02b336301",
                "shasum": ""
            },
            "require": {
                "container-interop/container-interop": "^1.1",
                "php": "^5.6 || ^7.0",
                "zendframework/zend-console": "^2.6",
                "zendframework/zend-eventmanager": "^2.6.2 || ^3.0",
                "zendframework/zend-modulemanager": "^2.7.1",
                "zendframework/zend-mvc": "^3.0.3",
                "zendframework/zend-router": "^3.0",
                "zendframework/zend-servicemanager": "^2.7.5 || ^3.0.3",
                "zendframework/zend-stdlib": "^2.7.5 || ^3.0",
                "zendframework/zend-text": "^2.6",
                "zendframework/zend-view": "^2.6.3"
            },
            "conflict": {
                "zendframework/zend-mvc": "<3.0.0"
            },
            "require-dev": {
                "phpunit/phpunit": "^4.5",
                "squizlabs/php_codesniffer": "^2.3.1",
                "zendframework/zend-filter": "^2.6.1",
                "zendframework/zend-form": "^2.7"
            },
            "suggest": {
                "zendframework/zend-filter": "^2.6.1, to filter rendered results"
            },
            "type": "library",
            "extra": {
                "branch-alias": {
                    "dev-master": "1.1-dev",
                    "dev-develop": "1.2-dev"
                },
                "zf": {
                    "component": "Zend\\Mvc\\Console"
                }
            },
            "autoload": {
                "psr-4": {
                    "Zend\\Mvc\\Console\\": "src/"
                }
            },
            "notification-url": "https://packagist.org/downloads/",
            "license": [
                "BSD-3-Clause"
            ],
            "homepage": "https://github.com/zendframework/zend-mvc-console",
            "keywords": [
                "console",
                "mvc",
                "zf2"
            ],
            "time": "2016-08-29T19:09:11+00:00"
        },
        {
            "name": "zendframework/zend-mvc-i18n",
            "version": "1.0.0",
            "source": {
                "type": "git",
                "url": "https://github.com/zendframework/zend-mvc-i18n.git",
                "reference": "5a7068160d3884263932c919c2250cb4a4a66501"
            },
            "dist": {
                "type": "zip",
                "url": "https://api.github.com/repos/zendframework/zend-mvc-i18n/zipball/5a7068160d3884263932c919c2250cb4a4a66501",
                "reference": "5a7068160d3884263932c919c2250cb4a4a66501",
                "shasum": ""
            },
            "require": {
                "container-interop/container-interop": "^1.1",
                "php": "^5.6 || ^7.0",
                "zendframework/zend-i18n": "^2.7",
                "zendframework/zend-router": "^3.0",
                "zendframework/zend-servicemanager": "^2.7.5 || ^3.0.3",
                "zendframework/zend-stdlib": "^2.7.6 || ^3.0",
                "zendframework/zend-validator": "^2.6"
            },
            "conflict": {
                "zendframework/zend-mvc": "<3.0.0"
            },
            "require-dev": {
                "phpunit/phpunit": "^4.5",
                "squizlabs/php_codesniffer": "^2.3.1",
                "zendframework/zend-cache": "^2.6.1"
            },
            "suggest": {
                "zendframework/zend-cache": "To enable caching of translation strings"
            },
            "type": "library",
            "extra": {
                "branch-alias": {
                    "dev-master": "1.0-dev"
                },
                "zf": {
                    "component": "Zend\\Mvc\\I18n",
                    "config-provider": "Zend\\Mvc\\I18n\\ConfigProvider"
                }
            },
            "autoload": {
                "psr-4": {
                    "Zend\\Mvc\\I18n\\": "src/"
                }
            },
            "notification-url": "https://packagist.org/downloads/",
            "license": [
                "BSD-3-Clause"
            ],
            "homepage": "https://github.com/zendframework/zend-mvc-i18n",
            "keywords": [
                "i18n",
                "mvc",
                "zf2"
            ],
            "time": "2016-05-31T21:27:06+00:00"
        },
        {
            "name": "zendframework/zend-mvc-plugin-flashmessenger",
            "version": "1.0.0",
            "source": {
                "type": "git",
                "url": "https://github.com/zendframework/zend-mvc-plugin-flashmessenger.git",
                "reference": "712bffa12c955a06d1e4303ab90026486b5b8586"
            },
            "dist": {
                "type": "zip",
                "url": "https://api.github.com/repos/zendframework/zend-mvc-plugin-flashmessenger/zipball/712bffa12c955a06d1e4303ab90026486b5b8586",
                "reference": "712bffa12c955a06d1e4303ab90026486b5b8586",
                "shasum": ""
            },
            "require": {
                "php": "^5.6 || ^7.0",
                "zendframework/zend-mvc": "^3.0",
                "zendframework/zend-session": "^2.6.2",
                "zendframework/zend-stdlib": "^2.7 || ^3.0"
            },
            "conflict": {
                "zendframework/zend-mvc": "<3.0.0"
            },
            "require-dev": {
                "phpunit/phpunit": "^4.5",
                "squizlabs/php_codesniffer": "^2.3.1"
            },
            "type": "library",
            "extra": {
                "branch-alias": {
                    "dev-master": "1.0-dev"
                },
                "zf": {
                    "component": "Zend\\Mvc\\Plugin\\FlashMessenger"
                }
            },
            "autoload": {
                "psr-4": {
                    "Zend\\Mvc\\Plugin\\FlashMessenger\\": "src/"
                }
            },
            "notification-url": "https://packagist.org/downloads/",
            "license": [
                "BSD-3-Clause"
            ],
            "homepage": "https://github.com/zendframework/zend-mvc-plugin-flashmessenger",
            "keywords": [
                "mvc",
                "zf2"
            ],
            "time": "2016-05-31T21:13:07+00:00"
        },
        {
            "name": "zendframework/zend-paginator",
            "version": "2.8.1",
            "source": {
                "type": "git",
                "url": "https://github.com/zendframework/zend-paginator.git",
                "reference": "fd58828c8280a90f133b9e0af2fe1a7885d47206"
            },
            "dist": {
                "type": "zip",
                "url": "https://api.github.com/repos/zendframework/zend-paginator/zipball/fd58828c8280a90f133b9e0af2fe1a7885d47206",
                "reference": "fd58828c8280a90f133b9e0af2fe1a7885d47206",
                "shasum": ""
            },
            "require": {
                "php": "^7.0 || ^5.6",
                "zendframework/zend-stdlib": "^2.7 || ^3.0"
            },
            "require-dev": {
                "phpunit/phpunit": "^6.2.1 || ^5.7.15",
                "zendframework/zend-cache": "^2.6.1",
                "zendframework/zend-coding-standard": "~1.0.0",
                "zendframework/zend-config": "^2.6.0",
                "zendframework/zend-db": "^2.9.2",
                "zendframework/zend-filter": "^2.6.1",
                "zendframework/zend-json": "^2.6.1",
                "zendframework/zend-servicemanager": "^2.7.5 || ^3.0.3",
                "zendframework/zend-view": "^2.6.3"
            },
            "suggest": {
                "zendframework/zend-cache": "Zend\\Cache component to support cache features",
                "zendframework/zend-db": "Zend\\Db component",
                "zendframework/zend-filter": "Zend\\Filter component",
                "zendframework/zend-json": "Zend\\Json component",
                "zendframework/zend-servicemanager": "Zend\\ServiceManager component",
                "zendframework/zend-view": "Zend\\View component"
            },
            "type": "library",
            "extra": {
                "branch-alias": {
                    "dev-master": "2.8-dev",
                    "dev-develop": "2.9-dev"
                },
                "zf": {
                    "component": "Zend\\Paginator",
                    "config-provider": "Zend\\Paginator\\ConfigProvider"
                }
            },
            "autoload": {
                "psr-4": {
                    "Zend\\Paginator\\": "src/"
                }
            },
            "notification-url": "https://packagist.org/downloads/",
            "license": [
                "BSD-3-Clause"
            ],
            "description": "zend-paginator is a flexible component for paginating collections of data and presenting that data to users.",
            "homepage": "https://github.com/zendframework/zend-paginator",
            "keywords": [
                "paginator",
                "zf2"
            ],
            "time": "2018-01-30T15:52:44+00:00"
        },
        {
            "name": "zendframework/zend-router",
            "version": "3.0.2",
            "source": {
                "type": "git",
                "url": "https://github.com/zendframework/zend-router.git",
                "reference": "03763610632a9022aff22a0e8f340852e68392a1"
            },
            "dist": {
                "type": "zip",
                "url": "https://api.github.com/repos/zendframework/zend-router/zipball/03763610632a9022aff22a0e8f340852e68392a1",
                "reference": "03763610632a9022aff22a0e8f340852e68392a1",
                "shasum": ""
            },
            "require": {
                "container-interop/container-interop": "^1.1",
                "php": "^5.5 || ^7.0",
                "zendframework/zend-http": "^2.5",
                "zendframework/zend-servicemanager": "^2.7.5 || ^3.0.3",
                "zendframework/zend-stdlib": "^2.7.5 || ^3.0"
            },
            "conflict": {
                "zendframework/zend-mvc": "<3.0.0"
            },
            "require-dev": {
                "phpunit/phpunit": "^4.5",
                "sebastian/version": "^1.0.4",
                "squizlabs/php_codesniffer": "^2.3",
                "zendframework/zend-i18n": "^2.6"
            },
            "suggest": {
                "zendframework/zend-i18n": "^2.6, if defining translatable HTTP path segments"
            },
            "type": "library",
            "extra": {
                "branch-alias": {
                    "dev-master": "3.0-dev",
                    "dev-develop": "3.1-dev"
                },
                "zf": {
                    "component": "Zend\\Router",
                    "config-provider": "Zend\\Router\\ConfigProvider"
                }
            },
            "autoload": {
                "psr-4": {
                    "Zend\\Router\\": "src/"
                }
            },
            "notification-url": "https://packagist.org/downloads/",
            "license": [
                "BSD-3-Clause"
            ],
            "homepage": "https://github.com/zendframework/zend-router",
            "keywords": [
                "mvc",
                "routing",
                "zf2"
            ],
            "time": "2016-05-31T20:47:48+00:00"
        },
        {
            "name": "zendframework/zend-serializer",
            "version": "2.8.1",
            "source": {
                "type": "git",
                "url": "https://github.com/zendframework/zend-serializer.git",
                "reference": "7ac42b9a47e9cb23895173a3096bc3b3fb7ac580"
            },
            "dist": {
                "type": "zip",
                "url": "https://api.github.com/repos/zendframework/zend-serializer/zipball/7ac42b9a47e9cb23895173a3096bc3b3fb7ac580",
                "reference": "7ac42b9a47e9cb23895173a3096bc3b3fb7ac580",
                "shasum": ""
            },
            "require": {
                "php": "^5.6 || ^7.0",
                "zendframework/zend-json": "^2.5 || ^3.0",
                "zendframework/zend-stdlib": "^2.7 || ^3.0"
            },
            "require-dev": {
                "doctrine/instantiator": "1.0.*",
                "phpunit/phpunit": "^5.5",
                "zendframework/zend-coding-standard": "~1.0.0",
                "zendframework/zend-math": "^2.6",
                "zendframework/zend-servicemanager": "^2.7.5 || ^3.0.3"
            },
            "suggest": {
                "zendframework/zend-math": "(^2.6 || ^3.0) To support Python Pickle serialization",
                "zendframework/zend-servicemanager": "(^2.7.5 || ^3.0.3) To support plugin manager support"
            },
            "type": "library",
            "extra": {
                "branch-alias": {
                    "dev-master": "2.8-dev",
                    "dev-develop": "2.9-dev"
                },
                "zf": {
                    "component": "Zend\\Serializer",
                    "config-provider": "Zend\\Serializer\\ConfigProvider"
                }
            },
            "autoload": {
                "psr-4": {
                    "Zend\\Serializer\\": "src/"
                }
            },
            "notification-url": "https://packagist.org/downloads/",
            "license": [
                "BSD-3-Clause"
            ],
            "description": "provides an adapter based interface to simply generate storable representation of PHP types by different facilities, and recover",
            "homepage": "https://github.com/zendframework/zend-serializer",
            "keywords": [
                "serializer",
                "zf2"
            ],
            "time": "2017-11-20T22:21:04+00:00"
        },
        {
            "name": "zendframework/zend-server",
            "version": "2.7.0",
            "source": {
                "type": "git",
                "url": "https://github.com/zendframework/zend-server.git",
                "reference": "7cb617ca3e9b24579f544a244ee79ae61f480914"
            },
            "dist": {
                "type": "zip",
                "url": "https://api.github.com/repos/zendframework/zend-server/zipball/7cb617ca3e9b24579f544a244ee79ae61f480914",
                "reference": "7cb617ca3e9b24579f544a244ee79ae61f480914",
                "shasum": ""
            },
            "require": {
                "php": "^5.6 || ^7.0",
                "zendframework/zend-code": "^2.5 || ^3.0",
                "zendframework/zend-stdlib": "^2.5 || ^3.0"
            },
            "require-dev": {
                "phpunit/phpunit": "^4.8",
                "squizlabs/php_codesniffer": "^2.3.1"
            },
            "type": "library",
            "extra": {
                "branch-alias": {
                    "dev-master": "2.7-dev",
                    "dev-develop": "2.8-dev"
                }
            },
            "autoload": {
                "psr-4": {
                    "Zend\\Server\\": "src/"
                }
            },
            "notification-url": "https://packagist.org/downloads/",
            "license": [
                "BSD-3-Clause"
            ],
            "homepage": "https://github.com/zendframework/zend-server",
            "keywords": [
                "server",
                "zf2"
            ],
            "time": "2016-06-20T22:27:55+00:00"
        },
        {
            "name": "zendframework/zend-servicemanager",
            "version": "3.3.2",
            "source": {
                "type": "git",
                "url": "https://github.com/zendframework/zend-servicemanager.git",
                "reference": "9f35a104b8d4d3b32da5f4a3b6efc0dd62e5af42"
            },
            "dist": {
                "type": "zip",
                "url": "https://api.github.com/repos/zendframework/zend-servicemanager/zipball/9f35a104b8d4d3b32da5f4a3b6efc0dd62e5af42",
                "reference": "9f35a104b8d4d3b32da5f4a3b6efc0dd62e5af42",
                "shasum": ""
            },
            "require": {
                "container-interop/container-interop": "^1.2",
                "php": "^5.6 || ^7.0",
                "psr/container": "^1.0",
                "zendframework/zend-stdlib": "^3.1"
            },
            "provide": {
                "container-interop/container-interop-implementation": "^1.2",
                "psr/container-implementation": "^1.0"
            },
            "require-dev": {
                "mikey179/vfsstream": "^1.6.5",
                "ocramius/proxy-manager": "^1.0 || ^2.0",
                "phpbench/phpbench": "^0.13.0",
                "phpunit/phpunit": "^5.7.25 || ^6.4.4",
                "zendframework/zend-coding-standard": "~1.0.0"
            },
            "suggest": {
                "ocramius/proxy-manager": "ProxyManager 1.* to handle lazy initialization of services",
                "zendframework/zend-stdlib": "zend-stdlib ^2.5 if you wish to use the MergeReplaceKey or MergeRemoveKey features in Config instances"
            },
            "bin": [
                "bin/generate-deps-for-config-factory",
                "bin/generate-factory-for-class"
            ],
            "type": "library",
            "extra": {
                "branch-alias": {
                    "dev-master": "3.3-dev",
                    "dev-develop": "4.0-dev"
                }
            },
            "autoload": {
                "psr-4": {
                    "Zend\\ServiceManager\\": "src/"
                }
            },
            "notification-url": "https://packagist.org/downloads/",
            "license": [
                "BSD-3-Clause"
            ],
            "description": "Factory-Driven Dependency Injection Container",
            "keywords": [
                "PSR-11",
                "ZendFramework",
                "dependency-injection",
                "di",
                "dic",
                "service-manager",
                "servicemanager",
                "zf"
            ],
            "time": "2018-01-29T16:48:37+00:00"
        },
        {
            "name": "zendframework/zend-session",
            "version": "2.8.5",
            "source": {
                "type": "git",
                "url": "https://github.com/zendframework/zend-session.git",
                "reference": "2cfd90e1a2f6b066b9f908599251d8f64f07021b"
            },
            "dist": {
                "type": "zip",
                "url": "https://api.github.com/repos/zendframework/zend-session/zipball/2cfd90e1a2f6b066b9f908599251d8f64f07021b",
                "reference": "2cfd90e1a2f6b066b9f908599251d8f64f07021b",
                "shasum": ""
            },
            "require": {
                "php": "^5.6 || ^7.0",
                "zendframework/zend-eventmanager": "^2.6.2 || ^3.0",
                "zendframework/zend-stdlib": "^2.7 || ^3.0"
            },
            "require-dev": {
                "container-interop/container-interop": "^1.1",
                "mongodb/mongodb": "^1.0.1",
                "php-mock/php-mock-phpunit": "^1.1.2 || ^2.0",
                "phpunit/phpunit": "^5.7.5 || >=6.0.13 <6.5.0",
                "zendframework/zend-cache": "^2.6.1",
                "zendframework/zend-coding-standard": "~1.0.0",
                "zendframework/zend-db": "^2.7",
                "zendframework/zend-http": "^2.5.4",
                "zendframework/zend-servicemanager": "^2.7.5 || ^3.0.3",
                "zendframework/zend-validator": "^2.6"
            },
            "suggest": {
                "mongodb/mongodb": "If you want to use the MongoDB session save handler",
                "zendframework/zend-cache": "Zend\\Cache component",
                "zendframework/zend-db": "Zend\\Db component",
                "zendframework/zend-http": "Zend\\Http component",
                "zendframework/zend-servicemanager": "Zend\\ServiceManager component",
                "zendframework/zend-validator": "Zend\\Validator component"
            },
            "type": "library",
            "extra": {
                "branch-alias": {
                    "dev-master": "2.8-dev",
                    "dev-develop": "2.9-dev"
                },
                "zf": {
                    "component": "Zend\\Session",
                    "config-provider": "Zend\\Session\\ConfigProvider"
                }
            },
            "autoload": {
                "psr-4": {
                    "Zend\\Session\\": "src/"
                }
            },
            "notification-url": "https://packagist.org/downloads/",
            "license": [
                "BSD-3-Clause"
            ],
            "description": "manage and preserve session data, a logical complement of cookie data, across multiple page requests by the same client",
            "keywords": [
                "ZendFramework",
                "session",
                "zf"
            ],
            "time": "2018-02-22T16:33:54+00:00"
        },
        {
            "name": "zendframework/zend-soap",
            "version": "2.7.0",
            "source": {
                "type": "git",
                "url": "https://github.com/zendframework/zend-soap.git",
                "reference": "af03c32f0db2b899b3df8cfe29aeb2b49857d284"
            },
            "dist": {
                "type": "zip",
                "url": "https://api.github.com/repos/zendframework/zend-soap/zipball/af03c32f0db2b899b3df8cfe29aeb2b49857d284",
                "reference": "af03c32f0db2b899b3df8cfe29aeb2b49857d284",
                "shasum": ""
            },
            "require": {
                "ext-soap": "*",
                "php": "^5.6 || ^7.0",
                "zendframework/zend-server": "^2.6.1",
                "zendframework/zend-stdlib": "^2.7 || ^3.0",
                "zendframework/zend-uri": "^2.5.2"
            },
            "require-dev": {
                "phpunit/phpunit": "^5.7.21 || ^6.3",
                "zendframework/zend-coding-standard": "~1.0.0",
                "zendframework/zend-config": "^2.6",
                "zendframework/zend-http": "^2.5.4"
            },
            "suggest": {
                "zendframework/zend-http": "Zend\\Http component"
            },
            "type": "library",
            "extra": {
                "branch-alias": {
                    "dev-master": "2.7.x-dev",
                    "dev-develop": "2.8.x-dev"
                }
            },
            "autoload": {
                "psr-4": {
                    "Zend\\Soap\\": "src/"
                }
            },
            "notification-url": "https://packagist.org/downloads/",
            "license": [
                "BSD-3-Clause"
            ],
            "homepage": "https://github.com/zendframework/zend-soap",
            "keywords": [
                "soap",
                "zf2"
            ],
            "time": "2018-01-29T17:51:26+00:00"
        },
        {
            "name": "zendframework/zend-stdlib",
            "version": "3.1.0",
            "source": {
                "type": "git",
                "url": "https://github.com/zendframework/zend-stdlib.git",
                "reference": "debedcfc373a293f9250cc9aa03cf121428c8e78"
            },
            "dist": {
                "type": "zip",
                "url": "https://api.github.com/repos/zendframework/zend-stdlib/zipball/debedcfc373a293f9250cc9aa03cf121428c8e78",
                "reference": "debedcfc373a293f9250cc9aa03cf121428c8e78",
                "shasum": ""
            },
            "require": {
                "php": "^5.6 || ^7.0"
            },
            "require-dev": {
                "athletic/athletic": "~0.1",
                "phpunit/phpunit": "~4.0",
                "squizlabs/php_codesniffer": "^2.6.2"
            },
            "type": "library",
            "extra": {
                "branch-alias": {
                    "dev-master": "3.1-dev",
                    "dev-develop": "3.2-dev"
                }
            },
            "autoload": {
                "psr-4": {
                    "Zend\\Stdlib\\": "src/"
                }
            },
            "notification-url": "https://packagist.org/downloads/",
            "license": [
                "BSD-3-Clause"
            ],
            "homepage": "https://github.com/zendframework/zend-stdlib",
            "keywords": [
                "stdlib",
                "zf2"
            ],
            "time": "2016-09-13T14:38:50+00:00"
        },
        {
            "name": "zendframework/zend-text",
            "version": "2.6.0",
            "source": {
                "type": "git",
                "url": "https://github.com/zendframework/zend-text.git",
                "reference": "07ad9388e4d4f12620ad37b52a5b0e4ee7845f92"
            },
            "dist": {
                "type": "zip",
                "url": "https://api.github.com/repos/zendframework/zend-text/zipball/07ad9388e4d4f12620ad37b52a5b0e4ee7845f92",
                "reference": "07ad9388e4d4f12620ad37b52a5b0e4ee7845f92",
                "shasum": ""
            },
            "require": {
                "php": "^5.5 || ^7.0",
                "zendframework/zend-servicemanager": "^2.7.5 || ^3.0.3",
                "zendframework/zend-stdlib": "^2.7 || ^3.0"
            },
            "require-dev": {
                "fabpot/php-cs-fixer": "1.7.*",
                "phpunit/phpunit": "~4.0",
                "zendframework/zend-config": "^2.6"
            },
            "type": "library",
            "extra": {
                "branch-alias": {
                    "dev-master": "2.6-dev",
                    "dev-develop": "2.7-dev"
                }
            },
            "autoload": {
                "psr-4": {
                    "Zend\\Text\\": "src/"
                }
            },
            "notification-url": "https://packagist.org/downloads/",
            "license": [
                "BSD-3-Clause"
            ],
            "homepage": "https://github.com/zendframework/zend-text",
            "keywords": [
                "text",
                "zf2"
            ],
            "time": "2016-02-08T19:03:52+00:00"
        },
        {
            "name": "zendframework/zend-uri",
            "version": "2.5.2",
            "source": {
                "type": "git",
                "url": "https://github.com/zendframework/zend-uri.git",
                "reference": "0bf717a239432b1a1675ae314f7c4acd742749ed"
            },
            "dist": {
                "type": "zip",
                "url": "https://api.github.com/repos/zendframework/zend-uri/zipball/0bf717a239432b1a1675ae314f7c4acd742749ed",
                "reference": "0bf717a239432b1a1675ae314f7c4acd742749ed",
                "shasum": ""
            },
            "require": {
                "php": "^5.5 || ^7.0",
                "zendframework/zend-escaper": "^2.5",
                "zendframework/zend-validator": "^2.5"
            },
            "require-dev": {
                "fabpot/php-cs-fixer": "1.7.*",
                "phpunit/phpunit": "~4.0"
            },
            "type": "library",
            "extra": {
                "branch-alias": {
                    "dev-master": "2.5-dev",
                    "dev-develop": "2.6-dev"
                }
            },
            "autoload": {
                "psr-4": {
                    "Zend\\Uri\\": "src/"
                }
            },
            "notification-url": "https://packagist.org/downloads/",
            "license": [
                "BSD-3-Clause"
            ],
            "description": "a component that aids in manipulating and validating » Uniform Resource Identifiers (URIs)",
            "homepage": "https://github.com/zendframework/zend-uri",
            "keywords": [
                "uri",
                "zf2"
            ],
            "time": "2016-02-17T22:38:51+00:00"
        },
        {
            "name": "zendframework/zend-validator",
            "version": "2.10.2",
            "source": {
                "type": "git",
                "url": "https://github.com/zendframework/zend-validator.git",
                "reference": "38109ed7d8e46cfa71bccbe7e6ca80cdd035f8c9"
            },
            "dist": {
                "type": "zip",
                "url": "https://api.github.com/repos/zendframework/zend-validator/zipball/38109ed7d8e46cfa71bccbe7e6ca80cdd035f8c9",
                "reference": "38109ed7d8e46cfa71bccbe7e6ca80cdd035f8c9",
                "shasum": ""
            },
            "require": {
                "container-interop/container-interop": "^1.1",
                "php": "^5.6 || ^7.0",
                "zendframework/zend-stdlib": "^2.7.6 || ^3.1"
            },
            "require-dev": {
                "phpunit/phpunit": "^6.0.8 || ^5.7.15",
                "zendframework/zend-cache": "^2.6.1",
                "zendframework/zend-coding-standard": "~1.0.0",
                "zendframework/zend-config": "^2.6",
                "zendframework/zend-db": "^2.7",
                "zendframework/zend-filter": "^2.6",
                "zendframework/zend-http": "^2.5.4",
                "zendframework/zend-i18n": "^2.6",
                "zendframework/zend-math": "^2.6",
                "zendframework/zend-servicemanager": "^2.7.5 || ^3.0.3",
                "zendframework/zend-session": "^2.8",
                "zendframework/zend-uri": "^2.5"
            },
            "suggest": {
                "zendframework/zend-db": "Zend\\Db component, required by the (No)RecordExists validator",
                "zendframework/zend-filter": "Zend\\Filter component, required by the Digits validator",
                "zendframework/zend-i18n": "Zend\\I18n component to allow translation of validation error messages",
                "zendframework/zend-i18n-resources": "Translations of validator messages",
                "zendframework/zend-math": "Zend\\Math component, required by the Csrf validator",
                "zendframework/zend-servicemanager": "Zend\\ServiceManager component to allow using the ValidatorPluginManager and validator chains",
                "zendframework/zend-session": "Zend\\Session component, ^2.8; required by the Csrf validator",
                "zendframework/zend-uri": "Zend\\Uri component, required by the Uri and Sitemap\\Loc validators"
            },
            "type": "library",
            "extra": {
                "branch-alias": {
                    "dev-master": "2.10.x-dev",
                    "dev-develop": "2.11.x-dev"
                },
                "zf": {
                    "component": "Zend\\Validator",
                    "config-provider": "Zend\\Validator\\ConfigProvider"
                }
            },
            "autoload": {
                "psr-4": {
                    "Zend\\Validator\\": "src/"
                }
            },
            "notification-url": "https://packagist.org/downloads/",
            "license": [
                "BSD-3-Clause"
            ],
            "description": "provides a set of commonly needed validators",
            "homepage": "https://github.com/zendframework/zend-validator",
            "keywords": [
                "validator",
                "zf2"
            ],
            "time": "2018-02-01T17:05:33+00:00"
        },
        {
            "name": "zendframework/zend-view",
            "version": "2.10.0",
            "source": {
                "type": "git",
                "url": "https://github.com/zendframework/zend-view.git",
                "reference": "4478cc5dd960e2339d88b363ef99fa278700e80e"
            },
            "dist": {
                "type": "zip",
                "url": "https://api.github.com/repos/zendframework/zend-view/zipball/4478cc5dd960e2339d88b363ef99fa278700e80e",
                "reference": "4478cc5dd960e2339d88b363ef99fa278700e80e",
                "shasum": ""
            },
            "require": {
                "php": "^5.6 || ^7.0",
                "zendframework/zend-eventmanager": "^2.6.2 || ^3.0",
                "zendframework/zend-loader": "^2.5",
                "zendframework/zend-stdlib": "^2.7 || ^3.0"
            },
            "require-dev": {
                "phpunit/phpunit": "^5.7.15 || ^6.0.8",
                "zendframework/zend-authentication": "^2.5",
                "zendframework/zend-cache": "^2.6.1",
                "zendframework/zend-coding-standard": "~1.0.0",
                "zendframework/zend-config": "^2.6",
                "zendframework/zend-console": "^2.6",
                "zendframework/zend-escaper": "^2.5",
                "zendframework/zend-feed": "^2.7",
                "zendframework/zend-filter": "^2.6.1",
                "zendframework/zend-http": "^2.5.4",
                "zendframework/zend-i18n": "^2.6",
                "zendframework/zend-json": "^2.6.1",
                "zendframework/zend-log": "^2.7",
                "zendframework/zend-modulemanager": "^2.7.1",
                "zendframework/zend-mvc": "^2.7 || ^3.0",
                "zendframework/zend-navigation": "^2.5",
                "zendframework/zend-paginator": "^2.5",
                "zendframework/zend-permissions-acl": "^2.6",
                "zendframework/zend-router": "^3.0.1",
                "zendframework/zend-serializer": "^2.6.1",
                "zendframework/zend-servicemanager": "^2.7.5 || ^3.0.3",
                "zendframework/zend-session": "^2.8.1",
                "zendframework/zend-uri": "^2.5"
            },
            "suggest": {
                "zendframework/zend-authentication": "Zend\\Authentication component",
                "zendframework/zend-escaper": "Zend\\Escaper component",
                "zendframework/zend-feed": "Zend\\Feed component",
                "zendframework/zend-filter": "Zend\\Filter component",
                "zendframework/zend-http": "Zend\\Http component",
                "zendframework/zend-i18n": "Zend\\I18n component",
                "zendframework/zend-json": "Zend\\Json component",
                "zendframework/zend-mvc": "Zend\\Mvc component",
                "zendframework/zend-navigation": "Zend\\Navigation component",
                "zendframework/zend-paginator": "Zend\\Paginator component",
                "zendframework/zend-permissions-acl": "Zend\\Permissions\\Acl component",
                "zendframework/zend-servicemanager": "Zend\\ServiceManager component",
                "zendframework/zend-uri": "Zend\\Uri component"
            },
            "bin": [
                "bin/templatemap_generator.php"
            ],
            "type": "library",
            "extra": {
                "branch-alias": {
                    "dev-master": "2.10.x-dev",
                    "dev-develop": "2.11.x-dev"
                }
            },
            "autoload": {
                "psr-4": {
                    "Zend\\View\\": "src/"
                }
            },
            "notification-url": "https://packagist.org/downloads/",
            "license": [
                "BSD-3-Clause"
            ],
            "description": "provides a system of helpers, output filters, and variable escaping",
            "homepage": "https://github.com/zendframework/zend-view",
            "keywords": [
                "view",
                "zf2"
            ],
            "time": "2018-01-17T22:21:50+00:00"
        },
        {
            "name": "zendframework/zendrest",
            "version": "2.0.2",
            "source": {
                "type": "git",
                "url": "https://github.com/zendframework/ZendRest.git",
                "reference": "7427d242b4546e5aef1206d2c97e402109d8843e"
            },
            "dist": {
                "type": "zip",
                "url": "https://api.github.com/repos/zendframework/ZendRest/zipball/7427d242b4546e5aef1206d2c97e402109d8843e",
                "reference": "7427d242b4546e5aef1206d2c97e402109d8843e",
                "shasum": ""
            },
            "require": {
                "php": ">=5.3.3",
                "zendframework/zend-http": "~2.0",
                "zendframework/zend-uri": "~2.0",
                "zendframework/zendxml": "~1.0-dev"
            },
            "type": "library",
            "autoload": {
                "psr-0": {
                    "ZendRest": "library/"
                }
            },
            "notification-url": "https://packagist.org/downloads/",
            "license": [
                "BSD-3-Clause"
            ],
            "homepage": "http://packages.zendframework.com/",
            "keywords": [
                "rest",
                "zf2"
            ],
            "time": "2014-03-05T22:32:09+00:00"
        },
        {
            "name": "zendframework/zendservice-amazon",
            "version": "2.3.0",
            "source": {
                "type": "git",
                "url": "https://github.com/zendframework/ZendService_Amazon.git",
                "reference": "95347a55fec8adaace67707fdd66de1ea005b346"
            },
            "dist": {
                "type": "zip",
                "url": "https://api.github.com/repos/zendframework/ZendService_Amazon/zipball/95347a55fec8adaace67707fdd66de1ea005b346",
                "reference": "95347a55fec8adaace67707fdd66de1ea005b346",
                "shasum": ""
            },
            "require": {
                "php": "^5.6 || ^7.0",
                "zendframework/zend-crypt": "^2.6 || ^3.2",
                "zendframework/zend-http": "^2.6",
                "zendframework/zend-json": "^2.6 || ^3.0",
                "zendframework/zendrest": "~2.0",
                "zendframework/zendxml": "^1.0"
            },
            "require-dev": {
                "malukenho/docheader": "^0.1.5",
                "phpunit/phpunit": "^6.0.8 || ^5.7.15",
                "zendframework/zend-coding-standard": "~1.0.0",
                "zendframework/zend-i18n": "~2.0"
            },
            "suggest": {
                "zendframework/zend-uri": "Zend\\Uri component"
            },
            "type": "library",
            "extra": {
                "branch-alias": {
                    "dev-master": "2.2.x-dev",
                    "dev-develop": "2.3.x-dev"
                }
            },
            "autoload": {
                "psr-4": {
                    "ZendService\\Amazon\\": "src/"
                }
            },
            "notification-url": "https://packagist.org/downloads/",
            "license": [
                "BSD-3-Clause"
            ],
            "description": "OOP wrapper for the Amazon web service",
            "homepage": "http://packages.zendframework.com/",
            "keywords": [
                "amazon",
                "ec2",
                "s3",
                "simpledb",
                "sqs",
                "zf2"
            ],
            "time": "2017-06-22T01:59:37+00:00"
        },
        {
            "name": "zendframework/zendservice-recaptcha",
            "version": "3.0.0",
            "source": {
                "type": "git",
                "url": "https://github.com/zendframework/ZendService_ReCaptcha.git",
                "reference": "6c6877c07c8ac73b187911ea5d264a640b234361"
            },
            "dist": {
                "type": "zip",
                "url": "https://api.github.com/repos/zendframework/ZendService_ReCaptcha/zipball/6c6877c07c8ac73b187911ea5d264a640b234361",
                "reference": "6c6877c07c8ac73b187911ea5d264a640b234361",
                "shasum": ""
            },
            "require": {
                "php": "^5.6 || ^7.0",
                "zendframework/zend-http": "^2.5.4",
                "zendframework/zend-json": "^2.6.1 || ^3.0"
            },
            "require-dev": {
                "phpunit/phpunit": "^5.7 || ^6.0",
                "zendframework/zend-coding-standard": "~1.0.0",
                "zendframework/zend-config": "^2.0",
                "zendframework/zend-validator": "^2.8.2"
            },
            "suggest": {
                "zendframework/zend-validator": "~2.0, if using ReCaptcha's Mailhide API"
            },
            "type": "library",
            "extra": {
                "branch-alias": {
                    "dev-master": "3.0-dev",
                    "dev-develop": "3.1-dev"
                }
            },
            "autoload": {
                "psr-4": {
                    "ZendService\\ReCaptcha\\": "src/"
                }
            },
            "notification-url": "https://packagist.org/downloads/",
            "license": [
                "BSD-3-Clause"
            ],
            "description": "OOP wrapper for the ReCaptcha web service",
            "homepage": "http://packages.zendframework.com/",
            "keywords": [
                "recaptcha",
                "zf2"
            ],
            "time": "2017-02-09T21:38:25+00:00"
        },
        {
            "name": "zendframework/zendxml",
            "version": "1.0.2",
            "source": {
                "type": "git",
                "url": "https://github.com/zendframework/ZendXml.git",
                "reference": "7b64507bc35d841c9c5802d67f6f87ef8e1a58c9"
            },
            "dist": {
                "type": "zip",
                "url": "https://api.github.com/repos/zendframework/ZendXml/zipball/7b64507bc35d841c9c5802d67f6f87ef8e1a58c9",
                "reference": "7b64507bc35d841c9c5802d67f6f87ef8e1a58c9",
                "shasum": ""
            },
            "require": {
                "php": "^5.3.3 || ^7.0"
            },
            "require-dev": {
                "phpunit/phpunit": "^3.7 || ^4.0",
                "squizlabs/php_codesniffer": "^1.5"
            },
            "type": "library",
            "extra": {
                "branch-alias": {
                    "dev-master": "1.0-dev"
                }
            },
            "autoload": {
                "psr-0": {
                    "ZendXml\\": "library/"
                }
            },
            "notification-url": "https://packagist.org/downloads/",
            "license": [
                "BSD-3-Clause"
            ],
            "description": "Utility library for XML usage, best practices, and security in PHP",
            "homepage": "http://packages.zendframework.com/",
            "keywords": [
                "security",
                "xml",
                "zf2"
            ],
            "time": "2016-02-04T21:02:08+00:00"
        },
        {
            "name": "zf-commons/zfc-rbac",
            "version": "v2.6.3",
            "source": {
                "type": "git",
                "url": "https://github.com/ZF-Commons/zfc-rbac.git",
                "reference": "dd1857a88474e2a77996b1fb858f927510762819"
            },
            "dist": {
                "type": "zip",
                "url": "https://api.github.com/repos/ZF-Commons/zfc-rbac/zipball/dd1857a88474e2a77996b1fb858f927510762819",
                "reference": "dd1857a88474e2a77996b1fb858f927510762819",
                "shasum": ""
            },
            "require": {
                "php": "~5.6 || ~7.0",
                "zendframework/zend-config": "~2.2 || ^3.1",
                "zendframework/zend-eventmanager": "^2.6.3 || ^3.0",
                "zendframework/zend-mvc": "~2.7 || ^3.0",
                "zendframework/zend-servicemanager": "^2.7.5 || ^3.0.3",
                "zfr/rbac": "~1.2"
            },
            "require-dev": {
                "doctrine/common": "~2.4",
                "doctrine/doctrine-module": "~1.1",
                "doctrine/doctrine-orm-module": "^1.0",
                "phpunit/phpunit": "~4.8.26",
                "satooshi/php-coveralls": "~0.6",
                "squizlabs/php_codesniffer": "2.6.*",
                "zendframework/zend-authentication": "~2.2",
                "zendframework/zend-developer-tools": "~1.1",
                "zendframework/zend-http": "~2.2",
                "zendframework/zend-i18n": "~2.7.3",
                "zendframework/zend-log": "~2.2",
                "zendframework/zend-serializer": "~2.2",
                "zendframework/zend-view": "~2.2"
            },
            "suggest": {
                "doctrine/doctrine-module": "if you want to use Doctrine role provider",
                "zendframework/zend-developer-tools": "if you want to show information about the roles"
            },
            "type": "library",
            "extra": {
                "branch-alias": {
                    "dev-master": "2.4-dev",
                    "dev-develop": "3.0-dev"
                }
            },
            "autoload": {
                "psr-0": {
                    "ZfcRbac\\": "src/"
                }
            },
            "notification-url": "https://packagist.org/downloads/",
            "license": [
                "MIT"
            ],
            "authors": [
                {
                    "name": "Kyle Spraggs",
                    "email": "theman@spiffyjr.me",
                    "homepage": "http://www.spiffyjr.me/"
                },
                {
                    "name": "Jean-Marie Leroux",
                    "email": "jmleroux.pro@gmail.com"
                },
                {
                    "name": "Michaël Gallego",
                    "email": "mic.gallego@gmail.com",
                    "homepage": "http://www.michaelgallego.fr"
                }
            ],
            "description": "Zend Framework 2 Module that provides a layer of features of Zend\\Permissions\\Rbac",
            "homepage": "http://www.github.com/ZF-Commons/zfc-rbac",
            "keywords": [
                "module",
                "permissions",
                "rbac",
                "zf2"
            ],
            "time": "2017-05-07T08:45:27+00:00"
        },
        {
            "name": "zfr/rbac",
            "version": "1.2.0",
            "source": {
                "type": "git",
                "url": "https://github.com/zf-fr/rbac.git",
                "reference": "493711bfc2a637fd7c6f23b71b7b55a621c35d9d"
            },
            "dist": {
                "type": "zip",
                "url": "https://api.github.com/repos/zf-fr/rbac/zipball/493711bfc2a637fd7c6f23b71b7b55a621c35d9d",
                "reference": "493711bfc2a637fd7c6f23b71b7b55a621c35d9d",
                "shasum": ""
            },
            "require": {
                "php": ">=5.4"
            },
            "require-dev": {
                "phpunit/phpunit": "~3.7",
                "satooshi/php-coveralls": "~0.6",
                "squizlabs/php_codesniffer": "1.4.*",
                "zendframework/zend-servicemanager": "~2.2"
            },
            "type": "library",
            "autoload": {
                "psr-0": {
                    "Rbac\\": "src/"
                }
            },
            "notification-url": "https://packagist.org/downloads/",
            "license": [
                "MIT"
            ],
            "authors": [
                {
                    "name": "Michaël Gallego",
                    "email": "mic.gallego@gmail.com",
                    "homepage": "http://michaelgallego.fr"
                }
            ],
            "description": "Zend Framework 3 prototype for Zend\\Permissions\\Rbac.",
            "homepage": "https://github.com/zf-fr/rbac",
            "keywords": [
                "rbac",
                "security",
                "zf2",
                "zf3"
            ],
            "time": "2014-02-06T14:18:34+00:00"
        }
    ],
    "packages-dev": [
        {
            "name": "behat/mink",
            "version": "v1.7.1",
            "source": {
                "type": "git",
                "url": "https://github.com/minkphp/Mink.git",
                "reference": "e6930b9c74693dff7f4e58577e1b1743399f3ff9"
            },
            "dist": {
                "type": "zip",
                "url": "https://api.github.com/repos/minkphp/Mink/zipball/e6930b9c74693dff7f4e58577e1b1743399f3ff9",
                "reference": "e6930b9c74693dff7f4e58577e1b1743399f3ff9",
                "shasum": ""
            },
            "require": {
                "php": ">=5.3.1",
                "symfony/css-selector": "~2.1|~3.0"
            },
            "require-dev": {
                "symfony/phpunit-bridge": "~2.7|~3.0"
            },
            "suggest": {
                "behat/mink-browserkit-driver": "extremely fast headless driver for Symfony\\Kernel-based apps (Sf2, Silex)",
                "behat/mink-goutte-driver": "fast headless driver for any app without JS emulation",
                "behat/mink-selenium2-driver": "slow, but JS-enabled driver for any app (requires Selenium2)",
                "behat/mink-zombie-driver": "fast and JS-enabled headless driver for any app (requires node.js)"
            },
            "type": "library",
            "extra": {
                "branch-alias": {
                    "dev-master": "1.7.x-dev"
                }
            },
            "autoload": {
                "psr-4": {
                    "Behat\\Mink\\": "src/"
                }
            },
            "notification-url": "https://packagist.org/downloads/",
            "license": [
                "MIT"
            ],
            "authors": [
                {
                    "name": "Konstantin Kudryashov",
                    "email": "ever.zet@gmail.com",
                    "homepage": "http://everzet.com"
                }
            ],
            "description": "Browser controller/emulator abstraction for PHP",
            "homepage": "http://mink.behat.org/",
            "keywords": [
                "browser",
                "testing",
                "web"
            ],
            "time": "2016-03-05T08:26:18+00:00"
        },
        {
            "name": "behat/mink-selenium2-driver",
            "version": "v1.3.1",
            "source": {
                "type": "git",
                "url": "https://github.com/minkphp/MinkSelenium2Driver.git",
                "reference": "473a9f3ebe0c134ee1e623ce8a9c852832020288"
            },
            "dist": {
                "type": "zip",
                "url": "https://api.github.com/repos/minkphp/MinkSelenium2Driver/zipball/473a9f3ebe0c134ee1e623ce8a9c852832020288",
                "reference": "473a9f3ebe0c134ee1e623ce8a9c852832020288",
                "shasum": ""
            },
            "require": {
                "behat/mink": "~1.7@dev",
                "instaclick/php-webdriver": "~1.1",
                "php": ">=5.3.1"
            },
            "require-dev": {
                "symfony/phpunit-bridge": "~2.7"
            },
            "type": "mink-driver",
            "extra": {
                "branch-alias": {
                    "dev-master": "1.3.x-dev"
                }
            },
            "autoload": {
                "psr-4": {
                    "Behat\\Mink\\Driver\\": "src/"
                }
            },
            "notification-url": "https://packagist.org/downloads/",
            "license": [
                "MIT"
            ],
            "authors": [
                {
                    "name": "Konstantin Kudryashov",
                    "email": "ever.zet@gmail.com",
                    "homepage": "http://everzet.com"
                },
                {
                    "name": "Pete Otaqui",
                    "email": "pete@otaqui.com",
                    "homepage": "https://github.com/pete-otaqui"
                }
            ],
            "description": "Selenium2 (WebDriver) driver for Mink framework",
            "homepage": "http://mink.behat.org/",
            "keywords": [
                "ajax",
                "browser",
                "javascript",
                "selenium",
                "testing",
                "webdriver"
            ],
            "time": "2016-03-05T09:10:18+00:00"
        },
        {
            "name": "composer/semver",
            "version": "1.4.2",
            "source": {
                "type": "git",
                "url": "https://github.com/composer/semver.git",
                "reference": "c7cb9a2095a074d131b65a8a0cd294479d785573"
            },
            "dist": {
                "type": "zip",
                "url": "https://api.github.com/repos/composer/semver/zipball/c7cb9a2095a074d131b65a8a0cd294479d785573",
                "reference": "c7cb9a2095a074d131b65a8a0cd294479d785573",
                "shasum": ""
            },
            "require": {
                "php": "^5.3.2 || ^7.0"
            },
            "require-dev": {
                "phpunit/phpunit": "^4.5 || ^5.0.5",
                "phpunit/phpunit-mock-objects": "2.3.0 || ^3.0"
            },
            "type": "library",
            "extra": {
                "branch-alias": {
                    "dev-master": "1.x-dev"
                }
            },
            "autoload": {
                "psr-4": {
                    "Composer\\Semver\\": "src"
                }
            },
            "notification-url": "https://packagist.org/downloads/",
            "license": [
                "MIT"
            ],
            "authors": [
                {
                    "name": "Nils Adermann",
                    "email": "naderman@naderman.de",
                    "homepage": "http://www.naderman.de"
                },
                {
                    "name": "Jordi Boggiano",
                    "email": "j.boggiano@seld.be",
                    "homepage": "http://seld.be"
                },
                {
                    "name": "Rob Bast",
                    "email": "rob.bast@gmail.com",
                    "homepage": "http://robbast.nl"
                }
            ],
            "description": "Semver library that offers utilities, version constraint parsing and validation.",
            "keywords": [
                "semantic",
                "semver",
                "validation",
                "versioning"
            ],
            "time": "2016-08-30T16:08:34+00:00"
        },
        {
            "name": "doctrine/annotations",
            "version": "v1.4.0",
            "source": {
                "type": "git",
                "url": "https://github.com/doctrine/annotations.git",
                "reference": "54cacc9b81758b14e3ce750f205a393d52339e97"
            },
            "dist": {
                "type": "zip",
                "url": "https://api.github.com/repos/doctrine/annotations/zipball/54cacc9b81758b14e3ce750f205a393d52339e97",
                "reference": "54cacc9b81758b14e3ce750f205a393d52339e97",
                "shasum": ""
            },
            "require": {
                "doctrine/lexer": "1.*",
                "php": "^5.6 || ^7.0"
            },
            "require-dev": {
                "doctrine/cache": "1.*",
                "phpunit/phpunit": "^5.7"
            },
            "type": "library",
            "extra": {
                "branch-alias": {
                    "dev-master": "1.4.x-dev"
                }
            },
            "autoload": {
                "psr-4": {
                    "Doctrine\\Common\\Annotations\\": "lib/Doctrine/Common/Annotations"
                }
            },
            "notification-url": "https://packagist.org/downloads/",
            "license": [
                "MIT"
            ],
            "authors": [
                {
                    "name": "Roman Borschel",
                    "email": "roman@code-factory.org"
                },
                {
                    "name": "Benjamin Eberlei",
                    "email": "kontakt@beberlei.de"
                },
                {
                    "name": "Guilherme Blanco",
                    "email": "guilhermeblanco@gmail.com"
                },
                {
                    "name": "Jonathan Wage",
                    "email": "jonwage@gmail.com"
                },
                {
                    "name": "Johannes Schmitt",
                    "email": "schmittjoh@gmail.com"
                }
            ],
            "description": "Docblock Annotations Parser",
            "homepage": "http://www.doctrine-project.org",
            "keywords": [
                "annotations",
                "docblock",
                "parser"
            ],
            "time": "2017-02-24T16:22:25+00:00"
        },
        {
            "name": "doctrine/instantiator",
            "version": "1.0.5",
            "source": {
                "type": "git",
                "url": "https://github.com/doctrine/instantiator.git",
                "reference": "8e884e78f9f0eb1329e445619e04456e64d8051d"
            },
            "dist": {
                "type": "zip",
                "url": "https://api.github.com/repos/doctrine/instantiator/zipball/8e884e78f9f0eb1329e445619e04456e64d8051d",
                "reference": "8e884e78f9f0eb1329e445619e04456e64d8051d",
                "shasum": ""
            },
            "require": {
                "php": ">=5.3,<8.0-DEV"
            },
            "require-dev": {
                "athletic/athletic": "~0.1.8",
                "ext-pdo": "*",
                "ext-phar": "*",
                "phpunit/phpunit": "~4.0",
                "squizlabs/php_codesniffer": "~2.0"
            },
            "type": "library",
            "extra": {
                "branch-alias": {
                    "dev-master": "1.0.x-dev"
                }
            },
            "autoload": {
                "psr-4": {
                    "Doctrine\\Instantiator\\": "src/Doctrine/Instantiator/"
                }
            },
            "notification-url": "https://packagist.org/downloads/",
            "license": [
                "MIT"
            ],
            "authors": [
                {
                    "name": "Marco Pivetta",
                    "email": "ocramius@gmail.com",
                    "homepage": "http://ocramius.github.com/"
                }
            ],
            "description": "A small, lightweight utility to instantiate objects in PHP without invoking their constructors",
            "homepage": "https://github.com/doctrine/instantiator",
            "keywords": [
                "constructor",
                "instantiate"
            ],
            "time": "2015-06-14T21:17:01+00:00"
        },
        {
            "name": "doctrine/lexer",
            "version": "v1.0.1",
            "source": {
                "type": "git",
                "url": "https://github.com/doctrine/lexer.git",
                "reference": "83893c552fd2045dd78aef794c31e694c37c0b8c"
            },
            "dist": {
                "type": "zip",
                "url": "https://api.github.com/repos/doctrine/lexer/zipball/83893c552fd2045dd78aef794c31e694c37c0b8c",
                "reference": "83893c552fd2045dd78aef794c31e694c37c0b8c",
                "shasum": ""
            },
            "require": {
                "php": ">=5.3.2"
            },
            "type": "library",
            "extra": {
                "branch-alias": {
                    "dev-master": "1.0.x-dev"
                }
            },
            "autoload": {
                "psr-0": {
                    "Doctrine\\Common\\Lexer\\": "lib/"
                }
            },
            "notification-url": "https://packagist.org/downloads/",
            "license": [
                "MIT"
            ],
            "authors": [
                {
                    "name": "Roman Borschel",
                    "email": "roman@code-factory.org"
                },
                {
                    "name": "Guilherme Blanco",
                    "email": "guilhermeblanco@gmail.com"
                },
                {
                    "name": "Johannes Schmitt",
                    "email": "schmittjoh@gmail.com"
                }
            ],
            "description": "Base library for a lexer that can be used in Top-Down, Recursive Descent Parsers.",
            "homepage": "http://www.doctrine-project.org",
            "keywords": [
                "lexer",
                "parser"
            ],
            "time": "2014-09-09T13:34:57+00:00"
        },
        {
            "name": "friendsofphp/php-cs-fixer",
            "version": "v2.11.1",
            "source": {
                "type": "git",
                "url": "https://github.com/FriendsOfPHP/PHP-CS-Fixer.git",
                "reference": "ad94441c17b8ef096e517acccdbf3238af8a2da8"
            },
            "dist": {
                "type": "zip",
                "url": "https://api.github.com/repos/FriendsOfPHP/PHP-CS-Fixer/zipball/ad94441c17b8ef096e517acccdbf3238af8a2da8",
                "reference": "ad94441c17b8ef096e517acccdbf3238af8a2da8",
                "shasum": ""
            },
            "require": {
                "composer/semver": "^1.4",
                "doctrine/annotations": "^1.2",
                "ext-json": "*",
                "ext-tokenizer": "*",
                "php": "^5.6 || >=7.0 <7.3",
                "php-cs-fixer/diff": "^1.3",
                "symfony/console": "^3.2 || ^4.0",
                "symfony/event-dispatcher": "^3.0 || ^4.0",
                "symfony/filesystem": "^3.0 || ^4.0",
                "symfony/finder": "^3.0 || ^4.0",
                "symfony/options-resolver": "^3.0 || ^4.0",
                "symfony/polyfill-php70": "^1.0",
                "symfony/polyfill-php72": "^1.4",
                "symfony/process": "^3.0 || ^4.0",
                "symfony/stopwatch": "^3.0 || ^4.0"
            },
            "conflict": {
                "hhvm": "*"
            },
            "require-dev": {
                "johnkary/phpunit-speedtrap": "^1.1 || ^2.0 || ^3.0",
                "justinrainbow/json-schema": "^5.0",
                "keradus/cli-executor": "^1.0",
                "mikey179/vfsstream": "^1.6",
                "php-coveralls/php-coveralls": "^2.0",
                "php-cs-fixer/accessible-object": "^1.0",
                "phpunit/phpunit": "^5.7.23 || ^6.4.3 || ^7.0",
                "phpunitgoodpractices/traits": "^1.3.1",
                "symfony/phpunit-bridge": "^3.2.2 || ^4.0"
            },
            "suggest": {
                "ext-mbstring": "For handling non-UTF8 characters in cache signature.",
                "symfony/polyfill-mbstring": "When enabling `ext-mbstring` is not possible."
            },
            "bin": [
                "php-cs-fixer"
            ],
            "type": "application",
            "extra": {
                "branch-alias": {
                    "dev-master": "2.11-dev"
                }
            },
            "autoload": {
                "psr-4": {
                    "PhpCsFixer\\": "src/"
                },
                "classmap": [
                    "tests/Test/AbstractFixerTestCase.php",
                    "tests/Test/AbstractIntegrationCaseFactory.php",
                    "tests/Test/AbstractIntegrationTestCase.php",
                    "tests/Test/Assert/AssertTokensTrait.php",
                    "tests/Test/Constraint/SameStringsConstraint.php",
                    "tests/Test/Constraint/SameStringsConstraintForV5.php",
                    "tests/Test/Constraint/SameStringsConstraintForV7.php",
                    "tests/Test/IntegrationCase.php",
                    "tests/Test/IntegrationCaseFactory.php",
                    "tests/Test/IntegrationCaseFactoryInterface.php",
                    "tests/Test/InternalIntegrationCaseFactory.php",
                    "tests/TestCase.php"
                ]
            },
            "notification-url": "https://packagist.org/downloads/",
            "license": [
                "MIT"
            ],
            "authors": [
                {
                    "name": "Dariusz Rumiński",
                    "email": "dariusz.ruminski@gmail.com"
                },
                {
                    "name": "Fabien Potencier",
                    "email": "fabien@symfony.com"
                }
            ],
            "description": "A tool to automatically fix PHP code style",
            "time": "2018-03-21T17:41:26+00:00"
        },
        {
            "name": "instaclick/php-webdriver",
            "version": "1.4.5",
            "source": {
                "type": "git",
                "url": "https://github.com/instaclick/php-webdriver.git",
                "reference": "6fa959452e774dcaed543faad3a9d1a37d803327"
            },
            "dist": {
                "type": "zip",
                "url": "https://api.github.com/repos/instaclick/php-webdriver/zipball/6fa959452e774dcaed543faad3a9d1a37d803327",
                "reference": "6fa959452e774dcaed543faad3a9d1a37d803327",
                "shasum": ""
            },
            "require": {
                "ext-curl": "*",
                "php": ">=5.3.2"
            },
            "require-dev": {
                "phpunit/phpunit": "^4.8",
                "satooshi/php-coveralls": "^1.0||^2.0"
            },
            "type": "library",
            "extra": {
                "branch-alias": {
                    "dev-master": "1.4.x-dev"
                }
            },
            "autoload": {
                "psr-0": {
                    "WebDriver": "lib/"
                }
            },
            "notification-url": "https://packagist.org/downloads/",
            "license": [
                "Apache-2.0"
            ],
            "authors": [
                {
                    "name": "Justin Bishop",
                    "email": "jubishop@gmail.com",
                    "role": "Developer"
                },
                {
                    "name": "Anthon Pang",
                    "email": "apang@softwaredevelopment.ca",
                    "role": "Fork Maintainer"
                }
            ],
            "description": "PHP WebDriver for Selenium 2",
            "homepage": "http://instaclick.com/",
            "keywords": [
                "browser",
                "selenium",
                "webdriver",
                "webtest"
            ],
            "time": "2017-06-30T04:02:48+00:00"
        },
        {
            "name": "myclabs/deep-copy",
            "version": "1.7.0",
            "source": {
                "type": "git",
                "url": "https://github.com/myclabs/DeepCopy.git",
                "reference": "3b8a3a99ba1f6a3952ac2747d989303cbd6b7a3e"
            },
            "dist": {
                "type": "zip",
                "url": "https://api.github.com/repos/myclabs/DeepCopy/zipball/3b8a3a99ba1f6a3952ac2747d989303cbd6b7a3e",
                "reference": "3b8a3a99ba1f6a3952ac2747d989303cbd6b7a3e",
                "shasum": ""
            },
            "require": {
                "php": "^5.6 || ^7.0"
            },
            "require-dev": {
                "doctrine/collections": "^1.0",
                "doctrine/common": "^2.6",
                "phpunit/phpunit": "^4.1"
            },
            "type": "library",
            "autoload": {
                "psr-4": {
                    "DeepCopy\\": "src/DeepCopy/"
                },
                "files": [
                    "src/DeepCopy/deep_copy.php"
                ]
            },
            "notification-url": "https://packagist.org/downloads/",
            "license": [
                "MIT"
            ],
            "description": "Create deep copies (clones) of your objects",
            "keywords": [
                "clone",
                "copy",
                "duplicate",
                "object",
                "object graph"
            ],
            "time": "2017-10-19T19:58:43+00:00"
        },
        {
            "name": "pdepend/pdepend",
            "version": "2.5.2",
            "source": {
                "type": "git",
                "url": "https://github.com/pdepend/pdepend.git",
                "reference": "9daf26d0368d4a12bed1cacae1a9f3a6f0adf239"
            },
            "dist": {
                "type": "zip",
                "url": "https://api.github.com/repos/pdepend/pdepend/zipball/9daf26d0368d4a12bed1cacae1a9f3a6f0adf239",
                "reference": "9daf26d0368d4a12bed1cacae1a9f3a6f0adf239",
                "shasum": ""
            },
            "require": {
                "php": ">=5.3.7",
                "symfony/config": "^2.3.0|^3|^4",
                "symfony/dependency-injection": "^2.3.0|^3|^4",
                "symfony/filesystem": "^2.3.0|^3|^4"
            },
            "require-dev": {
                "phpunit/phpunit": "^4.8|^5.7",
                "squizlabs/php_codesniffer": "^2.0.0"
            },
            "bin": [
                "src/bin/pdepend"
            ],
            "type": "library",
            "autoload": {
                "psr-4": {
                    "PDepend\\": "src/main/php/PDepend"
                }
            },
            "notification-url": "https://packagist.org/downloads/",
            "license": [
                "BSD-3-Clause"
            ],
            "description": "Official version of pdepend to be handled with Composer",
            "time": "2017-12-13T13:21:38+00:00"
        },
        {
            "name": "phar-io/manifest",
            "version": "1.0.1",
            "source": {
                "type": "git",
                "url": "https://github.com/phar-io/manifest.git",
                "reference": "2df402786ab5368a0169091f61a7c1e0eb6852d0"
            },
            "dist": {
                "type": "zip",
                "url": "https://api.github.com/repos/phar-io/manifest/zipball/2df402786ab5368a0169091f61a7c1e0eb6852d0",
                "reference": "2df402786ab5368a0169091f61a7c1e0eb6852d0",
                "shasum": ""
            },
            "require": {
                "ext-dom": "*",
                "ext-phar": "*",
                "phar-io/version": "^1.0.1",
                "php": "^5.6 || ^7.0"
            },
            "type": "library",
            "extra": {
                "branch-alias": {
                    "dev-master": "1.0.x-dev"
                }
            },
            "autoload": {
                "classmap": [
                    "src/"
                ]
            },
            "notification-url": "https://packagist.org/downloads/",
            "license": [
                "BSD-3-Clause"
            ],
            "authors": [
                {
                    "name": "Arne Blankerts",
                    "email": "arne@blankerts.de",
                    "role": "Developer"
                },
                {
                    "name": "Sebastian Heuer",
                    "email": "sebastian@phpeople.de",
                    "role": "Developer"
                },
                {
                    "name": "Sebastian Bergmann",
                    "email": "sebastian@phpunit.de",
                    "role": "Developer"
                }
            ],
            "description": "Component for reading phar.io manifest information from a PHP Archive (PHAR)",
            "time": "2017-03-05T18:14:27+00:00"
        },
        {
            "name": "phar-io/version",
            "version": "1.0.1",
            "source": {
                "type": "git",
                "url": "https://github.com/phar-io/version.git",
                "reference": "a70c0ced4be299a63d32fa96d9281d03e94041df"
            },
            "dist": {
                "type": "zip",
                "url": "https://api.github.com/repos/phar-io/version/zipball/a70c0ced4be299a63d32fa96d9281d03e94041df",
                "reference": "a70c0ced4be299a63d32fa96d9281d03e94041df",
                "shasum": ""
            },
            "require": {
                "php": "^5.6 || ^7.0"
            },
            "type": "library",
            "autoload": {
                "classmap": [
                    "src/"
                ]
            },
            "notification-url": "https://packagist.org/downloads/",
            "license": [
                "BSD-3-Clause"
            ],
            "authors": [
                {
                    "name": "Arne Blankerts",
                    "email": "arne@blankerts.de",
                    "role": "Developer"
                },
                {
                    "name": "Sebastian Heuer",
                    "email": "sebastian@phpeople.de",
                    "role": "Developer"
                },
                {
                    "name": "Sebastian Bergmann",
                    "email": "sebastian@phpunit.de",
                    "role": "Developer"
                }
            ],
            "description": "Library for handling version information and constraints",
            "time": "2017-03-05T17:38:23+00:00"
        },
        {
            "name": "php-cs-fixer/diff",
            "version": "v1.3.0",
            "source": {
                "type": "git",
                "url": "https://github.com/PHP-CS-Fixer/diff.git",
                "reference": "78bb099e9c16361126c86ce82ec4405ebab8e756"
            },
            "dist": {
                "type": "zip",
                "url": "https://api.github.com/repos/PHP-CS-Fixer/diff/zipball/78bb099e9c16361126c86ce82ec4405ebab8e756",
                "reference": "78bb099e9c16361126c86ce82ec4405ebab8e756",
                "shasum": ""
            },
            "require": {
                "php": "^5.6 || ^7.0"
            },
            "require-dev": {
                "phpunit/phpunit": "^5.7.23 || ^6.4.3",
                "symfony/process": "^3.3"
            },
            "type": "library",
            "autoload": {
                "classmap": [
                    "src/"
                ]
            },
            "notification-url": "https://packagist.org/downloads/",
            "license": [
                "BSD-3-Clause"
            ],
            "authors": [
                {
                    "name": "Kore Nordmann",
                    "email": "mail@kore-nordmann.de"
                },
                {
                    "name": "Sebastian Bergmann",
                    "email": "sebastian@phpunit.de"
                },
                {
                    "name": "SpacePossum"
                }
            ],
            "description": "sebastian/diff v2 backport support for PHP5.6",
            "homepage": "https://github.com/PHP-CS-Fixer",
            "keywords": [
                "diff"
            ],
            "time": "2018-02-15T16:58:55+00:00"
        },
        {
            "name": "phpdocumentor/reflection-common",
            "version": "1.0.1",
            "source": {
                "type": "git",
                "url": "https://github.com/phpDocumentor/ReflectionCommon.git",
                "reference": "21bdeb5f65d7ebf9f43b1b25d404f87deab5bfb6"
            },
            "dist": {
                "type": "zip",
                "url": "https://api.github.com/repos/phpDocumentor/ReflectionCommon/zipball/21bdeb5f65d7ebf9f43b1b25d404f87deab5bfb6",
                "reference": "21bdeb5f65d7ebf9f43b1b25d404f87deab5bfb6",
                "shasum": ""
            },
            "require": {
                "php": ">=5.5"
            },
            "require-dev": {
                "phpunit/phpunit": "^4.6"
            },
            "type": "library",
            "extra": {
                "branch-alias": {
                    "dev-master": "1.0.x-dev"
                }
            },
            "autoload": {
                "psr-4": {
                    "phpDocumentor\\Reflection\\": [
                        "src"
                    ]
                }
            },
            "notification-url": "https://packagist.org/downloads/",
            "license": [
                "MIT"
            ],
            "authors": [
                {
                    "name": "Jaap van Otterdijk",
                    "email": "opensource@ijaap.nl"
                }
            ],
            "description": "Common reflection classes used by phpdocumentor to reflect the code structure",
            "homepage": "http://www.phpdoc.org",
            "keywords": [
                "FQSEN",
                "phpDocumentor",
                "phpdoc",
                "reflection",
                "static analysis"
            ],
            "time": "2017-09-11T18:02:19+00:00"
        },
        {
            "name": "phpdocumentor/reflection-docblock",
            "version": "4.3.0",
            "source": {
                "type": "git",
                "url": "https://github.com/phpDocumentor/ReflectionDocBlock.git",
                "reference": "94fd0001232e47129dd3504189fa1c7225010d08"
            },
            "dist": {
                "type": "zip",
                "url": "https://api.github.com/repos/phpDocumentor/ReflectionDocBlock/zipball/94fd0001232e47129dd3504189fa1c7225010d08",
                "reference": "94fd0001232e47129dd3504189fa1c7225010d08",
                "shasum": ""
            },
            "require": {
                "php": "^7.0",
                "phpdocumentor/reflection-common": "^1.0.0",
                "phpdocumentor/type-resolver": "^0.4.0",
                "webmozart/assert": "^1.0"
            },
            "require-dev": {
                "doctrine/instantiator": "~1.0.5",
                "mockery/mockery": "^1.0",
                "phpunit/phpunit": "^6.4"
            },
            "type": "library",
            "extra": {
                "branch-alias": {
                    "dev-master": "4.x-dev"
                }
            },
            "autoload": {
                "psr-4": {
                    "phpDocumentor\\Reflection\\": [
                        "src/"
                    ]
                }
            },
            "notification-url": "https://packagist.org/downloads/",
            "license": [
                "MIT"
            ],
            "authors": [
                {
                    "name": "Mike van Riel",
                    "email": "me@mikevanriel.com"
                }
            ],
            "description": "With this component, a library can provide support for annotations via DocBlocks or otherwise retrieve information that is embedded in a DocBlock.",
            "time": "2017-11-30T07:14:17+00:00"
        },
        {
            "name": "phpdocumentor/type-resolver",
            "version": "0.4.0",
            "source": {
                "type": "git",
                "url": "https://github.com/phpDocumentor/TypeResolver.git",
                "reference": "9c977708995954784726e25d0cd1dddf4e65b0f7"
            },
            "dist": {
                "type": "zip",
                "url": "https://api.github.com/repos/phpDocumentor/TypeResolver/zipball/9c977708995954784726e25d0cd1dddf4e65b0f7",
                "reference": "9c977708995954784726e25d0cd1dddf4e65b0f7",
                "shasum": ""
            },
            "require": {
                "php": "^5.5 || ^7.0",
                "phpdocumentor/reflection-common": "^1.0"
            },
            "require-dev": {
                "mockery/mockery": "^0.9.4",
                "phpunit/phpunit": "^5.2||^4.8.24"
            },
            "type": "library",
            "extra": {
                "branch-alias": {
                    "dev-master": "1.0.x-dev"
                }
            },
            "autoload": {
                "psr-4": {
                    "phpDocumentor\\Reflection\\": [
                        "src/"
                    ]
                }
            },
            "notification-url": "https://packagist.org/downloads/",
            "license": [
                "MIT"
            ],
            "authors": [
                {
                    "name": "Mike van Riel",
                    "email": "me@mikevanriel.com"
                }
            ],
            "time": "2017-07-14T14:27:02+00:00"
        },
        {
            "name": "phploc/phploc",
            "version": "4.0.1",
            "source": {
                "type": "git",
                "url": "https://github.com/sebastianbergmann/phploc.git",
                "reference": "6a8a9416517b82d6326ac9c2d040ad53c13654eb"
            },
            "dist": {
                "type": "zip",
                "url": "https://api.github.com/repos/sebastianbergmann/phploc/zipball/6a8a9416517b82d6326ac9c2d040ad53c13654eb",
                "reference": "6a8a9416517b82d6326ac9c2d040ad53c13654eb",
                "shasum": ""
            },
            "require": {
                "php": "^5.6 || ^7.0",
                "sebastian/finder-facade": "^1.1",
                "sebastian/version": "^2.0",
                "symfony/console": "^2.7|^3.0|^4.0"
            },
            "bin": [
                "phploc"
            ],
            "type": "library",
            "extra": {
                "branch-alias": {
                    "dev-master": "4.0-dev"
                }
            },
            "autoload": {
                "classmap": [
                    "src/"
                ]
            },
            "notification-url": "https://packagist.org/downloads/",
            "license": [
                "BSD-3-Clause"
            ],
            "authors": [
                {
                    "name": "Sebastian Bergmann",
                    "email": "sebastian@phpunit.de",
                    "role": "lead"
                }
            ],
            "description": "A tool for quickly measuring the size of a PHP project.",
            "homepage": "https://github.com/sebastianbergmann/phploc",
            "time": "2017-11-18T17:35:43+00:00"
        },
        {
            "name": "phpmd/phpmd",
            "version": "2.6.0",
            "source": {
                "type": "git",
                "url": "https://github.com/phpmd/phpmd.git",
                "reference": "4e9924b2c157a3eb64395460fcf56b31badc8374"
            },
            "dist": {
                "type": "zip",
                "url": "https://api.github.com/repos/phpmd/phpmd/zipball/4e9924b2c157a3eb64395460fcf56b31badc8374",
                "reference": "4e9924b2c157a3eb64395460fcf56b31badc8374",
                "shasum": ""
            },
            "require": {
                "ext-xml": "*",
                "pdepend/pdepend": "^2.5",
                "php": ">=5.3.9"
            },
            "require-dev": {
                "phpunit/phpunit": "^4.0",
                "squizlabs/php_codesniffer": "^2.0"
            },
            "bin": [
                "src/bin/phpmd"
            ],
            "type": "project",
            "autoload": {
                "psr-0": {
                    "PHPMD\\": "src/main/php"
                }
            },
            "notification-url": "https://packagist.org/downloads/",
            "license": [
                "BSD-3-Clause"
            ],
            "authors": [
                {
                    "name": "Manuel Pichler",
                    "email": "github@manuel-pichler.de",
                    "homepage": "https://github.com/manuelpichler",
                    "role": "Project Founder"
                },
                {
                    "name": "Other contributors",
                    "homepage": "https://github.com/phpmd/phpmd/graphs/contributors",
                    "role": "Contributors"
                },
                {
                    "name": "Marc Würth",
                    "email": "ravage@bluewin.ch",
                    "homepage": "https://github.com/ravage84",
                    "role": "Project Maintainer"
                }
            ],
            "description": "PHPMD is a spin-off project of PHP Depend and aims to be a PHP equivalent of the well known Java tool PMD.",
            "homepage": "http://phpmd.org/",
            "keywords": [
                "mess detection",
                "mess detector",
                "pdepend",
                "phpmd",
                "pmd"
            ],
            "time": "2017-01-20T14:41:10+00:00"
        },
        {
            "name": "phpspec/prophecy",
            "version": "1.7.5",
            "source": {
                "type": "git",
                "url": "https://github.com/phpspec/prophecy.git",
                "reference": "dfd6be44111a7c41c2e884a336cc4f461b3b2401"
            },
            "dist": {
                "type": "zip",
                "url": "https://api.github.com/repos/phpspec/prophecy/zipball/dfd6be44111a7c41c2e884a336cc4f461b3b2401",
                "reference": "dfd6be44111a7c41c2e884a336cc4f461b3b2401",
                "shasum": ""
            },
            "require": {
                "doctrine/instantiator": "^1.0.2",
                "php": "^5.3|^7.0",
                "phpdocumentor/reflection-docblock": "^2.0|^3.0.2|^4.0",
                "sebastian/comparator": "^1.1|^2.0",
                "sebastian/recursion-context": "^1.0|^2.0|^3.0"
            },
            "require-dev": {
                "phpspec/phpspec": "^2.5|^3.2",
                "phpunit/phpunit": "^4.8.35 || ^5.7 || ^6.5"
            },
            "type": "library",
            "extra": {
                "branch-alias": {
                    "dev-master": "1.7.x-dev"
                }
            },
            "autoload": {
                "psr-0": {
                    "Prophecy\\": "src/"
                }
            },
            "notification-url": "https://packagist.org/downloads/",
            "license": [
                "MIT"
            ],
            "authors": [
                {
                    "name": "Konstantin Kudryashov",
                    "email": "ever.zet@gmail.com",
                    "homepage": "http://everzet.com"
                },
                {
                    "name": "Marcello Duarte",
                    "email": "marcello.duarte@gmail.com"
                }
            ],
            "description": "Highly opinionated mocking framework for PHP 5.3+",
            "homepage": "https://github.com/phpspec/prophecy",
            "keywords": [
                "Double",
                "Dummy",
                "fake",
                "mock",
                "spy",
                "stub"
            ],
            "time": "2018-02-19T10:16:54+00:00"
        },
        {
            "name": "phpunit/php-code-coverage",
            "version": "5.3.0",
            "source": {
                "type": "git",
                "url": "https://github.com/sebastianbergmann/php-code-coverage.git",
                "reference": "661f34d0bd3f1a7225ef491a70a020ad23a057a1"
            },
            "dist": {
                "type": "zip",
                "url": "https://api.github.com/repos/sebastianbergmann/php-code-coverage/zipball/661f34d0bd3f1a7225ef491a70a020ad23a057a1",
                "reference": "661f34d0bd3f1a7225ef491a70a020ad23a057a1",
                "shasum": ""
            },
            "require": {
                "ext-dom": "*",
                "ext-xmlwriter": "*",
                "php": "^7.0",
                "phpunit/php-file-iterator": "^1.4.2",
                "phpunit/php-text-template": "^1.2.1",
                "phpunit/php-token-stream": "^2.0.1",
                "sebastian/code-unit-reverse-lookup": "^1.0.1",
                "sebastian/environment": "^3.0",
                "sebastian/version": "^2.0.1",
                "theseer/tokenizer": "^1.1"
            },
            "require-dev": {
                "phpunit/phpunit": "^6.0"
            },
            "suggest": {
                "ext-xdebug": "^2.5.5"
            },
            "type": "library",
            "extra": {
                "branch-alias": {
                    "dev-master": "5.3.x-dev"
                }
            },
            "autoload": {
                "classmap": [
                    "src/"
                ]
            },
            "notification-url": "https://packagist.org/downloads/",
            "license": [
                "BSD-3-Clause"
            ],
            "authors": [
                {
                    "name": "Sebastian Bergmann",
                    "email": "sebastian@phpunit.de",
                    "role": "lead"
                }
            ],
            "description": "Library that provides collection, processing, and rendering functionality for PHP code coverage information.",
            "homepage": "https://github.com/sebastianbergmann/php-code-coverage",
            "keywords": [
                "coverage",
                "testing",
                "xunit"
            ],
            "time": "2017-12-06T09:29:45+00:00"
        },
        {
            "name": "phpunit/php-file-iterator",
            "version": "1.4.5",
            "source": {
                "type": "git",
                "url": "https://github.com/sebastianbergmann/php-file-iterator.git",
                "reference": "730b01bc3e867237eaac355e06a36b85dd93a8b4"
            },
            "dist": {
                "type": "zip",
                "url": "https://api.github.com/repos/sebastianbergmann/php-file-iterator/zipball/730b01bc3e867237eaac355e06a36b85dd93a8b4",
                "reference": "730b01bc3e867237eaac355e06a36b85dd93a8b4",
                "shasum": ""
            },
            "require": {
                "php": ">=5.3.3"
            },
            "type": "library",
            "extra": {
                "branch-alias": {
                    "dev-master": "1.4.x-dev"
                }
            },
            "autoload": {
                "classmap": [
                    "src/"
                ]
            },
            "notification-url": "https://packagist.org/downloads/",
            "license": [
                "BSD-3-Clause"
            ],
            "authors": [
                {
                    "name": "Sebastian Bergmann",
                    "email": "sb@sebastian-bergmann.de",
                    "role": "lead"
                }
            ],
            "description": "FilterIterator implementation that filters files based on a list of suffixes.",
            "homepage": "https://github.com/sebastianbergmann/php-file-iterator/",
            "keywords": [
                "filesystem",
                "iterator"
            ],
            "time": "2017-11-27T13:52:08+00:00"
        },
        {
            "name": "phpunit/php-text-template",
            "version": "1.2.1",
            "source": {
                "type": "git",
                "url": "https://github.com/sebastianbergmann/php-text-template.git",
                "reference": "31f8b717e51d9a2afca6c9f046f5d69fc27c8686"
            },
            "dist": {
                "type": "zip",
                "url": "https://api.github.com/repos/sebastianbergmann/php-text-template/zipball/31f8b717e51d9a2afca6c9f046f5d69fc27c8686",
                "reference": "31f8b717e51d9a2afca6c9f046f5d69fc27c8686",
                "shasum": ""
            },
            "require": {
                "php": ">=5.3.3"
            },
            "type": "library",
            "autoload": {
                "classmap": [
                    "src/"
                ]
            },
            "notification-url": "https://packagist.org/downloads/",
            "license": [
                "BSD-3-Clause"
            ],
            "authors": [
                {
                    "name": "Sebastian Bergmann",
                    "email": "sebastian@phpunit.de",
                    "role": "lead"
                }
            ],
            "description": "Simple template engine.",
            "homepage": "https://github.com/sebastianbergmann/php-text-template/",
            "keywords": [
                "template"
            ],
            "time": "2015-06-21T13:50:34+00:00"
        },
        {
            "name": "phpunit/php-timer",
            "version": "1.0.9",
            "source": {
                "type": "git",
                "url": "https://github.com/sebastianbergmann/php-timer.git",
                "reference": "3dcf38ca72b158baf0bc245e9184d3fdffa9c46f"
            },
            "dist": {
                "type": "zip",
                "url": "https://api.github.com/repos/sebastianbergmann/php-timer/zipball/3dcf38ca72b158baf0bc245e9184d3fdffa9c46f",
                "reference": "3dcf38ca72b158baf0bc245e9184d3fdffa9c46f",
                "shasum": ""
            },
            "require": {
                "php": "^5.3.3 || ^7.0"
            },
            "require-dev": {
                "phpunit/phpunit": "^4.8.35 || ^5.7 || ^6.0"
            },
            "type": "library",
            "extra": {
                "branch-alias": {
                    "dev-master": "1.0-dev"
                }
            },
            "autoload": {
                "classmap": [
                    "src/"
                ]
            },
            "notification-url": "https://packagist.org/downloads/",
            "license": [
                "BSD-3-Clause"
            ],
            "authors": [
                {
                    "name": "Sebastian Bergmann",
                    "email": "sb@sebastian-bergmann.de",
                    "role": "lead"
                }
            ],
            "description": "Utility class for timing",
            "homepage": "https://github.com/sebastianbergmann/php-timer/",
            "keywords": [
                "timer"
            ],
            "time": "2017-02-26T11:10:40+00:00"
        },
        {
            "name": "phpunit/php-token-stream",
            "version": "2.0.2",
            "source": {
                "type": "git",
                "url": "https://github.com/sebastianbergmann/php-token-stream.git",
                "reference": "791198a2c6254db10131eecfe8c06670700904db"
            },
            "dist": {
                "type": "zip",
                "url": "https://api.github.com/repos/sebastianbergmann/php-token-stream/zipball/791198a2c6254db10131eecfe8c06670700904db",
                "reference": "791198a2c6254db10131eecfe8c06670700904db",
                "shasum": ""
            },
            "require": {
                "ext-tokenizer": "*",
                "php": "^7.0"
            },
            "require-dev": {
                "phpunit/phpunit": "^6.2.4"
            },
            "type": "library",
            "extra": {
                "branch-alias": {
                    "dev-master": "2.0-dev"
                }
            },
            "autoload": {
                "classmap": [
                    "src/"
                ]
            },
            "notification-url": "https://packagist.org/downloads/",
            "license": [
                "BSD-3-Clause"
            ],
            "authors": [
                {
                    "name": "Sebastian Bergmann",
                    "email": "sebastian@phpunit.de"
                }
            ],
            "description": "Wrapper around PHP's tokenizer extension.",
            "homepage": "https://github.com/sebastianbergmann/php-token-stream/",
            "keywords": [
                "tokenizer"
            ],
            "time": "2017-11-27T05:48:46+00:00"
        },
        {
            "name": "phpunit/phpunit",
            "version": "6.5.7",
            "source": {
                "type": "git",
                "url": "https://github.com/sebastianbergmann/phpunit.git",
                "reference": "6bd77b57707c236833d2b57b968e403df060c9d9"
            },
            "dist": {
                "type": "zip",
                "url": "https://api.github.com/repos/sebastianbergmann/phpunit/zipball/6bd77b57707c236833d2b57b968e403df060c9d9",
                "reference": "6bd77b57707c236833d2b57b968e403df060c9d9",
                "shasum": ""
            },
            "require": {
                "ext-dom": "*",
                "ext-json": "*",
                "ext-libxml": "*",
                "ext-mbstring": "*",
                "ext-xml": "*",
                "myclabs/deep-copy": "^1.6.1",
                "phar-io/manifest": "^1.0.1",
                "phar-io/version": "^1.0",
                "php": "^7.0",
                "phpspec/prophecy": "^1.7",
                "phpunit/php-code-coverage": "^5.3",
                "phpunit/php-file-iterator": "^1.4.3",
                "phpunit/php-text-template": "^1.2.1",
                "phpunit/php-timer": "^1.0.9",
                "phpunit/phpunit-mock-objects": "^5.0.5",
                "sebastian/comparator": "^2.1",
                "sebastian/diff": "^2.0",
                "sebastian/environment": "^3.1",
                "sebastian/exporter": "^3.1",
                "sebastian/global-state": "^2.0",
                "sebastian/object-enumerator": "^3.0.3",
                "sebastian/resource-operations": "^1.0",
                "sebastian/version": "^2.0.1"
            },
            "conflict": {
                "phpdocumentor/reflection-docblock": "3.0.2",
                "phpunit/dbunit": "<3.0"
            },
            "require-dev": {
                "ext-pdo": "*"
            },
            "suggest": {
                "ext-xdebug": "*",
                "phpunit/php-invoker": "^1.1"
            },
            "bin": [
                "phpunit"
            ],
            "type": "library",
            "extra": {
                "branch-alias": {
                    "dev-master": "6.5.x-dev"
                }
            },
            "autoload": {
                "classmap": [
                    "src/"
                ]
            },
            "notification-url": "https://packagist.org/downloads/",
            "license": [
                "BSD-3-Clause"
            ],
            "authors": [
                {
                    "name": "Sebastian Bergmann",
                    "email": "sebastian@phpunit.de",
                    "role": "lead"
                }
            ],
            "description": "The PHP Unit Testing framework.",
            "homepage": "https://phpunit.de/",
            "keywords": [
                "phpunit",
                "testing",
                "xunit"
            ],
            "time": "2018-02-26T07:01:09+00:00"
        },
        {
            "name": "phpunit/phpunit-mock-objects",
            "version": "5.0.6",
            "source": {
                "type": "git",
                "url": "https://github.com/sebastianbergmann/phpunit-mock-objects.git",
                "reference": "33fd41a76e746b8fa96d00b49a23dadfa8334cdf"
            },
            "dist": {
                "type": "zip",
                "url": "https://api.github.com/repos/sebastianbergmann/phpunit-mock-objects/zipball/33fd41a76e746b8fa96d00b49a23dadfa8334cdf",
                "reference": "33fd41a76e746b8fa96d00b49a23dadfa8334cdf",
                "shasum": ""
            },
            "require": {
                "doctrine/instantiator": "^1.0.5",
                "php": "^7.0",
                "phpunit/php-text-template": "^1.2.1",
                "sebastian/exporter": "^3.1"
            },
            "conflict": {
                "phpunit/phpunit": "<6.0"
            },
            "require-dev": {
                "phpunit/phpunit": "^6.5"
            },
            "suggest": {
                "ext-soap": "*"
            },
            "type": "library",
            "extra": {
                "branch-alias": {
                    "dev-master": "5.0.x-dev"
                }
            },
            "autoload": {
                "classmap": [
                    "src/"
                ]
            },
            "notification-url": "https://packagist.org/downloads/",
            "license": [
                "BSD-3-Clause"
            ],
            "authors": [
                {
                    "name": "Sebastian Bergmann",
                    "email": "sebastian@phpunit.de",
                    "role": "lead"
                }
            ],
            "description": "Mock Object library for PHPUnit",
            "homepage": "https://github.com/sebastianbergmann/phpunit-mock-objects/",
            "keywords": [
                "mock",
                "xunit"
            ],
            "time": "2018-01-06T05:45:45+00:00"
        },
        {
            "name": "sebastian/code-unit-reverse-lookup",
            "version": "1.0.1",
            "source": {
                "type": "git",
                "url": "https://github.com/sebastianbergmann/code-unit-reverse-lookup.git",
                "reference": "4419fcdb5eabb9caa61a27c7a1db532a6b55dd18"
            },
            "dist": {
                "type": "zip",
                "url": "https://api.github.com/repos/sebastianbergmann/code-unit-reverse-lookup/zipball/4419fcdb5eabb9caa61a27c7a1db532a6b55dd18",
                "reference": "4419fcdb5eabb9caa61a27c7a1db532a6b55dd18",
                "shasum": ""
            },
            "require": {
                "php": "^5.6 || ^7.0"
            },
            "require-dev": {
                "phpunit/phpunit": "^5.7 || ^6.0"
            },
            "type": "library",
            "extra": {
                "branch-alias": {
                    "dev-master": "1.0.x-dev"
                }
            },
            "autoload": {
                "classmap": [
                    "src/"
                ]
            },
            "notification-url": "https://packagist.org/downloads/",
            "license": [
                "BSD-3-Clause"
            ],
            "authors": [
                {
                    "name": "Sebastian Bergmann",
                    "email": "sebastian@phpunit.de"
                }
            ],
            "description": "Looks up which function or method a line of code belongs to",
            "homepage": "https://github.com/sebastianbergmann/code-unit-reverse-lookup/",
            "time": "2017-03-04T06:30:41+00:00"
        },
        {
            "name": "sebastian/comparator",
            "version": "2.1.3",
            "source": {
                "type": "git",
                "url": "https://github.com/sebastianbergmann/comparator.git",
                "reference": "34369daee48eafb2651bea869b4b15d75ccc35f9"
            },
            "dist": {
                "type": "zip",
                "url": "https://api.github.com/repos/sebastianbergmann/comparator/zipball/34369daee48eafb2651bea869b4b15d75ccc35f9",
                "reference": "34369daee48eafb2651bea869b4b15d75ccc35f9",
                "shasum": ""
            },
            "require": {
                "php": "^7.0",
                "sebastian/diff": "^2.0 || ^3.0",
                "sebastian/exporter": "^3.1"
            },
            "require-dev": {
                "phpunit/phpunit": "^6.4"
            },
            "type": "library",
            "extra": {
                "branch-alias": {
                    "dev-master": "2.1.x-dev"
                }
            },
            "autoload": {
                "classmap": [
                    "src/"
                ]
            },
            "notification-url": "https://packagist.org/downloads/",
            "license": [
                "BSD-3-Clause"
            ],
            "authors": [
                {
                    "name": "Jeff Welch",
                    "email": "whatthejeff@gmail.com"
                },
                {
                    "name": "Volker Dusch",
                    "email": "github@wallbash.com"
                },
                {
                    "name": "Bernhard Schussek",
                    "email": "bschussek@2bepublished.at"
                },
                {
                    "name": "Sebastian Bergmann",
                    "email": "sebastian@phpunit.de"
                }
            ],
            "description": "Provides the functionality to compare PHP values for equality",
            "homepage": "https://github.com/sebastianbergmann/comparator",
            "keywords": [
                "comparator",
                "compare",
                "equality"
            ],
            "time": "2018-02-01T13:46:46+00:00"
        },
        {
            "name": "sebastian/diff",
            "version": "2.0.1",
            "source": {
                "type": "git",
                "url": "https://github.com/sebastianbergmann/diff.git",
                "reference": "347c1d8b49c5c3ee30c7040ea6fc446790e6bddd"
            },
            "dist": {
                "type": "zip",
                "url": "https://api.github.com/repos/sebastianbergmann/diff/zipball/347c1d8b49c5c3ee30c7040ea6fc446790e6bddd",
                "reference": "347c1d8b49c5c3ee30c7040ea6fc446790e6bddd",
                "shasum": ""
            },
            "require": {
                "php": "^7.0"
            },
            "require-dev": {
                "phpunit/phpunit": "^6.2"
            },
            "type": "library",
            "extra": {
                "branch-alias": {
                    "dev-master": "2.0-dev"
                }
            },
            "autoload": {
                "classmap": [
                    "src/"
                ]
            },
            "notification-url": "https://packagist.org/downloads/",
            "license": [
                "BSD-3-Clause"
            ],
            "authors": [
                {
                    "name": "Kore Nordmann",
                    "email": "mail@kore-nordmann.de"
                },
                {
                    "name": "Sebastian Bergmann",
                    "email": "sebastian@phpunit.de"
                }
            ],
            "description": "Diff implementation",
            "homepage": "https://github.com/sebastianbergmann/diff",
            "keywords": [
                "diff"
            ],
            "time": "2017-08-03T08:09:46+00:00"
        },
        {
            "name": "sebastian/environment",
            "version": "3.1.0",
            "source": {
                "type": "git",
                "url": "https://github.com/sebastianbergmann/environment.git",
                "reference": "cd0871b3975fb7fc44d11314fd1ee20925fce4f5"
            },
            "dist": {
                "type": "zip",
                "url": "https://api.github.com/repos/sebastianbergmann/environment/zipball/cd0871b3975fb7fc44d11314fd1ee20925fce4f5",
                "reference": "cd0871b3975fb7fc44d11314fd1ee20925fce4f5",
                "shasum": ""
            },
            "require": {
                "php": "^7.0"
            },
            "require-dev": {
                "phpunit/phpunit": "^6.1"
            },
            "type": "library",
            "extra": {
                "branch-alias": {
                    "dev-master": "3.1.x-dev"
                }
            },
            "autoload": {
                "classmap": [
                    "src/"
                ]
            },
            "notification-url": "https://packagist.org/downloads/",
            "license": [
                "BSD-3-Clause"
            ],
            "authors": [
                {
                    "name": "Sebastian Bergmann",
                    "email": "sebastian@phpunit.de"
                }
            ],
            "description": "Provides functionality to handle HHVM/PHP environments",
            "homepage": "http://www.github.com/sebastianbergmann/environment",
            "keywords": [
                "Xdebug",
                "environment",
                "hhvm"
            ],
            "time": "2017-07-01T08:51:00+00:00"
        },
        {
            "name": "sebastian/exporter",
            "version": "3.1.0",
            "source": {
                "type": "git",
                "url": "https://github.com/sebastianbergmann/exporter.git",
                "reference": "234199f4528de6d12aaa58b612e98f7d36adb937"
            },
            "dist": {
                "type": "zip",
                "url": "https://api.github.com/repos/sebastianbergmann/exporter/zipball/234199f4528de6d12aaa58b612e98f7d36adb937",
                "reference": "234199f4528de6d12aaa58b612e98f7d36adb937",
                "shasum": ""
            },
            "require": {
                "php": "^7.0",
                "sebastian/recursion-context": "^3.0"
            },
            "require-dev": {
                "ext-mbstring": "*",
                "phpunit/phpunit": "^6.0"
            },
            "type": "library",
            "extra": {
                "branch-alias": {
                    "dev-master": "3.1.x-dev"
                }
            },
            "autoload": {
                "classmap": [
                    "src/"
                ]
            },
            "notification-url": "https://packagist.org/downloads/",
            "license": [
                "BSD-3-Clause"
            ],
            "authors": [
                {
                    "name": "Jeff Welch",
                    "email": "whatthejeff@gmail.com"
                },
                {
                    "name": "Volker Dusch",
                    "email": "github@wallbash.com"
                },
                {
                    "name": "Bernhard Schussek",
                    "email": "bschussek@2bepublished.at"
                },
                {
                    "name": "Sebastian Bergmann",
                    "email": "sebastian@phpunit.de"
                },
                {
                    "name": "Adam Harvey",
                    "email": "aharvey@php.net"
                }
            ],
            "description": "Provides the functionality to export PHP variables for visualization",
            "homepage": "http://www.github.com/sebastianbergmann/exporter",
            "keywords": [
                "export",
                "exporter"
            ],
            "time": "2017-04-03T13:19:02+00:00"
        },
        {
            "name": "sebastian/finder-facade",
            "version": "1.2.2",
            "source": {
                "type": "git",
                "url": "https://github.com/sebastianbergmann/finder-facade.git",
                "reference": "4a3174709c2dc565fe5fb26fcf827f6a1fc7b09f"
            },
            "dist": {
                "type": "zip",
                "url": "https://api.github.com/repos/sebastianbergmann/finder-facade/zipball/4a3174709c2dc565fe5fb26fcf827f6a1fc7b09f",
                "reference": "4a3174709c2dc565fe5fb26fcf827f6a1fc7b09f",
                "shasum": ""
            },
            "require": {
                "symfony/finder": "~2.3|~3.0|~4.0",
                "theseer/fdomdocument": "~1.3"
            },
            "type": "library",
            "autoload": {
                "classmap": [
                    "src/"
                ]
            },
            "notification-url": "https://packagist.org/downloads/",
            "license": [
                "BSD-3-Clause"
            ],
            "authors": [
                {
                    "name": "Sebastian Bergmann",
                    "email": "sebastian@phpunit.de",
                    "role": "lead"
                }
            ],
            "description": "FinderFacade is a convenience wrapper for Symfony's Finder component.",
            "homepage": "https://github.com/sebastianbergmann/finder-facade",
            "time": "2017-11-18T17:31:49+00:00"
        },
        {
            "name": "sebastian/global-state",
            "version": "2.0.0",
            "source": {
                "type": "git",
                "url": "https://github.com/sebastianbergmann/global-state.git",
                "reference": "e8ba02eed7bbbb9e59e43dedd3dddeff4a56b0c4"
            },
            "dist": {
                "type": "zip",
                "url": "https://api.github.com/repos/sebastianbergmann/global-state/zipball/e8ba02eed7bbbb9e59e43dedd3dddeff4a56b0c4",
                "reference": "e8ba02eed7bbbb9e59e43dedd3dddeff4a56b0c4",
                "shasum": ""
            },
            "require": {
                "php": "^7.0"
            },
            "require-dev": {
                "phpunit/phpunit": "^6.0"
            },
            "suggest": {
                "ext-uopz": "*"
            },
            "type": "library",
            "extra": {
                "branch-alias": {
                    "dev-master": "2.0-dev"
                }
            },
            "autoload": {
                "classmap": [
                    "src/"
                ]
            },
            "notification-url": "https://packagist.org/downloads/",
            "license": [
                "BSD-3-Clause"
            ],
            "authors": [
                {
                    "name": "Sebastian Bergmann",
                    "email": "sebastian@phpunit.de"
                }
            ],
            "description": "Snapshotting of global state",
            "homepage": "http://www.github.com/sebastianbergmann/global-state",
            "keywords": [
                "global state"
            ],
            "time": "2017-04-27T15:39:26+00:00"
        },
        {
            "name": "sebastian/object-enumerator",
            "version": "3.0.3",
            "source": {
                "type": "git",
                "url": "https://github.com/sebastianbergmann/object-enumerator.git",
                "reference": "7cfd9e65d11ffb5af41198476395774d4c8a84c5"
            },
            "dist": {
                "type": "zip",
                "url": "https://api.github.com/repos/sebastianbergmann/object-enumerator/zipball/7cfd9e65d11ffb5af41198476395774d4c8a84c5",
                "reference": "7cfd9e65d11ffb5af41198476395774d4c8a84c5",
                "shasum": ""
            },
            "require": {
                "php": "^7.0",
                "sebastian/object-reflector": "^1.1.1",
                "sebastian/recursion-context": "^3.0"
            },
            "require-dev": {
                "phpunit/phpunit": "^6.0"
            },
            "type": "library",
            "extra": {
                "branch-alias": {
                    "dev-master": "3.0.x-dev"
                }
            },
            "autoload": {
                "classmap": [
                    "src/"
                ]
            },
            "notification-url": "https://packagist.org/downloads/",
            "license": [
                "BSD-3-Clause"
            ],
            "authors": [
                {
                    "name": "Sebastian Bergmann",
                    "email": "sebastian@phpunit.de"
                }
            ],
            "description": "Traverses array structures and object graphs to enumerate all referenced objects",
            "homepage": "https://github.com/sebastianbergmann/object-enumerator/",
            "time": "2017-08-03T12:35:26+00:00"
        },
        {
            "name": "sebastian/object-reflector",
            "version": "1.1.1",
            "source": {
                "type": "git",
                "url": "https://github.com/sebastianbergmann/object-reflector.git",
                "reference": "773f97c67f28de00d397be301821b06708fca0be"
            },
            "dist": {
                "type": "zip",
                "url": "https://api.github.com/repos/sebastianbergmann/object-reflector/zipball/773f97c67f28de00d397be301821b06708fca0be",
                "reference": "773f97c67f28de00d397be301821b06708fca0be",
                "shasum": ""
            },
            "require": {
                "php": "^7.0"
            },
            "require-dev": {
                "phpunit/phpunit": "^6.0"
            },
            "type": "library",
            "extra": {
                "branch-alias": {
                    "dev-master": "1.1-dev"
                }
            },
            "autoload": {
                "classmap": [
                    "src/"
                ]
            },
            "notification-url": "https://packagist.org/downloads/",
            "license": [
                "BSD-3-Clause"
            ],
            "authors": [
                {
                    "name": "Sebastian Bergmann",
                    "email": "sebastian@phpunit.de"
                }
            ],
            "description": "Allows reflection of object attributes, including inherited and non-public ones",
            "homepage": "https://github.com/sebastianbergmann/object-reflector/",
            "time": "2017-03-29T09:07:27+00:00"
        },
        {
            "name": "sebastian/phpcpd",
            "version": "3.0.1",
            "source": {
                "type": "git",
                "url": "https://github.com/sebastianbergmann/phpcpd.git",
                "reference": "dfed51c1288790fc957c9433e2f49ab152e8a564"
            },
            "dist": {
                "type": "zip",
                "url": "https://api.github.com/repos/sebastianbergmann/phpcpd/zipball/dfed51c1288790fc957c9433e2f49ab152e8a564",
                "reference": "dfed51c1288790fc957c9433e2f49ab152e8a564",
                "shasum": ""
            },
            "require": {
                "php": "^5.6|^7.0",
                "phpunit/php-timer": "^1.0.6",
                "sebastian/finder-facade": "^1.1",
                "sebastian/version": "^1.0|^2.0",
                "symfony/console": "^2.7|^3.0|^4.0"
            },
            "bin": [
                "phpcpd"
            ],
            "type": "library",
            "extra": {
                "branch-alias": {
                    "dev-master": "3.0-dev"
                }
            },
            "autoload": {
                "classmap": [
                    "src/"
                ]
            },
            "notification-url": "https://packagist.org/downloads/",
            "license": [
                "BSD-3-Clause"
            ],
            "authors": [
                {
                    "name": "Sebastian Bergmann",
                    "email": "sebastian@phpunit.de",
                    "role": "lead"
                }
            ],
            "description": "Copy/Paste Detector (CPD) for PHP code.",
            "homepage": "https://github.com/sebastianbergmann/phpcpd",
            "time": "2017-11-16T08:49:28+00:00"
        },
        {
            "name": "sebastian/recursion-context",
            "version": "3.0.0",
            "source": {
                "type": "git",
                "url": "https://github.com/sebastianbergmann/recursion-context.git",
                "reference": "5b0cd723502bac3b006cbf3dbf7a1e3fcefe4fa8"
            },
            "dist": {
                "type": "zip",
                "url": "https://api.github.com/repos/sebastianbergmann/recursion-context/zipball/5b0cd723502bac3b006cbf3dbf7a1e3fcefe4fa8",
                "reference": "5b0cd723502bac3b006cbf3dbf7a1e3fcefe4fa8",
                "shasum": ""
            },
            "require": {
                "php": "^7.0"
            },
            "require-dev": {
                "phpunit/phpunit": "^6.0"
            },
            "type": "library",
            "extra": {
                "branch-alias": {
                    "dev-master": "3.0.x-dev"
                }
            },
            "autoload": {
                "classmap": [
                    "src/"
                ]
            },
            "notification-url": "https://packagist.org/downloads/",
            "license": [
                "BSD-3-Clause"
            ],
            "authors": [
                {
                    "name": "Jeff Welch",
                    "email": "whatthejeff@gmail.com"
                },
                {
                    "name": "Sebastian Bergmann",
                    "email": "sebastian@phpunit.de"
                },
                {
                    "name": "Adam Harvey",
                    "email": "aharvey@php.net"
                }
            ],
            "description": "Provides functionality to recursively process PHP variables",
            "homepage": "http://www.github.com/sebastianbergmann/recursion-context",
            "time": "2017-03-03T06:23:57+00:00"
        },
        {
            "name": "sebastian/resource-operations",
            "version": "1.0.0",
            "source": {
                "type": "git",
                "url": "https://github.com/sebastianbergmann/resource-operations.git",
                "reference": "ce990bb21759f94aeafd30209e8cfcdfa8bc3f52"
            },
            "dist": {
                "type": "zip",
                "url": "https://api.github.com/repos/sebastianbergmann/resource-operations/zipball/ce990bb21759f94aeafd30209e8cfcdfa8bc3f52",
                "reference": "ce990bb21759f94aeafd30209e8cfcdfa8bc3f52",
                "shasum": ""
            },
            "require": {
                "php": ">=5.6.0"
            },
            "type": "library",
            "extra": {
                "branch-alias": {
                    "dev-master": "1.0.x-dev"
                }
            },
            "autoload": {
                "classmap": [
                    "src/"
                ]
            },
            "notification-url": "https://packagist.org/downloads/",
            "license": [
                "BSD-3-Clause"
            ],
            "authors": [
                {
                    "name": "Sebastian Bergmann",
                    "email": "sebastian@phpunit.de"
                }
            ],
            "description": "Provides a list of PHP built-in functions that operate on resources",
            "homepage": "https://www.github.com/sebastianbergmann/resource-operations",
            "time": "2015-07-28T20:34:47+00:00"
        },
        {
            "name": "sebastian/version",
            "version": "2.0.1",
            "source": {
                "type": "git",
                "url": "https://github.com/sebastianbergmann/version.git",
                "reference": "99732be0ddb3361e16ad77b68ba41efc8e979019"
            },
            "dist": {
                "type": "zip",
                "url": "https://api.github.com/repos/sebastianbergmann/version/zipball/99732be0ddb3361e16ad77b68ba41efc8e979019",
                "reference": "99732be0ddb3361e16ad77b68ba41efc8e979019",
                "shasum": ""
            },
            "require": {
                "php": ">=5.6"
            },
            "type": "library",
            "extra": {
                "branch-alias": {
                    "dev-master": "2.0.x-dev"
                }
            },
            "autoload": {
                "classmap": [
                    "src/"
                ]
            },
            "notification-url": "https://packagist.org/downloads/",
            "license": [
                "BSD-3-Clause"
            ],
            "authors": [
                {
                    "name": "Sebastian Bergmann",
                    "email": "sebastian@phpunit.de",
                    "role": "lead"
                }
            ],
            "description": "Library that helps with managing the version number of Git-hosted PHP projects",
            "homepage": "https://github.com/sebastianbergmann/version",
            "time": "2016-10-03T07:35:21+00:00"
        },
        {
            "name": "squizlabs/php_codesniffer",
            "version": "3.2.3",
            "source": {
                "type": "git",
                "url": "https://github.com/squizlabs/PHP_CodeSniffer.git",
                "reference": "4842476c434e375f9d3182ff7b89059583aa8b27"
            },
            "dist": {
                "type": "zip",
                "url": "https://api.github.com/repos/squizlabs/PHP_CodeSniffer/zipball/4842476c434e375f9d3182ff7b89059583aa8b27",
                "reference": "4842476c434e375f9d3182ff7b89059583aa8b27",
                "shasum": ""
            },
            "require": {
                "ext-simplexml": "*",
                "ext-tokenizer": "*",
                "ext-xmlwriter": "*",
                "php": ">=5.4.0"
            },
            "require-dev": {
                "phpunit/phpunit": "^4.0 || ^5.0 || ^6.0 || ^7.0"
            },
            "bin": [
                "bin/phpcs",
                "bin/phpcbf"
            ],
            "type": "library",
            "extra": {
                "branch-alias": {
                    "dev-master": "3.x-dev"
                }
            },
            "notification-url": "https://packagist.org/downloads/",
            "license": [
                "BSD-3-Clause"
            ],
            "authors": [
                {
                    "name": "Greg Sherwood",
                    "role": "lead"
                }
            ],
            "description": "PHP_CodeSniffer tokenizes PHP, JavaScript and CSS files and detects violations of a defined set of coding standards.",
            "homepage": "http://www.squizlabs.com/php-codesniffer",
            "keywords": [
                "phpcs",
                "standards"
            ],
            "time": "2018-02-20T21:35:23+00:00"
        },
        {
            "name": "symfony/config",
            "version": "v3.4.6",
            "source": {
                "type": "git",
                "url": "https://github.com/symfony/config.git",
                "reference": "05e10567b529476a006b00746c5f538f1636810e"
            },
            "dist": {
                "type": "zip",
                "url": "https://api.github.com/repos/symfony/config/zipball/05e10567b529476a006b00746c5f538f1636810e",
                "reference": "05e10567b529476a006b00746c5f538f1636810e",
                "shasum": ""
            },
            "require": {
                "php": "^5.5.9|>=7.0.8",
                "symfony/filesystem": "~2.8|~3.0|~4.0"
            },
            "conflict": {
                "symfony/dependency-injection": "<3.3",
                "symfony/finder": "<3.3"
            },
            "require-dev": {
                "symfony/dependency-injection": "~3.3|~4.0",
                "symfony/event-dispatcher": "~3.3|~4.0",
                "symfony/finder": "~3.3|~4.0",
                "symfony/yaml": "~3.0|~4.0"
            },
            "suggest": {
                "symfony/yaml": "To use the yaml reference dumper"
            },
            "type": "library",
            "extra": {
                "branch-alias": {
                    "dev-master": "3.4-dev"
                }
            },
            "autoload": {
                "psr-4": {
                    "Symfony\\Component\\Config\\": ""
                },
                "exclude-from-classmap": [
                    "/Tests/"
                ]
            },
            "notification-url": "https://packagist.org/downloads/",
            "license": [
                "MIT"
            ],
            "authors": [
                {
                    "name": "Fabien Potencier",
                    "email": "fabien@symfony.com"
                },
                {
                    "name": "Symfony Community",
                    "homepage": "https://symfony.com/contributors"
                }
            ],
            "description": "Symfony Config Component",
            "homepage": "https://symfony.com",
            "time": "2018-02-14T10:03:57+00:00"
        },
        {
            "name": "symfony/console",
            "version": "v3.4.6",
            "source": {
                "type": "git",
                "url": "https://github.com/symfony/console.git",
                "reference": "067339e9b8ec30d5f19f5950208893ff026b94f7"
            },
            "dist": {
                "type": "zip",
                "url": "https://api.github.com/repos/symfony/console/zipball/067339e9b8ec30d5f19f5950208893ff026b94f7",
                "reference": "067339e9b8ec30d5f19f5950208893ff026b94f7",
                "shasum": ""
            },
            "require": {
                "php": "^5.5.9|>=7.0.8",
                "symfony/debug": "~2.8|~3.0|~4.0",
                "symfony/polyfill-mbstring": "~1.0"
            },
            "conflict": {
                "symfony/dependency-injection": "<3.4",
                "symfony/process": "<3.3"
            },
            "require-dev": {
                "psr/log": "~1.0",
                "symfony/config": "~3.3|~4.0",
                "symfony/dependency-injection": "~3.4|~4.0",
                "symfony/event-dispatcher": "~2.8|~3.0|~4.0",
                "symfony/lock": "~3.4|~4.0",
                "symfony/process": "~3.3|~4.0"
            },
            "suggest": {
                "psr/log": "For using the console logger",
                "symfony/event-dispatcher": "",
                "symfony/lock": "",
                "symfony/process": ""
            },
            "type": "library",
            "extra": {
                "branch-alias": {
                    "dev-master": "3.4-dev"
                }
            },
            "autoload": {
                "psr-4": {
                    "Symfony\\Component\\Console\\": ""
                },
                "exclude-from-classmap": [
                    "/Tests/"
                ]
            },
            "notification-url": "https://packagist.org/downloads/",
            "license": [
                "MIT"
            ],
            "authors": [
                {
                    "name": "Fabien Potencier",
                    "email": "fabien@symfony.com"
                },
                {
                    "name": "Symfony Community",
                    "homepage": "https://symfony.com/contributors"
                }
            ],
            "description": "Symfony Console Component",
            "homepage": "https://symfony.com",
            "time": "2018-02-26T15:46:28+00:00"
        },
        {
            "name": "symfony/css-selector",
            "version": "v3.4.6",
            "source": {
                "type": "git",
                "url": "https://github.com/symfony/css-selector.git",
                "reference": "544655f1fc078a9cd839fdda2b7b1e64627c826a"
            },
            "dist": {
                "type": "zip",
                "url": "https://api.github.com/repos/symfony/css-selector/zipball/544655f1fc078a9cd839fdda2b7b1e64627c826a",
                "reference": "544655f1fc078a9cd839fdda2b7b1e64627c826a",
                "shasum": ""
            },
            "require": {
                "php": "^5.5.9|>=7.0.8"
            },
            "type": "library",
            "extra": {
                "branch-alias": {
                    "dev-master": "3.4-dev"
                }
            },
            "autoload": {
                "psr-4": {
                    "Symfony\\Component\\CssSelector\\": ""
                },
                "exclude-from-classmap": [
                    "/Tests/"
                ]
            },
            "notification-url": "https://packagist.org/downloads/",
            "license": [
                "MIT"
            ],
            "authors": [
                {
                    "name": "Jean-François Simon",
                    "email": "jeanfrancois.simon@sensiolabs.com"
                },
                {
                    "name": "Fabien Potencier",
                    "email": "fabien@symfony.com"
                },
                {
                    "name": "Symfony Community",
                    "homepage": "https://symfony.com/contributors"
                }
            ],
            "description": "Symfony CssSelector Component",
            "homepage": "https://symfony.com",
            "time": "2018-02-03T14:55:07+00:00"
        },
        {
            "name": "symfony/debug",
            "version": "v3.4.6",
            "source": {
                "type": "git",
                "url": "https://github.com/symfony/debug.git",
                "reference": "9b1071f86e79e1999b3d3675d2e0e7684268b9bc"
            },
            "dist": {
                "type": "zip",
                "url": "https://api.github.com/repos/symfony/debug/zipball/9b1071f86e79e1999b3d3675d2e0e7684268b9bc",
                "reference": "9b1071f86e79e1999b3d3675d2e0e7684268b9bc",
                "shasum": ""
            },
            "require": {
                "php": "^5.5.9|>=7.0.8",
                "psr/log": "~1.0"
            },
            "conflict": {
                "symfony/http-kernel": ">=2.3,<2.3.24|~2.4.0|>=2.5,<2.5.9|>=2.6,<2.6.2"
            },
            "require-dev": {
                "symfony/http-kernel": "~2.8|~3.0|~4.0"
            },
            "type": "library",
            "extra": {
                "branch-alias": {
                    "dev-master": "3.4-dev"
                }
            },
            "autoload": {
                "psr-4": {
                    "Symfony\\Component\\Debug\\": ""
                },
                "exclude-from-classmap": [
                    "/Tests/"
                ]
            },
            "notification-url": "https://packagist.org/downloads/",
            "license": [
                "MIT"
            ],
            "authors": [
                {
                    "name": "Fabien Potencier",
                    "email": "fabien@symfony.com"
                },
                {
                    "name": "Symfony Community",
                    "homepage": "https://symfony.com/contributors"
                }
            ],
            "description": "Symfony Debug Component",
            "homepage": "https://symfony.com",
            "time": "2018-02-28T21:49:22+00:00"
        },
        {
            "name": "symfony/dependency-injection",
            "version": "v3.4.6",
            "source": {
                "type": "git",
                "url": "https://github.com/symfony/dependency-injection.git",
                "reference": "12e901abc1cb0d637a0e5abe9923471361d96b07"
            },
            "dist": {
                "type": "zip",
                "url": "https://api.github.com/repos/symfony/dependency-injection/zipball/12e901abc1cb0d637a0e5abe9923471361d96b07",
                "reference": "12e901abc1cb0d637a0e5abe9923471361d96b07",
                "shasum": ""
            },
            "require": {
                "php": "^5.5.9|>=7.0.8",
                "psr/container": "^1.0"
            },
            "conflict": {
                "symfony/config": "<3.3.7",
                "symfony/finder": "<3.3",
                "symfony/proxy-manager-bridge": "<3.4",
                "symfony/yaml": "<3.4"
            },
            "provide": {
                "psr/container-implementation": "1.0"
            },
            "require-dev": {
                "symfony/config": "~3.3|~4.0",
                "symfony/expression-language": "~2.8|~3.0|~4.0",
                "symfony/yaml": "~3.4|~4.0"
            },
            "suggest": {
                "symfony/config": "",
                "symfony/expression-language": "For using expressions in service container configuration",
                "symfony/finder": "For using double-star glob patterns or when GLOB_BRACE portability is required",
                "symfony/proxy-manager-bridge": "Generate service proxies to lazy load them",
                "symfony/yaml": ""
            },
            "type": "library",
            "extra": {
                "branch-alias": {
                    "dev-master": "3.4-dev"
                }
            },
            "autoload": {
                "psr-4": {
                    "Symfony\\Component\\DependencyInjection\\": ""
                },
                "exclude-from-classmap": [
                    "/Tests/"
                ]
            },
            "notification-url": "https://packagist.org/downloads/",
            "license": [
                "MIT"
            ],
            "authors": [
                {
                    "name": "Fabien Potencier",
                    "email": "fabien@symfony.com"
                },
                {
                    "name": "Symfony Community",
                    "homepage": "https://symfony.com/contributors"
                }
            ],
            "description": "Symfony DependencyInjection Component",
            "homepage": "https://symfony.com",
            "time": "2018-03-04T03:54:53+00:00"
        },
        {
            "name": "symfony/event-dispatcher",
            "version": "v3.4.6",
            "source": {
                "type": "git",
                "url": "https://github.com/symfony/event-dispatcher.git",
                "reference": "58990682ac3fdc1f563b7e705452921372aad11d"
            },
            "dist": {
                "type": "zip",
                "url": "https://api.github.com/repos/symfony/event-dispatcher/zipball/58990682ac3fdc1f563b7e705452921372aad11d",
                "reference": "58990682ac3fdc1f563b7e705452921372aad11d",
                "shasum": ""
            },
            "require": {
                "php": "^5.5.9|>=7.0.8"
            },
            "conflict": {
                "symfony/dependency-injection": "<3.3"
            },
            "require-dev": {
                "psr/log": "~1.0",
                "symfony/config": "~2.8|~3.0|~4.0",
                "symfony/dependency-injection": "~3.3|~4.0",
                "symfony/expression-language": "~2.8|~3.0|~4.0",
                "symfony/stopwatch": "~2.8|~3.0|~4.0"
            },
            "suggest": {
                "symfony/dependency-injection": "",
                "symfony/http-kernel": ""
            },
            "type": "library",
            "extra": {
                "branch-alias": {
                    "dev-master": "3.4-dev"
                }
            },
            "autoload": {
                "psr-4": {
                    "Symfony\\Component\\EventDispatcher\\": ""
                },
                "exclude-from-classmap": [
                    "/Tests/"
                ]
            },
            "notification-url": "https://packagist.org/downloads/",
            "license": [
                "MIT"
            ],
            "authors": [
                {
                    "name": "Fabien Potencier",
                    "email": "fabien@symfony.com"
                },
                {
                    "name": "Symfony Community",
                    "homepage": "https://symfony.com/contributors"
                }
            ],
            "description": "Symfony EventDispatcher Component",
            "homepage": "https://symfony.com",
            "time": "2018-02-14T10:03:57+00:00"
        },
        {
            "name": "symfony/filesystem",
            "version": "v3.4.6",
            "source": {
                "type": "git",
                "url": "https://github.com/symfony/filesystem.git",
                "reference": "253a4490b528597aa14d2bf5aeded6f5e5e4a541"
            },
            "dist": {
                "type": "zip",
                "url": "https://api.github.com/repos/symfony/filesystem/zipball/253a4490b528597aa14d2bf5aeded6f5e5e4a541",
                "reference": "253a4490b528597aa14d2bf5aeded6f5e5e4a541",
                "shasum": ""
            },
            "require": {
                "php": "^5.5.9|>=7.0.8"
            },
            "type": "library",
            "extra": {
                "branch-alias": {
                    "dev-master": "3.4-dev"
                }
            },
            "autoload": {
                "psr-4": {
                    "Symfony\\Component\\Filesystem\\": ""
                },
                "exclude-from-classmap": [
                    "/Tests/"
                ]
            },
            "notification-url": "https://packagist.org/downloads/",
            "license": [
                "MIT"
            ],
            "authors": [
                {
                    "name": "Fabien Potencier",
                    "email": "fabien@symfony.com"
                },
                {
                    "name": "Symfony Community",
                    "homepage": "https://symfony.com/contributors"
                }
            ],
            "description": "Symfony Filesystem Component",
            "homepage": "https://symfony.com",
            "time": "2018-02-22T10:48:49+00:00"
        },
        {
            "name": "symfony/finder",
            "version": "v3.4.6",
            "source": {
                "type": "git",
                "url": "https://github.com/symfony/finder.git",
                "reference": "a479817ce0a9e4adfd7d39c6407c95d97c254625"
            },
            "dist": {
                "type": "zip",
                "url": "https://api.github.com/repos/symfony/finder/zipball/a479817ce0a9e4adfd7d39c6407c95d97c254625",
                "reference": "a479817ce0a9e4adfd7d39c6407c95d97c254625",
                "shasum": ""
            },
            "require": {
                "php": "^5.5.9|>=7.0.8"
            },
            "type": "library",
            "extra": {
                "branch-alias": {
                    "dev-master": "3.4-dev"
                }
            },
            "autoload": {
                "psr-4": {
                    "Symfony\\Component\\Finder\\": ""
                },
                "exclude-from-classmap": [
                    "/Tests/"
                ]
            },
            "notification-url": "https://packagist.org/downloads/",
            "license": [
                "MIT"
            ],
            "authors": [
                {
                    "name": "Fabien Potencier",
                    "email": "fabien@symfony.com"
                },
                {
                    "name": "Symfony Community",
                    "homepage": "https://symfony.com/contributors"
                }
            ],
            "description": "Symfony Finder Component",
            "homepage": "https://symfony.com",
            "time": "2018-03-05T18:28:11+00:00"
        },
        {
            "name": "symfony/options-resolver",
            "version": "v3.4.6",
            "source": {
                "type": "git",
                "url": "https://github.com/symfony/options-resolver.git",
                "reference": "f3109a6aedd20e35c3a33190e932c2b063b7b50e"
            },
            "dist": {
                "type": "zip",
                "url": "https://api.github.com/repos/symfony/options-resolver/zipball/f3109a6aedd20e35c3a33190e932c2b063b7b50e",
                "reference": "f3109a6aedd20e35c3a33190e932c2b063b7b50e",
                "shasum": ""
            },
            "require": {
                "php": "^5.5.9|>=7.0.8"
            },
            "type": "library",
            "extra": {
                "branch-alias": {
                    "dev-master": "3.4-dev"
                }
            },
            "autoload": {
                "psr-4": {
                    "Symfony\\Component\\OptionsResolver\\": ""
                },
                "exclude-from-classmap": [
                    "/Tests/"
                ]
            },
            "notification-url": "https://packagist.org/downloads/",
            "license": [
                "MIT"
            ],
            "authors": [
                {
                    "name": "Fabien Potencier",
                    "email": "fabien@symfony.com"
                },
                {
                    "name": "Symfony Community",
                    "homepage": "https://symfony.com/contributors"
                }
            ],
            "description": "Symfony OptionsResolver Component",
            "homepage": "https://symfony.com",
            "keywords": [
                "config",
                "configuration",
                "options"
            ],
            "time": "2018-01-11T07:56:07+00:00"
        },
        {
            "name": "symfony/polyfill-mbstring",
            "version": "v1.7.0",
            "source": {
                "type": "git",
                "url": "https://github.com/symfony/polyfill-mbstring.git",
                "reference": "78be803ce01e55d3491c1397cf1c64beb9c1b63b"
            },
            "dist": {
                "type": "zip",
                "url": "https://api.github.com/repos/symfony/polyfill-mbstring/zipball/78be803ce01e55d3491c1397cf1c64beb9c1b63b",
                "reference": "78be803ce01e55d3491c1397cf1c64beb9c1b63b",
                "shasum": ""
            },
            "require": {
                "php": ">=5.3.3"
            },
            "suggest": {
                "ext-mbstring": "For best performance"
            },
            "type": "library",
            "extra": {
                "branch-alias": {
                    "dev-master": "1.7-dev"
                }
            },
            "autoload": {
                "psr-4": {
                    "Symfony\\Polyfill\\Mbstring\\": ""
                },
                "files": [
                    "bootstrap.php"
                ]
            },
            "notification-url": "https://packagist.org/downloads/",
            "license": [
                "MIT"
            ],
            "authors": [
                {
                    "name": "Nicolas Grekas",
                    "email": "p@tchwork.com"
                },
                {
                    "name": "Symfony Community",
                    "homepage": "https://symfony.com/contributors"
                }
            ],
            "description": "Symfony polyfill for the Mbstring extension",
            "homepage": "https://symfony.com",
            "keywords": [
                "compatibility",
                "mbstring",
                "polyfill",
                "portable",
                "shim"
            ],
            "time": "2018-01-30T19:27:44+00:00"
        },
        {
            "name": "symfony/polyfill-php70",
            "version": "v1.7.0",
            "source": {
                "type": "git",
                "url": "https://github.com/symfony/polyfill-php70.git",
                "reference": "3532bfcd8f933a7816f3a0a59682fc404776600f"
            },
            "dist": {
                "type": "zip",
                "url": "https://api.github.com/repos/symfony/polyfill-php70/zipball/3532bfcd8f933a7816f3a0a59682fc404776600f",
                "reference": "3532bfcd8f933a7816f3a0a59682fc404776600f",
                "shasum": ""
            },
            "require": {
                "paragonie/random_compat": "~1.0|~2.0",
                "php": ">=5.3.3"
            },
            "type": "library",
            "extra": {
                "branch-alias": {
                    "dev-master": "1.7-dev"
                }
            },
            "autoload": {
                "psr-4": {
                    "Symfony\\Polyfill\\Php70\\": ""
                },
                "files": [
                    "bootstrap.php"
                ],
                "classmap": [
                    "Resources/stubs"
                ]
            },
            "notification-url": "https://packagist.org/downloads/",
            "license": [
                "MIT"
            ],
            "authors": [
                {
                    "name": "Nicolas Grekas",
                    "email": "p@tchwork.com"
                },
                {
                    "name": "Symfony Community",
                    "homepage": "https://symfony.com/contributors"
                }
            ],
            "description": "Symfony polyfill backporting some PHP 7.0+ features to lower PHP versions",
            "homepage": "https://symfony.com",
            "keywords": [
                "compatibility",
                "polyfill",
                "portable",
                "shim"
            ],
            "time": "2018-01-30T19:27:44+00:00"
        },
        {
            "name": "symfony/polyfill-php72",
            "version": "v1.7.0",
            "source": {
                "type": "git",
                "url": "https://github.com/symfony/polyfill-php72.git",
                "reference": "8eca20c8a369e069d4f4c2ac9895144112867422"
            },
            "dist": {
                "type": "zip",
                "url": "https://api.github.com/repos/symfony/polyfill-php72/zipball/8eca20c8a369e069d4f4c2ac9895144112867422",
                "reference": "8eca20c8a369e069d4f4c2ac9895144112867422",
                "shasum": ""
            },
            "require": {
                "php": ">=5.3.3"
            },
            "type": "library",
            "extra": {
                "branch-alias": {
                    "dev-master": "1.7-dev"
                }
            },
            "autoload": {
                "psr-4": {
                    "Symfony\\Polyfill\\Php72\\": ""
                },
                "files": [
                    "bootstrap.php"
                ]
            },
            "notification-url": "https://packagist.org/downloads/",
            "license": [
                "MIT"
            ],
            "authors": [
                {
                    "name": "Nicolas Grekas",
                    "email": "p@tchwork.com"
                },
                {
                    "name": "Symfony Community",
                    "homepage": "https://symfony.com/contributors"
                }
            ],
            "description": "Symfony polyfill backporting some PHP 7.2+ features to lower PHP versions",
            "homepage": "https://symfony.com",
            "keywords": [
                "compatibility",
                "polyfill",
                "portable",
                "shim"
            ],
            "time": "2018-01-31T17:43:24+00:00"
        },
        {
            "name": "symfony/process",
            "version": "v3.4.6",
            "source": {
                "type": "git",
                "url": "https://github.com/symfony/process.git",
                "reference": "cc4aea21f619116aaf1c58016a944e4821c8e8af"
            },
            "dist": {
                "type": "zip",
                "url": "https://api.github.com/repos/symfony/process/zipball/cc4aea21f619116aaf1c58016a944e4821c8e8af",
                "reference": "cc4aea21f619116aaf1c58016a944e4821c8e8af",
                "shasum": ""
            },
            "require": {
                "php": "^5.5.9|>=7.0.8"
            },
            "type": "library",
            "extra": {
                "branch-alias": {
                    "dev-master": "3.4-dev"
                }
            },
            "autoload": {
                "psr-4": {
                    "Symfony\\Component\\Process\\": ""
                },
                "exclude-from-classmap": [
                    "/Tests/"
                ]
            },
            "notification-url": "https://packagist.org/downloads/",
            "license": [
                "MIT"
            ],
            "authors": [
                {
                    "name": "Fabien Potencier",
                    "email": "fabien@symfony.com"
                },
                {
                    "name": "Symfony Community",
                    "homepage": "https://symfony.com/contributors"
                }
            ],
            "description": "Symfony Process Component",
            "homepage": "https://symfony.com",
            "time": "2018-02-12T17:55:00+00:00"
        },
        {
            "name": "symfony/stopwatch",
            "version": "v3.4.6",
            "source": {
                "type": "git",
                "url": "https://github.com/symfony/stopwatch.git",
                "reference": "eb17cfa072cab26537ac37e9c4ece6c0361369af"
            },
            "dist": {
                "type": "zip",
                "url": "https://api.github.com/repos/symfony/stopwatch/zipball/eb17cfa072cab26537ac37e9c4ece6c0361369af",
                "reference": "eb17cfa072cab26537ac37e9c4ece6c0361369af",
                "shasum": ""
            },
            "require": {
                "php": "^5.5.9|>=7.0.8"
            },
            "type": "library",
            "extra": {
                "branch-alias": {
                    "dev-master": "3.4-dev"
                }
            },
            "autoload": {
                "psr-4": {
                    "Symfony\\Component\\Stopwatch\\": ""
                },
                "exclude-from-classmap": [
                    "/Tests/"
                ]
            },
            "notification-url": "https://packagist.org/downloads/",
            "license": [
                "MIT"
            ],
            "authors": [
                {
                    "name": "Fabien Potencier",
                    "email": "fabien@symfony.com"
                },
                {
                    "name": "Symfony Community",
                    "homepage": "https://symfony.com/contributors"
                }
            ],
            "description": "Symfony Stopwatch Component",
            "homepage": "https://symfony.com",
            "time": "2018-02-17T14:55:25+00:00"
        },
        {
            "name": "theseer/fdomdocument",
            "version": "1.6.6",
            "source": {
                "type": "git",
                "url": "https://github.com/theseer/fDOMDocument.git",
                "reference": "6e8203e40a32a9c770bcb62fe37e68b948da6dca"
            },
            "dist": {
                "type": "zip",
                "url": "https://api.github.com/repos/theseer/fDOMDocument/zipball/6e8203e40a32a9c770bcb62fe37e68b948da6dca",
                "reference": "6e8203e40a32a9c770bcb62fe37e68b948da6dca",
                "shasum": ""
            },
            "require": {
                "ext-dom": "*",
                "lib-libxml": "*",
                "php": ">=5.3.3"
            },
            "type": "library",
            "autoload": {
                "classmap": [
                    "src/"
                ]
            },
            "notification-url": "https://packagist.org/downloads/",
            "license": [
                "BSD-3-Clause"
            ],
            "authors": [
                {
                    "name": "Arne Blankerts",
                    "email": "arne@blankerts.de",
                    "role": "lead"
                }
            ],
            "description": "The classes contained within this repository extend the standard DOM to use exceptions at all occasions of errors instead of PHP warnings or notices. They also add various custom methods and shortcuts for convenience and to simplify the usage of DOM.",
            "homepage": "https://github.com/theseer/fDOMDocument",
            "time": "2017-06-30T11:53:12+00:00"
        },
        {
            "name": "theseer/tokenizer",
            "version": "1.1.0",
            "source": {
                "type": "git",
                "url": "https://github.com/theseer/tokenizer.git",
                "reference": "cb2f008f3f05af2893a87208fe6a6c4985483f8b"
            },
            "dist": {
                "type": "zip",
                "url": "https://api.github.com/repos/theseer/tokenizer/zipball/cb2f008f3f05af2893a87208fe6a6c4985483f8b",
                "reference": "cb2f008f3f05af2893a87208fe6a6c4985483f8b",
                "shasum": ""
            },
            "require": {
                "ext-dom": "*",
                "ext-tokenizer": "*",
                "ext-xmlwriter": "*",
                "php": "^7.0"
            },
            "type": "library",
            "autoload": {
                "classmap": [
                    "src/"
                ]
            },
            "notification-url": "https://packagist.org/downloads/",
            "license": [
                "BSD-3-Clause"
            ],
            "authors": [
                {
                    "name": "Arne Blankerts",
                    "email": "arne@blankerts.de",
                    "role": "Developer"
                }
            ],
            "description": "A small library for converting tokenized PHP source code into XML and potentially other formats",
            "time": "2017-04-07T12:08:54+00:00"
        }
    ],
    "aliases": [],
    "minimum-stability": "stable",
    "stability-flags": {
        "ahand/mobileesp": 20,
        "pear/validate_ispn": 20,
        "ghislainf/zf2-whoops": 20
    },
    "prefer-stable": false,
    "prefer-lowest": false,
    "platform": {
        "php": ">=5.6"
    },
    "platform-dev": [],
    "platform-overrides": {
        "php": "7.0.8"
    }
}<|MERGE_RESOLUTION|>--- conflicted
+++ resolved
@@ -4,11 +4,7 @@
         "Read more about it at https://getcomposer.org/doc/01-basic-usage.md#composer-lock-the-lock-file",
         "This file is @generated automatically"
     ],
-<<<<<<< HEAD
-    "content-hash": "441a606babeb8f0707c3cc35212be81e",
-=======
-    "content-hash": "799cbc2f88dbcf4c6e78e1c0ece3e31a",
->>>>>>> 74486270
+    "content-hash": "8d3c31932806cdae6d199f5bb734910e",
     "packages": [
         {
             "name": "aferrandini/phpqrcode",
@@ -52,6 +48,7 @@
                 "php",
                 "qrcode"
             ],
+            "abandoned": "endroid/qr-code",
             "time": "2013-07-08T09:39:08+00:00"
         },
         {
@@ -634,16 +631,16 @@
         },
         {
             "name": "paragonie/random_compat",
-            "version": "v2.0.11",
+            "version": "v2.0.12",
             "source": {
                 "type": "git",
                 "url": "https://github.com/paragonie/random_compat.git",
-                "reference": "5da4d3c796c275c55f057af5a643ae297d96b4d8"
-            },
-            "dist": {
-                "type": "zip",
-                "url": "https://api.github.com/repos/paragonie/random_compat/zipball/5da4d3c796c275c55f057af5a643ae297d96b4d8",
-                "reference": "5da4d3c796c275c55f057af5a643ae297d96b4d8",
+                "reference": "258c89a6b97de7dfaf5b8c7607d0478e236b04fb"
+            },
+            "dist": {
+                "type": "zip",
+                "url": "https://api.github.com/repos/paragonie/random_compat/zipball/258c89a6b97de7dfaf5b8c7607d0478e236b04fb",
+                "reference": "258c89a6b97de7dfaf5b8c7607d0478e236b04fb",
                 "shasum": ""
             },
             "require": {
@@ -678,7 +675,7 @@
                 "pseudorandom",
                 "random"
             ],
-            "time": "2017-09-27T21:40:39+00:00"
+            "time": "2018-04-04T21:24:14+00:00"
         },
         {
             "name": "pear/archive_tar",
@@ -1638,7 +1635,7 @@
                 {
                     "name": "David Maus",
                     "email": "maus@hab.de",
-                    "role": "Developer"
+                    "role": "developer"
                 },
                 {
                     "name": "Demian Katz",
@@ -2070,16 +2067,16 @@
         },
         {
             "name": "zendframework/zend-config-aggregator",
-            "version": "1.1.0",
+            "version": "1.1.1",
             "source": {
                 "type": "git",
                 "url": "https://github.com/zendframework/zend-config-aggregator.git",
-                "reference": "46460b25c09fb572f807a00cf9dfe9c466792a76"
-            },
-            "dist": {
-                "type": "zip",
-                "url": "https://api.github.com/repos/zendframework/zend-config-aggregator/zipball/46460b25c09fb572f807a00cf9dfe9c466792a76",
-                "reference": "46460b25c09fb572f807a00cf9dfe9c466792a76",
+                "reference": "2a08547b64119a73b6700bde3301d978258dfcb5"
+            },
+            "dist": {
+                "type": "zip",
+                "url": "https://api.github.com/repos/zendframework/zend-config-aggregator/zipball/2a08547b64119a73b6700bde3301d978258dfcb5",
+                "reference": "2a08547b64119a73b6700bde3301d978258dfcb5",
                 "shasum": ""
             },
             "require": {
@@ -2095,7 +2092,9 @@
                 "zendframework/zend-servicemanager": "^2.7.7 || ^3.1.1"
             },
             "suggest": {
-                "zendframework/zend-config": "Allows loading configuration from XML, INI, YAML, and JSON files"
+                "zendframework/zend-config": "Allows loading configuration from XML, INI, YAML, and JSON files",
+                "zendframework/zend-config-aggregator-modulemanager": "Allows loading configuration from zend-mvc Module classes",
+                "zendframework/zend-config-aggregator-parameters": "Allows usage of templated parameters within your configuration"
             },
             "type": "library",
             "extra": {
@@ -2119,7 +2118,7 @@
                 "config-aggregator",
                 "zf"
             ],
-            "time": "2018-02-26T16:46:30+00:00"
+            "time": "2018-04-04T20:37:31+00:00"
         },
         {
             "name": "zendframework/zend-console",
@@ -2896,26 +2895,26 @@
         },
         {
             "name": "zendframework/zend-math",
-            "version": "3.0.0",
+            "version": "3.1.0",
             "source": {
                 "type": "git",
                 "url": "https://github.com/zendframework/zend-math.git",
-                "reference": "fda3b4e6c3bb15c35adc6db38b2eacabaa243e65"
-            },
-            "dist": {
-                "type": "zip",
-                "url": "https://api.github.com/repos/zendframework/zend-math/zipball/fda3b4e6c3bb15c35adc6db38b2eacabaa243e65",
-                "reference": "fda3b4e6c3bb15c35adc6db38b2eacabaa243e65",
+                "reference": "558806e338ee68575fbe69489c9dcb6d57a1dae0"
+            },
+            "dist": {
+                "type": "zip",
+                "url": "https://api.github.com/repos/zendframework/zend-math/zipball/558806e338ee68575fbe69489c9dcb6d57a1dae0",
+                "reference": "558806e338ee68575fbe69489c9dcb6d57a1dae0",
                 "shasum": ""
             },
             "require": {
                 "ext-mbstring": "*",
-                "paragonie/random_compat": "^2.0.2",
-                "php": "^5.5 || ^7.0"
-            },
-            "require-dev": {
-                "fabpot/php-cs-fixer": "1.7.*",
-                "phpunit/phpunit": "~4.0"
+                "paragonie/random_compat": "^2.0.11",
+                "php": "^5.6 || ^7.0"
+            },
+            "require-dev": {
+                "phpunit/phpunit": "^5.7.27 || ^6.5.8 || ^7.1.2",
+                "zendframework/zend-coding-standard": "~1.0.0"
             },
             "suggest": {
                 "ext-bcmath": "If using the bcmath functionality",
@@ -2924,8 +2923,8 @@
             "type": "library",
             "extra": {
                 "branch-alias": {
-                    "dev-master": "3.0-dev",
-                    "dev-develop": "3.1-dev"
+                    "dev-master": "3.1.x-dev",
+                    "dev-develop": "3.2.x-dev"
                 }
             },
             "autoload": {
@@ -2937,12 +2936,13 @@
             "license": [
                 "BSD-3-Clause"
             ],
-            "homepage": "https://github.com/zendframework/zend-math",
-            "keywords": [
+            "description": "Create cryptographically secure pseudo-random numbers, and manage big integers",
+            "keywords": [
+                "ZendFramework",
                 "math",
-                "zf2"
-            ],
-            "time": "2016-04-28T17:37:42+00:00"
+                "zf"
+            ],
+            "time": "2018-04-26T21:37:02+00:00"
         },
         {
             "name": "zendframework/zend-mime",
@@ -3818,32 +3818,32 @@
         },
         {
             "name": "zendframework/zend-uri",
-            "version": "2.5.2",
+            "version": "2.6.1",
             "source": {
                 "type": "git",
                 "url": "https://github.com/zendframework/zend-uri.git",
-                "reference": "0bf717a239432b1a1675ae314f7c4acd742749ed"
-            },
-            "dist": {
-                "type": "zip",
-                "url": "https://api.github.com/repos/zendframework/zend-uri/zipball/0bf717a239432b1a1675ae314f7c4acd742749ed",
-                "reference": "0bf717a239432b1a1675ae314f7c4acd742749ed",
-                "shasum": ""
-            },
-            "require": {
-                "php": "^5.5 || ^7.0",
+                "reference": "3b6463645c6766f78ce537c70cb4fdabee1e725f"
+            },
+            "dist": {
+                "type": "zip",
+                "url": "https://api.github.com/repos/zendframework/zend-uri/zipball/3b6463645c6766f78ce537c70cb4fdabee1e725f",
+                "reference": "3b6463645c6766f78ce537c70cb4fdabee1e725f",
+                "shasum": ""
+            },
+            "require": {
+                "php": "^5.6 || ^7.0",
                 "zendframework/zend-escaper": "^2.5",
-                "zendframework/zend-validator": "^2.5"
-            },
-            "require-dev": {
-                "fabpot/php-cs-fixer": "1.7.*",
-                "phpunit/phpunit": "~4.0"
-            },
-            "type": "library",
-            "extra": {
-                "branch-alias": {
-                    "dev-master": "2.5-dev",
-                    "dev-develop": "2.6-dev"
+                "zendframework/zend-validator": "^2.10"
+            },
+            "require-dev": {
+                "phpunit/phpunit": "^5.7.27 || ^6.5.8 || ^7.1.4",
+                "zendframework/zend-coding-standard": "~1.0.0"
+            },
+            "type": "library",
+            "extra": {
+                "branch-alias": {
+                    "dev-master": "2.6.x-dev",
+                    "dev-develop": "2.7.x-dev"
                 }
             },
             "autoload": {
@@ -3855,13 +3855,13 @@
             "license": [
                 "BSD-3-Clause"
             ],
-            "description": "a component that aids in manipulating and validating » Uniform Resource Identifiers (URIs)",
-            "homepage": "https://github.com/zendframework/zend-uri",
-            "keywords": [
+            "description": "A component that aids in manipulating and validating » Uniform Resource Identifiers (URIs)",
+            "keywords": [
+                "ZendFramework",
                 "uri",
-                "zf2"
-            ],
-            "time": "2016-02-17T22:38:51+00:00"
+                "zf"
+            ],
+            "time": "2018-04-30T13:40:08+00:00"
         },
         {
             "name": "zendframework/zend-validator",
@@ -4171,34 +4171,35 @@
         },
         {
             "name": "zendframework/zendxml",
-            "version": "1.0.2",
+            "version": "1.1.0",
             "source": {
                 "type": "git",
                 "url": "https://github.com/zendframework/ZendXml.git",
-                "reference": "7b64507bc35d841c9c5802d67f6f87ef8e1a58c9"
-            },
-            "dist": {
-                "type": "zip",
-                "url": "https://api.github.com/repos/zendframework/ZendXml/zipball/7b64507bc35d841c9c5802d67f6f87ef8e1a58c9",
-                "reference": "7b64507bc35d841c9c5802d67f6f87ef8e1a58c9",
-                "shasum": ""
-            },
-            "require": {
-                "php": "^5.3.3 || ^7.0"
-            },
-            "require-dev": {
-                "phpunit/phpunit": "^3.7 || ^4.0",
-                "squizlabs/php_codesniffer": "^1.5"
-            },
-            "type": "library",
-            "extra": {
-                "branch-alias": {
-                    "dev-master": "1.0-dev"
-                }
-            },
-            "autoload": {
-                "psr-0": {
-                    "ZendXml\\": "library/"
+                "reference": "267db6a2c431a08a8f8ff0f1f4c302a5ba6f5b99"
+            },
+            "dist": {
+                "type": "zip",
+                "url": "https://api.github.com/repos/zendframework/ZendXml/zipball/267db6a2c431a08a8f8ff0f1f4c302a5ba6f5b99",
+                "reference": "267db6a2c431a08a8f8ff0f1f4c302a5ba6f5b99",
+                "shasum": ""
+            },
+            "require": {
+                "php": "^5.6 || ^7.0"
+            },
+            "require-dev": {
+                "phpunit/phpunit": "^5.7.27 || ^6.5.8 || ^7.1.4",
+                "zendframework/zend-coding-standard": "~1.0.0"
+            },
+            "type": "library",
+            "extra": {
+                "branch-alias": {
+                    "dev-master": "1.1.x-dev",
+                    "dev-develop": "1.2.x-dev"
+                }
+            },
+            "autoload": {
+                "psr-4": {
+                    "ZendXml\\": "src/"
                 }
             },
             "notification-url": "https://packagist.org/downloads/",
@@ -4206,13 +4207,13 @@
                 "BSD-3-Clause"
             ],
             "description": "Utility library for XML usage, best practices, and security in PHP",
-            "homepage": "http://packages.zendframework.com/",
-            "keywords": [
+            "keywords": [
+                "ZendFramework",
                 "security",
                 "xml",
-                "zf2"
-            ],
-            "time": "2016-02-04T21:02:08+00:00"
+                "zf"
+            ],
+            "time": "2018-04-30T15:11:04+00:00"
         },
         {
             "name": "zf-commons/zfc-rbac",
@@ -5366,23 +5367,23 @@
         },
         {
             "name": "phpspec/prophecy",
-            "version": "1.7.5",
+            "version": "1.7.6",
             "source": {
                 "type": "git",
                 "url": "https://github.com/phpspec/prophecy.git",
-                "reference": "dfd6be44111a7c41c2e884a336cc4f461b3b2401"
-            },
-            "dist": {
-                "type": "zip",
-                "url": "https://api.github.com/repos/phpspec/prophecy/zipball/dfd6be44111a7c41c2e884a336cc4f461b3b2401",
-                "reference": "dfd6be44111a7c41c2e884a336cc4f461b3b2401",
+                "reference": "33a7e3c4fda54e912ff6338c48823bd5c0f0b712"
+            },
+            "dist": {
+                "type": "zip",
+                "url": "https://api.github.com/repos/phpspec/prophecy/zipball/33a7e3c4fda54e912ff6338c48823bd5c0f0b712",
+                "reference": "33a7e3c4fda54e912ff6338c48823bd5c0f0b712",
                 "shasum": ""
             },
             "require": {
                 "doctrine/instantiator": "^1.0.2",
                 "php": "^5.3|^7.0",
                 "phpdocumentor/reflection-docblock": "^2.0|^3.0.2|^4.0",
-                "sebastian/comparator": "^1.1|^2.0",
+                "sebastian/comparator": "^1.1|^2.0|^3.0",
                 "sebastian/recursion-context": "^1.0|^2.0|^3.0"
             },
             "require-dev": {
@@ -5425,20 +5426,20 @@
                 "spy",
                 "stub"
             ],
-            "time": "2018-02-19T10:16:54+00:00"
+            "time": "2018-04-18T13:57:24+00:00"
         },
         {
             "name": "phpunit/php-code-coverage",
-            "version": "5.3.0",
+            "version": "5.3.2",
             "source": {
                 "type": "git",
                 "url": "https://github.com/sebastianbergmann/php-code-coverage.git",
-                "reference": "661f34d0bd3f1a7225ef491a70a020ad23a057a1"
-            },
-            "dist": {
-                "type": "zip",
-                "url": "https://api.github.com/repos/sebastianbergmann/php-code-coverage/zipball/661f34d0bd3f1a7225ef491a70a020ad23a057a1",
-                "reference": "661f34d0bd3f1a7225ef491a70a020ad23a057a1",
+                "reference": "c89677919c5dd6d3b3852f230a663118762218ac"
+            },
+            "dist": {
+                "type": "zip",
+                "url": "https://api.github.com/repos/sebastianbergmann/php-code-coverage/zipball/c89677919c5dd6d3b3852f230a663118762218ac",
+                "reference": "c89677919c5dd6d3b3852f230a663118762218ac",
                 "shasum": ""
             },
             "require": {
@@ -5488,7 +5489,7 @@
                 "testing",
                 "xunit"
             ],
-            "time": "2017-12-06T09:29:45+00:00"
+            "time": "2018-04-06T15:36:58+00:00"
         },
         {
             "name": "phpunit/php-file-iterator",
@@ -6520,16 +6521,16 @@
         },
         {
             "name": "symfony/config",
-            "version": "v3.4.6",
+            "version": "v3.4.8",
             "source": {
                 "type": "git",
                 "url": "https://github.com/symfony/config.git",
-                "reference": "05e10567b529476a006b00746c5f538f1636810e"
-            },
-            "dist": {
-                "type": "zip",
-                "url": "https://api.github.com/repos/symfony/config/zipball/05e10567b529476a006b00746c5f538f1636810e",
-                "reference": "05e10567b529476a006b00746c5f538f1636810e",
+                "reference": "7c2a9d44f4433863e9bca682e7f03609234657f9"
+            },
+            "dist": {
+                "type": "zip",
+                "url": "https://api.github.com/repos/symfony/config/zipball/7c2a9d44f4433863e9bca682e7f03609234657f9",
+                "reference": "7c2a9d44f4433863e9bca682e7f03609234657f9",
                 "shasum": ""
             },
             "require": {
@@ -6579,20 +6580,20 @@
             ],
             "description": "Symfony Config Component",
             "homepage": "https://symfony.com",
-            "time": "2018-02-14T10:03:57+00:00"
+            "time": "2018-03-19T22:32:39+00:00"
         },
         {
             "name": "symfony/console",
-            "version": "v3.4.6",
+            "version": "v3.4.8",
             "source": {
                 "type": "git",
                 "url": "https://github.com/symfony/console.git",
-                "reference": "067339e9b8ec30d5f19f5950208893ff026b94f7"
-            },
-            "dist": {
-                "type": "zip",
-                "url": "https://api.github.com/repos/symfony/console/zipball/067339e9b8ec30d5f19f5950208893ff026b94f7",
-                "reference": "067339e9b8ec30d5f19f5950208893ff026b94f7",
+                "reference": "d4bb70fa24d540c309d88a9d6e43fb2d339b1fbf"
+            },
+            "dist": {
+                "type": "zip",
+                "url": "https://api.github.com/repos/symfony/console/zipball/d4bb70fa24d540c309d88a9d6e43fb2d339b1fbf",
+                "reference": "d4bb70fa24d540c309d88a9d6e43fb2d339b1fbf",
                 "shasum": ""
             },
             "require": {
@@ -6648,20 +6649,20 @@
             ],
             "description": "Symfony Console Component",
             "homepage": "https://symfony.com",
-            "time": "2018-02-26T15:46:28+00:00"
+            "time": "2018-04-03T05:22:50+00:00"
         },
         {
             "name": "symfony/css-selector",
-            "version": "v3.4.6",
+            "version": "v3.4.8",
             "source": {
                 "type": "git",
                 "url": "https://github.com/symfony/css-selector.git",
-                "reference": "544655f1fc078a9cd839fdda2b7b1e64627c826a"
-            },
-            "dist": {
-                "type": "zip",
-                "url": "https://api.github.com/repos/symfony/css-selector/zipball/544655f1fc078a9cd839fdda2b7b1e64627c826a",
-                "reference": "544655f1fc078a9cd839fdda2b7b1e64627c826a",
+                "reference": "519a80d7c1d95c6cc0b67f686d15fe27c6910de0"
+            },
+            "dist": {
+                "type": "zip",
+                "url": "https://api.github.com/repos/symfony/css-selector/zipball/519a80d7c1d95c6cc0b67f686d15fe27c6910de0",
+                "reference": "519a80d7c1d95c6cc0b67f686d15fe27c6910de0",
                 "shasum": ""
             },
             "require": {
@@ -6701,20 +6702,20 @@
             ],
             "description": "Symfony CssSelector Component",
             "homepage": "https://symfony.com",
-            "time": "2018-02-03T14:55:07+00:00"
+            "time": "2018-03-19T22:32:39+00:00"
         },
         {
             "name": "symfony/debug",
-            "version": "v3.4.6",
+            "version": "v3.4.8",
             "source": {
                 "type": "git",
                 "url": "https://github.com/symfony/debug.git",
-                "reference": "9b1071f86e79e1999b3d3675d2e0e7684268b9bc"
-            },
-            "dist": {
-                "type": "zip",
-                "url": "https://api.github.com/repos/symfony/debug/zipball/9b1071f86e79e1999b3d3675d2e0e7684268b9bc",
-                "reference": "9b1071f86e79e1999b3d3675d2e0e7684268b9bc",
+                "reference": "9cf7c2271cfb89ef9727db1b740ca77be57bf9d7"
+            },
+            "dist": {
+                "type": "zip",
+                "url": "https://api.github.com/repos/symfony/debug/zipball/9cf7c2271cfb89ef9727db1b740ca77be57bf9d7",
+                "reference": "9cf7c2271cfb89ef9727db1b740ca77be57bf9d7",
                 "shasum": ""
             },
             "require": {
@@ -6757,20 +6758,20 @@
             ],
             "description": "Symfony Debug Component",
             "homepage": "https://symfony.com",
-            "time": "2018-02-28T21:49:22+00:00"
+            "time": "2018-04-03T05:22:50+00:00"
         },
         {
             "name": "symfony/dependency-injection",
-            "version": "v3.4.6",
+            "version": "v3.4.8",
             "source": {
                 "type": "git",
                 "url": "https://github.com/symfony/dependency-injection.git",
-                "reference": "12e901abc1cb0d637a0e5abe9923471361d96b07"
-            },
-            "dist": {
-                "type": "zip",
-                "url": "https://api.github.com/repos/symfony/dependency-injection/zipball/12e901abc1cb0d637a0e5abe9923471361d96b07",
-                "reference": "12e901abc1cb0d637a0e5abe9923471361d96b07",
+                "reference": "24a68710c6ddc1e3d159a110cef94cedfcf3c611"
+            },
+            "dist": {
+                "type": "zip",
+                "url": "https://api.github.com/repos/symfony/dependency-injection/zipball/24a68710c6ddc1e3d159a110cef94cedfcf3c611",
+                "reference": "24a68710c6ddc1e3d159a110cef94cedfcf3c611",
                 "shasum": ""
             },
             "require": {
@@ -6828,20 +6829,20 @@
             ],
             "description": "Symfony DependencyInjection Component",
             "homepage": "https://symfony.com",
-            "time": "2018-03-04T03:54:53+00:00"
+            "time": "2018-03-29T11:25:31+00:00"
         },
         {
             "name": "symfony/event-dispatcher",
-            "version": "v3.4.6",
+            "version": "v3.4.8",
             "source": {
                 "type": "git",
                 "url": "https://github.com/symfony/event-dispatcher.git",
-                "reference": "58990682ac3fdc1f563b7e705452921372aad11d"
-            },
-            "dist": {
-                "type": "zip",
-                "url": "https://api.github.com/repos/symfony/event-dispatcher/zipball/58990682ac3fdc1f563b7e705452921372aad11d",
-                "reference": "58990682ac3fdc1f563b7e705452921372aad11d",
+                "reference": "fdd5abcebd1061ec647089c6c41a07ed60af09f8"
+            },
+            "dist": {
+                "type": "zip",
+                "url": "https://api.github.com/repos/symfony/event-dispatcher/zipball/fdd5abcebd1061ec647089c6c41a07ed60af09f8",
+                "reference": "fdd5abcebd1061ec647089c6c41a07ed60af09f8",
                 "shasum": ""
             },
             "require": {
@@ -6891,11 +6892,11 @@
             ],
             "description": "Symfony EventDispatcher Component",
             "homepage": "https://symfony.com",
-            "time": "2018-02-14T10:03:57+00:00"
+            "time": "2018-04-06T07:35:25+00:00"
         },
         {
             "name": "symfony/filesystem",
-            "version": "v3.4.6",
+            "version": "v3.4.8",
             "source": {
                 "type": "git",
                 "url": "https://github.com/symfony/filesystem.git",
@@ -6944,16 +6945,16 @@
         },
         {
             "name": "symfony/finder",
-            "version": "v3.4.6",
+            "version": "v3.4.8",
             "source": {
                 "type": "git",
                 "url": "https://github.com/symfony/finder.git",
-                "reference": "a479817ce0a9e4adfd7d39c6407c95d97c254625"
-            },
-            "dist": {
-                "type": "zip",
-                "url": "https://api.github.com/repos/symfony/finder/zipball/a479817ce0a9e4adfd7d39c6407c95d97c254625",
-                "reference": "a479817ce0a9e4adfd7d39c6407c95d97c254625",
+                "reference": "bd14efe8b1fabc4de82bf50dce62f05f9a102433"
+            },
+            "dist": {
+                "type": "zip",
+                "url": "https://api.github.com/repos/symfony/finder/zipball/bd14efe8b1fabc4de82bf50dce62f05f9a102433",
+                "reference": "bd14efe8b1fabc4de82bf50dce62f05f9a102433",
                 "shasum": ""
             },
             "require": {
@@ -6989,11 +6990,11 @@
             ],
             "description": "Symfony Finder Component",
             "homepage": "https://symfony.com",
-            "time": "2018-03-05T18:28:11+00:00"
+            "time": "2018-04-04T05:07:11+00:00"
         },
         {
             "name": "symfony/options-resolver",
-            "version": "v3.4.6",
+            "version": "v3.4.8",
             "source": {
                 "type": "git",
                 "url": "https://github.com/symfony/options-resolver.git",
@@ -7220,16 +7221,16 @@
         },
         {
             "name": "symfony/process",
-            "version": "v3.4.6",
+            "version": "v3.4.8",
             "source": {
                 "type": "git",
                 "url": "https://github.com/symfony/process.git",
-                "reference": "cc4aea21f619116aaf1c58016a944e4821c8e8af"
-            },
-            "dist": {
-                "type": "zip",
-                "url": "https://api.github.com/repos/symfony/process/zipball/cc4aea21f619116aaf1c58016a944e4821c8e8af",
-                "reference": "cc4aea21f619116aaf1c58016a944e4821c8e8af",
+                "reference": "4b7d64e852886319e93ddfdecff0d744ab87658b"
+            },
+            "dist": {
+                "type": "zip",
+                "url": "https://api.github.com/repos/symfony/process/zipball/4b7d64e852886319e93ddfdecff0d744ab87658b",
+                "reference": "4b7d64e852886319e93ddfdecff0d744ab87658b",
                 "shasum": ""
             },
             "require": {
@@ -7265,11 +7266,11 @@
             ],
             "description": "Symfony Process Component",
             "homepage": "https://symfony.com",
-            "time": "2018-02-12T17:55:00+00:00"
+            "time": "2018-04-03T05:22:50+00:00"
         },
         {
             "name": "symfony/stopwatch",
-            "version": "v3.4.6",
+            "version": "v3.4.8",
             "source": {
                 "type": "git",
                 "url": "https://github.com/symfony/stopwatch.git",
