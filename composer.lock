--- conflicted
+++ resolved
@@ -4,11 +4,7 @@
         "Read more about it at https://getcomposer.org/doc/01-basic-usage.md#installing-dependencies",
         "This file is @generated automatically"
     ],
-<<<<<<< HEAD
-    "content-hash": "2bf47ed3d2c92ea43109ae46fd036eb0",
-=======
-    "content-hash": "0b5d6a74f9943e8177e4ca831be9dc0b",
->>>>>>> 41ef3b28
+    "content-hash": "c665d9e654561842d711925e59a53b1e",
     "packages": [
         {
             "name": "ahand/mobileesp",
@@ -3136,6 +3132,56 @@
             "time": "2019-12-31T18:03:19+00:00"
         },
         {
+            "name": "laminas/laminas-xml",
+            "version": "1.2.0",
+            "source": {
+                "type": "git",
+                "url": "https://github.com/laminas/laminas-xml.git",
+                "reference": "879cc66d1bba6a37705e98074f52a6960c220020"
+            },
+            "dist": {
+                "type": "zip",
+                "url": "https://api.github.com/repos/laminas/laminas-xml/zipball/879cc66d1bba6a37705e98074f52a6960c220020",
+                "reference": "879cc66d1bba6a37705e98074f52a6960c220020",
+                "shasum": ""
+            },
+            "require": {
+                "laminas/laminas-zendframework-bridge": "^1.0",
+                "php": "^5.6 || ^7.0"
+            },
+            "replace": {
+                "zendframework/zendxml": "self.version"
+            },
+            "require-dev": {
+                "laminas/laminas-coding-standard": "~1.0.0",
+                "phpunit/phpunit": "^5.7.27 || ^6.5.8 || ^7.1.4"
+            },
+            "type": "library",
+            "extra": {
+                "branch-alias": {
+                    "dev-master": "1.2.x-dev",
+                    "dev-develop": "1.3.x-dev"
+                }
+            },
+            "autoload": {
+                "psr-4": {
+                    "Laminas\\Xml\\": "src/"
+                }
+            },
+            "notification-url": "https://packagist.org/downloads/",
+            "license": [
+                "BSD-3-Clause"
+            ],
+            "description": "Utility library for XML usage, best practices, and security in PHP",
+            "homepage": "https://laminas.dev",
+            "keywords": [
+                "laminas",
+                "security",
+                "xml"
+            ],
+            "time": "2019-12-31T18:05:42+00:00"
+        },
+        {
             "name": "laminas/laminas-zendframework-bridge",
             "version": "1.0.1",
             "source": {
@@ -5313,53 +5359,6 @@
             "time": "2019-02-07T18:15:54+00:00"
         },
         {
-            "name": "zendframework/zendxml",
-            "version": "1.2.0",
-            "source": {
-                "type": "git",
-                "url": "https://github.com/zendframework/ZendXml.git",
-                "reference": "eceab37a591c9e140772a1470338258857339e00"
-            },
-            "dist": {
-                "type": "zip",
-                "url": "https://api.github.com/repos/zendframework/ZendXml/zipball/eceab37a591c9e140772a1470338258857339e00",
-                "reference": "eceab37a591c9e140772a1470338258857339e00",
-                "shasum": ""
-            },
-            "require": {
-                "php": "^5.6 || ^7.0"
-            },
-            "require-dev": {
-                "phpunit/phpunit": "^5.7.27 || ^6.5.8 || ^7.1.4",
-                "zendframework/zend-coding-standard": "~1.0.0"
-            },
-            "type": "library",
-            "extra": {
-                "branch-alias": {
-                    "dev-master": "1.2.x-dev",
-                    "dev-develop": "1.3.x-dev"
-                }
-            },
-            "autoload": {
-                "psr-4": {
-                    "ZendXml\\": "src/"
-                }
-            },
-            "notification-url": "https://packagist.org/downloads/",
-            "license": [
-                "BSD-3-Clause"
-            ],
-            "description": "Utility library for XML usage, best practices, and security in PHP",
-            "keywords": [
-                "ZendFramework",
-                "security",
-                "xml",
-                "zf"
-            ],
-            "abandoned": "laminas/laminas-xml",
-            "time": "2019-01-22T19:42:14+00:00"
-        },
-        {
             "name": "zf-commons/zfc-rbac",
             "version": "v2.6.3",
             "source": {
@@ -6102,16 +6101,16 @@
         },
         {
             "name": "pdepend/pdepend",
-            "version": "2.7.0",
+            "version": "2.7.1",
             "source": {
                 "type": "git",
                 "url": "https://github.com/pdepend/pdepend.git",
-                "reference": "cba74e118ce806f97fcb108c00d61ebf2a5a936e"
-            },
-            "dist": {
-                "type": "zip",
-                "url": "https://api.github.com/repos/pdepend/pdepend/zipball/cba74e118ce806f97fcb108c00d61ebf2a5a936e",
-                "reference": "cba74e118ce806f97fcb108c00d61ebf2a5a936e",
+                "reference": "daba1cf0a6edaf172fa02a17807ae29f4c1c7471"
+            },
+            "dist": {
+                "type": "zip",
+                "url": "https://api.github.com/repos/pdepend/pdepend/zipball/daba1cf0a6edaf172fa02a17807ae29f4c1c7471",
+                "reference": "daba1cf0a6edaf172fa02a17807ae29f4c1c7471",
                 "shasum": ""
             },
             "require": {
@@ -6145,7 +6144,7 @@
                 "BSD-3-Clause"
             ],
             "description": "Official version of pdepend to be handled with Composer",
-            "time": "2020-01-24T08:09:26+00:00"
+            "time": "2020-02-08T12:06:13+00:00"
         },
         {
             "name": "phar-io/manifest",
